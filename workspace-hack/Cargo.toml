--- conflicted
+++ resolved
@@ -83,13 +83,7 @@
 petgraph = { version = "0.6.5", features = ["serde-1"] }
 postgres-types = { version = "0.2.6", default-features = false, features = ["with-chrono-0_4", "with-serde_json-1", "with-uuid-1"] }
 predicates = { version = "3.1.0" }
-<<<<<<< HEAD
-proc-macro2 = { version = "1.0.81" }
-=======
 proc-macro2 = { version = "1.0.82" }
-rand = { version = "0.8.5" }
-rand_chacha = { version = "0.3.1", default-features = false, features = ["std"] }
->>>>>>> 75661286
 regex = { version = "1.10.4" }
 regex-automata = { version = "0.4.5", default-features = false, features = ["dfa", "hybrid", "meta", "nfa", "perf", "unicode"] }
 regex-syntax = { version = "0.8.2" }
@@ -193,13 +187,7 @@
 petgraph = { version = "0.6.5", features = ["serde-1"] }
 postgres-types = { version = "0.2.6", default-features = false, features = ["with-chrono-0_4", "with-serde_json-1", "with-uuid-1"] }
 predicates = { version = "3.1.0" }
-<<<<<<< HEAD
-proc-macro2 = { version = "1.0.81" }
-=======
 proc-macro2 = { version = "1.0.82" }
-rand = { version = "0.8.5" }
-rand_chacha = { version = "0.3.1", default-features = false, features = ["std"] }
->>>>>>> 75661286
 regex = { version = "1.10.4" }
 regex-automata = { version = "0.4.5", default-features = false, features = ["dfa", "hybrid", "meta", "nfa", "perf", "unicode"] }
 regex-syntax = { version = "0.8.2" }
