# This file is generated by `cargo hakari`.
# To regenerate, run:
#     cargo hakari generate

[package]
name = "omicron-workspace-hack"
version = "0.1.0"
edition = "2021"
description = "workspace-hack package, managed by hakari"
# You can choose to publish this crate: see https://docs.rs/cargo-hakari/latest/cargo_hakari/publishing.
publish = false

[lints]
workspace = true

# The parts of the file between the BEGIN HAKARI SECTION and END HAKARI SECTION comments
# are managed by hakari.

### BEGIN HAKARI SECTION
[dependencies]
ahash = { version = "0.8.11" }
aho-corasick = { version = "1.1.3" }
anyhow = { version = "1.0.98", features = ["backtrace"] }
aws-lc-rs = { version = "1.12.4", features = ["prebuilt-nasm"] }
base16ct = { version = "0.2.0", default-features = false, features = ["alloc"] }
base64 = { version = "0.22.1" }
base64ct = { version = "1.6.0", default-features = false, features = ["std"] }
bitflags-dff4ba8e3ae991db = { package = "bitflags", version = "1.3.2" }
bitflags-f595c2ba2a3f28df = { package = "bitflags", version = "2.9.0", default-features = false, features = ["serde"] }
bstr = { version = "1.10.0" }
buf-list = { version = "1.0.3", default-features = false, features = ["tokio1"] }
byteorder = { version = "1.5.0" }
bytes = { version = "1.10.1", features = ["serde"] }
chrono = { version = "0.4.40", features = ["serde"] }
cipher = { version = "0.4.4", default-features = false, features = ["block-padding", "zeroize"] }
clap = { version = "4.5.35", features = ["cargo", "derive", "env", "wrap_help"] }
clap_builder = { version = "4.5.35", default-features = false, features = ["cargo", "color", "env", "std", "suggestions", "usage", "wrap_help"] }
console = { version = "0.15.10" }
crossbeam-epoch = { version = "0.9.18" }
crossbeam-utils = { version = "0.8.21" }
crossterm = { version = "0.28.1", features = ["event-stream", "serde"] }
crypto-common = { version = "0.1.6", default-features = false, features = ["getrandom", "std"] }
curve25519-dalek = { version = "4.1.3", features = ["digest", "legacy_compatibility", "rand_core"] }
daft = { version = "0.1.3", features = ["derive", "newtype-uuid1", "oxnet01", "uuid1"] }
digest = { version = "0.10.7", features = ["mac", "oid", "std"] }
ecdsa = { version = "0.16.9", features = ["pem", "signing", "std", "verifying"] }
ed25519-dalek = { version = "2.1.1", features = ["digest", "pkcs8", "rand_core"] }
either = { version = "1.14.0" }
elliptic-curve = { version = "0.13.8", features = ["ecdh", "hazmat", "pem", "std"] }
ff = { version = "0.13.0", default-features = false, features = ["alloc"] }
flate2 = { version = "1.1.1" }
fs-err = { version = "3.1.0", default-features = false, features = ["tokio"] }
futures = { version = "0.3.31" }
futures-channel = { version = "0.3.31", features = ["sink"] }
futures-core = { version = "0.3.31" }
futures-io = { version = "0.3.31" }
futures-sink = { version = "0.3.31" }
futures-task = { version = "0.3.31", default-features = false, features = ["std"] }
futures-util = { version = "0.3.31", features = ["channel", "io", "sink"] }
gateway-messages = { git = "https://github.com/oxidecomputer/management-gateway-service", rev = "57536869418e08667824c9a1b2cf115ed91b713f", features = ["std"] }
generic-array = { version = "0.14.7", default-features = false, features = ["more_lengths", "zeroize"] }
getrandom-6f8ce4dd05d13bba = { package = "getrandom", version = "0.2.15", default-features = false, features = ["js", "rdrand", "std"] }
group = { version = "0.13.0", default-features = false, features = ["alloc"] }
hashbrown = { version = "0.15.1" }
hickory-proto = { version = "0.24.4", features = ["text-parsing"] }
hmac = { version = "0.12.1", default-features = false, features = ["reset"] }
hyper = { version = "1.6.0", features = ["full"] }
idna = { version = "1.0.3" }
indexmap = { version = "2.9.0", features = ["serde"] }
inout = { version = "0.1.3", default-features = false, features = ["std"] }
ipnetwork = { version = "0.21.1", features = ["schemars", "serde"] }
itertools-93f6ce9d446188ac = { package = "itertools", version = "0.10.5" }
lalrpop-util = { version = "0.19.12" }
lazy_static = { version = "1.5.0", default-features = false, features = ["spin_no_std"] }
<<<<<<< HEAD
libc = { version = "0.2.171", features = ["extra_traits"] }
log = { version = "0.4.27", default-features = false, features = ["kv_unstable", "std"] }
=======
libc = { version = "0.2.172", features = ["extra_traits"] }
log = { version = "0.4.22", default-features = false, features = ["kv_unstable", "std"] }
>>>>>>> 0b633fb6
managed = { version = "0.8.0", default-features = false, features = ["alloc", "map"] }
memchr = { version = "2.7.4" }
newtype-uuid = { version = "1.2.1" }
nix = { version = "0.29.0", features = ["feature", "net", "uio"] }
nom = { version = "7.1.3" }
num-bigint-dig = { version = "0.8.4", default-features = false, features = ["i128", "prime", "serde", "u64_digit", "zeroize"] }
num-integer = { version = "0.1.46", features = ["i128"] }
num-iter = { version = "0.1.45", default-features = false, features = ["i128"] }
num-traits = { version = "0.2.19", features = ["i128", "libm"] }
once_cell = { version = "1.21.3" }
openapiv3 = { version = "2.0.0", default-features = false, features = ["skip_serializing_defaults"] }
peg-runtime = { version = "0.8.5", default-features = false, features = ["std"] }
pem-rfc7468 = { version = "0.7.0", default-features = false, features = ["std"] }
percent-encoding = { version = "2.3.1" }
petgraph = { version = "0.6.5", features = ["serde-1"] }
phf = { version = "0.11.2" }
phf_shared = { version = "0.11.2" }
pkcs8 = { version = "0.10.2", default-features = false, features = ["encryption", "pem", "std"] }
postgres-types = { version = "0.2.9", default-features = false, features = ["with-chrono-0_4", "with-serde_json-1", "with-uuid-1"] }
predicates = { version = "3.1.3" }
proc-macro2 = { version = "1.0.95" }
quote = { version = "1.0.40" }
rand = { version = "0.8.5", features = ["small_rng"] }
regex = { version = "1.11.1" }
regex-automata = { version = "0.4.8", default-features = false, features = ["dfa", "hybrid", "meta", "nfa", "perf", "unicode"] }
regex-syntax = { version = "0.8.5" }
reqwest = { git = "https://github.com/seanmonstar/reqwest", rev = "114d97c1a862567b465cb57f14d584626e1cf30c", features = ["blocking", "cookies", "json", "rustls-tls", "stream"] }
rsa = { version = "0.9.6", features = ["serde", "sha2"] }
rustls = { version = "0.23.19", features = ["ring"] }
rustls-webpki = { version = "0.102.8", default-features = false, features = ["aws_lc_rs", "ring", "std"] }
schemars = { version = "0.8.22", features = ["bytes", "chrono", "semver", "url", "uuid1"] }
scopeguard = { version = "1.2.0" }
semver = { version = "1.0.26", features = ["serde"] }
serde = { version = "1.0.219", features = ["alloc", "derive", "rc"] }
serde_json = { version = "1.0.140", features = ["raw_value", "unbounded_depth"] }
sha1 = { version = "0.10.6", features = ["oid"] }
sha2 = { version = "0.10.8", features = ["oid"] }
similar = { version = "2.7.0", features = ["bytes", "inline", "unicode"] }
slog = { version = "2.7.0", features = ["dynamic-keys", "max_level_trace", "release_max_level_debug", "release_max_level_trace"] }
smallvec = { version = "1.14.0", default-features = false, features = ["const_new"] }
spin = { version = "0.9.8" }
string_cache = { version = "0.8.9" }
strum = { version = "0.26.3", features = ["derive"] }
subtle = { version = "2.6.1" }
syn-f595c2ba2a3f28df = { package = "syn", version = "2.0.101", features = ["extra-traits", "fold", "full", "visit", "visit-mut"] }
time = { version = "0.3.36", features = ["formatting", "local-offset", "macros", "parsing"] }
tokio = { version = "1.43.1", features = ["full", "test-util"] }
tokio-postgres = { version = "0.7.13", features = ["with-chrono-0_4", "with-serde_json-1", "with-uuid-1"] }
tokio-stream = { version = "0.1.17", features = ["net", "sync"] }
tokio-util = { version = "0.7.13", features = ["codec", "io-util", "time"] }
toml = { version = "0.7.8" }
toml_datetime = { version = "0.6.8", default-features = false, features = ["serde"] }
toml_edit-3c51e837cfc5589a = { package = "toml_edit", version = "0.22.24", features = ["serde"] }
tracing = { version = "0.1.40", features = ["log"] }
url = { version = "2.5.3", features = ["serde"] }
usdt = { version = "0.5.0" }
usdt-impl = { version = "0.5.0", default-features = false, features = ["asm", "des"] }
uuid = { version = "1.16.0", features = ["serde", "v4"] }
x509-cert = { version = "0.2.5" }
zerocopy-c38e5c1d305a1b54 = { package = "zerocopy", version = "0.8.25", default-features = false, features = ["derive", "simd"] }
zerocopy-ca01ad9e24f5d932 = { package = "zerocopy", version = "0.7.35", features = ["derive", "simd"] }
zeroize = { version = "1.8.1", features = ["std", "zeroize_derive"] }
zip-3b31131e45eafb45 = { package = "zip", version = "0.6.6", default-features = false, features = ["bzip2", "deflate"] }
zip-f595c2ba2a3f28df = { package = "zip", version = "2.6.1", default-features = false, features = ["bzip2", "deflate", "zstd"] }

[build-dependencies]
ahash = { version = "0.8.11" }
aho-corasick = { version = "1.1.3" }
anyhow = { version = "1.0.98", features = ["backtrace"] }
aws-lc-rs = { version = "1.12.4", features = ["prebuilt-nasm"] }
base16ct = { version = "0.2.0", default-features = false, features = ["alloc"] }
base64 = { version = "0.22.1" }
base64ct = { version = "1.6.0", default-features = false, features = ["std"] }
bitflags-dff4ba8e3ae991db = { package = "bitflags", version = "1.3.2" }
bitflags-f595c2ba2a3f28df = { package = "bitflags", version = "2.9.0", default-features = false, features = ["serde"] }
bstr = { version = "1.10.0" }
buf-list = { version = "1.0.3", default-features = false, features = ["tokio1"] }
byteorder = { version = "1.5.0" }
bytes = { version = "1.10.1", features = ["serde"] }
cc = { version = "1.2.15", default-features = false, features = ["parallel"] }
chrono = { version = "0.4.40", features = ["serde"] }
cipher = { version = "0.4.4", default-features = false, features = ["block-padding", "zeroize"] }
clap = { version = "4.5.35", features = ["cargo", "derive", "env", "wrap_help"] }
clap_builder = { version = "4.5.35", default-features = false, features = ["cargo", "color", "env", "std", "suggestions", "usage", "wrap_help"] }
console = { version = "0.15.10" }
crossbeam-epoch = { version = "0.9.18" }
crossbeam-utils = { version = "0.8.21" }
crossterm = { version = "0.28.1", features = ["event-stream", "serde"] }
crypto-common = { version = "0.1.6", default-features = false, features = ["getrandom", "std"] }
curve25519-dalek = { version = "4.1.3", features = ["digest", "legacy_compatibility", "rand_core"] }
daft = { version = "0.1.3", features = ["derive", "newtype-uuid1", "oxnet01", "uuid1"] }
digest = { version = "0.10.7", features = ["mac", "oid", "std"] }
ecdsa = { version = "0.16.9", features = ["pem", "signing", "std", "verifying"] }
ed25519-dalek = { version = "2.1.1", features = ["digest", "pkcs8", "rand_core"] }
either = { version = "1.14.0" }
elliptic-curve = { version = "0.13.8", features = ["ecdh", "hazmat", "pem", "std"] }
ff = { version = "0.13.0", default-features = false, features = ["alloc"] }
flate2 = { version = "1.1.1" }
fs-err = { version = "3.1.0", default-features = false, features = ["tokio"] }
futures = { version = "0.3.31" }
futures-channel = { version = "0.3.31", features = ["sink"] }
futures-core = { version = "0.3.31" }
futures-io = { version = "0.3.31" }
futures-sink = { version = "0.3.31" }
futures-task = { version = "0.3.31", default-features = false, features = ["std"] }
futures-util = { version = "0.3.31", features = ["channel", "io", "sink"] }
gateway-messages = { git = "https://github.com/oxidecomputer/management-gateway-service", rev = "57536869418e08667824c9a1b2cf115ed91b713f", features = ["std"] }
generic-array = { version = "0.14.7", default-features = false, features = ["more_lengths", "zeroize"] }
getrandom-6f8ce4dd05d13bba = { package = "getrandom", version = "0.2.15", default-features = false, features = ["js", "rdrand", "std"] }
group = { version = "0.13.0", default-features = false, features = ["alloc"] }
hashbrown = { version = "0.15.1" }
hickory-proto = { version = "0.24.4", features = ["text-parsing"] }
hmac = { version = "0.12.1", default-features = false, features = ["reset"] }
hyper = { version = "1.6.0", features = ["full"] }
idna = { version = "1.0.3" }
indexmap = { version = "2.9.0", features = ["serde"] }
inout = { version = "0.1.3", default-features = false, features = ["std"] }
ipnetwork = { version = "0.21.1", features = ["schemars", "serde"] }
itertools-93f6ce9d446188ac = { package = "itertools", version = "0.10.5" }
lalrpop-util = { version = "0.19.12" }
lazy_static = { version = "1.5.0", default-features = false, features = ["spin_no_std"] }
<<<<<<< HEAD
libc = { version = "0.2.171", features = ["extra_traits"] }
log = { version = "0.4.27", default-features = false, features = ["kv_unstable", "std"] }
=======
libc = { version = "0.2.172", features = ["extra_traits"] }
log = { version = "0.4.22", default-features = false, features = ["kv_unstable", "std"] }
>>>>>>> 0b633fb6
managed = { version = "0.8.0", default-features = false, features = ["alloc", "map"] }
memchr = { version = "2.7.4" }
newtype-uuid = { version = "1.2.1" }
nix = { version = "0.29.0", features = ["feature", "net", "uio"] }
nom = { version = "7.1.3" }
num-bigint-dig = { version = "0.8.4", default-features = false, features = ["i128", "prime", "serde", "u64_digit", "zeroize"] }
num-integer = { version = "0.1.46", features = ["i128"] }
num-iter = { version = "0.1.45", default-features = false, features = ["i128"] }
num-traits = { version = "0.2.19", features = ["i128", "libm"] }
once_cell = { version = "1.21.3" }
openapiv3 = { version = "2.0.0", default-features = false, features = ["skip_serializing_defaults"] }
peg-runtime = { version = "0.8.5", default-features = false, features = ["std"] }
pem-rfc7468 = { version = "0.7.0", default-features = false, features = ["std"] }
percent-encoding = { version = "2.3.1" }
petgraph = { version = "0.6.5", features = ["serde-1"] }
phf = { version = "0.11.2" }
phf_shared = { version = "0.11.2" }
pkcs8 = { version = "0.10.2", default-features = false, features = ["encryption", "pem", "std"] }
postgres-types = { version = "0.2.9", default-features = false, features = ["with-chrono-0_4", "with-serde_json-1", "with-uuid-1"] }
predicates = { version = "3.1.3" }
proc-macro2 = { version = "1.0.95" }
quote = { version = "1.0.40" }
rand = { version = "0.8.5", features = ["small_rng"] }
regex = { version = "1.11.1" }
regex-automata = { version = "0.4.8", default-features = false, features = ["dfa", "hybrid", "meta", "nfa", "perf", "unicode"] }
regex-syntax = { version = "0.8.5" }
reqwest = { git = "https://github.com/seanmonstar/reqwest", rev = "114d97c1a862567b465cb57f14d584626e1cf30c", features = ["blocking", "cookies", "json", "rustls-tls", "stream"] }
rsa = { version = "0.9.6", features = ["serde", "sha2"] }
rustls = { version = "0.23.19", features = ["ring"] }
rustls-webpki = { version = "0.102.8", default-features = false, features = ["aws_lc_rs", "ring", "std"] }
schemars = { version = "0.8.22", features = ["bytes", "chrono", "semver", "url", "uuid1"] }
scopeguard = { version = "1.2.0" }
semver = { version = "1.0.26", features = ["serde"] }
serde = { version = "1.0.219", features = ["alloc", "derive", "rc"] }
serde_json = { version = "1.0.140", features = ["raw_value", "unbounded_depth"] }
sha1 = { version = "0.10.6", features = ["oid"] }
sha2 = { version = "0.10.8", features = ["oid"] }
similar = { version = "2.7.0", features = ["bytes", "inline", "unicode"] }
slog = { version = "2.7.0", features = ["dynamic-keys", "max_level_trace", "release_max_level_debug", "release_max_level_trace"] }
smallvec = { version = "1.14.0", default-features = false, features = ["const_new"] }
spin = { version = "0.9.8" }
string_cache = { version = "0.8.9" }
strum = { version = "0.26.3", features = ["derive"] }
subtle = { version = "2.6.1" }
syn-dff4ba8e3ae991db = { package = "syn", version = "1.0.109", features = ["extra-traits", "fold", "full", "visit"] }
syn-f595c2ba2a3f28df = { package = "syn", version = "2.0.101", features = ["extra-traits", "fold", "full", "visit", "visit-mut"] }
time = { version = "0.3.36", features = ["formatting", "local-offset", "macros", "parsing"] }
time-macros = { version = "0.2.18", default-features = false, features = ["formatting", "parsing"] }
tokio = { version = "1.43.1", features = ["full", "test-util"] }
tokio-postgres = { version = "0.7.13", features = ["with-chrono-0_4", "with-serde_json-1", "with-uuid-1"] }
tokio-stream = { version = "0.1.17", features = ["net", "sync"] }
tokio-util = { version = "0.7.13", features = ["codec", "io-util", "time"] }
toml = { version = "0.7.8" }
toml_datetime = { version = "0.6.8", default-features = false, features = ["serde"] }
toml_edit-3c51e837cfc5589a = { package = "toml_edit", version = "0.22.24", features = ["serde"] }
tracing = { version = "0.1.40", features = ["log"] }
unicode-xid = { version = "0.2.6" }
url = { version = "2.5.3", features = ["serde"] }
usdt = { version = "0.5.0" }
usdt-impl = { version = "0.5.0", default-features = false, features = ["asm", "des"] }
uuid = { version = "1.16.0", features = ["serde", "v4"] }
x509-cert = { version = "0.2.5" }
zerocopy-c38e5c1d305a1b54 = { package = "zerocopy", version = "0.8.25", default-features = false, features = ["derive", "simd"] }
zerocopy-ca01ad9e24f5d932 = { package = "zerocopy", version = "0.7.35", features = ["derive", "simd"] }
zeroize = { version = "1.8.1", features = ["std", "zeroize_derive"] }
zip-3b31131e45eafb45 = { package = "zip", version = "0.6.6", default-features = false, features = ["bzip2", "deflate"] }
zip-f595c2ba2a3f28df = { package = "zip", version = "2.6.1", default-features = false, features = ["bzip2", "deflate", "zstd"] }

[target.x86_64-unknown-linux-gnu.dependencies]
bitflags-f595c2ba2a3f28df = { package = "bitflags", version = "2.9.0", default-features = false, features = ["std"] }
cookie = { version = "0.18.1", default-features = false, features = ["percent-encode"] }
dof = { version = "0.3.0", default-features = false, features = ["des"] }
getrandom-468e82937335b1c9 = { package = "getrandom", version = "0.3.1", default-features = false, features = ["std"] }
hyper-rustls = { version = "0.27.3", default-features = false, features = ["http1", "http2", "ring", "tls12", "webpki-tokio"] }
hyper-util = { version = "0.1.11", features = ["full"] }
linux-raw-sys = { version = "0.4.14", default-features = false, features = ["elf", "errno", "general", "if_ether", "ioctl", "net", "netlink", "no_std", "prctl", "std", "system", "xdp"] }
mio = { version = "1.0.2", features = ["net", "os-ext"] }
rustix = { version = "0.38.37", features = ["event", "fs", "net", "pipe", "process", "stdio", "system", "termios", "time"] }
tokio-rustls = { version = "0.26.0", default-features = false, features = ["logging", "ring", "tls12"] }

[target.x86_64-unknown-linux-gnu.build-dependencies]
bitflags-f595c2ba2a3f28df = { package = "bitflags", version = "2.9.0", default-features = false, features = ["std"] }
cookie = { version = "0.18.1", default-features = false, features = ["percent-encode"] }
dof = { version = "0.3.0", default-features = false, features = ["des"] }
getrandom-468e82937335b1c9 = { package = "getrandom", version = "0.3.1", default-features = false, features = ["std"] }
hyper-rustls = { version = "0.27.3", default-features = false, features = ["http1", "http2", "ring", "tls12", "webpki-tokio"] }
hyper-util = { version = "0.1.11", features = ["full"] }
linux-raw-sys = { version = "0.4.14", default-features = false, features = ["elf", "errno", "general", "if_ether", "ioctl", "net", "netlink", "no_std", "prctl", "std", "system", "xdp"] }
mio = { version = "1.0.2", features = ["net", "os-ext"] }
rustix = { version = "0.38.37", features = ["event", "fs", "net", "pipe", "process", "stdio", "system", "termios", "time"] }
tokio-rustls = { version = "0.26.0", default-features = false, features = ["logging", "ring", "tls12"] }

[target.x86_64-apple-darwin.dependencies]
bitflags-f595c2ba2a3f28df = { package = "bitflags", version = "2.9.0", default-features = false, features = ["std"] }
cookie = { version = "0.18.1", default-features = false, features = ["percent-encode"] }
getrandom-468e82937335b1c9 = { package = "getrandom", version = "0.3.1", default-features = false, features = ["std"] }
hyper-rustls = { version = "0.27.3", default-features = false, features = ["http1", "http2", "ring", "tls12", "webpki-tokio"] }
hyper-util = { version = "0.1.11", features = ["full"] }
mio = { version = "1.0.2", features = ["net", "os-ext"] }
rustix = { version = "0.38.37", features = ["event", "fs", "net", "pipe", "process", "stdio", "system", "termios", "time"] }
tokio-rustls = { version = "0.26.0", default-features = false, features = ["logging", "ring", "tls12"] }

[target.x86_64-apple-darwin.build-dependencies]
bitflags-f595c2ba2a3f28df = { package = "bitflags", version = "2.9.0", default-features = false, features = ["std"] }
cookie = { version = "0.18.1", default-features = false, features = ["percent-encode"] }
getrandom-468e82937335b1c9 = { package = "getrandom", version = "0.3.1", default-features = false, features = ["std"] }
hyper-rustls = { version = "0.27.3", default-features = false, features = ["http1", "http2", "ring", "tls12", "webpki-tokio"] }
hyper-util = { version = "0.1.11", features = ["full"] }
mio = { version = "1.0.2", features = ["net", "os-ext"] }
rustix = { version = "0.38.37", features = ["event", "fs", "net", "pipe", "process", "stdio", "system", "termios", "time"] }
tokio-rustls = { version = "0.26.0", default-features = false, features = ["logging", "ring", "tls12"] }

[target.aarch64-apple-darwin.dependencies]
bitflags-f595c2ba2a3f28df = { package = "bitflags", version = "2.9.0", default-features = false, features = ["std"] }
cookie = { version = "0.18.1", default-features = false, features = ["percent-encode"] }
getrandom-468e82937335b1c9 = { package = "getrandom", version = "0.3.1", default-features = false, features = ["std"] }
hyper-rustls = { version = "0.27.3", default-features = false, features = ["http1", "http2", "ring", "tls12", "webpki-tokio"] }
hyper-util = { version = "0.1.11", features = ["full"] }
mio = { version = "1.0.2", features = ["net", "os-ext"] }
rustix = { version = "0.38.37", features = ["event", "fs", "net", "pipe", "process", "stdio", "system", "termios", "time"] }
tokio-rustls = { version = "0.26.0", default-features = false, features = ["logging", "ring", "tls12"] }

[target.aarch64-apple-darwin.build-dependencies]
bitflags-f595c2ba2a3f28df = { package = "bitflags", version = "2.9.0", default-features = false, features = ["std"] }
cookie = { version = "0.18.1", default-features = false, features = ["percent-encode"] }
getrandom-468e82937335b1c9 = { package = "getrandom", version = "0.3.1", default-features = false, features = ["std"] }
hyper-rustls = { version = "0.27.3", default-features = false, features = ["http1", "http2", "ring", "tls12", "webpki-tokio"] }
hyper-util = { version = "0.1.11", features = ["full"] }
mio = { version = "1.0.2", features = ["net", "os-ext"] }
rustix = { version = "0.38.37", features = ["event", "fs", "net", "pipe", "process", "stdio", "system", "termios", "time"] }
tokio-rustls = { version = "0.26.0", default-features = false, features = ["logging", "ring", "tls12"] }

[target.x86_64-unknown-illumos.dependencies]
bitflags-f595c2ba2a3f28df = { package = "bitflags", version = "2.9.0", default-features = false, features = ["std"] }
cookie = { version = "0.18.1", default-features = false, features = ["percent-encode"] }
dof = { version = "0.3.0", default-features = false, features = ["des"] }
getrandom-468e82937335b1c9 = { package = "getrandom", version = "0.3.1", default-features = false, features = ["std"] }
hyper-rustls = { version = "0.27.3", default-features = false, features = ["http1", "http2", "ring", "tls12", "webpki-tokio"] }
hyper-util = { version = "0.1.11", features = ["full"] }
indicatif = { version = "0.17.11", features = ["rayon"] }
itertools-5ef9efb8ec2df382 = { package = "itertools", version = "0.12.1" }
mio = { version = "1.0.2", features = ["net", "os-ext"] }
rustix = { version = "0.38.37", features = ["event", "fs", "net", "pipe", "process", "stdio", "system", "termios", "time"] }
tokio-rustls = { version = "0.26.0", default-features = false, features = ["logging", "ring", "tls12"] }
toml_edit-cdcf2f9584511fe6 = { package = "toml_edit", version = "0.19.15", features = ["serde"] }
winnow = { version = "0.6.26", features = ["simd"] }

[target.x86_64-unknown-illumos.build-dependencies]
bitflags-f595c2ba2a3f28df = { package = "bitflags", version = "2.9.0", default-features = false, features = ["std"] }
clang-sys = { version = "1.8.1", default-features = false, features = ["clang_11_0", "runtime"] }
cookie = { version = "0.18.1", default-features = false, features = ["percent-encode"] }
dof = { version = "0.3.0", default-features = false, features = ["des"] }
getrandom-468e82937335b1c9 = { package = "getrandom", version = "0.3.1", default-features = false, features = ["std"] }
hyper-rustls = { version = "0.27.3", default-features = false, features = ["http1", "http2", "ring", "tls12", "webpki-tokio"] }
hyper-util = { version = "0.1.11", features = ["full"] }
indicatif = { version = "0.17.11", features = ["rayon"] }
itertools-5ef9efb8ec2df382 = { package = "itertools", version = "0.12.1" }
mio = { version = "1.0.2", features = ["net", "os-ext"] }
rustix = { version = "0.38.37", features = ["event", "fs", "net", "pipe", "process", "stdio", "system", "termios", "time"] }
tokio-rustls = { version = "0.26.0", default-features = false, features = ["logging", "ring", "tls12"] }
toml_edit-cdcf2f9584511fe6 = { package = "toml_edit", version = "0.19.15", features = ["serde"] }
winnow = { version = "0.6.26", features = ["simd"] }

### END HAKARI SECTION<|MERGE_RESOLUTION|>--- conflicted
+++ resolved
@@ -72,13 +72,8 @@
 itertools-93f6ce9d446188ac = { package = "itertools", version = "0.10.5" }
 lalrpop-util = { version = "0.19.12" }
 lazy_static = { version = "1.5.0", default-features = false, features = ["spin_no_std"] }
-<<<<<<< HEAD
-libc = { version = "0.2.171", features = ["extra_traits"] }
+libc = { version = "0.2.172", features = ["extra_traits"] }
 log = { version = "0.4.27", default-features = false, features = ["kv_unstable", "std"] }
-=======
-libc = { version = "0.2.172", features = ["extra_traits"] }
-log = { version = "0.4.22", default-features = false, features = ["kv_unstable", "std"] }
->>>>>>> 0b633fb6
 managed = { version = "0.8.0", default-features = false, features = ["alloc", "map"] }
 memchr = { version = "2.7.4" }
 newtype-uuid = { version = "1.2.1" }
@@ -200,13 +195,8 @@
 itertools-93f6ce9d446188ac = { package = "itertools", version = "0.10.5" }
 lalrpop-util = { version = "0.19.12" }
 lazy_static = { version = "1.5.0", default-features = false, features = ["spin_no_std"] }
-<<<<<<< HEAD
-libc = { version = "0.2.171", features = ["extra_traits"] }
+libc = { version = "0.2.172", features = ["extra_traits"] }
 log = { version = "0.4.27", default-features = false, features = ["kv_unstable", "std"] }
-=======
-libc = { version = "0.2.172", features = ["extra_traits"] }
-log = { version = "0.4.22", default-features = false, features = ["kv_unstable", "std"] }
->>>>>>> 0b633fb6
 managed = { version = "0.8.0", default-features = false, features = ["alloc", "map"] }
 memchr = { version = "2.7.4" }
 newtype-uuid = { version = "1.2.1" }
