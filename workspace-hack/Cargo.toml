# This file is generated by `cargo hakari`.
# To regenerate, run:
#     cargo hakari generate

[package]
name = "omicron-workspace-hack"
version = "0.1.0"
edition = "2021"
description = "workspace-hack package, managed by hakari"
# You can choose to publish this crate: see https://docs.rs/cargo-hakari/latest/cargo_hakari/publishing.
publish = false

[lints]
workspace = true

# The parts of the file between the BEGIN HAKARI SECTION and END HAKARI SECTION comments
# are managed by hakari.

### BEGIN HAKARI SECTION
[dependencies]
ahash = { version = "0.8.11" }
aho-corasick = { version = "1.1.3" }
anyhow = { version = "1.0.97", features = ["backtrace"] }
aws-lc-rs = { version = "1.12.4", features = ["prebuilt-nasm"] }
base16ct = { version = "0.2.0", default-features = false, features = ["alloc"] }
base64 = { version = "0.22.1" }
base64ct = { version = "1.6.0", default-features = false, features = ["std"] }
bitflags-dff4ba8e3ae991db = { package = "bitflags", version = "1.3.2" }
bitflags-f595c2ba2a3f28df = { package = "bitflags", version = "2.6.0", default-features = false, features = ["serde"] }
bstr = { version = "1.10.0" }
buf-list = { version = "1.0.3", default-features = false, features = ["tokio1"] }
byteorder = { version = "1.5.0" }
bytes = { version = "1.10.1", features = ["serde"] }
chrono = { version = "0.4.40", features = ["serde"] }
cipher = { version = "0.4.4", default-features = false, features = ["block-padding", "zeroize"] }
clap = { version = "4.5.32", features = ["cargo", "derive", "env", "wrap_help"] }
clap_builder = { version = "4.5.32", default-features = false, features = ["cargo", "color", "env", "std", "suggestions", "usage", "wrap_help"] }
console = { version = "0.15.10" }
crossbeam-epoch = { version = "0.9.18" }
crossbeam-utils = { version = "0.8.21" }
crossterm = { version = "0.28.1", features = ["event-stream", "serde"] }
crypto-common = { version = "0.1.6", default-features = false, features = ["getrandom", "std"] }
curve25519-dalek = { version = "4.1.3", features = ["digest", "legacy_compatibility", "rand_core"] }
daft = { version = "0.1.2", features = ["derive", "newtype-uuid1", "oxnet01", "uuid1"] }
digest = { version = "0.10.7", features = ["mac", "oid", "std"] }
ecdsa = { version = "0.16.9", features = ["pem", "signing", "std", "verifying"] }
ed25519-dalek = { version = "2.1.1", features = ["digest", "pkcs8", "rand_core"] }
either = { version = "1.14.0" }
elliptic-curve = { version = "0.13.8", features = ["ecdh", "hazmat", "pem", "std"] }
ff = { version = "0.13.0", default-features = false, features = ["alloc"] }
flate2 = { version = "1.1.0" }
fs-err = { version = "2.11.0", default-features = false, features = ["tokio"] }
futures = { version = "0.3.31" }
futures-channel = { version = "0.3.31", features = ["sink"] }
futures-core = { version = "0.3.31" }
futures-io = { version = "0.3.31" }
futures-sink = { version = "0.3.31" }
futures-task = { version = "0.3.31", default-features = false, features = ["std"] }
futures-util = { version = "0.3.31", features = ["channel", "io", "sink"] }
gateway-messages = { git = "https://github.com/oxidecomputer/management-gateway-service", rev = "9bbac475dcaac88286c07a20b6bd3e94fc81d7f0", features = ["std"] }
generic-array = { version = "0.14.7", default-features = false, features = ["more_lengths", "zeroize"] }
getrandom-6f8ce4dd05d13bba = { package = "getrandom", version = "0.2.15", default-features = false, features = ["js", "rdrand", "std"] }
group = { version = "0.13.0", default-features = false, features = ["alloc"] }
hashbrown = { version = "0.15.1" }
<<<<<<< HEAD
hex = { version = "0.4.3", features = ["serde"] }
=======
>>>>>>> 41d34c38
hickory-proto = { version = "0.24.4", features = ["text-parsing"] }
hmac = { version = "0.12.1", default-features = false, features = ["reset"] }
hyper = { version = "1.6.0", features = ["full"] }
idna = { version = "1.0.3" }
indexmap = { version = "2.7.1", features = ["serde"] }
inout = { version = "0.1.3", default-features = false, features = ["std"] }
ipnetwork = { version = "0.21.1", features = ["schemars", "serde"] }
<<<<<<< HEAD
=======
itertools-594e8ee84c453af0 = { package = "itertools", version = "0.13.0" }
>>>>>>> 41d34c38
itertools-93f6ce9d446188ac = { package = "itertools", version = "0.10.5" }
lalrpop-util = { version = "0.19.12" }
lazy_static = { version = "1.5.0", default-features = false, features = ["spin_no_std"] }
libc = { version = "0.2.170", features = ["extra_traits"] }
log = { version = "0.4.22", default-features = false, features = ["kv_unstable", "std"] }
managed = { version = "0.8.0", default-features = false, features = ["alloc", "map"] }
memchr = { version = "2.7.4" }
newtype-uuid = { version = "1.2.1" }
nix = { version = "0.29.0", features = ["feature", "net", "uio"] }
nom = { version = "7.1.3" }
num-bigint-dig = { version = "0.8.4", default-features = false, features = ["i128", "prime", "serde", "u64_digit", "zeroize"] }
num-integer = { version = "0.1.46", features = ["i128"] }
num-iter = { version = "0.1.45", default-features = false, features = ["i128"] }
num-traits = { version = "0.2.19", features = ["i128", "libm"] }
once_cell = { version = "1.20.3" }
openapiv3 = { version = "2.0.0", default-features = false, features = ["skip_serializing_defaults"] }
peg-runtime = { version = "0.8.5", default-features = false, features = ["std"] }
pem-rfc7468 = { version = "0.7.0", default-features = false, features = ["std"] }
percent-encoding = { version = "2.3.1" }
petgraph = { version = "0.6.5", features = ["serde-1"] }
phf = { version = "0.11.2" }
phf_shared = { version = "0.11.2" }
pkcs8 = { version = "0.10.2", default-features = false, features = ["encryption", "pem", "std"] }
postgres-types = { version = "0.2.9", default-features = false, features = ["with-chrono-0_4", "with-serde_json-1", "with-uuid-1"] }
predicates = { version = "3.1.3" }
proc-macro2 = { version = "1.0.94" }
quote = { version = "1.0.39" }
rand = { version = "0.8.5", features = ["small_rng"] }
regex = { version = "1.11.1" }
regex-automata = { version = "0.4.8", default-features = false, features = ["dfa-onepass", "dfa-search", "hybrid", "meta", "nfa", "perf", "unicode"] }
regex-syntax = { version = "0.8.5" }
reqwest = { version = "0.12.12", features = ["blocking", "cookies", "json", "rustls-tls", "stream"] }
rsa = { version = "0.9.6", features = ["serde", "sha2"] }
rustls = { version = "0.23.19", features = ["ring"] }
rustls-webpki = { version = "0.102.8", default-features = false, features = ["aws_lc_rs", "ring", "std"] }
schemars = { version = "0.8.22", features = ["bytes", "chrono", "semver", "uuid1"] }
scopeguard = { version = "1.2.0" }
semver = { version = "1.0.25", features = ["serde"] }
serde = { version = "1.0.219", features = ["alloc", "derive", "rc"] }
serde_json = { version = "1.0.140", features = ["raw_value", "unbounded_depth"] }
sha1 = { version = "0.10.6", features = ["oid"] }
sha2 = { version = "0.10.8", features = ["oid"] }
similar = { version = "2.7.0", features = ["bytes", "inline", "unicode"] }
slog = { version = "2.7.0", features = ["dynamic-keys", "max_level_trace", "release_max_level_debug", "release_max_level_trace"] }
smallvec = { version = "1.14.0", default-features = false, features = ["const_new"] }
spin = { version = "0.9.8" }
string_cache = { version = "0.8.7" }
subtle = { version = "2.6.1" }
syn-f595c2ba2a3f28df = { package = "syn", version = "2.0.98", features = ["extra-traits", "fold", "full", "visit", "visit-mut"] }
time = { version = "0.3.36", features = ["formatting", "local-offset", "macros", "parsing"] }
tokio = { version = "1.43.0", features = ["full", "test-util"] }
tokio-postgres = { version = "0.7.13", features = ["with-chrono-0_4", "with-serde_json-1", "with-uuid-1"] }
tokio-stream = { version = "0.1.17", features = ["net", "sync"] }
tokio-util = { version = "0.7.13", features = ["codec", "io-util"] }
toml = { version = "0.7.8" }
toml_datetime = { version = "0.6.8", default-features = false, features = ["serde"] }
toml_edit-3c51e837cfc5589a = { package = "toml_edit", version = "0.22.24", features = ["serde"] }
tracing = { version = "0.1.40", features = ["log"] }
usdt = { version = "0.5.0" }
usdt-impl = { version = "0.5.0", default-features = false, features = ["asm", "des"] }
uuid = { version = "1.15.1", features = ["serde", "v4"] }
x509-cert = { version = "0.2.5" }
zerocopy-c38e5c1d305a1b54 = { package = "zerocopy", version = "0.8.10", default-features = false, features = ["derive", "simd"] }
zerocopy-ca01ad9e24f5d932 = { package = "zerocopy", version = "0.7.35", features = ["derive", "simd"] }
zeroize = { version = "1.8.1", features = ["std", "zeroize_derive"] }
zip-3b31131e45eafb45 = { package = "zip", version = "0.6.6", default-features = false, features = ["bzip2", "deflate"] }
zip-f595c2ba2a3f28df = { package = "zip", version = "2.6.1", default-features = false, features = ["bzip2", "deflate"] }

[build-dependencies]
ahash = { version = "0.8.11" }
aho-corasick = { version = "1.1.3" }
anyhow = { version = "1.0.97", features = ["backtrace"] }
aws-lc-rs = { version = "1.12.4", features = ["prebuilt-nasm"] }
base16ct = { version = "0.2.0", default-features = false, features = ["alloc"] }
base64 = { version = "0.22.1" }
base64ct = { version = "1.6.0", default-features = false, features = ["std"] }
bitflags-dff4ba8e3ae991db = { package = "bitflags", version = "1.3.2" }
bitflags-f595c2ba2a3f28df = { package = "bitflags", version = "2.6.0", default-features = false, features = ["serde"] }
bstr = { version = "1.10.0" }
buf-list = { version = "1.0.3", default-features = false, features = ["tokio1"] }
byteorder = { version = "1.5.0" }
bytes = { version = "1.10.1", features = ["serde"] }
cc = { version = "1.2.15", default-features = false, features = ["parallel"] }
chrono = { version = "0.4.40", features = ["serde"] }
cipher = { version = "0.4.4", default-features = false, features = ["block-padding", "zeroize"] }
clap = { version = "4.5.32", features = ["cargo", "derive", "env", "wrap_help"] }
clap_builder = { version = "4.5.32", default-features = false, features = ["cargo", "color", "env", "std", "suggestions", "usage", "wrap_help"] }
console = { version = "0.15.10" }
crossbeam-epoch = { version = "0.9.18" }
crossbeam-utils = { version = "0.8.21" }
crossterm = { version = "0.28.1", features = ["event-stream", "serde"] }
crypto-common = { version = "0.1.6", default-features = false, features = ["getrandom", "std"] }
curve25519-dalek = { version = "4.1.3", features = ["digest", "legacy_compatibility", "rand_core"] }
daft = { version = "0.1.2", features = ["derive", "newtype-uuid1", "oxnet01", "uuid1"] }
digest = { version = "0.10.7", features = ["mac", "oid", "std"] }
ecdsa = { version = "0.16.9", features = ["pem", "signing", "std", "verifying"] }
ed25519-dalek = { version = "2.1.1", features = ["digest", "pkcs8", "rand_core"] }
either = { version = "1.14.0" }
elliptic-curve = { version = "0.13.8", features = ["ecdh", "hazmat", "pem", "std"] }
ff = { version = "0.13.0", default-features = false, features = ["alloc"] }
flate2 = { version = "1.1.0" }
fs-err = { version = "2.11.0", default-features = false, features = ["tokio"] }
futures = { version = "0.3.31" }
futures-channel = { version = "0.3.31", features = ["sink"] }
futures-core = { version = "0.3.31" }
futures-io = { version = "0.3.31" }
futures-sink = { version = "0.3.31" }
futures-task = { version = "0.3.31", default-features = false, features = ["std"] }
futures-util = { version = "0.3.31", features = ["channel", "io", "sink"] }
gateway-messages = { git = "https://github.com/oxidecomputer/management-gateway-service", rev = "9bbac475dcaac88286c07a20b6bd3e94fc81d7f0", features = ["std"] }
generic-array = { version = "0.14.7", default-features = false, features = ["more_lengths", "zeroize"] }
getrandom-6f8ce4dd05d13bba = { package = "getrandom", version = "0.2.15", default-features = false, features = ["js", "rdrand", "std"] }
group = { version = "0.13.0", default-features = false, features = ["alloc"] }
hashbrown = { version = "0.15.1" }
<<<<<<< HEAD
hex = { version = "0.4.3", features = ["serde"] }
=======
>>>>>>> 41d34c38
hickory-proto = { version = "0.24.4", features = ["text-parsing"] }
hmac = { version = "0.12.1", default-features = false, features = ["reset"] }
hyper = { version = "1.6.0", features = ["full"] }
idna = { version = "1.0.3" }
indexmap = { version = "2.7.1", features = ["serde"] }
inout = { version = "0.1.3", default-features = false, features = ["std"] }
ipnetwork = { version = "0.21.1", features = ["schemars", "serde"] }
<<<<<<< HEAD
=======
itertools-594e8ee84c453af0 = { package = "itertools", version = "0.13.0" }
>>>>>>> 41d34c38
itertools-93f6ce9d446188ac = { package = "itertools", version = "0.10.5" }
lalrpop-util = { version = "0.19.12" }
lazy_static = { version = "1.5.0", default-features = false, features = ["spin_no_std"] }
libc = { version = "0.2.170", features = ["extra_traits"] }
log = { version = "0.4.22", default-features = false, features = ["kv_unstable", "std"] }
managed = { version = "0.8.0", default-features = false, features = ["alloc", "map"] }
memchr = { version = "2.7.4" }
newtype-uuid = { version = "1.2.1" }
nix = { version = "0.29.0", features = ["feature", "net", "uio"] }
nom = { version = "7.1.3" }
num-bigint-dig = { version = "0.8.4", default-features = false, features = ["i128", "prime", "serde", "u64_digit", "zeroize"] }
num-integer = { version = "0.1.46", features = ["i128"] }
num-iter = { version = "0.1.45", default-features = false, features = ["i128"] }
num-traits = { version = "0.2.19", features = ["i128", "libm"] }
once_cell = { version = "1.20.3" }
openapiv3 = { version = "2.0.0", default-features = false, features = ["skip_serializing_defaults"] }
peg-runtime = { version = "0.8.5", default-features = false, features = ["std"] }
pem-rfc7468 = { version = "0.7.0", default-features = false, features = ["std"] }
percent-encoding = { version = "2.3.1" }
petgraph = { version = "0.6.5", features = ["serde-1"] }
phf = { version = "0.11.2" }
phf_shared = { version = "0.11.2" }
pkcs8 = { version = "0.10.2", default-features = false, features = ["encryption", "pem", "std"] }
postgres-types = { version = "0.2.9", default-features = false, features = ["with-chrono-0_4", "with-serde_json-1", "with-uuid-1"] }
predicates = { version = "3.1.3" }
proc-macro2 = { version = "1.0.94" }
quote = { version = "1.0.39" }
rand = { version = "0.8.5", features = ["small_rng"] }
regex = { version = "1.11.1" }
regex-automata = { version = "0.4.8", default-features = false, features = ["dfa-onepass", "dfa-search", "hybrid", "meta", "nfa", "perf", "unicode"] }
regex-syntax = { version = "0.8.5" }
reqwest = { version = "0.12.12", features = ["blocking", "cookies", "json", "rustls-tls", "stream"] }
rsa = { version = "0.9.6", features = ["serde", "sha2"] }
rustls = { version = "0.23.19", features = ["ring"] }
rustls-webpki = { version = "0.102.8", default-features = false, features = ["aws_lc_rs", "ring", "std"] }
schemars = { version = "0.8.22", features = ["bytes", "chrono", "semver", "uuid1"] }
scopeguard = { version = "1.2.0" }
semver = { version = "1.0.25", features = ["serde"] }
serde = { version = "1.0.219", features = ["alloc", "derive", "rc"] }
serde_json = { version = "1.0.140", features = ["raw_value", "unbounded_depth"] }
sha1 = { version = "0.10.6", features = ["oid"] }
sha2 = { version = "0.10.8", features = ["oid"] }
similar = { version = "2.7.0", features = ["bytes", "inline", "unicode"] }
slog = { version = "2.7.0", features = ["dynamic-keys", "max_level_trace", "release_max_level_debug", "release_max_level_trace"] }
smallvec = { version = "1.14.0", default-features = false, features = ["const_new"] }
spin = { version = "0.9.8" }
string_cache = { version = "0.8.7" }
subtle = { version = "2.6.1" }
syn-dff4ba8e3ae991db = { package = "syn", version = "1.0.109", features = ["extra-traits", "fold", "full", "visit"] }
syn-f595c2ba2a3f28df = { package = "syn", version = "2.0.98", features = ["extra-traits", "fold", "full", "visit", "visit-mut"] }
time = { version = "0.3.36", features = ["formatting", "local-offset", "macros", "parsing"] }
time-macros = { version = "0.2.18", default-features = false, features = ["formatting", "parsing"] }
tokio = { version = "1.43.0", features = ["full", "test-util"] }
tokio-postgres = { version = "0.7.13", features = ["with-chrono-0_4", "with-serde_json-1", "with-uuid-1"] }
tokio-stream = { version = "0.1.17", features = ["net", "sync"] }
tokio-util = { version = "0.7.13", features = ["codec", "io-util"] }
toml = { version = "0.7.8" }
toml_datetime = { version = "0.6.8", default-features = false, features = ["serde"] }
toml_edit-3c51e837cfc5589a = { package = "toml_edit", version = "0.22.24", features = ["serde"] }
tracing = { version = "0.1.40", features = ["log"] }
unicode-xid = { version = "0.2.6" }
usdt = { version = "0.5.0" }
usdt-impl = { version = "0.5.0", default-features = false, features = ["asm", "des"] }
uuid = { version = "1.15.1", features = ["serde", "v4"] }
x509-cert = { version = "0.2.5" }
zerocopy-c38e5c1d305a1b54 = { package = "zerocopy", version = "0.8.10", default-features = false, features = ["derive", "simd"] }
zerocopy-ca01ad9e24f5d932 = { package = "zerocopy", version = "0.7.35", features = ["derive", "simd"] }
zeroize = { version = "1.8.1", features = ["std", "zeroize_derive"] }
zip-3b31131e45eafb45 = { package = "zip", version = "0.6.6", default-features = false, features = ["bzip2", "deflate"] }
zip-f595c2ba2a3f28df = { package = "zip", version = "2.6.1", default-features = false, features = ["bzip2", "deflate"] }

[target.x86_64-unknown-linux-gnu.dependencies]
bitflags-f595c2ba2a3f28df = { package = "bitflags", version = "2.6.0", default-features = false, features = ["std"] }
cookie = { version = "0.18.1", default-features = false, features = ["percent-encode"] }
dof = { version = "0.3.0", default-features = false, features = ["des"] }
getrandom-468e82937335b1c9 = { package = "getrandom", version = "0.3.1", default-features = false, features = ["std"] }
hyper-rustls = { version = "0.27.3", default-features = false, features = ["http1", "http2", "ring", "tls12", "webpki-tokio"] }
hyper-util = { version = "0.1.10", features = ["full"] }
linux-raw-sys = { version = "0.4.14", default-features = false, features = ["elf", "errno", "general", "if_ether", "ioctl", "net", "netlink", "no_std", "prctl", "std", "system", "xdp"] }
mio = { version = "1.0.2", features = ["net", "os-ext"] }
rustix = { version = "0.38.37", features = ["event", "fs", "net", "pipe", "process", "stdio", "system", "termios", "time"] }
tokio-rustls = { version = "0.26.0", default-features = false, features = ["logging", "ring", "tls12"] }

[target.x86_64-unknown-linux-gnu.build-dependencies]
bitflags-f595c2ba2a3f28df = { package = "bitflags", version = "2.6.0", default-features = false, features = ["std"] }
cookie = { version = "0.18.1", default-features = false, features = ["percent-encode"] }
dof = { version = "0.3.0", default-features = false, features = ["des"] }
getrandom-468e82937335b1c9 = { package = "getrandom", version = "0.3.1", default-features = false, features = ["std"] }
hyper-rustls = { version = "0.27.3", default-features = false, features = ["http1", "http2", "ring", "tls12", "webpki-tokio"] }
hyper-util = { version = "0.1.10", features = ["full"] }
linux-raw-sys = { version = "0.4.14", default-features = false, features = ["elf", "errno", "general", "if_ether", "ioctl", "net", "netlink", "no_std", "prctl", "std", "system", "xdp"] }
mio = { version = "1.0.2", features = ["net", "os-ext"] }
rustix = { version = "0.38.37", features = ["event", "fs", "net", "pipe", "process", "stdio", "system", "termios", "time"] }
tokio-rustls = { version = "0.26.0", default-features = false, features = ["logging", "ring", "tls12"] }

[target.x86_64-apple-darwin.dependencies]
bitflags-f595c2ba2a3f28df = { package = "bitflags", version = "2.6.0", default-features = false, features = ["std"] }
cookie = { version = "0.18.1", default-features = false, features = ["percent-encode"] }
getrandom-468e82937335b1c9 = { package = "getrandom", version = "0.3.1", default-features = false, features = ["std"] }
hyper-rustls = { version = "0.27.3", default-features = false, features = ["http1", "http2", "ring", "tls12", "webpki-tokio"] }
hyper-util = { version = "0.1.10", features = ["full"] }
mio = { version = "1.0.2", features = ["net", "os-ext"] }
rustix = { version = "0.38.37", features = ["event", "fs", "net", "pipe", "process", "stdio", "system", "termios", "time"] }
tokio-rustls = { version = "0.26.0", default-features = false, features = ["logging", "ring", "tls12"] }

[target.x86_64-apple-darwin.build-dependencies]
bitflags-f595c2ba2a3f28df = { package = "bitflags", version = "2.6.0", default-features = false, features = ["std"] }
cookie = { version = "0.18.1", default-features = false, features = ["percent-encode"] }
getrandom-468e82937335b1c9 = { package = "getrandom", version = "0.3.1", default-features = false, features = ["std"] }
hyper-rustls = { version = "0.27.3", default-features = false, features = ["http1", "http2", "ring", "tls12", "webpki-tokio"] }
hyper-util = { version = "0.1.10", features = ["full"] }
mio = { version = "1.0.2", features = ["net", "os-ext"] }
rustix = { version = "0.38.37", features = ["event", "fs", "net", "pipe", "process", "stdio", "system", "termios", "time"] }
tokio-rustls = { version = "0.26.0", default-features = false, features = ["logging", "ring", "tls12"] }

[target.aarch64-apple-darwin.dependencies]
bitflags-f595c2ba2a3f28df = { package = "bitflags", version = "2.6.0", default-features = false, features = ["std"] }
cookie = { version = "0.18.1", default-features = false, features = ["percent-encode"] }
getrandom-468e82937335b1c9 = { package = "getrandom", version = "0.3.1", default-features = false, features = ["std"] }
hyper-rustls = { version = "0.27.3", default-features = false, features = ["http1", "http2", "ring", "tls12", "webpki-tokio"] }
hyper-util = { version = "0.1.10", features = ["full"] }
mio = { version = "1.0.2", features = ["net", "os-ext"] }
rustix = { version = "0.38.37", features = ["event", "fs", "net", "pipe", "process", "stdio", "system", "termios", "time"] }
tokio-rustls = { version = "0.26.0", default-features = false, features = ["logging", "ring", "tls12"] }

[target.aarch64-apple-darwin.build-dependencies]
bitflags-f595c2ba2a3f28df = { package = "bitflags", version = "2.6.0", default-features = false, features = ["std"] }
cookie = { version = "0.18.1", default-features = false, features = ["percent-encode"] }
getrandom-468e82937335b1c9 = { package = "getrandom", version = "0.3.1", default-features = false, features = ["std"] }
hyper-rustls = { version = "0.27.3", default-features = false, features = ["http1", "http2", "ring", "tls12", "webpki-tokio"] }
hyper-util = { version = "0.1.10", features = ["full"] }
mio = { version = "1.0.2", features = ["net", "os-ext"] }
rustix = { version = "0.38.37", features = ["event", "fs", "net", "pipe", "process", "stdio", "system", "termios", "time"] }
tokio-rustls = { version = "0.26.0", default-features = false, features = ["logging", "ring", "tls12"] }

[target.x86_64-unknown-illumos.dependencies]
bitflags-f595c2ba2a3f28df = { package = "bitflags", version = "2.6.0", default-features = false, features = ["std"] }
cookie = { version = "0.18.1", default-features = false, features = ["percent-encode"] }
dof = { version = "0.3.0", default-features = false, features = ["des"] }
getrandom-468e82937335b1c9 = { package = "getrandom", version = "0.3.1", default-features = false, features = ["std"] }
hyper-rustls = { version = "0.27.3", default-features = false, features = ["http1", "http2", "ring", "tls12", "webpki-tokio"] }
hyper-util = { version = "0.1.10", features = ["full"] }
indicatif = { version = "0.17.11", features = ["rayon"] }
itertools-5ef9efb8ec2df382 = { package = "itertools", version = "0.12.1" }
mio = { version = "1.0.2", features = ["net", "os-ext"] }
rustix = { version = "0.38.37", features = ["event", "fs", "net", "pipe", "process", "stdio", "system", "termios", "time"] }
tokio-rustls = { version = "0.26.0", default-features = false, features = ["logging", "ring", "tls12"] }
toml_edit-cdcf2f9584511fe6 = { package = "toml_edit", version = "0.19.15", features = ["serde"] }

[target.x86_64-unknown-illumos.build-dependencies]
bitflags-f595c2ba2a3f28df = { package = "bitflags", version = "2.6.0", default-features = false, features = ["std"] }
clang-sys = { version = "1.8.1", default-features = false, features = ["clang_11_0", "runtime"] }
cookie = { version = "0.18.1", default-features = false, features = ["percent-encode"] }
dof = { version = "0.3.0", default-features = false, features = ["des"] }
getrandom-468e82937335b1c9 = { package = "getrandom", version = "0.3.1", default-features = false, features = ["std"] }
hyper-rustls = { version = "0.27.3", default-features = false, features = ["http1", "http2", "ring", "tls12", "webpki-tokio"] }
hyper-util = { version = "0.1.10", features = ["full"] }
indicatif = { version = "0.17.11", features = ["rayon"] }
itertools-5ef9efb8ec2df382 = { package = "itertools", version = "0.12.1" }
mio = { version = "1.0.2", features = ["net", "os-ext"] }
rustix = { version = "0.38.37", features = ["event", "fs", "net", "pipe", "process", "stdio", "system", "termios", "time"] }
tokio-rustls = { version = "0.26.0", default-features = false, features = ["logging", "ring", "tls12"] }
toml_edit-cdcf2f9584511fe6 = { package = "toml_edit", version = "0.19.15", features = ["serde"] }

### END HAKARI SECTION<|MERGE_RESOLUTION|>--- conflicted
+++ resolved
@@ -62,10 +62,6 @@
 getrandom-6f8ce4dd05d13bba = { package = "getrandom", version = "0.2.15", default-features = false, features = ["js", "rdrand", "std"] }
 group = { version = "0.13.0", default-features = false, features = ["alloc"] }
 hashbrown = { version = "0.15.1" }
-<<<<<<< HEAD
-hex = { version = "0.4.3", features = ["serde"] }
-=======
->>>>>>> 41d34c38
 hickory-proto = { version = "0.24.4", features = ["text-parsing"] }
 hmac = { version = "0.12.1", default-features = false, features = ["reset"] }
 hyper = { version = "1.6.0", features = ["full"] }
@@ -73,10 +69,7 @@
 indexmap = { version = "2.7.1", features = ["serde"] }
 inout = { version = "0.1.3", default-features = false, features = ["std"] }
 ipnetwork = { version = "0.21.1", features = ["schemars", "serde"] }
-<<<<<<< HEAD
-=======
 itertools-594e8ee84c453af0 = { package = "itertools", version = "0.13.0" }
->>>>>>> 41d34c38
 itertools-93f6ce9d446188ac = { package = "itertools", version = "0.10.5" }
 lalrpop-util = { version = "0.19.12" }
 lazy_static = { version = "1.5.0", default-features = false, features = ["spin_no_std"] }
@@ -191,10 +184,6 @@
 getrandom-6f8ce4dd05d13bba = { package = "getrandom", version = "0.2.15", default-features = false, features = ["js", "rdrand", "std"] }
 group = { version = "0.13.0", default-features = false, features = ["alloc"] }
 hashbrown = { version = "0.15.1" }
-<<<<<<< HEAD
-hex = { version = "0.4.3", features = ["serde"] }
-=======
->>>>>>> 41d34c38
 hickory-proto = { version = "0.24.4", features = ["text-parsing"] }
 hmac = { version = "0.12.1", default-features = false, features = ["reset"] }
 hyper = { version = "1.6.0", features = ["full"] }
@@ -202,10 +191,7 @@
 indexmap = { version = "2.7.1", features = ["serde"] }
 inout = { version = "0.1.3", default-features = false, features = ["std"] }
 ipnetwork = { version = "0.21.1", features = ["schemars", "serde"] }
-<<<<<<< HEAD
-=======
 itertools-594e8ee84c453af0 = { package = "itertools", version = "0.13.0" }
->>>>>>> 41d34c38
 itertools-93f6ce9d446188ac = { package = "itertools", version = "0.10.5" }
 lalrpop-util = { version = "0.19.12" }
 lazy_static = { version = "1.5.0", default-features = false, features = ["spin_no_std"] }
