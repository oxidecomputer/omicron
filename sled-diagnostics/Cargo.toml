--- conflicted
+++ resolved
@@ -27,12 +27,8 @@
 slog.workspace = true
 thiserror.workspace = true
 tokio = { workspace = true, features = ["full"] }
-<<<<<<< HEAD
+zfs-test-harness.workspace = true
 zip = { workspace = true, features = ["jiff-02","zstd"] }
-=======
-zfs-test-harness.workspace = true
-zip = { workspace = true, features = ["zstd"] }
->>>>>>> 27a65080
 
 [dev-dependencies]
 omicron-common.workspace = true
