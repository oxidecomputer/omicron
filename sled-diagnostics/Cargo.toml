--- conflicted
+++ resolved
@@ -6,11 +6,8 @@
 [dependencies]
 fs-err.workspace = true
 futures.workspace = true
-<<<<<<< HEAD
 libc.workspace = true
+omicron-workspace-hack.workspace = true
 slog.workspace = true
-=======
-omicron-workspace-hack.workspace = true
->>>>>>> f1f92d93
 thiserror.workspace = true
 tokio = { workspace = true, features = ["full"] }