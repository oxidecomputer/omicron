--- conflicted
+++ resolved
@@ -10,12 +10,7 @@
 bytes = { version = "1.0.1", features = [ "serde" ] }
 chrono = { version = "0.4.19", features = [ "serde" ] }
 oximeter = { path = "../oximeter" }
-<<<<<<< HEAD
-reqwest = { version = "0.11.4", features = [ "json" ] }
-=======
-pq-sys = "*"
 reqwest = { version = "0.11.5", features = [ "json" ] }
->>>>>>> bf0ccdd1
 schemars = { version = "0.8.6", features = [ "uuid", "bytes", "chrono" ] }
 serde = { version = "1", features = [ "derive" ] }
 serde_json = "1.0.68"
