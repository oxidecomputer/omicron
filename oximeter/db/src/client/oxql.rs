// This Source Code Form is subject to the terms of the Mozilla Public
// License, v. 2.0. If a copy of the MPL was not distributed with this
// file, You can obtain one at https://mozilla.org/MPL/2.0/.

//! Client methods for running OxQL queries against the timeseries database.

// Copyright 2024 Oxide Computer Company

use super::query_summary::QuerySummary;
<<<<<<< HEAD
use crate::Error;
use crate::Metric;
use crate::Target;
=======
use super::Handle;
>>>>>>> 52fe4e4c
use crate::client::Client;
use crate::model::columns;
use crate::model::from_block::FromBlock as _;
use crate::oxql;
use crate::oxql::Query;
use crate::oxql::ast::table_ops::filter;
use crate::oxql::ast::table_ops::filter::Filter;
use crate::oxql::ast::table_ops::limit::Limit;
use crate::oxql::ast::table_ops::limit::LimitKind;
use crate::query::field_table_name;
use oximeter::Measurement;
use oximeter::TimeseriesSchema;
use oximeter::schema::TimeseriesKey;
use slog::Logger;
use slog::debug;
use slog::trace;
use std::collections::BTreeMap;
use std::time::Duration;
use std::time::Instant;
use uuid::Uuid;

#[usdt::provider(provider = "clickhouse_client")]
mod probes {
    /// Fires when an OxQL query starts, with the query ID and string.
    fn oxql__query__start(_: &usdt::UniqueId, _: &Uuid, query: &str) {}

    /// Fires when an OxQL query ends, either in success or failure.
    fn oxql__query__done(_: &usdt::UniqueId, _: &Uuid) {}

    /// Fires when an OxQL table operation starts, with the query ID and details
    /// of the operation itself.
    fn oxql__table__op__start(_: &usdt::UniqueId, _: &Uuid, op: &str) {}

    /// Fires when an OxQL table operation ends.
    fn oxql__table__op__done(_: &usdt::UniqueId, _: &Uuid) {}
}

/// The full result of an OxQL query.
#[derive(Clone, Debug)]
pub struct OxqlResult {
    /// A query ID assigned to this OxQL query.
    pub query_id: Uuid,

    /// The total duration of the OxQL query.
    ///
    /// This includes the time to run SQL queries against the database, and the
    /// internal processing for each transformation in the query pipeline.
    pub total_duration: Duration,

    /// The summary for each SQL query run against the ClickHouse database.
    ///
    /// Each OxQL query translates into many calls to ClickHouse. We fetch the
    /// fields; count the number of samples; and finally fetch the samples
    /// themselves. In the future, more may be needed as well.
    ///
    /// This returns a list of summaries, one for each SQL query that was run.
    /// It includes the ClickHouse-assigned query ID for correlation and looking
    /// up in the logs.
    pub query_summaries: Vec<QuerySummary>,

    /// The list of OxQL tables returned from the query.
    pub tables: Vec<oxql_types::Table>,
}

/// The maximum number of data values fetched from the database for an OxQL
/// query.
//
// The `Client::oxql_query()` API is currently unpaginated. It's also not clear
// _how_ to paginate it. The objects contributing to the size of the returned
// value, the actual data points, are nested several layers deep, inside the
// `Timeseries` and `Table`s. A page size is supposed to refer to the top-level
// object, so we'd need to flatten this hierarchy for that to work. That's
// undesirable because it will lead to a huge amount of duplication of the table
// / timeseries-level information, once for each point.
//
// Also, since we cannot use a cursor-based pagination, we're stuck with
// limit-offset. That means we may need to run substantially all of the query,
// just to know how to retrieve the next page, sidestepping one of the main
// goals of pagination (to limit resource usage).
//
// Note that it's also hard or impossible to _predict_ how much data a query
// will use. We need to count the number of rows in the database, for example,
// _and also_ understand how table operations might change that size. For
// example, alignment is allowed to upsample the data (within limits), so the
// number of rows in the database are not the only factor.
//
// This limit here is a crude attempt to limit just the raw data fetched from
// ClickHouse itself. For any OxQL query, we may retrieve many measurements from
// the database. Each time we do so, we increment a counter, and compare it to
// this. If we exceed it, the whole query fails.
pub const MAX_DATABASE_ROWS: u64 = 1_000_000;

// When running an OxQL query, we may need to separately run several field
// queries, to get the consistent keys independently for a range of time.
//
// This type stores the predicates used to generate the keys, and the keys
// consistent with it.
#[derive(Clone, Debug, PartialEq)]
struct ConsistentKeyGroup {
    predicates: Option<Filter>,
    consistent_keys: BTreeMap<TimeseriesKey, (Target, Metric)>,
}

impl Client {
    /// Build a query plan for the OxQL query.
    pub async fn plan_oxql_query(
        &self,
        query: impl AsRef<str>,
    ) -> Result<oxql::plan::Plan, Error> {
        let query = query.as_ref();
        let parsed_query = oxql::Query::new(query)?;
        self.build_query_plan(&parsed_query).await
    }

    /// Build a query plan for the OxQL query.
    async fn build_query_plan(
        &self,
        query: &Query,
    ) -> Result<oxql::plan::Plan, Error> {
        let referenced_timeseries = query.all_timeseries_names();
        let mut schema = BTreeMap::new();
        for name in referenced_timeseries.into_iter() {
            let Some(sch) = self.schema_for_timeseries(name).await? else {
                return Err(Error::TimeseriesNotFound(name.to_string()));
            };
            schema.insert(name.clone(), sch);
        }
        let plan =
            oxql::plan::Plan::new(query.parsed_query().clone(), &schema)?;
        Ok(plan)
    }

    /// Run a OxQL query.
    pub async fn oxql_query(
        &self,
        query: impl AsRef<str>,
    ) -> Result<OxqlResult, Error> {
        // TODO-security: Need a way to implement authz checks for things like
        // viewing resources in another project or silo.
        //
        // I think one way to do that is look at the predicates and make sure
        // they refer to things the user has access to. Another is to add some
        // implicit predicates here, indicating the subset of fields that the
        // query should be able to access.
        //
        // This probably means we'll need to parse the query in Nexus, so that
        // we can attach the other filters ourselves.
        //
        // See https://github.com/oxidecomputer/omicron/issues/5298.
        let query = query.as_ref();
        let parsed_query = oxql::Query::new(query)?;
        let plan = self.build_query_plan(&parsed_query).await?;
        if plan.requires_full_table_scan() {
            return Err(Error::Oxql(anyhow::anyhow!(
                "This query requires at least one full table scan. \
                Please rewrite the query to filter either the fields \
                or timestamps, in order to reduce the amount of data \
                fetched from the database."
            )));
        }
        let query_id = Uuid::new_v4();
        let query_log =
            self.log.new(slog::o!("query_id" => query_id.to_string()));
        debug!(
            query_log,
            "parsed OxQL query";
            "query" => query,
            "parsed_query" => ?parsed_query,
        );
        let id = usdt::UniqueId::new();
        probes::oxql__query__start!(|| (&id, &query_id, query));
        let mut total_rows_fetched = 0;
        let result = self
            .run_oxql_query(
                &query_log,
                &mut self.claim_connection().await?,
                query_id,
                parsed_query,
                &mut total_rows_fetched,
                None,
                None,
            )
            .await;
        probes::oxql__query__done!(|| (&id, &query_id));
        result
    }

    /// Rewrite the predicates from an OxQL query so that they apply only to the
    /// field tables.
    fn rewrite_predicate_for_fields(
        schema: &TimeseriesSchema,
        preds: &filter::Filter,
    ) -> Result<Option<String>, Error> {
        // Potentially negate the predicate.
        let maybe_not = if preds.negated { "NOT " } else { "" };

        // Walk the set of predicates, keeping those which apply to this schema.
        match &preds.expr {
            filter::FilterExpr::Simple(inner) => {
                // If the predicate names a field in this timeseries schema,
                // return that predicate printed as a string. If not, we return
                // None.
                let Some(field_schema) =
                    schema.schema_for_field(inner.ident.as_str())
                else {
                    return Ok(None);
                };
                if !inner.value_type_is_compatible_with_field(
                    field_schema.field_type,
                ) {
                    return Err(Error::from(anyhow::anyhow!(
                        "Expression for field {} is not compatible with \
                        its type {}",
                        field_schema.name,
                        field_schema.field_type,
                    )));
                }
                Ok(Some(format!("{}{}", maybe_not, inner.as_db_safe_string())))
            }
            filter::FilterExpr::Compound(inner) => {
                let left_pred =
                    Self::rewrite_predicate_for_fields(schema, &inner.left)?;
                let right_pred =
                    Self::rewrite_predicate_for_fields(schema, &inner.right)?;
                let out = match (left_pred, right_pred) {
                    (Some(left), Some(right)) => Some(format!(
                        "{}{}({left}, {right})",
                        maybe_not,
                        inner.op.as_db_function_name()
                    )),
                    (Some(single), None) | (None, Some(single)) => Some(single),
                    (None, None) => None,
                };
                Ok(out)
            }
        }
    }

    /// Rewrite the predicates from an OxQL query so that they apply only to the
    /// measurement table.
    fn rewrite_predicate_for_measurements(
        schema: &TimeseriesSchema,
        preds: &oxql::ast::table_ops::filter::Filter,
    ) -> Result<Option<String>, Error> {
        // Potentially negate the predicate.
        let maybe_not = if preds.negated { "NOT " } else { "" };

        // Walk the set of predicates, keeping those which apply to this schema.
        match &preds.expr {
            filter::FilterExpr::Simple(inner) => {
                // The relevant columns on which we filter depend on the datum
                // type of the timeseries. All timeseries support "timestamp".
                let ident = inner.ident.as_str();
                if ident == "timestamp" {
                    if matches!(
                        inner.value,
                        oxql::ast::literal::Literal::Timestamp(_)
                    ) {
                        return Ok(Some(format!(
                            "{}{}",
                            maybe_not,
                            inner.as_db_safe_string()
                        )));
                    }
                    return Err(Error::from(anyhow::anyhow!(
                        "Literal cannot be compared with a timestamp"
                    )));
                }

                // We do not currently support filtering in the database on
                // values, only the `timestamp` and possibly `start_time` (if
                // the metric is cumulative).
                if ident == "start_time" {
                    if !schema.datum_type.is_cumulative() {
                        return Err(Error::from(anyhow::anyhow!(
                            "Start time can only be compared if the metric \
                            is cumulative, but found one of type {}",
                            schema.datum_type,
                        )));
                    }
                    if matches!(
                        inner.value,
                        oxql::ast::literal::Literal::Timestamp(_)
                    ) {
                        return Ok(Some(format!(
                            "{}{}",
                            maybe_not,
                            inner.as_db_safe_string()
                        )));
                    }
                    return Err(Error::from(anyhow::anyhow!(
                        "Literal cannot be compared with a timestamp"
                    )));
                }

                // We'll delegate to the actual table op to filter on any of the
                // data columns.
                Ok(None)
            }
            filter::FilterExpr::Compound(inner) => {
                let left_pred = Self::rewrite_predicate_for_measurements(
                    schema,
                    &inner.left,
                )?;
                let right_pred = Self::rewrite_predicate_for_measurements(
                    schema,
                    &inner.right,
                )?;
                let out = match (left_pred, right_pred) {
                    (Some(left), Some(right)) => Some(format!(
                        "{}{}({left}, {right})",
                        maybe_not,
                        inner.op.as_db_function_name()
                    )),
                    (Some(single), None) | (None, Some(single)) => Some(single),
                    (None, None) => None,
                };
                Ok(out)
            }
        }
    }

    // Run one query.
    //
    // If the query is flat, run it directly. If it's nested, run each of them;
    // concatenate the results; and then apply all the remaining
    // transformations.
    #[async_recursion::async_recursion]
    #[allow(clippy::too_many_arguments)]
    async fn run_oxql_query(
        &self,
        query_log: &Logger,
        handle: &mut Handle,
        query_id: Uuid,
        query: oxql::Query,
        total_rows_fetched: &mut u64,
        outer_predicates: Option<Filter>,
        outer_limit: Option<Limit>,
    ) -> Result<OxqlResult, Error> {
        let split = query.split();
        if let oxql::ast::SplitQuery::Nested { subqueries, transformations } =
            split
        {
            trace!(
                query_log,
                "OxQL query contains subqueries, running recursively"
            );
            // Create the new set of outer predicates to pass in to the
            // subquery, by merging the previous outer predicates with those of
            // the transformation portion of this nested query.
            let new_outer_predicates =
                query.coalesced_predicates(outer_predicates.clone());
            let new_outer_limit = query.coalesced_limits(outer_limit);

            // Run each subquery recursively, and extend the results
            // accordingly.
            let mut query_summaries = Vec::with_capacity(subqueries.len());
            let mut tables = Vec::with_capacity(subqueries.len());
            let query_start = Instant::now();
            for subq in subqueries.into_iter() {
                let res = self
                    .run_oxql_query(
                        query_log,
                        handle,
                        query_id,
                        subq,
                        total_rows_fetched,
                        new_outer_predicates.clone(),
                        new_outer_limit,
                    )
                    .await?;
                query_summaries.extend(res.query_summaries);
                tables.extend(res.tables);
            }
            for tr in transformations.into_iter() {
                trace!(
                    query_log,
                    "applying query transformation";
                    "transformation" => ?tr,
                );
                let id = usdt::UniqueId::new();
                probes::oxql__table__op__start!(|| (
                    &id,
                    &query_id,
                    format!("{tr:?}")
                ));
                let new_tables = tr.apply(&tables, query.end_time());
                probes::oxql__table__op__done!(|| (&id, &query_id));
                tables = new_tables?;
            }
            let result = OxqlResult {
                query_id,
                total_duration: query_start.elapsed(),
                query_summaries,
                tables,
            };
            return Ok(result);
        }

        // This is a flat query, let's just run it directly. First step is
        // getting the schema itself.
        let query_start = Instant::now();
        let oxql::ast::SplitQuery::Flat(query) = split else {
            unreachable!();
        };
        let name = query.timeseries_name();
        let Some(schema) = self.schema_for_timeseries(name).await? else {
            return Err(Error::TimeseriesNotFound(name.to_string()));
        };
        debug!(
            query_log,
            "running flat OxQL query";
            "query" => ?query,
            "timeseries_name" => %name,
        );

        // Fetch the consistent fields (including keys) for this timeseries,
        // including filtering them based on the predicates in the query
        // that apply to this timeseries in particular. We also need to merge
        // them in with the predicates passed in from a possible outer query.
        let preds = query.coalesced_predicates(outer_predicates.clone());
        debug!(
            query_log,
            "coalesced predicates from flat query";
            "outer_predicates" => ?&outer_predicates,
            "coalesced" => ?&preds,
        );
        let limit = query.coalesced_limits(outer_limit);
        debug!(
            query_log,
            "coalesced limit operations from flat query";
            "outer_limit" => ?&outer_limit,
            "coalesced" => ?&limit,
        );

        // We generally run a few SQL queries for each OxQL query:
        //
        // - Some number of queries to fetch the timeseries keys that are
        // consistent with it.
        // - Fetch the consistent samples.
        //
        // Note that there are often 2 or more queries needed for the first
        // case. In particular, there is one query required for each independent
        // time range in the query (including when a time range isn't
        // specified).
        //
        // For example, consider the filter operation:
        //
        // ```
        // filter some_predicate || (timestamp > @now() - 1m && other_predicate)
        // ```
        //
        // That is, we return all timepoints for things where `some_predicate`
        // is true, and only the last minute for those satisfying
        // `other_predicate`. If we simply drop the timestamp filter, and run
        // the two predicates conjoined, we would erroneously return only the
        // last minute for everything, including those satisfying
        // `some_predicate`.
        //
        // So instead, we need to run one query for each of those, fetch the
        // keys associated with it, and then independently select the
        // measurements satisfying both the time range and key-consistency
        // constraints. Thankfully that can be done in one query, albeit a
        // complicated one.
        //
        // Convert any outer predicates to DNF, and split into disjoint key
        // groups for the measurement queries.
        let disjoint_predicates = if let Some(preds) = preds.as_ref() {
            let simplified = preds.simplify_to_dnf()?;
            debug!(
                query_log,
                "simplified filtering predicates to disjunctive normal form";
                "original" => %preds,
                "DNF" => %simplified,
            );
            simplified
                .flatten_disjunctions()
                .into_iter()
                .map(Option::Some)
                .collect()
        } else {
            // There are no outer predicates, so we have 1 disjoint key group,
            // with no predicates.
            vec![None]
        };

        // Run each query group indepdendently, keeping the predicates and the
        // timeseries keys corresponding to it.
        let mut consistent_key_groups =
            Vec::with_capacity(1 + disjoint_predicates.len());
        let mut query_summaries =
            Vec::with_capacity(1 + disjoint_predicates.len());
        for predicates in disjoint_predicates.into_iter() {
            debug!(
                query_log,
                "running disjoint query predicate";
                "predicate" => predicates.as_ref().map(|s| s.to_string()).unwrap_or("none".into()),
            );
            let all_fields_query =
                self.all_fields_query(&schema, predicates.as_ref())?;
            let (summary, consistent_keys) = self
                .select_matching_timeseries_info(
                    handle,
                    &all_fields_query,
                    &schema,
                )
                .await?;
            debug!(
                query_log,
                "fetched information for matching timeseries keys";
                "n_keys" => consistent_keys.len(),
            );
            query_summaries.push(summary);

            // If there are no consistent keys, move to the next independent
            // query chunk.
            if consistent_keys.is_empty() {
                continue;
            }

            // Push the disjoint filter itself, plus the keys consistent with
            // it.
            consistent_key_groups
                .push(ConsistentKeyGroup { predicates, consistent_keys });
        }

        // If there are no consistent keys _at all_, we can just return an empty
        // table.
        if consistent_key_groups.is_empty() {
            let result = OxqlResult {
                query_id,
                total_duration: query_start.elapsed(),
                query_summaries,
                tables: vec![oxql_types::Table::new(
                    schema.timeseries_name.as_str(),
                )],
            };
            return Ok(result);
        }

        // Fetch the consistent measurements for this timeseries, by key group.
        //
        // We'll keep track of all the measurements for this timeseries schema,
        // organized by timeseries key. That's because we fetch all consistent
        // samples at once, so we get many concrete _timeseries_ in the returned
        // response, even though they're all from the same schema.
        let (summaries, timeseries_by_key) = self
            .select_matching_samples(
                query_log,
                handle,
                &schema,
                &consistent_key_groups,
                limit,
                total_rows_fetched,
            )
            .await?;
        query_summaries.extend(summaries);

        // At this point, let's construct a set of tables and run the results
        // through the transformation pipeline.
        let mut tables = vec![oxql_types::Table::from_timeseries(
            schema.timeseries_name.as_str(),
            timeseries_by_key.into_values(),
        )?];

        let transformations = query.transformations();
        debug!(
            query_log,
            "constructed OxQL table, starting transformation pipeline";
            "name" => tables[0].name(),
            "n_timeseries" => tables[0].n_timeseries(),
            "n_transformations" => transformations.len(),
        );
        for tr in transformations {
            trace!(
                query_log,
                "applying query transformation";
                "transformation" => ?tr,
            );
            let id = usdt::UniqueId::new();
            probes::oxql__table__op__start!(|| (
                &id,
                &query_id,
                format!("{tr:?}")
            ));
            let new_tables = tr.apply(&tables, query.end_time());
            probes::oxql__table__op__done!(|| (&id, &query_id));
            tables = new_tables?;
        }
        let result = OxqlResult {
            query_id,
            total_duration: query_start.elapsed(),
            query_summaries,
            tables,
        };
        Ok(result)
    }

    // Select samples matching the set of predicates and consistent keys.
    //
    // Note that this also implements the conversion from cumulative to gauge
    // samples, depending on how data was requested.
    async fn select_matching_samples(
        &self,
        query_log: &Logger,
        handle: &mut Handle,
        schema: &TimeseriesSchema,
        consistent_key_groups: &[ConsistentKeyGroup],
        limit: Option<Limit>,
        total_rows_fetched: &mut u64,
    ) -> Result<
        (Vec<QuerySummary>, BTreeMap<TimeseriesKey, oxql_types::Timeseries>),
        Error,
    > {
        // We'll create timeseries for each key on the fly. To enable computing
        // deltas, we need to track the last measurement we've seen as well.
        let mut measurements_by_key: BTreeMap<_, Vec<_>> = BTreeMap::new();

        // If the set of consistent keys is quite large, we may run into
        // ClickHouse's SQL query size limit, which is 256KiB by default.
        // See https://clickhouse.com/docs/en/operations/settings/settings#max_query_size
        // for that limit.
        //
        // To avoid this, we have to split large groups of keys into pages, and
        // concatenate the results ourself.
        let mut n_measurements: u64 = 0;
        let mut summaries = Vec::new();
        for key_group_chunk in
            chunk_consistent_key_groups(consistent_key_groups)
        {
            let measurements_query = self.measurements_query(
                schema,
                &key_group_chunk,
                limit,
                total_rows_fetched,
            )?;
            let result =
                self.execute_with_block(handle, &measurements_query).await?;
            let summary = result.query_summary();
            summaries.push(summary);
            let Some(block) = result.data.as_ref() else {
                return Err(Error::QueryMissingData {
                    query: measurements_query,
                });
            };
            let timeseries_keys = block
                .column_values(columns::TIMESERIES_KEY)?
                .as_u64()
                .map_err(|_| {
                    crate::native::Error::unexpected_column_type(
                        block,
                        columns::TIMESERIES_KEY,
                        "UInt64",
                    )
                })?;
            let measurements = Measurement::from_block(block, &())?;
            for (key, measurement) in
                timeseries_keys.iter().copied().zip(measurements)
            {
                measurements_by_key.entry(key).or_default().push(measurement);
                n_measurements += 1;
            }
        }
        debug!(
            query_log,
            "fetched measurements for OxQL query";
            "n_keys" => measurements_by_key.len(),
            "n_measurements" => n_measurements,
        );

        // At this point, we need to check that we're still within our maximum
        // result size. The measurement query we issued limited the returned
        // result to 1 more than the remainder on our allotment. So if we get
        // exactly that limit, we know that there are more rows than we can
        // allow. We don't know how many more, but we don't care, and we fail
        // the query regardless.
        update_total_rows_and_check(
            query_log,
            total_rows_fetched,
            n_measurements,
        )?;

        // At this point, we no longer care about the consistent_key groups. We
        // throw away the predicates that distinguished them, and merge the
        // timeseries information together.
        let info = consistent_key_groups
            .iter()
            .map(|group| group.consistent_keys.clone())
            .reduce(|mut acc, current| {
                acc.extend(current);
                acc
            })
            .expect("Should have at least one key-group for every query");

        // Remove the last measurement, returning just the keys and timeseries.
        let mut out = BTreeMap::new();
        for (key, measurements) in measurements_by_key.into_iter() {
            // Constuct a new timeseries, from the target/metric info.
            let (target, metric) = info.get(&key).unwrap();
            let mut timeseries = oxql_types::Timeseries::new(
                target
                    .fields
                    .iter()
                    .chain(metric.fields.iter())
                    .map(|field| (field.name.clone(), field.value.clone())),
                oxql_types::point::DataType::try_from(schema.datum_type)?,
                if schema.datum_type.is_cumulative() {
                    oxql_types::point::MetricType::Delta
                } else {
                    oxql_types::point::MetricType::Gauge
                },
            )?;

            // Covert its oximeter measurements into OxQL data types.
            let points = if schema.datum_type.is_cumulative() {
                oxql_types::point::Points::delta_from_cumulative(&measurements)?
            } else {
                oxql_types::point::Points::gauge_from_gauge(&measurements)?
            };
            timeseries.points = points;
            debug!(
                query_log,
                "inserted new OxQL timeseries";
                "key" => key,
                "metric_type" => ?timeseries.points.metric_type(),
                "n_points" => timeseries.points.len(),
            );
            out.insert(key, timeseries);
        }
        Ok((summaries, out))
    }

    fn measurements_query(
        &self,
        schema: &TimeseriesSchema,
        consistent_key_groups: &[ConsistentKeyGroup],
        limit: Option<Limit>,
        total_rows_fetched: &mut u64,
    ) -> Result<String, Error> {
        use std::fmt::Write;

        // Build the base query, which just selects the timeseries by name based
        // on the datum type.
        let mut query = self.measurements_query_raw(schema.datum_type);
        query.push_str(" WHERE timeseries_name = '");
        write!(query, "{}", schema.timeseries_name).unwrap();
        query.push('\'');

        // Filter down the fields to those which apply to the data itself, which
        // includes the timestamps and data values. The supported fields here
        // depend on the datum type.
        //
        // We join all the consistent key groups with OR, which mirrors how they
        // were split originally.
        let all_predicates = consistent_key_groups
            .iter()
            .map(|group| {
                // Write out the predicates on the measurements themselves,
                // which really refers to the timestamps (and possibly start
                // times).
                let maybe_predicates = group
                    .predicates
                    .as_ref()
                    .map(|preds| {
                        Self::rewrite_predicate_for_measurements(schema, preds)
                    })
                    .transpose()?
                    .flatten();

                // Push the predicate that selects the timeseries keys, which
                // are unique to this group.
                let maybe_key_set = if !group.consistent_keys.is_empty() {
                    let mut chunk = String::from("timeseries_key IN (");
                    let keys = group
                        .consistent_keys
                        .keys()
                        .map(ToString::to_string)
                        .collect::<Vec<_>>()
                        .join(",");
                    chunk.push_str(&keys);
                    chunk.push(')');
                    Some(chunk)
                } else {
                    None
                };

                let chunk = match (maybe_predicates, maybe_key_set) {
                    (Some(preds), None) => preds,
                    (None, Some(key_set)) => key_set,
                    (Some(preds), Some(key_set)) => {
                        format!("({preds} AND {key_set})")
                    }
                    (None, None) => String::new(),
                };
                Ok(chunk)
            })
            .collect::<Result<Vec<_>, Error>>()?
            .join(" OR ");
        if !all_predicates.is_empty() {
            query.push_str(" AND (");
            query.push_str(&all_predicates);
            query.push(')');
        }

        // Always impose a strong order on these fields.
        //
        // The tables are all sorted by:
        //
        // - timeseries_name
        // - timeseries_key
        // - start_time, if present
        // - timestamp
        //
        // We care most about the timestamp ordering, since that is assumed (and
        // asserted) by downstream table operations.
        //
        // Note that although the tables are sorted by start_time, we _omit_
        // that if the query includes a limiting operation, like `first k`. This
        // is an unfortunate interaction between the `LIMIT BY` clause that
        // implements this in ClickHouse and the fact that the start times for
        // some metrics are not monotonic. In particular, those metrics
        // collected before a sled syncs with upstream NTP servers may have
        // wildly inaccurate start times. Using the `LIMIT BY` clause in
        // ClickHouse along with this sort order means we may end up taking the
        // latest samples from a block of metrics with an early start time, even
        // if there is a sample with a globally later, and accurate, timestamp,
        // but with a start_time _after_ that previous block.
        query.push_str(" ORDER BY timeseries_key");
        if schema.datum_type.is_cumulative() && limit.is_none() {
            query.push_str(", start_time");
        }
        query.push_str(", timestamp");

        // If provided, push a `LIMIT BY` clause, which implements the `first`
        // or `last` table operations directly in ClickHouse.
        //
        // This clause limits the number of rows _within each group_, which here
        // is always the `timeseries_key`. Note that the clause is completely
        // independent of the the traditional SQL `LIMIT` clause, pushed below
        // to avoid selecting too many rows at once.
        if let Some(limit) = limit {
            // If this limit takes the _last_ samples, we need to invert the
            // sorting by timestamp to be descending.
            let is_last = matches!(limit.kind, LimitKind::Last);
            if is_last {
                query.push_str(" DESC");
            }

            // In either case, add the limit-by clause itself.
            query.push_str(" LIMIT ");
            write!(query, "{}", limit.count).unwrap();
            query.push_str(" BY timeseries_key");

            // Possibly invert the timestamp ordering again.
            //
            // To implement a `last k` operation, above we sort by descending
            // timestamps and use the `LIMIT k BY timeseries_key` clause.
            // However, this inverts the ordering by timestamp that we need for
            // all downstream operations to work correctly.
            //
            // Restore that ordering here, by putting the now-complete query
            // inside a CTE and selecting from that ordered by timestamp. Note
            if is_last {
                query = format!(
                    "WITH another_sort_bites_the_dust \
                    AS ({query}) \
                    SELECT * FROM another_sort_bites_the_dust \
                    ORDER BY timeseries_key, timestamp"
                );
            }
        }

        // Push a limit clause, which restricts the number of records we could
        // return.
        //
        // This is used to ensure that we never go above the limit in
        // `MAX_DATABASE_ROWS`. That restricts the _total_ number of rows we
        // want to retch from the database. So we set our limit to be one more
        // than the remainder on our allotment. If we get exactly as many as we
        // set in the limit, then we fail the query because there are more row
        // that _would_ be returned. We don't know how many more, but there is
        // at least 1 that pushes us over the limit. This prevents tricky
        // TOCTOU-like bugs where we need to check the limit twice, and improves
        // performance, since we don't return much more than we could possibly
        // handle.
        let remainder = MAX_DATABASE_ROWS - *total_rows_fetched;
        query.push_str(" LIMIT ");
        write!(query, "{}", remainder + 1).unwrap();
        Ok(query)
    }

    fn measurements_query_raw(
        &self,
        datum_type: oximeter::DatumType,
    ) -> String {
        let value_columns = if datum_type.is_histogram() {
            concat!(
                "timeseries_key, start_time, timestamp, bins, counts, min, max, ",
                "sum_of_samples, squared_mean, p50_marker_heights, p50_marker_positions, ",
                "p50_desired_marker_positions, p90_marker_heights, p90_marker_positions, ",
                "p90_desired_marker_positions, p99_marker_heights, p99_marker_positions, ",
                "p99_desired_marker_positions"
            )
        } else if datum_type.is_cumulative() {
            "timeseries_key, start_time, timestamp, datum"
        } else {
            "timeseries_key, timestamp, datum"
        };
        format!(
            "SELECT {} \
            FROM {}.{}",
            value_columns,
            crate::DATABASE_NAME,
            crate::query::measurement_table_name(datum_type),
        )
    }

    fn all_fields_query(
        &self,
        schema: &TimeseriesSchema,
        preds: Option<&oxql::ast::table_ops::filter::Filter>,
    ) -> Result<String, Error> {
        // Filter down the fields to those which apply to this timeseries
        // itself, and rewrite as a DB-safe WHERE clause.
        let preds_for_fields = preds
            .map(|p| Self::rewrite_predicate_for_fields(schema, p))
            .transpose()?
            .flatten();
        let (already_has_where, mut query) = self.all_fields_query_raw(schema);
        if let Some(preds) = preds_for_fields {
            // If the raw field has only a single select query, then we've
            // already added a "WHERE" clause. Simply tack these predicates onto
            // that one.
            if already_has_where {
                query.push_str(" AND ");
            } else {
                query.push_str(" WHERE ");
            }
            query.push_str(&preds);
        }
        Ok(query)
    }

    fn all_fields_query_raw(
        &self,
        schema: &TimeseriesSchema,
    ) -> (bool, String) {
        match schema.field_schema.len() {
            0 => unreachable!(),
            1 => {
                let field_schema = schema.field_schema.first().unwrap();
                (
                    true,
                    format!(
                        "SELECT DISTINCT timeseries_key, field_value AS {field_name} \
                        FROM {db_name}.{field_table} \
                        WHERE \
                            timeseries_name = '{timeseries_name}' AND \
                            field_name = '{field_name}'",
                        field_name = field_schema.name,
                        db_name = crate::DATABASE_NAME,
                        field_table = field_table_name(field_schema.field_type),
                        timeseries_name = schema.timeseries_name,
                    ),
                )
            }
            _ => {
                let mut top_level_columns =
                    Vec::with_capacity(schema.field_schema.len());
                let mut field_subqueries =
                    Vec::with_capacity(schema.field_schema.len());

                // Select each field value, aliasing it to its field name.
                for field_schema in schema.field_schema.iter() {
                    top_level_columns.push(format!(
                        "filter_on_{}.field_value AS {}",
                        field_schema.name, field_schema.name
                    ));
                    field_subqueries.push((
                        format!(
                            "SELECT DISTINCT timeseries_key, field_value \
                                FROM {db_name}.{field_table} \
                                WHERE \
                                    timeseries_name = '{timeseries_name}' AND \
                                    field_name = '{field_name}' \
                                ",
                            db_name = crate::DATABASE_NAME,
                            field_table =
                                field_table_name(field_schema.field_type),
                            timeseries_name = schema.timeseries_name,
                            field_name = field_schema.name,
                        ),
                        format!("filter_on_{}", field_schema.name),
                    ));
                }

                // Write the top-level select statement, starting by selecting
                // the timeseries key from the first field schema.
                let mut out = format!(
                    "SELECT {}.timeseries_key AS timeseries_key, {} FROM ",
                    field_subqueries[0].1,
                    top_level_columns.join(", "),
                );

                // Then add all the subqueries selecting each field.
                //
                // We need to add these, along with their aliases. The first
                // such subquery has no join conditions, but the later ones all
                // refer to the previous via:
                //
                // `ON <previous_filter_name>.timeseries_key = <current_filter_name>.timeseries_key`
                for (i, (subq, alias)) in field_subqueries.iter().enumerate() {
                    // Push the subquery itself, aliased.
                    out.push('(');
                    out.push_str(subq);
                    out.push_str(") AS ");
                    out.push_str(alias);

                    // Push the join conditions.
                    if i > 0 {
                        let previous_alias = &field_subqueries[i - 1].1;
                        out.push_str(" ON ");
                        out.push_str(alias);
                        out.push_str(".timeseries_key = ");
                        out.push_str(previous_alias);
                        out.push_str(".timeseries_key");
                    }

                    // Push the "INNER JOIN" expression itself, for all but the
                    // last subquery.
                    if i < field_subqueries.len() - 1 {
                        out.push_str(" INNER JOIN ");
                    }
                }
                (false, out)
            }
        }
    }
}

// Split the list of consistent key groups, ensuring none exceeds ClickHouse's
// query limit.
//
// The set of consistent keys for an OxQL query can be quite large. When stuffed
// into a giant list of keys and used in a SQL query like so:
//
// ```
// timeseries_key IN (list, of, many, keys)
// ```
//
// this can hit ClickHouse's SQL query size limit (defaulting to 256KiB, see
// https://clickhouse.com/docs/en/operations/settings/settings#max_query_size).
//
// This function chunks the list of consistent keys, ensuring that each group is
// small enough to fit within that query limit.
//
// Note that this unfortunately needs to chunk and reallocate the groups,
// because it may entail splitting each key group. That requires a copy of the
// internal map, to split it at a particular size.
fn chunk_consistent_key_groups(
    consistent_key_groups: &[ConsistentKeyGroup],
) -> Vec<Vec<ConsistentKeyGroup>> {
    // The max number of keys allowed in each measurement query.
    //
    // Keys are u64s, so their max is 18446744073709551615, which has 20 base-10
    // digits. We also separate the keys by a `,`, so let's call it 21 digits.
    //
    // ClickHouse's max query size is 256KiB, but we allow for 6KiB of overhead
    // for the other parts of the query (select, spaces, column names, etc).
    // That's very conservative.
    const MAX_QUERY_SIZE_FOR_KEYS: usize = 250 * 1024;
    const DIGITS_PER_KEY: usize = 21;
    const MAX_KEYS_PER_MEASUREMENT_QUERY: usize =
        MAX_QUERY_SIZE_FOR_KEYS / DIGITS_PER_KEY;
    chunk_consistent_key_groups_impl(
        consistent_key_groups,
        MAX_KEYS_PER_MEASUREMENT_QUERY,
    )
}

fn chunk_consistent_key_groups_impl(
    consistent_key_groups: &[ConsistentKeyGroup],
    chunk_size: usize,
) -> Vec<Vec<ConsistentKeyGroup>> {
    // Create the output vec-of-vec of key groups. We'll always push to the last
    // one, so grab a reference to it.
    let mut out = vec![vec![]];
    let mut current_chunk = out.last_mut().unwrap();
    let mut room = chunk_size;
    'group: for next_group in consistent_key_groups.iter().cloned() {
        // If we have room for it in this chunk, push it onto the current chunk,
        // and then continue to the next group.
        let group_size = next_group.consistent_keys.len();
        if room >= group_size {
            current_chunk.push(next_group);
            room -= group_size;
            continue;
        }

        // If we don't have enough room for this entire group, then we need to
        // split it up and push whatever we can. It's actually possible that the
        // next group needs to be split multiple times. So we'll do that until
        // it's empty, possibly adding new chunks to the output array.
        //
        // It's tricky to iterate over a map by the index / count, and since
        // we're operating on a clone anyway, convert this to a vec.
        let predicates = next_group.predicates;
        let mut group_keys: Vec<_> =
            next_group.consistent_keys.into_iter().collect();
        while !group_keys.is_empty() {
            // On a previous pass through this loop, we may have exhausted all
            // the remaining room. As we have re-entered it, we still have items
            // in this current group of keys. So "close" the last chunk and push
            // a new one, onto which we'll start adding the remaining items.
            if room == 0 {
                out.push(vec![]);
                current_chunk = out.last_mut().unwrap();
                room = chunk_size;
            }

            // Fetch up to the remaining set of keys.
            let ix = room.min(group_keys.len());
            let consistent_keys: BTreeMap<_, _> =
                group_keys.drain(..ix).collect();

            // There are no more keys in this group, we need to continue to the
            // next one.
            if consistent_keys.is_empty() {
                continue 'group;
            }

            // We need to update the amount of room we have left, to be sure we
            // don't push this whole group if the chunk boundary falls in the
            // middle of it.
            room -= consistent_keys.len();

            // Push this set of keys onto the current chunk.
            let this_group_chunk = ConsistentKeyGroup {
                predicates: predicates.clone(),
                consistent_keys,
            };
            current_chunk.push(this_group_chunk);
        }
    }
    out
}

// Helper to update the number of total rows fetched so far, and check it's
// still under the limit.
fn update_total_rows_and_check(
    query_log: &Logger,
    total_rows_fetched: &mut u64,
    count: u64,
) -> Result<(), Error> {
    *total_rows_fetched += count;
    if *total_rows_fetched > MAX_DATABASE_ROWS {
        return Err(Error::from(anyhow::anyhow!(
            "Query requires fetching more than the \
            current limit of {} data points from the \
            timeseries database",
            MAX_DATABASE_ROWS,
        )));
    }
    trace!(
        query_log,
        "verified OxQL measurement query returns few enough results";
        "n_new_measurements" => count,
        "n_total" => *total_rows_fetched,
        "limit" => MAX_DATABASE_ROWS,
    );
    Ok(())
}

#[cfg(test)]
mod tests {
    use super::ConsistentKeyGroup;
    use crate::client::oxql::chunk_consistent_key_groups_impl;
    use crate::oxql::ast::grammar::query_parser;
    use crate::{Client, DATABASE_TIMESTAMP_FORMAT, DbWrite};
    use crate::{Metric, Target};
    use chrono::{DateTime, NaiveDate, Utc};
    use dropshot::test_util::LogContext;
    use omicron_test_utils::dev::clickhouse::ClickHouseDeployment;
    use omicron_test_utils::dev::test_setup_log;
    use oximeter::{
        AuthzScope, DatumType, FieldSchema, FieldSource, FieldType, Sample,
        TimeseriesSchema, Units,
    };
    use oximeter::{FieldValue, types::Cumulative};
    use oxql_types::{Table, Timeseries, point::Points};
    use std::collections::{BTreeMap, BTreeSet};
    use std::time::Duration;

    #[derive(
        Clone, Debug, Eq, PartialEq, PartialOrd, Ord, oximeter::Target,
    )]
    struct SomeTarget {
        name: String,
        index: u32,
    }

    #[derive(Clone, Debug, oximeter::Metric)]
    struct SomeMetric {
        foo: i32,
        datum: Cumulative<u64>,
    }

    #[derive(Clone, Debug)]
    #[allow(dead_code)]
    struct TestData {
        targets: Vec<SomeTarget>,
        // Note that we really want all the samples per metric _field_, not the
        // full metric. That would give us a 1-element sample array for each.
        samples_by_timeseries: BTreeMap<(SomeTarget, i32), Vec<Sample>>,
        first_timestamp: DateTime<Utc>,
    }

    struct TestContext {
        logctx: LogContext,
        clickhouse: ClickHouseDeployment,
        client: Client,
        test_data: TestData,
    }

    impl TestContext {
        async fn cleanup_successful(mut self) {
            self.clickhouse
                .cleanup()
                .await
                .expect("Failed to cleanup ClickHouse server");
            self.logctx.cleanup_successful();
        }
    }

    const N_SAMPLES_PER_TIMESERIES: usize = 16;
    const SAMPLE_INTERVAL: Duration = Duration::from_secs(1);
    const SHIFT: Duration = Duration::from_secs(1);

    fn format_timestamp(t: DateTime<Utc>) -> String {
        format!("{}", t.format("%Y-%m-%dT%H:%M:%S.%f"))
    }

    fn generate_test_samples() -> TestData {
        // We'll test with 4 different targets, each with two values for its
        // fields.
        let mut targets = Vec::with_capacity(4);
        let names = &["first-target", "second-target"];
        let indices = 1..3;
        for (name, index) in itertools::iproduct!(names, indices) {
            let target = SomeTarget { name: name.to_string(), index };
            targets.push(target);
        }

        // Create a start time for all samples.
        //
        // IMPORTANT: There is a TTL of 30 days on all data currently. I would
        // love this to be a fixed, well-known start time, to make tests easier,
        // but that's in conflict with the TTL. Instead, we'll use midnight on
        // the current day, and then store it in the test data context.
        let first_timestamp =
            Utc::now().date_naive().and_hms_opt(0, 0, 0).unwrap().and_utc();

        // For simplicity, we'll also assume all the cumulative measurements
        // start at the first timestamp as well.
        let datum = Cumulative::with_start_time(first_timestamp, 0);

        // We'll create two separate metrics, with 16 samples each.
        let foos = [-1, 1];
        let mut samples_by_timeseries = BTreeMap::new();
        let mut timeseries_index = 0;
        for target in targets.iter() {
            for foo in foos.iter() {
                // Shift this timeseries relative to the others, to ensure we
                // have some different timestamps.
                let timeseries_start =
                    first_timestamp + timeseries_index * SHIFT;

                // Create the first metric, starting from a count of 0.
                let mut metric = SomeMetric { foo: *foo, datum };

                // Create all the samples, incrementing the datum and sample
                // time.
                for i in 0..N_SAMPLES_PER_TIMESERIES {
                    let sample_time =
                        timeseries_start + SAMPLE_INTERVAL * i as u32;
                    let sample = Sample::new_with_timestamp(
                        sample_time,
                        target,
                        &metric,
                    )
                    .unwrap();
                    samples_by_timeseries
                        .entry((target.clone(), *foo))
                        .or_insert_with(|| {
                            Vec::with_capacity(N_SAMPLES_PER_TIMESERIES)
                        })
                        .push(sample);
                    metric.datum += 1;
                }
                timeseries_index += 1;
            }
        }
        TestData { targets, samples_by_timeseries, first_timestamp }
    }

    async fn setup_oxql_test(name: &str) -> TestContext {
        let logctx = test_setup_log(name);
        let db = ClickHouseDeployment::new_single_node(&logctx)
            .await
            .expect("Failed to start ClickHouse");
        let client = Client::new(db.native_address().into(), &logctx.log);
        client
            .init_single_node_db()
            .await
            .expect("Failed to init single-node oximeter database");
        let test_data = generate_test_samples();
        let samples: Vec<_> = test_data
            .samples_by_timeseries
            .values()
            .flatten()
            .cloned()
            .collect();
        client
            .insert_samples(&samples)
            .await
            .expect("Failed to insert test data");
        TestContext { logctx, clickhouse: db, client, test_data }
    }

    #[tokio::test]
    async fn test_get_entire_table() {
        let ctx = setup_oxql_test("test_get_entire_table").await;
        // We need _some_ filter here to avoid a provable full-table scan.
        let query =
            "get some_target:some_metric | filter timestamp > @2020-01-01";
        let result = ctx
            .client
            .oxql_query(query)
            .await
            .expect("failed to run OxQL query");
        assert_eq!(result.tables.len(), 1, "Should be exactly 1 table");
        let table = result.tables.get(0).unwrap();
        assert_eq!(
            table.n_timeseries(),
            ctx.test_data.samples_by_timeseries.len(),
            "Should have fetched every timeseries"
        );
        assert!(
            table.iter().all(|t| t.points.len() == N_SAMPLES_PER_TIMESERIES),
            "Should have fetched all points for all timeseries"
        );

        // Let's build the expected point array, from each timeseries we
        // inserted.
        let mut matched_timeseries = 0;
        for ((target, foo), samples) in
            ctx.test_data.samples_by_timeseries.iter()
        {
            let measurements: Vec<_> =
                samples.iter().map(|s| s.measurement.clone()).collect();
            let expected_points = Points::delta_from_cumulative(&measurements)
                .expect(
                "failed to create expected points from inserted measurements",
            );
            let expected_timeseries =
                find_timeseries_in_table(&table, target, foo)
                    .expect("Table did not contain an expected timeseries");
            assert_eq!(
                expected_timeseries.points, expected_points,
                "Did not reconstruct the correct points for this timeseries"
            );
            matched_timeseries += 1;
        }
        assert_eq!(matched_timeseries, table.len());
        assert_eq!(
            matched_timeseries,
            ctx.test_data.samples_by_timeseries.len()
        );

        ctx.cleanup_successful().await;
    }

    #[tokio::test]
    async fn test_get_one_timeseries() {
        let ctx = setup_oxql_test("test_get_one_timeseries").await;

        // Specify exactly one timeseries we _want_ to fetch, by picking the
        // first timeseries we inserted.
        let ((expected_target, expected_foo), expected_samples) =
            ctx.test_data.samples_by_timeseries.first_key_value().unwrap();
        let query = format!(
            "get some_target:some_metric | filter {}",
            exact_filter_for(expected_target, *expected_foo)
        );
        let result = ctx
            .client
            .oxql_query(&query)
            .await
            .expect("failed to run OxQL query");
        assert_eq!(result.tables.len(), 1, "Should be exactly 1 table");
        let table = result.tables.get(0).unwrap();
        assert_eq!(
            table.n_timeseries(),
            1,
            "Should have fetched exactly the target timeseries"
        );
        assert!(
            table.iter().all(|t| t.points.len() == N_SAMPLES_PER_TIMESERIES),
            "Should have fetched all points for all timeseries"
        );

        let expected_timeseries =
            find_timeseries_in_table(&table, expected_target, expected_foo)
                .expect("Table did not contain expected timeseries");
        let measurements: Vec<_> =
            expected_samples.iter().map(|s| s.measurement.clone()).collect();
        let expected_points = Points::delta_from_cumulative(&measurements)
            .expect("failed to build expected points from measurements");
        assert_eq!(
            expected_points, expected_timeseries.points,
            "Did not reconstruct the correct points for the one \
            timeseries the query fetched"
        );

        ctx.cleanup_successful().await;
    }

    // In this test, we'll fetch the entire history of one timeseries, and only
    // the last few samples of another.
    //
    // This checks that we correctly do complex logical operations that require
    // fetching different sets of fields at different times.
    #[tokio::test]
    async fn test_get_entire_timeseries_and_part_of_another() {
        let ctx =
            setup_oxql_test("test_get_entire_timeseries_and_part_of_another")
                .await;

        let mut it = ctx.test_data.samples_by_timeseries.iter();
        let (entire, only_part) = (it.next().unwrap(), it.next().unwrap());

        let entire_filter = exact_filter_for(&entire.0.0, entire.0.1);
        let only_part_filter = exact_filter_for(&only_part.0.0, only_part.0.1);
        let start_timestamp = only_part.1[6].measurement.timestamp();
        let only_part_timestamp_filter = format_timestamp(start_timestamp);

        let query = format!(
            "get some_target:some_metric | filter ({}) || (timestamp >= @{} && {})",
            entire_filter, only_part_timestamp_filter, only_part_filter,
        );
        let result = ctx
            .client
            .oxql_query(&query)
            .await
            .expect("failed to run OxQL query");
        assert_eq!(result.tables.len(), 1, "Should be exactly 1 table");
        let table = result.tables.get(0).unwrap();
        assert_eq!(
            table.n_timeseries(),
            2,
            "Should have fetched exactly the two target timeseries"
        );

        // Check that we fetched the entire timeseries for the first one.
        let expected_timeseries =
            find_timeseries_in_table(table, &entire.0.0, &entire.0.1)
                .expect("failed to fetch all of the first timeseries");
        let measurements: Vec<_> =
            entire.1.iter().map(|s| s.measurement.clone()).collect();
        let expected_points = Points::delta_from_cumulative(&measurements)
            .expect("failed to build expected points");
        assert_eq!(
            expected_timeseries.points, expected_points,
            "Did not collect the entire set of points for the first timeseries",
        );

        // And that we only get the last portion of the second timeseries.
        let expected_timeseries =
            find_timeseries_in_table(table, &only_part.0.0, &only_part.0.1)
                .expect("failed to fetch part of the second timeseries");
        let measurements: Vec<_> = only_part
            .1
            .iter()
            .filter_map(|sample| {
                let meas = &sample.measurement;
                if meas.timestamp() >= start_timestamp {
                    Some(meas.clone())
                } else {
                    None
                }
            })
            .collect();
        let expected_points = Points::delta_from_cumulative(&measurements)
            .expect("failed to build expected points");
        assert_eq!(
            expected_timeseries.points, expected_points,
            "Did not collect the last few points for the second timeseries",
        );

        ctx.cleanup_successful().await;
    }

    // Return an OxQL filter item that will exactly select the provided
    // timeseries by its target / metric.
    fn exact_filter_for(target: &SomeTarget, foo: i32) -> String {
        format!(
            "name == '{}' && index == {} && foo == {}",
            target.name, target.index, foo,
        )
    }

    // Given a table from an OxQL query, look up the timeseries for the inserted
    // target / metric, if it exists
    fn find_timeseries_in_table<'a>(
        table: &'a Table,
        target: &'a SomeTarget,
        foo: &'a i32,
    ) -> Option<&'a Timeseries> {
        for timeseries in table.iter() {
            let fields = &timeseries.fields;

            // Look up each field in turn, and compare it.
            let FieldValue::String(val) = fields.get("name")? else {
                unreachable!();
            };
            if val != &target.name {
                continue;
            }
            let FieldValue::U32(val) = fields.get("index")? else {
                unreachable!();
            };
            if val != &target.index {
                continue;
            }
            let FieldValue::I32(val) = fields.get("foo")? else {
                unreachable!();
            };
            if val != foo {
                continue;
            }

            // We done matched it.
            return Some(timeseries);
        }
        None
    }

    fn make_consistent_key_group(size: u64) -> ConsistentKeyGroup {
        let consistent_keys = (0..size)
            .map(|key| {
                let target = Target { name: "foo".to_string(), fields: vec![] };
                let metric = Metric {
                    name: "bar".to_string(),
                    fields: vec![],
                    datum_type: DatumType::U8,
                };
                (key, (target, metric))
            })
            .collect();
        ConsistentKeyGroup { predicates: None, consistent_keys }
    }

    #[test]
    fn test_chunk_consistent_key_groups_all_in_one_chunk() {
        // Create two key groups, each with 5 keys.
        //
        // With a chunk size of 12, these should all be in the same chunk, so
        // we're really just cloning the inputs. They do go into an outer vec
        // though, because we can have multiple chunks in theory.
        let keys =
            vec![make_consistent_key_group(5), make_consistent_key_group(5)];
        let chunks = chunk_consistent_key_groups_impl(&keys, 12);
        assert_eq!(
            chunks.len(),
            1,
            "All key groups should fit into one chunk when their \
            total size is less than the chunk size"
        );
        assert_eq!(
            keys, chunks[0],
            "All key groups should fit into one chunk when their \
            total size is less than the chunk size"
        );
    }

    #[test]
    fn test_chunk_consistent_key_groups_split_middle_of_key_group() {
        // Create one key group, with 10 keys.
        //
        // With a chunk size of 5, this should be split in half across two
        // chunks.
        let keys = vec![make_consistent_key_group(10)];
        let chunks = chunk_consistent_key_groups_impl(&keys, 5);
        assert_eq!(
            chunks.len(),
            2,
            "Consistent key group should be split into two chunks",
        );

        let first = keys[0]
            .consistent_keys
            .range(..5)
            .map(|(k, v)| (*k, v.clone()))
            .collect();
        assert_eq!(
            chunks[0][0].consistent_keys, first,
            "The first chunk of the consistent keys should be \
            the first half of the input keys"
        );

        let second = keys[0]
            .consistent_keys
            .range(5..)
            .map(|(k, v)| (*k, v.clone()))
            .collect();
        assert_eq!(
            chunks[1][0].consistent_keys, second,
            "The second chunk of the consistent keys should be \
            the second half of the input keys"
        );
    }

    #[test]
    fn test_chunk_consistent_key_groups_split_key_group_multiple_times() {
        // Create one key group, with 10 keys.
        //
        // With a chunk size of 4, this should be split 3 times, with the first
        // two having 4 items and the last the remaining 2.
        let keys = vec![make_consistent_key_group(10)];
        let chunks = chunk_consistent_key_groups_impl(&keys, 4);
        assert_eq!(
            chunks.len(),
            3,
            "Consistent key group should be split into three chunks",
        );

        let first = keys[0]
            .consistent_keys
            .range(..4)
            .map(|(k, v)| (*k, v.clone()))
            .collect();
        assert_eq!(
            chunks[0][0].consistent_keys, first,
            "The first chunk of the consistent keys should be \
            the first 4 input keys"
        );

        let second = keys[0]
            .consistent_keys
            .range(4..8)
            .map(|(k, v)| (*k, v.clone()))
            .collect();
        assert_eq!(
            chunks[1][0].consistent_keys, second,
            "The second chunk of the consistent keys should be \
            the next 4 input keys",
        );

        let third = keys[0]
            .consistent_keys
            .range(8..)
            .map(|(k, v)| (*k, v.clone()))
            .collect();
        assert_eq!(
            chunks[2][0].consistent_keys, third,
            "The second chunk of the consistent keys should be \
            the remaining 2 input keys",
        );
    }

    #[tokio::test]
    async fn test_limit_operations() {
        let ctx = setup_oxql_test("test_limit_operations").await;

        // Specify exactly one timeseries we _want_ to fetch, by picking the
        // first timeseries we inserted.
        let ((expected_target, expected_foo), expected_samples) =
            ctx.test_data.samples_by_timeseries.first_key_value().unwrap();
        let query = format!(
            "get some_target:some_metric | filter {} | first 1",
            exact_filter_for(expected_target, *expected_foo)
        );
        let result = ctx
            .client
            .oxql_query(&query)
            .await
            .expect("failed to run OxQL query");
        assert_eq!(result.tables.len(), 1, "Should be exactly 1 table");
        let table = result.tables.get(0).unwrap();
        assert_eq!(
            table.n_timeseries(),
            1,
            "Should have fetched exactly the target timeseries"
        );
        assert!(
            table.iter().all(|t| t.points.len() == 1),
            "Should have fetched exactly 1 point for this timeseries",
        );

        let expected_timeseries =
            find_timeseries_in_table(&table, expected_target, expected_foo)
                .expect("Table did not contain expected timeseries");
        let measurements: Vec<_> = expected_samples
            .iter()
            .take(1)
            .map(|s| s.measurement.clone())
            .collect();
        let expected_points = Points::delta_from_cumulative(&measurements)
            .expect("failed to build expected points from measurements");
        assert_eq!(
            expected_points, expected_timeseries.points,
            "Did not reconstruct the correct points for the one \
            timeseries the query fetched"
        );

        ctx.cleanup_successful().await;
    }

    fn test_schema() -> TimeseriesSchema {
        TimeseriesSchema {
            timeseries_name: "foo:bar".parse().unwrap(),
            description: Default::default(),
            field_schema: BTreeSet::from([FieldSchema {
                name: String::from("f0"),
                field_type: FieldType::U32,
                source: FieldSource::Target,
                description: String::new(),
            }]),
            datum_type: DatumType::U64,
            version: 1.try_into().unwrap(),
            authz_scope: AuthzScope::Fleet,
            units: Units::None,
            created: Utc::now(),
        }
    }

    #[test]
    fn correctly_negate_field_predicate_expression() {
        let logctx =
            test_setup_log("correctly_negate_field_predicate_expression");
        let schema = test_schema();
        let filt = query_parser::filter("filter !(f0 == 0)").unwrap();
        let rewritten = Client::rewrite_predicate_for_fields(&schema, &filt)
            .unwrap()
            .expect("Should have rewritten the field predicate");
        assert_eq!(rewritten, "NOT equals(f0, 0)");
        logctx.cleanup_successful();
    }

    #[test]
    fn correctly_negate_timestamp_predicate_expression() {
        let logctx =
            test_setup_log("correctly_negate_field_predicate_expression");
        let schema = test_schema();
        let now = NaiveDate::from_ymd_opt(2024, 1, 1)
            .unwrap()
            .and_hms_opt(0, 0, 0)
            .unwrap()
            .and_utc();
        let now_str = "2024-01-01";
        let filter_str = format!("filter !(timestamp > @{})", now_str);
        let filt = query_parser::filter(&filter_str).unwrap();
        let rewritten =
            Client::rewrite_predicate_for_measurements(&schema, &filt)
                .unwrap()
                .expect("Should have rewritten the timestamp predicate");
        assert_eq!(
            rewritten,
            format!(
                "NOT greater(timestamp, '{}')",
                now.format(DATABASE_TIMESTAMP_FORMAT)
            )
        );
        logctx.cleanup_successful();
    }
}<|MERGE_RESOLUTION|>--- conflicted
+++ resolved
@@ -6,14 +6,11 @@
 
 // Copyright 2024 Oxide Computer Company
 
+use super::Handle;
 use super::query_summary::QuerySummary;
-<<<<<<< HEAD
 use crate::Error;
 use crate::Metric;
 use crate::Target;
-=======
-use super::Handle;
->>>>>>> 52fe4e4c
 use crate::client::Client;
 use crate::model::columns;
 use crate::model::from_block::FromBlock as _;
