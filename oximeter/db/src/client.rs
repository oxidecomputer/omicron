// This Source Code Form is subject to the terms of the Mozilla Public
// License, v. 2.0. If a copy of the MPL was not distributed with this
// file, You can obtain one at https://mozilla.org/MPL/2.0/.

//! Rust client to ClickHouse database

// Copyright 2023 Oxide Computer Company

use crate::model;
use crate::query;
use crate::Error;
use crate::Metric;
use crate::Target;
use crate::Timeseries;
use crate::TimeseriesKey;
use crate::TimeseriesName;
use crate::TimeseriesPageSelector;
use crate::TimeseriesScanParams;
use crate::TimeseriesSchema;
use async_trait::async_trait;
use dropshot::EmptyScanParams;
use dropshot::PaginationOrder;
use dropshot::ResultsPage;
use dropshot::WhichPage;
use oximeter::types::Sample;
use slog::debug;
use slog::error;
use slog::info;
use slog::trace;
use slog::warn;
use slog::Logger;
use std::collections::btree_map::Entry;
use std::collections::BTreeMap;
use std::collections::BTreeSet;
use std::convert::TryFrom;
use std::net::SocketAddr;
use std::num::NonZeroU32;
use tokio::sync::Mutex;
use uuid::Uuid;

#[usdt::provider(provider = "clickhouse__client")]
mod probes {
    fn query__start(_: &usdt::UniqueId, sql: &str) {}
    fn query__done(_: &usdt::UniqueId) {}
}

/// A `Client` to the ClickHouse metrics database.
#[derive(Debug)]
pub struct Client {
    _id: Uuid,
    log: Logger,
    url: String,
    client: reqwest::Client,
    schema: Mutex<BTreeMap<TimeseriesName, TimeseriesSchema>>,
}

impl Client {
    /// Construct a new ClickHouse client of the database at `address`.
    pub fn new(address: SocketAddr, log: &Logger) -> Self {
        let id = Uuid::new_v4();
        let log = log.new(slog::o!(
            "component" => "clickhouse-client",
            "id" => id.to_string(),
        ));
        let client = reqwest::Client::new();
        let url = format!("http://{}", address);
        let schema = Mutex::new(BTreeMap::new());
        Self { _id: id, log, url, client, schema }
    }

    /// Ping the ClickHouse server to verify connectivitiy.
    pub async fn ping(&self) -> Result<(), Error> {
        handle_db_response(
            self.client
                .get(format!("{}/ping", self.url))
                .send()
                .await
                .map_err(|err| Error::DatabaseUnavailable(err.to_string()))?,
        )
        .await?;
        debug!(self.log, "successful ping of ClickHouse server");
        Ok(())
    }

    /// Select timeseries from criteria on the fields and start/end timestamps.
    pub async fn select_timeseries_with(
        &self,
        timeseries_name: &str,
        criteria: &[&str],
        start_time: Option<query::Timestamp>,
        end_time: Option<query::Timestamp>,
        limit: Option<NonZeroU32>,
        order: Option<PaginationOrder>,
    ) -> Result<Vec<Timeseries>, Error> {
        // Querying uses up to three queries to the database:
        //  1. Retrieve the schema
        //  2. Retrieve the keys and field names/values for matching timeseries
        //  3. Retrieve the actual timeseries measurements.
        //
        //  This seems roundabout, but it's all around better. It normalizes the database more than
        //  previously, as we don't store the stringified field values inline with the
        //  measurements. The queries are easier to write and understand. By removing the field
        //  values from the measurement rows, we avoid transferring the data from those columns
        //  to/from the database, as well as the cost of parsing them for each measurement, only to
        //  promptly throw away almost all of them (except for the first).
        let timeseries_name = TimeseriesName::try_from(timeseries_name)?;
        let schema =
            self.schema_for_timeseries(&timeseries_name).await?.ok_or_else(
                || Error::TimeseriesNotFound(format!("{timeseries_name}")),
            )?;
        let query_builder = query::SelectQueryBuilder::new(&schema)
            .start_time(start_time)
            .end_time(end_time);

        let mut query_builder = if let Some(limit) = limit {
            query_builder.limit(limit)
        } else {
            query_builder
        };

        if let Some(order) = order {
            query_builder = query_builder.order(order);
        }

        for criterion in criteria.iter() {
            query_builder = query_builder.filter_raw(criterion)?;
        }

        let query = query_builder.build();
        let info = match query.field_query() {
            Some(field_query) => {
                self.select_matching_timeseries_info(&field_query, &schema)
                    .await?
            }
            None => BTreeMap::new(),
        };

        if info.is_empty() {
            // allow queries that resolve to zero timeseries even with limit
            // specified because the results are not misleading
            Ok(vec![])
        } else if limit.is_some() && info.len() != 1 {
            // Error if a limit is specified with a query that resolves to
            // multiple timeseries. Because query results are ordered in part by
            // timeseries key, results with a limit will select measurements in
            // a way that is arbitrary with respect to the query.
            Err(Error::InvalidLimitQuery)
        } else {
            self.select_timeseries_with_keys(&query, &info, &schema).await
        }
    }

    pub async fn list_timeseries(
        &self,
        page: &WhichPage<TimeseriesScanParams, TimeseriesPageSelector>,
        limit: NonZeroU32,
    ) -> Result<ResultsPage<Timeseries>, Error> {
        let (params, offset) = match page {
            WhichPage::First(ref params) => (params, 0),
            WhichPage::Next(ref sel) => (&sel.params, sel.offset.get()),
        };
        let schema = self
            .schema_for_timeseries(&params.timeseries_name)
            .await?
            .ok_or_else(|| {
                Error::TimeseriesNotFound(format!("{}", params.timeseries_name))
            })?;
        // TODO: Handle inclusive/exclusive timestamps in general.
        //
        // These come from a query parameter, so it's not obvious what format they should have.
        let mut query_builder = query::SelectQueryBuilder::new(&schema)
            .start_time(
                params.start_time.map(|t| query::Timestamp::Inclusive(t)),
            )
            .end_time(params.end_time.map(|t| query::Timestamp::Exclusive(t)))
            .limit(limit)
            .offset(offset);
        for criterion in params.criteria.iter() {
            query_builder = query_builder.filter_str(criterion)?;
        }

        let query = query_builder.build();
        let info = match query.field_query() {
            Some(field_query) => {
                self.select_matching_timeseries_info(&field_query, &schema)
                    .await?
            }
            None => BTreeMap::new(),
        };
        let results = if info.is_empty() {
            vec![]
        } else {
            self.select_timeseries_with_keys(&query, &info, &schema).await?
        };
        Ok(ResultsPage::new(results, &params, |_, _| {
            NonZeroU32::try_from(limit.get() + offset).unwrap()
        })
        .unwrap())
    }

    /// Return the schema for a timeseries by name.
    ///
    /// Note
    /// ----
    /// This method may translate into a call to the database, if the requested metric cannot be
    /// found in an internal cache.
    pub async fn schema_for_timeseries(
        &self,
        name: &TimeseriesName,
    ) -> Result<Option<TimeseriesSchema>, Error> {
        let mut schema = self.schema.lock().await;
        if let Some(s) = schema.get(name) {
            return Ok(Some(s.clone()));
        }
        self.get_schema_locked(&mut schema).await?;
        Ok(schema.get(name).map(Clone::clone))
    }

    /// List timeseries schema, paginated.
    pub async fn timeseries_schema_list(
        &self,
        page: &WhichPage<EmptyScanParams, TimeseriesName>,
        limit: NonZeroU32,
    ) -> Result<ResultsPage<TimeseriesSchema>, Error> {
        let sql = match page {
            WhichPage::First(_) => {
                format!(
                    concat!(
                        "SELECT * ",
                        "FROM {}.timeseries_schema ",
                        "LIMIT {} ",
                        "FORMAT JSONEachRow;",
                    ),
                    crate::DATABASE_NAME,
                    limit.get(),
                )
            }
            WhichPage::Next(ref last_timeseries) => {
                format!(
                    concat!(
                        "SELECT * FROM {}.timeseries_schema ",
                        "WHERE timeseries_name > '{}' ",
                        "LIMIT {} ",
                        "FORMAT JSONEachRow;",
                    ),
                    crate::DATABASE_NAME,
                    last_timeseries,
                    limit.get(),
                )
            }
        };
        let body = self.execute_with_body(sql).await?;
        let schema = body
            .lines()
            .map(|line| {
                TimeseriesSchema::from(
                    serde_json::from_str::<model::DbTimeseriesSchema>(line)
                        .expect(
                        "Failed to deserialize TimeseriesSchema from database",
                    ),
                )
            })
            .collect::<Vec<_>>();
        ResultsPage::new(schema, &dropshot::EmptyScanParams {}, |schema, _| {
            schema.timeseries_name.clone()
        })
        .map_err(|e| Error::Database(e.to_string()))
    }

    /// Validates that the schema used by the DB matches the version used by
    /// the executable using it.
    ///
    /// This function will wipe metrics data if the version stored within
    /// the DB is less than the schema version of Oximeter.
    /// If the version in the DB is newer than what is known to Oximeter, an
    /// error is returned.
    ///
    /// NOTE: This function is not safe for concurrent usage!
    pub async fn initialize_db_with_version(
        &self,
        replicated: bool,
        expected_version: u64,
    ) -> Result<(), Error> {
        info!(self.log, "reading db version");

        // Read the version from the DB
        let version = self.read_latest_version().await?;
        info!(self.log, "read oximeter database version"; "version" => version);

        // Decide how to conform the on-disk version with this version of
        // Oximeter.
        if version < expected_version {
            info!(self.log, "wiping and re-initializing oximeter schema");
            // If the on-storage version is less than the constant embedded into
            // this binary, the DB is out-of-date. Drop it, and re-populate it
            // later.
            if !replicated {
                self.wipe_single_node_db().await?;
                self.init_single_node_db().await?;
            } else {
                self.wipe_replicated_db().await?;
                self.init_replicated_db().await?;
            }
        } else if version > expected_version {
            // If the on-storage version is greater than the constant embedded
            // into this binary, we may have downgraded.
            return Err(Error::Database(
                format!(
                    "Expected version {expected_version}, saw {version}. Downgrading is not supported.",
                )
            ));
        } else {
            // If the version matches, we don't need to update the DB
            return Ok(());
        }

        info!(self.log, "inserting current version"; "version" => expected_version);
        self.insert_version(expected_version).await?;
        Ok(())
    }

    async fn read_latest_version(&self) -> Result<u64, Error> {
        let sql = format!(
            "SELECT MAX(value) FROM {db_name}.version;",
            db_name = crate::DATABASE_NAME,
        );

        let version = match self.execute_with_body(sql).await {
            Ok(body) if body.is_empty() => {
                warn!(
                    self.log,
                    "no version in database (treated as 'version 0')"
                );
                0
            }
            Ok(body) => body.trim().parse::<u64>().map_err(|err| {
                Error::Database(format!("Cannot read version: {err}"))
            })?,
            Err(Error::Database(err))
                // Case 1: The database has not been created.
                if err.contains("Database oximeter doesn't exist") ||
                // Case 2: The database has been created, but it's old (exists
                // prior to the version table).
                    err.contains("Table oximeter.version doesn't exist") =>
            {
                warn!(self.log, "oximeter database does not exist, or is out-of-date");
                0
            }
            Err(err) => {
                warn!(self.log, "failed to read version"; "error" => err.to_string());
                return Err(err);
            }
        };
        Ok(version)
    }

    async fn insert_version(&self, version: u64) -> Result<(), Error> {
        let sql = format!(
            "INSERT INTO {db_name}.version (*) VALUES ({version}, now());",
            db_name = crate::DATABASE_NAME,
        );
        self.execute_with_body(sql).await?;
        Ok(())
    }

    /// Verifies if instance is part of oximeter_cluster
    pub async fn is_oximeter_cluster(&self) -> Result<bool, Error> {
        let sql = String::from("SHOW CLUSTERS FORMAT JSONEachRow;");
        let res = self.execute_with_body(sql).await?;
        Ok(res.contains("oximeter_cluster"))
    }

    // Verifies that the schema for a sample matches the schema in the database.
    //
    // If the schema exists in the database, and the sample matches that schema, `None` is
    // returned. If the schema does not match, an Err is returned (the caller skips the sample in
    // this case). If the schema does not _exist_ in the database, Some(schema) is returned, so
    // that the caller can insert it into the database at the appropriate time.
    async fn verify_sample_schema(
        &self,
        sample: &Sample,
    ) -> Result<Option<String>, Error> {
        let sample_schema = model::schema_for(sample);
        let name = sample_schema.timeseries_name.clone();
        let mut schema = self.schema.lock().await;

        // We've taken the lock before we do any checks for schema. First, we
        // check if we've already got one in the cache. If not, we update all
        // the schema from the database, and then check the map again. If we
        // find a schema (which now either came from the cache or the latest
        // read of the DB), then we check that the derived schema matches. If
        // not, we can insert it in the cache and the DB.
        if !schema.contains_key(&name) {
            self.get_schema_locked(&mut schema).await?;
        }
        match schema.entry(name) {
            Entry::Occupied(entry) => {
                let existing_schema = entry.get();
                if existing_schema == &sample_schema {
                    Ok(None)
                } else {
                    error!(
                        self.log,
                        "timeseries schema mismatch, sample will be skipped";
                        "expected" => ?existing_schema,
                        "actual" => ?sample_schema,
                        "sample" => ?sample,
                    );
                    Err(Error::SchemaMismatch {
                        expected: existing_schema.clone(),
                        actual: sample_schema,
                    })
                }
            }
            Entry::Vacant(entry) => {
                entry.insert(sample_schema.clone());
                Ok(Some(
                    serde_json::to_string(&model::DbTimeseriesSchema::from(
                        sample_schema,
                    ))
                    .expect("Failed to convert schema to DB model"),
                ))
            }
        }
    }

    // Select the timeseries, including keys and field values, that match the given field-selection
    // query.
    async fn select_matching_timeseries_info(
        &self,
        field_query: &str,
        schema: &TimeseriesSchema,
    ) -> Result<BTreeMap<TimeseriesKey, (Target, Metric)>, Error> {
        let body = self.execute_with_body(field_query).await?;
        let mut results = BTreeMap::new();
        for line in body.lines() {
            let row: model::FieldSelectRow = serde_json::from_str(line)
                .expect("Unable to deserialize an expected row");
            let (id, target, metric) =
                model::parse_field_select_row(&row, schema);
            results.insert(id, (target, metric));
        }
        Ok(results)
    }

    // Given information returned from `select_matching_timeseries_info`, select the actual
    // measurements from timeseries with those keys.
    async fn select_timeseries_with_keys(
        &self,
        query: &query::SelectQuery,
        info: &BTreeMap<TimeseriesKey, (Target, Metric)>,
        schema: &TimeseriesSchema,
    ) -> Result<Vec<Timeseries>, Error> {
        let mut timeseries_by_key = BTreeMap::new();
        let keys = info.keys().copied().collect::<Vec<_>>();
        let measurement_query = query.measurement_query(&keys);
        for line in self.execute_with_body(&measurement_query).await?.lines() {
            let (key, measurement) =
                model::parse_measurement_from_row(line, schema.datum_type);
            let timeseries = timeseries_by_key.entry(key).or_insert_with(
                || {
                    let (target, metric) = info
                        .get(&key)
                        .expect("Timeseries key in measurement query but not field query")
                        .clone();
                    Timeseries {
                        timeseries_name: schema.timeseries_name.to_string(),
                        target,
                        metric,
                        measurements: Vec::new(),
                    }
                }
            );
            timeseries.measurements.push(measurement);
        }
        Ok(timeseries_by_key.into_values().collect())
    }

    // Initialize ClickHouse with the database and metric table schema.
    // Execute a generic SQL statement.
    //
    // TODO-robustness This currently does no validation of the statement.
    async fn execute<S>(&self, sql: S) -> Result<(), Error>
    where
        S: AsRef<str>,
    {
        self.execute_with_body(sql).await?;
        Ok(())
    }

    // Execute a generic SQL statement, awaiting the response as text
    //
    // TODO-robustness This currently does no validation of the statement.
    async fn execute_with_body<S>(&self, sql: S) -> Result<String, Error>
    where
        S: AsRef<str>,
    {
        let sql = sql.as_ref().to_string();
        trace!(self.log, "executing SQL query: {}", sql);
        let id = usdt::UniqueId::new();
        probes::query__start!(|| (&id, &sql));
        let response = handle_db_response(
            self.client
                .post(&self.url)
                // See regression test `test_unquoted_64bit_integers` for details.
                .query(&[("output_format_json_quote_64bit_integers", "0")])
                .body(sql)
                .send()
                .await
                .map_err(|err| Error::DatabaseUnavailable(err.to_string()))?,
        )
        .await?
        .text()
        .await
        .map_err(|err| Error::Database(err.to_string()));
        probes::query__done!(|| (&id));
        response
    }

    // Get timeseries schema from the database.
    //
    // Can only be called after acquiring the lock around `self.schema`.
    async fn get_schema_locked(
        &self,
        schema: &mut BTreeMap<TimeseriesName, TimeseriesSchema>,
    ) -> Result<(), Error> {
        debug!(self.log, "retrieving timeseries schema from database");
        let sql = {
            if schema.is_empty() {
                format!(
                    "SELECT * FROM {db_name}.timeseries_schema FORMAT JSONEachRow;",
                    db_name = crate::DATABASE_NAME,
                )
            } else {
                // Only collect schema that we've not already cached.
                format!(
                    concat!(
                        "SELECT * ",
                        "FROM {db_name}.timeseries_schema ",
                        "WHERE timeseries_name NOT IN ",
                        "({current_keys}) ",
                        "FORMAT JSONEachRow;",
                    ),
                    db_name = crate::DATABASE_NAME,
                    current_keys = schema
                        .keys()
                        .map(|key| format!("'{}'", key))
                        .collect::<Vec<_>>()
                        .join(", ")
                )
            }
        };
        let body = self.execute_with_body(sql).await?;
        if body.is_empty() {
            trace!(self.log, "no new timeseries schema in database");
        } else {
            trace!(self.log, "extracting new timeseries schema");
            let new = body.lines().map(|line| {
                let schema = TimeseriesSchema::from(
                    serde_json::from_str::<model::DbTimeseriesSchema>(line)
                        .expect(
                        "Failed to deserialize TimeseriesSchema from database",
                    ),
                );
                (schema.timeseries_name.clone(), schema)
            });
            schema.extend(new);
        }
        Ok(())
    }
}

/// A trait allowing a [`Client`] to write data into the timeseries database.
///
/// The vanilla [`Client`] object allows users to query the timeseries database, returning
/// timeseries samples corresponding to various filtering criteria. This trait segregates the
/// methods required for _writing_ new data into the database, and is intended only for use by the
/// `oximeter-collector` crate.
#[async_trait]
pub trait DbWrite {
    /// Insert the given samples into the database.
    async fn insert_samples(&self, samples: &[Sample]) -> Result<(), Error>;

    /// Initialize the replicated telemetry database, creating tables as needed.
    async fn init_replicated_db(&self) -> Result<(), Error>;

    /// Initialize a single node telemetry database, creating tables as needed.
    async fn init_single_node_db(&self) -> Result<(), Error>;

    /// Wipe the ClickHouse database entirely from a single node set up.
    async fn wipe_single_node_db(&self) -> Result<(), Error>;

    /// Wipe the ClickHouse database entirely from a replicated set up.
    async fn wipe_replicated_db(&self) -> Result<(), Error>;
}

#[async_trait]
impl DbWrite for Client {
    /// Insert the given samples into the database.
    async fn insert_samples(&self, samples: &[Sample]) -> Result<(), Error> {
        debug!(self.log, "unrolling {} total samples", samples.len());
        let mut seen_timeseries = BTreeSet::new();
        let mut rows = BTreeMap::new();
        let mut new_schema = Vec::new();

        for sample in samples.iter() {
            match self.verify_sample_schema(sample).await {
                Err(_) => {
                    // Skip the sample, but otherwise do nothing. The error is logged in the above
                    // call.
                    continue;
                }
                Ok(schema) => {
                    if let Some(schema) = schema {
                        debug!(self.log, "new timeseries schema"; "schema" => ?schema);
                        new_schema.push(schema);
                    }
                }
            }

            // Key on both the timeseries name and key, as timeseries may actually share keys.
            let key = (
                sample.timeseries_name.as_str(),
                crate::timeseries_key(&sample),
            );
            if !seen_timeseries.contains(&key) {
                for (table_name, table_rows) in model::unroll_field_rows(sample)
                {
                    rows.entry(table_name)
                        .or_insert_with(Vec::new)
                        .extend(table_rows);
                }
            }

            let (table_name, measurement_row) =
                model::unroll_measurement_row(sample);

            rows.entry(table_name)
                .or_insert_with(Vec::new)
                .push(measurement_row);

            seen_timeseries.insert(key);
        }

        // Insert the new schema into the database
        //
        // TODO-robustness There's still a race possible here. If two distinct clients receive new
        // but conflicting schema, they will both try to insert those at some point into the schema
        // tables. It's not clear how to handle this, since ClickHouse provides no transactions.
        // This is unlikely to happen at this point, because the design is such that there will be
        // a single `oximeter` instance, which has one client object, connected to a single
        // ClickHouse server. But once we start replicating data, the window within which the race
        // can occur is much larger, since it includes the time it takes ClickHouse to replicate
        // data between nodes.
        //
        // NOTE: This is an issue even in the case where the schema don't conflict. Two clients may
        // receive a sample with a new schema, and both would then try to insert that schema.
        if !new_schema.is_empty() {
            debug!(
                self.log,
                "inserting {} new timeseries schema",
                new_schema.len()
            );
            let body = format!(
                "INSERT INTO {db_name}.timeseries_schema FORMAT JSONEachRow\n{row_data}\n",
                db_name = crate::DATABASE_NAME,
                row_data = new_schema.join("\n"),
            );
            self.execute(body).await?;
        }

        // Insert the actual target/metric field rows and measurement rows.
        for (table_name, rows) in rows {
            let body = format!(
                "INSERT INTO {table_name} FORMAT JSONEachRow\n{row_data}\n",
                table_name = table_name,
                row_data = rows.join("\n")
            );
            // TODO-robustness We've verified the schema, so this is likely a transient failure.
            // But we may want to check the actual error condition, and, if possible, continue
            // inserting any remaining data.
            self.execute(body).await?;
            debug!(
                self.log,
                "inserted {} rows into table {}",
                rows.len(),
                table_name
            );
        }

        // TODO-correctness We'd like to return all errors to clients here, and there may be as
        // many as one per sample. It's not clear how to structure this in a way that's useful.
        Ok(())
    }

    /// Initialize the replicated telemetry database, creating tables as needed.
    async fn init_replicated_db(&self) -> Result<(), Error> {
        // The HTTP client doesn't support multiple statements per query, so we break them out here
        // manually.
        debug!(self.log, "initializing ClickHouse database");
        let sql = include_str!("./db-replicated-init.sql");
        for query in sql.split("\n--\n") {
            self.execute(query.to_string()).await?;
        }
        Ok(())
    }

    /// Initialize a single node telemetry database, creating tables as needed.
    async fn init_single_node_db(&self) -> Result<(), Error> {
        // The HTTP client doesn't support multiple statements per query, so we break them out here
        // manually.
        debug!(self.log, "initializing ClickHouse database");
        let sql = include_str!("./db-single-node-init.sql");
        for query in sql.split("\n--\n") {
            self.execute(query.to_string()).await?;
        }
        Ok(())
    }

    /// Wipe the ClickHouse database entirely from a single node set up.
    async fn wipe_single_node_db(&self) -> Result<(), Error> {
        debug!(self.log, "wiping ClickHouse database");
        let sql = include_str!("./db-wipe-single-node.sql").to_string();
        self.execute(sql).await
    }

    /// Wipe the ClickHouse database entirely from a replicated set up.
    async fn wipe_replicated_db(&self) -> Result<(), Error> {
        debug!(self.log, "wiping ClickHouse database");
        let sql = include_str!("./db-wipe-replicated.sql").to_string();
        self.execute(sql).await
    }
}

// Return Ok if the response indicates success, otherwise return either the reqwest::Error, if this
// is a client-side error, or the body of the actual error retrieved from ClickHouse if the error
// was generated there.
async fn handle_db_response(
    response: reqwest::Response,
) -> Result<reqwest::Response, Error> {
    let status = response.status();
    if status.is_success() {
        Ok(response)
    } else {
        // NOTE: ClickHouse returns 404 for all errors (so far encountered). We pull the text from
        // the body if possible, which contains the actual error from the database.
        let body = response.text().await.unwrap_or_else(|e| e.to_string());
        Err(Error::Database(body))
    }
}

#[cfg(test)]
mod tests {
    use super::*;
    use crate::query;
    use crate::query::field_table_name;
    use crate::query::measurement_table_name;
    use chrono::Utc;
    use omicron_test_utils::dev::clickhouse::{
        ClickHouseCluster, ClickHouseInstance,
    };
    use omicron_test_utils::dev::test_setup_log;
    use oximeter::histogram::Histogram;
    use oximeter::test_util;
    use oximeter::Datum;
    use oximeter::FieldValue;
    use oximeter::Metric;
    use oximeter::Target;
    use slog::o;
    use std::net::Ipv4Addr;
    use std::net::Ipv6Addr;
    use std::time::Duration;
    use tokio::time::sleep;
    use uuid::Uuid;

    // NOTE: Each test requires a clean slate. Because of this, tests run sequentially.
    //
    // This is at least partially because ClickHouse by default provides pretty weak consistency
    // guarantees. There are options that allow controlling consistency behavior, but we've not yet
    // explored or decided on these.
    //
    // TODO-robustness TODO-correctness: Figure out the ClickHouse options we need.

    #[tokio::test]
    async fn test_single_node() {
        let logctx = test_setup_log("test_single_node");
        let log = &logctx.log;

        // Let the OS assign a port and discover it after ClickHouse starts
        let mut db = ClickHouseInstance::new_single_node(0)
            .await
            .expect("Failed to start ClickHouse");
        let address = SocketAddr::new("::1".parse().unwrap(), db.port());

        // Test bad database connection
        let client = Client::new("127.0.0.1:443".parse().unwrap(), &log);
        assert!(matches!(
            client.ping().await,
            Err(Error::DatabaseUnavailable(_))
        ));

        // Tests that a new client has started and it is not part of a cluster
        is_not_oximeter_cluster_test(address, &log).await.unwrap();

<<<<<<< HEAD
        // Tests that data can be inserted via the client
        insert_samples_test(address, &log).await.unwrap();
=======
    #[tokio::test]
    // TODO(https://github.com/oxidecomputer/omicron/issues/4001): This job fails intermittently
    // on the ubuntu CI job with "Failed to detect ClickHouse subprocess within timeout"
    #[ignore]
    async fn test_build_replicated() {
        let logctx = test_setup_log("test_build_replicated");
        let log = &logctx.log;
>>>>>>> 9daf99b8

        // Tests for a schema mismatch
        schema_mismatch_test(address, &log).await.unwrap();

        // Tests for a schema update
        schema_updated_test(address, &log).await.unwrap();

        // Tests for specific timeseries selection
        client_select_timeseries_one_test(address, &log).await.unwrap();

        // Tests for specific timeseries selection
        field_record_count_test(address, &log).await.unwrap();

        // ClickHouse regression test
        unquoted_64bit_integers_test(address, &log).await.unwrap();

        // Tests to verify that we can distinguish between metrics by name
        differentiate_by_timeseries_name_test(address, &log).await.unwrap();

        // Tests selecting a single timeseries
        select_timeseries_with_select_one_test(address, &log).await.unwrap();

        // Tests selecting two timeseries
        select_timeseries_with_select_one_field_with_multiple_values_test(
            address, &log,
        )
        .await
        .unwrap();

        // Tests selecting multiple timeseries
        select_timeseries_with_select_multiple_fields_with_multiple_values_test(address, &log).await.unwrap();

        // Tests selecting all timeseries
        select_timeseries_with_all_test(address, &log).await.unwrap();

        // Tests selecting all timeseries with start time
        select_timeseries_with_start_time_test(address, &log).await.unwrap();

        // Tests selecting all timeseries with start time
        select_timeseries_with_limit_test(address, &log).await.unwrap();

<<<<<<< HEAD
        // Tests selecting all timeseries with order
        select_timeseries_with_order_test(address, &log).await.unwrap();

        // Tests schema does not change
        get_schema_no_new_values_test(address, &log).await.unwrap();
=======
        k1.cleanup().await.expect("Failed to cleanup ClickHouse keeper 1");
        k2.cleanup().await.expect("Failed to cleanup ClickHouse keeper 2");
        k3.cleanup().await.expect("Failed to cleanup ClickHouse keeper 3");
        db_1.cleanup().await.expect("Failed to cleanup ClickHouse server 1");
        db_2.cleanup().await.expect("Failed to cleanup ClickHouse server 2");

        logctx.cleanup_successful();
    }

    #[tokio::test]
    async fn test_client_insert() {
        let logctx = test_setup_log("test_client_insert");
        let log = &logctx.log;
>>>>>>> 9daf99b8

        // Tests listing timeseries schema
        timeseries_schema_list_test(address, &log).await.unwrap();

        // Tests listing timeseries
        list_timeseries_test(address, &log).await.unwrap();

        // Tests for fields and measurements
        recall_field_value_bool_test(address).await.unwrap();

        recall_field_value_u8_test(address).await.unwrap();

        recall_field_value_i8_test(address).await.unwrap();

        recall_field_value_u16_test(address).await.unwrap();

        recall_field_value_i16_test(address).await.unwrap();

        recall_field_value_u32_test(address).await.unwrap();

        recall_field_value_i32_test(address).await.unwrap();

        recall_field_value_u64_test(address).await.unwrap();

        recall_field_value_i64_test(address).await.unwrap();

        recall_field_value_string_test(address).await.unwrap();

        recall_field_value_ipv4addr_test(address).await.unwrap();

        recall_field_value_ipv6addr_test(address).await.unwrap();

        recall_field_value_uuid_test(address).await.unwrap();

        recall_measurement_bool_test(address).await.unwrap();

        recall_measurement_i8_test(address).await.unwrap();

        recall_measurement_u8_test(address).await.unwrap();

        recall_measurement_i16_test(address).await.unwrap();

        recall_measurement_u16_test(address).await.unwrap();

        recall_measurement_i32_test(address).await.unwrap();

        recall_measurement_u32_test(address).await.unwrap();

        recall_measurement_i64_test(address).await.unwrap();

        recall_measurement_u64_test(address).await.unwrap();

        recall_measurement_f32_test(address).await.unwrap();

        recall_measurement_f64_test(address).await.unwrap();

        recall_measurement_cumulative_i64_test(address).await.unwrap();

        recall_measurement_cumulative_u64_test(address).await.unwrap();

        recall_measurement_cumulative_f64_test(address).await.unwrap();

        recall_measurement_histogram_i8_test(address).await.unwrap();

        recall_measurement_histogram_u8_test(address).await.unwrap();

        recall_measurement_histogram_i16_test(address).await.unwrap();

        recall_measurement_histogram_u16_test(address).await.unwrap();

        recall_measurement_histogram_i32_test(address).await.unwrap();

        recall_measurement_histogram_u32_test(address).await.unwrap();

        recall_measurement_histogram_i64_test(address).await.unwrap();

        recall_measurement_histogram_u64_test(address).await.unwrap();

        recall_measurement_histogram_f64_test(address).await.unwrap();

        db.cleanup().await.expect("Failed to cleanup ClickHouse server");
        logctx.cleanup_successful();
    }

    async fn is_not_oximeter_cluster_test(
        address: SocketAddr,
        log: &Logger,
    ) -> Result<(), Error> {
        let client = Client::new(address, &log);
        assert!(!client.is_oximeter_cluster().await.unwrap());
        client.wipe_single_node_db().await?;
        Ok(())
    }

    async fn insert_samples_test(
        address: SocketAddr,
        log: &Logger,
    ) -> Result<(), Error> {
        let client = Client::new(address, &log);
        client
            .init_single_node_db()
            .await
            .expect("Failed to initialize timeseries database");
        let samples = {
            let mut s = Vec::with_capacity(8);
            for _ in 0..s.capacity() {
                s.push(test_util::make_hist_sample())
            }
            s
        };
<<<<<<< HEAD
        client.insert_samples(&samples).await?;
        client.wipe_single_node_db().await?;
        Ok(())
=======
        client.insert_samples(&samples).await.unwrap();
        db.cleanup().await.expect("Failed to cleanup ClickHouse server");
        logctx.cleanup_successful();
>>>>>>> 9daf99b8
    }

    // This is a target with the same name as that in `lib.rs` used for other tests, but with a
    // different set of fields. This is intentionally used to test schema mismatches.
    mod name_mismatch {
        #[derive(oximeter::Target)]
        pub struct TestTarget {
            pub name: String,
            pub name2: String,
            pub num: i64,
        }
    }

    mod type_mismatch {
        #[derive(oximeter::Target)]
        pub struct TestTarget {
            pub name1: uuid::Uuid,
            pub name2: String,
            pub num: i64,
        }
    }

    async fn schema_mismatch_test(
        address: SocketAddr,
        log: &Logger,
    ) -> Result<(), Error> {
        let client = Client::new(address, &log);
        client
            .init_single_node_db()
            .await
            .expect("Failed to initialize timeseries database");
        let sample = test_util::make_sample();
        client.insert_samples(&[sample]).await.unwrap();

        let bad_name = name_mismatch::TestTarget {
            name: "first_name".into(),
            name2: "second_name".into(),
            num: 2,
        };
        let metric = test_util::TestMetric {
            id: uuid::Uuid::new_v4(),
            good: true,
            datum: 1,
        };
        let sample = Sample::new(&bad_name, &metric).unwrap();
        let result = client.verify_sample_schema(&sample).await;
        assert!(matches!(result, Err(Error::SchemaMismatch { .. })));
        client.wipe_single_node_db().await?;
        Ok(())
    }

    async fn schema_updated_test(
        address: SocketAddr,
        log: &Logger,
    ) -> Result<(), Error> {
        let client = Client::new(address, &log);
        client
            .init_single_node_db()
            .await
            .expect("Failed to initialize timeseries database");
        let sample = test_util::make_sample();

        // Verify that this sample is considered new, i.e., we return rows to update the timeseries
        // schema table.
        let result = client.verify_sample_schema(&sample).await.unwrap();
        assert!(
                matches!(result, Some(_)),
                "When verifying a new sample, the rows to be inserted should be returned"
            );

        // Clear the internal caches of seen schema
        client.schema.lock().unwrap().clear();

        // Insert the new sample
        client.insert_samples(&[sample.clone()]).await.unwrap();

        // The internal map should now contain both the new timeseries schema
        let actual_schema = model::schema_for(&sample);
        let timeseries_name =
            TimeseriesName::try_from(sample.timeseries_name.as_str()).unwrap();
        let expected_schema = client
            .schema
            .lock()
            .unwrap()
            .get(&timeseries_name)
            .expect(
                "After inserting a new sample, its schema should be included",
            )
            .clone();
        assert_eq!(
                actual_schema,
                expected_schema,
                "The timeseries schema for a new sample was not correctly inserted into internal cache",
            );

        // This should no longer return a new row to be inserted for the schema of this sample, as
        // any schema have been included above.
        let result = client.verify_sample_schema(&sample).await.unwrap();
        assert!(
            matches!(result, None),
            "After inserting new schema, it should no longer be considered new"
        );

        // Verify that it's actually in the database!
        let sql = String::from(
            "SELECT * FROM oximeter.timeseries_schema FORMAT JSONEachRow;",
        );
        let result = client.execute_with_body(sql).await.unwrap();
        let schema = result
            .lines()
            .map(|line| {
                TimeseriesSchema::from(
                    serde_json::from_str::<model::DbTimeseriesSchema>(&line)
                        .unwrap(),
                )
            })
            .collect::<Vec<_>>();
        assert_eq!(schema.len(), 1);
        assert_eq!(expected_schema, schema[0]);
        client.wipe_single_node_db().await?;
        Ok(())
    }

    async fn client_select_timeseries_one_test(
        address: SocketAddr,
        log: &Logger,
    ) -> Result<(), Error> {
        let client = Client::new(address, &log);
        client
            .init_single_node_db()
            .await
            .expect("Failed to initialize timeseries database");
        let samples = test_util::generate_test_samples(2, 2, 2, 2);
        client.insert_samples(&samples).await?;

        let sample = samples.first().unwrap();
        let target_fields = sample.target_fields().collect::<Vec<_>>();
        let metric_fields = sample.metric_fields().collect::<Vec<_>>();
        let criteria = &[
            format!(
                "project_id=={}",
                target_fields
                    .iter()
                    .find(|f| f.name == "project_id")
                    .unwrap()
                    .value
            ),
            format!(
                "instance_id=={}",
                target_fields
                    .iter()
                    .find(|f| f.name == "instance_id")
                    .unwrap()
                    .value
            ),
            format!("cpu_id=={}", metric_fields[0].value),
        ];
        let results = client
            .select_timeseries_with(
                &sample.timeseries_name,
                &criteria.iter().map(|x| x.as_str()).collect::<Vec<_>>(),
                None,
                None,
                None,
                None,
            )
            .await
            .unwrap();
        assert_eq!(results.len(), 1, "Expected to find a single timeseries");
        let timeseries = &results[0];
        assert_eq!(
            timeseries.measurements.len(),
            2,
            "Expected 2 samples per timeseries"
        );

        // Compare measurements themselves
        let expected_measurements =
            samples.iter().map(|sample| &sample.measurement);
        let actual_measurements = timeseries.measurements.iter();
        assert!(actual_measurements
            .zip(expected_measurements)
            .all(|(first, second)| first == second));
        assert_eq!(timeseries.target.name, "virtual_machine");
        // Compare fields, but order might be different.
        fn field_cmp<'a>(
            needle: &'a crate::Field,
            mut haystack: impl Iterator<Item = &'a crate::Field>,
        ) -> bool {
            needle == haystack.find(|f| f.name == needle.name).unwrap()
        }
        timeseries
            .target
            .fields
            .iter()
            .all(|field| field_cmp(field, sample.target_fields()));
        assert_eq!(timeseries.metric.name, "cpu_busy");
        timeseries
            .metric
            .fields
            .iter()
            .all(|field| field_cmp(field, sample.metric_fields()));

        client.wipe_single_node_db().await?;
        Ok(())
    }

    async fn field_record_count_test(
        address: SocketAddr,
        log: &Logger,
    ) -> Result<(), Error> {
        // This test verifies that the number of records in the field tables is as expected.
        //
        // Because of the schema change, inserting field records per field per unique timeseries,
        // we'd like to exercise the logic of ClickHouse's replacing merge tree engine.
        let client = Client::new(address, &log);
        client
            .init_single_node_db()
            .await
            .expect("Failed to initialize timeseries database");
        let samples = test_util::generate_test_samples(2, 2, 2, 2);
        client.insert_samples(&samples).await?;

        async fn assert_table_count(
            client: &Client,
            table: &str,
            expected_count: usize,
        ) {
            let body = client
                .execute_with_body(format!(
                    "SELECT COUNT() FROM oximeter.{};",
                    table
                ))
                .await
                .unwrap();
            let actual_count =
                body.lines().next().unwrap().trim().parse::<usize>().expect(
                    "Expected a count of the number of rows from ClickHouse",
                );
            assert_eq!(actual_count, expected_count);
        }

        // There should be (2 projects * 2 instances * 2 cpus) == 8 timeseries. For each of these
        // timeseries, there are 2 UUID fields, `project_id` and `instance_id`. So 16 UUID records.
        assert_table_count(&client, "fields_uuid", 16).await;

        // However, there's only 1 i64 field, `cpu_id`.
        assert_table_count(&client, "fields_i64", 8).await;

        assert_table_count(
            &client,
            "measurements_cumulativef64",
            samples.len(),
        )
        .await;

        client.wipe_single_node_db().await?;
        Ok(())
    }

    // Regression test verifying that integers are returned in the expected format from the
    // database.
    //
    // By default, ClickHouse _quotes_ 64-bit integers, which is apparently to support JavaScript
    // implementations of JSON. See https://github.com/ClickHouse/ClickHouse/issues/2375 for
    // details. This test verifies that we get back _unquoted_ integers from the database.
    async fn unquoted_64bit_integers_test(
        address: SocketAddr,
        log: &Logger,
    ) -> Result<(), Error> {
        use serde_json::Value;
        let client = Client::new(address, &log);
        client
            .init_single_node_db()
            .await
            .expect("Failed to initialize timeseries database");
        let output = client
            .execute_with_body(
                "SELECT toUInt64(1) AS foo FORMAT JSONEachRow;".to_string(),
            )
            .await
            .unwrap();
        let json: Value = serde_json::from_str(&output).unwrap();
        assert_eq!(json["foo"], Value::Number(1u64.into()));

        client.wipe_single_node_db().await?;
        Ok(())
    }

    async fn differentiate_by_timeseries_name_test(
        address: SocketAddr,
        log: &Logger,
    ) -> Result<(), Error> {
        #[derive(Debug, Default, PartialEq, oximeter::Target)]
        struct MyTarget {
            id: i64,
        }

        // These two metrics share a target and have no fields. Thus they have the same timeseries
        // keys. This test is to verify we can distinguish between them, which relies on their
        // names.
        #[derive(Debug, Default, PartialEq, oximeter::Metric)]
        struct FirstMetric {
            datum: i64,
        }

        #[derive(Debug, Default, PartialEq, oximeter::Metric)]
        struct SecondMetric {
            datum: i64,
        }

        let client = Client::new(address, &log);
        client
            .init_single_node_db()
            .await
            .expect("Failed to initialize timeseries database");

        let target = MyTarget::default();
        let first_metric = FirstMetric::default();
        let second_metric = SecondMetric::default();

        let samples = &[
            Sample::new(&target, &first_metric).unwrap(),
            Sample::new(&target, &second_metric).unwrap(),
        ];
        client
            .insert_samples(samples)
            .await
            .expect("Failed to insert test samples");

        let results = client
            .select_timeseries_with(
                "my_target:second_metric",
                &["id==0"],
                None,
                None,
                None,
                None,
            )
            .await
            .expect("Failed to select test samples");
        println!("{:#?}", results);
        assert_eq!(results.len(), 1, "Expected only one timeseries");
        let timeseries = &results[0];
        assert_eq!(
            timeseries.measurements.len(),
            1,
            "Expected only one sample"
        );
        assert_eq!(timeseries.target.name, "my_target");
        assert_eq!(timeseries.metric.name, "second_metric");

        client.wipe_single_node_db().await?;
        Ok(())
    }

    async fn select_timeseries_with_select_one_test(
        address: SocketAddr,
        log: &Logger,
    ) -> Result<(), Error> {
        let (target, metrics, samples) = setup_select_test();

        let client = Client::new(address, &log);
        client
            .init_single_node_db()
            .await
            .expect("Failed to initialize timeseries database");
        client
            .insert_samples(&samples)
            .await
            .expect("Failed to insert samples");

        let timeseries_name = "service:request_latency";
        // This set of criteria should select exactly one timeseries, with two measurements.
        // The target is the same in all cases, but we're looking for the first of the metrics, and
        // the first two samples/measurements.
        let criteria =
            &["name==oximeter", "route==/a", "method==GET", "status_code==200"];
        let mut timeseries = client
            .select_timeseries_with(
                timeseries_name,
                criteria,
                None,
                None,
                None,
                None,
            )
            .await
            .expect("Failed to select timeseries");

        // NOTE: Timeseries as returned from the database are sorted by (name, key, timestamp).
        // However, that key is a hash of the field values, which effectively randomizes each
        // timeseries with the same name relative to one another. Resort them here, so that the
        // timeseries are in ascending order of first timestamp, so that we can reliably test them.
        timeseries.sort_by(|first, second| {
            first.measurements[0]
                .timestamp()
                .cmp(&second.measurements[0].timestamp())
        });

        assert_eq!(timeseries.len(), 1, "Expected one timeseries");
        let timeseries = timeseries.get(0).unwrap();
        assert_eq!(
            timeseries.measurements.len(),
            2,
            "Expected exactly two measurements"
        );
        verify_measurements(&timeseries.measurements, &samples[..2]);
        verify_target(&timeseries.target, &target);
        verify_metric(&timeseries.metric, metrics.get(0).unwrap());

<<<<<<< HEAD
        client.wipe_single_node_db().await?;
        Ok(())
    }
=======
    #[tokio::test]
    async fn test_schema_mismatch() {
        let logctx = test_setup_log("test_schema_mismatch");
        let log = &logctx.log;
>>>>>>> 9daf99b8

    async fn select_timeseries_with_select_one_field_with_multiple_values_test(
        address: SocketAddr,
        log: &Logger,
    ) -> Result<(), Error> {
        let (target, metrics, samples) = setup_select_test();

        let client = Client::new(address, &log);
        client
            .init_single_node_db()
            .await
            .expect("Failed to initialize timeseries database");
        client
            .insert_samples(&samples)
            .await
            .expect("Failed to insert samples");

<<<<<<< HEAD
        let timeseries_name = "service:request_latency";
        // This set of criteria should select the last two metrics, and so the last two
        // timeseries. The target is the same in all cases.
        let criteria =
            &["name==oximeter", "route==/a", "method==GET", "status_code>200"];
        let mut timeseries = client
            .select_timeseries_with(
                timeseries_name,
                criteria,
                None,
                None,
                None,
                None,
            )
            .await
            .expect("Failed to select timeseries");

        timeseries.sort_by(|first, second| {
            first.measurements[0]
                .timestamp()
                .cmp(&second.measurements[0].timestamp())
        });
=======
        let bad_name = name_mismatch::TestTarget {
            name: "first_name".into(),
            name2: "second_name".into(),
            num: 2,
        };
        let metric = test_util::TestMetric {
            id: uuid::Uuid::new_v4(),
            good: true,
            datum: 1,
        };
        let sample = Sample::new(&bad_name, &metric).unwrap();
        let result = client.verify_sample_schema(&sample).await;
        assert!(matches!(result, Err(Error::SchemaMismatch { .. })));
        db.cleanup().await.expect("Failed to cleanup ClickHouse server");
        logctx.cleanup_successful();
    }

    // Returns the number of timeseries schemas being used.
    async fn get_schema_count(client: &Client) -> usize {
        client
            .execute_with_body(
                "SELECT * FROM oximeter.timeseries_schema FORMAT JSONEachRow;",
            )
            .await
            .expect("Failed to SELECT from database")
            .lines()
            .count()
    }

    #[tokio::test]
    async fn test_database_version_update_idempotent() {
        let logctx = test_setup_log("test_database_version_update_idempotent");
        let log = &logctx.log;

        let mut db = ClickHouseInstance::new_single_node(0)
            .await
            .expect("Failed to start ClickHouse");
        let address = SocketAddr::new("::1".parse().unwrap(), db.port());

        let replicated = false;

        // Initialize the database...
        let client = Client::new(address, &log);
        client
            .initialize_db_with_version(replicated, model::OXIMETER_VERSION)
            .await
            .expect("Failed to initialize timeseries database");

        // Insert data here so we can verify it still exists later.
        //
        // The values here don't matter much, we just want to check that
        // the database data hasn't been dropped.
        assert_eq!(0, get_schema_count(&client).await);
        let sample = test_util::make_sample();
        client.insert_samples(&[sample.clone()]).await.unwrap();
        assert_eq!(1, get_schema_count(&client).await);

        // Re-initialize the database, see that our data still exists
        client
            .initialize_db_with_version(replicated, model::OXIMETER_VERSION)
            .await
            .expect("Failed to initialize timeseries database");

        assert_eq!(1, get_schema_count(&client).await);

        db.cleanup().await.expect("Failed to cleanup ClickHouse server");
        logctx.cleanup_successful();
    }

    #[tokio::test]
    async fn test_database_version_will_not_downgrade() {
        let logctx = test_setup_log("test_database_version_will_not_downgrade");
        let log = &logctx.log;

        let mut db = ClickHouseInstance::new_single_node(0)
            .await
            .expect("Failed to start ClickHouse");
        let address = SocketAddr::new("::1".parse().unwrap(), db.port());

        let replicated = false;

        // Initialize the database
        let client = Client::new(address, &log);
        client
            .initialize_db_with_version(replicated, model::OXIMETER_VERSION)
            .await
            .expect("Failed to initialize timeseries database");

        // Bump the version of the database to a "too new" version
        client
            .insert_version(model::OXIMETER_VERSION + 1)
            .await
            .expect("Failed to insert very new DB version");

        // Expect a failure re-initializing the client.
        //
        // This will attempt to initialize the client with "version =
        // model::OXIMETER_VERSION", which is "too old".
        client
            .initialize_db_with_version(replicated, model::OXIMETER_VERSION)
            .await
            .expect_err("Should have failed, downgrades are not supported");

        db.cleanup().await.expect("Failed to cleanup ClickHouse server");
        logctx.cleanup_successful();
    }

    #[tokio::test]
    async fn test_database_version_wipes_old_version() {
        let logctx = test_setup_log("test_database_version_wipes_old_version");
        let log = &logctx.log;
        let mut db = ClickHouseInstance::new_single_node(0)
            .await
            .expect("Failed to start ClickHouse");
        let address = SocketAddr::new("::1".parse().unwrap(), db.port());

        let replicated = false;

        // Initialize the Client
        let client = Client::new(address, &log);
        client
            .initialize_db_with_version(replicated, model::OXIMETER_VERSION)
            .await
            .expect("Failed to initialize timeseries database");

        // Insert data here so we can remove it later.
        //
        // The values here don't matter much, we just want to check that
        // the database data gets dropped later.
        assert_eq!(0, get_schema_count(&client).await);
        let sample = test_util::make_sample();
        client.insert_samples(&[sample.clone()]).await.unwrap();
        assert_eq!(1, get_schema_count(&client).await);

        // If we try to upgrade to a newer version, we'll drop old data.
        client
            .initialize_db_with_version(replicated, model::OXIMETER_VERSION + 1)
            .await
            .expect("Should have initialized database successfully");
        assert_eq!(0, get_schema_count(&client).await);

        db.cleanup().await.expect("Failed to cleanup ClickHouse server");
        logctx.cleanup_successful();
    }

    #[tokio::test]
    async fn test_schema_update() {
        let logctx = test_setup_log("test_schema_update");
        let log = &logctx.log;
>>>>>>> 9daf99b8

        assert_eq!(timeseries.len(), 2, "Expected two timeseries");
        for (i, ts) in timeseries.iter().enumerate() {
            assert_eq!(
                ts.measurements.len(),
                2,
                "Expected exactly two measurements"
            );

            // Metrics 1..3 in the third axis, status code.
            let sample_start = unravel_index(&[0, 0, i + 1, 0]);
            let sample_end = sample_start + 2;
            verify_measurements(
                &ts.measurements,
                &samples[sample_start..sample_end],
            );
            verify_target(&ts.target, &target);
        }

        for (ts, metric) in timeseries.iter().zip(metrics[1..3].iter()) {
            verify_metric(&ts.metric, metric);
        }

        client.wipe_single_node_db().await?;
        Ok(())
    }

    async fn select_timeseries_with_select_multiple_fields_with_multiple_values_test(
        address: SocketAddr,
        log: &Logger,
    ) -> Result<(), Error> {
        let (target, metrics, samples) = setup_select_test();

        let client = Client::new(address, &log);
        client
            .init_single_node_db()
            .await
            .expect("Failed to initialize timeseries database");
<<<<<<< HEAD
        client
            .insert_samples(&samples)
            .await
            .expect("Failed to insert samples");

        let timeseries_name = "service:request_latency";
        // This is non-selective for the route, which is the "second axis", and has two values for
        // the third axis, status code. There should be a total of 4 timeseries, since there are
        // two methods and two possible status codes.
        let criteria = &["name==oximeter", "route==/a", "status_code>200"];
        let mut timeseries = client
            .select_timeseries_with(
                timeseries_name,
                criteria,
                None,
                None,
                None,
                None,
=======
        let sample = test_util::make_sample();

        // Verify that this sample is considered new, i.e., we return rows to update the timeseries
        // schema table.
        let result = client.verify_sample_schema(&sample).await.unwrap();
        assert!(
            matches!(result, Some(_)),
            "When verifying a new sample, the rows to be inserted should be returned"
        );

        // Clear the internal caches of seen schema
        client.schema.lock().await.clear();

        // Insert the new sample
        client.insert_samples(&[sample.clone()]).await.unwrap();

        // The internal map should now contain both the new timeseries schema
        let actual_schema = model::schema_for(&sample);
        let timeseries_name =
            TimeseriesName::try_from(sample.timeseries_name.as_str()).unwrap();
        let expected_schema = client
            .schema
            .lock()
            .await
            .get(&timeseries_name)
            .expect(
                "After inserting a new sample, its schema should be included",
>>>>>>> 9daf99b8
            )
            .await
            .expect("Failed to select timeseries");

        timeseries.sort_by(|first, second| {
            first.measurements[0]
                .timestamp()
                .cmp(&second.measurements[0].timestamp())
        });

        assert_eq!(timeseries.len(), 4, "Expected four timeseries");
        let indices = &[(0, 1), (0, 2), (1, 1), (1, 2)];
        for (i, ts) in timeseries.iter().enumerate() {
            assert_eq!(
                ts.measurements.len(),
                2,
                "Expected exactly two measurements"
            );

<<<<<<< HEAD
            // Metrics 0..2 in the second axis, method
            // Metrics 1..3 in the third axis, status code.
            let (i0, i1) = indices[i];
            let sample_start = unravel_index(&[0, i0, i1, 0]);
            let sample_end = sample_start + 2;
            verify_measurements(
                &ts.measurements,
                &samples[sample_start..sample_end],
            );
            verify_target(&ts.target, &target);
        }
=======
        db.cleanup().await.expect("Failed to cleanup ClickHouse server");
        logctx.cleanup_successful();
    }
>>>>>>> 9daf99b8

        let mut ts_iter = timeseries.iter();
        for i in 0..2 {
            for j in 1..3 {
                let ts = ts_iter.next().unwrap();
                let metric = metrics.get(i * 3 + j).unwrap();
                verify_metric(&ts.metric, metric);
            }
        }

        client.wipe_single_node_db().await?;
        Ok(())
    }

    async fn select_timeseries_with_all_test(
        address: SocketAddr,
        log: &Logger,
    ) -> Result<(), Error> {
        let (target, metrics, samples) = setup_select_test();

        let client = Client::new(address, &log);
        client
            .init_single_node_db()
            .await
            .expect("Failed to initialize timeseries database");
        client
            .insert_samples(&samples)
            .await
            .expect("Failed to insert samples");

        let timeseries_name = "service:request_latency";
        let mut timeseries = client
            .select_timeseries_with(
                timeseries_name,
                // We're selecting all timeseries/samples here.
                &[],
                None,
                None,
                None,
                None,
            )
            .await
            .expect("Failed to select timeseries");

        timeseries.sort_by(|first, second| {
            first.measurements[0]
                .timestamp()
                .cmp(&second.measurements[0].timestamp())
        });

        assert_eq!(timeseries.len(), 12, "Expected 12 timeseries");
        for (i, ts) in timeseries.iter().enumerate() {
            assert_eq!(
                ts.measurements.len(),
                2,
                "Expected exactly two measurements"
            );

            let sample_start = i * 2;
            let sample_end = sample_start + 2;
            verify_measurements(
                &ts.measurements,
                &samples[sample_start..sample_end],
            );
            verify_target(&ts.target, &target);
            verify_metric(&ts.metric, metrics.get(i).unwrap());
        }

        client.wipe_single_node_db().await?;
        Ok(())
    }

    async fn select_timeseries_with_start_time_test(
        address: SocketAddr,
        log: &Logger,
    ) -> Result<(), Error> {
        let (_, metrics, samples) = setup_select_test();

        let client = Client::new(address, &log);
        client
            .init_single_node_db()
            .await
            .expect("Failed to initialize timeseries database");
        client
            .insert_samples(&samples)
            .await
            .expect("Failed to insert samples");

        let timeseries_name = "service:request_latency";
        let start_time = samples[samples.len() / 2].measurement.timestamp();
        let mut timeseries = client
            .select_timeseries_with(
                timeseries_name,
                // We're selecting all timeseries/samples here.
                &[],
                Some(query::Timestamp::Exclusive(start_time)),
                None,
                None,
                None,
            )
            .await
            .expect("Failed to select timeseries");

<<<<<<< HEAD
        timeseries.sort_by(|first, second| {
            first.measurements[0]
                .timestamp()
                .cmp(&second.measurements[0].timestamp())
        });
=======
    #[tokio::test]
    async fn test_bad_database_connection() {
        let logctx = test_setup_log("test_bad_database_connection");
        let log = &logctx.log;
        let client = Client::new("127.0.0.1:443".parse().unwrap(), &log);
        assert!(matches!(
            client.ping().await,
            Err(Error::DatabaseUnavailable(_))
        ));
        logctx.cleanup_successful();
    }
>>>>>>> 9daf99b8

        assert_eq!(timeseries.len(), metrics.len() / 2);
        for ts in timeseries.iter() {
            for meas in ts.measurements.iter() {
                assert!(meas.timestamp() > start_time);
            }
        }

<<<<<<< HEAD
        client.wipe_single_node_db().await?;
        Ok(())
    }
=======
        let logctx = test_setup_log("test_differentiate_by_timeseries_name");
        let log = &logctx.log;
>>>>>>> 9daf99b8

    async fn select_timeseries_with_limit_test(
        address: SocketAddr,
        log: &Logger,
    ) -> Result<(), Error> {
        let (_, _, samples) = setup_select_test();

        let client = Client::new(address, &log);
        client
            .init_single_node_db()
            .await
            .expect("Failed to initialize timeseries database");
        client
            .insert_samples(&samples)
            .await
            .expect("Failed to insert samples");

        let timeseries_name = "service:request_latency";
        // We have to define criteria that resolve to a single timeseries
        let criteria =
            &["name==oximeter", "route==/a", "method==GET", "status_code==200"];
        // First, query without a limit. We should see all the results.
        let all_measurements = &client
            .select_timeseries_with(
                timeseries_name,
                criteria,
                None,
                None,
                None,
                None,
            )
            .await
            .expect("Failed to select timeseries")[0]
            .measurements;

        // Check some constraints on the number of measurements - we
        // can change these, but these assumptions make the test simpler.
        //
        // For now, assume we can cleanly cut the number of measurements in
        // half.
        assert!(all_measurements.len() >= 2);
        assert!(all_measurements.len() % 2 == 0);

        // Next, let's set a limit to half the results and query again.
        let limit =
            NonZeroU32::new(u32::try_from(all_measurements.len() / 2).unwrap())
                .unwrap();

        // We expect queries with a limit to fail when they fail to resolve to a
        // single timeseries, so run a query without any criteria to test that
        client
            .select_timeseries_with(
                timeseries_name,
                &[],
                None,
                None,
                Some(limit),
                None,
            )
            .await
            .expect_err("Should fail to select timeseries");

        // queries with limit do not fail when they resolve to zero timeseries
        let empty_result = &client
            .select_timeseries_with(
                timeseries_name,
                &["name==not_a_real_name"],
                None,
                None,
                Some(limit),
                None,
            )
            .await
            .expect("Failed to select timeseries");
        assert_eq!(empty_result.len(), 0);

        let timeseries = &client
            .select_timeseries_with(
                timeseries_name,
                criteria,
                None,
                None,
                Some(limit),
                None,
            )
            .await
            .expect("Failed to select timeseries")[0];
        assert_eq!(timeseries.measurements.len() as u32, limit.get());
        assert_eq!(
            all_measurements[..all_measurements.len() / 2],
            timeseries.measurements
        );
<<<<<<< HEAD
=======
        assert_eq!(timeseries.target.name, "my_target");
        assert_eq!(timeseries.metric.name, "second_metric");
        logctx.cleanup_successful();
    }

    #[derive(Debug, Clone, oximeter::Target)]
    struct Service {
        name: String,
        id: uuid::Uuid,
    }
    #[derive(Debug, Clone, oximeter::Metric)]
    struct RequestLatency {
        route: String,
        method: String,
        status_code: i64,
        #[datum]
        latency: f64,
    }

    const SELECT_TEST_ID: &str = "4fa827ea-38bb-c37e-ac2d-f8432ca9c76e";
    fn setup_select_test() -> (Service, Vec<RequestLatency>, Vec<Sample>) {
        // One target
        let id = SELECT_TEST_ID.parse().unwrap();
        let target = Service { name: "oximeter".to_string(), id };
>>>>>>> 9daf99b8

        // Get the other half of the results.
        let timeseries = &client
            .select_timeseries_with(
                timeseries_name,
                criteria,
                Some(query::Timestamp::Exclusive(
                    timeseries.measurements.last().unwrap().timestamp(),
                )),
                None,
                Some(limit),
                None,
            )
            .await
            .expect("Failed to select timeseries")[0];
        assert_eq!(timeseries.measurements.len() as u32, limit.get());
        assert_eq!(
            all_measurements[all_measurements.len() / 2..],
            timeseries.measurements
        );

        client.wipe_single_node_db().await?;
        Ok(())
    }

    async fn select_timeseries_with_order_test(
        address: SocketAddr,
        log: &Logger,
    ) -> Result<(), Error> {
        let (_, _, samples) = setup_select_test();

        let client = Client::new(address, &log);
        client
            .init_single_node_db()
            .await
            .expect("Failed to initialize timeseries database");
        client
            .insert_samples(&samples)
            .await
            .expect("Failed to insert samples");

        let timeseries_name = "service:request_latency";
        // Limits only work with a single timeseries, so we have to use criteria
        // that resolve to a single timeseries
        let criteria =
            &["name==oximeter", "route==/a", "method==GET", "status_code==200"];
        // First, query without an order. We should see all the results in ascending order.
        let all_measurements = &client
            .select_timeseries_with(
                timeseries_name,
                criteria,
                None,
                None,
                None,
                None,
            )
            .await
            .expect("Failed to select timeseries")[0]
            .measurements;

        assert!(
            all_measurements.len() > 1,
            "need more than one measurement to test ordering"
        );

        // Explicitly specifying asc should give the same results
        let timeseries_asc = &client
            .select_timeseries_with(
                timeseries_name,
                criteria,
                None,
                None,
                None,
                Some(PaginationOrder::Ascending),
            )
            .await
            .expect("Failed to select timeseries")[0]
            .measurements;
        assert_eq!(all_measurements, timeseries_asc);

        // Now get the results in reverse order
        let timeseries_desc = &client
            .select_timeseries_with(
                timeseries_name,
                criteria,
                None,
                None,
                None,
                Some(PaginationOrder::Descending),
            )
            .await
            .expect("Failed to select timeseries")[0]
            .measurements;

        let mut timeseries_asc_rev = timeseries_asc.clone();
        timeseries_asc_rev.reverse();

        assert_ne!(timeseries_desc, timeseries_asc);
        assert_eq!(timeseries_desc, &timeseries_asc_rev);

        // can use limit 1 to get single most recent measurement
        let desc_limit_1 = &client
            .select_timeseries_with(
                timeseries_name,
                criteria,
                None,
                None,
                Some(NonZeroU32::new(1).unwrap()),
                Some(PaginationOrder::Descending),
            )
            .await
            .expect("Failed to select timeseries")[0]
            .measurements;

        assert_eq!(desc_limit_1.len(), 1);
        assert_eq!(
            desc_limit_1.first().unwrap(),
            timeseries_asc.last().unwrap()
        );

        client.wipe_single_node_db().await?;
        Ok(())
    }

    async fn get_schema_no_new_values_test(
        address: SocketAddr,
        log: &Logger,
    ) -> Result<(), Error> {
        let client = Client::new(address, &log);
        client
            .init_single_node_db()
            .await
            .expect("Failed to initialize timeseries database");
        let samples = test_util::generate_test_samples(2, 2, 2, 2);
        client.insert_samples(&samples).await?;

        let schema = &client.schema.lock().unwrap().clone();
        client.get_schema().await.expect("Failed to get timeseries schema");
        assert_eq!(
            schema,
            &*client.schema.lock().unwrap(),
            "Schema shouldn't change"
        );

        client.wipe_single_node_db().await?;
        Ok(())
    }

<<<<<<< HEAD
    async fn timeseries_schema_list_test(
        address: SocketAddr,
        log: &Logger,
    ) -> Result<(), Error> {
=======
    #[tokio::test]
    async fn test_select_timeseries_with_start_time() {
        let (_, metrics, samples) = setup_select_test();
        let mut db = ClickHouseInstance::new_single_node(0)
            .await
            .expect("Failed to start ClickHouse");
        let address = SocketAddr::new("::1".parse().unwrap(), db.port());
        let logctx = test_setup_log("test_select_timeseries_with_start_time");
        let log = &logctx.log;
>>>>>>> 9daf99b8
        let client = Client::new(address, &log);
        client
            .init_single_node_db()
            .await
            .expect("Failed to initialize timeseries database");
<<<<<<< HEAD
        let samples = test_util::generate_test_samples(2, 2, 2, 2);
        client.insert_samples(&samples).await?;

        let limit = 100u32.try_into().unwrap();
        let page = dropshot::WhichPage::First(dropshot::EmptyScanParams {});
        let result = client.timeseries_schema_list(&page, limit).await.unwrap();
        assert!(
            result.items.len() == 1,
            "Expected exactly 1 timeseries schema"
        );
        let last_seen = result.items.last().unwrap().timeseries_name.clone();
        let page = dropshot::WhichPage::Next(last_seen);
        let result = client.timeseries_schema_list(&page, limit).await.unwrap();
        assert!(
            result.items.is_empty(),
            "Expected the next page of schema to be empty"
        );
        assert!(
            result.next_page.is_none(),
            "Expected the next page token to be None"
        );
        client.wipe_single_node_db().await?;
        Ok(())
    }

    async fn list_timeseries_test(
        address: SocketAddr,
        log: &Logger,
    ) -> Result<(), Error> {
=======
        client
            .insert_samples(&samples)
            .await
            .expect("Failed to insert samples");
        let timeseries_name = "service:request_latency";
        let start_time = samples[samples.len() / 2].measurement.timestamp();
        let mut timeseries = client
            .select_timeseries_with(
                timeseries_name,
                &[],
                Some(query::Timestamp::Exclusive(start_time)),
                None,
                None,
                None,
            )
            .await
            .expect("Failed to select timeseries");
        timeseries.sort_by(|first, second| {
            first.measurements[0]
                .timestamp()
                .cmp(&second.measurements[0].timestamp())
        });
        assert_eq!(timeseries.len(), metrics.len() / 2);
        for ts in timeseries.iter() {
            for meas in ts.measurements.iter() {
                assert!(meas.timestamp() > start_time);
            }
        }
        db.cleanup().await.expect("Failed to cleanup database");
        logctx.cleanup_successful();
    }

    #[tokio::test]
    async fn test_select_timeseries_with_limit() {
        let (_, _, samples) = setup_select_test();
        let mut db = ClickHouseInstance::new_single_node(0)
            .await
            .expect("Failed to start ClickHouse");
        let address = SocketAddr::new("::1".parse().unwrap(), db.port());
        let logctx = test_setup_log("test_select_timeseries_with_limit");
        let log = &logctx.log;
>>>>>>> 9daf99b8
        let client = Client::new(address, &log);
        client
            .init_single_node_db()
            .await
            .expect("Failed to initialize timeseries database");
        let samples = test_util::generate_test_samples(2, 2, 2, 2);
        client.insert_samples(&samples).await?;

        let limit = 7u32.try_into().unwrap();
        let params = crate::TimeseriesScanParams {
            timeseries_name: TimeseriesName::try_from(
                "virtual_machine:cpu_busy",
            )
            .unwrap(),
            criteria: vec!["cpu_id==0".parse().unwrap()],
            start_time: None,
            end_time: None,
        };
        let page = dropshot::WhichPage::First(params.clone());
        let result = client.list_timeseries(&page, limit).await.unwrap();

        // We should have 4 timeseries, with 2 samples from each of the first 3 and 1 from the last
        // timeseries.
        assert_eq!(result.items.len(), 4, "Expected 4 timeseries");
        assert_eq!(
            result.items.last().unwrap().measurements.len(),
            1,
            "Expected 1 sample from the last timeseries"
        );
        assert!(
            result.items.iter().take(3).all(|ts| ts.measurements.len() == 2),
            "Expected 2 samples from the first 3 timeseries"
        );
        let last_timeseries = result.items.last().unwrap();

        // Get the next page.
        //
        // We have to recreate this as dropshot would, since we cannot build the pagination params
        // ourselves.
        let next_page = crate::TimeseriesPageSelector { params, offset: limit };
        let page = dropshot::WhichPage::Next(next_page);
        let result = client.list_timeseries(&page, limit).await.unwrap();

        // We should now have the one remaining sample
        assert_eq!(
            result.items.len(),
            1,
            "Expected only 1 timeseries after paginating"
        );
        assert_eq!(
            result.items[0].measurements.len(),
            1,
            "Expected only the last sample after paginating"
        );
        assert_eq!(
            result.items[0].timeseries_name, last_timeseries.timeseries_name,
            "Paginating should pick up where it left off"
        );
        assert_eq!(
            result.items[0].target, last_timeseries.target,
            "Paginating should pick up where it left off"
        );
        assert_eq!(
            result.items[0].metric, last_timeseries.metric,
            "Paginating should pick up where it left off"
        );

<<<<<<< HEAD
        client.wipe_single_node_db().await?;
        Ok(())
    }

    async fn recall_field_value_bool_test(
        address: SocketAddr,
    ) -> Result<(), Error> {
        let field = FieldValue::Bool(true);
        let as_json = serde_json::Value::from(1_u64);
        test_recall_field_value_impl(address, field, as_json).await?;
        Ok(())
    }
=======
        db.cleanup().await.expect("Failed to cleanup database");
        logctx.cleanup_successful();
    }

    #[tokio::test]
    async fn test_select_timeseries_with_order() {
        let (_, _, samples) = setup_select_test();
        let mut db = ClickHouseInstance::new_single_node(0)
            .await
            .expect("Failed to start ClickHouse");
        let address = SocketAddr::new("::1".parse().unwrap(), db.port());
        let logctx = test_setup_log("test_select_timeseries_with_order");
        let log = &logctx.log;
        let client = Client::new(address, &log);
        client
            .init_single_node_db()
            .await
            .expect("Failed to initialize timeseries database");
        client
            .insert_samples(&samples)
            .await
            .expect("Failed to insert samples");
        let timeseries_name = "service:request_latency";

        // Limits only work with a single timeseries, so we have to use criteria
        // that resolve to a single timeseries
        let criteria =
            &["name==oximeter", "route==/a", "method==GET", "status_code==200"];
>>>>>>> 9daf99b8

    async fn recall_field_value_u8_test(
        address: SocketAddr,
    ) -> Result<(), Error> {
        let field = FieldValue::U8(1);
        let as_json = serde_json::Value::from(1_u8);
        test_recall_field_value_impl(address, field, as_json).await?;
        Ok(())
    }

    async fn recall_field_value_i8_test(
        address: SocketAddr,
    ) -> Result<(), Error> {
        let field = FieldValue::I8(1);
        let as_json = serde_json::Value::from(1_i8);
        test_recall_field_value_impl(address, field, as_json).await?;
        Ok(())
    }

    async fn recall_field_value_u16_test(
        address: SocketAddr,
    ) -> Result<(), Error> {
        let field = FieldValue::U16(1);
        let as_json = serde_json::Value::from(1_u16);
        test_recall_field_value_impl(address, field, as_json).await?;
        Ok(())
    }

    async fn recall_field_value_i16_test(
        address: SocketAddr,
    ) -> Result<(), Error> {
        let field = FieldValue::I16(1);
        let as_json = serde_json::Value::from(1_i16);
        test_recall_field_value_impl(address, field, as_json).await?;
        Ok(())
    }

    async fn recall_field_value_u32_test(
        address: SocketAddr,
    ) -> Result<(), Error> {
        let field = FieldValue::U32(1);
        let as_json = serde_json::Value::from(1_u32);
        test_recall_field_value_impl(address, field, as_json).await?;
        Ok(())
    }

    async fn recall_field_value_i32_test(
        address: SocketAddr,
    ) -> Result<(), Error> {
        let field = FieldValue::I32(1);
        let as_json = serde_json::Value::from(1_i32);
        test_recall_field_value_impl(address, field, as_json).await?;
        Ok(())
    }

    async fn recall_field_value_u64_test(
        address: SocketAddr,
    ) -> Result<(), Error> {
        let field = FieldValue::U64(1);
        let as_json = serde_json::Value::from(1_u64);
        test_recall_field_value_impl(address, field, as_json).await?;
        Ok(())
    }

    async fn recall_field_value_i64_test(
        address: SocketAddr,
    ) -> Result<(), Error> {
        let field = FieldValue::I64(1);
        let as_json = serde_json::Value::from(1_i64);
        test_recall_field_value_impl(address, field, as_json).await?;
        Ok(())
    }

<<<<<<< HEAD
    async fn recall_field_value_string_test(
        address: SocketAddr,
    ) -> Result<(), Error> {
        let field = FieldValue::String("foo".into());
        let as_json = serde_json::Value::from("foo");
        test_recall_field_value_impl(address, field, as_json).await?;
        Ok(())
    }

    async fn recall_field_value_ipv4addr_test(
        address: SocketAddr,
    ) -> Result<(), Error> {
        let field = FieldValue::from(Ipv4Addr::LOCALHOST);
        let as_json = serde_json::Value::from(
            Ipv4Addr::LOCALHOST.to_ipv6_mapped().to_string(),
        );
        test_recall_field_value_impl(address, field, as_json).await?;
        Ok(())
=======
        db.cleanup().await.expect("Failed to cleanup database");
        logctx.cleanup_successful();
    }

    #[tokio::test]
    async fn test_get_schema_no_new_values() {
        let (mut db, client, _) = setup_filter_testcase().await;
        let original_schema = client.schema.lock().await.clone();
        let mut schema = client.schema.lock().await;
        client
            .get_schema_locked(&mut schema)
            .await
            .expect("Failed to get timeseries schema");
        assert_eq!(&original_schema, &*schema, "Schema shouldn't change");
        db.cleanup().await.expect("Failed to cleanup database");
>>>>>>> 9daf99b8
    }

    async fn recall_field_value_ipv6addr_test(
        address: SocketAddr,
    ) -> Result<(), Error> {
        let field = FieldValue::from(Ipv6Addr::LOCALHOST);
        let as_json = serde_json::Value::from(Ipv6Addr::LOCALHOST.to_string());
        test_recall_field_value_impl(address, field, as_json).await?;
        Ok(())
    }

    async fn recall_field_value_uuid_test(
        address: SocketAddr,
    ) -> Result<(), Error> {
        let id = Uuid::new_v4();
        let field = FieldValue::from(id);
        let as_json = serde_json::Value::from(id.to_string());
        test_recall_field_value_impl(address, field, as_json).await?;
        Ok(())
    }

    async fn test_recall_field_value_impl(
        address: SocketAddr,
        field_value: FieldValue,
        as_json: serde_json::Value,
    ) -> Result<(), Error> {
        let logctx = test_setup_log(
            format!("test_recall_field_value_{}", field_value.field_type())
                .as_str(),
        );
        let log = &logctx.log;

        let client = Client::new(address, log);
        client
            .init_single_node_db()
            .await
            .expect("Failed to initialize timeseries database");

        // Insert a record from this field.
        const TIMESERIES_NAME: &str = "foo:bar";
        const TIMESERIES_KEY: u64 = 101;
        const FIELD_NAME: &str = "baz";

        let mut inserted_row = serde_json::Map::new();
        inserted_row
            .insert("timeseries_name".to_string(), TIMESERIES_NAME.into());
        inserted_row
            .insert("timeseries_key".to_string(), TIMESERIES_KEY.into());
        inserted_row.insert("field_name".to_string(), FIELD_NAME.into());
        inserted_row.insert("field_value".to_string(), as_json);
        let inserted_row = serde_json::Value::from(inserted_row);

        let row = serde_json::to_string(&inserted_row).unwrap();
        let field_table = field_table_name(field_value.field_type());
        let insert_sql = format!(
            "INSERT INTO oximeter.{field_table} FORMAT JSONEachRow {row}"
        );
        client.execute(insert_sql).await.expect("Failed to insert field row");

        // Select it exactly back out.
        let select_sql = format!(
            "SELECT * FROM oximeter.{} LIMIT 1 FORMAT {};",
            field_table_name(field_value.field_type()),
            crate::DATABASE_SELECT_FORMAT,
        );
        let body = client
            .execute_with_body(select_sql)
            .await
            .expect("Failed to select field row");
        let actual_row: serde_json::Value = serde_json::from_str(&body)
            .expect("Failed to parse field row JSON");
        println!("{actual_row:?}");
        println!("{inserted_row:?}");
        assert_eq!(
            actual_row, inserted_row,
            "Actual and expected field rows do not match"
        );
        //db.cleanup().await.expect("Failed to cleanup ClickHouse server");
        client.wipe_single_node_db().await?;
        logctx.cleanup_successful();
        Ok(())
    }

    async fn recall_measurement_bool_test(
        address: SocketAddr,
    ) -> Result<(), Error> {
        let datum = Datum::Bool(true);
        let as_json = serde_json::Value::from(1_u64);
        test_recall_measurement_impl::<u8>(address, datum, None, as_json)
            .await?;
        Ok(())
    }

    async fn recall_measurement_i8_test(
        address: SocketAddr,
    ) -> Result<(), Error> {
        let datum = Datum::I8(1);
        let as_json = serde_json::Value::from(1_i8);
        test_recall_measurement_impl::<u8>(address, datum, None, as_json)
            .await?;
        Ok(())
    }

    async fn recall_measurement_u8_test(
        address: SocketAddr,
    ) -> Result<(), Error> {
        let datum = Datum::U8(1);
        let as_json = serde_json::Value::from(1_u8);
        test_recall_measurement_impl::<u8>(address, datum, None, as_json)
            .await?;
        Ok(())
    }

    async fn recall_measurement_i16_test(
        address: SocketAddr,
    ) -> Result<(), Error> {
        let datum = Datum::I16(1);
        let as_json = serde_json::Value::from(1_i16);
        test_recall_measurement_impl::<u8>(address, datum, None, as_json)
            .await?;
        Ok(())
    }

    async fn recall_measurement_u16_test(
        address: SocketAddr,
    ) -> Result<(), Error> {
        let datum = Datum::U16(1);
        let as_json = serde_json::Value::from(1_u16);
        test_recall_measurement_impl::<u8>(address, datum, None, as_json)
            .await?;
        Ok(())
    }

    async fn recall_measurement_i32_test(
        address: SocketAddr,
    ) -> Result<(), Error> {
        let datum = Datum::I32(1);
        let as_json = serde_json::Value::from(1_i32);
        test_recall_measurement_impl::<u8>(address, datum, None, as_json)
            .await?;
        Ok(())
    }

    async fn recall_measurement_u32_test(
        address: SocketAddr,
    ) -> Result<(), Error> {
        let datum = Datum::U32(1);
        let as_json = serde_json::Value::from(1_u32);
        test_recall_measurement_impl::<u8>(address, datum, None, as_json)
            .await?;
        Ok(())
    }

    async fn recall_measurement_i64_test(
        address: SocketAddr,
    ) -> Result<(), Error> {
        let datum = Datum::I64(1);
        let as_json = serde_json::Value::from(1_i64);
        test_recall_measurement_impl::<u8>(address, datum, None, as_json)
            .await?;
        Ok(())
    }

    async fn recall_measurement_u64_test(
        address: SocketAddr,
    ) -> Result<(), Error> {
        let datum = Datum::U64(1);
        let as_json = serde_json::Value::from(1_u64);
        test_recall_measurement_impl::<u8>(address, datum, None, as_json)
            .await?;
        Ok(())
    }

    async fn recall_measurement_f32_test(
        address: SocketAddr,
    ) -> Result<(), Error> {
        const VALUE: f32 = 1.1;
        let datum = Datum::F32(VALUE);
        // NOTE: This is intentionally an f64.
        let as_json = serde_json::Value::from(1.1_f64);
        test_recall_measurement_impl::<u8>(address, datum, None, as_json)
            .await?;
        Ok(())
    }

    async fn recall_measurement_f64_test(
        address: SocketAddr,
    ) -> Result<(), Error> {
        const VALUE: f64 = 1.1;
        let datum = Datum::F64(VALUE);
        let as_json = serde_json::Value::from(VALUE);
        test_recall_measurement_impl::<u8>(address, datum, None, as_json)
            .await?;
        Ok(())
    }

    async fn recall_measurement_cumulative_i64_test(
        address: SocketAddr,
    ) -> Result<(), Error> {
        let datum = Datum::CumulativeI64(1.into());
        let as_json = serde_json::Value::from(1_i64);
        test_recall_measurement_impl::<u8>(address, datum, None, as_json)
            .await?;
        Ok(())
    }

    async fn recall_measurement_cumulative_u64_test(
        address: SocketAddr,
    ) -> Result<(), Error> {
        let datum = Datum::CumulativeU64(1.into());
        let as_json = serde_json::Value::from(1_u64);
        test_recall_measurement_impl::<u8>(address, datum, None, as_json)
            .await?;
        Ok(())
    }

    async fn recall_measurement_cumulative_f64_test(
        address: SocketAddr,
    ) -> Result<(), Error> {
        let datum = Datum::CumulativeF64(1.1.into());
        let as_json = serde_json::Value::from(1.1_f64);
        test_recall_measurement_impl::<u8>(address, datum, None, as_json)
            .await?;
        Ok(())
    }

    async fn histogram_test_impl<T>(
        address: SocketAddr,
        hist: Histogram<T>,
    ) -> Result<(), Error>
    where
        T: oximeter::histogram::HistogramSupport,
        Datum: From<oximeter::histogram::Histogram<T>>,
        serde_json::Value: From<T>,
    {
        let (bins, counts) = hist.to_arrays();
        let datum = Datum::from(hist);
        let as_json = serde_json::Value::Array(
            counts.into_iter().map(Into::into).collect(),
        );
        test_recall_measurement_impl(address, datum, Some(bins), as_json)
            .await?;
        Ok(())
    }

    async fn recall_measurement_histogram_i8_test(
        address: SocketAddr,
    ) -> Result<(), Error> {
        let hist = Histogram::new(&[0i8, 1, 2]).unwrap();
        histogram_test_impl(address, hist).await?;
        Ok(())
    }

    async fn recall_measurement_histogram_u8_test(
        address: SocketAddr,
    ) -> Result<(), Error> {
        let hist = Histogram::new(&[0u8, 1, 2]).unwrap();
        histogram_test_impl(address, hist).await?;
        Ok(())
    }

    async fn recall_measurement_histogram_i16_test(
        address: SocketAddr,
    ) -> Result<(), Error> {
        let hist = Histogram::new(&[0i16, 1, 2]).unwrap();
        histogram_test_impl(address, hist).await?;
        Ok(())
    }

    async fn recall_measurement_histogram_u16_test(
        address: SocketAddr,
    ) -> Result<(), Error> {
        let hist = Histogram::new(&[0u16, 1, 2]).unwrap();
        histogram_test_impl(address, hist).await?;
        Ok(())
    }

    async fn recall_measurement_histogram_i32_test(
        address: SocketAddr,
    ) -> Result<(), Error> {
        let hist = Histogram::new(&[0i32, 1, 2]).unwrap();
        histogram_test_impl(address, hist).await?;
        Ok(())
    }

    async fn recall_measurement_histogram_u32_test(
        address: SocketAddr,
    ) -> Result<(), Error> {
        let hist = Histogram::new(&[0u32, 1, 2]).unwrap();
        histogram_test_impl(address, hist).await?;
        Ok(())
    }

    async fn recall_measurement_histogram_i64_test(
        address: SocketAddr,
    ) -> Result<(), Error> {
        let hist = Histogram::new(&[0i64, 1, 2]).unwrap();
        histogram_test_impl(address, hist).await?;
        Ok(())
    }

    async fn recall_measurement_histogram_u64_test(
        address: SocketAddr,
    ) -> Result<(), Error> {
        let hist = Histogram::new(&[0u64, 1, 2]).unwrap();
        histogram_test_impl(address, hist).await?;
        Ok(())
    }

    // NOTE: This test is ignored intentionally.
    //
    // We're using the JSONEachRow format to return data, which loses precision
    // for floating point values. This means we return the _double_ 0.1 from
    // the database as a `Value::Number`, which fails to compare equal to the
    // `Value::Number(0.1f32 as f64)` we sent in. That's because 0.1 is not
    // exactly representable in an `f32`, but it's close enough that ClickHouse
    // prints `0.1` in the result, which converts to a slightly different `f64`
    // than `0.1_f32 as f64` does.
    //
    // See https://github.com/oxidecomputer/omicron/issues/4059 for related
    // discussion.
    #[allow(dead_code)]
    async fn recall_measurement_histogram_f32_test(
        address: SocketAddr,
    ) -> Result<(), Error> {
        let hist = Histogram::new(&[0.1f32, 0.2, 0.3]).unwrap();
        histogram_test_impl(address, hist).await?;
        Ok(())
    }

    async fn recall_measurement_histogram_f64_test(
        address: SocketAddr,
    ) -> Result<(), Error> {
        let hist = Histogram::new(&[0.1f64, 0.2, 0.3]).unwrap();
        histogram_test_impl(address, hist).await?;
        Ok(())
    }

    async fn test_recall_measurement_impl<T: Into<serde_json::Value> + Copy>(
        address: SocketAddr,
        datum: Datum,
        maybe_bins: Option<Vec<T>>,
        json_datum: serde_json::Value,
    ) -> Result<(), Error> {
        let logctx = test_setup_log(
            format!("test_recall_measurement_{}", datum.datum_type()).as_str(),
        );
        let log = &logctx.log;

        let client = Client::new(address, log);
        client
            .init_single_node_db()
            .await
            .expect("Failed to initialize timeseries database");

        // Insert a record from this datum.
        const TIMESERIES_NAME: &str = "foo:bar";
        const TIMESERIES_KEY: u64 = 101;
        let mut inserted_row = serde_json::Map::new();
        inserted_row
            .insert("timeseries_name".to_string(), TIMESERIES_NAME.into());
        inserted_row
            .insert("timeseries_key".to_string(), TIMESERIES_KEY.into());
        inserted_row.insert(
            "timestamp".to_string(),
            Utc::now()
                .format(crate::DATABASE_TIMESTAMP_FORMAT)
                .to_string()
                .into(),
        );

        // Insert the start time and possibly bins.
        if let Some(start_time) = datum.start_time() {
            inserted_row.insert(
                "start_time".to_string(),
                start_time
                    .format(crate::DATABASE_TIMESTAMP_FORMAT)
                    .to_string()
                    .into(),
            );
        }
        if let Some(bins) = &maybe_bins {
            let bins = serde_json::Value::Array(
                bins.iter().copied().map(Into::into).collect(),
            );
            inserted_row.insert("bins".to_string(), bins);
            inserted_row.insert("counts".to_string(), json_datum);
        } else {
            inserted_row.insert("datum".to_string(), json_datum);
        }
        let inserted_row = serde_json::Value::from(inserted_row);

        let measurement_table = measurement_table_name(datum.datum_type());
        let row = serde_json::to_string(&inserted_row).unwrap();
        let insert_sql = format!(
            "INSERT INTO oximeter.{measurement_table} FORMAT JSONEachRow {row}",
        );
        client
            .execute(insert_sql)
            .await
            .expect("Failed to insert measurement row");

        // Select it exactly back out.
        let select_sql = format!(
            "SELECT * FROM oximeter.{} LIMIT 1 FORMAT {};",
            measurement_table,
            crate::DATABASE_SELECT_FORMAT,
        );
        let body = client
            .execute_with_body(select_sql)
            .await
            .expect("Failed to select measurement row");
        let actual_row: serde_json::Value = serde_json::from_str(&body)
            .expect("Failed to parse measurement row JSON");
        println!("{actual_row:?}");
        println!("{inserted_row:?}");
        assert_eq!(
            actual_row, inserted_row,
            "Actual and expected measurement rows do not match"
        );
        client.wipe_single_node_db().await?;
        logctx.cleanup_successful();
        Ok(())
    }

    // Returns the number of timeseries schemas being used.
    async fn get_schema_count(client: &Client) -> usize {
        client
            .execute_with_body(
                "SELECT * FROM oximeter.timeseries_schema FORMAT JSONEachRow;",
            )
            .await
            .expect("Failed to SELECT from database")
            .lines()
            .count()
    }

    #[tokio::test]
    async fn test_database_version_update_idempotent() {
        let logctx = test_setup_log("test_database_version_update_idempotent");
        let log = &logctx.log;

        let mut db = ClickHouseInstance::new_single_node(0)
            .await
            .expect("Failed to start ClickHouse");
        let address = SocketAddr::new("::1".parse().unwrap(), db.port());

        let replicated = false;

        // Initialize the database...
        let client = Client::new(address, &log);
        client
            .initialize_db_with_version(replicated, model::OXIMETER_VERSION)
            .await
            .expect("Failed to initialize timeseries database");

        // Insert data here so we can verify it still exists later.
        //
        // The values here don't matter much, we just want to check that
        // the database data hasn't been dropped.
        assert_eq!(0, get_schema_count(&client).await);
        let sample = test_util::make_sample();
        client.insert_samples(&[sample.clone()]).await.unwrap();
        assert_eq!(1, get_schema_count(&client).await);

        // Re-initialize the database, see that our data still exists
        client
            .initialize_db_with_version(replicated, model::OXIMETER_VERSION)
            .await
            .expect("Failed to initialize timeseries database");

        assert_eq!(1, get_schema_count(&client).await);

        db.cleanup().await.expect("Failed to cleanup ClickHouse server");
        logctx.cleanup_successful();
    }

    #[tokio::test]
    async fn test_database_version_will_not_downgrade() {
        let logctx = test_setup_log("test_database_version_will_not_downgrade");
        let log = &logctx.log;

        let mut db = ClickHouseInstance::new_single_node(0)
            .await
            .expect("Failed to start ClickHouse");
        let address = SocketAddr::new("::1".parse().unwrap(), db.port());

        let replicated = false;

        // Initialize the database
        let client = Client::new(address, &log);
        client
            .initialize_db_with_version(replicated, model::OXIMETER_VERSION)
            .await
            .expect("Failed to initialize timeseries database");

        // Bump the version of the database to a "too new" version
        client
            .insert_version(model::OXIMETER_VERSION + 1)
            .await
            .expect("Failed to insert very new DB version");

        // Expect a failure re-initializing the client.
        //
        // This will attempt to initialize the client with "version =
        // model::OXIMETER_VERSION", which is "too old".
        client
            .initialize_db_with_version(replicated, model::OXIMETER_VERSION)
            .await
            .expect_err("Should have failed, downgrades are not supported");

        db.cleanup().await.expect("Failed to cleanup ClickHouse server");
        logctx.cleanup_successful();
    }

    #[tokio::test]
    async fn test_database_version_wipes_old_version() {
        let logctx = test_setup_log("test_database_version_wipes_old_version");
        let log = &logctx.log;
        let mut db = ClickHouseInstance::new_single_node(0)
            .await
            .expect("Failed to start ClickHouse");
        let address = SocketAddr::new("::1".parse().unwrap(), db.port());

        let replicated = false;

        // Initialize the Client
        let client = Client::new(address, &log);
        client
            .initialize_db_with_version(replicated, model::OXIMETER_VERSION)
            .await
            .expect("Failed to initialize timeseries database");

        // Insert data here so we can remove it later.
        //
        // The values here don't matter much, we just want to check that
        // the database data gets dropped later.
        assert_eq!(0, get_schema_count(&client).await);
        let sample = test_util::make_sample();
        client.insert_samples(&[sample.clone()]).await.unwrap();
        assert_eq!(1, get_schema_count(&client).await);

        // If we try to upgrade to a newer version, we'll drop old data.
        client
            .initialize_db_with_version(replicated, model::OXIMETER_VERSION + 1)
            .await
            .expect("Should have initialized database successfully");
        assert_eq!(0, get_schema_count(&client).await);

        db.cleanup().await.expect("Failed to cleanup ClickHouse server");
        logctx.cleanup_successful();
    }

    #[tokio::test]
    async fn test_update_schema_cache_on_new_sample() {
        usdt::register_probes().unwrap();
        let logctx = test_setup_log("test_update_schema_cache_on_new_sample");
        let log = &logctx.log;

        // Let the OS assign a port and discover it after ClickHouse starts
        let mut db = ClickHouseInstance::new_single_node(0)
            .await
            .expect("Failed to start ClickHouse");
        let address = SocketAddr::new("::1".parse().unwrap(), db.port());

        let client = Client::new(address, &log);
        client
            .init_single_node_db()
            .await
            .expect("Failed to initialize timeseries database");
        let samples = [test_util::make_sample()];
        client.insert_samples(&samples).await.unwrap();

        // Get the count of schema directly from the DB, which should have just
        // one.
        let response = client.execute_with_body(
            "SELECT COUNT() FROM oximeter.timeseries_schema FORMAT JSONEachRow;
        ").await.unwrap();
        assert_eq!(response.lines().count(), 1, "Expected exactly 1 schema");
        assert_eq!(client.schema.lock().await.len(), 1);

        // Clear the internal cache, and insert the sample again.
        //
        // This should cause us to look up the schema in the DB again, but _not_
        // insert a new one.
        client.schema.lock().await.clear();
        assert!(client.schema.lock().await.is_empty());

        client.insert_samples(&samples).await.unwrap();

        // Get the count of schema directly from the DB, which should still have
        // only the one schema.
        let response = client.execute_with_body(
            "SELECT COUNT() FROM oximeter.timeseries_schema FORMAT JSONEachRow;
        ").await.unwrap();
        assert_eq!(
            response.lines().count(),
            1,
            "Expected exactly 1 schema again"
        );
        assert_eq!(client.schema.lock().await.len(), 1);
        db.cleanup().await.expect("Failed to cleanup ClickHouse server");
        logctx.cleanup_successful();
    }

    #[tokio::test]
    async fn test_build_replicated() {
        let logctx = test_setup_log("test_build_replicated");
        let log = &logctx.log;

        let mut cluster = ClickHouseCluster::new()
            .await
            .expect("Failed to initialise ClickHouse Cluster");

        // Create database in node 1
        let client_1 = Client::new(cluster.replica_1.address.unwrap(), &log);
        assert!(client_1.is_oximeter_cluster().await.unwrap());
        client_1
            .init_replicated_db()
            .await
            .expect("Failed to initialize timeseries database");

        // Wait to make sure data has been synchronised.
        // TODO(https://github.com/oxidecomputer/omicron/issues/4001): Waiting for 5 secs is a bit sloppy,
        // come up with a better way to do this.
        sleep(Duration::from_secs(5)).await;

        // Verify database exists in node 2
        let client_2 = Client::new(cluster.replica_2.address.unwrap(), &log);
        assert!(client_2.is_oximeter_cluster().await.unwrap());
        let sql = String::from("SHOW DATABASES FORMAT JSONEachRow;");
        let result = client_2.execute_with_body(sql).await.unwrap();
        assert!(result.contains("oximeter"));

        // Insert row into one of the tables
        let sql = String::from(
            "INSERT INTO oximeter.measurements_string (datum) VALUES ('hiya');",
        );
        client_2.execute_with_body(sql).await.unwrap();

        let sql = String::from(
            "SELECT * FROM oximeter.measurements_string FORMAT JSONEachRow;",
        );
        let result = client_2.execute_with_body(sql.clone()).await.unwrap();
        assert!(result.contains("hiya"));

        // TODO(https://github.com/oxidecomputer/omicron/issues/4001): With distributed
        // engine, it can take a long time to sync the data. This means it's tricky to
        // test that the data exists on both nodes.

        cluster
            .keeper_1
            .cleanup()
            .await
            .expect("Failed to cleanup ClickHouse keeper 1");
        cluster
            .keeper_2
            .cleanup()
            .await
            .expect("Failed to cleanup ClickHouse keeper 2");
        cluster
            .keeper_3
            .cleanup()
            .await
            .expect("Failed to cleanup ClickHouse keeper 3");
        cluster
            .replica_1
            .cleanup()
            .await
            .expect("Failed to cleanup ClickHouse server 1");
        cluster
            .replica_2
            .cleanup()
            .await
            .expect("Failed to cleanup ClickHouse server 2");

        logctx.cleanup_successful();
    }

    // Testing helper functions

    #[derive(Debug, Clone, oximeter::Target)]
    struct Service {
        name: String,
        id: uuid::Uuid,
    }
    #[derive(Debug, Clone, oximeter::Metric)]
    struct RequestLatency {
        route: String,
        method: String,
        status_code: i64,
        #[datum]
        latency: f64,
    }

    const SELECT_TEST_ID: &str = "4fa827ea-38bb-c37e-ac2d-f8432ca9c76e";
    fn setup_select_test() -> (Service, Vec<RequestLatency>, Vec<Sample>) {
        // One target
        let id = SELECT_TEST_ID.parse().unwrap();
        let target = Service { name: "oximeter".to_string(), id };

        // Many metrics
        let routes = &["/a", "/b"];
        let methods = &["GET", "POST"];
        let status_codes = &[200, 204, 500];

        // Two samples each
        let n_timeseries = routes.len() * methods.len() * status_codes.len();
        let mut metrics = Vec::with_capacity(n_timeseries);
        let mut samples = Vec::with_capacity(n_timeseries * 2);
        for (route, method, status_code) in
            itertools::iproduct!(routes, methods, status_codes)
        {
            let metric = RequestLatency {
                route: route.to_string(),
                method: method.to_string(),
                status_code: *status_code,
                latency: 0.0,
            };
            samples.push(Sample::new(&target, &metric).unwrap());
            samples.push(Sample::new(&target, &metric).unwrap());
            metrics.push(metric);
        }
        (target, metrics, samples)
    }

    // Small helper to go from a multidimensional index to a flattened array index.
    fn unravel_index(idx: &[usize; 4]) -> usize {
        let strides = [12, 6, 2, 1];
        let mut index = 0;
        for (i, stride) in idx.iter().rev().zip(strides.iter().rev()) {
            index += i * stride;
        }
        index
    }

    #[test]
    fn test_unravel_index() {
        assert_eq!(unravel_index(&[0, 0, 0, 0]), 0);
        assert_eq!(unravel_index(&[0, 0, 1, 0]), 2);
        assert_eq!(unravel_index(&[1, 0, 0, 0]), 12);
        assert_eq!(unravel_index(&[1, 0, 0, 1]), 13);
        assert_eq!(unravel_index(&[1, 0, 1, 0]), 14);
        assert_eq!(unravel_index(&[1, 1, 2, 1]), 23);
    }

    fn verify_measurements(
        measurements: &[oximeter::Measurement],
        samples: &[Sample],
    ) {
        for (measurement, sample) in measurements.iter().zip(samples.iter()) {
            assert_eq!(
                measurement, &sample.measurement,
                "Mismatch between retrieved and expected measurement",
            );
        }
    }

    fn verify_target(actual: &crate::Target, expected: &Service) {
        assert_eq!(actual.name, expected.name());
        for (field_name, field_value) in expected
            .field_names()
            .into_iter()
            .zip(expected.field_values().into_iter())
        {
            let actual_field = actual
                .fields
                .iter()
                .find(|f| f.name == *field_name)
                .expect("Missing field in recovered timeseries target");
            assert_eq!(
                actual_field.value, field_value,
                "Incorrect field value in timeseries target"
            );
        }
    }

    fn verify_metric(actual: &crate::Metric, expected: &RequestLatency) {
        assert_eq!(actual.name, expected.name());
        for (field_name, field_value) in expected
            .field_names()
            .into_iter()
            .zip(expected.field_values().into_iter())
        {
            let actual_field = actual
                .fields
                .iter()
                .find(|f| f.name == *field_name)
                .expect("Missing field in recovered timeseries metric");
            assert_eq!(
                actual_field.value, field_value,
                "Incorrect field value in timeseries metric"
            );
        }
    }

    #[tokio::test]
    async fn test_update_schema_cache_on_new_sample() {
        usdt::register_probes().unwrap();
        let logctx = test_setup_log("test_update_schema_cache_on_new_sample");
        let log = &logctx.log;

        // Let the OS assign a port and discover it after ClickHouse starts
        let mut db = ClickHouseInstance::new_single_node(0)
            .await
            .expect("Failed to start ClickHouse");
        let address = SocketAddr::new("::1".parse().unwrap(), db.port());

        let client = Client::new(address, &log);
        client
            .init_single_node_db()
            .await
            .expect("Failed to initialize timeseries database");
        let samples = [test_util::make_sample()];
        client.insert_samples(&samples).await.unwrap();

        // Get the count of schema directly from the DB, which should have just
        // one.
        let response = client.execute_with_body(
            "SELECT COUNT() FROM oximeter.timeseries_schema FORMAT JSONEachRow;
        ").await.unwrap();
        assert_eq!(response.lines().count(), 1, "Expected exactly 1 schema");
        assert_eq!(client.schema.lock().await.len(), 1);

        // Clear the internal cache, and insert the sample again.
        //
        // This should cause us to look up the schema in the DB again, but _not_
        // insert a new one.
        client.schema.lock().await.clear();
        assert!(client.schema.lock().await.is_empty());

        client.insert_samples(&samples).await.unwrap();

        // Get the count of schema directly from the DB, which should still have
        // only the one schema.
        let response = client.execute_with_body(
            "SELECT COUNT() FROM oximeter.timeseries_schema FORMAT JSONEachRow;
        ").await.unwrap();
        assert_eq!(
            response.lines().count(),
            1,
            "Expected exactly 1 schema again"
        );
        assert_eq!(client.schema.lock().await.len(), 1);
        db.cleanup().await.expect("Failed to cleanup ClickHouse server");
        logctx.cleanup_successful();
    }
}<|MERGE_RESOLUTION|>--- conflicted
+++ resolved
@@ -766,7 +766,6 @@
     use oximeter::FieldValue;
     use oximeter::Metric;
     use oximeter::Target;
-    use slog::o;
     use std::net::Ipv4Addr;
     use std::net::Ipv6Addr;
     use std::time::Duration;
@@ -802,18 +801,8 @@
         // Tests that a new client has started and it is not part of a cluster
         is_not_oximeter_cluster_test(address, &log).await.unwrap();
 
-<<<<<<< HEAD
         // Tests that data can be inserted via the client
         insert_samples_test(address, &log).await.unwrap();
-=======
-    #[tokio::test]
-    // TODO(https://github.com/oxidecomputer/omicron/issues/4001): This job fails intermittently
-    // on the ubuntu CI job with "Failed to detect ClickHouse subprocess within timeout"
-    #[ignore]
-    async fn test_build_replicated() {
-        let logctx = test_setup_log("test_build_replicated");
-        let log = &logctx.log;
->>>>>>> 9daf99b8
 
         // Tests for a schema mismatch
         schema_mismatch_test(address, &log).await.unwrap();
@@ -855,27 +844,11 @@
         // Tests selecting all timeseries with start time
         select_timeseries_with_limit_test(address, &log).await.unwrap();
 
-<<<<<<< HEAD
         // Tests selecting all timeseries with order
         select_timeseries_with_order_test(address, &log).await.unwrap();
 
         // Tests schema does not change
         get_schema_no_new_values_test(address, &log).await.unwrap();
-=======
-        k1.cleanup().await.expect("Failed to cleanup ClickHouse keeper 1");
-        k2.cleanup().await.expect("Failed to cleanup ClickHouse keeper 2");
-        k3.cleanup().await.expect("Failed to cleanup ClickHouse keeper 3");
-        db_1.cleanup().await.expect("Failed to cleanup ClickHouse server 1");
-        db_2.cleanup().await.expect("Failed to cleanup ClickHouse server 2");
-
-        logctx.cleanup_successful();
-    }
-
-    #[tokio::test]
-    async fn test_client_insert() {
-        let logctx = test_setup_log("test_client_insert");
-        let log = &logctx.log;
->>>>>>> 9daf99b8
 
         // Tests listing timeseries schema
         timeseries_schema_list_test(address, &log).await.unwrap();
@@ -986,15 +959,9 @@
             }
             s
         };
-<<<<<<< HEAD
         client.insert_samples(&samples).await?;
         client.wipe_single_node_db().await?;
         Ok(())
-=======
-        client.insert_samples(&samples).await.unwrap();
-        db.cleanup().await.expect("Failed to cleanup ClickHouse server");
-        logctx.cleanup_successful();
->>>>>>> 9daf99b8
     }
 
     // This is a target with the same name as that in `lib.rs` used for other tests, but with a
@@ -1066,7 +1033,7 @@
             );
 
         // Clear the internal caches of seen schema
-        client.schema.lock().unwrap().clear();
+        client.schema.lock().await.clear();
 
         // Insert the new sample
         client.insert_samples(&[sample.clone()]).await.unwrap();
@@ -1078,7 +1045,7 @@
         let expected_schema = client
             .schema
             .lock()
-            .unwrap()
+            .await
             .get(&timeseries_name)
             .expect(
                 "After inserting a new sample, its schema should be included",
@@ -1406,16 +1373,9 @@
         verify_target(&timeseries.target, &target);
         verify_metric(&timeseries.metric, metrics.get(0).unwrap());
 
-<<<<<<< HEAD
         client.wipe_single_node_db().await?;
         Ok(())
     }
-=======
-    #[tokio::test]
-    async fn test_schema_mismatch() {
-        let logctx = test_setup_log("test_schema_mismatch");
-        let log = &logctx.log;
->>>>>>> 9daf99b8
 
     async fn select_timeseries_with_select_one_field_with_multiple_values_test(
         address: SocketAddr,
@@ -1433,7 +1393,6 @@
             .await
             .expect("Failed to insert samples");
 
-<<<<<<< HEAD
         let timeseries_name = "service:request_latency";
         // This set of criteria should select the last two metrics, and so the last two
         // timeseries. The target is the same in all cases.
@@ -1456,157 +1415,6 @@
                 .timestamp()
                 .cmp(&second.measurements[0].timestamp())
         });
-=======
-        let bad_name = name_mismatch::TestTarget {
-            name: "first_name".into(),
-            name2: "second_name".into(),
-            num: 2,
-        };
-        let metric = test_util::TestMetric {
-            id: uuid::Uuid::new_v4(),
-            good: true,
-            datum: 1,
-        };
-        let sample = Sample::new(&bad_name, &metric).unwrap();
-        let result = client.verify_sample_schema(&sample).await;
-        assert!(matches!(result, Err(Error::SchemaMismatch { .. })));
-        db.cleanup().await.expect("Failed to cleanup ClickHouse server");
-        logctx.cleanup_successful();
-    }
-
-    // Returns the number of timeseries schemas being used.
-    async fn get_schema_count(client: &Client) -> usize {
-        client
-            .execute_with_body(
-                "SELECT * FROM oximeter.timeseries_schema FORMAT JSONEachRow;",
-            )
-            .await
-            .expect("Failed to SELECT from database")
-            .lines()
-            .count()
-    }
-
-    #[tokio::test]
-    async fn test_database_version_update_idempotent() {
-        let logctx = test_setup_log("test_database_version_update_idempotent");
-        let log = &logctx.log;
-
-        let mut db = ClickHouseInstance::new_single_node(0)
-            .await
-            .expect("Failed to start ClickHouse");
-        let address = SocketAddr::new("::1".parse().unwrap(), db.port());
-
-        let replicated = false;
-
-        // Initialize the database...
-        let client = Client::new(address, &log);
-        client
-            .initialize_db_with_version(replicated, model::OXIMETER_VERSION)
-            .await
-            .expect("Failed to initialize timeseries database");
-
-        // Insert data here so we can verify it still exists later.
-        //
-        // The values here don't matter much, we just want to check that
-        // the database data hasn't been dropped.
-        assert_eq!(0, get_schema_count(&client).await);
-        let sample = test_util::make_sample();
-        client.insert_samples(&[sample.clone()]).await.unwrap();
-        assert_eq!(1, get_schema_count(&client).await);
-
-        // Re-initialize the database, see that our data still exists
-        client
-            .initialize_db_with_version(replicated, model::OXIMETER_VERSION)
-            .await
-            .expect("Failed to initialize timeseries database");
-
-        assert_eq!(1, get_schema_count(&client).await);
-
-        db.cleanup().await.expect("Failed to cleanup ClickHouse server");
-        logctx.cleanup_successful();
-    }
-
-    #[tokio::test]
-    async fn test_database_version_will_not_downgrade() {
-        let logctx = test_setup_log("test_database_version_will_not_downgrade");
-        let log = &logctx.log;
-
-        let mut db = ClickHouseInstance::new_single_node(0)
-            .await
-            .expect("Failed to start ClickHouse");
-        let address = SocketAddr::new("::1".parse().unwrap(), db.port());
-
-        let replicated = false;
-
-        // Initialize the database
-        let client = Client::new(address, &log);
-        client
-            .initialize_db_with_version(replicated, model::OXIMETER_VERSION)
-            .await
-            .expect("Failed to initialize timeseries database");
-
-        // Bump the version of the database to a "too new" version
-        client
-            .insert_version(model::OXIMETER_VERSION + 1)
-            .await
-            .expect("Failed to insert very new DB version");
-
-        // Expect a failure re-initializing the client.
-        //
-        // This will attempt to initialize the client with "version =
-        // model::OXIMETER_VERSION", which is "too old".
-        client
-            .initialize_db_with_version(replicated, model::OXIMETER_VERSION)
-            .await
-            .expect_err("Should have failed, downgrades are not supported");
-
-        db.cleanup().await.expect("Failed to cleanup ClickHouse server");
-        logctx.cleanup_successful();
-    }
-
-    #[tokio::test]
-    async fn test_database_version_wipes_old_version() {
-        let logctx = test_setup_log("test_database_version_wipes_old_version");
-        let log = &logctx.log;
-        let mut db = ClickHouseInstance::new_single_node(0)
-            .await
-            .expect("Failed to start ClickHouse");
-        let address = SocketAddr::new("::1".parse().unwrap(), db.port());
-
-        let replicated = false;
-
-        // Initialize the Client
-        let client = Client::new(address, &log);
-        client
-            .initialize_db_with_version(replicated, model::OXIMETER_VERSION)
-            .await
-            .expect("Failed to initialize timeseries database");
-
-        // Insert data here so we can remove it later.
-        //
-        // The values here don't matter much, we just want to check that
-        // the database data gets dropped later.
-        assert_eq!(0, get_schema_count(&client).await);
-        let sample = test_util::make_sample();
-        client.insert_samples(&[sample.clone()]).await.unwrap();
-        assert_eq!(1, get_schema_count(&client).await);
-
-        // If we try to upgrade to a newer version, we'll drop old data.
-        client
-            .initialize_db_with_version(replicated, model::OXIMETER_VERSION + 1)
-            .await
-            .expect("Should have initialized database successfully");
-        assert_eq!(0, get_schema_count(&client).await);
-
-        db.cleanup().await.expect("Failed to cleanup ClickHouse server");
-        logctx.cleanup_successful();
-    }
-
-    #[tokio::test]
-    async fn test_schema_update() {
-        let logctx = test_setup_log("test_schema_update");
-        let log = &logctx.log;
->>>>>>> 9daf99b8
 
         assert_eq!(timeseries.len(), 2, "Expected two timeseries");
         for (i, ts) in timeseries.iter().enumerate() {
@@ -1645,7 +1453,6 @@
             .init_single_node_db()
             .await
             .expect("Failed to initialize timeseries database");
-<<<<<<< HEAD
         client
             .insert_samples(&samples)
             .await
@@ -1664,35 +1471,6 @@
                 None,
                 None,
                 None,
-=======
-        let sample = test_util::make_sample();
-
-        // Verify that this sample is considered new, i.e., we return rows to update the timeseries
-        // schema table.
-        let result = client.verify_sample_schema(&sample).await.unwrap();
-        assert!(
-            matches!(result, Some(_)),
-            "When verifying a new sample, the rows to be inserted should be returned"
-        );
-
-        // Clear the internal caches of seen schema
-        client.schema.lock().await.clear();
-
-        // Insert the new sample
-        client.insert_samples(&[sample.clone()]).await.unwrap();
-
-        // The internal map should now contain both the new timeseries schema
-        let actual_schema = model::schema_for(&sample);
-        let timeseries_name =
-            TimeseriesName::try_from(sample.timeseries_name.as_str()).unwrap();
-        let expected_schema = client
-            .schema
-            .lock()
-            .await
-            .get(&timeseries_name)
-            .expect(
-                "After inserting a new sample, its schema should be included",
->>>>>>> 9daf99b8
             )
             .await
             .expect("Failed to select timeseries");
@@ -1712,7 +1490,6 @@
                 "Expected exactly two measurements"
             );
 
-<<<<<<< HEAD
             // Metrics 0..2 in the second axis, method
             // Metrics 1..3 in the third axis, status code.
             let (i0, i1) = indices[i];
@@ -1724,11 +1501,6 @@
             );
             verify_target(&ts.target, &target);
         }
-=======
-        db.cleanup().await.expect("Failed to cleanup ClickHouse server");
-        logctx.cleanup_successful();
-    }
->>>>>>> 9daf99b8
 
         let mut ts_iter = timeseries.iter();
         for i in 0..2 {
@@ -1832,25 +1604,11 @@
             .await
             .expect("Failed to select timeseries");
 
-<<<<<<< HEAD
         timeseries.sort_by(|first, second| {
             first.measurements[0]
                 .timestamp()
                 .cmp(&second.measurements[0].timestamp())
         });
-=======
-    #[tokio::test]
-    async fn test_bad_database_connection() {
-        let logctx = test_setup_log("test_bad_database_connection");
-        let log = &logctx.log;
-        let client = Client::new("127.0.0.1:443".parse().unwrap(), &log);
-        assert!(matches!(
-            client.ping().await,
-            Err(Error::DatabaseUnavailable(_))
-        ));
-        logctx.cleanup_successful();
-    }
->>>>>>> 9daf99b8
 
         assert_eq!(timeseries.len(), metrics.len() / 2);
         for ts in timeseries.iter() {
@@ -1859,21 +1617,15 @@
             }
         }
 
-<<<<<<< HEAD
         client.wipe_single_node_db().await?;
         Ok(())
     }
-=======
-        let logctx = test_setup_log("test_differentiate_by_timeseries_name");
-        let log = &logctx.log;
->>>>>>> 9daf99b8
 
     async fn select_timeseries_with_limit_test(
         address: SocketAddr,
         log: &Logger,
     ) -> Result<(), Error> {
         let (_, _, samples) = setup_select_test();
-
         let client = Client::new(address, &log);
         client
             .init_single_node_db()
@@ -1959,33 +1711,6 @@
             all_measurements[..all_measurements.len() / 2],
             timeseries.measurements
         );
-<<<<<<< HEAD
-=======
-        assert_eq!(timeseries.target.name, "my_target");
-        assert_eq!(timeseries.metric.name, "second_metric");
-        logctx.cleanup_successful();
-    }
-
-    #[derive(Debug, Clone, oximeter::Target)]
-    struct Service {
-        name: String,
-        id: uuid::Uuid,
-    }
-    #[derive(Debug, Clone, oximeter::Metric)]
-    struct RequestLatency {
-        route: String,
-        method: String,
-        status_code: i64,
-        #[datum]
-        latency: f64,
-    }
-
-    const SELECT_TEST_ID: &str = "4fa827ea-38bb-c37e-ac2d-f8432ca9c76e";
-    fn setup_select_test() -> (Service, Vec<RequestLatency>, Vec<Sample>) {
-        // One target
-        let id = SELECT_TEST_ID.parse().unwrap();
-        let target = Service { name: "oximeter".to_string(), id };
->>>>>>> 9daf99b8
 
         // Get the other half of the results.
         let timeseries = &client
@@ -2016,7 +1741,6 @@
         log: &Logger,
     ) -> Result<(), Error> {
         let (_, _, samples) = setup_select_test();
-
         let client = Client::new(address, &log);
         client
             .init_single_node_db()
@@ -2122,40 +1846,27 @@
         let samples = test_util::generate_test_samples(2, 2, 2, 2);
         client.insert_samples(&samples).await?;
 
-        let schema = &client.schema.lock().unwrap().clone();
-        client.get_schema().await.expect("Failed to get timeseries schema");
-        assert_eq!(
-            schema,
-            &*client.schema.lock().unwrap(),
-            "Schema shouldn't change"
-        );
+        let original_schema = client.schema.lock().await.clone();
+        let mut schema = client.schema.lock().await;
+        client
+            .get_schema_locked(&mut schema)
+            .await
+            .expect("Failed to get timeseries schema");
+        assert_eq!(&original_schema, &*schema, "Schema shouldn't change");
 
         client.wipe_single_node_db().await?;
         Ok(())
     }
 
-<<<<<<< HEAD
     async fn timeseries_schema_list_test(
         address: SocketAddr,
         log: &Logger,
     ) -> Result<(), Error> {
-=======
-    #[tokio::test]
-    async fn test_select_timeseries_with_start_time() {
-        let (_, metrics, samples) = setup_select_test();
-        let mut db = ClickHouseInstance::new_single_node(0)
-            .await
-            .expect("Failed to start ClickHouse");
-        let address = SocketAddr::new("::1".parse().unwrap(), db.port());
-        let logctx = test_setup_log("test_select_timeseries_with_start_time");
-        let log = &logctx.log;
->>>>>>> 9daf99b8
         let client = Client::new(address, &log);
         client
             .init_single_node_db()
             .await
             .expect("Failed to initialize timeseries database");
-<<<<<<< HEAD
         let samples = test_util::generate_test_samples(2, 2, 2, 2);
         client.insert_samples(&samples).await?;
 
@@ -2185,49 +1896,6 @@
         address: SocketAddr,
         log: &Logger,
     ) -> Result<(), Error> {
-=======
-        client
-            .insert_samples(&samples)
-            .await
-            .expect("Failed to insert samples");
-        let timeseries_name = "service:request_latency";
-        let start_time = samples[samples.len() / 2].measurement.timestamp();
-        let mut timeseries = client
-            .select_timeseries_with(
-                timeseries_name,
-                &[],
-                Some(query::Timestamp::Exclusive(start_time)),
-                None,
-                None,
-                None,
-            )
-            .await
-            .expect("Failed to select timeseries");
-        timeseries.sort_by(|first, second| {
-            first.measurements[0]
-                .timestamp()
-                .cmp(&second.measurements[0].timestamp())
-        });
-        assert_eq!(timeseries.len(), metrics.len() / 2);
-        for ts in timeseries.iter() {
-            for meas in ts.measurements.iter() {
-                assert!(meas.timestamp() > start_time);
-            }
-        }
-        db.cleanup().await.expect("Failed to cleanup database");
-        logctx.cleanup_successful();
-    }
-
-    #[tokio::test]
-    async fn test_select_timeseries_with_limit() {
-        let (_, _, samples) = setup_select_test();
-        let mut db = ClickHouseInstance::new_single_node(0)
-            .await
-            .expect("Failed to start ClickHouse");
-        let address = SocketAddr::new("::1".parse().unwrap(), db.port());
-        let logctx = test_setup_log("test_select_timeseries_with_limit");
-        let log = &logctx.log;
->>>>>>> 9daf99b8
         let client = Client::new(address, &log);
         client
             .init_single_node_db()
@@ -2295,7 +1963,6 @@
             "Paginating should pick up where it left off"
         );
 
-<<<<<<< HEAD
         client.wipe_single_node_db().await?;
         Ok(())
     }
@@ -2308,36 +1975,6 @@
         test_recall_field_value_impl(address, field, as_json).await?;
         Ok(())
     }
-=======
-        db.cleanup().await.expect("Failed to cleanup database");
-        logctx.cleanup_successful();
-    }
-
-    #[tokio::test]
-    async fn test_select_timeseries_with_order() {
-        let (_, _, samples) = setup_select_test();
-        let mut db = ClickHouseInstance::new_single_node(0)
-            .await
-            .expect("Failed to start ClickHouse");
-        let address = SocketAddr::new("::1".parse().unwrap(), db.port());
-        let logctx = test_setup_log("test_select_timeseries_with_order");
-        let log = &logctx.log;
-        let client = Client::new(address, &log);
-        client
-            .init_single_node_db()
-            .await
-            .expect("Failed to initialize timeseries database");
-        client
-            .insert_samples(&samples)
-            .await
-            .expect("Failed to insert samples");
-        let timeseries_name = "service:request_latency";
-
-        // Limits only work with a single timeseries, so we have to use criteria
-        // that resolve to a single timeseries
-        let criteria =
-            &["name==oximeter", "route==/a", "method==GET", "status_code==200"];
->>>>>>> 9daf99b8
 
     async fn recall_field_value_u8_test(
         address: SocketAddr,
@@ -2411,7 +2048,6 @@
         Ok(())
     }
 
-<<<<<<< HEAD
     async fn recall_field_value_string_test(
         address: SocketAddr,
     ) -> Result<(), Error> {
@@ -2430,23 +2066,6 @@
         );
         test_recall_field_value_impl(address, field, as_json).await?;
         Ok(())
-=======
-        db.cleanup().await.expect("Failed to cleanup database");
-        logctx.cleanup_successful();
-    }
-
-    #[tokio::test]
-    async fn test_get_schema_no_new_values() {
-        let (mut db, client, _) = setup_filter_testcase().await;
-        let original_schema = client.schema.lock().await.clone();
-        let mut schema = client.schema.lock().await;
-        client
-            .get_schema_locked(&mut schema)
-            .await
-            .expect("Failed to get timeseries schema");
-        assert_eq!(&original_schema, &*schema, "Schema shouldn't change");
-        db.cleanup().await.expect("Failed to cleanup database");
->>>>>>> 9daf99b8
     }
 
     async fn recall_field_value_ipv6addr_test(
@@ -3242,56 +2861,4 @@
             );
         }
     }
-
-    #[tokio::test]
-    async fn test_update_schema_cache_on_new_sample() {
-        usdt::register_probes().unwrap();
-        let logctx = test_setup_log("test_update_schema_cache_on_new_sample");
-        let log = &logctx.log;
-
-        // Let the OS assign a port and discover it after ClickHouse starts
-        let mut db = ClickHouseInstance::new_single_node(0)
-            .await
-            .expect("Failed to start ClickHouse");
-        let address = SocketAddr::new("::1".parse().unwrap(), db.port());
-
-        let client = Client::new(address, &log);
-        client
-            .init_single_node_db()
-            .await
-            .expect("Failed to initialize timeseries database");
-        let samples = [test_util::make_sample()];
-        client.insert_samples(&samples).await.unwrap();
-
-        // Get the count of schema directly from the DB, which should have just
-        // one.
-        let response = client.execute_with_body(
-            "SELECT COUNT() FROM oximeter.timeseries_schema FORMAT JSONEachRow;
-        ").await.unwrap();
-        assert_eq!(response.lines().count(), 1, "Expected exactly 1 schema");
-        assert_eq!(client.schema.lock().await.len(), 1);
-
-        // Clear the internal cache, and insert the sample again.
-        //
-        // This should cause us to look up the schema in the DB again, but _not_
-        // insert a new one.
-        client.schema.lock().await.clear();
-        assert!(client.schema.lock().await.is_empty());
-
-        client.insert_samples(&samples).await.unwrap();
-
-        // Get the count of schema directly from the DB, which should still have
-        // only the one schema.
-        let response = client.execute_with_body(
-            "SELECT COUNT() FROM oximeter.timeseries_schema FORMAT JSONEachRow;
-        ").await.unwrap();
-        assert_eq!(
-            response.lines().count(),
-            1,
-            "Expected exactly 1 schema again"
-        );
-        assert_eq!(client.schema.lock().await.len(), 1);
-        db.cleanup().await.expect("Failed to cleanup ClickHouse server");
-        logctx.cleanup_successful();
-    }
 }