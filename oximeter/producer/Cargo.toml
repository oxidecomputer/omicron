[package]
name = "oximeter-producer"
version = "0.1.0"
edition = "2021"
description = "Crate for producing metric data to be collected by the Oxide control plane"

[dependencies]
chrono = { version = "0.4.19", features = [ "serde" ] }
dropshot = { git = "https://github.com/oxidecomputer/dropshot", branch = "main" }
omicron-common = { path = "../../common" }
oximeter = { path = "../oximeter" }
<<<<<<< HEAD
reqwest = { version = "0.11.4", features = [ "json" ] }
=======
pq-sys = "*"
reqwest = { version = "0.11.5", features = [ "json" ] }
>>>>>>> bf0ccdd1
schemars = { version = "0.8.6", features = [ "uuid", "bytes", "chrono" ] }
serde = { version = "1", features = [ "derive" ] }
slog = { version = "2.5", features = [ "max_level_trace", "release_max_level_debug" ] }
tokio = "1.12"
<<<<<<< HEAD
thiserror = "1.0.26"
uuid = { version = "0.8.2", features = [ "v4", "serde" ] }
=======
thiserror = "1.0.30"
uuid = { version = "0.8.2", features = [ "v4", "serde" ] }

[build-dependencies]
omicron-rpaths = { path = "../../rpaths" }
>>>>>>> bf0ccdd1
<|MERGE_RESOLUTION|>--- conflicted
+++ resolved
@@ -9,23 +9,10 @@
 dropshot = { git = "https://github.com/oxidecomputer/dropshot", branch = "main" }
 omicron-common = { path = "../../common" }
 oximeter = { path = "../oximeter" }
-<<<<<<< HEAD
-reqwest = { version = "0.11.4", features = [ "json" ] }
-=======
-pq-sys = "*"
 reqwest = { version = "0.11.5", features = [ "json" ] }
->>>>>>> bf0ccdd1
 schemars = { version = "0.8.6", features = [ "uuid", "bytes", "chrono" ] }
 serde = { version = "1", features = [ "derive" ] }
 slog = { version = "2.5", features = [ "max_level_trace", "release_max_level_debug" ] }
 tokio = "1.12"
-<<<<<<< HEAD
-thiserror = "1.0.26"
-uuid = { version = "0.8.2", features = [ "v4", "serde" ] }
-=======
 thiserror = "1.0.30"
-uuid = { version = "0.8.2", features = [ "v4", "serde" ] }
-
-[build-dependencies]
-omicron-rpaths = { path = "../../rpaths" }
->>>>>>> bf0ccdd1
+uuid = { version = "0.8.2", features = [ "v4", "serde" ] }