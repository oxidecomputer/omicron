--- conflicted
+++ resolved
@@ -50,14 +50,10 @@
       }
     ],
     "datum_type": "cumulative_u64",
-<<<<<<< HEAD
-    "created": "2024-06-18T17:25:52.228347655Z"
-=======
     "version": 1,
     "authz_scope": "fleet",
     "units": "count",
     "created": "2024-06-19T18:42:39.343957406Z"
->>>>>>> 30b67133
   },
   "oximeter_collector:failed_collections": {
     "timeseries_name": "oximeter_collector:failed_collections",
@@ -116,13 +112,9 @@
       }
     ],
     "datum_type": "cumulative_u64",
-<<<<<<< HEAD
-    "created": "2024-06-18T17:25:52.228957350Z"
-=======
     "version": 1,
     "authz_scope": "fleet",
     "units": "count",
     "created": "2024-06-19T18:42:39.344007227Z"
->>>>>>> 30b67133
   }
 }