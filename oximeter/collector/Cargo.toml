--- conflicted
+++ resolved
@@ -40,12 +40,7 @@
 
 [dev-dependencies]
 expectorate.workspace = true
-<<<<<<< HEAD
-hyper.workspace = true
-hyper-util.workspace = true
-=======
 httpmock.workspace = true
->>>>>>> d6907fc5
 omicron-test-utils.workspace = true
 openapi-lint.workspace = true
 openapiv3.workspace = true
