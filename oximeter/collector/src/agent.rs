// This Source Code Form is subject to the terms of the Mozilla Public
// License, v. 2.0. If a copy of the MPL was not distributed with this
// file, You can obtain one at https://mozilla.org/MPL/2.0/.

//! The oximeter agent handles collection tasks for each producer.

// Copyright 2024 Oxide Computer Company

use crate::DbConfig;
use crate::Error;
use crate::ProducerEndpoint;
use crate::collection_task::CollectionTaskHandle;
use crate::collection_task::CollectionTaskOutput;
use crate::collection_task::ForcedCollectionError;
use crate::results_sink;
use crate::self_stats;
use anyhow::anyhow;
use chrono::DateTime;
use chrono::Utc;
use futures::TryStreamExt;
use nexus_client::Client as NexusClient;
use nexus_client::types::IdSortMode;
use omicron_common::backoff;
use omicron_common::backoff::BackoffError;
use oximeter_api::ProducerDetails;
use oximeter_db::Client;
use oximeter_db::DbWrite;
use qorb::claim::Handle;
use qorb::policy::Policy;
use qorb::pool::Pool;
use qorb::resolver::BoxedResolver;
use slog::Logger;
use slog::debug;
use slog::error;
use slog::info;
use slog::o;
use slog::trace;
use slog::warn;
use slog_error_chain::InlineErrorChain;
use std::collections::BTreeMap;
use std::collections::btree_map::Entry;
use std::net::SocketAddrV6;
use std::ops::Bound;
use std::sync::Arc;
use std::sync::Mutex as StdMutex;
use std::time::Duration;
use tokio::sync::Mutex;
use tokio::sync::MutexGuard;
use tokio::sync::mpsc;
use uuid::Uuid;

/// The internal agent the oximeter server uses to collect metrics from producers.
#[derive(Clone, Debug)]
pub struct OximeterAgent {
    /// The collector ID for this agent
    pub id: Uuid,
    log: Logger,
    // Oximeter target used by this agent to produce metrics about itself.
    collection_target: self_stats::OximeterCollector,
    // Handle to the TX-side of a channel for collecting results from the collection tasks.
    result_sender: mpsc::Sender<CollectionTaskOutput>,
    // Handle to each Tokio task collection from a single producer.
    collection_tasks: Arc<Mutex<BTreeMap<Uuid, CollectionTaskHandle>>>,
    // The interval on which we refresh our list of producers from Nexus.
    refresh_interval: Duration,
    // Handle to the task used to periodically refresh the list of producers.
    refresh_task: Arc<StdMutex<Option<tokio::task::JoinHandle<()>>>>,
    /// The last time we've refreshed our list of producers from Nexus.
    pub last_refresh_time: Arc<StdMutex<Option<DateTime<Utc>>>>,
}

impl OximeterAgent {
    /// Construct a new agent with the given ID and logger.
    // TODO: Remove this linter exception once we only write to a
    // single database
    #[allow(clippy::too_many_arguments)]
    pub async fn with_id(
        id: Uuid,
        address: SocketAddrV6,
        refresh_interval: Duration,
        db_config: DbConfig,
        native_resolver: BoxedResolver,
        // Temporary resolver to write to a ClickHouse
        // cluster as well as a single-node installation.
        cluster_resolver: BoxedResolver,
        log: &Logger,
        replicated: bool,
    ) -> Result<Self, Error> {
        let (result_sender, result_receiver) = mpsc::channel(8);
        let log = log.new(o!(
            "component" => "oximeter-agent",
            "collector_id" => id.to_string(),
            "collector_ip" => address.ip().to_string(),
        ));
        let insertion_log = log.new(o!("component" => "results-sink"));

        // Determine the version of the database.
        //
        // There are three cases
        //
        // - The database exists and is at the expected version. Continue in
        // this case.
        //
        // - The database exists and is at a lower-than-expected version. We
        // fail back to the caller here, which will retry indefinitely until the
        // DB has been updated.
        //
        // - The DB doesn't exist at all. This reports a version number of 0. We
        // need to create the DB here, at the latest version. This is used in
        // fresh installations and tests.
<<<<<<< HEAD
        let client = Client::new_with_pool(native_resolver, &log, None);
=======
        let client = Client::new_with_resolver(native_resolver, &log);
>>>>>>> f0304cd5
        match client.check_db_is_at_expected_version().await {
            Ok(_) => {}
            Err(oximeter_db::Error::DatabaseVersionMismatch {
                found: 0,
                ..
            }) => {
                debug!(log, "oximeter database does not exist, creating");
                client
                    .initialize_db_with_version(
                        replicated,
                        oximeter_db::OXIMETER_VERSION,
                    )
                    .await?;
            }
            Err(e) => return Err(Error::from(e)),
        }

        // Set up tracking of statistics about ourselves.
        let collection_target = self_stats::OximeterCollector {
            collector_id: id,
            collector_ip: (*address.ip()).into(),
            collector_port: address.port(),
        };

        // Temporary additional client that writes to a replicated cluster
        // This will be removed once we phase out the single node installation.
        //
        // We don't need to check whether the DB is at the expected version since
        // this is already handled by reconfigurator via clickhouse-admin.
        let claim_policy = Policy {
            claim_timeout: Duration::from_millis(100),
            ..Default::default()
        };
        let cluster_client =
            Client::new_with_pool(cluster_resolver, &log, Some(claim_policy));

        // Spawn the task for aggregating and inserting all metrics
        tokio::spawn(async move {
            crate::results_sink::database_inserter(
                insertion_log,
                client,
                Some(cluster_client),
                db_config.batch_size,
                Duration::from_secs(db_config.batch_interval),
                result_receiver,
            )
            .await
        });

        let self_ = Self {
            id,
            log,
            collection_target,
            result_sender,
            collection_tasks: Arc::new(Mutex::new(BTreeMap::new())),
            refresh_interval,
            refresh_task: Arc::new(StdMutex::new(None)),
            last_refresh_time: Arc::new(StdMutex::new(None)),
        };

        Ok(self_)
    }

    /// Ensure the background task that polls Nexus periodically for our list of
    /// assigned producers is running.
    pub(crate) fn ensure_producer_refresh_task(
        &self,
        nexus_pool: Pool<NexusClient>,
    ) {
        let mut task = self.refresh_task.lock().unwrap();
        if task.is_none() {
            let refresh_task = tokio::spawn(refresh_producer_list_task(
                self.clone(),
                nexus_pool,
            ));
            *task = Some(refresh_task);
        }
    }

    /// Construct a new standalone `oximeter` collector.
    ///
    /// In this mode, `oximeter` can be used to test the collection of metrics
    /// from producers, without requiring all the normal machinery of the
    /// control plane. The collector is run as usual, but additionally starts a
    /// API server to stand-in for Nexus. The registrations of the producers and
    /// collectors occurs through the normal code path, but uses this mock Nexus
    /// instead of the real thing.
    pub async fn new_standalone(
        id: Uuid,
        address: SocketAddrV6,
        refresh_interval: Duration,
        db_config: Option<DbConfig>,
        log: &Logger,
    ) -> Result<Self, Error> {
        let (result_sender, result_receiver) = mpsc::channel(8);
        let log = log.new(o!(
            "component" => "oximeter-standalone",
            "collector_id" => id.to_string(),
            "collector_ip" => address.ip().to_string(),
        ));

        // If we have configuration for ClickHouse, we'll spawn the results
        // sink task as usual. If not, we'll spawn a dummy task that simply
        // prints the results as they're received.
        let insertion_log = log.new(o!("component" => "results-sink"));
        if let Some(db_config) = db_config {
            // Take the explicit native TCP address if provided, or the HTTP
            // IP address and use the default TCP port. One of these has to be
            // provided.
            let Some(address) = db_config.address else {
                return Err(Error::Standalone(anyhow!(
                    "Must provide explicit IP address in standalone mode"
                )));
            };
            let client = Client::new(address, &log);
            let replicated = client.is_oximeter_cluster().await?;
            if !replicated {
                client.init_single_node_db().await?;
            } else {
                client.init_replicated_db().await?;
            }

            // Spawn the task for aggregating and inserting all metrics
            tokio::spawn(async move {
                results_sink::database_inserter(
                    insertion_log,
                    client,
                    None,
                    db_config.batch_size,
                    Duration::from_secs(db_config.batch_interval),
                    result_receiver,
                )
                .await
            });
        } else {
            tokio::spawn(results_sink::logger(insertion_log, result_receiver));
        }

        // Set up tracking of statistics about ourselves.
        let collection_target = self_stats::OximeterCollector {
            collector_id: id,
            collector_ip: (*address.ip()).into(),
            collector_port: address.port(),
        };

        // We don't spawn the task to periodically refresh producers when run
        // in standalone mode. We can just pretend we registered once, and
        // that's it.
        let last_refresh_time = Arc::new(StdMutex::new(Some(Utc::now())));

        Ok(Self {
            id,
            log,
            collection_target,
            result_sender,
            collection_tasks: Arc::new(Mutex::new(BTreeMap::new())),
            refresh_interval,
            refresh_task: Arc::new(StdMutex::new(None)),
            last_refresh_time,
        })
    }

    /// Fetch details about a producer, if it exists.
    pub async fn producer_details(
        &self,
        id: Uuid,
    ) -> Result<ProducerDetails, Error> {
        let tasks = self.collection_tasks.lock().await;
        let Some(task) = tasks.get(&id) else {
            return Err(Error::NoSuchProducer { id });
        };
        task.details().await
    }

    /// Register a new producer with this oximeter instance.
    pub async fn register_producer(
        &self,
        info: ProducerEndpoint,
    ) -> Result<(), Error> {
        let mut tasks = self.collection_tasks.lock().await;
        self.register_producer_locked(&mut tasks, info).await;
        Ok(())
    }

    // Internal implementation that registers a producer, assuming the lock on
    // the map is held.
    async fn register_producer_locked(
        &self,
        tasks: &mut MutexGuard<'_, BTreeMap<Uuid, CollectionTaskHandle>>,
        info: ProducerEndpoint,
    ) {
        let id = info.id;
        match tasks.entry(id) {
            Entry::Vacant(value) => {
                debug!(
                    self.log,
                    "registered new metric producer";
                    "producer_id" => id.to_string(),
                    "address" => info.address,
                );
                let handle = CollectionTaskHandle::new(
                    &self.log,
                    self.collection_target,
                    info,
                    self.result_sender.clone(),
                )
                .await;
                value.insert(handle);
            }
            Entry::Occupied(mut value) => {
                // Only update the endpoint information if it's actually
                // different, to avoid indefinitely delaying the collection
                // timer from expiring.
                if value.get().producer == info {
                    trace!(
                        self.log,
                        "ignoring request to update existing metric \
                        producer, since the endpoint information is \
                        the same as the existing";
                        "producer_id" => %id,
                    );
                } else {
                    debug!(
                        self.log,
                        "received request to register existing metric \
                        producer, updating collection information";
                        "producer_id" => id.to_string(),
                        "interval" => ?info.interval,
                        "address" => info.address,
                    );
                    value.get_mut().update(info).await;
                }
            }
        }
    }

    /// Enqueue requests to forces collection from all producers.
    ///
    /// NOTE: This collection is best effort, as the name implies. It's possible
    /// that we successfully enqueue requests for some producers and not all, in
    /// cases where there are many concurrent calls. This method _does not_ wait
    /// for the requested collections to be performed; it is "fire and forget".
    /// avoid this, since it rarely makes sense to do that.
    pub async fn try_force_collection(
        &self,
    ) -> Result<(), ForcedCollectionError> {
        let mut res = Ok(());
        let collection_tasks = self.collection_tasks.lock().await;
        for (_id, task) in collection_tasks.iter() {
            // Try to trigger a collection on each task; if any fails, we'll
            // take that error as our overall return value. (If multiple fail,
            // we'll return the error of the last one that failed.)
            if let Err(err) = task.try_force_collect() {
                res = Err(err);
            }
        }
        res
    }

    /// List existing producers.
    pub async fn list_producers(
        &self,
        start_id: Option<Uuid>,
        limit: usize,
    ) -> Vec<ProducerEndpoint> {
        let start = if let Some(id) = start_id {
            Bound::Excluded(id)
        } else {
            Bound::Unbounded
        };
        self.collection_tasks
            .lock()
            .await
            .range((start, Bound::Unbounded))
            .take(limit)
            .map(|(_id, task)| task.producer)
            .collect()
    }

    /// Delete a producer by ID, stopping its collection task.
    pub async fn delete_producer(&self, id: Uuid) -> Result<(), Error> {
        let mut tasks = self.collection_tasks.lock().await;
        self.delete_producer_locked(&mut tasks, id).await
    }

    // Internal implementation that deletes a producer, assuming the lock on
    // the map is held.
    async fn delete_producer_locked(
        &self,
        tasks: &mut MutexGuard<'_, BTreeMap<Uuid, CollectionTaskHandle>>,
        id: Uuid,
    ) -> Result<(), Error> {
        let Some(task) = tasks.remove(&id) else {
            // We have no such producer, so good news, we've removed it!
            return Ok(());
        };
        debug!(
            self.log,
            "removed collection task from set";
            "producer_id" => %id,
        );
        task.shutdown().await;
        Ok(())
    }

    // Ensure that exactly the set of producers is registered with `self`.
    //
    // Errors logged, but not returned, and an attempt to register all producers
    // is made, even if an error is encountered part-way through.
    //
    // This returns the number of pruned tasks.
    async fn ensure_producers(
        &self,
        expected_producers: BTreeMap<Uuid, ProducerEndpoint>,
    ) -> usize {
        let mut tasks = self.collection_tasks.lock().await;

        // First prune unwanted collection tasks.
        //
        // This is set of all producers that we currently have, which are not in
        // the new list from Nexus.
        let ids_to_prune: Vec<_> = tasks
            .keys()
            .filter(|id| !expected_producers.contains_key(id))
            .copied()
            .collect();
        let n_pruned = ids_to_prune.len();
        for id in ids_to_prune.into_iter() {
            // This method only returns an error if the provided ID does not
            // exist in the current tasks. That is impossible, because we hold
            // the lock, and we've just computed this as the set that _is_ in
            // the map, and not in the new set from Nexus.
            self.delete_producer_locked(&mut tasks, id).await.unwrap();
        }

        // And then ensure everything in the list.
        //
        // This will insert new tasks, and update any that we already know
        // about.
        for info in expected_producers.into_values() {
            self.register_producer_locked(&mut tasks, info).await;
        }
        n_pruned
    }
}

// A task which periodically updates our list of producers from Nexus.
async fn refresh_producer_list_task(
    agent: OximeterAgent,
    nexus_pool: Pool<NexusClient>,
) {
    // Setup our refresh timer.
    //
    // If we miss a tick, we'll skip until the next multiple of the interval
    // from the start time. This is a good compromise between taking a bunch of
    // quick updates (burst) and shifting our interval (delay).
    let mut interval = tokio::time::interval(agent.refresh_interval);
    interval.set_missed_tick_behavior(tokio::time::MissedTickBehavior::Skip);

    info!(agent.log, "starting refresh list task");
    loop {
        interval.tick().await;
        info!(agent.log, "refreshing list of producers from Nexus");
        refresh_producer_list_once(&agent, &nexus_pool).await;
    }
}

// Run a single "producer refresh from Nexus" operation (which may require
// multiple requests to Nexus to fetch multiple pages of producers).
async fn refresh_producer_list_once(
    agent: &OximeterAgent,
    nexus_pool: &Pool<NexusClient>,
) {
    let client = claim_nexus_with_backoff(&agent.log, &nexus_pool).await;
    let mut stream = client.cpapi_assigned_producers_list_stream(
        &agent.id,
        // This is a _total_ limit, not a page size, so `None` means "get
        // all entries".
        None,
        Some(IdSortMode::IdAscending),
    );
    let mut expected_producers = BTreeMap::new();
    loop {
        match stream.try_next().await {
            Err(e) => {
                // TODO-robustness: Some errors here may not be "fatal", in
                // the sense that we can continue to process the list we
                // receive from Nexus. It's not clear which ones though,
                // since most of these are either impossible (pre-hook
                // errors) or indicate we've made a serious programming
                // error or updated to incompatible versions of Nexus /
                // Oximeter. One that we might be able to handle is a
                // communication error, say failing to fetch the last page
                // when we've already fetched the first few. But for now,
                // we'll simply keep the list we have and try again on the
                // next refresh.
                //
                // For now, let's just avoid doing anything at all here, on
                // the theory that if we hit this, we should just continue
                // collecting from the last known-good set of producers.
                error!(
                    agent.log,
                    "error fetching next assigned producer, \
                    abandoning this refresh attempt";
                    InlineErrorChain::new(&e),
                );
                return;
            }
            Ok(Some(p)) => {
                let endpoint = match ProducerEndpoint::try_from(p) {
                    Ok(ep) => ep,
                    Err(e) => {
                        error!(
                            agent.log,
                            "failed to convert producer description \
                            from Nexus, skipping producer";
                            // No `InlineErrorChain` here: `e` is a string
                            "error" => e,
                        );
                        continue;
                    }
                };
                let old = expected_producers.insert(endpoint.id, endpoint);
                if let Some(ProducerEndpoint { id, .. }) = old {
                    error!(
                        agent.log,
                        "Nexus appears to have sent duplicate producer info";
                        "producer_id" => %id,
                    );
                }
            }
            Ok(None) => break,
        }
    }
    let n_current_tasks = expected_producers.len();
    let n_pruned_tasks = agent.ensure_producers(expected_producers).await;
    *agent.last_refresh_time.lock().unwrap() = Some(Utc::now());
    info!(
        agent.log,
        "refreshed list of producers from Nexus";
        "n_pruned_tasks" => n_pruned_tasks,
        "n_current_tasks" => n_current_tasks,
    );
}

async fn claim_nexus_with_backoff(
    log: &Logger,
    nexus_pool: &Pool<NexusClient>,
) -> Handle<NexusClient> {
    let log_failure = |error, delay| {
        warn!(
            log,
            "failed to lookup Nexus IP, will retry";
            "delay" => ?delay,
            // No `InlineErrorChain` here: `error` is a string
            "error" => %error,
        );
    };
    let do_lookup = || async {
        nexus_pool
            .claim()
            .await
            .map_err(|e| BackoffError::transient(e.to_string()))
    };
    backoff::retry_notify(
        backoff::retry_policy_internal_service(),
        do_lookup,
        log_failure,
    )
    .await
    .expect("Expected infinite retry loop resolving Nexus address")
}

#[cfg(test)]
mod tests {
    use super::OximeterAgent;
    use super::ProducerEndpoint;
    use crate::self_stats::FailureReason;
    use chrono::Utc;
    use dropshot::HttpError;
    use dropshot::HttpResponseOk;
    use dropshot::Path;
    use dropshot::RequestContext;
    use dropshot::ServerBuilder;
    use omicron_common::api::internal::nexus::ProducerKind;
    use omicron_test_utils::dev::test_setup_log;
    use oximeter::types::ProducerResults;
    use std::net::Ipv6Addr;
    use std::net::SocketAddr;
    use std::net::SocketAddrV6;
    use std::sync::Arc;
    use std::sync::atomic::AtomicUsize;
    use std::sync::atomic::Ordering;
    use std::time::Duration;
    use tokio::time::Instant;
    use uuid::Uuid;

    // Interval on which oximeter collects from producers in these tests.
    const COLLECTION_INTERVAL: Duration = Duration::from_secs(1);

    // Interval in calls to `tokio::time::advance`. This must be sufficiently
    // small relative to `COLLECTION_INTERVAL` to ensure all ticks of internal
    // timers complete as expected.
    const TICK_INTERVAL: Duration = Duration::from_millis(10);

    // Total number of collection attempts, and the expected number of
    // collections which fail in the "unreachability" test below.
    const N_COLLECTIONS: u64 = 5;

    // Period these tests wait using `tokio::time::advance()` before checking
    // their test conditions.
    const TEST_WAIT_PERIOD: Duration = Duration::from_millis(
        COLLECTION_INTERVAL.as_millis() as u64 * N_COLLECTIONS,
    );

    #[derive(
        Clone,
        Copy,
        Debug,
        schemars::JsonSchema,
        serde::Deserialize,
        serde::Serialize,
    )]
    struct IdPath {
        id: Uuid,
    }

    /// Simplified API for a producer, implemented for tests below.
    #[dropshot::api_description]
    trait ProducerApi {
        type Context;

        #[endpoint {
            method = GET,
            path = "/{id}",
        }]
        async fn collect(
            request_context: RequestContext<Self::Context>,
            path: Path<IdPath>,
        ) -> Result<HttpResponseOk<ProducerResults>, HttpError>;
    }

    /// A producer that always responds successfully with no samples.
    struct EmptyProducer;

    impl ProducerApi for EmptyProducer {
        type Context = Arc<AtomicUsize>;

        async fn collect(
            request_context: RequestContext<Self::Context>,
            _: Path<IdPath>,
        ) -> Result<HttpResponseOk<ProducerResults>, HttpError> {
            request_context.context().fetch_add(1, Ordering::SeqCst);
            Ok(HttpResponseOk(vec![]))
        }
    }

    /// A producer that always responds with a 500.
    struct DedProducer;

    impl ProducerApi for DedProducer {
        type Context = Arc<AtomicUsize>;

        async fn collect(
            request_context: RequestContext<Self::Context>,
            _: Path<IdPath>,
        ) -> Result<HttpResponseOk<ProducerResults>, HttpError> {
            request_context.context().fetch_add(1, Ordering::SeqCst);
            Err(HttpError::for_internal_error(String::from("i'm ded")))
        }
    }

    // Test that we count successful collections from a target correctly.
    #[tokio::test]
    async fn test_self_stat_collection_count() {
        let logctx = test_setup_log("test_self_stat_collection_count");
        let log = &logctx.log;

        // Spawn an oximeter collector ...
        let collector = OximeterAgent::new_standalone(
            Uuid::new_v4(),
            SocketAddrV6::new(Ipv6Addr::LOCALHOST, 0, 0, 0),
            crate::default_refresh_interval(),
            None,
            log,
        )
        .await
        .unwrap();

        // Spawn the mock server that always reports empty statistics.
        let collection_count = Arc::new(AtomicUsize::new(0));
        let server = ServerBuilder::new(
            producer_api_mod::api_description::<EmptyProducer>().unwrap(),
            collection_count.clone(),
            log.new(slog::o!("component" => "dropshot")),
        )
        .config(Default::default())
        .start()
        .expect("failed to spawn empty dropshot server");

        // Register the dummy producer.
        let endpoint = ProducerEndpoint {
            id: Uuid::new_v4(),
            kind: ProducerKind::Service,
            address: server.local_addr(),
            interval: COLLECTION_INTERVAL,
        };
        collector
            .register_producer(endpoint)
            .await
            .expect("failed to register dummy producer");

        // Step time for a few collections.
        //
        // Due to scheduling variations, we don't verify the number of
        // collections we expect based on time, but we instead check that every
        // collection that _has_ occurred bumps the counter.
        tokio::time::pause();
        let now = Instant::now();
        while now.elapsed() < TEST_WAIT_PERIOD {
            tokio::time::advance(TICK_INTERVAL).await;
        }

        // Request the statistics from the task itself.
        let stats = collector
            .collection_tasks
            .lock()
            .await
            .values()
            .next()
            .unwrap()
            .statistics()
            .await;
        let count = stats.collections.datum.value() as usize;

        assert!(count != 0);
        let server_count = collection_count.load(Ordering::SeqCst);
        assert!(
            count == server_count || count + 1 == server_count,
            "number of collections reported by the collection \
            task ({count}) differs from the number reported by the empty \
            producer server itself ({server_count})"
        );
        assert!(stats.failed_collections.is_empty());
        logctx.cleanup_successful();
    }

    #[tokio::test]
    async fn test_self_stat_unreachable_counter() {
        let logctx = test_setup_log("test_self_stat_unreachable_counter");
        let log = &logctx.log;

        // Spawn an oximeter collector ...
        let collector = OximeterAgent::new_standalone(
            Uuid::new_v4(),
            SocketAddrV6::new(Ipv6Addr::LOCALHOST, 0, 0, 0),
            crate::default_refresh_interval(),
            None,
            log,
        )
        .await
        .unwrap();

        // Register a bogus producer, which is equivalent to a producer that is
        // unreachable.
        let endpoint = ProducerEndpoint {
            id: Uuid::new_v4(),
            kind: ProducerKind::Service,
            address: SocketAddr::V6(SocketAddrV6::new(
                Ipv6Addr::LOCALHOST,
                0,
                0,
                0,
            )),
            interval: COLLECTION_INTERVAL,
        };
        collector
            .register_producer(endpoint)
            .await
            .expect("failed to register bogus producer");

        // Step time until there has been exactly `N_COLLECTIONS` collections.
        tokio::time::pause();
        let now = Instant::now();
        while now.elapsed() < TEST_WAIT_PERIOD {
            tokio::time::advance(TICK_INTERVAL).await;
        }

        // Request the statistics from the task itself.
        let stats = collector
            .collection_tasks
            .lock()
            .await
            .values()
            .next()
            .unwrap()
            .statistics()
            .await;
        assert_eq!(stats.collections.datum.value(), 0);
        assert_eq!(
            stats
                .failed_collections
                .get(&FailureReason::Unreachable)
                .unwrap()
                .datum
                .value(),
            N_COLLECTIONS,
        );
        assert_eq!(stats.failed_collections.len(), 1);
        logctx.cleanup_successful();
    }

    #[tokio::test]
    async fn test_self_stat_error_counter() {
        let logctx = test_setup_log("test_self_stat_error_counter");
        let log = &logctx.log;

        // Spawn an oximeter collector ...
        let collector = OximeterAgent::new_standalone(
            Uuid::new_v4(),
            SocketAddrV6::new(Ipv6Addr::LOCALHOST, 0, 0, 0),
            crate::default_refresh_interval(),
            None,
            log,
        )
        .await
        .unwrap();

        // Spawn the mock server that always responds with a server error
        let collection_count = Arc::new(AtomicUsize::new(0));
        let server = ServerBuilder::new(
            producer_api_mod::api_description::<DedProducer>().unwrap(),
            collection_count.clone(),
            log.new(slog::o!("component" => "dropshot")),
        )
        .config(Default::default())
        .start()
        .expect("failed to spawn empty dropshot server");

        // Register the rather flaky producer.
        let endpoint = ProducerEndpoint {
            id: Uuid::new_v4(),
            kind: ProducerKind::Service,
            address: server.local_addr(),
            interval: COLLECTION_INTERVAL,
        };
        collector
            .register_producer(endpoint)
            .await
            .expect("failed to register flaky producer");

        // Step time for a few collections.
        //
        // Due to scheduling variations, we don't verify the number of
        // collections we expect based on time, but we instead check that every
        // collection that _has_ occurred bumps the counter.
        tokio::time::pause();
        let now = Instant::now();
        while now.elapsed() < TEST_WAIT_PERIOD {
            tokio::time::advance(TICK_INTERVAL).await;
        }

        // Request the statistics from the task itself.
        let stats = collector
            .collection_tasks
            .lock()
            .await
            .values()
            .next()
            .unwrap()
            .statistics()
            .await;
        let count = stats
            .failed_collections
            .get(&FailureReason::Other(
                reqwest::StatusCode::INTERNAL_SERVER_ERROR,
            ))
            .unwrap()
            .datum
            .value() as usize;

        assert_eq!(stats.collections.datum.value(), 0);
        assert!(count != 0);

        // The server may have handled a request that we've not yet recorded on
        // our collection task side, so we allow the server count to be greater
        // than our own. But since the collection task is single-threaded, it
        // cannot ever be more than _one_ greater than our count, since we
        // should increment that counter before making another request to the
        // server.
        let server_count = collection_count.load(Ordering::SeqCst);
        assert!(
            count == server_count || count + 1 == server_count,
            "number of collections reported by the collection \
            task ({count}) differs from the number reported by the always-ded \
            producer server itself ({server_count})"
        );
        assert_eq!(
            stats.failed_collections.len(),
            1,
            "unexpected failed_collections content: {:?}",
            stats.failed_collections,
        );
        logctx.cleanup_successful();
    }

    #[tokio::test]
    async fn test_delete_nonexistent_producer_succeeds() {
        let logctx =
            test_setup_log("test_delete_nonexistent_producer_succeeds");
        let log = &logctx.log;

        // Spawn an oximeter collector ...
        let collector = OximeterAgent::new_standalone(
            Uuid::new_v4(),
            SocketAddrV6::new(Ipv6Addr::LOCALHOST, 0, 0, 0),
            crate::default_refresh_interval(),
            None,
            log,
        )
        .await
        .unwrap();
        assert!(
            collector.delete_producer(Uuid::new_v4()).await.is_ok(),
            "Deleting a non-existent producer should be OK"
        );
        logctx.cleanup_successful();
    }

    #[tokio::test]
    async fn verify_producer_details() {
        let logctx = test_setup_log("verify_producer_details");
        let log = &logctx.log;

        // Spawn an oximeter collector ...
        let collector = OximeterAgent::new_standalone(
            Uuid::new_v4(),
            SocketAddrV6::new(Ipv6Addr::LOCALHOST, 0, 0, 0),
            crate::default_refresh_interval(),
            None,
            log,
        )
        .await
        .unwrap();

        // Spawn the mock server that always reports empty statistics.
        let collection_count = Arc::new(AtomicUsize::new(0));
        let server = ServerBuilder::new(
            producer_api_mod::api_description::<EmptyProducer>().unwrap(),
            collection_count.clone(),
            log.new(slog::o!("component" => "dropshot")),
        )
        .config(Default::default())
        .start()
        .expect("failed to spawn empty dropshot server");

        // Register the dummy producer.
        let endpoint = ProducerEndpoint {
            id: Uuid::new_v4(),
            kind: ProducerKind::Service,
            address: server.local_addr(),
            interval: COLLECTION_INTERVAL,
        };
        let id = endpoint.id;
        let before = Utc::now();
        collector
            .register_producer(endpoint)
            .await
            .expect("failed to register dummy producer");

        // We don't manipulate time manually here, since this is pretty short
        // and we want to assert things about the actual timing in the test
        // below.
        let is_ready = || async {
            // We need to check if the server has had a collection request, and
            // also if we've processed it on our task side. If we don't wait for
            // the second bit, updating our collection details in the task races
            // with the rest of this test that checks those details.
            if collection_count.load(Ordering::SeqCst) < 1 {
                return false;
            }
            collector
                .producer_details(id)
                .await
                .expect("Should be able to get producer details")
                .n_collections
                > 0
        };
        while !is_ready().await {
            tokio::time::sleep(TICK_INTERVAL).await;
        }

        // Get details about the producer.
        let count = collection_count.load(Ordering::SeqCst) as u64;
        let details = collector
            .producer_details(id)
            .await
            .expect("Should be able to get producer details");
        println!("{details:#?}");
        assert_eq!(details.id, id);
        assert!(details.registered > before);
        assert!(details.updated > before);
        assert_eq!(details.registered, details.updated);
        assert!(
            details.n_collections == count
                || details.n_collections == count - 1
        );
        assert_eq!(details.n_failures, 0);
        let success =
            details.last_success.expect("Should have a successful collection");
        assert!(success.time_queued > Duration::ZERO);
        assert!(success.time_collecting > Duration::ZERO);
        assert!(success.n_samples == 0);
        assert!(details.last_failure.is_none());
        logctx.cleanup_successful();
    }

    #[tokio::test]
    async fn test_updated_producer_is_still_collected_from() {
        let logctx =
            test_setup_log("test_updated_producer_is_still_collected_from");
        let log = &logctx.log;

        // Spawn an oximeter collector ...
        let collector = OximeterAgent::new_standalone(
            Uuid::new_v4(),
            SocketAddrV6::new(Ipv6Addr::LOCALHOST, 0, 0, 0),
            crate::default_refresh_interval(),
            None,
            log,
        )
        .await
        .unwrap();

        // Spawn the mock server that always reports empty statistics.
        let collection_count = Arc::new(AtomicUsize::new(0));
        let server = ServerBuilder::new(
            producer_api_mod::api_description::<EmptyProducer>().unwrap(),
            collection_count.clone(),
            log.new(slog::o!("component" => "dropshot")),
        )
        .config(Default::default())
        .start()
        .expect("failed to spawn empty dropshot server");

        // Register the dummy producer.
        let id = Uuid::new_v4();
        let endpoint = ProducerEndpoint {
            id,
            kind: ProducerKind::Service,
            address: server.local_addr(),
            interval: COLLECTION_INTERVAL,
        };
        collector
            .register_producer(endpoint)
            .await
            .expect("failed to register dummy producer");

        let details = collector.producer_details(id).await.unwrap();
        println!("{details:#?}");

        // Ensure we get some collections from it.
        tokio::time::pause();
        while collection_count.load(Ordering::SeqCst) < 1 {
            tokio::time::advance(TICK_INTERVAL).await;
        }

        // Now, drop and recreate the server, and register with the same ID at a
        // different address.
        let collection_count = Arc::new(AtomicUsize::new(0));
        let server = ServerBuilder::new(
            producer_api_mod::api_description::<EmptyProducer>().unwrap(),
            collection_count.clone(),
            log.new(slog::o!("component" => "dropshot")),
        )
        .config(Default::default())
        .start()
        .expect("failed to spawn empty dropshot server");

        // Register the dummy producer.
        let endpoint =
            ProducerEndpoint { address: server.local_addr(), ..endpoint };
        collector
            .register_producer(endpoint)
            .await
            .expect("failed to register dummy producer a second time");

        // We should just have one producer.
        assert_eq!(
            collector.collection_tasks.lock().await.len(),
            1,
            "Should only have one producer, it was updated and has the \
            same UUID",
        );

        // We should eventually collect from it again.
        let now = Instant::now();
        while now.elapsed() < TEST_WAIT_PERIOD {
            tokio::time::advance(TICK_INTERVAL).await;
        }
        let details = collector.producer_details(id).await.unwrap();
        println!("{details:#?}");
        assert_eq!(details.id, id);
        assert_eq!(details.address, server.local_addr());
        assert!(details.n_collections > 0);
        assert!(collection_count.load(Ordering::SeqCst) > 0);
        logctx.cleanup_successful();
    }
}<|MERGE_RESOLUTION|>--- conflicted
+++ resolved
@@ -108,11 +108,7 @@
         // - The DB doesn't exist at all. This reports a version number of 0. We
         // need to create the DB here, at the latest version. This is used in
         // fresh installations and tests.
-<<<<<<< HEAD
-        let client = Client::new_with_pool(native_resolver, &log, None);
-=======
         let client = Client::new_with_resolver(native_resolver, &log);
->>>>>>> f0304cd5
         match client.check_db_is_at_expected_version().await {
             Ok(_) => {}
             Err(oximeter_db::Error::DatabaseVersionMismatch {
@@ -147,7 +143,7 @@
             ..Default::default()
         };
         let cluster_client =
-            Client::new_with_pool(cluster_resolver, &log, Some(claim_policy));
+            Client::new_with_pool_policy(cluster_resolver, claim_policy, &log);
 
         // Spawn the task for aggregating and inserting all metrics
         tokio::spawn(async move {
