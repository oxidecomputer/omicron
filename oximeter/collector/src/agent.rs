// This Source Code Form is subject to the terms of the Mozilla Public
// License, v. 2.0. If a copy of the MPL was not distributed with this
// file, You can obtain one at https://mozilla.org/MPL/2.0/.

//! The oximeter agent handles collection tasks for each producer.

// Copyright 2023 Oxide Computer Company

use crate::self_stats;
use crate::DbConfig;
use crate::Error;
use crate::ProducerEndpoint;
use anyhow::anyhow;
use chrono::DateTime;
use chrono::Utc;
use futures::TryStreamExt;
use nexus_client::types::IdSortMode;
use nexus_client::Client as NexusClient;
use omicron_common::address::CLICKHOUSE_TCP_PORT;
use omicron_common::backoff;
use omicron_common::backoff::BackoffError;
use oximeter::types::ProducerResults;
use oximeter::types::ProducerResultsItem;
use oximeter_db::Client;
use oximeter_db::DbWrite;
use qorb::claim::Handle;
use qorb::pool::Pool;
use qorb::resolver::BoxedResolver;
use slog::debug;
use slog::error;
use slog::info;
use slog::o;
use slog::trace;
use slog::warn;
use slog::Logger;
use std::collections::btree_map::Entry;
use std::collections::BTreeMap;
use std::net::SocketAddr;
use std::net::SocketAddrV6;
use std::ops::Bound;
use std::sync::Arc;
use std::sync::Mutex as StdMutex;
use std::time::Duration;
use tokio::sync::mpsc;
use tokio::sync::mpsc::error::TrySendError;
use tokio::sync::oneshot;
use tokio::sync::watch;
use tokio::sync::Mutex;
use tokio::sync::MutexGuard;
use tokio::task::JoinHandle;
use tokio::time::interval;
use uuid::Uuid;

/// A token used to force a collection.
///
/// If the collection is successfully completed, `Ok(())` will be sent back on the
/// contained oneshot channel. Note that that "successful" means the actual
/// request completed, _not_ that results were successfully collected. I.e., it
/// means "this attempt is done".
///
/// If the collection could not be queued because there are too many outstanding
/// force collection attempts, an `Err(ForcedCollectionQueueFull)` is returned.
type CollectionToken = oneshot::Sender<Result<(), ForcedCollectionQueueFull>>;

/// Error returned when a forced collection fails because the internal queue is
/// full.
#[derive(Clone, Copy, Debug)]
pub struct ForcedCollectionQueueFull;

/// Timeout on any single collection from a producer.
const COLLECTION_TIMEOUT: Duration = Duration::from_secs(30);

/// The number of forced collections queued before we start to deny them.
const N_QUEUED_FORCED_COLLECTIONS: usize = 1;

/// The number of timer-based collections queued before we start to deny them.
const N_QUEUED_TIMER_COLLECTIONS: usize = 1;

// Messages for controlling a collection task
#[derive(Debug)]
enum CollectionMessage {
    // Explicit request that the task collect data from its producer
    //
    // Also sends a oneshot that is signalled once the task scrapes
    // data from the Producer, and places it in the Clickhouse server.
    Collect(CollectionToken),
    // Request that the task update its interval and the socket address on which it collects data
    // from its producer.
    Update(ProducerEndpoint),
    // Request that the task exit
    Shutdown,
    // Return the current statistics from a single task.
    #[cfg(test)]
    Statistics {
        reply_tx: oneshot::Sender<self_stats::CollectionTaskStats>,
    },
}

/// Run a single collection from the producer.
async fn perform_collection(
    log: Logger,
    client: reqwest::Client,
    producer: ProducerEndpoint,
) -> Result<ProducerResults, self_stats::FailureReason> {
    debug!(log, "collecting from producer");
    let res = client
        .get(format!("http://{}/{}", producer.address, producer.id))
        .send()
        .await;
    trace!(log, "sent collection request to producer");
    match res {
        Ok(res) => {
            if res.status().is_success() {
                match res.json::<ProducerResults>().await {
                    Ok(results) => {
                        debug!(
                            log,
                            "collected results from producer";
                            "n_results" => results.len()
                        );
                        Ok(results)
                    }
                    Err(e) => {
                        warn!(
                            log,
                            "failed to collect results from producer";
                            "error" => ?e,
                        );
                        Err(self_stats::FailureReason::Deserialization)
                    }
                }
            } else {
                warn!(
                    log,
                    "failed to receive metric results from producer";
                    "status_code" => res.status().as_u16(),
                );
                Err(self_stats::FailureReason::Other(res.status()))
            }
        }
        Err(e) => {
            error!(
                log,
                "failed to send collection request to producer";
                "error" => ?e
            );
            Err(self_stats::FailureReason::Unreachable)
        }
    }
}

// The type of one collection task run to completion.
//
// An `Err(_)` means we failed to collect, and contains the reason so that we
// can bump the self-stat counter accordingly.
type CollectionResult = Result<ProducerResults, self_stats::FailureReason>;

// The type of one response message sent from the collection task.
type CollectionResponse = (Option<CollectionToken>, CollectionResult);

/// Task that actually performs collections from the producer.
async fn inner_collection_loop(
    log: Logger,
    mut producer_info_rx: watch::Receiver<ProducerEndpoint>,
    mut forced_collection_rx: mpsc::Receiver<CollectionToken>,
    mut timer_collection_rx: mpsc::Receiver<()>,
    result_tx: mpsc::Sender<CollectionResponse>,
) {
    let client = reqwest::Client::builder()
        .timeout(COLLECTION_TIMEOUT)
        .build()
        // Safety: `build()` only fails if TLS couldn't be initialized or the
        // system DNS configuration could not be loaded.
        .unwrap();
    loop {
        // Wait for notification that we have a collection to perform, from
        // either the forced- or timer-collection queue.
        trace!(log, "top of inner collection loop, waiting for next request",);
        let maybe_token = tokio::select! {
            maybe_request = forced_collection_rx.recv() => {
                let Some(request) = maybe_request else {
                    debug!(
                        log,
                        "forced collection request queue closed, exiting"
                    );
                    return;
                };
                Some(request)
            }
            maybe_request = timer_collection_rx.recv() => {
                if maybe_request.is_none() {
                    debug!(
                        log,
                        "timer collection request queue closed, exiting"
                    );
                    return;
                };
                None
            }
        };

        // Make a future to represent the actual collection.
        let mut collection_fut = Box::pin(perform_collection(
            log.clone(),
            client.clone(),
            producer_info_rx.borrow_and_update().clone(),
        ));

        // Wait for that collection to complete or fail, or for an update to the
        // producer's information. In the latter case, recreate the future for
        // the collection itself with the new producer information.
        let collection_result = 'collection: loop {
            tokio::select! {
                biased;

                maybe_update = producer_info_rx.changed() => {
                    match maybe_update {
                        Ok(_) => {
                            let update = producer_info_rx.borrow().clone();
                            debug!(
                                log,
                                "received producer info update with an outstanding \
                                collection running, cancelling it and recreating \
                                with the new info";
                                "new_info" => ?&update,
                            );
                            collection_fut = Box::pin(perform_collection(
                                log.new(o!("address" => update.address)),
                                client.clone(),
                                update,
                            ));
                            continue 'collection;
                        }
                        Err(e) => {
                            error!(
                                log,
                                "failed to receive on producer update \
                                watch channel, exiting";
                                "error" => ?e,
                            );
                            return;
                        }
                    }
                }

                collection_result = &mut collection_fut => {
                    // NOTE: This break here is intentional. We cannot just call
                    // `result_tx.send()` in this loop, because that moves out
                    // of `maybe_token`, which isn't Copy. Break the loop, and
                    // then send it after we know we've completed the
                    // collection.
                    break 'collection collection_result;
                }
            }
        };

        // Now that the collection has completed, send on the results, along
        // with any collection token we may have gotten with the request.
        match result_tx.send((maybe_token, collection_result)).await {
            Ok(_) => trace!(log, "forwarded results to main collection loop"),
            Err(_) => {
                error!(
                    log,
                    "failed to forward results to \
                    collection loop, channel is closed, exiting",
                );
                return;
            }
        }
    }
}

// Background task used to collect metrics from one producer on an interval.
//
// This function is started by the `OximeterAgent`, when a producer is registered. The task loops
// endlessly, and collects metrics from the assigned producer on a timeout. The assigned agent can
// also send a `CollectionMessage`, for example to update the collection interval. This is not
// currently used, but will likely be exposed via control plane interfaces in the future.
async fn collection_loop(
    log: Logger,
    collector: self_stats::OximeterCollector,
    producer: ProducerEndpoint,
    mut inbox: mpsc::Receiver<CollectionMessage>,
    outbox: mpsc::Sender<(Option<CollectionToken>, ProducerResults)>,
) {
    let mut collection_timer = interval(producer.interval);
    debug!(
        log,
        "starting oximeter collection task";
        "interval" => ?producer.interval,
    );

    // Set up the collection of self statistics about this collection task.
    let mut stats = self_stats::CollectionTaskStats::new(collector, &producer);
    let mut self_collection_timer = interval(self_stats::COLLECTION_INTERVAL);
    self_collection_timer.tick().await;

    // Spawn a task to run the actual collections.
    //
    // This is so that we can possibly interrupt and restart collections that
    // are in-progress when we get an update to the producer's information. In
    // that case, the collection is likely doomed, since the producer has moved
    // and won't be available at the address the collection started with. This
    // lets us restart that collection with the new information.
    let (producer_info_tx, producer_info_rx) = watch::channel(producer);
    let (forced_collection_tx, forced_collection_rx) =
        mpsc::channel(N_QUEUED_FORCED_COLLECTIONS);
    let (timer_collection_tx, timer_collection_rx) =
        mpsc::channel(N_QUEUED_TIMER_COLLECTIONS);
    let (result_tx, mut result_rx) = mpsc::channel(1);
    tokio::task::spawn(inner_collection_loop(
        log.clone(),
        producer_info_rx,
        forced_collection_rx,
        timer_collection_rx,
        result_tx,
    ));

    loop {
        tokio::select! {
            message = inbox.recv() => {
                match message {
                    None => {
                        debug!(
                            log,
                            "collection task inbox closed, shutting down"
                        );
                        return;
                    }
                    Some(CollectionMessage::Shutdown) => {
                        debug!(
                            log,
                            "collection task received shutdown request"
                        );
                        return;
                    },
                    Some(CollectionMessage::Collect(token)) => {
                        debug!(
                            log,
                            "collection task received explicit request to collect"
                        );
                        match forced_collection_tx.try_send(token) {
                            Ok(_) => trace!(
                                log, "forwarded explicit request to collection task"
                            ),
                            Err(e) => {
                                match e {
                                    TrySendError::Closed(tok) => {
                                        debug!(
                                            log,
                                            "collection task forced collection \
                                            queue is closed. Attempting to \
                                            notify caller and exiting.",
                                        );
                                        let _ = tok.send(Ok(()));
                                        return;
                                    }
                                    TrySendError::Full(tok) => {
                                        error!(
                                            log,
                                            "collection task forced collection \
                                            queue is full! This should never \
                                            happen, and probably indicates \
                                            a bug in your test code, such as \
                                            calling `force_collection()` many \
                                            times"
                                        );
                                        if tok
                                            .send(Err(ForcedCollectionQueueFull))
                                            .is_err()
                                        {
                                            warn!(
                                                log,
                                                "failed to notify caller of \
                                                force_collection(), oneshot is \
                                                closed"
                                            );
                                        }
                                    }
                                }
                            }
                        }
                    },
                    Some(CollectionMessage::Update(new_info)) => {
<<<<<<< HEAD
                        debug!(
                            log,
                            "collection task received request to update its producer information";
                            "interval" => ?new_info.interval,
                            "address" => new_info.address,
=======
                        // If the collection interval is shorter than the
                        // interval on which we receive these update messages,
                        // we'll never actually collect anything! Instead, only
                        // do the update if the information has changed. This
                        // should also be guarded against by the main agent, but
                        // we're being cautious here.
                        if producer == new_info {
                            continue;
                        }
                        producer = new_info;
                        debug!(
                            log,
                            "collection task received request to update \
                            its producer information";
                            "interval" => ?producer.interval,
                            "address" => producer.address,
>>>>>>> 85605b05
                        );

                        // Update our own collection timer, and notify the
                        // collection task of the new data as well.
                        collection_timer = interval(new_info.interval);
                        collection_timer.tick().await; // completes immediately
                        if let Err(_) = producer_info_tx.send(new_info) {
                            error!(
                                log,
                                "failed to send producer info update to collection \
                                task, the watch channel is closed, exiting"
                            );
                            return;
                        }
                    }
                    #[cfg(test)]
                    Some(CollectionMessage::Statistics { reply_tx }) => {
                        // Time should be paused when using this retrieval
                        // mechanism. We advance time to cause a panic if this
                        // message were to be sent with time *not* paused.
                        tokio::time::advance(Duration::from_nanos(1)).await;
                        // The collection timer *may* be ready to go in which
                        // case we would do a collection right after
                        // processesing this message, thus changing the actual
                        // data. Instead we reset the timer to prevent
                        // additional collections (i.e. since time is paused).
                        collection_timer.reset();
                        debug!(
                            log,
                            "received request for current task statistics"
                        );
                        reply_tx.send(stats.clone()).expect("failed to send statistics");
                    }
                }
            }
            maybe_result = result_rx.recv() => {
                let Some((maybe_token, result)) = maybe_result else {
                    error!(
                        log,
                        "channel for receiving results from collection task \
                        is closed, exiting",
                    );
                    return;
                };
                match result {
                    Ok(results) => {
                        stats.collections.datum.increment();
                        if outbox.send((maybe_token, results)).await.is_err() {
                            error!(
                                log,
                                "failed to send results to outbox, channel is \
                                closed, exiting",
                            );
                            return;
                        }
                    }
                    Err(reason) => stats.failures_for_reason(reason).datum.increment(),
                }
            }
            _ = self_collection_timer.tick() => {
                debug!(
                    log,
                    "reporting oximeter self-collection statistics"
                );
                outbox.send((None, stats.sample())).await.unwrap();
            }
            _ = collection_timer.tick() => {
                match timer_collection_tx.try_send(()) {
                    Ok(_) => {
                        debug!(
                            log,
                            "sent timer-based collection request to \
                            the collection task"
                        );
                    }
                    Err(TrySendError::Closed(_)) => {
                        error!(
                            log,
                            "timer-based collection request queue is \
                            closed, exiting"
                        );
                        return;
                    }
                    Err(TrySendError::Full(_)) => {
                        error!(
                            log,
                            "timer-based collection request queue is \
                            full! This may indicate that the producer \
                            has a sampling interval that is too fast \
                            for the amount of data it generates";
                            "interval" => ?producer_info_tx.borrow().interval,
                        );
                        stats
                            .failures_for_reason(
                                self_stats::FailureReason::CollectionsInProgress
                            )
                            .datum
                            .increment()
                    }
                }
            }
        }
    }
}

// Struct representing a task for collecting metric data from a single producer
#[derive(Debug)]
struct CollectionTask {
    // Channel used to send messages from the agent to the actual task. The task owns the other
    // side.
    pub inbox: mpsc::Sender<CollectionMessage>,
    // Handle to the actual tokio task running the collection loop.
    #[allow(dead_code)]
    pub task: JoinHandle<()>,
}

// A task run by `oximeter` in standalone mode, which simply prints results as
// they're received.
async fn results_printer(
    log: Logger,
    mut rx: mpsc::Receiver<(Option<CollectionToken>, ProducerResults)>,
) {
    loop {
        match rx.recv().await {
            Some((_, results)) => {
                for res in results.into_iter() {
                    match res {
                        ProducerResultsItem::Ok(samples) => {
                            for sample in samples.into_iter() {
                                info!(
                                    log,
                                    "";
                                    "sample" => ?sample,
                                );
                            }
                        }
                        ProducerResultsItem::Err(e) => {
                            error!(
                                log,
                                "received error from a producer";
                                "err" => ?e,
                            );
                        }
                    }
                }
            }
            None => {
                debug!(log, "result queue closed, exiting");
                return;
            }
        }
    }
}

// Aggregation point for all results, from all collection tasks.
async fn results_sink(
    log: Logger,
    client: Client,
    batch_size: usize,
    batch_interval: Duration,
    mut rx: mpsc::Receiver<(Option<CollectionToken>, ProducerResults)>,
) {
    let mut timer = interval(batch_interval);
    timer.tick().await; // completes immediately
    let mut batch = Vec::with_capacity(batch_size);
    loop {
        let mut collection_token = None;
        let insert = tokio::select! {
            _ = timer.tick() => {
                if batch.is_empty() {
                    trace!(log, "batch interval expired, but no samples to insert");
                    false
                } else {
                    true
                }
            }
            results = rx.recv() => {
                match results {
                    Some((token, results)) => {
                        let flattened_results = {
                            let mut flattened = Vec::with_capacity(results.len());
                            for inner_batch in results.into_iter() {
                                match inner_batch {
                                    ProducerResultsItem::Ok(samples) => flattened.extend(samples.into_iter()),
                                    ProducerResultsItem::Err(e) => {
                                        debug!(
                                            log,
                                            "received error (not samples) from a producer: {}",
                                            e.to_string()
                                        );
                                    }
                                }
                            }
                            flattened
                        };
                        batch.extend(flattened_results);

                        collection_token = token;
                        if collection_token.is_some() {
                            true
                        } else {
                            batch.len() >= batch_size
                        }
                    }
                    None => {
                        warn!(log, "result queue closed, exiting");
                        return;
                    }
                }
            }
        };

        if insert {
            debug!(log, "inserting {} samples into database", batch.len());
            match client.insert_samples(&batch).await {
                Ok(()) => trace!(log, "successfully inserted samples"),
                Err(e) => {
                    warn!(
                        log,
                        "failed to insert some results into metric DB: {}",
                        e.to_string()
                    );
                }
            }
            // TODO-correctness The `insert_samples` call above may fail. The method itself needs
            // better handling of partially-inserted results in that case, but we may need to retry
            // or otherwise handle an error here as well.
            //
            // See https://github.com/oxidecomputer/omicron/issues/740 for a
            // disucssion.
            batch.clear();
        }

        if let Some(token) = collection_token {
            let _ = token.send(Ok(()));
        }
    }
}

/// The internal agent the oximeter server uses to collect metrics from producers.
#[derive(Clone, Debug)]
pub struct OximeterAgent {
    /// The collector ID for this agent
    pub id: Uuid,
    log: Logger,
    // Oximeter target used by this agent to produce metrics about itself.
    collection_target: self_stats::OximeterCollector,
    // Handle to the TX-side of a channel for collecting results from the collection tasks
    result_sender: mpsc::Sender<(Option<CollectionToken>, ProducerResults)>,
    // The actual tokio tasks running the collection on a timer.
    collection_tasks:
        Arc<Mutex<BTreeMap<Uuid, (ProducerEndpoint, CollectionTask)>>>,
    // The interval on which we refresh our list of producers from Nexus
    refresh_interval: Duration,
    // Handle to the task used to periodically refresh the list of producers.
    refresh_task: Arc<StdMutex<Option<tokio::task::JoinHandle<()>>>>,
    /// The last time we've refreshed our list of producers from Nexus.
    pub last_refresh_time: Arc<StdMutex<Option<DateTime<Utc>>>>,
}

impl OximeterAgent {
    /// Construct a new agent with the given ID and logger.
    // TODO(cleanup): Remove this lint when we have only a native resolver.
    #[allow(clippy::too_many_arguments)]
    pub async fn with_id(
        id: Uuid,
        address: SocketAddrV6,
        refresh_interval: Duration,
        db_config: DbConfig,
        http_resolver: BoxedResolver,
        native_resolver: BoxedResolver,
        log: &Logger,
        replicated: bool,
    ) -> Result<Self, Error> {
        let (result_sender, result_receiver) = mpsc::channel(8);
        let log = log.new(o!(
            "component" => "oximeter-agent",
            "collector_id" => id.to_string(),
            "collector_ip" => address.ip().to_string(),
        ));
        let insertion_log = log.new(o!("component" => "results-sink"));

        // Determine the version of the database.
        //
        // There are three cases
        //
        // - The database exists and is at the expected version. Continue in
        // this case.
        //
        // - The database exists and is at a lower-than-expected version. We
        // fail back to the caller here, which will retry indefinitely until the
        // DB has been updated.
        //
        // - The DB doesn't exist at all. This reports a version number of 0. We
        // need to create the DB here, at the latest version. This is used in
        // fresh installations and tests.
        let client =
            Client::new_with_pool(http_resolver, native_resolver, &log);
        match client.check_db_is_at_expected_version().await {
            Ok(_) => {}
            Err(oximeter_db::Error::DatabaseVersionMismatch {
                found: 0,
                ..
            }) => {
                debug!(log, "oximeter database does not exist, creating");
                client
                    .initialize_db_with_version(
                        replicated,
                        oximeter_db::OXIMETER_VERSION,
                    )
                    .await?;
            }
            Err(e) => return Err(Error::from(e)),
        }

        // Set up tracking of statistics about ourselves.
        let collection_target = self_stats::OximeterCollector {
            collector_id: id,
            collector_ip: (*address.ip()).into(),
            collector_port: address.port(),
        };

        // Spawn the task for aggregating and inserting all metrics
        tokio::spawn(async move {
            results_sink(
                insertion_log,
                client,
                db_config.batch_size,
                Duration::from_secs(db_config.batch_interval),
                result_receiver,
            )
            .await
        });

        let self_ = Self {
            id,
            log,
            collection_target,
            result_sender,
            collection_tasks: Arc::new(Mutex::new(BTreeMap::new())),
            refresh_interval,
            refresh_task: Arc::new(StdMutex::new(None)),
            last_refresh_time: Arc::new(StdMutex::new(None)),
        };

        Ok(self_)
    }

    /// Ensure the background task that polls Nexus periodically for our list of
    /// assigned producers is running.
    pub(crate) fn ensure_producer_refresh_task(
        &self,
        nexus_pool: Pool<NexusClient>,
    ) {
        let mut task = self.refresh_task.lock().unwrap();
        if task.is_none() {
            let refresh_task =
                tokio::spawn(refresh_producer_list(self.clone(), nexus_pool));
            *task = Some(refresh_task);
        }
    }

    /// Construct a new standalone `oximeter` collector.
    ///
    /// In this mode, `oximeter` can be used to test the collection of metrics
    /// from producers, without requiring all the normal machinery of the
    /// control plane. The collector is run as usual, but additionally starts a
    /// API server to stand-in for Nexus. The registrations of the producers and
    /// collectors occurs through the normal code path, but uses this mock Nexus
    /// instead of the real thing.
    pub async fn new_standalone(
        id: Uuid,
        address: SocketAddrV6,
        refresh_interval: Duration,
        db_config: Option<DbConfig>,
        log: &Logger,
    ) -> Result<Self, Error> {
        let (result_sender, result_receiver) = mpsc::channel(8);
        let log = log.new(o!(
            "component" => "oximeter-standalone",
            "collector_id" => id.to_string(),
            "collector_ip" => address.ip().to_string(),
        ));

        // If we have configuration for ClickHouse, we'll spawn the results
        // sink task as usual. If not, we'll spawn a dummy task that simply
        // prints the results as they're received.
        let insertion_log = log.new(o!("component" => "results-sink"));
        if let Some(db_config) = db_config {
            let Some(http_address) = db_config.address else {
                return Err(Error::Standalone(anyhow!(
                    "Must provide explicit IP address in standalone mode"
                )));
            };

            // Grab the native TCP address, or construct one from the defaults.
            let native_address =
                db_config.native_address.unwrap_or_else(|| {
                    SocketAddr::new(http_address.ip(), CLICKHOUSE_TCP_PORT)
                });
            let client = Client::new(http_address, native_address, &log);
            let replicated = client.is_oximeter_cluster().await?;
            if !replicated {
                client.init_single_node_db().await?;
            } else {
                client.init_replicated_db().await?;
            }

            // Spawn the task for aggregating and inserting all metrics
            tokio::spawn(async move {
                results_sink(
                    insertion_log,
                    client,
                    db_config.batch_size,
                    Duration::from_secs(db_config.batch_interval),
                    result_receiver,
                )
                .await
            });
        } else {
            tokio::spawn(results_printer(insertion_log, result_receiver));
        }

        // Set up tracking of statistics about ourselves.
        let collection_target = self_stats::OximeterCollector {
            collector_id: id,
            collector_ip: (*address.ip()).into(),
            collector_port: address.port(),
        };

        // We don't spawn the task to periodically refresh producers when run
        // in standalone mode. We can just pretend we registered once, and
        // that's it.
        let last_refresh_time = Arc::new(StdMutex::new(Some(Utc::now())));

        Ok(Self {
            id,
            log,
            collection_target,
            result_sender,
            collection_tasks: Arc::new(Mutex::new(BTreeMap::new())),
            refresh_interval,
            refresh_task: Arc::new(StdMutex::new(None)),
            last_refresh_time,
        })
    }

    /// Register a new producer with this oximeter instance.
    pub async fn register_producer(
        &self,
        info: ProducerEndpoint,
    ) -> Result<(), Error> {
        let mut tasks = self.collection_tasks.lock().await;
        self.register_producer_locked(&mut tasks, info).await;
        Ok(())
    }

    // Internal implementation that registers a producer, assuming the lock on
    // the map is held.
    async fn register_producer_locked(
        &self,
        tasks: &mut MutexGuard<
            '_,
            BTreeMap<Uuid, (ProducerEndpoint, CollectionTask)>,
        >,
        info: ProducerEndpoint,
    ) {
        let id = info.id;
        match tasks.entry(id) {
            Entry::Vacant(value) => {
                debug!(
                    self.log,
                    "registered new metric producer";
                    "producer_id" => id.to_string(),
                    "address" => info.address,
                );

                // Build channel to control the task and receive results.
                let (tx, rx) = mpsc::channel(4);
                let q = self.result_sender.clone();
                let log = self.log.new(o!(
                    "component" => "collection-task",
                    "producer_id" => id.to_string(),
                ));
                let info_clone = info;
                let target = self.collection_target;
                let task = tokio::spawn(async move {
                    collection_loop(log, target, info_clone, rx, q).await;
                });
                value.insert((info, CollectionTask { inbox: tx, task }));
            }
            Entry::Occupied(mut value) => {
                // Only update the endpoint information if it's actually
                // different, to avoid indefinitely delaying the collection
                // timer from expiring.
                if value.get().0 == info {
                    trace!(
                        self.log,
                        "ignoring request to update existing metric \
                        producer, since the endpoint information is \
                        the same as the existing";
                        "producer_id" => %id,
                    );
                } else {
                    debug!(
                        self.log,
                        "received request to register existing metric \
                        producer, updating collection information";
                        "producer_id" => id.to_string(),
                        "interval" => ?info.interval,
                        "address" => info.address,
                    );
                    value.get_mut().0 = info;
                    value
                        .get()
                        .1
                        .inbox
                        .send(CollectionMessage::Update(info))
                        .await
                        .unwrap();
                }
            }
        }
    }

    /// Forces a collection from all producers.
    ///
    /// Returns once all those values have been inserted into ClickHouse,
    /// or an error occurs trying to perform the collection.
    ///
    /// NOTE: This collection is best effort, as the name implies. It's possible
    /// that we lose track of requests internally, in cases where there are
    /// many concurrent calls. Callers should strive to avoid this, since it
    /// rarely makes sense to do that.
    pub async fn try_force_collection(
        &self,
    ) -> Result<(), ForcedCollectionQueueFull> {
        let mut collection_oneshots = vec![];
        let collection_tasks = self.collection_tasks.lock().await;
        for (_id, (_endpoint, task)) in collection_tasks.iter() {
            let (tx, rx) = oneshot::channel();
            // Scrape from each producer, into oximeter...
            task.inbox.send(CollectionMessage::Collect(tx)).await.unwrap();
            // ... and keep track of the token that indicates once the metric
            // has made it into ClickHouse.
            collection_oneshots.push(rx);
        }
        drop(collection_tasks);

        // Only return once all producers finish processing the token we
        // provided.
        //
        // NOTE: This can either mean that the collection completed
        // successfully, or an error occurred in the collection pathway.
        futures::future::try_join_all(collection_oneshots)
            .await
            .map(|_| ())
            .map_err(|_| ForcedCollectionQueueFull)
    }

    /// List existing producers.
    pub async fn list_producers(
        &self,
        start_id: Option<Uuid>,
        limit: usize,
    ) -> Vec<ProducerEndpoint> {
        let start = if let Some(id) = start_id {
            Bound::Excluded(id)
        } else {
            Bound::Unbounded
        };
        self.collection_tasks
            .lock()
            .await
            .range((start, Bound::Unbounded))
            .take(limit)
            .map(|(_id, (info, _t))| *info)
            .collect()
    }

    /// Delete a producer by ID, stopping its collection task.
    pub async fn delete_producer(&self, id: Uuid) -> Result<(), Error> {
        let mut tasks = self.collection_tasks.lock().await;
        self.delete_producer_locked(&mut tasks, id).await
    }

    // Internal implementation that deletes a producer, assuming the lock on
    // the map is held.
    async fn delete_producer_locked(
        &self,
        tasks: &mut MutexGuard<
            '_,
            BTreeMap<Uuid, (ProducerEndpoint, CollectionTask)>,
        >,
        id: Uuid,
    ) -> Result<(), Error> {
        let Some((_info, task)) = tasks.remove(&id) else {
            // We have no such producer, so good news, we've removed it!
            return Ok(());
        };
        debug!(
            self.log,
            "removed collection task from set";
            "producer_id" => %id,
        );
        match task.inbox.send(CollectionMessage::Shutdown).await {
            Ok(_) => debug!(
                self.log,
                "shut down collection task";
                "producer_id" => %id,
            ),
            Err(e) => error!(
                self.log,
                "failed to shut down collection task";
                "producer_id" => %id,
                "error" => ?e,
            ),
        }
        Ok(())
    }

    // Ensure that exactly the set of producers is registered with `self`.
    //
    // Errors logged, but not returned, and an attempt to register all producers
    // is made, even if an error is encountered part-way through.
    //
    // This returns the number of pruned tasks.
    async fn ensure_producers(
        &self,
        expected_producers: BTreeMap<Uuid, ProducerEndpoint>,
    ) -> usize {
        let mut tasks = self.collection_tasks.lock().await;

        // First prune unwanted collection tasks.
        //
        // This is set of all producers that we currently have, which are not in
        // the new list from Nexus.
        let ids_to_prune: Vec<_> = tasks
            .keys()
            .filter(|id| !expected_producers.contains_key(id))
            .copied()
            .collect();
        let n_pruned = ids_to_prune.len();
        for id in ids_to_prune.into_iter() {
            // This method only returns an error if the provided ID does not
            // exist in the current tasks. That is impossible, because we hold
            // the lock, and we've just computed this as the set that _is_ in
            // the map, and not in the new set from Nexus.
            self.delete_producer_locked(&mut tasks, id).await.unwrap();
        }

        // And then ensure everything in the list.
        //
        // This will insert new tasks, and update any that we already know
        // about.
        for info in expected_producers.into_values() {
            self.register_producer_locked(&mut tasks, info).await;
        }
        n_pruned
    }
}

// A task which periodically updates our list of producers from Nexus.
async fn refresh_producer_list(
    agent: OximeterAgent,
    nexus_pool: Pool<NexusClient>,
) {
    // Setup our refresh timer.
    //
    // If we miss a tick, we'll skip until the next multiple of the interval
    // from the start time. This is a good compromise between taking a bunch of
    // quick updates (burst) and shifting our interval (delay).
    let mut interval = tokio::time::interval(agent.refresh_interval);
    interval.set_missed_tick_behavior(tokio::time::MissedTickBehavior::Skip);

    loop {
        interval.tick().await;
        info!(agent.log, "refreshing list of producers from Nexus");

        let client = claim_nexus_with_backoff(&agent.log, &nexus_pool).await;
        let mut stream = client.cpapi_assigned_producers_list_stream(
            &agent.id,
            // This is a _total_ limit, not a page size, so `None` means "get
            // all entries".
            None,
            Some(IdSortMode::IdAscending),
        );
        let mut expected_producers = BTreeMap::new();
        loop {
            match stream.try_next().await {
                Err(e) => {
                    // TODO-robustness: Some errors here may not be "fatal", in
                    // the sense that we can continue to process the list we
                    // receive from Nexus. It's not clear which ones though,
                    // since most of these are either impossible (pre-hook
                    // errors) or indicate we've made a serious programming
                    // error or updated to incompatible versions of Nexus /
                    // Oximeter. One that we might be able to handle is a
                    // communication error, say failing to fetch the last page
                    // when we've already fetched the first few. But for now,
                    // we'll simply keep the list we have and try again on the
                    // next refresh.
                    //
                    // For now, let's just avoid doing anything at all here, on
                    // the theory that if we hit this, we should just continue
                    // collecting from the last known-good set of producers.
                    error!(
                        agent.log,
                        "error fetching next assigned producer, \
                        abandoning this refresh attempt";
                        "err" => ?e,
                    );
                    return;
                }
                Ok(Some(p)) => {
                    let endpoint = match ProducerEndpoint::try_from(p) {
                        Ok(ep) => ep,
                        Err(e) => {
                            error!(
                                agent.log,
                                "failed to convert producer description \
                                from Nexus, skipping producer";
                                "err" => e
                            );
                            continue;
                        }
                    };
                    let old = expected_producers.insert(endpoint.id, endpoint);
                    if let Some(ProducerEndpoint { id, .. }) = old {
                        error!(
                            agent.log,
                            "Nexus appears to have sent duplicate producer info";
                            "producer_id" => %id,
                        );
                    }
                }
                Ok(None) => break,
            }
        }
        let n_current_tasks = expected_producers.len();
        let n_pruned_tasks = agent.ensure_producers(expected_producers).await;
        *agent.last_refresh_time.lock().unwrap() = Some(Utc::now());
        info!(
            agent.log,
            "refreshed list of producers from Nexus";
            "n_pruned_tasks" => n_pruned_tasks,
            "n_current_tasks" => n_current_tasks,
        );
    }
}

async fn claim_nexus_with_backoff(
    log: &Logger,
    nexus_pool: &Pool<NexusClient>,
) -> Handle<NexusClient> {
    let log_failure = |error, delay| {
        warn!(
            log,
            "failed to lookup Nexus IP, will retry";
            "delay" => ?delay,
            "error" => ?error,
        );
    };
    let do_lookup = || async {
        nexus_pool
            .claim()
            .await
            .map_err(|e| BackoffError::transient(e.to_string()))
    };
    backoff::retry_notify(
        backoff::retry_policy_internal_service(),
        do_lookup,
        log_failure,
    )
    .await
    .expect("Expected infinite retry loop resolving Nexus address")
}

#[cfg(test)]
mod tests {
    use super::CollectionMessage;
    use super::OximeterAgent;
    use super::ProducerEndpoint;
    use crate::self_stats::FailureReason;
    use dropshot::HttpError;
    use dropshot::HttpResponseOk;
    use dropshot::Path;
    use dropshot::RequestContext;
    use dropshot::ServerBuilder;
    use omicron_common::api::internal::nexus::ProducerKind;
    use omicron_test_utils::dev::test_setup_log;
    use oximeter::types::ProducerResults;
    use std::net::Ipv6Addr;
    use std::net::SocketAddr;
    use std::net::SocketAddrV6;
    use std::sync::atomic::AtomicUsize;
    use std::sync::atomic::Ordering;
    use std::sync::Arc;
    use std::time::Duration;
    use tokio::sync::oneshot;
    use tokio::time::Instant;
    use uuid::Uuid;

    // Interval on which oximeter collects from producers in these tests.
    const COLLECTION_INTERVAL: Duration = Duration::from_secs(1);

    // Interval in calls to `tokio::time::advance`. This must be sufficiently
    // small relative to `COLLECTION_INTERVAL` to ensure all ticks of internal
    // timers complete as expected.
    const TICK_INTERVAL: Duration = Duration::from_millis(10);

    // Total number of collection attempts, and the expected number of
    // collections which fail in the "unreachability" test below.
    const N_COLLECTIONS: u64 = 5;

    // Period these tests wait using `tokio::time::advance()` before checking
    // their test conditions.
    const TEST_WAIT_PERIOD: Duration = Duration::from_millis(
        COLLECTION_INTERVAL.as_millis() as u64 * N_COLLECTIONS,
    );

    #[derive(
        Clone,
        Copy,
        Debug,
        schemars::JsonSchema,
        serde::Deserialize,
        serde::Serialize,
    )]
    struct IdPath {
        id: Uuid,
    }

    /// Simplified API for a producer, implemented for tests below.
    #[dropshot::api_description]
    trait ProducerApi {
        type Context;

        #[endpoint {
            method = GET,
            path = "/{id}",
        }]
        async fn collect(
            request_context: RequestContext<Self::Context>,
            path: Path<IdPath>,
        ) -> Result<HttpResponseOk<ProducerResults>, HttpError>;
    }

    /// A producer that always responds successfully with no samples.
    struct EmptyProducer;

    impl ProducerApi for EmptyProducer {
        type Context = Arc<AtomicUsize>;

        async fn collect(
            request_context: RequestContext<Self::Context>,
            _: Path<IdPath>,
        ) -> Result<HttpResponseOk<ProducerResults>, HttpError> {
            request_context.context().fetch_add(1, Ordering::SeqCst);
            Ok(HttpResponseOk(vec![]))
        }
    }

    /// A producer that always responds with a 500.
    struct DedProducer;

    impl ProducerApi for DedProducer {
        type Context = Arc<AtomicUsize>;

        async fn collect(
            request_context: RequestContext<Self::Context>,
            _: Path<IdPath>,
        ) -> Result<HttpResponseOk<ProducerResults>, HttpError> {
            request_context.context().fetch_add(1, Ordering::SeqCst);
            Err(HttpError::for_internal_error(String::from("i'm ded")))
        }
    }

    // Test that we count successful collections from a target correctly.
    #[tokio::test]
    async fn test_self_stat_collection_count() {
        let logctx = test_setup_log("test_self_stat_collection_count");
        let log = &logctx.log;

        // Spawn an oximeter collector ...
        let collector = OximeterAgent::new_standalone(
            Uuid::new_v4(),
            SocketAddrV6::new(Ipv6Addr::LOCALHOST, 0, 0, 0),
            crate::default_refresh_interval(),
            None,
            log,
        )
        .await
        .unwrap();

        // Spawn the mock server that always reports empty statistics.
        let collection_count = Arc::new(AtomicUsize::new(0));
        let server = ServerBuilder::new(
            producer_api_mod::api_description::<EmptyProducer>().unwrap(),
            collection_count.clone(),
            log.new(slog::o!("component" => "dropshot")),
        )
        .config(Default::default())
        .start()
        .expect("failed to spawn empty dropshot server");

        // Register the dummy producer.
        let endpoint = ProducerEndpoint {
            id: Uuid::new_v4(),
            kind: ProducerKind::Service,
            address: server.local_addr(),
            interval: COLLECTION_INTERVAL,
        };
        collector
            .register_producer(endpoint)
            .await
            .expect("failed to register dummy producer");

        // Step time for a few collections.
        //
        // Due to scheduling variations, we don't verify the number of
        // collections we expect based on time, but we instead check that every
        // collection that _has_ occurred bumps the counter.
        tokio::time::pause();
        let now = Instant::now();
        while now.elapsed() < TEST_WAIT_PERIOD {
            tokio::time::advance(TICK_INTERVAL).await;
        }

        // Request the statistics from the task itself.
        let (reply_tx, rx) = oneshot::channel();
        collector
            .collection_tasks
            .lock()
            .await
            .values()
            .next()
            .unwrap()
            .1
            .inbox
            .send(CollectionMessage::Statistics { reply_tx })
            .await
            .expect("failed to request statistics from task");
        let stats = rx.await.expect("failed to receive statistics from task");

        let count = stats.collections.datum.value() as usize;

        assert!(count != 0);
        assert_eq!(
            count,
            collection_count.load(Ordering::SeqCst),
            "number of collections reported by the collection \
            task differs from the number reported by the empty \
            producer server itself"
        );
        assert!(stats.failed_collections.is_empty());
        logctx.cleanup_successful();
    }

    #[tokio::test]
    async fn test_self_stat_unreachable_counter() {
        let logctx = test_setup_log("test_self_stat_unreachable_counter");
        let log = &logctx.log;

        // Spawn an oximeter collector ...
        let collector = OximeterAgent::new_standalone(
            Uuid::new_v4(),
            SocketAddrV6::new(Ipv6Addr::LOCALHOST, 0, 0, 0),
            crate::default_refresh_interval(),
            None,
            log,
        )
        .await
        .unwrap();

        // Register a bogus producer, which is equivalent to a producer that is
        // unreachable.
        let endpoint = ProducerEndpoint {
            id: Uuid::new_v4(),
            kind: ProducerKind::Service,
            address: SocketAddr::V6(SocketAddrV6::new(
                Ipv6Addr::LOCALHOST,
                0,
                0,
                0,
            )),
            interval: COLLECTION_INTERVAL,
        };
        collector
            .register_producer(endpoint)
            .await
            .expect("failed to register bogus producer");

        // Step time until there has been exactly `N_COLLECTIONS` collections.
        tokio::time::pause();
        let now = Instant::now();
        while now.elapsed() < TEST_WAIT_PERIOD {
            tokio::time::advance(TICK_INTERVAL).await;
        }

        // Request the statistics from the task itself.
        let (reply_tx, rx) = oneshot::channel();
        collector
            .collection_tasks
            .lock()
            .await
            .values()
            .next()
            .unwrap()
            .1
            .inbox
            .send(CollectionMessage::Statistics { reply_tx })
            .await
            .expect("failed to request statistics from task");
        let stats = rx.await.expect("failed to receive statistics from task");
        assert_eq!(stats.collections.datum.value(), 0);
        assert_eq!(
            stats
                .failed_collections
                .get(&FailureReason::Unreachable)
                .unwrap()
                .datum
                .value(),
            N_COLLECTIONS,
        );
        assert_eq!(stats.failed_collections.len(), 1);
        logctx.cleanup_successful();
    }

    #[tokio::test]
    async fn test_self_stat_error_counter() {
        let logctx = test_setup_log("test_self_stat_error_counter");
        let log = &logctx.log;

        // Spawn an oximeter collector ...
        let collector = OximeterAgent::new_standalone(
            Uuid::new_v4(),
            SocketAddrV6::new(Ipv6Addr::LOCALHOST, 0, 0, 0),
            crate::default_refresh_interval(),
            None,
            log,
        )
        .await
        .unwrap();

        // Spawn the mock server that always responds with a server error
        let collection_count = Arc::new(AtomicUsize::new(0));
        let server = ServerBuilder::new(
            producer_api_mod::api_description::<DedProducer>().unwrap(),
            collection_count.clone(),
            log.new(slog::o!("component" => "dropshot")),
        )
        .config(Default::default())
        .start()
        .expect("failed to spawn empty dropshot server");

        // Register the rather flaky producer.
        let endpoint = ProducerEndpoint {
            id: Uuid::new_v4(),
            kind: ProducerKind::Service,
            address: server.local_addr(),
            interval: COLLECTION_INTERVAL,
        };
        collector
            .register_producer(endpoint)
            .await
            .expect("failed to register flaky producer");

        // Step time for a few collections.
        //
        // Due to scheduling variations, we don't verify the number of
        // collections we expect based on time, but we instead check that every
        // collection that _has_ occurred bumps the counter.
        tokio::time::pause();
        let now = Instant::now();
        while now.elapsed() < TEST_WAIT_PERIOD {
            tokio::time::advance(TICK_INTERVAL).await;
        }

        // Request the statistics from the task itself.
        let (reply_tx, rx) = oneshot::channel();
        collector
            .collection_tasks
            .lock()
            .await
            .values()
            .next()
            .unwrap()
            .1
            .inbox
            .send(CollectionMessage::Statistics { reply_tx })
            .await
            .expect("failed to request statistics from task");
        let stats = rx.await.expect("failed to receive statistics from task");
        let count = stats
            .failed_collections
            .get(&FailureReason::Other(
                reqwest::StatusCode::INTERNAL_SERVER_ERROR,
            ))
            .unwrap()
            .datum
            .value() as usize;

        assert_eq!(stats.collections.datum.value(), 0);
        assert!(count != 0);
        assert_eq!(
            count,
            collection_count.load(Ordering::SeqCst),
            "number of collections reported by the collection \
            task differs from the number reported by the always-ded \
            producer server itself"
        );
        assert_eq!(stats.failed_collections.len(), 1);
        logctx.cleanup_successful();
    }

    #[tokio::test]
    async fn test_delete_nonexistent_producer_succeeds() {
        let logctx =
            test_setup_log("test_delete_nonexistent_producer_succeeds");
        let log = &logctx.log;

        // Spawn an oximeter collector ...
        let collector = OximeterAgent::new_standalone(
            Uuid::new_v4(),
            SocketAddrV6::new(Ipv6Addr::LOCALHOST, 0, 0, 0),
            crate::default_refresh_interval(),
            None,
            log,
        )
        .await
        .unwrap();
        assert!(
            collector.delete_producer(Uuid::new_v4()).await.is_ok(),
            "Deleting a non-existent producer should be OK"
        );
        logctx.cleanup_successful();
    }
}<|MERGE_RESOLUTION|>--- conflicted
+++ resolved
@@ -382,44 +382,44 @@
                         }
                     },
                     Some(CollectionMessage::Update(new_info)) => {
-<<<<<<< HEAD
-                        debug!(
-                            log,
-                            "collection task received request to update its producer information";
-                            "interval" => ?new_info.interval,
-                            "address" => new_info.address,
-=======
                         // If the collection interval is shorter than the
                         // interval on which we receive these update messages,
                         // we'll never actually collect anything! Instead, only
                         // do the update if the information has changed. This
                         // should also be guarded against by the main agent, but
                         // we're being cautious here.
-                        if producer == new_info {
+                        let updated_producer_info = |info: &mut ProducerEndpoint| {
+                            if new_info == *info {
+                                false
+                            } else {
+                                *info = new_info;
+                                true
+                            }
+                        };
+                        if !producer_info_tx.send_if_modified(updated_producer_info) {
+                            trace!(
+                                log,
+                                "collection task received update with \
+                                identical producer information, no \
+                                updates will be sent to the collection task"
+                            );
                             continue;
                         }
-                        producer = new_info;
+
+                        // We have an actual update to the producer information.
+                        //
+                        // Rebuild our timer to reflect the possibly-new
+                        // interval. The collection task has already been
+                        // notified above.
                         debug!(
                             log,
                             "collection task received request to update \
                             its producer information";
-                            "interval" => ?producer.interval,
-                            "address" => producer.address,
->>>>>>> 85605b05
+                            "interval" => ?new_info.interval,
+                            "address" => new_info.address,
                         );
-
-                        // Update our own collection timer, and notify the
-                        // collection task of the new data as well.
                         collection_timer = interval(new_info.interval);
                         collection_timer.tick().await; // completes immediately
-                        if let Err(_) = producer_info_tx.send(new_info) {
-                            error!(
-                                log,
-                                "failed to send producer info update to collection \
-                                task, the watch channel is closed, exiting"
-                            );
-                            return;
-                        }
                     }
                     #[cfg(test)]
                     Some(CollectionMessage::Statistics { reply_tx }) => {
