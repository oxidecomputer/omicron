--- conflicted
+++ resolved
@@ -8,24 +8,8 @@
 [lib]
 proc-macro = true
 
-<<<<<<< HEAD
 [dependencies]
 bytes = { workspace = true, features = [ "serde" ] }
 proc-macro2.workspace = true
 quote.workspace = true
-syn.workspace = true
-=======
-[dependencies.bytes]
-version = "1.3.0"
-features = ["serde"]
-
-[dependencies.proc-macro2]
-version = "1.0.49"
-
-[dependencies.quote]
-version = "1.0.23"
-
-[dependencies.syn]
-version = "1.0.107"
-features = [ "full", "derive", "extra-traits" ]
->>>>>>> f47aefcb
+syn = { workspace = true, features = [ "full", "extra-traits" ] }