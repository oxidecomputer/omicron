--- conflicted
+++ resolved
@@ -436,11 +436,7 @@
 dns-server = { path = "dns-server" }
 dns-server-api = { path = "dns-server-api" }
 dns-service-client = { path = "clients/dns-service-client" }
-<<<<<<< HEAD
-dpd-client = { git = "https://github.com/oxidecomputer/dendrite", rev = "6ba23e71121c196e1e3c4e0621ba7a6f046237c7" }
-=======
 dpd-client = { git = "https://github.com/oxidecomputer/dendrite", rev = "b3cdd095437f388069aa57be5efac4b4fadc7b4f" }
->>>>>>> 887bc421
 dropshot = { version = "0.16.3", features = [ "usdt-probes" ] }
 dyn-clone = "1.0.20"
 either = "1.15.0"
