[workspace]
members = [
    "api_identity",
    "bootstore",
    "caboose-util",
    "certificates",
    "clients/bootstrap-agent-client",
    "clients/ddm-admin-client",
    "clients/dns-service-client",
    "clients/dpd-client",
    "clients/gateway-client",
    "clients/installinator-artifact-client",
    "clients/nexus-client",
    "clients/oxide-client",
    "clients/oximeter-client",
    "clients/sled-agent-client",
    "clients/wicketd-client",
    "common",
    "crdb-seed",
<<<<<<< HEAD
    "deploy",
=======
    "ddm-admin-client",
>>>>>>> 6cf8181b
    "dev-tools/omdb",
    "dev-tools/omicron-dev",
    "dev-tools/thing-flinger",
    "dev-tools/xtask",
    "dns-server",
    "end-to-end-tests",
    "gateway-cli",
    "gateway-test-utils",
    "gateway",
    "illumos-utils",
    "installinator-artifactd",
    "installinator-common",
    "installinator",
    "internal-dns-cli",
    "internal-dns",
    "ipcc-key-value",
    "key-manager",
    "nexus",
    "nexus/authz-macros",
    "nexus/db-macros",
    "nexus/db-model",
    "nexus/db-queries",
    "nexus/defaults",
    "nexus/test-interface",
    "nexus/test-utils-macros",
    "nexus/test-utils",
    "nexus/types",
    "oximeter/collector",
    "oximeter/db",
    "oximeter/instruments",
    "oximeter/oximeter-macro-impl",
    "oximeter/oximeter",
    "oximeter/producer",
    "package",
    "passwords",
    "rpaths",
    "sled-agent",
    "sled-hardware",
    "sp-sim",
    "test-utils",
    "tufaceous-lib",
    "tufaceous",
    "update-engine",
    "wicket-common",
    "wicket-dbg",
    "wicket",
    "wicketd",
    "workspace-hack",
]

default-members = [
    "bootstore",
    "caboose-util",
    "certificates",
    "clients/bootstrap-agent-client",
    "clients/ddm-admin-client",
    "clients/dns-service-client",
    "clients/dpd-client",
    "clients/gateway-client",
    "clients/installinator-artifact-client",
    "clients/nexus-client",
    "clients/oxide-client",
    "clients/oximeter-client",
    "clients/sled-agent-client",
    "clients/wicketd-client",
    "common",
<<<<<<< HEAD
    "deploy",
=======
    "ddm-admin-client",
    "dpd-client",
>>>>>>> 6cf8181b
    "dev-tools/omdb",
    "dev-tools/omicron-dev",
    "dev-tools/thing-flinger",
    "dev-tools/xtask",
    "dns-server",
    "gateway-cli",
    "gateway-test-utils",
    "gateway",
    "illumos-utils",
    "installinator-artifactd",
    "installinator-common",
    "installinator",
    "internal-dns-cli",
    "internal-dns",
    "ipcc-key-value",
    "key-manager",
    "nexus",
    "nexus/authz-macros",
    "nexus/db-macros",
    "nexus/db-model",
    "nexus/db-queries",
    "nexus/defaults",
    "nexus/types",
    "oximeter/collector",
    "oximeter/db",
    "oximeter/instruments",
    "oximeter/oximeter-macro-impl",
    "oximeter/oximeter",
    "oximeter/producer",
    "package",
    "passwords",
    "rpaths",
    "sled-agent",
    "sled-hardware",
    "sp-sim",
    "test-utils",
    "tufaceous-lib",
    "tufaceous",
    "update-engine",
    "wicket-common",
    "wicket-dbg",
    "wicket",
    "wicketd",
]
resolver = "2"

[workspace.dependencies]
anyhow = "1.0"
api_identity = { path = "api_identity" }
approx = "0.5.1"
assert_matches = "1.5.0"
assert_cmd = "2.0.12"
async-bb8-diesel = { git = "https://github.com/oxidecomputer/async-bb8-diesel", rev = "da04c087f835a51e0441addb19c5ef4986e1fcf2" }
async-trait = "0.1.73"
authz-macros = { path = "nexus/authz-macros" }
backoff = { version = "0.4.0", features = [ "tokio" ] }
base64 = "0.21.4"
bb8 = "0.8.1"
bcs = "0.1.5"
bincode = "1.3.3"
bootstore = { path = "bootstore" }
bootstrap-agent-client = { path = "clients/bootstrap-agent-client" }
buf-list = { version = "1.0.3", features = ["tokio1"] }
byteorder = "1.4.3"
bytes = "1.5.0"
bytesize = "1.3.0"
camino = "1.1"
camino-tempfile = "1.0.2"
cancel-safe-futures = "0.1.2"
chacha20poly1305 = "0.10.1"
ciborium = "0.2.1"
cfg-if = "1.0"
chrono = { version = "0.4", features = [ "serde" ] }
clap = { version = "4.4", features = ["derive", "env", "wrap_help"] }
cookie = "0.16"
criterion = { version = "0.5.1", features = [ "async_tokio" ] }
crossbeam = "0.8"
crossterm = { version = "0.27.0", features = ["event-stream"] }
crucible-agent-client = { git = "https://github.com/oxidecomputer/crucible", rev = "20273bcca1fd5834ebc3e67dfa7020f0e99ad681" }
crucible-client-types = { git = "https://github.com/oxidecomputer/crucible", rev = "20273bcca1fd5834ebc3e67dfa7020f0e99ad681" }
crucible-pantry-client = { git = "https://github.com/oxidecomputer/crucible", rev = "20273bcca1fd5834ebc3e67dfa7020f0e99ad681" }
crucible-smf = { git = "https://github.com/oxidecomputer/crucible", rev = "20273bcca1fd5834ebc3e67dfa7020f0e99ad681" }
curve25519-dalek = "4"
datatest-stable = "0.1.3"
display-error-chain = "0.1.1"
ddm-admin-client = { path = "clients/ddm-admin-client" }
db-macros = { path = "nexus/db-macros" }
debug-ignore = "1.0.5"
derive_more = "0.99.17"
derive-where = "1.2.5"
diesel = { version = "2.1.1", features = ["postgres", "r2d2", "chrono", "serde_json", "network-address", "uuid"] }
diesel-dtrace = { git = "https://github.com/oxidecomputer/diesel-dtrace", branch = "main" }
dns-server = { path = "dns-server" }
dns-service-client = { path = "clients/dns-service-client" }
dpd-client = { path = "clients/dpd-client" }
dropshot = { git = "https://github.com/oxidecomputer/dropshot", branch = "main", features = [ "usdt-probes" ] }
either = "1.9.0"
expectorate = "1.1.0"
fatfs = "0.3.6"
flate2 = "1.0.27"
flume = "0.11.0"
foreign-types = "0.3.2"
fs-err = "2.9.0"
futures = "0.3.28"
gateway-client = { path = "clients/gateway-client" }
gateway-messages = { git = "https://github.com/oxidecomputer/management-gateway-service", rev = "1e180ae55e56bd17af35cb868ffbd18ce487351d", default-features = false, features = ["std"] }
gateway-sp-comms = { git = "https://github.com/oxidecomputer/management-gateway-service", rev = "1e180ae55e56bd17af35cb868ffbd18ce487351d" }
gateway-test-utils = { path = "gateway-test-utils" }
glob = "0.3.1"
headers = "0.3.9"
heck = "0.4"
hex = "0.4.3"
hex-literal = "0.4.1"
hkdf = "0.12.3"
http = "0.2.9"
httptest = "0.15.4"
hubtools = { git = "https://github.com/oxidecomputer/hubtools.git", branch = "main" }
humantime = "2.1.0"
hyper = "0.14"
hyper-rustls = "0.24.1"
hyper-staticfile = "0.9.5"
illumos-utils = { path = "illumos-utils" }
indexmap = "2.0.0"
indicatif = { version = "0.17.6", features = ["rayon"] }
installinator = { path = "installinator" }
installinator-artifactd = { path = "installinator-artifactd" }
installinator-artifact-client = { path = "clients/installinator-artifact-client" }
installinator-common = { path = "installinator-common" }
internal-dns = { path = "internal-dns" }
ipcc-key-value = { path = "ipcc-key-value" }
ipnetwork = { version = "0.20", features = ["schemars"] }
itertools = "0.11.0"
key-manager = { path = "key-manager" }
lazy_static = "1.4.0"
libc = "0.2.148"
linear-map = "1.2.0"
macaddr = { version = "1.0.1", features = ["serde_std"] }
mime_guess = "2.0.4"
mockall = "0.11"
newtype_derive = "0.1.6"
nexus-client = { path = "clients/nexus-client" }
nexus-db-model = { path = "nexus/db-model" }
nexus-db-queries = { path = "nexus/db-queries" }
nexus-defaults = { path = "nexus/defaults" }
omicron-certificates = { path = "certificates" }
omicron-passwords = { path = "passwords" }
omicron-workspace-hack = "0.1.0"
nexus-test-interface = { path = "nexus/test-interface" }
nexus-test-utils-macros = { path = "nexus/test-utils-macros" }
nexus-test-utils = { path = "nexus/test-utils" }
nexus-types = { path = "nexus/types" }
num-integer = "0.1.45"
num = { version = "0.4.1", default-features = false, features = [ "libm" ] }
omicron-common = { path = "common" }
omicron-gateway = { path = "gateway" }
omicron-nexus = { path = "nexus" }
omicron-package = { path = "package" }
omicron-rpaths = { path = "rpaths" }
omicron-sled-agent = { path = "sled-agent" }
omicron-test-utils = { path = "test-utils" }
omicron-zone-package = "0.8.3"
oxide-client = { path = "clients/oxide-client" }
oxide-vpc = { git = "https://github.com/oxidecomputer/opte", rev = "98d33125413f01722947e322f82caf9d22209434", features = [ "api", "std" ] }
once_cell = "1.18.0"
openapi-lint = { git = "https://github.com/oxidecomputer/openapi-lint", branch = "main" }
openapiv3 = "1.0"
# must match samael's crate!
openssl = "0.10"
openssl-sys = "0.9"
openssl-probe = "0.1.2"
opte-ioctl = { git = "https://github.com/oxidecomputer/opte", rev = "98d33125413f01722947e322f82caf9d22209434" }
oso = "0.26"
owo-colors = "3.5.0"
oximeter = { path = "oximeter/oximeter" }
oximeter-client = { path = "clients/oximeter-client" }
oximeter-db = { path = "oximeter/db/" }
oximeter-collector = { path = "oximeter/collector" }
oximeter-instruments = { path = "oximeter/instruments" }
oximeter-macro-impl = { path = "oximeter/oximeter-macro-impl" }
oximeter-producer = { path = "oximeter/producer" }
p256 = "0.11"
parse-display = "0.7.0"
partial-io = { version = "0.5.4", features = ["proptest1", "tokio1"] }
paste = "1.0.14"
percent-encoding = "2.2.0"
pem = "1.1"
petgraph = "0.6.4"
postgres-protocol = "0.6.6"
predicates = "3.0.3"
pretty_assertions = "1.4.0"
pretty-hex = "0.3.0"
proc-macro2 = "1.0"
progenitor = { git = "https://github.com/oxidecomputer/progenitor", branch = "main" }
progenitor-client = { git = "https://github.com/oxidecomputer/progenitor", branch = "main" }
bhyve_api = { git = "https://github.com/oxidecomputer/propolis", rev = "42c878b71a58d430dfc306126af5d40ca816d70f" }
propolis-client = { git = "https://github.com/oxidecomputer/propolis", rev = "42c878b71a58d430dfc306126af5d40ca816d70f", features = [ "generated-migration" ] }
propolis-server = { git = "https://github.com/oxidecomputer/propolis", rev = "42c878b71a58d430dfc306126af5d40ca816d70f", default-features = false, features = ["mock-only"] }
proptest = "1.2.0"
quote = "1.0"
rand = "0.8.5"
ratatui = "0.23.0"
rayon = "1.7"
rcgen = "0.10.0"
ref-cast = "1.0"
regex = "1.9.5"
regress = "0.7.1"
reqwest = { version = "0.11", default-features = false }
ring = "0.16"
rpassword = "7.2.0"
rstest = "0.18.2"
rustfmt-wrapper = "0.2"
rustls = "0.21.7"
samael = { git = "https://github.com/njaremko/samael", features = ["xmlsec"], branch = "master" }
schemars = "0.8.12"
secrecy = "0.8.0"
semver = { version = "1.0.18", features = ["std", "serde"] }
serde = { version = "1.0", default-features = false, features = [ "derive" ] }
serde_derive = "1.0"
serde_human_bytes = { git = "http://github.com/oxidecomputer/serde_human_bytes", branch = "main" }
serde_json = "1.0.107"
serde_path_to_error = "0.1.14"
serde_tokenstream = "0.2"
serde_urlencoded = "0.7.1"
serde_with = "2.3.3"
serial_test = "0.10"
sha2 = "0.10.7"
sha3 = "0.10.8"
shell-words = "1.1.0"
signal-hook = "0.3"
signal-hook-tokio = { version = "0.3", features = [ "futures-v0_3" ] }
similar-asserts = "1.5.0"
sled = "0.34"
sled-agent-client = { path = "clients/sled-agent-client" }
sled-hardware = { path = "sled-hardware" }
slog = { version = "2.7", features = [ "dynamic-keys", "max_level_trace", "release_max_level_debug" ] }
slog-async = "2.8"
slog-dtrace = "0.2"
slog-envlogger = "2.2"
slog-term = "2.9"
smf = "0.2"
snafu = "0.7"
sp-sim = { path = "sp-sim" }
sprockets-common = { git = "http://github.com/oxidecomputer/sprockets", rev = "77df31efa5619d0767ffc837ef7468101608aee9" }
sprockets-host = { git = "http://github.com/oxidecomputer/sprockets", rev = "77df31efa5619d0767ffc837ef7468101608aee9" }
sprockets-rot = { git = "http://github.com/oxidecomputer/sprockets", rev = "77df31efa5619d0767ffc837ef7468101608aee9" }
static_assertions = "1.1.0"
# Please do not change the Steno version to a Git dependency.  It makes it
# harder than expected to make breaking changes (even if you specify a specific
# SHA).  Cut a new Steno release instead.  See omicron#2117.
steno = "0.4.0"
strum = { version = "0.25", features = [ "derive" ] }
subprocess = "0.2.9"
libsw = { version = "3.3.0", features = ["tokio"] }
syn = { version = "2.0" }
tabled = "0.14"
tar = "0.4"
tempdir = "0.3"
tempfile = "3.6"
term = "0.7"
termios = "0.3"
textwrap = "0.16.0"
test-strategy = "0.2.1"
thiserror = "1.0"
tofino = { git = "http://github.com/oxidecomputer/tofino", branch = "main" }
tokio = "1.29"
tokio-postgres = { version = "0.7", features = [ "with-chrono-0_4", "with-uuid-1" ] }
tokio-stream = "0.1.14"
tokio-tungstenite = "0.18"
tokio-util = "0.7.8"
toml = "0.7.8"
toml_edit = "0.19.15"
topological-sort = "0.2.2"
tough = { version = "0.12", features = [ "http" ] }
trust-dns-client = "0.22"
trust-dns-proto = "0.22"
trust-dns-resolver = "0.22"
trust-dns-server = "0.22"
trybuild = "1.0.85"
tufaceous = { path = "tufaceous" }
tufaceous-lib = { path = "tufaceous-lib" }
unicode-width = "0.1.10"
update-engine = { path = "update-engine" }
uuid = { version = "1.4.1", features = ["serde", "v4"] }
usdt = "0.3"
walkdir = "2.4"
wicket = { path = "wicket" }
wicket-common = { path = "wicket-common" }
wicketd-client = { path = "clients/wicketd-client" }
zeroize = { version = "1.6.0", features = ["zeroize_derive", "std"] }
zip = { version = "0.6.6", default-features = false, features = ["deflate","bzip2"] }
zone = { version = "0.2", default-features = false, features = ["async"] }

[profile.dev]
panic = "abort"
# See https://github.com/oxidecomputer/omicron/issues/4009 for some background context here.
# By reducing the debug level (though keeping enough to have meaningful
# backtraces), we reduce incremental build time and binary size significantly.
debug = "line-tables-only"

# `bindgen` is used by `samael`'s build script; building it with optimizations
# makes that build script run ~5x faster, more than offsetting the additional
# build time added to `bindgen` itself.
[profile.dev.package.bindgen]
opt-level = 3

# `lalrpop` is used by `polar-core`'s build script; building it with
# optimizations makes that build script run ~20x faster, more than offsetting
# the additional build time added to `lalrpop` itself.
[profile.dev.package.lalrpop]
opt-level = 3

# `polar-core` is exercised heavily during the test suite and it's worthwhile to
# have it built with optimizations.
[profile.dev.package.polar-core]
opt-level = 3

# Password hashing is expensive by construction.  Build the hashing libraries
# with optimizations to significantly speed up tests.
[profile.dev.package.argon2]
opt-level = 3
[profile.dev.package.rust-argon2]
opt-level = 3

[profile.release]
panic = "abort"

# proptest based test generation and shrinking is expensive. Let's optimize it.
[profile.dev.package.proptest]
opt-level = 3
[profile.test.package.proptest]
opt-level = 3

[profile.dev.package.bootstore]
opt-level = 3
[profile.test.package.bootstore]
opt-level = 3

# Crypto stuff always needs optimizations
[profile.test.package.sha3]
opt-level = 3
[profile.test.package.sha2]
opt-level = 3
[profile.test.package.hkdf]
opt-level = 3
[profile.test.package.chacha20poly1305]
opt-level = 3
[profile.test.package.chacha20]
opt-level = 3
[profile.test.package.vsss-rs]
opt-level = 3
[profile.test.package.curve25519-dalek]
opt-level = 3
[profile.test.package.aead]
opt-level = 3
[profile.test.package.aes]
opt-level = 3
[profile.test.package.aes-gcm]
opt-level = 3
[profile.test.package.bcrypt-pbkdf]
opt-level = 3
[profile.test.package.blake2]
opt-level = 3
[profile.test.package.blake2b_simd]
opt-level = 3
[profile.test.package.block-buffer]
opt-level = 3
[profile.test.package.block-padding]
opt-level = 3
[profile.test.package.blowfish]
opt-level = 3
[profile.test.package.constant_time_eq]
opt-level = 3
[profile.test.package.crypto-bigint]
opt-level = 3
[profile.test.package.crypto-common]
opt-level = 3
[profile.test.package.ctr]
opt-level = 3
[profile.test.package.cbc]
opt-level = 3
[profile.test.package.digest]
opt-level = 3
[profile.test.package.ed25519]
opt-level = 3
[profile.test.package.ed25519-dalek]
opt-level = 3
[profile.test.package.elliptic-curve]
opt-level = 3
[profile.test.package.generic-array]
opt-level = 3
[profile.test.package.getrandom]
opt-level = 3
[profile.test.package.hmac]
opt-level = 3
[profile.test.package.lpc55_sign]
opt-level = 3
[profile.test.package.md5]
opt-level = 3
[profile.test.package.md-5]
opt-level = 3
[profile.test.package.num-bigint]
opt-level = 3
[profile.test.package.num-bigint-dig]
opt-level = 3
[profile.test.package.rand]
opt-level = 3
[profile.test.package.rand_chacha]
opt-level = 3
[profile.test.package.rand_core]
opt-level = 3
[profile.test.package.rand_hc]
opt-level = 3
[profile.test.package.rand_xorshift]
opt-level = 3
[profile.test.package.rsa]
opt-level = 3
[profile.test.package.salty]
opt-level = 3
[profile.test.package.signature]
opt-level = 3
[profile.test.package.subtle]
opt-level = 3
[profile.test.package.tiny-keccak]
opt-level = 3
[profile.test.package.uuid]
opt-level = 3
[profile.test.package.cipher]
opt-level = 3
[profile.test.package.cpufeatures]
opt-level = 3
[profile.test.package.poly1305]
opt-level = 3
[profile.test.package.inout]
opt-level = 3
[profile.test.package.keccak]
opt-level = 3

#
# It's common during development to use a local copy of various complex
# dependencies.  If you want to use those, uncomment one of these blocks.
#
#[patch."https://github.com/oxidecomputer/dropshot"]
#dropshot = { path = "../dropshot/dropshot" }
#[patch.crates-io]
#steno = { path = "../steno" }
#[patch."https://github.com/oxidecomputer/propolis"]
#propolis-client = { path = "../propolis/lib/propolis-client" }
#[patch."https://github.com/oxidecomputer/crucible"]
#crucible-agent-client = { path = "../crucible/agent-client" }
#crucible-client-types = { path = "../crucible/crucible-client-types" }
#crucible-pantry-client = { path = "../crucible/pantry-client" }
#crucible-smf = { path = "../crucible/smf" }
#[patch.crates-io]
#diesel = { path = "../../diesel/diesel" }
#[patch."https://github.com/oxidecomputer/diesel-dtrace"]
#diesel-dtrace = { path = "../diesel-dtrace" }

#
# Local client generation during development.
#
#[patch."https://github.com/oxidecomputer/progenitor"]
#progenitor = { path = "../progenitor/progenitor" }
#[patch."https://github.com/oxidecomputer/typify"]
#typify = { path = "../typify/typify" }

#
# We maintain a fork of pq-sys to address upstream issues.  See the
# README.oxide.md in the "oxide" branch of our fork for details.
#
[patch.crates-io.pq-sys]
git = 'https://github.com/oxidecomputer/pq-sys'
branch = "oxide/omicron"

# Using the workspace-hack via this patch directive means that it only applies
# while building within this workspace. If another workspace imports a crate
# from here via a git dependency, it will not have the workspace-hack applied
# to it.
[patch.crates-io.omicron-workspace-hack]
path = "workspace-hack"<|MERGE_RESOLUTION|>--- conflicted
+++ resolved
@@ -17,11 +17,6 @@
     "clients/wicketd-client",
     "common",
     "crdb-seed",
-<<<<<<< HEAD
-    "deploy",
-=======
-    "ddm-admin-client",
->>>>>>> 6cf8181b
     "dev-tools/omdb",
     "dev-tools/omicron-dev",
     "dev-tools/thing-flinger",
@@ -88,12 +83,6 @@
     "clients/sled-agent-client",
     "clients/wicketd-client",
     "common",
-<<<<<<< HEAD
-    "deploy",
-=======
-    "ddm-admin-client",
-    "dpd-client",
->>>>>>> 6cf8181b
     "dev-tools/omdb",
     "dev-tools/omicron-dev",
     "dev-tools/thing-flinger",
