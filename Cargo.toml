--- conflicted
+++ resolved
@@ -809,14 +809,8 @@
 # It's common during development to use a local copy of various complex
 # dependencies.  If you want to use those, uncomment one of these blocks.
 #
-<<<<<<< HEAD
-[patch.crates-io.dropshot]
-path = "../dropshot-builder/dropshot"
-
-=======
 #[patch."crates-io"]
 #dropshot = { path = "../dropshot/dropshot" }
->>>>>>> 892047b1
 #[patch.crates-io]
 #steno = { path = "../steno" }
 # [patch."https://github.com/oxidecomputer/propolis"]
