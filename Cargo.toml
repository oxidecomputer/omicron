[workspace]
members = [
    "api_identity",
    "bootstore",
    "caboose-util",
    "certificates",
    "clients/bootstrap-agent-client",
    "clients/ddm-admin-client",
    "clients/dns-service-client",
    "clients/dpd-client",
    "clients/gateway-client",
    "clients/installinator-artifact-client",
    "clients/mg-admin-client",
    "clients/nexus-client",
    "clients/oxide-client",
    "clients/oximeter-client",
    "clients/sled-agent-client",
    "clients/wicketd-client",
    "common",
    "dev-tools/crdb-seed",
    "dev-tools/omdb",
    "dev-tools/omicron-dev",
    "dev-tools/oxlog",
    "dev-tools/xtask",
    "dns-server",
    "end-to-end-tests",
    "gateway-cli",
    "gateway-test-utils",
    "gateway",
    "illumos-utils",
    "installinator-artifactd",
    "installinator-common",
    "installinator",
    "internal-dns-cli",
    "internal-dns",
    "ipcc",
    "key-manager",
    "nexus",
    "nexus/authz-macros",
<<<<<<< HEAD
    "nexus/blueprint-execution",
    "nexus/capabilities",
=======
>>>>>>> 55a0760a
    "nexus/db-macros",
    "nexus/db-model",
    "nexus/db-queries",
    "nexus/defaults",
    "nexus/inventory",
    "nexus/macros-common",
    "nexus/reconfigurator/execution",
    "nexus/reconfigurator/planning",
    "nexus/test-interface",
    "nexus/test-utils-macros",
    "nexus/test-utils",
    "nexus/types",
    "oximeter/collector",
    "oximeter/db",
    "oximeter/instruments",
    "oximeter/oximeter-macro-impl",
    "oximeter/oximeter",
    "oximeter/producer",
    "package",
    "passwords",
    "rpaths",
    "sled-agent",
    "sled-hardware",
    "sled-storage",
    "sp-sim",
    "test-utils",
    "tufaceous-lib",
    "tufaceous",
    "update-common",
    "update-engine",
    "uuid-kinds",
    "wicket-common",
    "wicket-dbg",
    "wicket",
    "wicketd",
    "workspace-hack",
    "zone-network-setup",
]

default-members = [
    "bootstore",
    "caboose-util",
    "certificates",
    "clients/bootstrap-agent-client",
    "clients/ddm-admin-client",
    "clients/dns-service-client",
    "clients/dpd-client",
    "clients/gateway-client",
    "clients/installinator-artifact-client",
    "clients/nexus-client",
    "clients/oxide-client",
    "clients/oximeter-client",
    "clients/sled-agent-client",
    "clients/wicketd-client",
    "clients/mg-admin-client",
    "common",
    "dev-tools/crdb-seed",
    "dev-tools/omdb",
    "dev-tools/omicron-dev",
    "dev-tools/oxlog",
    # Do not include xtask in the list of default members, because this causes
    # hakari to not work as well and build times to be longer.
    # See omicron#4392.
    "dns-server",
    "gateway-cli",
    "gateway-test-utils",
    "gateway",
    "illumos-utils",
    "installinator-artifactd",
    "installinator-common",
    "installinator",
    "internal-dns-cli",
    "internal-dns",
    "ipcc",
    "key-manager",
    "nexus",
    "nexus/authz-macros",
<<<<<<< HEAD
    "nexus/blueprint-execution",
    "nexus/capabilities",
=======
>>>>>>> 55a0760a
    "nexus/macros-common",
    "nexus/db-macros",
    "nexus/db-model",
    "nexus/db-queries",
    "nexus/defaults",
    "nexus/inventory",
    "nexus/reconfigurator/execution",
    "nexus/reconfigurator/planning",
    "nexus/types",
    "oximeter/collector",
    "oximeter/db",
    "oximeter/instruments",
    "oximeter/oximeter-macro-impl",
    "oximeter/oximeter",
    "oximeter/producer",
    "package",
    "passwords",
    "rpaths",
    "sled-agent",
    "sled-hardware",
    "sled-storage",
    "sp-sim",
    "test-utils",
    "tufaceous-lib",
    "tufaceous",
    "update-common",
    "update-engine",
    "uuid-kinds",
    "wicket-common",
    "wicket-dbg",
    "wicket",
    "wicketd",
    "zone-network-setup",
]
resolver = "2"

[workspace.dependencies]
anyhow = "1.0"
api_identity = { path = "api_identity" }
approx = "0.5.1"
assert_matches = "1.5.0"
assert_cmd = "2.0.14"
async-bb8-diesel = { git = "https://github.com/oxidecomputer/async-bb8-diesel", rev = "ed7ab5ef0513ba303d33efd41d3e9e381169d59b" }
async-trait = "0.1.77"
atomicwrites = "0.4.3"
authz-macros = { path = "nexus/authz-macros" }
backoff = { version = "0.4.0", features = [ "tokio" ] }
base64 = "0.21.7"
bb8 = "0.8.3"
bcs = "0.1.6"
bincode = "1.3.3"
bootstore = { path = "bootstore" }
bootstrap-agent-client = { path = "clients/bootstrap-agent-client" }
buf-list = { version = "1.0.3", features = ["tokio1"] }
byteorder = "1.5.0"
bytes = "1.5.0"
camino = { version = "1.1", features = ["serde1"] }
camino-tempfile = "1.1.1"
cancel-safe-futures = "0.1.5"
chacha20poly1305 = "0.10.1"
ciborium = "0.2.2"
cfg-if = "1.0"
chrono = { version = "0.4", features = [ "serde" ] }
clap = { version = "4.5", features = ["cargo", "derive", "env", "wrap_help"] }
cookie = "0.18"
criterion = { version = "0.5.1", features = [ "async_tokio" ] }
crossbeam = "0.8"
crossterm = { version = "0.27.0", features = ["event-stream"] }
crucible-agent-client = { git = "https://github.com/oxidecomputer/crucible", rev = "796dce526dd7ed7b52a0429a486ccba4a9da1ce5" }
crucible-pantry-client = { git = "https://github.com/oxidecomputer/crucible", rev = "796dce526dd7ed7b52a0429a486ccba4a9da1ce5" }
crucible-smf = { git = "https://github.com/oxidecomputer/crucible", rev = "796dce526dd7ed7b52a0429a486ccba4a9da1ce5" }
csv = "1.3.0"
curve25519-dalek = "4"
datatest-stable = "0.2.3"
display-error-chain = "0.2.0"
ddm-admin-client = { path = "clients/ddm-admin-client" }
db-macros = { path = "nexus/db-macros" }
debug-ignore = "1.0.5"
derive_more = "0.99.17"
derive-where = "1.2.7"
diesel = { version = "2.1.4", features = ["postgres", "r2d2", "chrono", "serde_json", "network-address", "uuid"] }
diesel-dtrace = { git = "https://github.com/oxidecomputer/diesel-dtrace", branch = "main" }
dns-server = { path = "dns-server" }
dns-service-client = { path = "clients/dns-service-client" }
dpd-client = { path = "clients/dpd-client" }
dropshot = { git = "https://github.com/oxidecomputer/dropshot", branch = "main", features = [ "usdt-probes" ] }
dyn-clone = "1.0.17"
either = "1.10.0"
expectorate = "1.1.0"
fatfs = "0.3.6"
filetime = "0.2.23"
flate2 = "1.0.28"
flume = "0.11.0"
foreign-types = "0.3.2"
fs-err = "2.11.0"
futures = "0.3.30"
gateway-client = { path = "clients/gateway-client" }
gateway-messages = { git = "https://github.com/oxidecomputer/management-gateway-service", rev = "2739c18e80697aa6bc235c935176d14b4d757ee9", default-features = false, features = ["std"] }
gateway-sp-comms = { git = "https://github.com/oxidecomputer/management-gateway-service", rev = "2739c18e80697aa6bc235c935176d14b4d757ee9" }
gateway-test-utils = { path = "gateway-test-utils" }
gethostname = "0.4.3"
glob = "0.3.1"
guppy = "0.17.5"
headers = "0.3.9"
heck = "0.4"
hex = "0.4.3"
hex-literal = "0.4.1"
highway = "1.1.0"
hkdf = "0.12.4"
http = "0.2.11"
httptest = "0.15.5"
hubtools = { git = "https://github.com/oxidecomputer/hubtools.git", branch = "main" }
humantime = "2.1.0"
hyper = "0.14"
hyper-rustls = "0.26.0"
hyper-staticfile = "0.9.5"
illumos-utils = { path = "illumos-utils" }
indexmap = "2.2.3"
indicatif = { version = "0.17.8", features = ["rayon"] }
installinator = { path = "installinator" }
installinator-artifactd = { path = "installinator-artifactd" }
installinator-artifact-client = { path = "clients/installinator-artifact-client" }
installinator-common = { path = "installinator-common" }
internal-dns = { path = "internal-dns" }
ipcc = { path = "ipcc" }
ipnet = "2.9"
ipnetwork = { version = "0.20", features = ["schemars"] }
itertools = "0.12.1"
key-manager = { path = "key-manager" }
kstat-rs = "0.2.3"
libc = "0.2.153"
linear-map = "1.2.0"
macaddr = { version = "1.0.1", features = ["serde_std"] }
maplit = "1.0.2"
mime_guess = "2.0.4"
mockall = "0.12"
newtype_derive = "0.1.6"
mg-admin-client = { path = "clients/mg-admin-client" }
multimap = "0.10.0"
<<<<<<< HEAD
nexus-blueprint-execution = { path = "nexus/blueprint-execution" }
nexus-capabilities = { path = "nexus/capabilities" }
=======
>>>>>>> 55a0760a
nexus-client = { path = "clients/nexus-client" }
nexus-db-model = { path = "nexus/db-model" }
nexus-db-queries = { path = "nexus/db-queries" }
nexus-defaults = { path = "nexus/defaults" }
nexus-inventory = { path = "nexus/inventory" }
nexus-macros-common = { path = "nexus/macros-common" }
nexus-reconfigurator-execution = { path = "nexus/reconfigurator/execution" }
nexus-reconfigurator-planning = { path = "nexus/reconfigurator/planning" }
omicron-certificates = { path = "certificates" }
omicron-passwords = { path = "passwords" }
omicron-workspace-hack = "0.1.0"
oxlog = { path = "dev-tools/oxlog" }
nexus-test-interface = { path = "nexus/test-interface" }
nexus-test-utils-macros = { path = "nexus/test-utils-macros" }
nexus-test-utils = { path = "nexus/test-utils" }
nexus-types = { path = "nexus/types" }
num-integer = "0.1.46"
num = { version = "0.4.1", default-features = false, features = [ "libm" ] }
omicron-common = { path = "common" }
omicron-gateway = { path = "gateway" }
omicron-nexus = { path = "nexus" }
omicron-package = { path = "package" }
omicron-rpaths = { path = "rpaths" }
omicron-sled-agent = { path = "sled-agent" }
omicron-test-utils = { path = "test-utils" }
omicron-zone-package = "0.11.0"
oxide-client = { path = "clients/oxide-client" }
oxide-vpc = { git = "https://github.com/oxidecomputer/opte", rev = "1d29ef60a18179babfb44f0f7a3c2fe71034a2c1", features = [ "api", "std" ] }
once_cell = "1.19.0"
openapi-lint = { git = "https://github.com/oxidecomputer/openapi-lint", branch = "main" }
openapiv3 = "2.0.0"
# must match samael's crate!
openssl = "0.10"
openssl-sys = "0.9"
openssl-probe = "0.1.5"
opte-ioctl = { git = "https://github.com/oxidecomputer/opte", rev = "1d29ef60a18179babfb44f0f7a3c2fe71034a2c1" }
oso = "0.27"
owo-colors = "4.0.0"
oximeter = { path = "oximeter/oximeter" }
oximeter-client = { path = "clients/oximeter-client" }
oximeter-db = { path = "oximeter/db/" }
oximeter-collector = { path = "oximeter/collector" }
oximeter-instruments = { path = "oximeter/instruments" }
oximeter-macro-impl = { path = "oximeter/oximeter-macro-impl" }
oximeter-producer = { path = "oximeter/producer" }
p256 = "0.13"
parse-display = "0.9.0"
partial-io = { version = "0.5.4", features = ["proptest1", "tokio1"] }
parse-size = "1.0.0"
paste = "1.0.14"
percent-encoding = "2.3.1"
pem = "3.0"
petgraph = "0.6.4"
postgres-protocol = "0.6.6"
predicates = "3.1.0"
pretty_assertions = "1.4.0"
pretty-hex = "0.4.1"
prettyplease = { version = "0.2.16", features = ["verbatim"] }
proc-macro2 = "1.0"
progenitor = { git = "https://github.com/oxidecomputer/progenitor", branch = "main" }
progenitor-client = { git = "https://github.com/oxidecomputer/progenitor", branch = "main" }
bhyve_api = { git = "https://github.com/oxidecomputer/propolis", rev = "488a70c644e332dae98447292a95e45074c8107c" }
propolis-client = { git = "https://github.com/oxidecomputer/propolis", rev = "488a70c644e332dae98447292a95e45074c8107c" }
propolis-mock-server = { git = "https://github.com/oxidecomputer/propolis", rev = "488a70c644e332dae98447292a95e45074c8107c" }
proptest = "1.4.0"
quote = "1.0"
rand = "0.8.5"
ratatui = "0.26.1"
rayon = "1.9"
rcgen = "0.12.1"
reedline = "0.29.0"
ref-cast = "1.0"
regex = "1.10.3"
regress = "0.8.0"
reqwest = { version = "0.11", default-features = false }
ring = "0.17.8"
rpassword = "7.3.1"
rstest = "0.18.2"
rustfmt-wrapper = "0.2"
rustls = "0.22.2"
rustls-pemfile = "2.1.0"
rustyline = "13.0.0"
samael = { version = "0.0.14", features = ["xmlsec"] }
schemars = "0.8.16"
secrecy = "0.8.0"
semver = { version = "1.0.22", features = ["std", "serde"] }
serde = { version = "1.0", default-features = false, features = [ "derive" ] }
serde_derive = "1.0"
serde_human_bytes = { git = "http://github.com/oxidecomputer/serde_human_bytes", branch = "main" }
serde_json = "1.0.114"
serde_path_to_error = "0.1.15"
serde_tokenstream = "0.2"
serde_urlencoded = "0.7.1"
serde_with = "3.6.1"
sha2 = "0.10.8"
sha3 = "0.10.8"
shell-words = "1.1.0"
signal-hook = "0.3"
signal-hook-tokio = { version = "0.3", features = [ "futures-v0_3" ] }
similar-asserts = "1.5.0"
sled = "0.34"
sled-agent-client = { path = "clients/sled-agent-client" }
sled-hardware = { path = "sled-hardware" }
sled-storage = { path = "sled-storage" }
slog = { version = "2.7", features = [ "dynamic-keys", "max_level_trace", "release_max_level_debug" ] }
slog-async = "2.8"
slog-bunyan = "2.5"
slog-dtrace = "0.3"
slog-envlogger = "2.2"
slog-error-chain = { git = "https://github.com/oxidecomputer/slog-error-chain", branch = "main", features = ["derive"] }
slog-term = "2.9"
smf = "0.2"
sp-sim = { path = "sp-sim" }
sprockets-common = { git = "http://github.com/oxidecomputer/sprockets", rev = "77df31efa5619d0767ffc837ef7468101608aee9" }
sprockets-host = { git = "http://github.com/oxidecomputer/sprockets", rev = "77df31efa5619d0767ffc837ef7468101608aee9" }
sprockets-rot = { git = "http://github.com/oxidecomputer/sprockets", rev = "77df31efa5619d0767ffc837ef7468101608aee9" }
sqlparser = { version = "0.43.1", features = [ "visitor" ] }
static_assertions = "1.1.0"
# Please do not change the Steno version to a Git dependency.  It makes it
# harder than expected to make breaking changes (even if you specify a specific
# SHA).  Cut a new Steno release instead.  See omicron#2117.
steno = "0.4.0"
strum = { version = "0.26", features = [ "derive" ] }
subprocess = "0.2.9"
supports-color = "3.0.0"
swrite = "0.1.0"
libsw = { version = "3.3.1", features = ["tokio"] }
syn = { version = "2.0" }
tabled = "0.15.0"
tar = "0.4"
tempdir = "0.3"
tempfile = "3.10"
term = "0.7"
termios = "0.3"
textwrap = "0.16.1"
test-strategy = "0.3.1"
thiserror = "1.0"
tofino = { git = "http://github.com/oxidecomputer/tofino", branch = "main" }
tokio = "1.36.0"
tokio-postgres = { version = "0.7", features = [ "with-chrono-0_4", "with-uuid-1" ] }
tokio-stream = "0.1.14"
tokio-tungstenite = "0.20"
tokio-util = { version = "0.7.10", features = ["io", "io-util"] }
toml = "0.8.10"
toml_edit = "0.22.6"
tough = { version = "0.16.0", features = [ "http" ] }
trust-dns-client = "0.22"
trust-dns-proto = "0.22"
trust-dns-resolver = "0.22"
trust-dns-server = "0.22"
trybuild = "1.0.89"
tufaceous = { path = "tufaceous" }
tufaceous-lib = { path = "tufaceous-lib" }
tui-tree-widget = "0.17.0"
unicode-width = "0.1.11"
update-common = { path = "update-common" }
update-engine = { path = "update-engine" }
usdt = "0.5.0"
uuid = { version = "1.7.0", features = ["serde", "v4"] }
walkdir = "2.4"
wicket = { path = "wicket" }
wicket-common = { path = "wicket-common" }
wicketd-client = { path = "clients/wicketd-client" }
zeroize = { version = "1.7.0", features = ["zeroize_derive", "std"] }
zip = { version = "0.6.6", default-features = false, features = ["deflate","bzip2"] }
zone = { version = "0.3", default-features = false, features = ["async", "sync"] }

# newtype-uuid is set to default-features = false because we don't want to
# depend on std in omicron-uuid-kinds (in case a no-std library wants to access
# the kinds). However, uses of omicron-uuid-kinds _within omicron_ will have
# std and the other features enabled because they'll refer to it via
# omicron-uuid-kinds.workspace = true.
newtype-uuid = { version = "1.0.1", default-features = false }
omicron-uuid-kinds = { path = "uuid-kinds", features = ["serde", "schemars08", "uuid-v4"] }

# NOTE: The test profile inherits from the dev profile, so settings under
# profile.dev get inherited. AVOID setting anything under profile.test: that
# will cause dev and test builds to diverge, which will cause more Cargo build
# cache misses.

[profile.dev]
# Note: This used to be panic = "abort" earlier, but that caused a lot of
# duplicate dependency builds. Letting panic be "unwind" causes dependencies
# across `cargo test` and `cargo run` to be unified. See omicron#4392.
panic = "unwind"

# See https://github.com/oxidecomputer/omicron/issues/4009 for some background context here.
# By reducing the debug level (though keeping enough to have meaningful
# backtraces), we reduce incremental build time and binary size significantly.
debug = "line-tables-only"

[profile.dev.build-override]
# Setting this to line-tables-only results in a large improvement in build
# times, because it allows target and host dependencies to be unified.
debug = "line-tables-only"

# `bindgen` is used by `samael`'s build script; building it with optimizations
# makes that build script run ~5x faster, more than offsetting the additional
# build time added to `bindgen` itself.
[profile.dev.package.bindgen]
opt-level = 3

# `lalrpop` is used by `polar-core`'s build script; building it with
# optimizations makes that build script run ~20x faster, more than offsetting
# the additional build time added to `lalrpop` itself.
[profile.dev.package.lalrpop]
opt-level = 3

# `polar-core` is exercised heavily during the test suite and it's worthwhile to
# have it built with optimizations.
[profile.dev.package.polar-core]
opt-level = 3

# Password hashing is expensive by construction.  Build the hashing libraries
# with optimizations to significantly speed up tests.
[profile.dev.package.argon2]
opt-level = 3
[profile.dev.package.rust-argon2]
opt-level = 3

[profile.release]
panic = "abort"

# proptest based test generation and shrinking is expensive. Let's optimize it.
[profile.dev.package.proptest]
opt-level = 3

[profile.dev.package.bootstore]
opt-level = 3

# Crypto stuff always needs optimizations
[profile.dev.package.sha3]
opt-level = 3
[profile.dev.package.sha2]
opt-level = 3
[profile.dev.package.hkdf]
opt-level = 3
[profile.dev.package.chacha20poly1305]
opt-level = 3
[profile.dev.package.chacha20]
opt-level = 3
[profile.dev.package.vsss-rs]
opt-level = 3
[profile.dev.package.curve25519-dalek]
opt-level = 3
[profile.dev.package.aead]
opt-level = 3
[profile.dev.package.aes]
opt-level = 3
[profile.dev.package.aes-gcm]
opt-level = 3
[profile.dev.package.bcrypt-pbkdf]
opt-level = 3
[profile.dev.package.blake2]
opt-level = 3
[profile.dev.package.blake2b_simd]
opt-level = 3
[profile.dev.package.block-buffer]
opt-level = 3
[profile.dev.package.block-padding]
opt-level = 3
[profile.dev.package.blowfish]
opt-level = 3
[profile.dev.package.constant_time_eq]
opt-level = 3
[profile.dev.package.crypto-bigint]
opt-level = 3
[profile.dev.package.crypto-common]
opt-level = 3
[profile.dev.package.ctr]
opt-level = 3
[profile.dev.package.cbc]
opt-level = 3
[profile.dev.package.digest]
opt-level = 3
[profile.dev.package.ed25519]
opt-level = 3
[profile.dev.package.ed25519-dalek]
opt-level = 3
[profile.dev.package.elliptic-curve]
opt-level = 3
[profile.dev.package.generic-array]
opt-level = 3
[profile.dev.package.getrandom]
opt-level = 3
[profile.dev.package.hmac]
opt-level = 3
[profile.dev.package.lpc55_sign]
opt-level = 3
[profile.dev.package.md5]
opt-level = 3
[profile.dev.package.md-5]
opt-level = 3
[profile.dev.package.num-bigint]
opt-level = 3
[profile.dev.package.num-bigint-dig]
opt-level = 3
[profile.dev.package.rand]
opt-level = 3
[profile.dev.package.rand_chacha]
opt-level = 3
[profile.dev.package.rand_core]
opt-level = 3
[profile.dev.package.rand_hc]
opt-level = 3
[profile.dev.package.rand_xorshift]
opt-level = 3
[profile.dev.package.rsa]
opt-level = 3
[profile.dev.package.salty]
opt-level = 3
[profile.dev.package.signature]
opt-level = 3
[profile.dev.package.subtle]
opt-level = 3
[profile.dev.package.tiny-keccak]
opt-level = 3
[profile.dev.package.uuid]
opt-level = 3
[profile.dev.package.cipher]
opt-level = 3
[profile.dev.package.cpufeatures]
opt-level = 3
[profile.dev.package.poly1305]
opt-level = 3
[profile.dev.package.inout]
opt-level = 3
[profile.dev.package.keccak]
opt-level = 3


#
# It's common during development to use a local copy of various complex
# dependencies.  If you want to use those, uncomment one of these blocks.
#
#[patch."https://github.com/oxidecomputer/dropshot"]
#dropshot = { path = "../dropshot/dropshot" }
#[patch.crates-io]
#steno = { path = "../steno" }
#[patch."https://github.com/oxidecomputer/propolis"]
#propolis-client = { path = "../propolis/lib/propolis-client" }
#propolis-mock-server = { path = "../propolis/bin/mock-server" }
#[patch."https://github.com/oxidecomputer/crucible"]
#crucible-agent-client = { path = "../crucible/agent-client" }
#crucible-pantry-client = { path = "../crucible/pantry-client" }
#crucible-smf = { path = "../crucible/smf" }
#[patch.crates-io]
#diesel = { path = "../../diesel/diesel" }
#[patch."https://github.com/oxidecomputer/diesel-dtrace"]
#diesel-dtrace = { path = "../diesel-dtrace" }

#
# Local client generation during development.
#
#[patch."https://github.com/oxidecomputer/progenitor"]
#progenitor = { path = "../progenitor/progenitor" }
#progenitor-client = { path = "../progenitor/progenitor-client" }
#[patch."https://github.com/oxidecomputer/typify"]
#typify = { path = "../typify/typify" }

#
# We maintain a fork of pq-sys to address upstream issues.  See the
# README.oxide.md in the "oxide" branch of our fork for details.
#
[patch.crates-io.pq-sys]
git = 'https://github.com/oxidecomputer/pq-sys'
branch = "oxide/omicron"

# Using the workspace-hack via this patch directive means that it only applies
# while building within this workspace. If another workspace imports a crate
# from here via a git dependency, it will not have the workspace-hack applied
# to it.
[patch.crates-io.omicron-workspace-hack]
path = "workspace-hack"

# Pulls in https://github.com/njaremko/samael/pull/41
[patch.crates-io.samael]
git = "https://github.com/oxidecomputer/samael"
branch = "oxide/omicron"

# Several crates such as crucible and propolis have have a Git dependency on
# this repo. Omicron itself depends on these crates, which can lead to two
# copies of these crates in the dependency graph. (As a Git dependency, and as
# a path dependency.) The goal of omicron-uuid-kinds is to provide a unified
# registry of UUID kinds. Two copies of the same kinds floating around is
# unnecessary and painful.
#
# This directive ensures that whenever we see omicron-uuid-kinds as a Git
# dependency, we'll use the path dependency version of the crate instead.
#
# See also: uuid-kinds/README.adoc.
[patch."https://github.com/oxidecomputer/omicron"]
omicron-uuid-kinds = { path = "uuid-kinds" }<|MERGE_RESOLUTION|>--- conflicted
+++ resolved
@@ -37,11 +37,7 @@
     "key-manager",
     "nexus",
     "nexus/authz-macros",
-<<<<<<< HEAD
-    "nexus/blueprint-execution",
     "nexus/capabilities",
-=======
->>>>>>> 55a0760a
     "nexus/db-macros",
     "nexus/db-model",
     "nexus/db-queries",
@@ -119,11 +115,7 @@
     "key-manager",
     "nexus",
     "nexus/authz-macros",
-<<<<<<< HEAD
-    "nexus/blueprint-execution",
     "nexus/capabilities",
-=======
->>>>>>> 55a0760a
     "nexus/macros-common",
     "nexus/db-macros",
     "nexus/db-model",
@@ -263,11 +255,7 @@
 newtype_derive = "0.1.6"
 mg-admin-client = { path = "clients/mg-admin-client" }
 multimap = "0.10.0"
-<<<<<<< HEAD
-nexus-blueprint-execution = { path = "nexus/blueprint-execution" }
 nexus-capabilities = { path = "nexus/capabilities" }
-=======
->>>>>>> 55a0760a
 nexus-client = { path = "clients/nexus-client" }
 nexus-db-model = { path = "nexus/db-model" }
 nexus-db-queries = { path = "nexus/db-queries" }
