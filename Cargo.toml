[workspace]
members = [
    "api_identity",
    "bootstore",
    "bootstrap-agent-client",
    "common",
    "ddm-admin-client",
    "dpd-client",
    "deploy",
    "dev-tools",
    "dns-server",
    "dns-service-client",
    "end-to-end-tests",
    "gateway",
    "gateway-cli",
    "gateway-client",
    "gateway-test-utils",
    "illumos-utils",
    "installinator",
    "installinator-artifact-client",
    "installinator-artifactd",
    "installinator-common",
    "internal-dns",
    "ipcc-key-value",
    "nexus",
    "nexus-client",
    "nexus/authz-macros",
    "nexus/db-macros",
    "nexus/db-model",
    "nexus/db-queries",
    "nexus/defaults",
    "nexus/passwords",
    "nexus/test-interface",
    "nexus/test-utils",
    "nexus/test-utils-macros",
    "nexus/types",
    "oxide-client",
    "oximeter-client",
    "oximeter/collector",
    "oximeter/db",
    "oximeter/instruments",
    "oximeter/oximeter",
    "oximeter/oximeter-macro-impl",
    "oximeter/producer",
    "package",
    "rpaths",
    "sled-agent",
    "sled-agent-client",
    "sled-hardware",
    "sp-sim",
    "test-utils",
    "tufaceous",
    "tufaceous-lib",
    "update-engine",
    "wicket",
    "wicket-dbg",
    "wicketd",
    "wicketd-client",
]

default-members = [
    "bootstrap-agent-client",
    "common",
    "ddm-admin-client",
    "dpd-client",
    "deploy",
    "dev-tools",
    "dns-server",
    "dns-service-client",
    "gateway",
    "gateway-cli",
    "gateway-client",
    "gateway-test-utils",
    "illumos-utils",
    "installinator",
    "installinator-artifact-client",
    "installinator-artifactd",
    "installinator-common",
    "internal-dns",
    "ipcc-key-value",
    "nexus",
    "nexus-client",
    "nexus/authz-macros",
    "nexus/db-macros",
    "nexus/db-model",
    "nexus/db-queries",
    "nexus/defaults",
    "nexus/passwords",
    "nexus/types",
    "oxide-client",
    "oximeter-client",
    "oximeter/collector",
    "oximeter/db",
    "oximeter/instruments",
    "oximeter/oximeter",
    "oximeter/oximeter-macro-impl",
    "oximeter/producer",
    "package",
    "rpaths",
    "sled-agent",
    "sled-agent-client",
    "sled-hardware",
    "sp-sim",
    "test-utils",
    "tufaceous",
    "tufaceous-lib",
    "update-engine",
    "wicket",
    "wicket-dbg",
    "wicketd",
    "wicketd-client",
]
resolver = "2"

[workspace.dependencies]
anyhow = "1.0"
api_identity = { path = "api_identity" }
assert_matches = "1.5.0"
assert_cmd = "2.0.10"
async-bb8-diesel = { git = "https://github.com/oxidecomputer/async-bb8-diesel", rev = "7944dafc8a36dc6e20a1405eca59d04662de2bb7" }
async-trait = "0.1.68"
authz-macros = { path = "nexus/authz-macros" }
backoff = { version = "0.4.0", features = [ "tokio" ] }
base64 = "0.21.0"
bb8 = "0.8.0"
bcs = "0.1.5"
bincode = "1.3.3"
bootstrap-agent-client = { path = "bootstrap-agent-client" }
buf-list = "1.0.1"
bytes = "1.4.0"
bytesize = "1.2.0"
camino = "1.1"
ciborium = "0.2.0"
cfg-if = "1.0"
chrono = { version = "0.4", features = [ "serde" ] }
clap = { version = "4.2", features = ["derive"] }
cookie = "0.16"
criterion = { version = "0.4", features = [ "async_tokio" ] }
crossbeam = "0.8"
crossterm = { version = "0.26.1", features = ["event-stream"] }
crucible-agent-client = { git = "https://github.com/oxidecomputer/crucible", rev = "fb671895e8adb3cab5e801bbbe8728997178aba4" }
crucible-client-types = { git = "https://github.com/oxidecomputer/crucible", rev = "fb671895e8adb3cab5e801bbbe8728997178aba4" }
crucible-pantry-client = { git = "https://github.com/oxidecomputer/crucible", rev = "fb671895e8adb3cab5e801bbbe8728997178aba4" }
crucible-smf = { git = "https://github.com/oxidecomputer/crucible", rev = "fb671895e8adb3cab5e801bbbe8728997178aba4" }
datatest-stable = "0.1.3"
display-error-chain = "0.1.1"
ddm-admin-client = { path = "ddm-admin-client" }
db-macros = { path = "nexus/db-macros" }
debug-ignore = "1.0.5"
derive_more = "0.99.17"
derive-where = "1.2.0"
diesel = { version = "2.0.3" }
diesel-dtrace = { git = "https://github.com/oxidecomputer/diesel-dtrace", rev = "309bd361d886a237fbdd5d74992bdbd783f98bff" }
dns-server = { path = "dns-server" }
dns-service-client = { path = "dns-service-client" }
dpd-client = { path = "dpd-client" }
dropshot = { git = "https://github.com/oxidecomputer/dropshot", branch = "main", features = [ "usdt-probes" ] }
expectorate = "1.0.6"
fatfs = "0.3.6"
flate2 = "1.0.25"
fs-err = "2.9.0"
futures = "0.3.28"
gateway-client = { path = "gateway-client" }
gateway-messages = { git = "https://github.com/oxidecomputer/management-gateway-service", default-features = false, features = ["std"], rev = "2dcc63c645005a7184ba754b5c42c341a0777c66" }
gateway-sp-comms = { git = "https://github.com/oxidecomputer/management-gateway-service", rev = "2dcc63c645005a7184ba754b5c42c341a0777c66" }
gateway-test-utils = { path = "gateway-test-utils" }
headers = "0.3.8"
heck = "0.4"
hex = "0.4.3"
hex-literal = "0.3.4"
http = "0.2.9"
httptest = "0.15.4"
hyper-rustls = "0.23.2"
hyper = "0.14"
humantime = "2.1.0"
illumos-utils = { path = "illumos-utils" }
indexmap = "1.9.3"
indicatif = { version = "0.17.3", features = ["rayon"] }
installinator = { path = "installinator" }
installinator-artifactd = { path = "installinator-artifactd" }
installinator-artifact-client = { path = "installinator-artifact-client" }
installinator-common = { path = "installinator-common" }
internal-dns = { path = "internal-dns" }
ipcc-key-value = { path = "ipcc-key-value" }
ipnetwork = "0.20"
itertools = "0.10.5"
lazy_static = "1.4.0"
libc = "0.2.139"
linear-map = "1.2.0"
macaddr = { version = "1.0.1", features = ["serde_std"] }
mime_guess = "2.0.4"
mockall = "0.11"
newtype_derive = "0.1.6"
nexus-client = { path = "nexus-client" }
nexus-db-model = { path = "nexus/db-model" }
nexus-db-queries = { path = "nexus/db-queries" }
nexus-defaults = { path = "nexus/defaults" }
nexus-passwords = { path = "nexus/passwords" }
nexus-test-interface = { path = "nexus/test-interface" }
nexus-test-utils-macros = { path = "nexus/test-utils-macros" }
nexus-test-utils = { path = "nexus/test-utils" }
nexus-types = { path = "nexus/types" }
num-integer = "0.1.45"
num-traits = "0.2.15"
omicron-common = { path = "common" }
omicron-dev-tools = { path = "dev-tools" }
omicron-gateway = { path = "gateway" }
omicron-nexus = { path = "nexus" }
omicron-package = { path = "package" }
omicron-sled-agent = { path = "sled-agent" }
omicron-test-utils = { path = "test-utils" }
omicron-zone-package = "0.8.3"
oxide-client = { path = "oxide-client" }
oxide-vpc = { git = "https://github.com/oxidecomputer/opte", rev = "f36a283e91f228a542149ee9230126e9c4bb5e8b", features = [ "api", "std" ] }
once_cell = "1.17.1"
openapi-lint = { git = "https://github.com/oxidecomputer/openapi-lint", branch = "main" }
openapiv3 = "1.0"
# must match samael's crate!
openssl = "0.10"
openssl-sys = "0.9"
openssl-probe = "0.1.2"
opte-ioctl = { git = "https://github.com/oxidecomputer/opte", rev = "f36a283e91f228a542149ee9230126e9c4bb5e8b" }
oso = "0.26"
owo-colors = "3.5.0"
oximeter = { path = "oximeter/oximeter" }
oximeter-client = { path = "oximeter-client" }
oximeter-db = { path = "oximeter/db/" }
oximeter-collector = { path = "oximeter/collector" }
oximeter-instruments = { path = "oximeter/instruments" }
oximeter-macro-impl = { path = "oximeter/oximeter-macro-impl" }
oximeter-producer = { path = "oximeter/producer" }
p256 = "0.11"
parse-display = "0.7.0"
partial-io = { version = "0.5.4", features = ["proptest1", "tokio1"] }
paste = "1.0.12"
percent-encoding = "2.2.0"
pem = "1.1"
petgraph = "0.6.3"
<<<<<<< HEAD
pin-project-lite = "0.2.9"
postgres-protocol = "0.6.4"
predicates = "3.0.1"
=======
postgres-protocol = "0.6.5"
predicates = "3.0.2"
>>>>>>> 7ebae8e8
pretty-hex = "0.3.0"
proc-macro2 = "1.0"
progenitor = { git = "https://github.com/oxidecomputer/progenitor", branch = "main" }
progenitor-client = { git = "https://github.com/oxidecomputer/progenitor", branch = "main" }
propolis-client = { git = "https://github.com/oxidecomputer/propolis", rev = "40e8d8e280c312e44047ff9d6b3b261e4537977a", features = [ "generated-migration" ] }
propolis-server = { git = "https://github.com/oxidecomputer/propolis", rev = "40e8d8e280c312e44047ff9d6b3b261e4537977a", default-features = false, features = ["mock-only"] }
proptest = "1.1.0"
quote = "1.0"
rand = "0.8.5"
rayon = "1.7"
rcgen = "0.10.0"
ref-cast = "1.0"
regex = "1.7.3"
regress = "0.5.0"
reqwest = { version = "0.11", default-features = false }
ring = "0.16"
rustfmt-wrapper = "0.2"
rustls = "0.20.7"
samael = { git = "https://github.com/njaremko/samael", features = ["xmlsec"], branch = "master" }
schemars = "0.8.12"
semver = { version = "1.0.17", features = ["std", "serde"] }
serde = { version = "1.0", default-features = false, features = [ "derive" ] }
serde_derive = "1.0"
serde_human_bytes = { git = "http://github.com/oxidecomputer/serde_human_bytes" }
serde_json = "1.0.95"
serde_path_to_error = "0.1.11"
serde_tokenstream = "0.2"
serde_urlencoded = "0.7.1"
serde_with = "2.3.1"
serial_test = "0.10"
sha2 = "0.10.6"
sha3 = "0.10.6"
shell-words = "1.1.0"
signal-hook = "0.3"
signal-hook-tokio = { version = "0.3", features = [ "futures-v0_3" ] }
sled = "0.34"
sled-agent-client = { path = "sled-agent-client" }
sled-hardware = { path = "sled-hardware" }
slog = { version = "2.7", features = [ "max_level_trace", "release_max_level_debug" ] }
slog-async = "2.7"
slog-dtrace = "0.2"
slog-envlogger = "2.2"
slog-term = "2.9"
smf = "0.2"
snafu = "0.7"
sp-sim = { path = "sp-sim" }
sprockets-common = { git = "http://github.com/oxidecomputer/sprockets", rev = "77df31efa5619d0767ffc837ef7468101608aee9" }
sprockets-host = { git = "http://github.com/oxidecomputer/sprockets", rev = "77df31efa5619d0767ffc837ef7468101608aee9" }
sprockets-rot = { git = "http://github.com/oxidecomputer/sprockets", rev = "77df31efa5619d0767ffc837ef7468101608aee9" }
# Please do not change the Steno version to a Git dependency.  It makes it
# harder than expected to make breaking changes (even if you specify a specific
# SHA).  Cut a new Steno release instead.  See omicron#2117.
steno = "0.3.1"
strum = { version = "0.24", features = [ "derive" ] }
subprocess = "0.2.9"
libsw = { version = "3.2.0", features = ["tokio"] }
syn = { version = "2.0" }
tar = "0.4"
tempdir = "0.3"
tempfile = "3.5"
term = "0.7"
termios = "0.3"
test-strategy = "0.2.1"
thiserror = "1.0"
tofino = { git = "http://github.com/oxidecomputer/tofino", branch = "main" }
tokio = "1.27"
tokio-postgres = { version = "0.7", features = [ "with-chrono-0_4", "with-uuid-1" ] }
tokio-stream = "0.1.12"
tokio-tungstenite = "0.18"
tokio-util = "0.7.7"
toml = "0.7.3"
tough = { version = "0.12", features = [ "http" ] }
trust-dns-client = "0.22"
trust-dns-proto = "0.22"
trust-dns-resolver = "0.22"
trust-dns-server = "0.22"
trybuild = "1.0.80"
tufaceous = { path = "tufaceous" }
tufaceous-lib = { path = "tufaceous-lib" }
tui = "0.19.0"
update-engine = { path = "update-engine" }
uuid = { version = "1.3.0", features = ["serde", "v4"] }
usdt = "0.3"
vsss-rs = { version = "2.7", default-features = false, features = ["std"] }
walkdir = "2.3"
wicket = { path = "wicket" }
wicketd-client = { path = "wicketd-client" }
zeroize = { version = "1.6.0", features = ["zeroize_derive", "std"] }
zip = { version = "0.6.4", default-features = false, features = ["deflate","bzip2"] }
zone = { version = "0.2", default-features = false, features = ["async"] }

[profile.dev]
panic = "abort"

# `bindgen` is used by `samael`'s build script; building it with optimizations
# makes that build script run ~5x faster, more than offsetting the additional
# build time added to `bindgen` itself.
[profile.dev.package.bindgen]
opt-level = 3

# `lalrpop` is used by `polar-core`'s build script; building it with
# optimizations makes that build script run ~20x faster, more than offsetting
# the additional build time added to `lalrpop` itself.
[profile.dev.package.lalrpop]
opt-level = 3

# `polar-core` is exercised heavily during the test suite and it's worthwhile to
# have it built with optimizations.
[profile.dev.package.polar-core]
opt-level = 3

# Password hashing is expensive by construction.  Build the hashing libraries
# with optimizations to significantly speed up tests.
[profile.dev.package.argon2]
opt-level = 3
[profile.dev.package.rust-argon2]
opt-level = 3


[profile.release]
panic = "abort"

#
# It's common during development to use a local copy of dropshot, propolis,
# crucible, or steno in the parent directory.  If you want to use those,
# uncomment one of these blocks.
#
#[patch."https://github.com/oxidecomputer/dropshot"]
#dropshot = { path = "../dropshot/dropshot" }
#[patch."https://github.com/oxidecomputer/steno"]
#steno = { path = "../steno" }
#[patch."https://github.com/oxidecomputer/propolis"]
#propolis-client = { path = "../propolis/lib/propolis-client" }
#[patch."https://github.com/oxidecomputer/crucible"]
#crucible-agent-client = { path = "../crucible/agent-client" }
#crucible-client-types = { path = "../crucible/crucible-client-types" }
#crucible-pantry-client = { path = "../crucible/pantry-client" }

#
# Local client generation during development.
#
#[patch."https://github.com/oxidecomputer/progenitor"]
#progenitor = { path = "../progenitor/progenitor" }
#[patch."https://github.com/oxidecomputer/typify"]
#typify = { path = "../typify/typify" }

#
# We maintain a fork of pq-sys to address upstream issues.  See the
# README.oxide.md in the "oxide" branch of our fork for details.
#
[patch.crates-io.pq-sys]
git = 'https://github.com/oxidecomputer/pq-sys'
branch = "oxide/omicron"<|MERGE_RESOLUTION|>--- conflicted
+++ resolved
@@ -236,14 +236,9 @@
 percent-encoding = "2.2.0"
 pem = "1.1"
 petgraph = "0.6.3"
-<<<<<<< HEAD
 pin-project-lite = "0.2.9"
-postgres-protocol = "0.6.4"
-predicates = "3.0.1"
-=======
 postgres-protocol = "0.6.5"
 predicates = "3.0.2"
->>>>>>> 7ebae8e8
 pretty-hex = "0.3.0"
 proc-macro2 = "1.0"
 progenitor = { git = "https://github.com/oxidecomputer/progenitor", branch = "main" }
