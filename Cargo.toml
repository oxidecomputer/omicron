[workspace]
members = [
    "api_identity",
    "bootstore",
    "certificates",
    "clients/bootstrap-agent-client",
    "clients/cockroach-admin-client",
    "clients/ddm-admin-client",
    "clients/dns-service-client",
    "clients/dpd-client",
    "clients/gateway-client",
    "clients/installinator-client",
    "clients/nexus-client",
    "clients/oxide-client",
    "clients/oximeter-client",
    "clients/sled-agent-client",
    "clients/wicketd-client",
    "cockroach-admin",
    "cockroach-admin/api",
    "cockroach-admin/types",
    "common",
    "dev-tools/cert-dev",
    "dev-tools/ch-dev",
    "dev-tools/crdb-seed",
    "dev-tools/db-dev",
    "dev-tools/downloader",
    "dev-tools/mgs-dev",
    "dev-tools/omdb",
    "dev-tools/omicron-dev",
    "dev-tools/omicron-dev-lib",
    "dev-tools/openapi-manager",
    "dev-tools/oxlog",
    "dev-tools/reconfigurator-cli",
    "dev-tools/releng",
    "dev-tools/xtask",
    "dns-server",
    "dns-server-api",
    "end-to-end-tests",
    "gateway",
    "gateway-api",
    "gateway-cli",
    "gateway-test-utils",
    "gateway-types",
    "illumos-utils",
    "installinator-api",
    "installinator-common",
    "installinator",
    "internal-dns-cli",
    "internal-dns",
    "ipcc",
    "key-manager",
    "nexus",
    "nexus-config",
    "nexus-sled-agent-shared",
    "nexus/authz-macros",
    "nexus/auth",
    "nexus/db-fixed-data",
    "nexus/db-macros",
    "nexus/db-model",
    "nexus/db-queries",
    "nexus/defaults",
    "nexus/internal-api",
    "nexus/inventory",
    "nexus/macros-common",
    "nexus/metrics-producer-gc",
    "nexus/networking",
    "nexus/reconfigurator/execution",
    "nexus/reconfigurator/planning",
    "nexus/reconfigurator/preparation",
    "nexus/saga-recovery",
    "nexus/test-interface",
    "nexus/test-utils-macros",
    "nexus/test-utils",
    "nexus/types",
    "oximeter/api",
    "oximeter/collector",
    "oximeter/db",
    "oximeter/impl",
    "oximeter/instruments",
    "oximeter/oximeter-macro-impl",
    "oximeter/oximeter",
    "oximeter/producer",
    "oximeter/timeseries-macro",
    "package",
    "passwords",
    "rpaths",
    "sled-agent",
    "sled-agent/bootstrap-agent-api",
    "sled-agent/types",
    "sled-hardware",
    "sled-hardware/types",
    "sled-storage",
    "sp-sim",
    "test-utils",
    "tufaceous-lib",
    "tufaceous",
    "typed-rng",
    "update-common",
    "update-engine",
    "uuid-kinds",
    "wicket-common",
    "wicket-dbg",
    "wicket",
    "wicketd",
    "wicketd-api",
    "workspace-hack",
    "zone-setup",
]

default-members = [
    "api_identity",
    "bootstore",
    "certificates",
    "clients/bootstrap-agent-client",
    "clients/cockroach-admin-client",
    "clients/ddm-admin-client",
    "clients/dns-service-client",
    "clients/dpd-client",
    "clients/gateway-client",
    "clients/installinator-client",
    "clients/nexus-client",
    "clients/oxide-client",
    "clients/oximeter-client",
    "clients/sled-agent-client",
    "clients/wicketd-client",
    "cockroach-admin",
    "cockroach-admin/api",
    "cockroach-admin/types",
    "common",
    "dev-tools/cert-dev",
    "dev-tools/ch-dev",
    "dev-tools/crdb-seed",
    "dev-tools/db-dev",
    "dev-tools/downloader",
    "dev-tools/mgs-dev",
    "dev-tools/omdb",
    "dev-tools/omicron-dev",
    "dev-tools/omicron-dev-lib",
    "dev-tools/openapi-manager",
    "dev-tools/oxlog",
    "dev-tools/reconfigurator-cli",
    "dev-tools/releng",
    # Do not include xtask in the list of default members, because this causes
    # hakari to not work as well and build times to be longer.
    # See omicron#4392.
    "dns-server",
    "dns-server-api",
    # Do not include end-to-end-tests in the list of default members, as its
    # tests only work on a deployed control plane.
    "gateway",
    "gateway-api",
    "gateway-cli",
    "gateway-test-utils",
    "gateway-types",
    "illumos-utils",
    "installinator-api",
    "installinator-common",
    "installinator",
    "internal-dns-cli",
    "internal-dns",
    "ipcc",
    "key-manager",
    "nexus",
    "nexus-config",
    "nexus-sled-agent-shared",
    "nexus/authz-macros",
    "nexus/auth",
    "nexus/db-fixed-data",
    "nexus/db-macros",
    "nexus/db-model",
    "nexus/db-queries",
    "nexus/defaults",
    "nexus/internal-api",
    "nexus/inventory",
    "nexus/macros-common",
    "nexus/metrics-producer-gc",
    "nexus/networking",
    "nexus/reconfigurator/execution",
    "nexus/reconfigurator/planning",
    "nexus/reconfigurator/preparation",
    "nexus/saga-recovery",
    "nexus/test-interface",
    "nexus/test-utils-macros",
    "nexus/test-utils",
    "nexus/types",
    "oximeter/api",
    "oximeter/collector",
    "oximeter/db",
    "oximeter/impl",
    "oximeter/instruments",
    "oximeter/oximeter-macro-impl",
    "oximeter/oximeter",
    "oximeter/producer",
    "oximeter/timeseries-macro",
    "package",
    "passwords",
    "rpaths",
    "sled-agent",
    "sled-agent/bootstrap-agent-api",
    "sled-agent/types",
    "sled-hardware",
    "sled-hardware/types",
    "sled-storage",
    "sp-sim",
    "test-utils",
    "tufaceous-lib",
    "tufaceous",
    "typed-rng",
    "update-common",
    "update-engine",
    "uuid-kinds",
    "wicket-common",
    "wicket-dbg",
    "wicket",
    "wicketd",
    "wicketd-api",
    "workspace-hack",
    "zone-setup",
]
resolver = "2"

#
# Tree-wide lint configuration.
# https://doc.rust-lang.org/stable/cargo/reference/manifest.html#the-lints-section
#
# For a list of Clippy lints, see
# https://rust-lang.github.io/rust-clippy/master.
#
[workspace.lints.clippy]
# Clippy's style nits are useful, but not worth keeping in CI.
style = { level = "allow", priority = -1 }
# But continue to warn on anything in the "disallowed_" namespace.
disallowed_macros = "warn"
disallowed_methods = "warn"
disallowed_names = "warn"
disallowed_script_idents = "warn"
disallowed_types = "warn"
# Warn on some more style lints that are relatively stable and make sense.
iter_cloned_collect = "warn"
iter_next_slice = "warn"
iter_nth = "warn"
iter_nth_zero = "warn"
iter_skip_next = "warn"
len_zero = "warn"
redundant_field_names = "warn"
# `declare_interior_mutable_const` is classified as a style lint, but it can
# identify real bugs (e.g., declarying a `const Atomic` and using it like
# a `static Atomic`). However, it is also subject to false positives (e.g.,
# idiomatically declaring a static array of atomics uses `const Atomic`). We
# warn on this to catch the former, and expect any uses of the latter to allow
# this locally.
#
# Note: any const value with a type containing a `bytes::Bytes` hits this lint,
# and you should `#![allow]` it for now. This is most likely to be seen with
# `http::header::{HeaderName, HeaderValue}`. This is a Clippy bug which will be
# fixed in the Rust 1.80 toolchain (rust-lang/rust-clippy#12691).
declare_interior_mutable_const = "warn"
# Also warn on casts, preferring explicit conversions instead.
#
# We'd like to warn on lossy casts in the future, but lossless casts are the
# easiest ones to convert over.
cast_lossless = "warn"

[workspace.dependencies]
anyhow = "1.0"
anstyle = "1.0.8"
api_identity = { path = "api_identity" }
approx = "0.5.1"
assert_matches = "1.5.0"
assert_cmd = "2.0.15"
async-bb8-diesel = { git = "https://github.com/oxidecomputer/async-bb8-diesel", rev = "ed7ab5ef0513ba303d33efd41d3e9e381169d59b" }
async-trait = "0.1.81"
atomicwrites = "0.4.3"
authz-macros = { path = "nexus/authz-macros" }
backoff = { version = "0.4.0", features = [ "tokio" ] }
base64 = "0.22.1"
bb8 = "0.8.5"
bcs = "0.1.6"
bincode = "1.3.3"
bootstore = { path = "bootstore" }
bootstrap-agent-api = { path = "sled-agent/bootstrap-agent-api" }
bootstrap-agent-client = { path = "clients/bootstrap-agent-client" }
buf-list = { version = "1.0.3", features = ["tokio1"] }
byteorder = "1.5.0"
bytes = "1.7.1"
camino = { version = "1.1", features = ["serde1"] }
camino-tempfile = "1.1.1"
cancel-safe-futures = "0.1.5"
cargo_metadata = "0.18.1"
chacha20poly1305 = "0.10.1"
cfg-if = "1.0"
chrono = { version = "0.4", features = [ "serde" ] }
ciborium = "0.2.2"
clap = { version = "4.5", features = ["cargo", "derive", "env", "wrap_help"] }
clickward = { git = "https://github.com/oxidecomputer/clickward", rev = "ceec762e6a87d2a22bf56792a3025e145caa095e" }
cockroach-admin-api = { path = "cockroach-admin/api" }
cockroach-admin-client = { path = "clients/cockroach-admin-client" }
cockroach-admin-types = { path = "cockroach-admin/types" }
colored = "2.1"
const_format = "0.2.32"
cookie = "0.18"
criterion = { version = "0.5.1", features = [ "async_tokio" ] }
crossbeam = "0.8"
crossterm = { version = "0.28.1", features = ["event-stream"] }
crucible-agent-client = { git = "https://github.com/oxidecomputer/crucible", rev = "e58ca3693cb9ce0438947beba10e97ee38a0966b" }
crucible-pantry-client = { git = "https://github.com/oxidecomputer/crucible", rev = "e58ca3693cb9ce0438947beba10e97ee38a0966b" }
crucible-smf = { git = "https://github.com/oxidecomputer/crucible", rev = "e58ca3693cb9ce0438947beba10e97ee38a0966b" }
csv = "1.3.0"
curve25519-dalek = "4"
datatest-stable = "0.2.9"
display-error-chain = "0.2.0"
omicron-ddm-admin-client = { path = "clients/ddm-admin-client" }
db-macros = { path = "nexus/db-macros" }
debug-ignore = "1.0.5"
derive_more = "0.99.18"
derive-where = "1.2.7"
# Having the i-implement-... feature here makes diesel go away from the workspace-hack
diesel = { version = "2.2.2", features = ["i-implement-a-third-party-backend-and-opt-into-breaking-changes", "postgres", "r2d2", "chrono", "serde_json", "network-address", "uuid"] }
diesel-dtrace = { git = "https://github.com/oxidecomputer/diesel-dtrace", branch = "main" }
dns-server = { path = "dns-server" }
dns-server-api = { path = "dns-server-api" }
dns-service-client = { path = "clients/dns-service-client" }
dpd-client = { path = "clients/dpd-client" }
dropshot = { git = "https://github.com/oxidecomputer/dropshot", branch = "main", features = [ "usdt-probes" ] }
dyn-clone = "1.0.17"
either = "1.13.0"
expectorate = "1.1.0"
fatfs = "0.3.6"
filetime = "0.2.24"
flate2 = "1.0.31"
float-ord = "0.3.2"
flume = "0.11.0"
foreign-types = "0.3.2"
fs-err = "2.11.0"
futures = "0.3.30"
gateway-api = { path = "gateway-api" }
gateway-client = { path = "clients/gateway-client" }
# If you're updating the pinned revision of these MGS dependencies, you should
# also update the git commit revision for the `omicron-faux-mgs` package in
# `package-manifest.toml`. Failure to do so won't cause incorrect behavior, but
# does mean the `faux-mgs` shipped with the switch zone would be out of date
# relative to the MGS proper shipped in that same switch zone. (Generally this
# is "fine", because SP/MGS communication maintains forwards and backwards
# compatibility, but will mean that faux-mgs might be missing new
# functionality.)
gateway-messages = { git = "https://github.com/oxidecomputer/management-gateway-service", rev = "319e7b92db69792ab8efa4c68554ad0cf83adf93", default-features = false, features = ["std"] }
gateway-sp-comms = { git = "https://github.com/oxidecomputer/management-gateway-service", rev = "319e7b92db69792ab8efa4c68554ad0cf83adf93" }
gateway-test-utils = { path = "gateway-test-utils" }
gateway-types = { path = "gateway-types" }
gethostname = "0.5.0"
glob = "0.3.1"
guppy = "0.17.7"
headers = "0.3.9"
heck = "0.5"
hex = "0.4.3"
hex-literal = "0.4.1"
<<<<<<< HEAD
hickory-client = "0.24.1"
hickory-proto = "0.24.1"
hickory-resolver = "0.24.1"
hickory-server = "0.24.1"
highway = "1.1.0"
=======
highway = "1.2.0"
>>>>>>> 3ad79c1c
hkdf = "0.12.4"
http = "0.2.12"
httptest = "0.15.5"
hubtools = { git = "https://github.com/oxidecomputer/hubtools.git", branch = "main" }
humantime = "2.1.0"
hyper = "0.14"
hyper-rustls = "0.26.0"
hyper-staticfile = "0.9.5"
illumos-utils = { path = "illumos-utils" }
indent_write = "2.2.0"
indexmap = "2.3.0"
indicatif = { version = "0.17.8", features = ["rayon"] }
installinator = { path = "installinator" }
installinator-api = { path = "installinator-api" }
installinator-client = { path = "clients/installinator-client" }
installinator-common = { path = "installinator-common" }
internal-dns = { path = "internal-dns" }
ipcc = { path = "ipcc" }
ipnet = "2.9"
itertools = "0.13.0"
internet-checksum = "0.2"
ipnetwork = { version = "0.20", features = ["schemars"] }
ispf = { git = "https://github.com/oxidecomputer/ispf" }
key-manager = { path = "key-manager" }
kstat-rs = "0.2.4"
libc = "0.2.155"
libfalcon = { git = "https://github.com/oxidecomputer/falcon", rev = "e69694a1f7cc9fe31fab27f321017280531fb5f7" }
libnvme = { git = "https://github.com/oxidecomputer/libnvme", rev = "dd5bb221d327a1bc9287961718c3c10d6bd37da0" }
linear-map = "1.2.0"
macaddr = { version = "1.0.1", features = ["serde_std"] }
maplit = "1.0.2"
mockall = "0.13"
newtype_derive = "0.1.6"
mg-admin-client = { git = "https://github.com/oxidecomputer/maghemite", rev = "220dd026e83142b83bd93123f465a64dd4600201" }
ddm-admin-client = { git = "https://github.com/oxidecomputer/maghemite", rev = "220dd026e83142b83bd93123f465a64dd4600201" }
multimap = "0.10.0"
nexus-auth = { path = "nexus/auth" }
nexus-client = { path = "clients/nexus-client" }
nexus-config = { path = "nexus-config" }
nexus-db-fixed-data = { path = "nexus/db-fixed-data" }
nexus-db-model = { path = "nexus/db-model" }
nexus-db-queries = { path = "nexus/db-queries" }
nexus-defaults = { path = "nexus/defaults" }
nexus-inventory = { path = "nexus/inventory" }
nexus-internal-api = { path = "nexus/internal-api" }
nexus-macros-common = { path = "nexus/macros-common" }
nexus-metrics-producer-gc = { path = "nexus/metrics-producer-gc" }
nexus-networking = { path = "nexus/networking" }
nexus-reconfigurator-execution = { path = "nexus/reconfigurator/execution" }
nexus-reconfigurator-planning = { path = "nexus/reconfigurator/planning" }
nexus-reconfigurator-preparation = { path = "nexus/reconfigurator/preparation" }
nexus-saga-recovery = { path = "nexus/saga-recovery" }
nexus-sled-agent-shared = { path = "nexus-sled-agent-shared" }
nexus-test-interface = { path = "nexus/test-interface" }
nexus-test-utils-macros = { path = "nexus/test-utils-macros" }
nexus-test-utils = { path = "nexus/test-utils" }
nexus-types = { path = "nexus/types" }
num-integer = "0.1.46"
num = { version = "0.4.3", default-features = false, features = [ "libm" ] }
omicron-certificates = { path = "certificates" }
omicron-cockroach-admin = { path = "cockroach-admin" }
omicron-common = { path = "common" }
omicron-dev-lib = { path = "dev-tools/omicron-dev-lib" }
omicron-gateway = { path = "gateway" }
omicron-nexus = { path = "nexus" }
omicron-omdb = { path = "dev-tools/omdb" }
omicron-package = { path = "package" }
omicron-passwords = { path = "passwords" }
omicron-rpaths = { path = "rpaths" }
omicron-sled-agent = { path = "sled-agent" }
omicron-test-utils = { path = "test-utils" }
omicron-workspace-hack = "0.1.0"
omicron-zone-package = "0.11.0"
oxide-client = { path = "clients/oxide-client" }
oxide-vpc = { git = "https://github.com/oxidecomputer/opte", rev = "3dc9a3dd8d3c623f0cf2c659c7119ce0c026a96d", features = [ "api", "std" ] }
oxlog = { path = "dev-tools/oxlog" }
oxnet = { git = "https://github.com/oxidecomputer/oxnet" }
once_cell = "1.19.0"
openapi-lint = { git = "https://github.com/oxidecomputer/openapi-lint", branch = "main" }
openapiv3 = "2.0.0"
# must match samael's crate!
openssl = "0.10"
openssl-sys = "0.9"
opte-ioctl = { git = "https://github.com/oxidecomputer/opte", rev = "3dc9a3dd8d3c623f0cf2c659c7119ce0c026a96d" }
oso = "0.27"
owo-colors = "4.0.0"
oximeter = { path = "oximeter/oximeter" }
oximeter-api = { path = "oximeter/api" }
oximeter-client = { path = "clients/oximeter-client" }
oximeter-db = { path = "oximeter/db/", default-features = false }
oximeter-collector = { path = "oximeter/collector" }
oximeter-impl = { path = "oximeter/impl" }
oximeter-instruments = { path = "oximeter/instruments" }
oximeter-macro-impl = { path = "oximeter/oximeter-macro-impl" }
oximeter-producer = { path = "oximeter/producer" }
oximeter-timeseries-macro = { path = "oximeter/timeseries-macro" }
p256 = "0.13"
parse-display = "0.10.0"
partial-io = { version = "0.5.4", features = ["proptest1", "tokio1"] }
parse-size = "1.0.0"
paste = "1.0.15"
percent-encoding = "2.3.1"
peg = "0.8.4"
pem = "3.0"
petgraph = "0.6.5"
postgres-protocol = "0.6.7"
predicates = "3.1.2"
pretty_assertions = "1.4.0"
pretty-hex = "0.4.1"
prettyplease = { version = "0.2.20", features = ["verbatim"] }
proc-macro2 = "1.0"
progenitor = { git = "https://github.com/oxidecomputer/progenitor", branch = "main" }
progenitor-client = { git = "https://github.com/oxidecomputer/progenitor", branch = "main" }
bhyve_api = { git = "https://github.com/oxidecomputer/propolis", rev = "24a74d0c76b6a63961ecef76acb1516b6e66c5c9" }
propolis-client = { git = "https://github.com/oxidecomputer/propolis", rev = "24a74d0c76b6a63961ecef76acb1516b6e66c5c9" }
propolis-mock-server = { git = "https://github.com/oxidecomputer/propolis", rev = "24a74d0c76b6a63961ecef76acb1516b6e66c5c9" }
proptest = "1.5.0"
quote = "1.0"
rand = "0.8.5"
rand_core = "0.6.4"
rand_distr = "0.4.3"
rand_seeder = "0.3.0"
ratatui = "0.28.0"
rayon = "1.10"
rcgen = "0.12.1"
reedline = "0.33.0"
ref-cast = "1.0"
regex = "1.10.6"
regress = "0.9.1"
reqwest = { version = "0.11", default-features = false }
ring = "0.17.8"
rpassword = "7.3.1"
rstest = "0.19.0"
rustfmt-wrapper = "0.2"
rustls = "0.22.2"
rustls-pemfile = "2.1.3"
rustyline = "14.0.0"
samael = { version = "0.0.15", features = ["xmlsec"] }
schemars = "0.8.21"
secrecy = "0.8.0"
semver = { version = "1.0.23", features = ["std", "serde"] }
serde = { version = "1.0", default-features = false, features = [ "derive", "rc" ] }
serde_human_bytes = { git = "https://github.com/oxidecomputer/serde_human_bytes", branch = "main" }
serde_json = "1.0.122"
serde_path_to_error = "0.1.16"
serde_tokenstream = "0.2"
serde_urlencoded = "0.7.1"
serde_with = "3.8.3"
sha2 = "0.10.8"
sha3 = "0.10.8"
shell-words = "1.1.0"
signal-hook = "0.3"
signal-hook-tokio = { version = "0.3", features = [ "futures-v0_3" ] }
sigpipe = "0.1.3"
similar = { version = "2.5.0", features = ["bytes"] }
similar-asserts = "1.5.0"
# Don't change sled's version on accident; sled's on-disk format is not yet
# stable and requires manual migrations. In the limit this won't matter because
# the upgrade system will replace the DNS server zones entirely, but while we
# are still doing mupdate a change to the on-disk format will break existing DNS
# server zones.
sled = "=0.34.7"
sled-agent-client = { path = "clients/sled-agent-client" }
sled-agent-types = { path = "sled-agent/types" }
sled-hardware = { path = "sled-hardware" }
sled-hardware-types = { path = "sled-hardware/types" }
sled-storage = { path = "sled-storage" }
slog = { version = "2.7", features = [ "dynamic-keys", "max_level_trace", "release_max_level_debug" ] }
slog-async = "2.8"
slog-bunyan = "2.5"
slog-dtrace = "0.3"
slog-envlogger = "2.2"
slog-error-chain = { git = "https://github.com/oxidecomputer/slog-error-chain", branch = "main", features = ["derive"] }
slog-term = "2.9.1"
smf = "0.2"
socket2 = { version = "0.5", features = ["all"] }
sp-sim = { path = "sp-sim" }
sqlformat = "0.2.4"
sqlparser = { version = "0.45.0", features = [ "visitor" ] }
static_assertions = "1.1.0"
# Please do not change the Steno version to a Git dependency.  It makes it
# harder than expected to make breaking changes (even if you specify a specific
# SHA).  Cut a new Steno release instead.  See omicron#2117.
steno = "0.4.1"
strum = { version = "0.26", features = [ "derive" ] }
subprocess = "0.2.9"
supports-color = "3.0.0"
swrite = "0.1.0"
libsw = { version = "3.3.1", features = ["tokio"] }
syn = { version = "2.0" }
tabled = "0.15.0"
tar = "0.4"
tempfile = "3.10"
term = "0.7"
termios = "0.3"
textwrap = "0.16.1"
test-strategy = "0.3.1"
thiserror = "1.0"
tofino = { git = "https://github.com/oxidecomputer/tofino", branch = "main" }
tokio = "1.38.1"
tokio-postgres = { version = "0.7", features = [ "with-chrono-0_4", "with-uuid-1" ] }
tokio-stream = "0.1.15"
tokio-tungstenite = "0.20"
tokio-util = { version = "0.7.11", features = ["io", "io-util"] }
toml = "0.8.19"
toml_edit = "0.22.20"
tough = { version = "0.17.1", features = [ "http" ] }
trybuild = "1.0.99"
tufaceous = { path = "tufaceous" }
tufaceous-lib = { path = "tufaceous-lib" }
tui-tree-widget = "0.22.0"
typed-rng = { path = "typed-rng" }
unicode-width = "0.1.13"
update-common = { path = "update-common" }
update-engine = { path = "update-engine" }
url = "2.5.2"
usdt = "0.5.0"
uuid = { version = "1.10.0", features = ["serde", "v4"] }
uzers = "0.11"
walkdir = "2.5"
whoami = "1.5"
wicket = { path = "wicket" }
wicket-common = { path = "wicket-common" }
wicketd-api = { path = "wicketd-api" }
wicketd-client = { path = "clients/wicketd-client" }
zeroize = { version = "1.7.0", features = ["zeroize_derive", "std"] }
zip = { version = "0.6.6", default-features = false, features = ["deflate","bzip2"] }
zone = { version = "0.3", default-features = false, features = ["async"] }

# newtype-uuid is set to default-features = false because we don't want to
# depend on std in omicron-uuid-kinds (in case a no-std library wants to access
# the kinds). However, uses of omicron-uuid-kinds _within omicron_ will have
# std and the other features enabled because they'll refer to it via
# omicron-uuid-kinds.workspace = true.
newtype-uuid = { version = "1.1.0", default-features = false }
omicron-uuid-kinds = { path = "uuid-kinds", features = ["serde", "schemars08", "uuid-v4"] }

# NOTE: The test profile inherits from the dev profile, so settings under
# profile.dev get inherited. AVOID setting anything under profile.test: that
# will cause dev and test builds to diverge, which will cause more Cargo build
# cache misses.

[profile.dev]
# Note: This used to be panic = "abort" earlier, but that caused a lot of
# duplicate dependency builds. Letting panic be "unwind" causes dependencies
# across `cargo test` and `cargo run` to be unified. See omicron#4392.
panic = "unwind"

# See https://github.com/oxidecomputer/omicron/issues/4009 for some background context here.
# By reducing the debug level (though keeping enough to have meaningful
# backtraces), we reduce incremental build time and binary size significantly.
debug = "line-tables-only"

[profile.dev.build-override]
# Setting this to line-tables-only results in a large improvement in build
# times, because it allows target and host dependencies to be unified.
debug = "line-tables-only"

# `bindgen` is used by `samael`'s build script; building it with optimizations
# makes that build script run ~5x faster, more than offsetting the additional
# build time added to `bindgen` itself.
[profile.dev.package.bindgen]
opt-level = 3

# `lalrpop` is used by `polar-core`'s build script; building it with
# optimizations makes that build script run ~20x faster, more than offsetting
# the additional build time added to `lalrpop` itself.
[profile.dev.package.lalrpop]
opt-level = 3

# `polar-core` is exercised heavily during the test suite and it's worthwhile to
# have it built with optimizations.
[profile.dev.package.polar-core]
opt-level = 3

# Password hashing is expensive by construction.  Build the hashing libraries
# with optimizations to significantly speed up tests.
[profile.dev.package.argon2]
opt-level = 3
[profile.dev.package.rust-argon2]
opt-level = 3

[profile.release]
panic = "abort"

# proptest based test generation and shrinking is expensive. Let's optimize it.
[profile.dev.package.proptest]
opt-level = 3

[profile.dev.package.bootstore]
opt-level = 3

# Crypto stuff always needs optimizations
[profile.dev.package.sha3]
opt-level = 3
[profile.dev.package.sha2]
opt-level = 3
[profile.dev.package.hkdf]
opt-level = 3
[profile.dev.package.chacha20poly1305]
opt-level = 3
[profile.dev.package.chacha20]
opt-level = 3
[profile.dev.package.vsss-rs]
opt-level = 3
[profile.dev.package.curve25519-dalek]
opt-level = 3
[profile.dev.package.aead]
opt-level = 3
[profile.dev.package.aes]
opt-level = 3
[profile.dev.package.aes-gcm]
opt-level = 3
[profile.dev.package.bcrypt-pbkdf]
opt-level = 3
[profile.dev.package.blake2]
opt-level = 3
[profile.dev.package.blake2b_simd]
opt-level = 3
[profile.dev.package.block-buffer]
opt-level = 3
[profile.dev.package.block-padding]
opt-level = 3
[profile.dev.package.blowfish]
opt-level = 3
[profile.dev.package.constant_time_eq]
opt-level = 3
[profile.dev.package.crypto-bigint]
opt-level = 3
[profile.dev.package.crypto-common]
opt-level = 3
[profile.dev.package.ctr]
opt-level = 3
[profile.dev.package.cbc]
opt-level = 3
[profile.dev.package.digest]
opt-level = 3
[profile.dev.package.ed25519]
opt-level = 3
[profile.dev.package.ed25519-dalek]
opt-level = 3
[profile.dev.package.elliptic-curve]
opt-level = 3
[profile.dev.package.generic-array]
opt-level = 3
[profile.dev.package.getrandom]
opt-level = 3
[profile.dev.package.hmac]
opt-level = 3
[profile.dev.package.lpc55_sign]
opt-level = 3
[profile.dev.package.md5]
opt-level = 3
[profile.dev.package.md-5]
opt-level = 3
[profile.dev.package.num-bigint]
opt-level = 3
[profile.dev.package.num-bigint-dig]
opt-level = 3
[profile.dev.package.rand]
opt-level = 3
[profile.dev.package.rand_chacha]
opt-level = 3
[profile.dev.package.rand_core]
opt-level = 3
[profile.dev.package.rand_hc]
opt-level = 3
[profile.dev.package.rand_xorshift]
opt-level = 3
[profile.dev.package.rsa]
opt-level = 3
[profile.dev.package.signature]
opt-level = 3
[profile.dev.package.subtle]
opt-level = 3
[profile.dev.package.tiny-keccak]
opt-level = 3
[profile.dev.package.uuid]
opt-level = 3
[profile.dev.package.cipher]
opt-level = 3
[profile.dev.package.cpufeatures]
opt-level = 3
[profile.dev.package.poly1305]
opt-level = 3
[profile.dev.package.inout]
opt-level = 3
[profile.dev.package.keccak]
opt-level = 3


#
# It's common during development to use a local copy of various complex
# dependencies.  If you want to use those, uncomment one of these blocks.
#
#[patch."https://github.com/oxidecomputer/dropshot"]
#dropshot = { path = "../dropshot/dropshot" }
#[patch.crates-io]
#steno = { path = "../steno" }
#[patch."https://github.com/oxidecomputer/propolis"]
#propolis-client = { path = "../propolis/lib/propolis-client" }
#propolis-mock-server = { path = "../propolis/bin/mock-server" }
#[patch."https://github.com/oxidecomputer/crucible"]
#crucible-agent-client = { path = "../crucible/agent-client" }
#crucible-pantry-client = { path = "../crucible/pantry-client" }
#crucible-smf = { path = "../crucible/smf" }
#[patch.crates-io]
#diesel = { path = "../../diesel/diesel" }
#[patch."https://github.com/oxidecomputer/diesel-dtrace"]
#diesel-dtrace = { path = "../diesel-dtrace" }

#
# Local client generation during development.
#
#[patch."https://github.com/oxidecomputer/progenitor"]
#progenitor = { path = "../progenitor/progenitor" }
#progenitor-client = { path = "../progenitor/progenitor-client" }
#[patch."https://github.com/oxidecomputer/typify"]
#typify = { path = "../typify/typify" }

#
# We maintain a fork of pq-sys to address upstream issues.  See the
# README.oxide.md in the "oxide" branch of our fork for details.
#
[patch.crates-io.pq-sys]
git = 'https://github.com/oxidecomputer/pq-sys'
branch = "oxide/omicron"

# Using the workspace-hack via this patch directive means that it only applies
# while building within this workspace. If another workspace imports a crate
# from here via a git dependency, it will not have the workspace-hack applied
# to it.
[patch.crates-io.omicron-workspace-hack]
path = "workspace-hack"

# Several crates such as crucible and propolis have have a Git dependency on
# this repo. Omicron itself depends on these crates, which can lead to two
# copies of these crates in the dependency graph. (As a Git dependency, and as
# a path dependency.) The goal of omicron-uuid-kinds is to provide a unified
# registry of UUID kinds. Two copies of the same kinds floating around is
# unnecessary and painful.
#
# This directive ensures that whenever we see omicron-uuid-kinds as a Git
# dependency, we'll use the path dependency version of the crate instead.
#
# See also: uuid-kinds/README.adoc.
[patch."https://github.com/oxidecomputer/omicron"]
omicron-uuid-kinds = { path = "uuid-kinds" }
omicron-common = { path = "common" }

[patch.crates-io.zone]
git = 'https://github.com/oxidecomputer/zone'
branch = 'state-derive-eq-hash'<|MERGE_RESOLUTION|>--- conflicted
+++ resolved
@@ -354,15 +354,11 @@
 heck = "0.5"
 hex = "0.4.3"
 hex-literal = "0.4.1"
-<<<<<<< HEAD
 hickory-client = "0.24.1"
 hickory-proto = "0.24.1"
 hickory-resolver = "0.24.1"
 hickory-server = "0.24.1"
-highway = "1.1.0"
-=======
 highway = "1.2.0"
->>>>>>> 3ad79c1c
 hkdf = "0.12.4"
 http = "0.2.12"
 httptest = "0.15.5"
