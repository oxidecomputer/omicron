--- conflicted
+++ resolved
@@ -520,11 +520,7 @@
 propolis-client = { git = "https://github.com/oxidecomputer/propolis", rev = "11371b0f3743f8df5b047dc0edc2699f4bdf3927" }
 propolis-mock-server = { git = "https://github.com/oxidecomputer/propolis", rev = "11371b0f3743f8df5b047dc0edc2699f4bdf3927" }
 proptest = "1.5.0"
-<<<<<<< HEAD
 qorb = "0.1.2"
-=======
-qorb = "0.1.1"
->>>>>>> 778a7e93
 quote = "1.0"
 rand = "0.8.5"
 rand_core = "0.6.4"
