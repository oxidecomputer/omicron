[workspace]
members = [
    "api_identity",
    "bootstore",
    "caboose-util",
    "certificates",
    "clients/bootstrap-agent-client",
    "clients/ddm-admin-client",
    "clients/dns-service-client",
    "clients/dpd-client",
    "clients/gateway-client",
    "clients/installinator-artifact-client",
    "clients/mg-admin-client",
    "clients/nexus-client",
    "clients/oxide-client",
    "clients/oximeter-client",
    "clients/sled-agent-client",
    "clients/wicketd-client",
    "common",
    "dev-tools/crdb-seed",
    "dev-tools/omdb",
    "dev-tools/omicron-dev",
    "dev-tools/oxlog",
    "dev-tools/thing-flinger",
    "dev-tools/xtask",
    "dns-server",
    "end-to-end-tests",
    "gateway-cli",
    "gateway-test-utils",
    "gateway",
    "illumos-utils",
    "installinator-artifactd",
    "installinator-common",
    "installinator",
    "internal-dns-cli",
    "internal-dns",
    "ipcc",
    "key-manager",
    "nexus",
    "nexus/authz-macros",
    "nexus/db-macros",
    "nexus/db-model",
    "nexus/db-queries",
    "nexus/defaults",
    "nexus/deployment",
    "nexus/inventory",
    "nexus/test-interface",
    "nexus/test-utils-macros",
    "nexus/test-utils",
    "nexus/types",
    "oximeter/collector",
    "oximeter/db",
    "oximeter/instruments",
    "oximeter/oximeter-macro-impl",
    "oximeter/oximeter",
    "oximeter/producer",
    "package",
    "passwords",
    "rpaths",
    "sled-agent",
    "sled-hardware",
    "sled-storage",
    "sp-sim",
    "test-utils",
    "tufaceous-lib",
    "tufaceous",
    "update-common",
    "update-engine",
    "wicket-common",
    "wicket-dbg",
    "wicket",
    "wicketd",
    "workspace-hack",
    "zone-network-setup",
]

default-members = [
    "bootstore",
    "caboose-util",
    "certificates",
    "clients/bootstrap-agent-client",
    "clients/ddm-admin-client",
    "clients/dns-service-client",
    "clients/dpd-client",
    "clients/gateway-client",
    "clients/installinator-artifact-client",
    "clients/nexus-client",
    "clients/oxide-client",
    "clients/oximeter-client",
    "clients/sled-agent-client",
    "clients/wicketd-client",
    "clients/mg-admin-client",
    "common",
    "dev-tools/crdb-seed",
    "dev-tools/omdb",
    "dev-tools/omicron-dev",
    "dev-tools/oxlog",
    "dev-tools/thing-flinger",
    # Do not include xtask in the list of default members, because this causes
    # hakari to not work as well and build times to be longer.
    # See omicron#4392.
    "dns-server",
    "gateway-cli",
    "gateway-test-utils",
    "gateway",
    "illumos-utils",
    "installinator-artifactd",
    "installinator-common",
    "installinator",
    "internal-dns-cli",
    "internal-dns",
    "ipcc",
    "key-manager",
    "nexus",
    "nexus/authz-macros",
    "nexus/db-macros",
    "nexus/db-model",
    "nexus/db-queries",
    "nexus/defaults",
    "nexus/deployment",
    "nexus/inventory",
    "nexus/types",
    "oximeter/collector",
    "oximeter/db",
    "oximeter/instruments",
    "oximeter/oximeter-macro-impl",
    "oximeter/oximeter",
    "oximeter/producer",
    "package",
    "passwords",
    "rpaths",
    "sled-agent",
    "sled-hardware",
    "sled-storage",
    "sp-sim",
    "test-utils",
    "tufaceous-lib",
    "tufaceous",
    "update-common",
    "update-engine",
    "wicket-common",
    "wicket-dbg",
    "wicket",
    "wicketd",
    "zone-network-setup",
]
resolver = "2"

[workspace.dependencies]
anyhow = "1.0"
api_identity = { path = "api_identity" }
approx = "0.5.1"
assert_matches = "1.5.0"
assert_cmd = "2.0.13"
async-bb8-diesel = { git = "https://github.com/oxidecomputer/async-bb8-diesel", rev = "ed7ab5ef0513ba303d33efd41d3e9e381169d59b" }
async-trait = "0.1.77"
atomicwrites = "0.4.3"
authz-macros = { path = "nexus/authz-macros" }
backoff = { version = "0.4.0", features = [ "tokio" ] }
base64 = "0.21.7"
bb8 = "0.8.1"
bcs = "0.1.6"
bincode = "1.3.3"
bootstore = { path = "bootstore" }
bootstrap-agent-client = { path = "clients/bootstrap-agent-client" }
buf-list = { version = "1.0.3", features = ["tokio1"] }
byteorder = "1.5.0"
bytes = "1.5.0"
camino = { version = "1.1", features = ["serde1"] }
camino-tempfile = "1.1.1"
cancel-safe-futures = "0.1.5"
chacha20poly1305 = "0.10.1"
ciborium = "0.2.2"
cfg-if = "1.0"
chrono = { version = "0.4", features = [ "serde" ] }
clap = { version = "4.4", features = ["cargo", "derive", "env", "wrap_help"] }
cookie = "0.18"
criterion = { version = "0.5.1", features = [ "async_tokio" ] }
crossbeam = "0.8"
crossterm = { version = "0.27.0", features = ["event-stream"] }
crucible-agent-client = { git = "https://github.com/oxidecomputer/crucible", rev = "2d4bc11232d53f177c286383926fa5f8c1b2a938" }
crucible-pantry-client = { git = "https://github.com/oxidecomputer/crucible", rev = "2d4bc11232d53f177c286383926fa5f8c1b2a938" }
crucible-smf = { git = "https://github.com/oxidecomputer/crucible", rev = "2d4bc11232d53f177c286383926fa5f8c1b2a938" }
curve25519-dalek = "4"
datatest-stable = "0.2.3"
display-error-chain = "0.2.0"
ddm-admin-client = { path = "clients/ddm-admin-client" }
db-macros = { path = "nexus/db-macros" }
debug-ignore = "1.0.5"
derive_more = "0.99.17"
derive-where = "1.2.7"
diesel = { version = "2.1.4", features = ["postgres", "r2d2", "chrono", "serde_json", "network-address", "uuid"] }
diesel-dtrace = { git = "https://github.com/oxidecomputer/diesel-dtrace", branch = "main" }
dns-server = { path = "dns-server" }
dns-service-client = { path = "clients/dns-service-client" }
dpd-client = { path = "clients/dpd-client" }
dropshot = { git = "https://github.com/oxidecomputer/dropshot", branch = "main", features = [ "usdt-probes" ] }
either = "1.9.0"
expectorate = "1.1.0"
fatfs = "0.3.6"
filetime = "0.2.23"
flate2 = "1.0.28"
flume = "0.11.0"
foreign-types = "0.3.2"
fs-err = "2.11.0"
futures = "0.3.30"
gateway-client = { path = "clients/gateway-client" }
gateway-messages = { git = "https://github.com/oxidecomputer/management-gateway-service", rev = "2739c18e80697aa6bc235c935176d14b4d757ee9", default-features = false, features = ["std"] }
gateway-sp-comms = { git = "https://github.com/oxidecomputer/management-gateway-service", rev = "2739c18e80697aa6bc235c935176d14b4d757ee9" }
gateway-test-utils = { path = "gateway-test-utils" }
glob = "0.3.1"
guppy = "0.17.4"
headers = "0.3.9"
heck = "0.4"
hex = "0.4.3"
hex-literal = "0.4.1"
highway = "1.1.0"
hkdf = "0.12.4"
http = "0.2.11"
httptest = "0.15.5"
hubtools = { git = "https://github.com/oxidecomputer/hubtools.git", branch = "main" }
humantime = "2.1.0"
hyper = "0.14"
hyper-rustls = "0.26.0"
hyper-staticfile = "0.9.5"
illumos-utils = { path = "illumos-utils" }
indexmap = "2.1.0"
indicatif = { version = "0.17.7", features = ["rayon"] }
installinator = { path = "installinator" }
installinator-artifactd = { path = "installinator-artifactd" }
installinator-artifact-client = { path = "clients/installinator-artifact-client" }
installinator-common = { path = "installinator-common" }
internal-dns = { path = "internal-dns" }
ipcc = { path = "ipcc" }
ipnet = "2.9"
ipnetwork = { version = "0.20", features = ["schemars"] }
itertools = "0.12.0"
key-manager = { path = "key-manager" }
kstat-rs = "0.2.3"
libc = "0.2.152"
linear-map = "1.2.0"
macaddr = { version = "1.0.1", features = ["serde_std"] }
maplit = "1.0.2"
mime_guess = "2.0.4"
mockall = "0.12"
newtype_derive = "0.1.6"
mg-admin-client = { path = "clients/mg-admin-client" }
nexus-client = { path = "clients/nexus-client" }
nexus-db-model = { path = "nexus/db-model" }
nexus-db-queries = { path = "nexus/db-queries" }
nexus-defaults = { path = "nexus/defaults" }
nexus-deployment = { path = "nexus/deployment" }
nexus-inventory = { path = "nexus/inventory" }
omicron-certificates = { path = "certificates" }
omicron-passwords = { path = "passwords" }
omicron-workspace-hack = "0.1.0"
oxlog = { path = "dev-tools/oxlog" }
nexus-test-interface = { path = "nexus/test-interface" }
nexus-test-utils-macros = { path = "nexus/test-utils-macros" }
nexus-test-utils = { path = "nexus/test-utils" }
nexus-types = { path = "nexus/types" }
num-integer = "0.1.45"
num = { version = "0.4.1", default-features = false, features = [ "libm" ] }
omicron-common = { path = "common" }
omicron-gateway = { path = "gateway" }
omicron-nexus = { path = "nexus" }
omicron-package = { path = "package" }
omicron-rpaths = { path = "rpaths" }
omicron-sled-agent = { path = "sled-agent" }
omicron-test-utils = { path = "test-utils" }
# omicron-zone-package = "0.10.1"
omicron-zone-package = { path = "../omicron-package" }
oxide-client = { path = "clients/oxide-client" }
oxide-vpc = { git = "https://github.com/oxidecomputer/opte", rev = "1d29ef60a18179babfb44f0f7a3c2fe71034a2c1", features = [ "api", "std" ] }
once_cell = "1.19.0"
openapi-lint = { git = "https://github.com/oxidecomputer/openapi-lint", branch = "main" }
openapiv3 = "2.0.0"
# must match samael's crate!
openssl = "0.10"
openssl-sys = "0.9"
openssl-probe = "0.1.5"
opte-ioctl = { git = "https://github.com/oxidecomputer/opte", rev = "1d29ef60a18179babfb44f0f7a3c2fe71034a2c1" }
oso = "0.27"
owo-colors = "4.0.0"
oximeter = { path = "oximeter/oximeter" }
oximeter-client = { path = "clients/oximeter-client" }
oximeter-db = { path = "oximeter/db/" }
oximeter-collector = { path = "oximeter/collector" }
oximeter-instruments = { path = "oximeter/instruments" }
oximeter-macro-impl = { path = "oximeter/oximeter-macro-impl" }
oximeter-producer = { path = "oximeter/producer" }
p256 = "0.13"
parse-display = "0.8.2"
partial-io = { version = "0.5.4", features = ["proptest1", "tokio1"] }
parse-size = "1.0.0"
paste = "1.0.14"
percent-encoding = "2.3.1"
pem = "3.0"
petgraph = "0.6.4"
postgres-protocol = "0.6.6"
predicates = "3.1.0"
pretty_assertions = "1.4.0"
pretty-hex = "0.4.1"
prettyplease = "0.2.16"
proc-macro2 = "1.0"
progenitor = { git = "https://github.com/oxidecomputer/progenitor", branch = "main" }
progenitor-client = { git = "https://github.com/oxidecomputer/progenitor", branch = "main" }
bhyve_api = { git = "https://github.com/oxidecomputer/propolis", rev = "ff6c4df2e816eee6e7b2b0488777d30ef35ee217" }
propolis-client = { git = "https://github.com/oxidecomputer/propolis", rev = "ff6c4df2e816eee6e7b2b0488777d30ef35ee217" }
propolis-mock-server = { git = "https://github.com/oxidecomputer/propolis", rev = "ff6c4df2e816eee6e7b2b0488777d30ef35ee217" }
proptest = "1.4.0"
quote = "1.0"
rand = "0.8.5"
ratatui = "0.25.0"
rayon = "1.8"
rcgen = "0.12.1"
reedline = "0.28.0"
ref-cast = "1.0"
regex = "1.10.3"
regress = "0.7.1"
reqwest = { version = "0.11", default-features = false }
ring = "0.17.7"
rpassword = "7.3.1"
rstest = "0.18.2"
rustfmt-wrapper = "0.2"
rustls = "0.22.2"
rustls-pemfile = "2.0.0"
rustyline = "13.0.0"
samael = { version = "0.0.14", features = ["xmlsec"] }
schemars = "0.8.16"
secrecy = "0.8.0"
semver = { version = "1.0.21", features = ["std", "serde"] }
serde = { version = "1.0", default-features = false, features = [ "derive" ] }
serde_derive = "1.0"
serde_human_bytes = { git = "http://github.com/oxidecomputer/serde_human_bytes", branch = "main" }
serde_json = "1.0.113"
serde_path_to_error = "0.1.15"
serde_tokenstream = "0.2"
serde_urlencoded = "0.7.1"
serde_with = "3.5.1"
sha2 = "0.10.8"
sha3 = "0.10.8"
shell-words = "1.1.0"
signal-hook = "0.3"
signal-hook-tokio = { version = "0.3", features = [ "futures-v0_3" ] }
similar-asserts = "1.5.0"
sled = "0.34"
sled-agent-client = { path = "clients/sled-agent-client" }
sled-hardware = { path = "sled-hardware" }
sled-storage = { path = "sled-storage" }
slog = { version = "2.7", features = [ "dynamic-keys", "max_level_trace", "release_max_level_debug" ] }
slog-async = "2.8"
<<<<<<< HEAD
slog-bunyan = "2.5"
slog-dtrace = "0.2"
=======
slog-dtrace = "0.3"
>>>>>>> 62547d22
slog-envlogger = "2.2"
slog-error-chain = { git = "https://github.com/oxidecomputer/slog-error-chain", branch = "main", features = ["derive"] }
slog-term = "2.9"
smf = "0.2"
snafu = "0.7"
sp-sim = { path = "sp-sim" }
sprockets-common = { git = "http://github.com/oxidecomputer/sprockets", rev = "77df31efa5619d0767ffc837ef7468101608aee9" }
sprockets-host = { git = "http://github.com/oxidecomputer/sprockets", rev = "77df31efa5619d0767ffc837ef7468101608aee9" }
sprockets-rot = { git = "http://github.com/oxidecomputer/sprockets", rev = "77df31efa5619d0767ffc837ef7468101608aee9" }
sqlparser = { version = "0.43.1", features = [ "visitor" ] }
static_assertions = "1.1.0"
# Please do not change the Steno version to a Git dependency.  It makes it
# harder than expected to make breaking changes (even if you specify a specific
# SHA).  Cut a new Steno release instead.  See omicron#2117.
steno = "0.4.0"
strum = { version = "0.25", features = [ "derive" ] }
subprocess = "0.2.9"
supports-color = "2.1.0"
swrite = "0.1.0"
libsw = { version = "3.3.1", features = ["tokio"] }
syn = { version = "2.0" }
tabled = "0.15.0"
tar = "0.4"
tempdir = "0.3"
tempfile = "3.9"
term = "0.7"
termios = "0.3"
textwrap = "0.16.0"
test-strategy = "0.3.1"
thiserror = "1.0"
tofino = { git = "http://github.com/oxidecomputer/tofino", branch = "main" }
tokio = "1.35.1"
tokio-postgres = { version = "0.7", features = [ "with-chrono-0_4", "with-uuid-1" ] }
tokio-stream = "0.1.14"
tokio-tungstenite = "0.20"
tokio-util = { version = "0.7.10", features = ["io", "io-util"] }
toml = "0.8.8"
toml_edit = "0.21.0"
tough = { version = "0.16.0", features = [ "http" ] }
trust-dns-client = "0.22"
trust-dns-proto = "0.22"
trust-dns-resolver = "0.22"
trust-dns-server = "0.22"
trybuild = "1.0.89"
tufaceous = { path = "tufaceous" }
tufaceous-lib = { path = "tufaceous-lib" }
tui-tree-widget = "0.16.0"
unicode-width = "0.1.11"
update-common = { path = "update-common" }
update-engine = { path = "update-engine" }
usdt = "0.5.0"
uuid = { version = "1.7.0", features = ["serde", "v4"] }
walkdir = "2.4"
wicket = { path = "wicket" }
wicket-common = { path = "wicket-common" }
wicketd-client = { path = "clients/wicketd-client" }
zeroize = { version = "1.7.0", features = ["zeroize_derive", "std"] }
zip = { version = "0.6.6", default-features = false, features = ["deflate","bzip2"] }
zone = { version = "0.3", default-features = false, features = ["async"] }

# NOTE: The test profile inherits from the dev profile, so settings under
# profile.dev get inherited. AVOID setting anything under profile.test: that
# will cause dev and test builds to diverge, which will cause more Cargo build
# cache misses.

[profile.dev]
# Note: This used to be panic = "abort" earlier, but that caused a lot of
# duplicate dependency builds. Letting panic be "unwind" causes dependencies
# across `cargo test` and `cargo run` to be unified. See omicron#4392.
panic = "unwind"

# See https://github.com/oxidecomputer/omicron/issues/4009 for some background context here.
# By reducing the debug level (though keeping enough to have meaningful
# backtraces), we reduce incremental build time and binary size significantly.
debug = "line-tables-only"

[profile.dev.build-override]
# Setting this to line-tables-only results in a large improvement in build
# times, because it allows target and host dependencies to be unified.
debug = "line-tables-only"

# `bindgen` is used by `samael`'s build script; building it with optimizations
# makes that build script run ~5x faster, more than offsetting the additional
# build time added to `bindgen` itself.
[profile.dev.package.bindgen]
opt-level = 3

# `lalrpop` is used by `polar-core`'s build script; building it with
# optimizations makes that build script run ~20x faster, more than offsetting
# the additional build time added to `lalrpop` itself.
[profile.dev.package.lalrpop]
opt-level = 3

# `polar-core` is exercised heavily during the test suite and it's worthwhile to
# have it built with optimizations.
[profile.dev.package.polar-core]
opt-level = 3

# Password hashing is expensive by construction.  Build the hashing libraries
# with optimizations to significantly speed up tests.
[profile.dev.package.argon2]
opt-level = 3
[profile.dev.package.rust-argon2]
opt-level = 3

[profile.release]
panic = "abort"

# proptest based test generation and shrinking is expensive. Let's optimize it.
[profile.dev.package.proptest]
opt-level = 3

[profile.dev.package.bootstore]
opt-level = 3

# Crypto stuff always needs optimizations
[profile.dev.package.sha3]
opt-level = 3
[profile.dev.package.sha2]
opt-level = 3
[profile.dev.package.hkdf]
opt-level = 3
[profile.dev.package.chacha20poly1305]
opt-level = 3
[profile.dev.package.chacha20]
opt-level = 3
[profile.dev.package.vsss-rs]
opt-level = 3
[profile.dev.package.curve25519-dalek]
opt-level = 3
[profile.dev.package.aead]
opt-level = 3
[profile.dev.package.aes]
opt-level = 3
[profile.dev.package.aes-gcm]
opt-level = 3
[profile.dev.package.bcrypt-pbkdf]
opt-level = 3
[profile.dev.package.blake2]
opt-level = 3
[profile.dev.package.blake2b_simd]
opt-level = 3
[profile.dev.package.block-buffer]
opt-level = 3
[profile.dev.package.block-padding]
opt-level = 3
[profile.dev.package.blowfish]
opt-level = 3
[profile.dev.package.constant_time_eq]
opt-level = 3
[profile.dev.package.crypto-bigint]
opt-level = 3
[profile.dev.package.crypto-common]
opt-level = 3
[profile.dev.package.ctr]
opt-level = 3
[profile.dev.package.cbc]
opt-level = 3
[profile.dev.package.digest]
opt-level = 3
[profile.dev.package.ed25519]
opt-level = 3
[profile.dev.package.ed25519-dalek]
opt-level = 3
[profile.dev.package.elliptic-curve]
opt-level = 3
[profile.dev.package.generic-array]
opt-level = 3
[profile.dev.package.getrandom]
opt-level = 3
[profile.dev.package.hmac]
opt-level = 3
[profile.dev.package.lpc55_sign]
opt-level = 3
[profile.dev.package.md5]
opt-level = 3
[profile.dev.package.md-5]
opt-level = 3
[profile.dev.package.num-bigint]
opt-level = 3
[profile.dev.package.num-bigint-dig]
opt-level = 3
[profile.dev.package.rand]
opt-level = 3
[profile.dev.package.rand_chacha]
opt-level = 3
[profile.dev.package.rand_core]
opt-level = 3
[profile.dev.package.rand_hc]
opt-level = 3
[profile.dev.package.rand_xorshift]
opt-level = 3
[profile.dev.package.rsa]
opt-level = 3
[profile.dev.package.salty]
opt-level = 3
[profile.dev.package.signature]
opt-level = 3
[profile.dev.package.subtle]
opt-level = 3
[profile.dev.package.tiny-keccak]
opt-level = 3
[profile.dev.package.uuid]
opt-level = 3
[profile.dev.package.cipher]
opt-level = 3
[profile.dev.package.cpufeatures]
opt-level = 3
[profile.dev.package.poly1305]
opt-level = 3
[profile.dev.package.inout]
opt-level = 3
[profile.dev.package.keccak]
opt-level = 3

#
# It's common during development to use a local copy of various complex
# dependencies.  If you want to use those, uncomment one of these blocks.
#
#[patch."https://github.com/oxidecomputer/dropshot"]
#dropshot = { path = "../dropshot/dropshot" }
#[patch.crates-io]
#steno = { path = "../steno" }
#[patch."https://github.com/oxidecomputer/propolis"]
#propolis-client = { path = "../propolis/lib/propolis-client" }
#propolis-mock-server = { path = "../propolis/bin/mock-server" }
#[patch."https://github.com/oxidecomputer/crucible"]
#crucible-agent-client = { path = "../crucible/agent-client" }
#crucible-pantry-client = { path = "../crucible/pantry-client" }
#crucible-smf = { path = "../crucible/smf" }
#[patch.crates-io]
#diesel = { path = "../../diesel/diesel" }
#[patch."https://github.com/oxidecomputer/diesel-dtrace"]
#diesel-dtrace = { path = "../diesel-dtrace" }

#
# Local client generation during development.
#
#[patch."https://github.com/oxidecomputer/progenitor"]
#progenitor = { path = "../progenitor/progenitor" }
#[patch."https://github.com/oxidecomputer/typify"]
#typify = { path = "../typify/typify" }

#
# We maintain a fork of pq-sys to address upstream issues.  See the
# README.oxide.md in the "oxide" branch of our fork for details.
#
[patch.crates-io.pq-sys]
git = 'https://github.com/oxidecomputer/pq-sys'
branch = "oxide/omicron"

# Using the workspace-hack via this patch directive means that it only applies
# while building within this workspace. If another workspace imports a crate
# from here via a git dependency, it will not have the workspace-hack applied
# to it.
[patch.crates-io.omicron-workspace-hack]
path = "workspace-hack"<|MERGE_RESOLUTION|>--- conflicted
+++ resolved
@@ -268,8 +268,9 @@
 omicron-rpaths = { path = "rpaths" }
 omicron-sled-agent = { path = "sled-agent" }
 omicron-test-utils = { path = "test-utils" }
+# TODO: Patch before merge
 # omicron-zone-package = "0.10.1"
-omicron-zone-package = { path = "../omicron-package" }
+omicron-zone-package = { git = "https://github.com/oxidecomputer/omicron-package", branch = "cache2" }
 oxide-client = { path = "clients/oxide-client" }
 oxide-vpc = { git = "https://github.com/oxidecomputer/opte", rev = "1d29ef60a18179babfb44f0f7a3c2fe71034a2c1", features = [ "api", "std" ] }
 once_cell = "1.19.0"
@@ -350,12 +351,8 @@
 sled-storage = { path = "sled-storage" }
 slog = { version = "2.7", features = [ "dynamic-keys", "max_level_trace", "release_max_level_debug" ] }
 slog-async = "2.8"
-<<<<<<< HEAD
 slog-bunyan = "2.5"
-slog-dtrace = "0.2"
-=======
 slog-dtrace = "0.3"
->>>>>>> 62547d22
 slog-envlogger = "2.2"
 slog-error-chain = { git = "https://github.com/oxidecomputer/slog-error-chain", branch = "main", features = ["derive"] }
 slog-term = "2.9"
