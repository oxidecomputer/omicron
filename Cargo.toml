[workspace]
members = [
    "api_identity",
    "bootstore",
    "certificates",
    "clickhouse-admin",
    "clickhouse-admin/api",
    "clients/bootstrap-agent-client",
    "clients/cockroach-admin-client",
    "clients/ddm-admin-client",
    "clients/dns-service-client",
    "clients/dpd-client",
    "clients/gateway-client",
    "clients/installinator-client",
    "clients/nexus-client",
    "clients/oxide-client",
    "clients/oximeter-client",
    "clients/sled-agent-client",
    "clients/wicketd-client",
    "cockroach-admin",
    "cockroach-admin/api",
    "cockroach-admin/types",
    "common",
    "dev-tools/cert-dev",
    "dev-tools/ch-dev",
    "dev-tools/crdb-seed",
    "dev-tools/db-dev",
    "dev-tools/downloader",
    "dev-tools/mgs-dev",
    "dev-tools/omdb",
    "dev-tools/omicron-dev",
    "dev-tools/omicron-dev-lib",
    "dev-tools/openapi-manager",
    "dev-tools/openapi-manager/types",
    "dev-tools/oxlog",
    "dev-tools/reconfigurator-cli",
    "dev-tools/releng",
    "dev-tools/xtask",
    "dns-server",
    "dns-server-api",
    "end-to-end-tests",
    "gateway",
    "gateway-api",
    "gateway-cli",
    "gateway-test-utils",
    "gateway-types",
    "illumos-utils",
    "installinator-api",
    "installinator-common",
    "installinator",
    "internal-dns-cli",
    "internal-dns",
    "ipcc",
    "key-manager",
    "live-tests",
    "live-tests/macros",
    "nexus",
    "nexus-config",
    "nexus-sled-agent-shared",
    "nexus/authz-macros",
    "nexus/auth",
    "nexus/db-fixed-data",
    "nexus/db-macros",
    "nexus/db-model",
    "nexus/db-queries",
    "nexus/defaults",
    "nexus/external-api",
    "nexus/internal-api",
    "nexus/inventory",
    "nexus/macros-common",
    "nexus/metrics-producer-gc",
    "nexus/networking",
    "nexus/reconfigurator/execution",
    "nexus/reconfigurator/planning",
    "nexus/reconfigurator/preparation",
    "nexus/saga-recovery",
    "nexus/test-interface",
    "nexus/test-utils-macros",
    "nexus/test-utils",
    "nexus/types",
    "oximeter/api",
    "oximeter/collector",
    "oximeter/db",
    "oximeter/instruments",
    "oximeter/oximeter-macro-impl",
    "oximeter/oximeter",
    "oximeter/oxql-types",
    "oximeter/producer",
    "oximeter/schema",
    "oximeter/test-utils",
    "oximeter/timeseries-macro",
    "oximeter/types",
    "package",
    "passwords",
    "rpaths",
    "sled-agent",
    "sled-agent/api",
    "sled-agent/bootstrap-agent-api",
    "sled-agent/types",
    "sled-hardware",
    "sled-hardware/types",
    "sled-storage",
    "sp-sim",
    "test-utils",
    "tufaceous-lib",
    "tufaceous",
    "typed-rng",
    "update-common",
    "update-engine",
    "uuid-kinds",
    "wicket-common",
    "wicket-dbg",
    "wicket",
    "wicketd",
    "wicketd-api",
    "workspace-hack",
    "zone-setup",
]

default-members = [
    "api_identity",
    "bootstore",
    "certificates",
    "clickhouse-admin",
    "clickhouse-admin/api",
    "clickhouse-admin/types",
    "clients/bootstrap-agent-client",
    "clients/cockroach-admin-client",
    "clients/ddm-admin-client",
    "clients/dns-service-client",
    "clients/dpd-client",
    "clients/gateway-client",
    "clients/installinator-client",
    "clients/nexus-client",
    "clients/oxide-client",
    "clients/oximeter-client",
    "clients/sled-agent-client",
    "clients/wicketd-client",
    "cockroach-admin",
    "cockroach-admin/api",
    "cockroach-admin/types",
    "common",
    "dev-tools/cert-dev",
    "dev-tools/ch-dev",
    "dev-tools/crdb-seed",
    "dev-tools/db-dev",
    "dev-tools/downloader",
    "dev-tools/mgs-dev",
    "dev-tools/omdb",
    "dev-tools/omicron-dev",
    "dev-tools/omicron-dev-lib",
    "dev-tools/openapi-manager",
    "dev-tools/openapi-manager/types",
    "dev-tools/oxlog",
    "dev-tools/reconfigurator-cli",
    "dev-tools/releng",
    # Do not include xtask in the list of default members, because this causes
    # hakari to not work as well and build times to be longer.
    # See omicron#4392.
    "dns-server",
    "dns-server-api",
    "end-to-end-tests",
    "gateway",
    "gateway-api",
    "gateway-cli",
    "gateway-test-utils",
    "gateway-types",
    "illumos-utils",
    "installinator-api",
    "installinator-common",
    "installinator",
    "internal-dns-cli",
    "internal-dns",
    "ipcc",
    "key-manager",
    "live-tests",
    "live-tests/macros",
    "nexus",
    "nexus-config",
    "nexus-sled-agent-shared",
    "nexus/authz-macros",
    "nexus/auth",
    "nexus/db-fixed-data",
    "nexus/db-macros",
    "nexus/db-model",
    "nexus/db-queries",
    "nexus/defaults",
    "nexus/external-api",
    "nexus/internal-api",
    "nexus/inventory",
    "nexus/macros-common",
    "nexus/metrics-producer-gc",
    "nexus/networking",
    "nexus/reconfigurator/execution",
    "nexus/reconfigurator/planning",
    "nexus/reconfigurator/preparation",
    "nexus/saga-recovery",
    "nexus/test-interface",
    "nexus/test-utils-macros",
    "nexus/test-utils",
    "nexus/types",
    "oximeter/api",
    "oximeter/collector",
    "oximeter/db",
    "oximeter/instruments",
    "oximeter/oximeter-macro-impl",
    "oximeter/oximeter",
    "oximeter/oxql-types",
    "oximeter/producer",
    "oximeter/schema",
    "oximeter/test-utils",
    "oximeter/timeseries-macro",
    "oximeter/types",
    "package",
    "passwords",
    "rpaths",
    "sled-agent",
    "sled-agent/api",
    "sled-agent/bootstrap-agent-api",
    "sled-agent/types",
    "sled-hardware",
    "sled-hardware/types",
    "sled-storage",
    "sp-sim",
    "test-utils",
    "tufaceous-lib",
    "tufaceous",
    "typed-rng",
    "update-common",
    "update-engine",
    "uuid-kinds",
    "wicket-common",
    "wicket-dbg",
    "wicket",
    "wicketd",
    "wicketd-api",
    "workspace-hack",
    "zone-setup",
]
resolver = "2"

#
# Tree-wide lint configuration.
# https://doc.rust-lang.org/stable/cargo/reference/manifest.html#the-lints-section
#
# For a list of Clippy lints, see
# https://rust-lang.github.io/rust-clippy/master.
#
[workspace.lints.clippy]
# Clippy's style nits are useful, but not worth keeping in CI.
style = { level = "allow", priority = -1 }
# But continue to warn on anything in the "disallowed_" namespace.
disallowed_macros = "warn"
disallowed_methods = "warn"
disallowed_names = "warn"
disallowed_script_idents = "warn"
disallowed_types = "warn"
# Warn on some more style lints that are relatively stable and make sense.
iter_cloned_collect = "warn"
iter_next_slice = "warn"
iter_nth = "warn"
iter_nth_zero = "warn"
iter_skip_next = "warn"
len_zero = "warn"
redundant_field_names = "warn"
# `declare_interior_mutable_const` is classified as a style lint, but it can
# identify real bugs (e.g., declarying a `const Atomic` and using it like
# a `static Atomic`). However, it is also subject to false positives (e.g.,
# idiomatically declaring a static array of atomics uses `const Atomic`). We
# warn on this to catch the former, and expect any uses of the latter to allow
# this locally.
#
# Note: any const value with a type containing a `bytes::Bytes` hits this lint,
# and you should `#![allow]` it for now. This is most likely to be seen with
# `http::header::{HeaderName, HeaderValue}`. This is a Clippy bug which will be
# fixed in the Rust 1.80 toolchain (rust-lang/rust-clippy#12691).
declare_interior_mutable_const = "warn"
# Also warn on casts, preferring explicit conversions instead.
#
# We'd like to warn on lossy casts in the future, but lossless casts are the
# easiest ones to convert over.
cast_lossless = "warn"

[workspace.dependencies]
anyhow = "1.0"
anstyle = "1.0.8"
api_identity = { path = "api_identity" }
approx = "0.5.1"
assert_matches = "1.5.0"
assert_cmd = "2.0.16"
async-bb8-diesel = "0.2"
async-trait = "0.1.82"
atomicwrites = "0.4.3"
authz-macros = { path = "nexus/authz-macros" }
backoff = { version = "0.4.0", features = [ "tokio" ] }
base64 = "0.22.1"
bcs = "0.1.6"
bincode = "1.3.3"
bootstore = { path = "bootstore" }
bootstrap-agent-api = { path = "sled-agent/bootstrap-agent-api" }
bootstrap-agent-client = { path = "clients/bootstrap-agent-client" }
buf-list = { version = "1.0.3", features = ["tokio1"] }
byteorder = "1.5.0"
bytes = "1.7.1"
camino = { version = "1.1", features = ["serde1"] }
camino-tempfile = "1.1.1"
cancel-safe-futures = "0.1.5"
cargo_metadata = "0.18.1"
chacha20poly1305 = "0.10.1"
cfg-if = "1.0"
chrono = { version = "0.4", features = [ "serde" ] }
ciborium = "0.2.2"
clap = { version = "4.5", features = ["cargo", "derive", "env", "wrap_help"] }
clickhouse-admin-api = { path = "clickhouse-admin/api" }
clickhouse-admin-types = { path = "clickhouse-admin/types" }
clickward = { git = "https://github.com/oxidecomputer/clickward", rev = "ceec762e6a87d2a22bf56792a3025e145caa095e" }
cockroach-admin-api = { path = "cockroach-admin/api" }
cockroach-admin-client = { path = "clients/cockroach-admin-client" }
cockroach-admin-types = { path = "cockroach-admin/types" }
colored = "2.1"
const_format = "0.2.33"
cookie = "0.18"
criterion = { version = "0.5.1", features = [ "async_tokio" ] }
crossbeam = "0.8"
crossterm = { version = "0.28.1", features = ["event-stream"] }
# crucible-agent-client = { git = "https://github.com/oxidecomputer/crucible", rev = "b026dd82779eb2c2f87164e30feb7dd7f4b6e677"}
# crucible-pantry-client = { git = "https://github.com/oxidecomputer/crucible", rev = "b026dd82779eb2c2f87164e30feb7dd7f4b6e677"}
# crucible-smf = { git = "https://github.com/oxidecomputer/crucible", rev = "b026dd82779eb2c2f87164e30feb7dd7f4b6e677"}
# crucible-common = { git = "https://github.com/oxidecomputer/crucible", rev = "b026dd82779eb2c2f87164e30feb7dd7f4b6e677"}
crucible-agent-client = { git = "https://github.com/oxidecomputer/crucible", branch = "hyper-v1"}
crucible-pantry-client = { git = "https://github.com/oxidecomputer/crucible", branch = "hyper-v1" }
crucible-smf = { git = "https://github.com/oxidecomputer/crucible", branch = "hyper-v1" }
crucible-common = { git = "https://github.com/oxidecomputer/crucible", branch = "hyper-v1" }
csv = "1.3.0"
curve25519-dalek = "4"
datatest-stable = "0.2.9"
display-error-chain = "0.2.1"
omicron-ddm-admin-client = { path = "clients/ddm-admin-client" }
db-macros = { path = "nexus/db-macros" }
debug-ignore = "1.0.5"
derive_more = "0.99.18"
derive-where = "1.2.7"
# Having the i-implement-... feature here makes diesel go away from the workspace-hack
diesel = { version = "2.2.3", features = ["i-implement-a-third-party-backend-and-opt-into-breaking-changes", "postgres", "r2d2", "chrono", "serde_json", "network-address", "uuid"] }
diesel-dtrace = { git = "https://github.com/oxidecomputer/diesel-dtrace", branch = "main" }
dns-server = { path = "dns-server" }
dns-server-api = { path = "dns-server-api" }
dns-service-client = { path = "clients/dns-service-client" }
dpd-client = { path = "clients/dpd-client" }
# dropshot = { git = "https://github.com/oxidecomputer/dropshot", branch = "main", features = [ "usdt-probes" ] }
dropshot = { git = "https://github.com/seanmonstar/dropshot", branch = "hyper-v1-2.4-own-body", features = ["usdt-probes"] }
dyn-clone = "1.0.17"
either = "1.13.0"
expectorate = "1.1.0"
fatfs = "0.3.6"
filetime = "0.2.25"
flate2 = "1.0.33"
float-ord = "0.3.2"
flume = "0.11.0"
foreign-types = "0.3.2"
fs-err = "2.11.0"
futures = "0.3.30"
gateway-api = { path = "gateway-api" }
gateway-client = { path = "clients/gateway-client" }
# If you're updating the pinned revision of these MGS dependencies, you should
# also update the git commit revision for the `omicron-faux-mgs` package in
# `package-manifest.toml`. Failure to do so won't cause incorrect behavior, but
# does mean the `faux-mgs` shipped with the switch zone would be out of date
# relative to the MGS proper shipped in that same switch zone. (Generally this
# is "fine", because SP/MGS communication maintains forwards and backwards
# compatibility, but will mean that faux-mgs might be missing new
# functionality.)
gateway-messages = { git = "https://github.com/oxidecomputer/management-gateway-service", rev = "ca9f20e32acade9d15fb8d70405a6ef406c719cc", default-features = false, features = ["std"] }
gateway-sp-comms = { git = "https://github.com/oxidecomputer/management-gateway-service", rev = "ca9f20e32acade9d15fb8d70405a6ef406c719cc" }
gateway-test-utils = { path = "gateway-test-utils" }
gateway-types = { path = "gateway-types" }
gethostname = "0.5.0"
glob = "0.3.1"
guppy = "0.17.7"
headers = "0.4.0"
heck = "0.5"
hex = "0.4.3"
hex-literal = "0.4.1"
hickory-client = "0.24.1"
hickory-proto = "0.24.1"
hickory-resolver = "0.24.1"
hickory-server = "0.24.1"
highway = "1.2.0"
hkdf = "0.12.4"
<<<<<<< HEAD
http = "1.1.0"
=======
http = "0.2.12"
httpmock = "0.8.0-alpha.1"
>>>>>>> d6907fc5
httptest = "0.15.5"
hubtools = { git = "https://github.com/oxidecomputer/hubtools.git", branch = "main" }
humantime = "2.1.0"
hyper = "1.0"
hyper-util = "0.1"
hyper-rustls = "0.26.0"
hyper-staticfile = "0.10.0"
illumos-utils = { path = "illumos-utils" }
indent_write = "2.2.0"
indexmap = "2.4.0"
indicatif = { version = "0.17.8", features = ["rayon"] }
indoc = "2.0.5"
installinator = { path = "installinator" }
installinator-api = { path = "installinator-api" }
installinator-client = { path = "clients/installinator-client" }
installinator-common = { path = "installinator-common" }
internal-dns = { path = "internal-dns" }
ipcc = { path = "ipcc" }
ipnet = "2.9"
itertools = "0.13.0"
internet-checksum = "0.2"
ipnetwork = { version = "0.20", features = ["schemars"] }
ispf = { git = "https://github.com/oxidecomputer/ispf" }
key-manager = { path = "key-manager" }
kstat-rs = "0.2.4"
libc = "0.2.158"
libipcc = { git = "https://github.com/oxidecomputer/libipcc", rev = "fdffa212373a8f92473ea5f411088912bf458d5f" }
libfalcon = { git = "https://github.com/oxidecomputer/falcon", rev = "e69694a1f7cc9fe31fab27f321017280531fb5f7" }
libnvme = { git = "https://github.com/oxidecomputer/libnvme", rev = "dd5bb221d327a1bc9287961718c3c10d6bd37da0" }
linear-map = "1.2.0"
live-tests-macros = { path = "live-tests/macros" }
macaddr = { version = "1.0.1", features = ["serde_std"] }
maplit = "1.0.2"
mockall = "0.13"
newtype_derive = "0.1.6"
# mg-admin-client = { git = "https://github.com/oxidecomputer/maghemite", rev = "9e0fe45ca3862176dc31ad8cc83f605f8a7e1a42" }
# ddm-admin-client = { git = "https://github.com/oxidecomputer/maghemite", rev = "9e0fe45ca3862176dc31ad8cc83f605f8a7e1a42" }
mg-admin-client = { git = "https://github.com/oxidecomputer/maghemite", branch = "hyper-v1" }
ddm-admin-client = { git = "https://github.com/oxidecomputer/maghemite", branch = "hyper-v1" }
multimap = "0.10.0"
nexus-auth = { path = "nexus/auth" }
nexus-client = { path = "clients/nexus-client" }
nexus-config = { path = "nexus-config" }
nexus-db-fixed-data = { path = "nexus/db-fixed-data" }
nexus-db-model = { path = "nexus/db-model" }
nexus-db-queries = { path = "nexus/db-queries" }
nexus-defaults = { path = "nexus/defaults" }
nexus-external-api = { path = "nexus/external-api" }
nexus-inventory = { path = "nexus/inventory" }
nexus-internal-api = { path = "nexus/internal-api" }
nexus-macros-common = { path = "nexus/macros-common" }
nexus-metrics-producer-gc = { path = "nexus/metrics-producer-gc" }
nexus-networking = { path = "nexus/networking" }
nexus-reconfigurator-execution = { path = "nexus/reconfigurator/execution" }
nexus-reconfigurator-planning = { path = "nexus/reconfigurator/planning" }
nexus-reconfigurator-preparation = { path = "nexus/reconfigurator/preparation" }
nexus-saga-recovery = { path = "nexus/saga-recovery" }
nexus-sled-agent-shared = { path = "nexus-sled-agent-shared" }
nexus-test-interface = { path = "nexus/test-interface" }
nexus-test-utils-macros = { path = "nexus/test-utils-macros" }
nexus-test-utils = { path = "nexus/test-utils" }
nexus-types = { path = "nexus/types" }
num-integer = "0.1.46"
num = { version = "0.4.3", default-features = false, features = [ "libm" ] }
omicron-clickhouse-admin = { path = "clickhouse-admin" }
omicron-certificates = { path = "certificates" }
omicron-cockroach-admin = { path = "cockroach-admin" }
omicron-common = { path = "common" }
omicron-dev-lib = { path = "dev-tools/omicron-dev-lib" }
omicron-gateway = { path = "gateway" }
omicron-nexus = { path = "nexus" }
omicron-omdb = { path = "dev-tools/omdb" }
omicron-package = { path = "package" }
omicron-passwords = { path = "passwords" }
omicron-rpaths = { path = "rpaths" }
omicron-sled-agent = { path = "sled-agent" }
omicron-test-utils = { path = "test-utils" }
omicron-workspace-hack = "0.1.0"
omicron-zone-package = "0.11.0"
oxide-client = { path = "clients/oxide-client" }
oxide-vpc = { git = "https://github.com/oxidecomputer/opte", rev = "76878de67229ea113d70503c441eab47ac5dc653", features = [ "api", "std" ] }
oxlog = { path = "dev-tools/oxlog" }
oxnet = { git = "https://github.com/oxidecomputer/oxnet" }
once_cell = "1.19.0"
openapi-lint = { git = "https://github.com/oxidecomputer/openapi-lint", branch = "main" }
openapi-manager-types = { path = "dev-tools/openapi-manager/types" }
openapiv3 = "2.0.0"
# must match samael's crate!
openssl = "0.10"
openssl-sys = "0.9"
opte-ioctl = { git = "https://github.com/oxidecomputer/opte", rev = "76878de67229ea113d70503c441eab47ac5dc653" }
oso = "0.27"
owo-colors = "4.0.0"
oximeter = { path = "oximeter/oximeter" }
oximeter-api = { path = "oximeter/api" }
oximeter-client = { path = "clients/oximeter-client" }
oximeter-db = { path = "oximeter/db/", default-features = false }
oximeter-collector = { path = "oximeter/collector" }
oximeter-instruments = { path = "oximeter/instruments" }
oximeter-macro-impl = { path = "oximeter/oximeter-macro-impl" }
oximeter-producer = { path = "oximeter/producer" }
oximeter-schema = { path = "oximeter/schema" }
oximeter-test-utils = { path = "oximeter/test-utils" }
oximeter-timeseries-macro = { path = "oximeter/timeseries-macro" }
oximeter-types = { path = "oximeter/types" }
oxql-types = { path = "oximeter/oxql-types" }
p256 = "0.13"
parse-display = "0.10.0"
partial-io = { version = "0.5.4", features = ["proptest1", "tokio1"] }
parse-size = "1.0.0"
paste = "1.0.15"
percent-encoding = "2.3.1"
peg = "0.8.4"
pem = "3.0"
petgraph = "0.6.5"
postgres-protocol = "0.6.7"
predicates = "3.1.2"
pretty_assertions = "1.4.0"
pretty-hex = "0.4.1"
prettyplease = { version = "0.2.20", features = ["verbatim"] }
proc-macro2 = "1.0"
# progenitor = { git = "https://github.com/oxidecomputer/progenitor", branch = "main" }
# progenitor-client = { git = "https://github.com/oxidecomputer/progenitor", branch = "main" }
progenitor = { git = "https://github.com/oxidecomputer/progenitor", branch = "dependabot/cargo/reqwest-0.12.4" }
progenitor-client = { git = "https://github.com/oxidecomputer/progenitor", branch = "dependabot/cargo/reqwest-0.12.4" }
bhyve_api = { git = "https://github.com/oxidecomputer/propolis", rev = "24a74d0c76b6a63961ecef76acb1516b6e66c5c9" }
# propolis-client = { git = "https://github.com/oxidecomputer/propolis", rev = "24a74d0c76b6a63961ecef76acb1516b6e66c5c9" }
# propolis-mock-server = { git = "https://github.com/oxidecomputer/propolis", rev = "24a74d0c76b6a63961ecef76acb1516b6e66c5c9" }
propolis-client = { git = "https://github.com/oxidecomputer/propolis", branch = "hyper-v1" }
propolis-mock-server = { git = "https://github.com/oxidecomputer/propolis", branch = "hyper-v1" }
proptest = "1.5.0"
qorb = { git = "https://github.com/oxidecomputer/qorb", branch = "master" }
quote = "1.0"
rand = "0.8.5"
rand_core = "0.6.4"
rand_distr = "0.4.3"
rand_seeder = "0.3.0"
ratatui = "0.28.0"
rayon = "1.10"
rcgen = "0.12.1"
reedline = "0.33.0"
ref-cast = "1.0"
regex = "1.10.6"
regress = "0.9.1"
reqwest = { version = "0.12", default-features = false }
ring = "0.17.8"
rpassword = "7.3.1"
rstest = "0.22.0"
rustfmt-wrapper = "0.2"
rustls = "0.22.2"
rustls-pemfile = "2.1.3"
rustyline = "14.0.0"
samael = { version = "0.0.17", features = ["xmlsec"] }
schemars = "0.8.21"
secrecy = "0.8.0"
semver = { version = "1.0.23", features = ["std", "serde"] }
serde = { version = "1.0", default-features = false, features = [ "derive", "rc" ] }
serde_human_bytes = { git = "https://github.com/oxidecomputer/serde_human_bytes", branch = "main" }
serde_json = "1.0.125"
serde_path_to_error = "0.1.16"
serde_tokenstream = "0.2"
serde_urlencoded = "0.7.1"
serde_with = "3.9.0"
sha2 = "0.10.8"
sha3 = "0.10.8"
shell-words = "1.1.0"
signal-hook = "0.3"
signal-hook-tokio = { version = "0.3", features = [ "futures-v0_3" ] }
sigpipe = "0.1.3"
similar = { version = "2.6.0", features = ["bytes"] }
similar-asserts = "1.5.0"
# Don't change sled's version on accident; sled's on-disk format is not yet
# stable and requires manual migrations. In the limit this won't matter because
# the upgrade system will replace the DNS server zones entirely, but while we
# are still doing mupdate a change to the on-disk format will break existing DNS
# server zones.
sled = "=0.34.7"
sled-agent-api = { path = "sled-agent/api" }
sled-agent-client = { path = "clients/sled-agent-client" }
sled-agent-types = { path = "sled-agent/types" }
sled-hardware = { path = "sled-hardware" }
sled-hardware-types = { path = "sled-hardware/types" }
sled-storage = { path = "sled-storage" }
slog = { version = "2.7", features = [ "dynamic-keys", "max_level_trace", "release_max_level_debug" ] }
slog-async = "2.8"
slog-bunyan = "2.5"
slog-dtrace = "0.3"
slog-envlogger = "2.2"
slog-error-chain = { git = "https://github.com/oxidecomputer/slog-error-chain", branch = "main", features = ["derive"] }
slog-term = "2.9.1"
smf = "0.2"
socket2 = { version = "0.5", features = ["all"] }
sp-sim = { path = "sp-sim" }
sqlformat = "0.2.4"
sqlparser = { version = "0.45.0", features = [ "visitor" ] }
static_assertions = "1.1.0"
# Please do not change the Steno version to a Git dependency.  It makes it
# harder than expected to make breaking changes (even if you specify a specific
# SHA).  Cut a new Steno release instead.  See omicron#2117.
steno = "0.4.1"
strum = { version = "0.26", features = [ "derive" ] }
subprocess = "0.2.9"
supports-color = "3.0.1"
swrite = "0.1.0"
libsw = { version = "3.3.1", features = ["tokio"] }
syn = { version = "2.0" }
tabled = "0.15.0"
tar = "0.4"
tempfile = "3.10"
term = "0.7"
termios = "0.3"
textwrap = "0.16.1"
test-strategy = "0.3.1"
thiserror = "1.0"
tofino = { git = "https://github.com/oxidecomputer/tofino", branch = "main" }
tokio = "1.39.3"
tokio-postgres = { version = "0.7", features = [ "with-chrono-0_4", "with-uuid-1" ] }
tokio-stream = "0.1.15"
tokio-tungstenite = "0.23.1"
tokio-util = { version = "0.7.11", features = ["io", "io-util"] }
toml = "0.8.19"
toml_edit = "0.22.20"
tough = { version = "0.17.1", features = [ "http" ] }
trybuild = "1.0.99"
tufaceous = { path = "tufaceous" }
tufaceous-lib = { path = "tufaceous-lib" }
tui-tree-widget = "0.22.0"
typed-rng = { path = "typed-rng" }
unicode-width = "0.1.13"
update-common = { path = "update-common" }
update-engine = { path = "update-engine" }
url = "2.5.2"
usdt = "0.5.0"
uuid = { version = "1.10.0", features = ["serde", "v4"] }
uzers = "0.11"
walkdir = "2.5"
whoami = "1.5"
wicket = { path = "wicket" }
wicket-common = { path = "wicket-common" }
wicketd-api = { path = "wicketd-api" }
wicketd-client = { path = "clients/wicketd-client" }
zeroize = { version = "1.7.0", features = ["zeroize_derive", "std"] }
zip = { version = "0.6.6", default-features = false, features = ["deflate","bzip2"] }
zone = { version = "0.3", default-features = false, features = ["async"] }

# newtype-uuid is set to default-features = false because we don't want to
# depend on std in omicron-uuid-kinds (in case a no-std library wants to access
# the kinds). However, uses of omicron-uuid-kinds _within omicron_ will have
# std and the other features enabled because they'll refer to it via
# omicron-uuid-kinds.workspace = true.
newtype-uuid = { version = "1.1.0", default-features = false }
omicron-uuid-kinds = { path = "uuid-kinds", features = ["serde", "schemars08", "uuid-v4"] }

# NOTE: The test profile inherits from the dev profile, so settings under
# profile.dev get inherited. AVOID setting anything under profile.test: that
# will cause dev and test builds to diverge, which will cause more Cargo build
# cache misses.

[profile.dev]
# Note: This used to be panic = "abort" earlier, but that caused a lot of
# duplicate dependency builds. Letting panic be "unwind" causes dependencies
# across `cargo test` and `cargo run` to be unified. See omicron#4392.
panic = "unwind"

# See https://github.com/oxidecomputer/omicron/issues/4009 for some background context here.
# By reducing the debug level (though keeping enough to have meaningful
# backtraces), we reduce incremental build time and binary size significantly.
debug = "line-tables-only"

[profile.dev.build-override]
# Setting this to line-tables-only results in a large improvement in build
# times, because it allows target and host dependencies to be unified.
debug = "line-tables-only"

# `bindgen` is used by `samael`'s build script; building it with optimizations
# makes that build script run ~5x faster, more than offsetting the additional
# build time added to `bindgen` itself.
[profile.dev.package.bindgen]
opt-level = 3

# `lalrpop` is used by `polar-core`'s build script; building it with
# optimizations makes that build script run ~20x faster, more than offsetting
# the additional build time added to `lalrpop` itself.
[profile.dev.package.lalrpop]
opt-level = 3

# `polar-core` is exercised heavily during the test suite and it's worthwhile to
# have it built with optimizations.
[profile.dev.package.polar-core]
opt-level = 3

# Password hashing is expensive by construction.  Build the hashing libraries
# with optimizations to significantly speed up tests.
[profile.dev.package.argon2]
opt-level = 3
[profile.dev.package.rust-argon2]
opt-level = 3

[profile.release]
panic = "abort"

# proptest based test generation and shrinking is expensive. Let's optimize it.
[profile.dev.package.proptest]
opt-level = 3

[profile.dev.package.bootstore]
opt-level = 3

# Crypto stuff always needs optimizations
[profile.dev.package.sha3]
opt-level = 3
[profile.dev.package.sha2]
opt-level = 3
[profile.dev.package.hkdf]
opt-level = 3
[profile.dev.package.chacha20poly1305]
opt-level = 3
[profile.dev.package.chacha20]
opt-level = 3
[profile.dev.package.vsss-rs]
opt-level = 3
[profile.dev.package.curve25519-dalek]
opt-level = 3
[profile.dev.package.aead]
opt-level = 3
[profile.dev.package.aes]
opt-level = 3
[profile.dev.package.aes-gcm]
opt-level = 3
[profile.dev.package.bcrypt-pbkdf]
opt-level = 3
[profile.dev.package.blake2]
opt-level = 3
[profile.dev.package.blake2b_simd]
opt-level = 3
[profile.dev.package.block-buffer]
opt-level = 3
[profile.dev.package.block-padding]
opt-level = 3
[profile.dev.package.blowfish]
opt-level = 3
[profile.dev.package.constant_time_eq]
opt-level = 3
[profile.dev.package.crypto-bigint]
opt-level = 3
[profile.dev.package.crypto-common]
opt-level = 3
[profile.dev.package.ctr]
opt-level = 3
[profile.dev.package.cbc]
opt-level = 3
[profile.dev.package.digest]
opt-level = 3
[profile.dev.package.ed25519]
opt-level = 3
[profile.dev.package.ed25519-dalek]
opt-level = 3
[profile.dev.package.elliptic-curve]
opt-level = 3
[profile.dev.package.generic-array]
opt-level = 3
[profile.dev.package.getrandom]
opt-level = 3
[profile.dev.package.hmac]
opt-level = 3
[profile.dev.package.lpc55_sign]
opt-level = 3
[profile.dev.package.md5]
opt-level = 3
[profile.dev.package.md-5]
opt-level = 3
[profile.dev.package.num-bigint]
opt-level = 3
[profile.dev.package.num-bigint-dig]
opt-level = 3
[profile.dev.package.rand]
opt-level = 3
[profile.dev.package.rand_chacha]
opt-level = 3
[profile.dev.package.rand_core]
opt-level = 3
[profile.dev.package.rand_xorshift]
opt-level = 3
[profile.dev.package.rsa]
opt-level = 3
[profile.dev.package.signature]
opt-level = 3
[profile.dev.package.subtle]
opt-level = 3
[profile.dev.package.tiny-keccak]
opt-level = 3
[profile.dev.package.uuid]
opt-level = 3
[profile.dev.package.cipher]
opt-level = 3
[profile.dev.package.cpufeatures]
opt-level = 3
[profile.dev.package.poly1305]
opt-level = 3
[profile.dev.package.inout]
opt-level = 3
[profile.dev.package.keccak]
opt-level = 3


#
# It's common during development to use a local copy of various complex
# dependencies.  If you want to use those, uncomment one of these blocks.
#
#[patch."https://github.com/oxidecomputer/dropshot"]
#dropshot = { path = "../dropshot/dropshot" }
#[patch.crates-io]
#steno = { path = "../steno" }
# [patch."https://github.com/oxidecomputer/propolis"]
# propolis-client = { path = "../propolis/lib/propolis-client" }
# propolis-mock-server = { path = "../propolis/bin/mock-server" }
# [patch."https://github.com/oxidecomputer/crucible"]
# crucible-agent-client = { path = "../crucible/agent-client" }
# crucible-pantry-client = { path = "../crucible/pantry-client" }
# crucible-smf = { path = "../crucible/smf" }
#[patch.crates-io]
#diesel = { path = "../../diesel/diesel" }
#[patch."https://github.com/oxidecomputer/diesel-dtrace"]
#diesel-dtrace = { path = "../diesel-dtrace" }
# [patch."https://github.com/oxidecomputer/falcon"]
# libfalcon = { path = "../falcon/lib" }

#
# Local client generation during development.
#
#[patch."https://github.com/oxidecomputer/progenitor"]
#progenitor = { path = "../progenitor/progenitor" }
#progenitor-client = { path = "../progenitor/progenitor-client" }
#[patch."https://github.com/oxidecomputer/typify"]
#typify = { path = "../typify/typify" }

#
# We maintain a fork of pq-sys to address upstream issues.  See the
# README.oxide.md in the "oxide" branch of our fork for details.
#
[patch.crates-io.pq-sys]
git = 'https://github.com/oxidecomputer/pq-sys'
branch = "oxide/omicron"

# Using the workspace-hack via this patch directive means that it only applies
# while building within this workspace. If another workspace imports a crate
# from here via a git dependency, it will not have the workspace-hack applied
# to it.
[patch.crates-io.omicron-workspace-hack]
path = "workspace-hack"

# Several crates such as crucible and propolis have have a Git dependency on
# this repo. Omicron itself depends on these crates, which can lead to two
# copies of these crates in the dependency graph. (As a Git dependency, and as
# a path dependency.) The goal of omicron-uuid-kinds is to provide a unified
# registry of UUID kinds. Two copies of the same kinds floating around is
# unnecessary and painful.
#
# This directive ensures that whenever we see omicron-uuid-kinds as a Git
# dependency, we'll use the path dependency version of the crate instead.
#
# See also: uuid-kinds/README.adoc.
[patch."https://github.com/oxidecomputer/omicron"]
omicron-uuid-kinds = { path = "uuid-kinds" }
omicron-common = { path = "common" }<|MERGE_RESOLUTION|>--- conflicted
+++ resolved
@@ -387,12 +387,8 @@
 hickory-server = "0.24.1"
 highway = "1.2.0"
 hkdf = "0.12.4"
-<<<<<<< HEAD
 http = "1.1.0"
-=======
-http = "0.2.12"
 httpmock = "0.8.0-alpha.1"
->>>>>>> d6907fc5
 httptest = "0.15.5"
 hubtools = { git = "https://github.com/oxidecomputer/hubtools.git", branch = "main" }
 humantime = "2.1.0"
