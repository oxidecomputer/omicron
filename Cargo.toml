[workspace]
members = [
    "api_identity",
    "bootstore",
    "caboose-util",
    "certificates",
    "clients/bootstrap-agent-client",
    "clients/ddm-admin-client",
    "clients/dns-service-client",
    "clients/dpd-client",
    "clients/gateway-client",
    "clients/installinator-artifact-client",
    "clients/mg-admin-client",
    "clients/nexus-client",
    "clients/oxide-client",
    "clients/oximeter-client",
    "clients/sled-agent-client",
    "clients/wicketd-client",
    "common",
    "dev-tools/crdb-seed",
    "dev-tools/omdb",
    "dev-tools/omicron-dev",
    "dev-tools/thing-flinger",
    "dev-tools/xtask",
    "dns-server",
    "end-to-end-tests",
    "gateway-cli",
    "gateway-test-utils",
    "gateway",
    "illumos-utils",
    "installinator-artifactd",
    "installinator-common",
    "installinator",
    "internal-dns-cli",
    "internal-dns",
    "ipcc-key-value",
    "key-manager",
    "nexus",
    "nexus/authz-macros",
    "nexus/db-macros",
    "nexus/db-model",
    "nexus/db-queries",
    "nexus/defaults",
    "nexus/inventory",
    "nexus/test-interface",
    "nexus/test-utils-macros",
    "nexus/test-utils",
    "nexus/types",
    "oximeter/collector",
    "oximeter/db",
    "oximeter/instruments",
    "oximeter/oximeter-macro-impl",
    "oximeter/oximeter",
    "oximeter/producer",
    "package",
    "passwords",
    "rpaths",
    "sled-agent",
    "sled-hardware",
    "sp-sim",
    "test-utils",
    "tufaceous-lib",
    "tufaceous",
    "update-engine",
    "wicket-common",
    "wicket-dbg",
    "wicket",
    "wicketd",
    "workspace-hack",
]

default-members = [
    "bootstore",
    "caboose-util",
    "certificates",
    "clients/bootstrap-agent-client",
    "clients/ddm-admin-client",
    "clients/dns-service-client",
    "clients/dpd-client",
    "clients/gateway-client",
    "clients/installinator-artifact-client",
    "clients/nexus-client",
    "clients/oxide-client",
    "clients/oximeter-client",
    "clients/sled-agent-client",
    "clients/wicketd-client",
    "clients/mg-admin-client",
    "common",
    "dev-tools/crdb-seed",
    "dev-tools/omdb",
    "dev-tools/omicron-dev",
    "dev-tools/thing-flinger",
    "dev-tools/xtask",
    "dns-server",
    "gateway-cli",
    "gateway-test-utils",
    "gateway",
    "illumos-utils",
    "installinator-artifactd",
    "installinator-common",
    "installinator",
    "internal-dns-cli",
    "internal-dns",
    "ipcc-key-value",
    "key-manager",
    "nexus",
    "nexus/authz-macros",
    "nexus/db-macros",
    "nexus/db-model",
    "nexus/db-queries",
    "nexus/defaults",
    "nexus/inventory",
    "nexus/types",
    "oximeter/collector",
    "oximeter/db",
    "oximeter/instruments",
    "oximeter/oximeter-macro-impl",
    "oximeter/oximeter",
    "oximeter/producer",
    "package",
    "passwords",
    "rpaths",
    "sled-agent",
    "sled-hardware",
    "sp-sim",
    "test-utils",
    "tufaceous-lib",
    "tufaceous",
    "update-engine",
    "wicket-common",
    "wicket-dbg",
    "wicket",
    "wicketd",
]
resolver = "2"

[workspace.dependencies]
anyhow = "1.0"
api_identity = { path = "api_identity" }
approx = "0.5.1"
assert_matches = "1.5.0"
assert_cmd = "2.0.12"
async-bb8-diesel = { git = "https://github.com/oxidecomputer/async-bb8-diesel", rev = "1446f7e0c1f05f33a0581abd51fa873c7652ab61" }
async-trait = "0.1.74"
atomicwrites = "0.4.2"
authz-macros = { path = "nexus/authz-macros" }
backoff = { version = "0.4.0", features = [ "tokio" ] }
base64 = "0.21.5"
bb8 = "0.8.1"
bcs = "0.1.6"
bincode = "1.3.3"
bootstore = { path = "bootstore" }
bootstrap-agent-client = { path = "clients/bootstrap-agent-client" }
buf-list = { version = "1.0.3", features = ["tokio1"] }
byteorder = "1.5.0"
bytes = "1.5.0"
bytesize = "1.3.0"
camino = "1.1"
camino-tempfile = "1.0.2"
cancel-safe-futures = "0.1.5"
chacha20poly1305 = "0.10.1"
ciborium = "0.2.1"
cfg-if = "1.0"
chrono = { version = "0.4", features = [ "serde" ] }
clap = { version = "4.4", features = ["derive", "env", "wrap_help"] }
cookie = "0.16"
criterion = { version = "0.5.1", features = [ "async_tokio" ] }
crossbeam = "0.8"
crossterm = { version = "0.27.0", features = ["event-stream"] }
crucible-agent-client = { git = "https://github.com/oxidecomputer/crucible", rev = "da534e73380f3cc53ca0de073e1ea862ae32109b" }
crucible-client-types = { git = "https://github.com/oxidecomputer/crucible", rev = "da534e73380f3cc53ca0de073e1ea862ae32109b" }
crucible-pantry-client = { git = "https://github.com/oxidecomputer/crucible", rev = "da534e73380f3cc53ca0de073e1ea862ae32109b" }
crucible-smf = { git = "https://github.com/oxidecomputer/crucible", rev = "da534e73380f3cc53ca0de073e1ea862ae32109b" }
curve25519-dalek = "4"
datatest-stable = "0.2.3"
display-error-chain = "0.2.0"
ddm-admin-client = { path = "clients/ddm-admin-client" }
db-macros = { path = "nexus/db-macros" }
debug-ignore = "1.0.5"
derive_more = "0.99.17"
derive-where = "1.2.5"
diesel = { version = "2.1.3", features = ["postgres", "r2d2", "chrono", "serde_json", "network-address", "uuid"] }
diesel-dtrace = { git = "https://github.com/oxidecomputer/diesel-dtrace", branch = "main" }
dns-server = { path = "dns-server" }
dns-service-client = { path = "clients/dns-service-client" }
dpd-client = { path = "clients/dpd-client" }
dropshot = { git = "https://github.com/oxidecomputer/dropshot", branch = "main", features = [ "usdt-probes" ] }
either = "1.9.0"
expectorate = "1.1.0"
fatfs = "0.3.6"
filetime = "0.2.22"
flate2 = "1.0.28"
flume = "0.11.0"
foreign-types = "0.3.2"
fs-err = "2.9.0"
futures = "0.3.29"
gateway-client = { path = "clients/gateway-client" }
gateway-messages = { git = "https://github.com/oxidecomputer/management-gateway-service", rev = "2739c18e80697aa6bc235c935176d14b4d757ee9", default-features = false, features = ["std"] }
gateway-sp-comms = { git = "https://github.com/oxidecomputer/management-gateway-service", rev = "2739c18e80697aa6bc235c935176d14b4d757ee9" }
gateway-test-utils = { path = "gateway-test-utils" }
glob = "0.3.1"
headers = "0.3.9"
heck = "0.4"
hex = "0.4.3"
hex-literal = "0.4.1"
highway = "1.1.0"
hkdf = "0.12.3"
http = "0.2.9"
httptest = "0.15.5"
hubtools = { git = "https://github.com/oxidecomputer/hubtools.git", branch = "main" }
humantime = "2.1.0"
hyper = "0.14"
hyper-rustls = "0.24.2"
hyper-staticfile = "0.9.5"
illumos-utils = { path = "illumos-utils" }
indexmap = "2.1.0"
indicatif = { version = "0.17.7", features = ["rayon"] }
installinator = { path = "installinator" }
installinator-artifactd = { path = "installinator-artifactd" }
installinator-artifact-client = { path = "clients/installinator-artifact-client" }
installinator-common = { path = "installinator-common" }
internal-dns = { path = "internal-dns" }
ipcc-key-value = { path = "ipcc-key-value" }
ipnetwork = { version = "0.20", features = ["schemars"] }
itertools = "0.11.0"
key-manager = { path = "key-manager" }
lazy_static = "1.4.0"
libc = "0.2.150"
linear-map = "1.2.0"
macaddr = { version = "1.0.1", features = ["serde_std"] }
mime_guess = "2.0.4"
mockall = "0.11"
newtype_derive = "0.1.6"
mg-admin-client = { path = "clients/mg-admin-client" }
nexus-client = { path = "clients/nexus-client" }
nexus-db-model = { path = "nexus/db-model" }
nexus-db-queries = { path = "nexus/db-queries" }
nexus-defaults = { path = "nexus/defaults" }
nexus-inventory = { path = "nexus/inventory" }
omicron-certificates = { path = "certificates" }
omicron-passwords = { path = "passwords" }
omicron-workspace-hack = "0.1.0"
nexus-test-interface = { path = "nexus/test-interface" }
nexus-test-utils-macros = { path = "nexus/test-utils-macros" }
nexus-test-utils = { path = "nexus/test-utils" }
nexus-types = { path = "nexus/types" }
num-integer = "0.1.45"
num = { version = "0.4.1", default-features = false, features = [ "libm" ] }
omicron-common = { path = "common" }
omicron-gateway = { path = "gateway" }
omicron-nexus = { path = "nexus" }
omicron-package = { path = "package" }
omicron-rpaths = { path = "rpaths" }
omicron-sled-agent = { path = "sled-agent" }
omicron-test-utils = { path = "test-utils" }
omicron-zone-package = "0.8.3"
oxide-client = { path = "clients/oxide-client" }
oxide-vpc = { git = "https://github.com/oxidecomputer/opte", rev = "258a8b59902dd36fc7ee5425e6b1fb5fc80d4649", features = [ "api", "std" ] }
once_cell = "1.18.0"
openapi-lint = { git = "https://github.com/oxidecomputer/openapi-lint", branch = "main" }
openapiv3 = "1.0"
# must match samael's crate!
openssl = "0.10"
openssl-sys = "0.9"
openssl-probe = "0.1.5"
opte-ioctl = { git = "https://github.com/oxidecomputer/opte", rev = "258a8b59902dd36fc7ee5425e6b1fb5fc80d4649" }
oso = "0.27"
owo-colors = "3.5.0"
oximeter = { path = "oximeter/oximeter" }
oximeter-client = { path = "clients/oximeter-client" }
oximeter-db = { path = "oximeter/db/" }
oximeter-collector = { path = "oximeter/collector" }
oximeter-instruments = { path = "oximeter/instruments" }
oximeter-macro-impl = { path = "oximeter/oximeter-macro-impl" }
oximeter-producer = { path = "oximeter/producer" }
p256 = "0.13"
parse-display = "0.8.2"
partial-io = { version = "0.5.4", features = ["proptest1", "tokio1"] }
paste = "1.0.14"
percent-encoding = "2.3.0"
pem = "1.1"
petgraph = "0.6.4"
postgres-protocol = "0.6.6"
predicates = "3.0.4"
pretty_assertions = "1.4.0"
pretty-hex = "0.3.0"
proc-macro2 = "1.0"
progenitor = { git = "https://github.com/oxidecomputer/progenitor", branch = "main" }
progenitor-client = { git = "https://github.com/oxidecomputer/progenitor", branch = "main" }
bhyve_api = { git = "https://github.com/oxidecomputer/propolis", rev = "4019eb10fc2f4ba9bf210d0461dc6292b68309c2" }
propolis-client = { git = "https://github.com/oxidecomputer/propolis", rev = "4019eb10fc2f4ba9bf210d0461dc6292b68309c2", features = [ "generated-migration" ] }
propolis-server = { git = "https://github.com/oxidecomputer/propolis", rev = "4019eb10fc2f4ba9bf210d0461dc6292b68309c2", default-features = false, features = ["mock-only"] }
proptest = "1.3.1"
quote = "1.0"
rand = "0.8.5"
ratatui = "0.23.0"
rayon = "1.8"
rcgen = "0.11.3"
ref-cast = "1.0"
regex = "1.10.2"
regress = "0.7.1"
reqwest = { version = "0.11", default-features = false }
ring = "0.16"
rpassword = "7.2.0"
rstest = "0.18.2"
rustfmt-wrapper = "0.2"
rustls = "0.21.8"
samael = { git = "https://github.com/njaremko/samael", features = ["xmlsec"], branch = "master" }
schemars = "0.8.12"
secrecy = "0.8.0"
semver = { version = "1.0.20", features = ["std", "serde"] }
serde = { version = "1.0", default-features = false, features = [ "derive" ] }
serde_derive = "1.0"
serde_human_bytes = { git = "http://github.com/oxidecomputer/serde_human_bytes", branch = "main" }
serde_json = "1.0.108"
serde_path_to_error = "0.1.14"
serde_tokenstream = "0.2"
serde_urlencoded = "0.7.1"
serde_with = "2.3.3"
serial_test = "0.10"
sha2 = "0.10.8"
sha3 = "0.10.8"
shell-words = "1.1.0"
signal-hook = "0.3"
signal-hook-tokio = { version = "0.3", features = [ "futures-v0_3" ] }
similar-asserts = "1.5.0"
sled = "0.34"
sled-agent-client = { path = "clients/sled-agent-client" }
sled-hardware = { path = "sled-hardware" }
slog = { version = "2.7", features = [ "dynamic-keys", "max_level_trace", "release_max_level_debug" ] }
slog-async = "2.8"
slog-dtrace = "0.2"
slog-envlogger = "2.2"
slog-term = "2.9"
smf = "0.2"
snafu = "0.7"
sp-sim = { path = "sp-sim" }
sprockets-common = { git = "http://github.com/oxidecomputer/sprockets", rev = "77df31efa5619d0767ffc837ef7468101608aee9" }
sprockets-host = { git = "http://github.com/oxidecomputer/sprockets", rev = "77df31efa5619d0767ffc837ef7468101608aee9" }
sprockets-rot = { git = "http://github.com/oxidecomputer/sprockets", rev = "77df31efa5619d0767ffc837ef7468101608aee9" }
static_assertions = "1.1.0"
# Please do not change the Steno version to a Git dependency.  It makes it
# harder than expected to make breaking changes (even if you specify a specific
# SHA).  Cut a new Steno release instead.  See omicron#2117.
steno = "0.4.0"
strum = { version = "0.25", features = [ "derive" ] }
subprocess = "0.2.9"
<<<<<<< HEAD
supports-color = "2.1.0"
=======
>>>>>>> 1f07ed59
swrite = "0.1.0"
libsw = { version = "3.3.0", features = ["tokio"] }
syn = { version = "2.0" }
tabled = "0.14"
tar = "0.4"
tempdir = "0.3"
tempfile = "3.8"
term = "0.7"
termios = "0.3"
textwrap = "0.16.0"
test-strategy = "0.3.1"
thiserror = "1.0"
tofino = { git = "http://github.com/oxidecomputer/tofino", branch = "main" }
tokio = "1.33.0"
tokio-postgres = { version = "0.7", features = [ "with-chrono-0_4", "with-uuid-1" ] }
tokio-stream = "0.1.14"
tokio-tungstenite = "0.18"
tokio-util = "0.7.10"
toml = "0.8.6"
toml_edit = "0.20.7"
topological-sort = "0.2.2"
tough = { version = "0.14", features = [ "http" ] }
trust-dns-client = "0.22"
trust-dns-proto = "0.22"
trust-dns-resolver = "0.22"
trust-dns-server = "0.22"
trybuild = "1.0.85"
tufaceous = { path = "tufaceous" }
tufaceous-lib = { path = "tufaceous-lib" }
unicode-width = "0.1.11"
update-engine = { path = "update-engine" }
usdt = "0.3"
uuid = { version = "1.5.0", features = ["serde", "v4"] }
walkdir = "2.4"
wicket = { path = "wicket" }
wicket-common = { path = "wicket-common" }
wicketd-client = { path = "clients/wicketd-client" }
zeroize = { version = "1.6.0", features = ["zeroize_derive", "std"] }
zip = { version = "0.6.6", default-features = false, features = ["deflate","bzip2"] }
zone = { version = "0.3", default-features = false, features = ["async"] }

[profile.dev]
panic = "abort"
# See https://github.com/oxidecomputer/omicron/issues/4009 for some background context here.
# By reducing the debug level (though keeping enough to have meaningful
# backtraces), we reduce incremental build time and binary size significantly.
debug = "line-tables-only"

# `bindgen` is used by `samael`'s build script; building it with optimizations
# makes that build script run ~5x faster, more than offsetting the additional
# build time added to `bindgen` itself.
[profile.dev.package.bindgen]
opt-level = 3

# `lalrpop` is used by `polar-core`'s build script; building it with
# optimizations makes that build script run ~20x faster, more than offsetting
# the additional build time added to `lalrpop` itself.
[profile.dev.package.lalrpop]
opt-level = 3

# `polar-core` is exercised heavily during the test suite and it's worthwhile to
# have it built with optimizations.
[profile.dev.package.polar-core]
opt-level = 3

# Password hashing is expensive by construction.  Build the hashing libraries
# with optimizations to significantly speed up tests.
[profile.dev.package.argon2]
opt-level = 3
[profile.dev.package.rust-argon2]
opt-level = 3

[profile.release]
panic = "abort"

# proptest based test generation and shrinking is expensive. Let's optimize it.
[profile.dev.package.proptest]
opt-level = 3
[profile.test.package.proptest]
opt-level = 3

[profile.dev.package.bootstore]
opt-level = 3
[profile.test.package.bootstore]
opt-level = 3

# Crypto stuff always needs optimizations
[profile.test.package.sha3]
opt-level = 3
[profile.test.package.sha2]
opt-level = 3
[profile.test.package.hkdf]
opt-level = 3
[profile.test.package.chacha20poly1305]
opt-level = 3
[profile.test.package.chacha20]
opt-level = 3
[profile.test.package.vsss-rs]
opt-level = 3
[profile.test.package.curve25519-dalek]
opt-level = 3
[profile.test.package.aead]
opt-level = 3
[profile.test.package.aes]
opt-level = 3
[profile.test.package.aes-gcm]
opt-level = 3
[profile.test.package.bcrypt-pbkdf]
opt-level = 3
[profile.test.package.blake2]
opt-level = 3
[profile.test.package.blake2b_simd]
opt-level = 3
[profile.test.package.block-buffer]
opt-level = 3
[profile.test.package.block-padding]
opt-level = 3
[profile.test.package.blowfish]
opt-level = 3
[profile.test.package.constant_time_eq]
opt-level = 3
[profile.test.package.crypto-bigint]
opt-level = 3
[profile.test.package.crypto-common]
opt-level = 3
[profile.test.package.ctr]
opt-level = 3
[profile.test.package.cbc]
opt-level = 3
[profile.test.package.digest]
opt-level = 3
[profile.test.package.ed25519]
opt-level = 3
[profile.test.package.ed25519-dalek]
opt-level = 3
[profile.test.package.elliptic-curve]
opt-level = 3
[profile.test.package.generic-array]
opt-level = 3
[profile.test.package.getrandom]
opt-level = 3
[profile.test.package.hmac]
opt-level = 3
[profile.test.package.lpc55_sign]
opt-level = 3
[profile.test.package.md5]
opt-level = 3
[profile.test.package.md-5]
opt-level = 3
[profile.test.package.num-bigint]
opt-level = 3
[profile.test.package.num-bigint-dig]
opt-level = 3
[profile.test.package.rand]
opt-level = 3
[profile.test.package.rand_chacha]
opt-level = 3
[profile.test.package.rand_core]
opt-level = 3
[profile.test.package.rand_hc]
opt-level = 3
[profile.test.package.rand_xorshift]
opt-level = 3
[profile.test.package.rsa]
opt-level = 3
[profile.test.package.salty]
opt-level = 3
[profile.test.package.signature]
opt-level = 3
[profile.test.package.subtle]
opt-level = 3
[profile.test.package.tiny-keccak]
opt-level = 3
[profile.test.package.uuid]
opt-level = 3
[profile.test.package.cipher]
opt-level = 3
[profile.test.package.cpufeatures]
opt-level = 3
[profile.test.package.poly1305]
opt-level = 3
[profile.test.package.inout]
opt-level = 3
[profile.test.package.keccak]
opt-level = 3

#
# It's common during development to use a local copy of various complex
# dependencies.  If you want to use those, uncomment one of these blocks.
#
#[patch."https://github.com/oxidecomputer/dropshot"]
#dropshot = { path = "../dropshot/dropshot" }
#[patch.crates-io]
#steno = { path = "../steno" }
#[patch."https://github.com/oxidecomputer/propolis"]
#propolis-client = { path = "../propolis/lib/propolis-client" }
#[patch."https://github.com/oxidecomputer/crucible"]
#crucible-agent-client = { path = "../crucible/agent-client" }
#crucible-client-types = { path = "../crucible/crucible-client-types" }
#crucible-pantry-client = { path = "../crucible/pantry-client" }
#crucible-smf = { path = "../crucible/smf" }
#[patch.crates-io]
#diesel = { path = "../../diesel/diesel" }
#[patch."https://github.com/oxidecomputer/diesel-dtrace"]
#diesel-dtrace = { path = "../diesel-dtrace" }

#
# Local client generation during development.
#
#[patch."https://github.com/oxidecomputer/progenitor"]
#progenitor = { path = "../progenitor/progenitor" }
#[patch."https://github.com/oxidecomputer/typify"]
#typify = { path = "../typify/typify" }

#
# We maintain a fork of pq-sys to address upstream issues.  See the
# README.oxide.md in the "oxide" branch of our fork for details.
#
[patch.crates-io.pq-sys]
git = 'https://github.com/oxidecomputer/pq-sys'
branch = "oxide/omicron"

# Using the workspace-hack via this patch directive means that it only applies
# while building within this workspace. If another workspace imports a crate
# from here via a git dependency, it will not have the workspace-hack applied
# to it.
[patch.crates-io.omicron-workspace-hack]
path = "workspace-hack"<|MERGE_RESOLUTION|>--- conflicted
+++ resolved
@@ -345,10 +345,7 @@
 steno = "0.4.0"
 strum = { version = "0.25", features = [ "derive" ] }
 subprocess = "0.2.9"
-<<<<<<< HEAD
 supports-color = "2.1.0"
-=======
->>>>>>> 1f07ed59
 swrite = "0.1.0"
 libsw = { version = "3.3.0", features = ["tokio"] }
 syn = { version = "2.0" }
