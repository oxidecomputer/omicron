--- conflicted
+++ resolved
@@ -722,12 +722,7 @@
 test-strategy = "0.4.1"
 thiserror = "2.0"
 tofino = { git = "https://github.com/oxidecomputer/tofino", branch = "main" }
-<<<<<<< HEAD
-tokio = "1.43.0"
-tokio-dtrace = { git = "https://github.com/oxidecomputer/tokio-dtrace", branch = "main" }
-=======
 tokio = "1.45.1"
->>>>>>> 2627bf8a
 tokio-postgres = { version = "0.7", features = [ "with-chrono-0_4", "with-uuid-1" ] }
 tokio-stream = "0.1.17"
 tokio-tungstenite = "0.23.1"
