--- conflicted
+++ resolved
@@ -662,13 +662,8 @@
 term = "0.7"
 termios = "0.3"
 termtree = "0.5.1"
-<<<<<<< HEAD
 textwrap = { version = "0.16.1", features = [ "terminal_size" ] }
-test-strategy = "0.3.1"
-=======
-textwrap = "0.16.1"
 test-strategy = "0.4.0"
->>>>>>> c21226ab
 thiserror = "1.0"
 tofino = { git = "https://github.com/oxidecomputer/tofino", branch = "main" }
 tokio = "1.43.0"
