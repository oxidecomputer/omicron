--- conflicted
+++ resolved
@@ -131,10 +131,7 @@
     "sled-storage",
     "sp-sim",
     "test-utils",
-<<<<<<< HEAD
     "trust-quorum",
-=======
->>>>>>> 1d3958c3
     "trust-quorum/gfss",
     "typed-rng",
     "update-common",
@@ -283,10 +280,7 @@
     "sled-hardware/types",
     "sled-storage",
     "sp-sim",
-<<<<<<< HEAD
     "trust-quorum",
-=======
->>>>>>> 1d3958c3
     "trust-quorum/gfss",
     "test-utils",
     "typed-rng",
@@ -689,11 +683,7 @@
 steno = "0.4.1"
 strum = { version = "0.26", features = [ "derive" ] }
 subprocess = "0.2.9"
-<<<<<<< HEAD
 subtle = "2.6.1"
-=======
-subtle = "2.6"
->>>>>>> 1d3958c3
 supports-color = "3.0.2"
 swrite = "0.1.0"
 sync-ptr = "0.1.1"
