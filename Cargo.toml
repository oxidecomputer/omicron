--- conflicted
+++ resolved
@@ -384,13 +384,8 @@
 dns-server-api = { path = "dns-server-api" }
 dns-service-client = { path = "clients/dns-service-client" }
 dpd-client = { path = "clients/dpd-client" }
-<<<<<<< HEAD
 dropshot = { version = "0.16.0", features = [ "usdt-probes" ] }
-dyn-clone = "1.0.17"
-=======
-dropshot = { version = "0.15.1", features = [ "usdt-probes" ] }
 dyn-clone = "1.0.18"
->>>>>>> be94d137
 either = "1.13.0"
 expectorate = "1.1.0"
 fatfs = "0.3.6"
