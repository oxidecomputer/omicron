[workspace]
members = [
    "api_identity",
    "bootstore",
    "certificates",
    "clients/bootstrap-agent-client",
    "clients/cockroach-admin-client",
    "clients/ddm-admin-client",
    "clients/dns-service-client",
    "clients/dpd-client",
    "clients/gateway-client",
    "clients/installinator-client",
    "clients/nexus-client",
    "clients/oxide-client",
    "clients/oximeter-client",
    "clients/sled-agent-client",
    "clients/wicketd-client",
    "cockroach-admin",
    "cockroach-admin/api",
    "cockroach-admin/types",
    "common",
    "dev-tools/crdb-seed",
    "dev-tools/omdb",
    "dev-tools/omicron-dev",
    "dev-tools/openapi-manager",
    "dev-tools/oxlog",
    "dev-tools/reconfigurator-cli",
    "dev-tools/releng",
    "dev-tools/xtask",
    "dns-server",
    "dns-server-api",
    "end-to-end-tests",
    "gateway-cli",
    "gateway-test-utils",
    "gateway",
    "illumos-utils",
    "installinator-api",
    "installinator-common",
    "installinator",
    "internal-dns-cli",
    "internal-dns",
    "ipcc",
    "key-manager",
    "nexus",
    "nexus-config",
    "nexus/authz-macros",
    "nexus/auth",
    "nexus/db-fixed-data",
    "nexus/db-macros",
    "nexus/db-model",
    "nexus/db-queries",
    "nexus/defaults",
    "nexus/internal-api",
    "nexus/inventory",
    "nexus/macros-common",
    "nexus/metrics-producer-gc",
    "nexus/networking",
    "nexus/reconfigurator/execution",
    "nexus/reconfigurator/planning",
    "nexus/reconfigurator/preparation",
    "nexus/saga-recovery",
    "nexus/test-interface",
    "nexus/test-utils-macros",
    "nexus/test-utils",
    "nexus/types",
    "oximeter/api",
    "oximeter/collector",
    "oximeter/db",
    "oximeter/impl",
    "oximeter/instruments",
    "oximeter/oximeter-macro-impl",
    "oximeter/oximeter",
    "oximeter/producer",
    "oximeter/timeseries-macro",
    "package",
    "passwords",
    "rpaths",
    "sled-agent",
    "sled-agent/bootstrap-agent-api",
    "sled-agent/types",
    "sled-hardware",
    "sled-hardware/types",
    "sled-storage",
    "sp-sim",
    "test-utils",
    "tufaceous-lib",
    "tufaceous",
    "typed-rng",
    "update-common",
    "update-engine",
    "uuid-kinds",
    "wicket-common",
    "wicket-dbg",
    "wicket",
    "wicketd",
    "wicketd-api",
    "workspace-hack",
    "zone-setup",
]

default-members = [
    "api_identity",
    "bootstore",
    "certificates",
    "clients/bootstrap-agent-client",
    "clients/cockroach-admin-client",
    "clients/ddm-admin-client",
    "clients/dns-service-client",
    "clients/dpd-client",
    "clients/gateway-client",
    "clients/installinator-client",
    "clients/nexus-client",
    "clients/oxide-client",
    "clients/oximeter-client",
    "clients/sled-agent-client",
    "clients/wicketd-client",
    "cockroach-admin",
    "cockroach-admin/api",
    "cockroach-admin/types",
    "common",
    "dev-tools/crdb-seed",
    "dev-tools/omdb",
    "dev-tools/omicron-dev",
    "dev-tools/openapi-manager",
    "dev-tools/oxlog",
    "dev-tools/reconfigurator-cli",
    "dev-tools/releng",
    # Do not include xtask in the list of default members, because this causes
    # hakari to not work as well and build times to be longer.
    # See omicron#4392.
    "dns-server",
    "dns-server-api",
    # Do not include end-to-end-tests in the list of default members, as its
    # tests only work on a deployed control plane.
    "gateway-cli",
    "gateway-test-utils",
    "gateway",
    "illumos-utils",
    "installinator-api",
    "installinator-common",
    "installinator",
    "internal-dns-cli",
    "internal-dns",
    "ipcc",
    "key-manager",
    "nexus",
    "nexus-config",
    "nexus/authz-macros",
    "nexus/auth",
    "nexus/db-fixed-data",
    "nexus/db-macros",
    "nexus/db-model",
    "nexus/db-queries",
    "nexus/defaults",
    "nexus/internal-api",
    "nexus/inventory",
    "nexus/macros-common",
    "nexus/metrics-producer-gc",
    "nexus/networking",
    "nexus/reconfigurator/execution",
    "nexus/reconfigurator/planning",
    "nexus/reconfigurator/preparation",
    "nexus/saga-recovery",
    "nexus/test-interface",
    "nexus/test-utils-macros",
    "nexus/test-utils",
    "nexus/types",
    "oximeter/api",
    "oximeter/collector",
    "oximeter/db",
    "oximeter/impl",
    "oximeter/instruments",
    "oximeter/oximeter-macro-impl",
    "oximeter/oximeter",
    "oximeter/producer",
    "oximeter/timeseries-macro",
    "package",
    "passwords",
    "rpaths",
    "sled-agent",
    "sled-agent/bootstrap-agent-api",
    "sled-agent/types",
    "sled-hardware",
    "sled-hardware/types",
    "sled-storage",
    "sp-sim",
    "test-utils",
    "tufaceous-lib",
    "tufaceous",
    "typed-rng",
    "update-common",
    "update-engine",
    "uuid-kinds",
    "wicket-common",
    "wicket-dbg",
    "wicket",
    "wicketd",
    "wicketd-api",
    "workspace-hack",
    "zone-setup",
]
resolver = "2"

#
# Tree-wide lint configuration.
# https://doc.rust-lang.org/stable/cargo/reference/manifest.html#the-lints-section
#
# For a list of Clippy lints, see
# https://rust-lang.github.io/rust-clippy/master.
#
[workspace.lints.clippy]
# Clippy's style nits are useful, but not worth keeping in CI.
style = { level = "allow", priority = -1 }
# But continue to warn on anything in the "disallowed_" namespace.
disallowed_macros = "warn"
disallowed_methods = "warn"
disallowed_names = "warn"
disallowed_script_idents = "warn"
disallowed_types = "warn"
# Warn on some more style lints that are relatively stable and make sense.
iter_cloned_collect = "warn"
iter_next_slice = "warn"
iter_nth = "warn"
iter_nth_zero = "warn"
iter_skip_next = "warn"
len_zero = "warn"
redundant_field_names = "warn"
# `declare_interior_mutable_const` is classified as a style lint, but it can
# identify real bugs (e.g., declarying a `const Atomic` and using it like
# a `static Atomic`). However, it is also subject to false positives (e.g.,
# idiomatically declaring a static array of atomics uses `const Atomic`). We
# warn on this to catch the former, and expect any uses of the latter to allow
# this locally.
#
# Note: any const value with a type containing a `bytes::Bytes` hits this lint,
# and you should `#![allow]` it for now. This is most likely to be seen with
# `http::header::{HeaderName, HeaderValue}`. This is a Clippy bug which will be
# fixed in the Rust 1.80 toolchain (rust-lang/rust-clippy#12691).
declare_interior_mutable_const = "warn"
# Also warn on casts, preferring explicit conversions instead.
#
# We'd like to warn on lossy casts in the future, but lossless casts are the
# easiest ones to convert over.
cast_lossless = "warn"

[workspace.dependencies]
anyhow = "1.0"
anstyle = "1.0.7"
api_identity = { path = "api_identity" }
approx = "0.5.1"
assert_matches = "1.5.0"
assert_cmd = "2.0.14"
async-bb8-diesel = { git = "https://github.com/oxidecomputer/async-bb8-diesel", rev = "ed7ab5ef0513ba303d33efd41d3e9e381169d59b" }
async-trait = "0.1.81"
atomicwrites = "0.4.3"
authz-macros = { path = "nexus/authz-macros" }
backoff = { version = "0.4.0", features = [ "tokio" ] }
base64 = "0.22.1"
bb8 = "0.8.5"
bcs = "0.1.6"
bincode = "1.3.3"
bootstore = { path = "bootstore" }
bootstrap-agent-api = { path = "sled-agent/bootstrap-agent-api" }
bootstrap-agent-client = { path = "clients/bootstrap-agent-client" }
buf-list = { version = "1.0.3", features = ["tokio1"] }
byteorder = "1.5.0"
bytes = "1.6.0"
camino = { version = "1.1", features = ["serde1"] }
camino-tempfile = "1.1.1"
cancel-safe-futures = "0.1.5"
cargo_metadata = "0.18.1"
chacha20poly1305 = "0.10.1"
cfg-if = "1.0"
chrono = { version = "0.4", features = [ "serde" ] }
ciborium = "0.2.2"
clap = { version = "4.5", features = ["cargo", "derive", "env", "wrap_help"] }
<<<<<<< HEAD
clickward = { git = "https://github.com/oxidecomputer/clickward", rev = "cd64e60c143483af5aa566ca57a70b885f6463ad" }
=======
cockroach-admin-api = { path = "cockroach-admin/api" }
>>>>>>> 18f2520b
cockroach-admin-client = { path = "clients/cockroach-admin-client" }
cockroach-admin-types = { path = "cockroach-admin/types" }
colored = "2.1"
const_format = "0.2.32"
cookie = "0.18"
criterion = { version = "0.5.1", features = [ "async_tokio" ] }
crossbeam = "0.8"
crossterm = { version = "0.27.0", features = ["event-stream"] }
crucible-agent-client = { git = "https://github.com/oxidecomputer/crucible", rev = "e10f8793f8414fdb9a165219f17e45fa014d088b" }
crucible-pantry-client = { git = "https://github.com/oxidecomputer/crucible", rev = "e10f8793f8414fdb9a165219f17e45fa014d088b" }
crucible-smf = { git = "https://github.com/oxidecomputer/crucible", rev = "e10f8793f8414fdb9a165219f17e45fa014d088b" }
csv = "1.3.0"
curve25519-dalek = "4"
datatest-stable = "0.2.9"
display-error-chain = "0.2.0"
omicron-ddm-admin-client = { path = "clients/ddm-admin-client" }
db-macros = { path = "nexus/db-macros" }
debug-ignore = "1.0.5"
derive_more = "0.99.18"
derive-where = "1.2.7"
diesel = { version = "2.1.6", features = ["postgres", "r2d2", "chrono", "serde_json", "network-address", "uuid"] }
diesel-dtrace = { git = "https://github.com/oxidecomputer/diesel-dtrace", branch = "main" }
dns-server = { path = "dns-server" }
dns-server-api = { path = "dns-server-api" }
dns-service-client = { path = "clients/dns-service-client" }
dpd-client = { path = "clients/dpd-client" }
dropshot = { git = "https://github.com/oxidecomputer/dropshot", branch = "main", features = [ "usdt-probes" ] }
dyn-clone = "1.0.17"
either = "1.12.0"
expectorate = "1.1.0"
fatfs = "0.3.6"
filetime = "0.2.23"
flate2 = "1.0.30"
float-ord = "0.3.2"
flume = "0.11.0"
foreign-types = "0.3.2"
fs-err = "2.11.0"
futures = "0.3.30"
gateway-client = { path = "clients/gateway-client" }
gateway-messages = { git = "https://github.com/oxidecomputer/management-gateway-service", rev = "c85a4ca043aaa389df12aac5348d8a3feda28762", default-features = false, features = ["std"] }
gateway-sp-comms = { git = "https://github.com/oxidecomputer/management-gateway-service", rev = "c85a4ca043aaa389df12aac5348d8a3feda28762" }
gateway-test-utils = { path = "gateway-test-utils" }
gethostname = "0.4.3"
glob = "0.3.1"
guppy = "0.17.5"
headers = "0.3.9"
heck = "0.5"
hex = "0.4.3"
hex-literal = "0.4.1"
highway = "1.1.0"
hkdf = "0.12.4"
http = "0.2.12"
httptest = "0.15.5"
hubtools = { git = "https://github.com/oxidecomputer/hubtools.git", branch = "main" }
humantime = "2.1.0"
hyper = "0.14"
hyper-rustls = "0.26.0"
hyper-staticfile = "0.9.5"
illumos-utils = { path = "illumos-utils" }
indent_write = "2.2.0"
indexmap = "2.2.6"
indicatif = { version = "0.17.8", features = ["rayon"] }
installinator = { path = "installinator" }
installinator-api = { path = "installinator-api" }
installinator-client = { path = "clients/installinator-client" }
installinator-common = { path = "installinator-common" }
internal-dns = { path = "internal-dns" }
ipcc = { path = "ipcc" }
ipnet = "2.9"
itertools = "0.12.1"
internet-checksum = "0.2"
ipnetwork = { version = "0.20", features = ["schemars"] }
ispf = { git = "https://github.com/oxidecomputer/ispf" }
key-manager = { path = "key-manager" }
kstat-rs = "0.2.4"
libc = "0.2.155"
libfalcon = { git = "https://github.com/oxidecomputer/falcon", rev = "e69694a1f7cc9fe31fab27f321017280531fb5f7" }
libnvme = { git = "https://github.com/oxidecomputer/libnvme", rev = "dd5bb221d327a1bc9287961718c3c10d6bd37da0" }
linear-map = "1.2.0"
macaddr = { version = "1.0.1", features = ["serde_std"] }
maplit = "1.0.2"
mockall = "0.12"
newtype_derive = "0.1.6"
mg-admin-client = { git = "https://github.com/oxidecomputer/maghemite", rev = "220dd026e83142b83bd93123f465a64dd4600201" }
ddm-admin-client = { git = "https://github.com/oxidecomputer/maghemite", rev = "220dd026e83142b83bd93123f465a64dd4600201" }
multimap = "0.10.0"
nexus-auth = { path = "nexus/auth" }
nexus-client = { path = "clients/nexus-client" }
nexus-config = { path = "nexus-config" }
nexus-db-fixed-data = { path = "nexus/db-fixed-data" }
nexus-db-model = { path = "nexus/db-model" }
nexus-db-queries = { path = "nexus/db-queries" }
nexus-defaults = { path = "nexus/defaults" }
nexus-inventory = { path = "nexus/inventory" }
nexus-internal-api = { path = "nexus/internal-api" }
nexus-macros-common = { path = "nexus/macros-common" }
nexus-metrics-producer-gc = { path = "nexus/metrics-producer-gc" }
nexus-networking = { path = "nexus/networking" }
nexus-reconfigurator-execution = { path = "nexus/reconfigurator/execution" }
nexus-reconfigurator-planning = { path = "nexus/reconfigurator/planning" }
nexus-reconfigurator-preparation = { path = "nexus/reconfigurator/preparation" }
nexus-saga-recovery = { path = "nexus/saga-recovery" }
omicron-certificates = { path = "certificates" }
omicron-passwords = { path = "passwords" }
omicron-workspace-hack = "0.1.0"
oxlog = { path = "dev-tools/oxlog" }
oxnet = { git = "https://github.com/oxidecomputer/oxnet" }
nexus-test-interface = { path = "nexus/test-interface" }
nexus-test-utils-macros = { path = "nexus/test-utils-macros" }
nexus-test-utils = { path = "nexus/test-utils" }
nexus-types = { path = "nexus/types" }
num-integer = "0.1.46"
num = { version = "0.4.3", default-features = false, features = [ "libm" ] }
omicron-cockroach-admin = { path = "cockroach-admin" }
omicron-common = { path = "common" }
omicron-gateway = { path = "gateway" }
omicron-nexus = { path = "nexus" }
omicron-omdb = { path = "dev-tools/omdb" }
omicron-package = { path = "package" }
omicron-rpaths = { path = "rpaths" }
omicron-sled-agent = { path = "sled-agent" }
omicron-test-utils = { path = "test-utils" }
omicron-zone-package = "0.11.0"
oxide-client = { path = "clients/oxide-client" }
oxide-vpc = { git = "https://github.com/oxidecomputer/opte", rev = "3dc9a3dd8d3c623f0cf2c659c7119ce0c026a96d", features = [ "api", "std" ] }
once_cell = "1.19.0"
openapi-lint = { git = "https://github.com/oxidecomputer/openapi-lint", branch = "main" }
openapiv3 = "2.0.0"
# must match samael's crate!
openssl = "0.10"
openssl-sys = "0.9"
opte-ioctl = { git = "https://github.com/oxidecomputer/opte", rev = "3dc9a3dd8d3c623f0cf2c659c7119ce0c026a96d" }
oso = "0.27"
owo-colors = "4.0.0"
oximeter = { path = "oximeter/oximeter" }
oximeter-api = { path = "oximeter/api" }
oximeter-client = { path = "clients/oximeter-client" }
oximeter-db = { path = "oximeter/db/", default-features = false }
oximeter-collector = { path = "oximeter/collector" }
oximeter-impl = { path = "oximeter/impl" }
oximeter-instruments = { path = "oximeter/instruments" }
oximeter-macro-impl = { path = "oximeter/oximeter-macro-impl" }
oximeter-producer = { path = "oximeter/producer" }
oximeter-timeseries-macro = { path = "oximeter/timeseries-macro" }
p256 = "0.13"
parse-display = "0.9.1"
partial-io = { version = "0.5.4", features = ["proptest1", "tokio1"] }
parse-size = "1.0.0"
paste = "1.0.15"
percent-encoding = "2.3.1"
peg = "0.8.4"
pem = "3.0"
petgraph = "0.6.5"
postgres-protocol = "0.6.6"
predicates = "3.1.0"
pretty_assertions = "1.4.0"
pretty-hex = "0.4.1"
prettyplease = { version = "0.2.20", features = ["verbatim"] }
proc-macro2 = "1.0"
progenitor = { git = "https://github.com/oxidecomputer/progenitor", branch = "main" }
progenitor-client = { git = "https://github.com/oxidecomputer/progenitor", branch = "main" }
bhyve_api = { git = "https://github.com/oxidecomputer/propolis", rev = "66d1ee7d4a5829dbbf02a152091ea051023b5b8b" }
propolis-client = { git = "https://github.com/oxidecomputer/propolis", rev = "66d1ee7d4a5829dbbf02a152091ea051023b5b8b" }
propolis-mock-server = { git = "https://github.com/oxidecomputer/propolis", rev = "66d1ee7d4a5829dbbf02a152091ea051023b5b8b" }
proptest = "1.4.0"
quote = "1.0"
rand = "0.8.5"
rand_core = "0.6.4"
rand_distr = "0.4.3"
rand_seeder = "0.2.3"
ratatui = "0.27.0"
rayon = "1.10"
rcgen = "0.12.1"
reedline = "0.31.0"
ref-cast = "1.0"
regex = "1.10.5"
regress = "0.9.1"
reqwest = { version = "0.11", default-features = false }
ring = "0.17.8"
rpassword = "7.3.1"
rstest = "0.19.0"
rustfmt-wrapper = "0.2"
rustls = "0.22.2"
rustls-pemfile = "2.1.2"
rustyline = "14.0.0"
samael = { version = "0.0.15", features = ["xmlsec"] }
schemars = "0.8.21"
secrecy = "0.8.0"
semver = { version = "1.0.23", features = ["std", "serde"] }
serde = { version = "1.0", default-features = false, features = [ "derive", "rc" ] }
serde_human_bytes = { git = "https://github.com/oxidecomputer/serde_human_bytes", branch = "main" }
serde_json = "1.0.120"
serde_path_to_error = "0.1.16"
serde_tokenstream = "0.2"
serde_urlencoded = "0.7.1"
serde_with = "3.8.3"
sha2 = "0.10.8"
sha3 = "0.10.8"
shell-words = "1.1.0"
signal-hook = "0.3"
signal-hook-tokio = { version = "0.3", features = [ "futures-v0_3" ] }
sigpipe = "0.1.3"
similar = { version = "2.5.0", features = ["bytes"] }
similar-asserts = "1.5.0"
# Don't change sled's version on accident; sled's on-disk format is not yet
# stable and requires manual migrations. In the limit this won't matter because
# the upgrade system will replace the DNS server zones entirely, but while we
# are still doing mupdate a change to the on-disk format will break existing DNS
# server zones.
sled = "=0.34.7"
sled-agent-client = { path = "clients/sled-agent-client" }
sled-agent-types = { path = "sled-agent/types" }
sled-hardware = { path = "sled-hardware" }
sled-hardware-types = { path = "sled-hardware/types" }
sled-storage = { path = "sled-storage" }
slog = { version = "2.7", features = [ "dynamic-keys", "max_level_trace", "release_max_level_debug" ] }
slog-async = "2.8"
slog-bunyan = "2.5"
slog-dtrace = "0.3"
slog-envlogger = "2.2"
slog-error-chain = { git = "https://github.com/oxidecomputer/slog-error-chain", branch = "main", features = ["derive"] }
slog-term = "2.9.1"
smf = "0.2"
socket2 = { version = "0.5", features = ["all"] }
sp-sim = { path = "sp-sim" }
sqlformat = "0.2.4"
sqlparser = { version = "0.45.0", features = [ "visitor" ] }
static_assertions = "1.1.0"
# Please do not change the Steno version to a Git dependency.  It makes it
# harder than expected to make breaking changes (even if you specify a specific
# SHA).  Cut a new Steno release instead.  See omicron#2117.
steno = "0.4.1"
strum = { version = "0.26", features = [ "derive" ] }
subprocess = "0.2.9"
supports-color = "3.0.0"
swrite = "0.1.0"
libsw = { version = "3.3.1", features = ["tokio"] }
syn = { version = "2.0" }
tabled = "0.15.0"
tar = "0.4"
tempfile = "3.10"
term = "0.7"
termios = "0.3"
textwrap = "0.16.1"
test-strategy = "0.3.1"
thiserror = "1.0"
tofino = { git = "https://github.com/oxidecomputer/tofino", branch = "main" }
tokio = "1.38.1"
tokio-postgres = { version = "0.7", features = [ "with-chrono-0_4", "with-uuid-1" ] }
tokio-stream = "0.1.15"
tokio-tungstenite = "0.20"
tokio-util = { version = "0.7.11", features = ["io", "io-util"] }
toml = "0.8.15"
toml_edit = "0.22.16"
tough = { version = "0.17.1", features = [ "http" ] }
trust-dns-client = "0.22"
trust-dns-proto = "0.22"
trust-dns-resolver = "0.22"
trust-dns-server = "0.22"
trybuild = "1.0.97"
tufaceous = { path = "tufaceous" }
tufaceous-lib = { path = "tufaceous-lib" }
tui-tree-widget = "0.21.0"
typed-rng = { path = "typed-rng" }
unicode-width = "0.1.13"
update-common = { path = "update-common" }
update-engine = { path = "update-engine" }
url = "2.5.2"
usdt = "0.5.0"
uuid = { version = "1.10.0", features = ["serde", "v4"] }
uzers = "0.11"
walkdir = "2.5"
whoami = "1.5"
wicket = { path = "wicket" }
wicket-common = { path = "wicket-common" }
wicketd-api = { path = "wicketd-api" }
wicketd-client = { path = "clients/wicketd-client" }
zeroize = { version = "1.7.0", features = ["zeroize_derive", "std"] }
zip = { version = "0.6.6", default-features = false, features = ["deflate","bzip2"] }
zone = { version = "0.3", default-features = false, features = ["async"] }

# newtype-uuid is set to default-features = false because we don't want to
# depend on std in omicron-uuid-kinds (in case a no-std library wants to access
# the kinds). However, uses of omicron-uuid-kinds _within omicron_ will have
# std and the other features enabled because they'll refer to it via
# omicron-uuid-kinds.workspace = true.
newtype-uuid = { version = "1.1.0", default-features = false }
omicron-uuid-kinds = { path = "uuid-kinds", features = ["serde", "schemars08", "uuid-v4"] }

# NOTE: The test profile inherits from the dev profile, so settings under
# profile.dev get inherited. AVOID setting anything under profile.test: that
# will cause dev and test builds to diverge, which will cause more Cargo build
# cache misses.

[profile.dev]
# Note: This used to be panic = "abort" earlier, but that caused a lot of
# duplicate dependency builds. Letting panic be "unwind" causes dependencies
# across `cargo test` and `cargo run` to be unified. See omicron#4392.
panic = "unwind"

# See https://github.com/oxidecomputer/omicron/issues/4009 for some background context here.
# By reducing the debug level (though keeping enough to have meaningful
# backtraces), we reduce incremental build time and binary size significantly.
debug = "line-tables-only"

[profile.dev.build-override]
# Setting this to line-tables-only results in a large improvement in build
# times, because it allows target and host dependencies to be unified.
debug = "line-tables-only"

# `bindgen` is used by `samael`'s build script; building it with optimizations
# makes that build script run ~5x faster, more than offsetting the additional
# build time added to `bindgen` itself.
[profile.dev.package.bindgen]
opt-level = 3

# `lalrpop` is used by `polar-core`'s build script; building it with
# optimizations makes that build script run ~20x faster, more than offsetting
# the additional build time added to `lalrpop` itself.
[profile.dev.package.lalrpop]
opt-level = 3

# `polar-core` is exercised heavily during the test suite and it's worthwhile to
# have it built with optimizations.
[profile.dev.package.polar-core]
opt-level = 3

# Password hashing is expensive by construction.  Build the hashing libraries
# with optimizations to significantly speed up tests.
[profile.dev.package.argon2]
opt-level = 3
[profile.dev.package.rust-argon2]
opt-level = 3

[profile.release]
panic = "abort"

# proptest based test generation and shrinking is expensive. Let's optimize it.
[profile.dev.package.proptest]
opt-level = 3

[profile.dev.package.bootstore]
opt-level = 3

# Crypto stuff always needs optimizations
[profile.dev.package.sha3]
opt-level = 3
[profile.dev.package.sha2]
opt-level = 3
[profile.dev.package.hkdf]
opt-level = 3
[profile.dev.package.chacha20poly1305]
opt-level = 3
[profile.dev.package.chacha20]
opt-level = 3
[profile.dev.package.vsss-rs]
opt-level = 3
[profile.dev.package.curve25519-dalek]
opt-level = 3
[profile.dev.package.aead]
opt-level = 3
[profile.dev.package.aes]
opt-level = 3
[profile.dev.package.aes-gcm]
opt-level = 3
[profile.dev.package.bcrypt-pbkdf]
opt-level = 3
[profile.dev.package.blake2]
opt-level = 3
[profile.dev.package.blake2b_simd]
opt-level = 3
[profile.dev.package.block-buffer]
opt-level = 3
[profile.dev.package.block-padding]
opt-level = 3
[profile.dev.package.blowfish]
opt-level = 3
[profile.dev.package.constant_time_eq]
opt-level = 3
[profile.dev.package.crypto-bigint]
opt-level = 3
[profile.dev.package.crypto-common]
opt-level = 3
[profile.dev.package.ctr]
opt-level = 3
[profile.dev.package.cbc]
opt-level = 3
[profile.dev.package.digest]
opt-level = 3
[profile.dev.package.ed25519]
opt-level = 3
[profile.dev.package.ed25519-dalek]
opt-level = 3
[profile.dev.package.elliptic-curve]
opt-level = 3
[profile.dev.package.generic-array]
opt-level = 3
[profile.dev.package.getrandom]
opt-level = 3
[profile.dev.package.hmac]
opt-level = 3
[profile.dev.package.lpc55_sign]
opt-level = 3
[profile.dev.package.md5]
opt-level = 3
[profile.dev.package.md-5]
opt-level = 3
[profile.dev.package.num-bigint]
opt-level = 3
[profile.dev.package.num-bigint-dig]
opt-level = 3
[profile.dev.package.rand]
opt-level = 3
[profile.dev.package.rand_chacha]
opt-level = 3
[profile.dev.package.rand_core]
opt-level = 3
[profile.dev.package.rand_hc]
opt-level = 3
[profile.dev.package.rand_xorshift]
opt-level = 3
[profile.dev.package.rsa]
opt-level = 3
[profile.dev.package.signature]
opt-level = 3
[profile.dev.package.subtle]
opt-level = 3
[profile.dev.package.tiny-keccak]
opt-level = 3
[profile.dev.package.uuid]
opt-level = 3
[profile.dev.package.cipher]
opt-level = 3
[profile.dev.package.cpufeatures]
opt-level = 3
[profile.dev.package.poly1305]
opt-level = 3
[profile.dev.package.inout]
opt-level = 3
[profile.dev.package.keccak]
opt-level = 3


#
# It's common during development to use a local copy of various complex
# dependencies.  If you want to use those, uncomment one of these blocks.
#
#[patch."https://github.com/oxidecomputer/dropshot"]
#dropshot = { path = "../dropshot/dropshot" }
#[patch.crates-io]
#steno = { path = "../steno" }
#[patch."https://github.com/oxidecomputer/propolis"]
#propolis-client = { path = "../propolis/lib/propolis-client" }
#propolis-mock-server = { path = "../propolis/bin/mock-server" }
#[patch."https://github.com/oxidecomputer/crucible"]
#crucible-agent-client = { path = "../crucible/agent-client" }
#crucible-pantry-client = { path = "../crucible/pantry-client" }
#crucible-smf = { path = "../crucible/smf" }
#[patch.crates-io]
#diesel = { path = "../../diesel/diesel" }
#[patch."https://github.com/oxidecomputer/diesel-dtrace"]
#diesel-dtrace = { path = "../diesel-dtrace" }

#
# Local client generation during development.
#
#[patch."https://github.com/oxidecomputer/progenitor"]
#progenitor = { path = "../progenitor/progenitor" }
#progenitor-client = { path = "../progenitor/progenitor-client" }
#[patch."https://github.com/oxidecomputer/typify"]
#typify = { path = "../typify/typify" }

#
# We maintain a fork of pq-sys to address upstream issues.  See the
# README.oxide.md in the "oxide" branch of our fork for details.
#
[patch.crates-io.pq-sys]
git = 'https://github.com/oxidecomputer/pq-sys'
branch = "oxide/omicron"

# Using the workspace-hack via this patch directive means that it only applies
# while building within this workspace. If another workspace imports a crate
# from here via a git dependency, it will not have the workspace-hack applied
# to it.
[patch.crates-io.omicron-workspace-hack]
path = "workspace-hack"

# Several crates such as crucible and propolis have have a Git dependency on
# this repo. Omicron itself depends on these crates, which can lead to two
# copies of these crates in the dependency graph. (As a Git dependency, and as
# a path dependency.) The goal of omicron-uuid-kinds is to provide a unified
# registry of UUID kinds. Two copies of the same kinds floating around is
# unnecessary and painful.
#
# This directive ensures that whenever we see omicron-uuid-kinds as a Git
# dependency, we'll use the path dependency version of the crate instead.
#
# See also: uuid-kinds/README.adoc.
[patch."https://github.com/oxidecomputer/omicron"]
omicron-uuid-kinds = { path = "uuid-kinds" }
omicron-common = { path = "common" }

[patch.crates-io.zone]
git = 'https://github.com/oxidecomputer/zone'
branch = 'state-derive-eq-hash'<|MERGE_RESOLUTION|>--- conflicted
+++ resolved
@@ -274,11 +274,8 @@
 chrono = { version = "0.4", features = [ "serde" ] }
 ciborium = "0.2.2"
 clap = { version = "4.5", features = ["cargo", "derive", "env", "wrap_help"] }
-<<<<<<< HEAD
 clickward = { git = "https://github.com/oxidecomputer/clickward", rev = "cd64e60c143483af5aa566ca57a70b885f6463ad" }
-=======
 cockroach-admin-api = { path = "cockroach-admin/api" }
->>>>>>> 18f2520b
 cockroach-admin-client = { path = "clients/cockroach-admin-client" }
 cockroach-admin-types = { path = "cockroach-admin/types" }
 colored = "2.1"
