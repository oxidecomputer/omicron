[workspace]
members = [
    "api_identity",
    "bootstore",
    "certificates",
    "clickhouse-admin",
    "clickhouse-admin/api",
    "clickhouse-admin/test-utils",
    "clients/bootstrap-agent-client",
    "clients/clickhouse-admin-keeper-client",
    "clients/clickhouse-admin-server-client",
    "clients/clickhouse-admin-single-client",
    "clients/cockroach-admin-client",
    "clients/ddm-admin-client",
    "clients/dns-service-client",
    "clients/gateway-client",
    "clients/installinator-client",
    "clients/nexus-client",
    "clients/oxide-client",
    "clients/oximeter-client",
    "clients/repo-depot-client",
    "clients/sled-agent-client",
    "clients/wicketd-client",
    "cockroach-admin",
    "cockroach-admin/api",
    "cockroach-admin/types",
    "common",
    "dev-tools/cert-dev",
    "dev-tools/clickana",
    "dev-tools/clickhouse-cluster-dev",
    "dev-tools/ch-dev",
    "dev-tools/common",
    "dev-tools/crdb-seed",
    "dev-tools/db-dev",
    "dev-tools/downloader",
    "dev-tools/ls-apis",
    "dev-tools/mgs-dev",
    "dev-tools/omdb",
    "dev-tools/omicron-dev",
    "dev-tools/omicron-dev-lib",
    "dev-tools/openapi-manager",
    "dev-tools/openapi-manager/types",
    "dev-tools/oxlog",
    "dev-tools/pins",
    "dev-tools/reconfigurator-cli",
    "dev-tools/reconfigurator-exec-unsafe",
    "dev-tools/reconfigurator-sp-updater",
    "dev-tools/releng",
    "dev-tools/repl-utils",
    "dev-tools/repo-depot-standalone",
    "dev-tools/xtask",
    "dns-server",
    "dns-server-api",
    "end-to-end-tests",
    "ereport/types",
    "gateway",
    "gateway-api",
    "gateway-cli",
    "gateway-test-utils",
    "gateway-types",
    "id-map",
    "illumos-utils",
    "installinator-api",
    "installinator-common",
    "installinator",
    "internal-dns/cli",
    "internal-dns/resolver",
    "internal-dns/types",
    "ipcc",
    "key-manager",
    "live-tests",
    "live-tests/macros",
    "nexus",
    "nexus-config",
    "nexus-sled-agent-shared",
    "nexus/authz-macros",
    "nexus/auth",
    "nexus/background-task-interface",
    "nexus/db-errors",
    "nexus/db-fixed-data",
    "nexus/db-lookup",
    "nexus/db-macros",
    "nexus/db-model",
    "nexus/db-queries",
    "nexus/db-schema",
    "nexus/defaults",
    "nexus/external-api",
    "nexus/internal-api",
    "nexus/inventory",
    "nexus/macros-common",
    "nexus/metrics-producer-gc",
    "nexus/mgs-updates",
    "nexus/networking",
    "nexus/reconfigurator/blippy",
    "nexus/reconfigurator/cli-integration-tests",
    "nexus/reconfigurator/execution",
    "nexus/reconfigurator/planning",
    "nexus/reconfigurator/preparation",
    "nexus/reconfigurator/rendezvous",
    "nexus/reconfigurator/simulation",
    "nexus/saga-recovery",
    "nexus/test-interface",
    "nexus/test-utils-macros",
    "nexus/test-utils",
    "nexus/types",
    "oximeter/api",
    "oximeter/collector",
    "oximeter/db",
    "oximeter/instruments",
    "oximeter/oximeter-macro-impl",
    "oximeter/oximeter",
    "oximeter/oxql-types",
    "oximeter/producer",
    "oximeter/schema",
    "oximeter/test-utils",
    "oximeter/timeseries-macro",
    "oximeter/types",
    "package",
    "parallel-task-set",
    "passwords",
    "range-requests",
    "rpaths",
    "sled-agent",
    "sled-agent/api",
    "sled-agent/bootstrap-agent-api",
    "sled-agent/config-reconciler",
    "sled-agent/repo-depot-api",
    "sled-agent/types",
    "sled-agent/zone-images",
    "sled-diagnostics",
    "sled-hardware",
    "sled-hardware/types",
    "sled-storage",
    "sp-sim",
    "test-utils",
    "trust-quorum",
    "trust-quorum/gfss",
    "typed-rng",
    "update-common",
    "update-engine",
    "uuid-kinds",
    "wicket-common",
    "wicket-dbg",
    "wicket",
    "wicketd",
    "wicketd-api",
    "workspace-hack",
    "zone-setup",
]

default-members = [
    "api_identity",
    "bootstore",
    "certificates",
    "clickhouse-admin",
    "clickhouse-admin/api",
    "clickhouse-admin/types",
    "clickhouse-admin/test-utils",
    "clients/bootstrap-agent-client",
    "clients/clickhouse-admin-keeper-client",
    "clients/clickhouse-admin-server-client",
    "clients/clickhouse-admin-single-client",
    "clients/cockroach-admin-client",
    "clients/ddm-admin-client",
    "clients/dns-service-client",
    "clients/gateway-client",
    "clients/installinator-client",
    "clients/nexus-client",
    "clients/oxide-client",
    "clients/oximeter-client",
    "clients/repo-depot-client",
    "clients/sled-agent-client",
    "clients/wicketd-client",
    "cockroach-admin",
    "cockroach-admin/api",
    "cockroach-admin/types",
    "common",
    "dev-tools/cert-dev",
    "dev-tools/clickana",
    "dev-tools/clickhouse-cluster-dev",
    "dev-tools/ch-dev",
    "dev-tools/common",
    "dev-tools/crdb-seed",
    "dev-tools/db-dev",
    "dev-tools/downloader",
    "dev-tools/ls-apis",
    "dev-tools/mgs-dev",
    "dev-tools/omdb",
    "dev-tools/omicron-dev",
    "dev-tools/omicron-dev-lib",
    "dev-tools/openapi-manager",
    "dev-tools/openapi-manager/types",
    "dev-tools/oxlog",
    "dev-tools/pins",
    "dev-tools/reconfigurator-cli",
    "dev-tools/reconfigurator-exec-unsafe",
    "dev-tools/reconfigurator-sp-updater",
    "dev-tools/releng",
    "dev-tools/repl-utils",
    "dev-tools/repo-depot-standalone",
    # Do not include xtask in the list of default members, because this causes
    # hakari to not work as well and build times to be longer.
    # See omicron#4392.
    "dns-server",
    "dns-server-api",
    "end-to-end-tests",
    "ereport/types",
    "gateway",
    "gateway-api",
    "gateway-cli",
    "gateway-test-utils",
    "gateway-types",
    "id-map",
    "illumos-utils",
    "installinator-api",
    "installinator-common",
    "installinator",
    "internal-dns/cli",
    "internal-dns/resolver",
    "internal-dns/types",
    "ipcc",
    "key-manager",
    "live-tests",
    "live-tests/macros",
    "nexus",
    "nexus-config",
    "nexus-sled-agent-shared",
    "nexus/authz-macros",
    "nexus/auth",
    "nexus/background-task-interface",
    "nexus/db-errors",
    "nexus/db-fixed-data",
    "nexus/db-lookup",
    "nexus/db-macros",
    "nexus/db-model",
    "nexus/db-queries",
    "nexus/db-schema",
    "nexus/defaults",
    "nexus/external-api",
    "nexus/internal-api",
    "nexus/inventory",
    "nexus/macros-common",
    "nexus/metrics-producer-gc",
    "nexus/mgs-updates",
    "nexus/networking",
    "nexus/reconfigurator/blippy",
    "nexus/reconfigurator/cli-integration-tests",
    "nexus/reconfigurator/execution",
    "nexus/reconfigurator/planning",
    "nexus/reconfigurator/preparation",
    "nexus/reconfigurator/rendezvous",
    "nexus/reconfigurator/simulation",
    "nexus/saga-recovery",
    "nexus/test-interface",
    "nexus/test-utils-macros",
    "nexus/test-utils",
    "nexus/types",
    "oximeter/api",
    "oximeter/collector",
    "oximeter/db",
    "oximeter/instruments",
    "oximeter/oximeter-macro-impl",
    "oximeter/oximeter",
    "oximeter/oxql-types",
    "oximeter/producer",
    "oximeter/schema",
    "oximeter/test-utils",
    "oximeter/timeseries-macro",
    "oximeter/types",
    "package",
    "parallel-task-set",
    "passwords",
    "range-requests",
    "rpaths",
    "sled-agent",
    "sled-agent/api",
    "sled-agent/bootstrap-agent-api",
    "sled-agent/config-reconciler",
    "sled-agent/repo-depot-api",
    "sled-agent/types",
    "sled-agent/zone-images",
    "sled-diagnostics",
    "sled-hardware",
    "sled-hardware/types",
    "sled-storage",
    "sp-sim",
    "trust-quorum",
    "trust-quorum/gfss",
    "test-utils",
    "typed-rng",
    "update-common",
    "update-engine",
    "uuid-kinds",
    "wicket-common",
    "wicket-dbg",
    "wicket",
    "wicketd",
    "wicketd-api",
    "workspace-hack",
    "zone-setup",
]
resolver = "3"

#
# Tree-wide lint configuration.
# https://doc.rust-lang.org/stable/cargo/reference/manifest.html#the-lints-section
#
# For a list of Clippy lints, see
# https://rust-lang.github.io/rust-clippy/master.
#
[workspace.lints.clippy]
# Clippy's style nits are useful, but not worth keeping in CI.
style = { level = "allow", priority = -1 }
# This lint would be useful to address over time, but has too many hits as of
# 2025-05-15.
result_large_err = "allow"
# But continue to warn on anything in the "disallowed_" namespace.
disallowed_macros = "warn"
disallowed_methods = "warn"
disallowed_names = "warn"
disallowed_script_idents = "warn"
disallowed_types = "warn"
# Warn on some more style lints that are relatively stable and make sense.
iter_cloned_collect = "warn"
iter_next_slice = "warn"
iter_nth = "warn"
iter_nth_zero = "warn"
iter_skip_next = "warn"
len_zero = "warn"
redundant_field_names = "warn"
# `declare_interior_mutable_const` is classified as a style lint, but it can
# identify real bugs (e.g., declarying a `const Atomic` and using it like
# a `static Atomic`). However, it is also subject to false positives (e.g.,
# idiomatically declaring a static array of atomics uses `const Atomic`). We
# warn on this to catch the former, and expect any uses of the latter to allow
# this locally.
declare_interior_mutable_const = "warn"
# Also warn on casts, preferring explicit conversions instead.
#
# We'd like to warn on lossy casts in the future, but lossless casts are the
# easiest ones to convert over.
cast_lossless = "warn"

[workspace.dependencies]
anyhow = "1.0"
anstyle = "1.0.11"
api_identity = { path = "api_identity" }
approx = "0.5.1"
assert_matches = "1.5.0"
assert_cmd = "2.0.17"
async-bb8-diesel = "0.2"
async-trait = "0.1.88"
atomicwrites = "0.4.4"
authz-macros = { path = "nexus/authz-macros" }
backoff = { version = "0.4.0", features = [ "tokio" ] }
base64 = "0.22.1"
bcs = "0.1.6"
bincode = "1.3.3"
bootstore = { path = "bootstore" }
bootstrap-agent-api = { path = "sled-agent/bootstrap-agent-api" }
bootstrap-agent-client = { path = "clients/bootstrap-agent-client" }
buf-list = { version = "1.0.3", features = ["tokio1"] }
byteorder = "1.5.0"
bytes = "1.10.1"
camino = { version = "1.1", features = ["serde1"] }
camino-tempfile = "1.4.1"
camino-tempfile-ext = { version = "0.3.1", features = ["assert-color"] }
cancel-safe-futures = "0.1.5"
cargo_metadata = "0.19.2"
chacha20poly1305 = "0.10.1"
cfg-if = "1.0"
chrono = { version = "0.4", features = [ "serde" ] }
chrono-tz = "0.10.3"
ciborium = "0.2.2"
clap = { version = "4.5", features = ["cargo", "derive", "env", "wrap_help"] }
clickana = { path = "dev-tools/clickana" }
clickhouse-admin-api = { path = "clickhouse-admin/api" }
clickhouse-admin-keeper-client = { path = "clients/clickhouse-admin-keeper-client" }
clickhouse-admin-server-client = { path = "clients/clickhouse-admin-server-client" }
clickhouse-admin-single-client = { path = "clients/clickhouse-admin-single-client" }
clickhouse-admin-types = { path = "clickhouse-admin/types" }
clickhouse-admin-test-utils = { path = "clickhouse-admin/test-utils" }
clickward = { git = "https://github.com/oxidecomputer/clickward", rev = "e3d9a1c35cf3cd04f9cb2e997b0ad88324d30737" }
cockroach-admin-api = { path = "cockroach-admin/api" }
cockroach-admin-client = { path = "clients/cockroach-admin-client" }
cockroach-admin-types = { path = "cockroach-admin/types" }
colored = "2.1"
const_format = "0.2.34"
cookie = "0.18"
criterion = { version = "0.5.1", features = [ "async_tokio" ] }
crossbeam = "0.8"
crossterm = { version = "0.28.1", features = ["event-stream"] }
# NOTE: if you change the pinned revision of the `crucible` dependencies, you
# must also update the references in package-manifest.toml to match the new
# revision.
crucible-agent-client = { git = "https://github.com/oxidecomputer/crucible", rev = "e164393a88e7b62598897dc4f53315f083e25333" }
crucible-pantry-client = { git = "https://github.com/oxidecomputer/crucible", rev = "e164393a88e7b62598897dc4f53315f083e25333" }
crucible-smf = { git = "https://github.com/oxidecomputer/crucible", rev = "e164393a88e7b62598897dc4f53315f083e25333" }
crucible-common = { git = "https://github.com/oxidecomputer/crucible", rev = "e164393a88e7b62598897dc4f53315f083e25333" }
# NOTE: See above!
csv = "1.3.1"
curve25519-dalek = "4"
daft = { version = "0.1.3", features = ["derive", "newtype-uuid1", "oxnet01", "uuid1"] }
display-error-chain = "0.2.2"
omicron-ddm-admin-client = { path = "clients/ddm-admin-client" }
datatest-stable = "0.3.2"
db-macros = { path = "nexus/db-macros" }
debug-ignore = "1.0.5"
derive_more = "0.99.20"
derive-where = "1.2.7"
dev-tools-common = { path = "dev-tools/common" }
# Having the i-implement-... feature here makes diesel go away from the workspace-hack
diesel = { version = "2.2.10", features = ["i-implement-a-third-party-backend-and-opt-into-breaking-changes", "postgres", "r2d2", "chrono", "serde_json", "network-address", "uuid"] }
diesel-dtrace = "0.4.2"
digest = "0.10.7"
dns-server = { path = "dns-server" }
dns-server-api = { path = "dns-server-api" }
dns-service-client = { path = "clients/dns-service-client" }
dpd-client = { git = "https://github.com/oxidecomputer/dendrite" }
dropshot = { version = "0.16.2", features = [ "usdt-probes" ] }
dyn-clone = "1.0.19"
either = "1.14.0"
ereport-types = { path = "ereport/types" }
expectorate = "1.2.0"
fatfs = "0.3.6"
filetime = "0.2.25"
flate2 = "1.1.2"
float-ord = "0.3.2"
flume = "0.11.1"
foreign-types = "0.3.2"
fs-err = "3.1.1"
futures = "0.3.31"
gateway-api = { path = "gateway-api" }
gateway-client = { path = "clients/gateway-client" }
# If you're updating the pinned revision of these MGS dependencies, you should
# also update the git commit revision for the `omicron-faux-mgs` package in
# `package-manifest.toml`. Failure to do so won't cause incorrect behavior, but
# does mean the `faux-mgs` shipped with the switch zone would be out of date
# relative to the MGS proper shipped in that same switch zone. (Generally this
# is "fine", because SP/MGS communication maintains forwards and backwards
# compatibility, but will mean that faux-mgs might be missing new
# functionality.)
#
gateway-ereport-messages = { git = "https://github.com/oxidecomputer/management-gateway-service", rev = "0e1e055b66ec007c537e5bd45e210c245f9c537d", default-features = false, features = ["debug-impls"] }
gateway-messages = { git = "https://github.com/oxidecomputer/management-gateway-service", rev = "0e1e055b66ec007c537e5bd45e210c245f9c537d", default-features = false, features = ["std"] }
gateway-sp-comms = { git = "https://github.com/oxidecomputer/management-gateway-service", rev = "0e1e055b66ec007c537e5bd45e210c245f9c537d" }
gateway-test-utils = { path = "gateway-test-utils" }
gateway-types = { path = "gateway-types" }
gethostname = "0.5.0"
gfss = { path = "trust-quorum/gfss" }
glob = "0.3.2"
guppy = "0.17.19"
headers = "0.4.1"
heck = "0.5"
hex = "0.4.3"
hex-literal = "0.4.1"
hickory-client = "0.24.4"
hickory-proto = "0.24.4"
hickory-resolver = "0.24.4"
hickory-server = "0.24.4"
highway = "1.3.0"
hkdf = "0.12.4"
hmac = "0.12.1"
http = "1.3.1"
http-body = "1.0.1"
http-body-util = "0.1.3"
http-range = "0.1.5"
httpmock = "0.8.0-alpha.1"
httptest = "0.16.3"
hubtools = { git = "https://github.com/oxidecomputer/hubtools.git", branch = "main" }
humantime = "2.1.0"
hyper = "1.6.0"
hyper-util = "0.1.14"
hyper-rustls = "0.26.0"
hyper-staticfile = "0.10.1"
iddqd = { version = "0.3.7", features = ["daft", "serde", "schemars08"] }
id-map = { path = "id-map" }
illumos-utils = { path = "illumos-utils" }
iana-time-zone = "0.1.63"
indent_write = "2.2.0"
indexmap = "2.9.0"
indicatif = { version = "0.17.11", features = ["rayon"] }
indoc = "2.0.6"
installinator = { path = "installinator" }
installinator-api = { path = "installinator-api" }
installinator-client = { path = "clients/installinator-client" }
installinator-common = { path = "installinator-common" }
internal-dns-resolver = { path = "internal-dns/resolver" }
internal-dns-types = { path = "internal-dns/types" }
ipcc = { path = "ipcc" }
ipnet = "2.9"
itertools = "0.14.0"
internet-checksum = "0.2"
ipnetwork = { version = "0.21", features = ["schemars", "serde"] }
ispf = { git = "https://github.com/oxidecomputer/ispf" }
jiff = "0.2.15"
key-manager = { path = "key-manager" }
kstat-rs = "0.2.4"
libc = "0.2.174"
libipcc = { git = "https://github.com/oxidecomputer/ipcc-rs", rev = "524eb8f125003dff50b9703900c6b323f00f9e1b" }
libfalcon = { git = "https://github.com/oxidecomputer/falcon", branch = "main" }
libnvme = { git = "https://github.com/oxidecomputer/libnvme", rev = "dd5bb221d327a1bc9287961718c3c10d6bd37da0" }
linear-map = "1.2.0"
live-tests-macros = { path = "live-tests/macros" }
lldpd_client = { git = "https://github.com/oxidecomputer/lldp", package = "lldpd-client" }
lldp_protocol = { git = "https://github.com/oxidecomputer/lldp", package = "protocol" }
macaddr = { version = "1.0.1", features = ["serde_std"] }
maplit = "1.0.2"
newtype_derive = "0.1.6"
mg-admin-client = { git = "https://github.com/oxidecomputer/maghemite", rev = "760b4b547e301a31d4dcb92ba97aabdb2a3e0cba" }
ddm-admin-client = { git = "https://github.com/oxidecomputer/maghemite", rev = "760b4b547e301a31d4dcb92ba97aabdb2a3e0cba" }
multimap = "0.10.1"
nexus-auth = { path = "nexus/auth" }
nexus-background-task-interface = { path = "nexus/background-task-interface" }
nexus-client = { path = "clients/nexus-client" }
nexus-config = { path = "nexus-config" }
nexus-db-errors = { path = "nexus/db-errors" }
nexus-db-fixed-data = { path = "nexus/db-fixed-data" }
nexus-db-lookup = { path = "nexus/db-lookup" }
nexus-db-model = { path = "nexus/db-model" }
nexus-db-queries = { path = "nexus/db-queries" }
nexus-db-schema = { path = "nexus/db-schema" }
nexus-defaults = { path = "nexus/defaults" }
nexus-external-api = { path = "nexus/external-api" }
nexus-inventory = { path = "nexus/inventory" }
nexus-internal-api = { path = "nexus/internal-api" }
nexus-macros-common = { path = "nexus/macros-common" }
nexus-metrics-producer-gc = { path = "nexus/metrics-producer-gc" }
nexus-mgs-updates = { path = "nexus/mgs-updates" }
nexus-networking = { path = "nexus/networking" }
nexus-reconfigurator-blippy = { path = "nexus/reconfigurator/blippy" }
nexus-reconfigurator-execution = { path = "nexus/reconfigurator/execution" }
nexus-reconfigurator-planning = { path = "nexus/reconfigurator/planning" }
nexus-reconfigurator-preparation = { path = "nexus/reconfigurator/preparation" }
nexus-reconfigurator-rendezvous = { path = "nexus/reconfigurator/rendezvous" }
nexus-reconfigurator-simulation = { path = "nexus/reconfigurator/simulation" }
nexus-saga-recovery = { path = "nexus/saga-recovery" }
nexus-sled-agent-shared = { path = "nexus-sled-agent-shared" }
nexus-test-interface = { path = "nexus/test-interface" }
nexus-test-utils-macros = { path = "nexus/test-utils-macros" }
nexus-test-utils = { path = "nexus/test-utils" }
nexus-types = { path = "nexus/types" }
nix = { version = "0.29", features = ["net"] }
nom = "7.1.3"
num-integer = "0.1.46"
num = { version = "0.4.3", default-features = false, features = [ "libm" ] }
omicron-clickhouse-admin = { path = "clickhouse-admin" }
omicron-certificates = { path = "certificates" }
omicron-cockroach-admin = { path = "cockroach-admin" }
omicron-common = { path = "common" }
omicron-dev-lib = { path = "dev-tools/omicron-dev-lib" }
omicron-gateway = { path = "gateway" }
omicron-nexus = { path = "nexus" }
omicron-omdb = { path = "dev-tools/omdb" }
omicron-package = { path = "package" }
omicron-passwords = { path = "passwords" }
omicron-pins = { path = "dev-tools/pins" }
omicron-repl-utils = { path = "dev-tools/repl-utils" }
omicron-rpaths = { path = "rpaths" }
omicron-sled-agent = { path = "sled-agent" }
omicron-test-utils = { path = "test-utils" }
omicron-workspace-hack = "0.1.0"
omicron-zone-package = "0.12.2"
oxide-client = { path = "clients/oxide-client" }
oxide-vpc = { git = "https://github.com/oxidecomputer/opte", rev = "f5560fae02ad3fc349fabc6454c321143199ca9e", features = [ "api", "std" ] }
oxlog = { path = "dev-tools/oxlog" }
oxnet = "0.1.2"
once_cell = "1.21.3"
openapi-lint = { git = "https://github.com/oxidecomputer/openapi-lint", branch = "main" }
openapi-manager-types = { path = "dev-tools/openapi-manager/types" }
openapiv3 = "2.0.0"
# must match samael's crate!
openssl = "0.10"
openssl-sys = "0.9"
opte-ioctl = { git = "https://github.com/oxidecomputer/opte", rev = "f5560fae02ad3fc349fabc6454c321143199ca9e" }
oso = "0.27"
owo-colors = "4.2.1"
oximeter = { path = "oximeter/oximeter" }
oximeter-api = { path = "oximeter/api" }
oximeter-client = { path = "clients/oximeter-client" }
oximeter-db = { path = "oximeter/db/", default-features = false }
oximeter-collector = { path = "oximeter/collector" }
oximeter-instruments = { path = "oximeter/instruments" }
oximeter-macro-impl = { path = "oximeter/oximeter-macro-impl" }
oximeter-producer = { path = "oximeter/producer" }
oximeter-schema = { path = "oximeter/schema" }
oximeter-test-utils = { path = "oximeter/test-utils" }
oximeter-timeseries-macro = { path = "oximeter/timeseries-macro" }
oximeter-types = { path = "oximeter/types" }
oxql-types = { path = "oximeter/oxql-types" }
p256 = "0.13"
parallel-task-set = { path = "parallel-task-set" }
parse-display = "0.10.0"
partial-io = { version = "0.5.4", features = ["proptest1", "tokio1"] }
parse-size = "1.1.0"
paste = "1.0.15"
percent-encoding = "2.3.1"
peg = "0.8.5"
pem = "3.0"
# petname's default features pull in clap for CLI parsing, which we don't need.
# Note that if you depend on petname, you must also set default-features =
# false: petname = { workspace = true, default-features = false }.
petname = { version = "2.0.2", default-features = false, features = ["default-rng", "default-words"] }
petgraph = "0.7.1"
postgres-protocol = "0.6.8"
predicates = "3.1.3"
pretty_assertions = "1.4.1"
pretty-hex = "0.4.1"
prettyplease = { version = "0.2.34", features = ["verbatim"] }
proc-macro2 = "1.0"
progenitor = "0.10.0"
progenitor-client = "0.10.0"
# NOTE: if you change the pinned revision of the `bhyve_api` and propolis
# dependencies, you must also update the references in package-manifest.toml to
# match the new revision.
bhyve_api = { git = "https://github.com/oxidecomputer/propolis", rev = "e3988414bd68ecf806078fb898120e1194451ee9" }
propolis_api_types = { git = "https://github.com/oxidecomputer/propolis", rev = "e3988414bd68ecf806078fb898120e1194451ee9" }
propolis-client = { git = "https://github.com/oxidecomputer/propolis", rev = "e3988414bd68ecf806078fb898120e1194451ee9" }
propolis-mock-server = { git = "https://github.com/oxidecomputer/propolis", rev = "e3988414bd68ecf806078fb898120e1194451ee9" }
# NOTE: see above!
proptest = "1.7.0"
<<<<<<< HEAD
qorb = "0.3.1"
=======
qorb = "0.4.0"
>>>>>>> b3656a82
quote = "1.0"
rand = "0.8.5"
# We're still in the middle of migrating to rand 0.9.
rand09 = { package = "rand", version = "0.9.1" }
rand_core = "0.6.4"
rand_distr = "0.4.3"
rand_seeder = "0.3.0"
range-requests = { path = "range-requests" }
ratatui = "0.29.0"
rayon = "1.10"
rcgen = "0.12.1"
reconfigurator-cli = { path = "dev-tools/reconfigurator-cli" }
reedline = "0.38.0"
ref-cast = "1.0"
regex = "1.11.1"
regress = "0.10.3"
repo-depot-api = { path = "sled-agent/repo-depot-api" }
repo-depot-client = { path = "clients/repo-depot-client" }
reqwest = { version = "0.12.20", default-features = false }
ring = "0.17.14"
rpassword = "7.3.1"
rstest = "0.24.0"
rustfmt-wrapper = "0.2"
rustls = "0.22.2"
rustls-pemfile = "2.2.0"
rustyline = "14.0.0"
samael = { version = "0.0.19", features = ["xmlsec"] }
schemars = "0.8.22"
scopeguard = "1.2.0"
secrecy = "0.10.3"
semver = { version = "1.0.26", features = ["std", "serde"] }
serde = { version = "1.0", default-features = false, features = [ "derive", "rc" ] }
serde_cbor = "0.11.2"
serde_human_bytes = { git = "https://github.com/oxidecomputer/serde_human_bytes", branch = "main" }
serde_json = "1.0.140"
serde_tokenstream = "0.2"
serde_urlencoded = "0.7.1"
serde_with = "3.12.0"
sha2 = "0.10.9"
sha3 = "0.10.8"
shell-words = "1.1.0"
signal-hook = "0.3"
signal-hook-tokio = { version = "0.3", features = [ "futures-v0_3" ] }
sigpipe = "0.1.3"
similar = { version = "2.7.0", features = ["bytes"] }
similar-asserts = "1.7.0"
# Don't change sled's version on accident; sled's on-disk format is not yet
# stable and requires manual migrations. In the limit this won't matter because
# the upgrade system will replace the DNS server zones entirely, but while we
# are still doing mupdate a change to the on-disk format will break existing DNS
# server zones.
sled = "=0.34.7"
sled-agent-api = { path = "sled-agent/api" }
sled-agent-client = { path = "clients/sled-agent-client" }
sled-agent-config-reconciler = { path = "sled-agent/config-reconciler" }
sled-agent-types = { path = "sled-agent/types" }
sled-agent-zone-images = { path = "sled-agent/zone-images" }
sled-diagnostics = { path = "sled-diagnostics" }
sled-hardware = { path = "sled-hardware" }
sled-hardware-types = { path = "sled-hardware/types" }
sled-storage = { path = "sled-storage" }
slog = { version = "2.7", features = [ "dynamic-keys", "max_level_trace", "release_max_level_debug" ] }
slog-async = "2.8"
slog-bunyan = "2.5"
slog-dtrace = "0.3"
slog-envlogger = "2.2"
slog-error-chain = { git = "https://github.com/oxidecomputer/slog-error-chain", branch = "main", features = ["derive"] }
slog-term = "2.9.1"
smf = "0.2"
socket2 = { version = "0.5", features = ["all"] }
sp-sim = { path = "sp-sim" }
sprockets-tls = { git = "https://github.com/oxidecomputer/sprockets.git", rev = "6d31fa63217c6a51061dc4afa1ebe175a0021981" }
sqlformat = "0.3.5"
sqlparser = { version = "0.45.0", features = [ "visitor" ] }
static_assertions = "1.1.0"
# Please do not change the Steno version to a Git dependency.  It makes it
# harder than expected to make breaking changes (even if you specify a specific
# SHA).  Cut a new Steno release instead.  See omicron#2117.
steno = "0.4.1"
strum = { version = "0.26", features = [ "derive" ] }
subprocess = "0.2.9"
subtle = "2.6.1"
supports-color = "3.0.2"
support-bundle-viewer = "0.1.0"
swrite = "0.1.0"
sync-ptr = "0.1.4"
libsw = { version = "3.4.0", features = ["tokio"] }
syn = { version = "2.0" }
tabled = "0.15.0"
tar = "0.4"
tempfile = "3.20"
term = "0.7"
termios = "0.3"
termtree = "0.5.1"
textwrap = { version = "0.16.2", features = [ "terminal_size" ] }
test-strategy = "0.4.1"
thiserror = "1.0"
tofino = { git = "https://github.com/oxidecomputer/tofino", branch = "main" }
tokio = "1.45.1"
tokio-postgres = { version = "0.7", features = [ "with-chrono-0_4", "with-uuid-1" ] }
tokio-stream = "0.1.17"
tokio-tungstenite = "0.23.1"
tokio-util = { version = "0.7.15", features = ["io", "io-util", "time"] }
toml = "0.8.20"
toml_edit = "0.22.24"
tough = { version = "0.20.0", features = [ "http" ] }
transceiver-controller = { git = "https://github.com/oxidecomputer/transceiver-control", features = [ "api-traits" ] }
trybuild = "1.0.103"
tufaceous = { git = "https://github.com/oxidecomputer/tufaceous", branch = "main" }
tufaceous-artifact = { git = "https://github.com/oxidecomputer/tufaceous", branch = "main", features = ["proptest", "schemars"] }
tufaceous-brand-metadata = { git = "https://github.com/oxidecomputer/tufaceous", branch = "main" }
tufaceous-lib = { git = "https://github.com/oxidecomputer/tufaceous", branch = "main" }
tui-tree-widget = "0.23.0"
typed-rng = { path = "typed-rng" }
typify = "0.3.0"
unicode-width = "0.1.13"
update-common = { path = "update-common" }
update-engine = { path = "update-engine" }
url = "2.5.3"
usdt = "0.5.0"
uuid = { version = "1.17.0", features = ["serde", "v4"] }
uzers = "0.12"
walkdir = "2.5"
whoami = "1.5"
wicket = { path = "wicket" }
wicket-common = { path = "wicket-common" }
wicketd-api = { path = "wicketd-api" }
wicketd-client = { path = "clients/wicketd-client" }
xshell = "0.2.7"
zerocopy = "0.8.25"
zeroize = { version = "1.8.1", features = ["zeroize_derive", "std"] }
zip = { version = "2.6.0", default-features = false, features = ["deflate","bzip2"] }
zone = { version = "0.3.1", default-features = false, features = ["async"] }

# newtype-uuid is set to default-features = false because we don't want to
# depend on std in omicron-uuid-kinds (in case a no-std library wants to access
# the kinds). However, uses of omicron-uuid-kinds _within omicron_ will have
# std and the other features enabled because they'll refer to it via
# omicron-uuid-kinds.workspace = true.
newtype-uuid = { version = "1.2.4", default-features = false }
omicron-uuid-kinds = { path = "uuid-kinds", features = ["serde", "schemars08", "uuid-v4"] }

# NOTE: The test profile inherits from the dev profile, so settings under
# profile.dev get inherited. AVOID setting anything under profile.test: that
# will cause dev and test builds to diverge, which will cause more Cargo build
# cache misses.

[profile.dev]
# Note: This used to be panic = "abort" earlier, but that caused a lot of
# duplicate dependency builds. Letting panic be "unwind" causes dependencies
# across `cargo test` and `cargo run` to be unified. See omicron#4392.
panic = "unwind"

# See https://github.com/oxidecomputer/omicron/issues/4009 for some background context here.
# By reducing the debug level (though keeping enough to have meaningful
# backtraces), we reduce incremental build time and binary size significantly.
debug = "line-tables-only"

[profile.dev.build-override]
# Setting this to line-tables-only results in a large improvement in build
# times, because it allows target and host dependencies to be unified.
debug = "line-tables-only"

# `bindgen` is used by `samael`'s build script; building it with optimizations
# makes that build script run ~5x faster, more than offsetting the additional
# build time added to `bindgen` itself.
[profile.dev.package.bindgen]
opt-level = 3

# `lalrpop` is used by `polar-core`'s build script; building it with
# optimizations makes that build script run ~20x faster, more than offsetting
# the additional build time added to `lalrpop` itself.
[profile.dev.package.lalrpop]
opt-level = 3

# `polar-core` is exercised heavily during the test suite and it's worthwhile to
# have it built with optimizations.
[profile.dev.package.polar-core]
opt-level = 3

# Password hashing is expensive by construction.  Build the hashing libraries
# with optimizations to significantly speed up tests.
[profile.dev.package.argon2]
opt-level = 3
[profile.dev.package.rust-argon2]
opt-level = 3

[profile.release]
panic = "abort"

# proptest based test generation and shrinking is expensive. Let's optimize it.
[profile.dev.package.proptest]
opt-level = 3

[profile.dev.package.bootstore]
opt-level = 3

# Crypto stuff always needs optimizations
[profile.dev.package.sha3]
opt-level = 3
[profile.dev.package.sha2]
opt-level = 3
[profile.dev.package.hkdf]
opt-level = 3
[profile.dev.package.chacha20poly1305]
opt-level = 3
[profile.dev.package.chacha20]
opt-level = 3
[profile.dev.package.vsss-rs]
opt-level = 3
[profile.dev.package.curve25519-dalek]
opt-level = 3
[profile.dev.package.aead]
opt-level = 3
[profile.dev.package.aes]
opt-level = 3
[profile.dev.package.aes-gcm]
opt-level = 3
[profile.dev.package.aws-lc-sys]
opt-level = 3
[profile.dev.package.bcrypt-pbkdf]
opt-level = 3
[profile.dev.package.blake2]
opt-level = 3
[profile.dev.package.blake2b_simd]
opt-level = 3
[profile.dev.package.block-buffer]
opt-level = 3
[profile.dev.package.block-padding]
opt-level = 3
[profile.dev.package.blowfish]
opt-level = 3
[profile.dev.package.constant_time_eq]
opt-level = 3
[profile.dev.package.crypto-bigint]
opt-level = 3
[profile.dev.package.crypto-common]
opt-level = 3
[profile.dev.package.ctr]
opt-level = 3
[profile.dev.package.cbc]
opt-level = 3
[profile.dev.package.digest]
opt-level = 3
[profile.dev.package.ed25519]
opt-level = 3
[profile.dev.package.ed25519-dalek]
opt-level = 3
[profile.dev.package.elliptic-curve]
opt-level = 3
[profile.dev.package.generic-array]
opt-level = 3
[profile.dev.package.getrandom]
opt-level = 3
[profile.dev.package.hmac]
opt-level = 3
[profile.dev.package.lpc55_sign]
opt-level = 3
[profile.dev.package.md5]
opt-level = 3
[profile.dev.package.md-5]
opt-level = 3
[profile.dev.package.num-bigint]
opt-level = 3
[profile.dev.package.num-bigint-dig]
opt-level = 3
[profile.dev.package.rand]
opt-level = 3
[profile.dev.package.rand_chacha]
opt-level = 3
[profile.dev.package.rand_core]
opt-level = 3
[profile.dev.package.rand_xorshift]
opt-level = 3
[profile.dev.package.rsa]
opt-level = 3
[profile.dev.package.signature]
opt-level = 3
[profile.dev.package.subtle]
opt-level = 3
[profile.dev.package.tiny-keccak]
opt-level = 3
[profile.dev.package.uuid]
opt-level = 3
[profile.dev.package.cipher]
opt-level = 3
[profile.dev.package.cpufeatures]
opt-level = 3
[profile.dev.package.poly1305]
opt-level = 3
[profile.dev.package.inout]
opt-level = 3
[profile.dev.package.keccak]
opt-level = 3
[profile.dev.package.gfss]
opt-level = 3


#
# It's common during development to use a local copy of various complex
# dependencies.  If you want to use those, uncomment one of these blocks.
#
# [patch.crates-io]
# diesel = { path = "../../diesel/diesel" }
# dropshot = { path = "../dropshot/dropshot" }
# dropshot_endpoint = { path = "../dropshot/dropshot_endpoint" }
# progenitor = { path = "../progenitor/progenitor" }
# progenitor-client = { path = "../progenitor/progenitor-client" }
# steno = { path = "../steno" }

# [patch."https://github.com/oxidecomputer/crucible"]
# crucible-agent-client = { path = "../crucible/agent-client" }
# crucible-pantry-client = { path = "../crucible/pantry-client" }
# crucible-smf = { path = "../crucible/smf" }

# [patch."https://github.com/oxidecomputer/diesel-dtrace"]
# diesel-dtrace = { path = "../diesel-dtrace" }

# [patch."https://github.com/oxidecomputer/falcon"]
# libfalcon = { path = "../falcon/lib" }

# [patch."https://github.com/oxidecomputer/propolis"]
# propolis-client = { path = "../propolis/lib/propolis-client" }
# propolis-mock-server = { path = "../propolis/bin/mock-server" }

# [patch."https://github.com/oxidecomputer/tufaceous"]
# tufaceous = { path = "../tufaceous/bin" }
# tufaceous-artifact = { path = "../tufaceous/artifact" }
# tufaceous-brand-metadata = { path = "../tufaceous/brand-metadata" }
# tufaceous-lib = { path = "../tufaceous/lib" }

# [patch."https://github.com/oxidecomputer/typify"]
# typify = { path = "../typify/typify" }

#
# We maintain a fork of pq-sys to address upstream issues.  See the
# README.oxide.md in the "oxide" branch of our fork for details.
#
[patch.crates-io.pq-sys]
git = 'https://github.com/oxidecomputer/pq-sys'
branch = "oxide/omicron"

# Using the workspace-hack via this patch directive means that it only applies
# while building within this workspace. If another workspace imports a crate
# from here via a git dependency, it will not have the workspace-hack applied
# to it.
[patch.crates-io.omicron-workspace-hack]
path = "workspace-hack"

# Several crates such as crucible and propolis have have a Git dependency on
# this repo. Omicron itself depends on these crates, which can lead to two
# copies of these crates in the dependency graph. (As a Git dependency, and as
# a path dependency.) The goal of omicron-uuid-kinds is to provide a unified
# registry of UUID kinds. Two copies of the same kinds floating around is
# unnecessary and painful.
#
# This directive ensures that whenever we see omicron-uuid-kinds as a Git
# dependency, we'll use the path dependency version of the crate instead.
#
# See also: uuid-kinds/README.adoc.
[patch."https://github.com/oxidecomputer/omicron"]
omicron-uuid-kinds = { path = "uuid-kinds" }
omicron-common = { path = "common" }<|MERGE_RESOLUTION|>--- conflicted
+++ resolved
@@ -619,11 +619,7 @@
 propolis-mock-server = { git = "https://github.com/oxidecomputer/propolis", rev = "e3988414bd68ecf806078fb898120e1194451ee9" }
 # NOTE: see above!
 proptest = "1.7.0"
-<<<<<<< HEAD
-qorb = "0.3.1"
-=======
 qorb = "0.4.0"
->>>>>>> b3656a82
 quote = "1.0"
 rand = "0.8.5"
 # We're still in the middle of migrating to rand 0.9.
