[package]
name = "oxide-api-prototype"
version = "0.1.0"
authors = ["David Pacheco <dap@oxidecomputer.com>"]
edition = "2018"

[dependencies]
anyhow = "1.0"
async-trait = "0.1.24"
futures = "0.3.1"
http = "0.2.0"
hyper = "0.14"
serde_json = "1.0"
ring = "0.16"
smf = "0.1"
structopt = "0.3"
tar = "0.4"
thiserror = "1.0"
toml = "0.5.6"
walkdir = "2.3"

[dependencies.api_identity]
path = "./api_identity"

[dependencies.backoff]
version = "0.3.0"
features = [ "tokio" ]

[dependencies.chrono]
version = "0.4"
features = [ "serde" ]

[dependencies.dropshot]
git = "https://github.com/oxidecomputer/dropshot"

[dependencies.schemars]
version = "0.8"
features = [ "chrono", "uuid" ]

[dependencies.serde]
version = "1.0"
features = [ "derive" ]

[dependencies.slog]
version = "2.5"
features = [ "max_level_trace", "release_max_level_debug" ]

[dependencies.steno]
git = "https://github.com/oxidecomputer/steno"
branch = "main"

[dependencies.tokio]
version = "1.0"
features = [ "full" ]

[dependencies.uuid]
version = "0.8"
features = [ "serde", "v4" ]

[dev-dependencies]
expectorate = "1.0.1"
libc = "0.2.71"
newline-converter = "0.1.0"
openapiv3 = "0.3.0"
serde_urlencoded = "0.6.1"
subprocess = "0.2.4"

#
# It's common during development to use a local copy of dropshot or steno in the
# parent directory.  If you want to use those, uncomment one of these blocks.
#
#[patch."https://github.com/oxidecomputer/dropshot"]
#dropshot = { path = "../dropshot/dropshot" }
#
#[patch."https://github.com/oxidecomputer/steno"]
#steno = { path = "../steno" }

#
# Disable doc builds by default for our binaries to work around issue
# rust-lang/cargo#8373.  These docs would not be very useful anyway.
#
[[bin]]
<<<<<<< HEAD
name = "bootstrap_agent"
doc = false
[[bin]]
name = "oxide_controller"
=======
name = "nexus"
>>>>>>> aadafebd
doc = false
[[bin]]
name = "sled_agent"
doc = false

[profile.dev]
panic = "abort"
[profile.release]
panic = "abort"

[workspace]
members = [".", "api_identity" ]
default-members = [".", "api_identity" ]<|MERGE_RESOLUTION|>--- conflicted
+++ resolved
@@ -80,14 +80,10 @@
 # rust-lang/cargo#8373.  These docs would not be very useful anyway.
 #
 [[bin]]
-<<<<<<< HEAD
 name = "bootstrap_agent"
 doc = false
 [[bin]]
-name = "oxide_controller"
-=======
 name = "nexus"
->>>>>>> aadafebd
 doc = false
 [[bin]]
 name = "sled_agent"
