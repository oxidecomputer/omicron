[workspace]
members = [
    "api_identity",
    "bootstore",
    "certificates",
    "clickhouse-admin",
    "clickhouse-admin/api",
    "clickhouse-admin/test-utils",
    "clients/bootstrap-agent-client",
    "clients/clickhouse-admin-keeper-client",
    "clients/clickhouse-admin-server-client",
    "clients/clickhouse-admin-single-client",
    "clients/cockroach-admin-client",
    "clients/ddm-admin-client",
    "clients/dns-service-client",
    "clients/ereport-client",
    "clients/gateway-client",
    "clients/installinator-client",
    "clients/nexus-client",
    "clients/oxide-client",
    "clients/oximeter-client",
    "clients/repo-depot-client",
    "clients/sled-agent-client",
    "clients/wicketd-client",
    "cockroach-admin",
    "cockroach-admin/api",
    "cockroach-admin/types",
    "common",
    "dev-tools/cert-dev",
    "dev-tools/clickana",
    "dev-tools/clickhouse-cluster-dev",
    "dev-tools/ch-dev",
    "dev-tools/crdb-seed",
    "dev-tools/db-dev",
    "dev-tools/downloader",
    "dev-tools/ls-apis",
    "dev-tools/mgs-dev",
    "dev-tools/omdb",
    "dev-tools/omicron-dev",
    "dev-tools/omicron-dev-lib",
    "dev-tools/openapi-manager",
    "dev-tools/openapi-manager/types",
    "dev-tools/oxlog",
    "dev-tools/pins",
    "dev-tools/reconfigurator-cli",
    "dev-tools/reconfigurator-exec-unsafe",
    "dev-tools/releng",
    "dev-tools/repo-depot-standalone",
    "dev-tools/xtask",
    "dns-server",
    "dns-server-api",
    "end-to-end-tests",
    "ereport/api",
    "ereport/types",
    "gateway",
    "gateway-api",
    "gateway-cli",
    "gateway-test-utils",
    "gateway-types",
    "id-map",
    "illumos-utils",
    "installinator-api",
    "installinator-common",
    "installinator",
    "internal-dns/cli",
    "internal-dns/resolver",
    "internal-dns/types",
    "ipcc",
    "key-manager",
    "live-tests",
    "live-tests/macros",
    "nexus",
    "nexus-config",
    "nexus-sled-agent-shared",
    "nexus/authz-macros",
    "nexus/auth",
    "nexus/db-fixed-data",
    "nexus/db-macros",
    "nexus/db-model",
    "nexus/db-queries",
    "nexus/db-schema",
    "nexus/defaults",
    "nexus/external-api",
    "nexus/internal-api",
    "nexus/inventory",
    "nexus/macros-common",
    "nexus/metrics-producer-gc",
    "nexus/mgs-updates",
    "nexus/networking",
    "nexus/reconfigurator/blippy",
    "nexus/reconfigurator/execution",
    "nexus/reconfigurator/planning",
    "nexus/reconfigurator/preparation",
    "nexus/reconfigurator/rendezvous",
    "nexus/reconfigurator/simulation",
    "nexus/saga-recovery",
    "nexus/test-interface",
    "nexus/test-utils-macros",
    "nexus/test-utils",
    "nexus/types",
    "oximeter/api",
    "oximeter/collector",
    "oximeter/db",
    "oximeter/instruments",
    "oximeter/oximeter-macro-impl",
    "oximeter/oximeter",
    "oximeter/oxql-types",
    "oximeter/producer",
    "oximeter/schema",
    "oximeter/test-utils",
    "oximeter/timeseries-macro",
    "oximeter/types",
    "package",
    "passwords",
    "range-requests",
    "rpaths",
    "sled-agent",
    "sled-agent/api",
    "sled-agent/bootstrap-agent-api",
    "sled-agent/repo-depot-api",
    "sled-agent/types",
    "sled-diagnostics",
    "sled-hardware",
    "sled-hardware/types",
    "sled-storage",
    "sp-sim",
    "test-utils",
    "typed-rng",
    "update-common",
    "update-engine",
    "uuid-kinds",
    "wicket-common",
    "wicket-dbg",
    "wicket",
    "wicketd",
    "wicketd-api",
    "workspace-hack",
    "zone-setup",
]

default-members = [
    "api_identity",
    "bootstore",
    "certificates",
    "clickhouse-admin",
    "clickhouse-admin/api",
    "clickhouse-admin/types",
    "clickhouse-admin/test-utils",
    "clients/bootstrap-agent-client",
    "clients/clickhouse-admin-keeper-client",
    "clients/clickhouse-admin-server-client",
    "clients/clickhouse-admin-single-client",
    "clients/cockroach-admin-client",
    "clients/ddm-admin-client",
    "clients/dns-service-client",
    "clients/ereport-client",
    "clients/gateway-client",
    "clients/installinator-client",
    "clients/nexus-client",
    "clients/oxide-client",
    "clients/oximeter-client",
    "clients/repo-depot-client",
    "clients/sled-agent-client",
    "clients/wicketd-client",
    "cockroach-admin",
    "cockroach-admin/api",
    "cockroach-admin/types",
    "common",
    "dev-tools/cert-dev",
    "dev-tools/clickana",
    "dev-tools/clickhouse-cluster-dev",
    "dev-tools/ch-dev",
    "dev-tools/crdb-seed",
    "dev-tools/db-dev",
    "dev-tools/downloader",
    "dev-tools/ls-apis",
    "dev-tools/mgs-dev",
    "dev-tools/omdb",
    "dev-tools/omicron-dev",
    "dev-tools/omicron-dev-lib",
    "dev-tools/openapi-manager",
    "dev-tools/openapi-manager/types",
    "dev-tools/oxlog",
    "dev-tools/pins",
    "dev-tools/reconfigurator-cli",
    "dev-tools/reconfigurator-exec-unsafe",
    "dev-tools/releng",
    "dev-tools/repo-depot-standalone",
    # Do not include xtask in the list of default members, because this causes
    # hakari to not work as well and build times to be longer.
    # See omicron#4392.
    "dns-server",
    "dns-server-api",
    "end-to-end-tests",
    "ereport/api",
    "ereport/types",
    "gateway",
    "gateway-api",
    "gateway-cli",
    "gateway-test-utils",
    "gateway-types",
    "id-map",
    "illumos-utils",
    "installinator-api",
    "installinator-common",
    "installinator",
    "internal-dns/cli",
    "internal-dns/resolver",
    "internal-dns/types",
    "ipcc",
    "key-manager",
    "live-tests",
    "live-tests/macros",
    "nexus",
    "nexus-config",
    "nexus-sled-agent-shared",
    "nexus/authz-macros",
    "nexus/auth",
    "nexus/db-fixed-data",
    "nexus/db-macros",
    "nexus/db-model",
    "nexus/db-queries",
    "nexus/db-schema",
    "nexus/defaults",
    "nexus/external-api",
    "nexus/internal-api",
    "nexus/inventory",
    "nexus/macros-common",
    "nexus/metrics-producer-gc",
    "nexus/mgs-updates",
    "nexus/networking",
    "nexus/reconfigurator/blippy",
    "nexus/reconfigurator/execution",
    "nexus/reconfigurator/planning",
    "nexus/reconfigurator/preparation",
    "nexus/reconfigurator/rendezvous",
    "nexus/reconfigurator/simulation",
    "nexus/saga-recovery",
    "nexus/test-interface",
    "nexus/test-utils-macros",
    "nexus/test-utils",
    "nexus/types",
    "oximeter/api",
    "oximeter/collector",
    "oximeter/db",
    "oximeter/instruments",
    "oximeter/oximeter-macro-impl",
    "oximeter/oximeter",
    "oximeter/oxql-types",
    "oximeter/producer",
    "oximeter/schema",
    "oximeter/test-utils",
    "oximeter/timeseries-macro",
    "oximeter/types",
    "package",
    "passwords",
    "range-requests",
    "rpaths",
    "sled-agent",
    "sled-agent/api",
    "sled-agent/bootstrap-agent-api",
    "sled-agent/repo-depot-api",
    "sled-agent/types",
    "sled-diagnostics",
    "sled-hardware",
    "sled-hardware/types",
    "sled-storage",
    "sp-sim",
    "test-utils",
    "typed-rng",
    "update-common",
    "update-engine",
    "uuid-kinds",
    "wicket-common",
    "wicket-dbg",
    "wicket",
    "wicketd",
    "wicketd-api",
    "workspace-hack",
    "zone-setup",
]
resolver = "3"

#
# Tree-wide lint configuration.
# https://doc.rust-lang.org/stable/cargo/reference/manifest.html#the-lints-section
#
# For a list of Clippy lints, see
# https://rust-lang.github.io/rust-clippy/master.
#
[workspace.lints.clippy]
# Clippy's style nits are useful, but not worth keeping in CI.
style = { level = "allow", priority = -1 }
# But continue to warn on anything in the "disallowed_" namespace.
disallowed_macros = "warn"
disallowed_methods = "warn"
disallowed_names = "warn"
disallowed_script_idents = "warn"
disallowed_types = "warn"
# Warn on some more style lints that are relatively stable and make sense.
iter_cloned_collect = "warn"
iter_next_slice = "warn"
iter_nth = "warn"
iter_nth_zero = "warn"
iter_skip_next = "warn"
len_zero = "warn"
redundant_field_names = "warn"
# `declare_interior_mutable_const` is classified as a style lint, but it can
# identify real bugs (e.g., declarying a `const Atomic` and using it like
# a `static Atomic`). However, it is also subject to false positives (e.g.,
# idiomatically declaring a static array of atomics uses `const Atomic`). We
# warn on this to catch the former, and expect any uses of the latter to allow
# this locally.
declare_interior_mutable_const = "warn"
# Also warn on casts, preferring explicit conversions instead.
#
# We'd like to warn on lossy casts in the future, but lossless casts are the
# easiest ones to convert over.
cast_lossless = "warn"

[workspace.dependencies]
anyhow = "1.0"
anstyle = "1.0.10"
api_identity = { path = "api_identity" }
approx = "0.5.1"
assert_matches = "1.5.0"
assert_cmd = "2.0.16"
async-bb8-diesel = "0.2"
async-trait = "0.1.88"
atomicwrites = "0.4.4"
authz-macros = { path = "nexus/authz-macros" }
backoff = { version = "0.4.0", features = [ "tokio" ] }
base64 = "0.22.1"
bcs = "0.1.6"
bincode = "1.3.3"
bootstore = { path = "bootstore" }
bootstrap-agent-api = { path = "sled-agent/bootstrap-agent-api" }
bootstrap-agent-client = { path = "clients/bootstrap-agent-client" }
buf-list = { version = "1.0.3", features = ["tokio1"] }
byteorder = "1.5.0"
bytes = "1.10.1"
camino = { version = "1.1", features = ["serde1"] }
camino-tempfile = "1.1.1"
cancel-safe-futures = "0.1.5"
cargo_metadata = "0.19.2"
chacha20poly1305 = "0.10.1"
cfg-if = "1.0"
chrono = { version = "0.4", features = [ "serde" ] }
chrono-tz = "0.10.3"
ciborium = "0.2.2"
clap = { version = "4.5", features = ["cargo", "derive", "env", "wrap_help"] }
clickana = { path = "dev-tools/clickana" }
clickhouse-admin-api = { path = "clickhouse-admin/api" }
clickhouse-admin-keeper-client = { path = "clients/clickhouse-admin-keeper-client" }
clickhouse-admin-server-client = { path = "clients/clickhouse-admin-server-client" }
clickhouse-admin-single-client = { path = "clients/clickhouse-admin-single-client" }
clickhouse-admin-types = { path = "clickhouse-admin/types" }
clickhouse-admin-test-utils = { path = "clickhouse-admin/test-utils" }
clickward = { git = "https://github.com/oxidecomputer/clickward", rev = "e3d9a1c35cf3cd04f9cb2e997b0ad88324d30737" }
cockroach-admin-api = { path = "cockroach-admin/api" }
cockroach-admin-client = { path = "clients/cockroach-admin-client" }
cockroach-admin-types = { path = "cockroach-admin/types" }
colored = "2.1"
const_format = "0.2.34"
cookie = "0.18"
criterion = { version = "0.5.1", features = [ "async_tokio" ] }
crossbeam = "0.8"
crossterm = { version = "0.28.1", features = ["event-stream"] }
# NOTE: if you change the pinned revision of the `crucible` dependencies, you
# must also update the references in package-manifest.toml to match the new
# revision.
crucible-agent-client = { git = "https://github.com/oxidecomputer/crucible", rev = "da3cf198a0e000bb89efc3a1c77d7ba09340a600" }
crucible-pantry-client = { git = "https://github.com/oxidecomputer/crucible", rev = "da3cf198a0e000bb89efc3a1c77d7ba09340a600" }
crucible-smf = { git = "https://github.com/oxidecomputer/crucible", rev = "da3cf198a0e000bb89efc3a1c77d7ba09340a600" }
crucible-common = { git = "https://github.com/oxidecomputer/crucible", rev = "da3cf198a0e000bb89efc3a1c77d7ba09340a600" }
# NOTE: See above!
csv = "1.3.1"
curve25519-dalek = "4"
daft = { version = "0.1.2", features = ["derive", "newtype-uuid1", "oxnet01", "uuid1"] }
display-error-chain = "0.2.2"
omicron-ddm-admin-client = { path = "clients/ddm-admin-client" }
db-macros = { path = "nexus/db-macros" }
debug-ignore = "1.0.5"
derive_more = "0.99.19"
derive-where = "1.2.7"
# Having the i-implement-... feature here makes diesel go away from the workspace-hack
diesel = { version = "2.2.8", features = ["i-implement-a-third-party-backend-and-opt-into-breaking-changes", "postgres", "r2d2", "chrono", "serde_json", "network-address", "uuid"] }
diesel-dtrace = "0.4.2"
dns-server = { path = "dns-server" }
dns-server-api = { path = "dns-server-api" }
dns-service-client = { path = "clients/dns-service-client" }
dpd-client = { git = "https://github.com/oxidecomputer/dendrite" }
dropshot = { version = "0.16.0", features = [ "usdt-probes" ] }
dyn-clone = "1.0.19"
either = "1.14.0"
ereport-api = { path = "ereport/api" }
ereport-client = { path = "clients/ereport-client" }
ereport-types = { path = "ereport/types" }
expectorate = "1.1.0"
fatfs = "0.3.6"
filetime = "0.2.25"
flate2 = "1.1.0"
float-ord = "0.3.2"
flume = "0.11.1"
foreign-types = "0.3.2"
fs-err = "2.11.0"
futures = "0.3.31"
gateway-api = { path = "gateway-api" }
gateway-client = { path = "clients/gateway-client" }
# If you're updating the pinned revision of these MGS dependencies, you should
# also update the git commit revision for the `omicron-faux-mgs` package in
# `package-manifest.toml`. Failure to do so won't cause incorrect behavior, but
# does mean the `faux-mgs` shipped with the switch zone would be out of date
# relative to the MGS proper shipped in that same switch zone. (Generally this
# is "fine", because SP/MGS communication maintains forwards and backwards
# compatibility, but will mean that faux-mgs might be missing new
# functionality.)
gateway-messages = { git = "https://github.com/oxidecomputer/management-gateway-service", rev = "9bbac475dcaac88286c07a20b6bd3e94fc81d7f0", default-features = false, features = ["std"] }
gateway-sp-comms = { git = "https://github.com/oxidecomputer/management-gateway-service", rev = "9bbac475dcaac88286c07a20b6bd3e94fc81d7f0" }
gateway-test-utils = { path = "gateway-test-utils" }
gateway-types = { path = "gateway-types" }
gethostname = "0.5.0"
glob = "0.3.2"
guppy = "0.17.17"
headers = "0.4.0"
heck = "0.5"
hex = "0.4.3"
hex-literal = "0.4.1"
hickory-client = "0.24.4"
hickory-proto = "0.24.4"
hickory-resolver = "0.24.4"
hickory-server = "0.24.4"
highway = "1.3.0"
hkdf = "0.12.4"
http = "1.2.0"
http-body = "1.0.1"
http-body-util = "0.1.3"
http-range = "0.1.5"
httpmock = "0.8.0-alpha.1"
httptest = "0.16.3"
hubtools = { git = "https://github.com/oxidecomputer/hubtools.git", branch = "main" }
humantime = "2.1.0"
hyper = "1.6.0"
hyper-util = "0.1.10"
hyper-rustls = "0.26.0"
hyper-staticfile = "0.10.1"
id-map = { path = "id-map" }
illumos-utils = { path = "illumos-utils" }
iana-time-zone = "0.1.61"
indent_write = "2.2.0"
indexmap = "2.7.1"
indicatif = { version = "0.17.11", features = ["rayon"] }
indoc = "2.0.6"
installinator = { path = "installinator" }
installinator-api = { path = "installinator-api" }
installinator-client = { path = "clients/installinator-client" }
installinator-common = { path = "installinator-common" }
internal-dns-resolver = { path = "internal-dns/resolver" }
internal-dns-types = { path = "internal-dns/types" }
ipcc = { path = "ipcc" }
ipnet = "2.9"
itertools = "0.14.0"
internet-checksum = "0.2"
ipnetwork = { version = "0.21", features = ["schemars", "serde"] }
ispf = { git = "https://github.com/oxidecomputer/ispf" }
key-manager = { path = "key-manager" }
kstat-rs = "0.2.4"
libc = "0.2.170"
libipcc = { git = "https://github.com/oxidecomputer/ipcc-rs", rev = "524eb8f125003dff50b9703900c6b323f00f9e1b" }
libfalcon = { git = "https://github.com/oxidecomputer/falcon", branch = "main" }
libnvme = { git = "https://github.com/oxidecomputer/libnvme", rev = "dd5bb221d327a1bc9287961718c3c10d6bd37da0" }
linear-map = "1.2.0"
live-tests-macros = { path = "live-tests/macros" }
lldpd-client = { git = "https://github.com/oxidecomputer/lldp" }
macaddr = { version = "1.0.1", features = ["serde_std"] }
maplit = "1.0.2"
newtype_derive = "0.1.6"
mg-admin-client = { git = "https://github.com/oxidecomputer/maghemite", rev = "8452936a53c3b16e53cbbf4e34e5e59899afc965" }
ddm-admin-client = { git = "https://github.com/oxidecomputer/maghemite", rev = "8452936a53c3b16e53cbbf4e34e5e59899afc965" }
multimap = "0.10.0"
nexus-auth = { path = "nexus/auth" }
nexus-client = { path = "clients/nexus-client" }
nexus-config = { path = "nexus-config" }
nexus-db-fixed-data = { path = "nexus/db-fixed-data" }
nexus-db-model = { path = "nexus/db-model" }
nexus-db-queries = { path = "nexus/db-queries" }
nexus-db-schema = { path = "nexus/db-schema" }
nexus-defaults = { path = "nexus/defaults" }
nexus-external-api = { path = "nexus/external-api" }
nexus-inventory = { path = "nexus/inventory" }
nexus-internal-api = { path = "nexus/internal-api" }
nexus-macros-common = { path = "nexus/macros-common" }
nexus-metrics-producer-gc = { path = "nexus/metrics-producer-gc" }
nexus-mgs-updates = { path = "nexus/mgs-updates" }
nexus-networking = { path = "nexus/networking" }
nexus-reconfigurator-blippy = { path = "nexus/reconfigurator/blippy" }
nexus-reconfigurator-execution = { path = "nexus/reconfigurator/execution" }
nexus-reconfigurator-planning = { path = "nexus/reconfigurator/planning" }
nexus-reconfigurator-preparation = { path = "nexus/reconfigurator/preparation" }
nexus-reconfigurator-rendezvous = { path = "nexus/reconfigurator/rendezvous" }
nexus-reconfigurator-simulation = { path = "nexus/reconfigurator/simulation" }
nexus-saga-recovery = { path = "nexus/saga-recovery" }
nexus-sled-agent-shared = { path = "nexus-sled-agent-shared" }
nexus-test-interface = { path = "nexus/test-interface" }
nexus-test-utils-macros = { path = "nexus/test-utils-macros" }
nexus-test-utils = { path = "nexus/test-utils" }
nexus-types = { path = "nexus/types" }
nix = { version = "0.29", features = ["net"] }
nom = "7.1.3"
num-integer = "0.1.46"
num = { version = "0.4.3", default-features = false, features = [ "libm" ] }
omicron-clickhouse-admin = { path = "clickhouse-admin" }
omicron-certificates = { path = "certificates" }
omicron-cockroach-admin = { path = "cockroach-admin" }
omicron-common = { path = "common" }
omicron-dev-lib = { path = "dev-tools/omicron-dev-lib" }
omicron-gateway = { path = "gateway" }
omicron-nexus = { path = "nexus" }
omicron-omdb = { path = "dev-tools/omdb" }
omicron-package = { path = "package" }
omicron-passwords = { path = "passwords" }
omicron-pins = { path = "dev-tools/pins" }
omicron-rpaths = { path = "rpaths" }
omicron-sled-agent = { path = "sled-agent" }
omicron-test-utils = { path = "test-utils" }
omicron-workspace-hack = "0.1.0"
omicron-zone-package = "0.12.0"
oxide-client = { path = "clients/oxide-client" }
oxide-vpc = { git = "https://github.com/oxidecomputer/opte", rev = "cd9aa6467c5e62c6d97f6aafa2150d6930e3a0fa", features = [ "api", "std" ] }
oxlog = { path = "dev-tools/oxlog" }
oxnet = "0.1.1"
once_cell = "1.20.3"
openapi-lint = { git = "https://github.com/oxidecomputer/openapi-lint", branch = "main" }
openapi-manager-types = { path = "dev-tools/openapi-manager/types" }
openapiv3 = "2.0.0"
# must match samael's crate!
openssl = "0.10"
openssl-sys = "0.9"
opte-ioctl = { git = "https://github.com/oxidecomputer/opte", rev = "cd9aa6467c5e62c6d97f6aafa2150d6930e3a0fa" }
oso = "0.27"
owo-colors = "4.2.0"
oximeter = { path = "oximeter/oximeter" }
oximeter-api = { path = "oximeter/api" }
oximeter-client = { path = "clients/oximeter-client" }
oximeter-db = { path = "oximeter/db/", default-features = false }
oximeter-collector = { path = "oximeter/collector" }
oximeter-instruments = { path = "oximeter/instruments" }
oximeter-macro-impl = { path = "oximeter/oximeter-macro-impl" }
oximeter-producer = { path = "oximeter/producer" }
oximeter-schema = { path = "oximeter/schema" }
oximeter-test-utils = { path = "oximeter/test-utils" }
oximeter-timeseries-macro = { path = "oximeter/timeseries-macro" }
oximeter-types = { path = "oximeter/types" }
oxql-types = { path = "oximeter/oxql-types" }
p256 = "0.13"
parse-display = "0.10.0"
partial-io = { version = "0.5.4", features = ["proptest1", "tokio1"] }
parse-size = "1.1.0"
paste = "1.0.15"
percent-encoding = "2.3.1"
peg = "0.8.5"
pem = "3.0"
# petname's default features pull in clap for CLI parsing, which we don't need.
# Note that if you depend on petname, you must also set default-features =
# false: petname = { workspace = true, default-features = false }.
petname = { version = "2.0.2", default-features = false, features = ["default-rng", "default-words"] }
petgraph = "0.7.1"
postgres-protocol = "0.6.8"
predicates = "3.1.3"
pretty_assertions = "1.4.1"
pretty-hex = "0.4.1"
prettyplease = { version = "0.2.30", features = ["verbatim"] }
proc-macro2 = "1.0"
progenitor = "0.9.1"
progenitor-client = "0.9.1"
# NOTE: if you change the pinned revision of the `bhyve_api` and propolis
# dependencies, you must also update the references in package-manifest.toml to
# match the new revision.
bhyve_api = { git = "https://github.com/oxidecomputer/propolis", rev = "e5c85d84b0a51803caffb335a1063612edb02f6d" }
propolis_api_types = { git = "https://github.com/oxidecomputer/propolis", rev = "e5c85d84b0a51803caffb335a1063612edb02f6d" }
propolis-client = { git = "https://github.com/oxidecomputer/propolis", rev = "e5c85d84b0a51803caffb335a1063612edb02f6d" }
propolis-mock-server = { git = "https://github.com/oxidecomputer/propolis", rev = "e5c85d84b0a51803caffb335a1063612edb02f6d" }
# NOTE: see above!
proptest = "1.6.0"
qorb = "0.2.1"
quote = "1.0"
rand = "0.8.5"
rand_core = "0.6.4"
rand_distr = "0.4.3"
rand_seeder = "0.3.0"
range-requests = { path = "range-requests" }
ratatui = "0.29.0"
rayon = "1.10"
rcgen = "0.12.1"
reedline = "0.38.0"
ref-cast = "1.0"
regex = "1.11.1"
regress = "0.10.3"
repo-depot-api = { path = "sled-agent/repo-depot-api" }
repo-depot-client = { path = "clients/repo-depot-client" }
reqwest = { version = "0.12", default-features = false }
ring = "0.17.11"
rpassword = "7.3.1"
rstest = "0.24.0"
rustfmt-wrapper = "0.2"
rustls = "0.22.2"
rustls-pemfile = "2.2.0"
rustyline = "14.0.0"
samael = { version = "0.0.18", features = ["xmlsec"] }
schemars = "0.8.22"
scopeguard = "1.2.0"
secrecy = "0.8.0"
semver = { version = "1.0.25", features = ["std", "serde"] }
serde = { version = "1.0", default-features = false, features = [ "derive", "rc" ] }
serde_human_bytes = { git = "https://github.com/oxidecomputer/serde_human_bytes", branch = "main" }
serde_json = "1.0.139"
serde_tokenstream = "0.2"
serde_urlencoded = "0.7.1"
serde_with = "3.12.0"
sha2 = "0.10.8"
sha3 = "0.10.8"
shell-words = "1.1.0"
signal-hook = "0.3"
signal-hook-tokio = { version = "0.3", features = [ "futures-v0_3" ] }
sigpipe = "0.1.3"
similar = { version = "2.7.0", features = ["bytes"] }
similar-asserts = "1.7.0"
# Don't change sled's version on accident; sled's on-disk format is not yet
# stable and requires manual migrations. In the limit this won't matter because
# the upgrade system will replace the DNS server zones entirely, but while we
# are still doing mupdate a change to the on-disk format will break existing DNS
# server zones.
sled = "=0.34.7"
sled-agent-api = { path = "sled-agent/api" }
sled-agent-client = { path = "clients/sled-agent-client" }
sled-agent-types = { path = "sled-agent/types" }
sled-diagnostics = { path = "sled-diagnostics" }
sled-hardware = { path = "sled-hardware" }
sled-hardware-types = { path = "sled-hardware/types" }
sled-storage = { path = "sled-storage" }
slog = { version = "2.7", features = [ "dynamic-keys", "max_level_trace", "release_max_level_debug" ] }
slog-async = "2.8"
slog-bunyan = "2.5"
slog-dtrace = "0.3"
slog-envlogger = "2.2"
slog-error-chain = { git = "https://github.com/oxidecomputer/slog-error-chain", branch = "main", features = ["derive"] }
slog-term = "2.9.1"
smf = "0.2"
socket2 = { version = "0.5", features = ["all"] }
sp-sim = { path = "sp-sim" }
sprockets-tls = { git = "https://github.com/oxidecomputer/sprockets.git", rev = "6d31fa63217c6a51061dc4afa1ebe175a0021981" }
sqlformat = "0.2.6"
sqlparser = { version = "0.45.0", features = [ "visitor" ] }
static_assertions = "1.1.0"
# Please do not change the Steno version to a Git dependency.  It makes it
# harder than expected to make breaking changes (even if you specify a specific
# SHA).  Cut a new Steno release instead.  See omicron#2117.
steno = "0.4.1"
strum = { version = "0.26", features = [ "derive" ] }
subprocess = "0.2.9"
supports-color = "3.0.2"
swrite = "0.1.0"
sync-ptr = "0.1.1"
libsw = { version = "3.4.0", features = ["tokio"] }
syn = { version = "2.0" }
tabled = "0.15.0"
tar = "0.4"
tempfile = "3.10"
term = "0.7"
termios = "0.3"
termtree = "0.5.1"
textwrap = { version = "0.16.1", features = [ "terminal_size" ] }
test-strategy = "0.4.0"
thiserror = "1.0"
tofino = { git = "https://github.com/oxidecomputer/tofino", branch = "main" }
tokio = "1.43.0"
tokio-postgres = { version = "0.7", features = [ "with-chrono-0_4", "with-uuid-1" ] }
tokio-stream = "0.1.17"
tokio-tungstenite = "0.23.1"
tokio-util = { version = "0.7.13", features = ["io", "io-util"] }
toml = "0.8.20"
toml_edit = "0.22.24"
tough = { version = "0.20.0", features = [ "http" ] }
transceiver-controller = { git = "https://github.com/oxidecomputer/transceiver-control", features = [ "api-traits" ] }
trybuild = "1.0.103"
tufaceous = { git = "https://github.com/oxidecomputer/tufaceous", branch = "main" }
tufaceous-artifact = { git = "https://github.com/oxidecomputer/tufaceous", branch = "main", features = ["proptest", "schemars"] }
tufaceous-brand-metadata = { git = "https://github.com/oxidecomputer/tufaceous", branch = "main" }
tufaceous-lib = { git = "https://github.com/oxidecomputer/tufaceous", branch = "main" }
tui-tree-widget = "0.23.0"
typed-rng = { path = "typed-rng" }
typify = "0.3.0"
unicode-width = "0.1.13"
update-common = { path = "update-common" }
update-engine = { path = "update-engine" }
url = "2.5.3"
usdt = "0.5.0"
uuid = { version = "1.15.1", features = ["serde", "v4"] }
uzers = "0.12"
walkdir = "2.5"
whoami = "1.5"
wicket = { path = "wicket" }
wicket-common = { path = "wicket-common" }
wicketd-api = { path = "wicketd-api" }
wicketd-client = { path = "clients/wicketd-client" }
xshell = "0.2.7"
zeroize = { version = "1.8.1", features = ["zeroize_derive", "std"] }
<<<<<<< HEAD
zip = { version = "2.6.0", default-features = false, features = ["deflate","bzip2"] }
zone = { version = "0.3", default-features = false, features = ["async"] }
=======
# NOTE: Avoid upgrading zip until https://github.com/zip-rs/zip2/issues/231 is resolved
zip = { version = "=2.1.3", default-features = false, features = ["deflate","bzip2"] }
zone = { version = "0.3.1", default-features = false, features = ["async"] }
>>>>>>> 41d34c38

# newtype-uuid is set to default-features = false because we don't want to
# depend on std in omicron-uuid-kinds (in case a no-std library wants to access
# the kinds). However, uses of omicron-uuid-kinds _within omicron_ will have
# std and the other features enabled because they'll refer to it via
# omicron-uuid-kinds.workspace = true.
newtype-uuid = { version = "1.2.1", default-features = false }
omicron-uuid-kinds = { path = "uuid-kinds", features = ["serde", "schemars08", "uuid-v4"] }

# NOTE: The test profile inherits from the dev profile, so settings under
# profile.dev get inherited. AVOID setting anything under profile.test: that
# will cause dev and test builds to diverge, which will cause more Cargo build
# cache misses.

[profile.dev]
# Note: This used to be panic = "abort" earlier, but that caused a lot of
# duplicate dependency builds. Letting panic be "unwind" causes dependencies
# across `cargo test` and `cargo run` to be unified. See omicron#4392.
panic = "unwind"

# See https://github.com/oxidecomputer/omicron/issues/4009 for some background context here.
# By reducing the debug level (though keeping enough to have meaningful
# backtraces), we reduce incremental build time and binary size significantly.
debug = "line-tables-only"

[profile.dev.build-override]
# Setting this to line-tables-only results in a large improvement in build
# times, because it allows target and host dependencies to be unified.
debug = "line-tables-only"

# `bindgen` is used by `samael`'s build script; building it with optimizations
# makes that build script run ~5x faster, more than offsetting the additional
# build time added to `bindgen` itself.
[profile.dev.package.bindgen]
opt-level = 3

# `lalrpop` is used by `polar-core`'s build script; building it with
# optimizations makes that build script run ~20x faster, more than offsetting
# the additional build time added to `lalrpop` itself.
[profile.dev.package.lalrpop]
opt-level = 3

# `polar-core` is exercised heavily during the test suite and it's worthwhile to
# have it built with optimizations.
[profile.dev.package.polar-core]
opt-level = 3

# Password hashing is expensive by construction.  Build the hashing libraries
# with optimizations to significantly speed up tests.
[profile.dev.package.argon2]
opt-level = 3
[profile.dev.package.rust-argon2]
opt-level = 3

[profile.release]
panic = "abort"

# proptest based test generation and shrinking is expensive. Let's optimize it.
[profile.dev.package.proptest]
opt-level = 3

[profile.dev.package.bootstore]
opt-level = 3

# Crypto stuff always needs optimizations
[profile.dev.package.sha3]
opt-level = 3
[profile.dev.package.sha2]
opt-level = 3
[profile.dev.package.hkdf]
opt-level = 3
[profile.dev.package.chacha20poly1305]
opt-level = 3
[profile.dev.package.chacha20]
opt-level = 3
[profile.dev.package.vsss-rs]
opt-level = 3
[profile.dev.package.curve25519-dalek]
opt-level = 3
[profile.dev.package.aead]
opt-level = 3
[profile.dev.package.aes]
opt-level = 3
[profile.dev.package.aes-gcm]
opt-level = 3
[profile.dev.package.aws-lc-sys]
opt-level = 3
[profile.dev.package.bcrypt-pbkdf]
opt-level = 3
[profile.dev.package.blake2]
opt-level = 3
[profile.dev.package.blake2b_simd]
opt-level = 3
[profile.dev.package.block-buffer]
opt-level = 3
[profile.dev.package.block-padding]
opt-level = 3
[profile.dev.package.blowfish]
opt-level = 3
[profile.dev.package.constant_time_eq]
opt-level = 3
[profile.dev.package.crypto-bigint]
opt-level = 3
[profile.dev.package.crypto-common]
opt-level = 3
[profile.dev.package.ctr]
opt-level = 3
[profile.dev.package.cbc]
opt-level = 3
[profile.dev.package.digest]
opt-level = 3
[profile.dev.package.ed25519]
opt-level = 3
[profile.dev.package.ed25519-dalek]
opt-level = 3
[profile.dev.package.elliptic-curve]
opt-level = 3
[profile.dev.package.generic-array]
opt-level = 3
[profile.dev.package.getrandom]
opt-level = 3
[profile.dev.package.hmac]
opt-level = 3
[profile.dev.package.lpc55_sign]
opt-level = 3
[profile.dev.package.md5]
opt-level = 3
[profile.dev.package.md-5]
opt-level = 3
[profile.dev.package.num-bigint]
opt-level = 3
[profile.dev.package.num-bigint-dig]
opt-level = 3
[profile.dev.package.rand]
opt-level = 3
[profile.dev.package.rand_chacha]
opt-level = 3
[profile.dev.package.rand_core]
opt-level = 3
[profile.dev.package.rand_xorshift]
opt-level = 3
[profile.dev.package.rsa]
opt-level = 3
[profile.dev.package.signature]
opt-level = 3
[profile.dev.package.subtle]
opt-level = 3
[profile.dev.package.tiny-keccak]
opt-level = 3
[profile.dev.package.uuid]
opt-level = 3
[profile.dev.package.cipher]
opt-level = 3
[profile.dev.package.cpufeatures]
opt-level = 3
[profile.dev.package.poly1305]
opt-level = 3
[profile.dev.package.inout]
opt-level = 3
[profile.dev.package.keccak]
opt-level = 3


#
# It's common during development to use a local copy of various complex
# dependencies.  If you want to use those, uncomment one of these blocks.
#
# [patch.crates-io]
# diesel = { path = "../../diesel/diesel" }
# dropshot = { path = "../dropshot/dropshot" }
# dropshot_endpoint = { path = "../dropshot/dropshot_endpoint" }
# progenitor = { path = "../progenitor/progenitor" }
# progenitor-client = { path = "../progenitor/progenitor-client" }
# steno = { path = "../steno" }

# [patch."https://github.com/oxidecomputer/crucible"]
# crucible-agent-client = { path = "../crucible/agent-client" }
# crucible-pantry-client = { path = "../crucible/pantry-client" }
# crucible-smf = { path = "../crucible/smf" }

# [patch."https://github.com/oxidecomputer/diesel-dtrace"]
# diesel-dtrace = { path = "../diesel-dtrace" }

# [patch."https://github.com/oxidecomputer/falcon"]
# libfalcon = { path = "../falcon/lib" }

# [patch."https://github.com/oxidecomputer/propolis"]
# propolis-client = { path = "../propolis/lib/propolis-client" }
# propolis-mock-server = { path = "../propolis/bin/mock-server" }

# [patch."https://github.com/oxidecomputer/tufaceous"]
# tufaceous = { path = "../tufaceous/bin" }
# tufaceous-artifact = { path = "../tufaceous/artifact" }
# tufaceous-brand-metadata = { path = "../tufaceous/brand-metadata" }
# tufaceous-lib = { path = "../tufaceous/lib" }

# [patch."https://github.com/oxidecomputer/typify"]
# typify = { path = "../typify/typify" }

#
# We maintain a fork of pq-sys to address upstream issues.  See the
# README.oxide.md in the "oxide" branch of our fork for details.
#
[patch.crates-io.pq-sys]
git = 'https://github.com/oxidecomputer/pq-sys'
branch = "oxide/omicron"

# Using the workspace-hack via this patch directive means that it only applies
# while building within this workspace. If another workspace imports a crate
# from here via a git dependency, it will not have the workspace-hack applied
# to it.
[patch.crates-io.omicron-workspace-hack]
path = "workspace-hack"

# Several crates such as crucible and propolis have have a Git dependency on
# this repo. Omicron itself depends on these crates, which can lead to two
# copies of these crates in the dependency graph. (As a Git dependency, and as
# a path dependency.) The goal of omicron-uuid-kinds is to provide a unified
# registry of UUID kinds. Two copies of the same kinds floating around is
# unnecessary and painful.
#
# This directive ensures that whenever we see omicron-uuid-kinds as a Git
# dependency, we'll use the path dependency version of the crate instead.
#
# See also: uuid-kinds/README.adoc.
[patch."https://github.com/oxidecomputer/omicron"]
omicron-uuid-kinds = { path = "uuid-kinds" }
omicron-common = { path = "common" }<|MERGE_RESOLUTION|>--- conflicted
+++ resolved
@@ -705,14 +705,8 @@
 wicketd-client = { path = "clients/wicketd-client" }
 xshell = "0.2.7"
 zeroize = { version = "1.8.1", features = ["zeroize_derive", "std"] }
-<<<<<<< HEAD
 zip = { version = "2.6.0", default-features = false, features = ["deflate","bzip2"] }
-zone = { version = "0.3", default-features = false, features = ["async"] }
-=======
-# NOTE: Avoid upgrading zip until https://github.com/zip-rs/zip2/issues/231 is resolved
-zip = { version = "=2.1.3", default-features = false, features = ["deflate","bzip2"] }
 zone = { version = "0.3.1", default-features = false, features = ["async"] }
->>>>>>> 41d34c38
 
 # newtype-uuid is set to default-features = false because we don't want to
 # depend on std in omicron-uuid-kinds (in case a no-std library wants to access
