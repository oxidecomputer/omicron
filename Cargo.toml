[workspace]
members = [
    "api_identity",
    "bootstore",
    "certificates",
    "clients/bootstrap-agent-client",
    "clients/ddm-admin-client",
    "clients/dns-service-client",
    "clients/dpd-client",
    "clients/gateway-client",
    "clients/installinator-artifact-client",
    "clients/nexus-client",
    "clients/oxide-client",
    "clients/oximeter-client",
    "clients/sled-agent-client",
    "clients/wicketd-client",
    "cockroach-admin",
    "common",
    "dev-tools/crdb-seed",
    "dev-tools/omdb",
    "dev-tools/omicron-dev",
    "dev-tools/oxlog",
    "dev-tools/reconfigurator-cli",
    "dev-tools/releng",
    "dev-tools/xtask",
    "dns-server",
    "end-to-end-tests",
    "gateway-cli",
    "gateway-test-utils",
    "gateway",
    "illumos-utils",
    "installinator-artifactd",
    "installinator-common",
    "installinator",
    "internal-dns-cli",
    "internal-dns",
    "ipcc",
    "key-manager",
    "nexus",
    "nexus-config",
    "nexus/authz-macros",
    "nexus/auth",
    "nexus/db-fixed-data",
    "nexus/db-macros",
    "nexus/db-model",
    "nexus/db-queries",
    "nexus/defaults",
    "nexus/inventory",
    "nexus/macros-common",
    "nexus/metrics-producer-gc",
    "nexus/networking",
    "nexus/reconfigurator/execution",
    "nexus/reconfigurator/planning",
    "nexus/reconfigurator/preparation",
    "nexus/test-interface",
    "nexus/test-utils-macros",
    "nexus/test-utils",
    "nexus/types",
    "oximeter/collector",
    "oximeter/db",
    "oximeter/instruments",
    "oximeter/oximeter-macro-impl",
    "oximeter/oximeter",
    "oximeter/producer",
    "package",
    "passwords",
    "rpaths",
    "sled-agent",
    "sled-hardware",
    "sled-hardware/types",
    "sled-storage",
    "sp-sim",
    "test-utils",
    "tufaceous-lib",
    "tufaceous",
    "typed-rng",
    "update-common",
    "update-engine",
    "uuid-kinds",
    "wicket-common",
    "wicket-dbg",
    "wicket",
    "wicketd",
    "workspace-hack",
    "zone-setup",
]

default-members = [
    "bootstore",
    "certificates",
    "clients/bootstrap-agent-client",
    "clients/ddm-admin-client",
    "clients/dns-service-client",
    "clients/dpd-client",
    "clients/gateway-client",
    "clients/installinator-artifact-client",
    "clients/nexus-client",
    "clients/oxide-client",
    "clients/oximeter-client",
    "clients/sled-agent-client",
    "clients/wicketd-client",
    "cockroach-admin",
    "common",
    "dev-tools/crdb-seed",
    "dev-tools/omdb",
    "dev-tools/omicron-dev",
    "dev-tools/oxlog",
    "dev-tools/reconfigurator-cli",
    "dev-tools/releng",
    # Do not include xtask in the list of default members, because this causes
    # hakari to not work as well and build times to be longer.
    # See omicron#4392.
    "dns-server",
    "gateway-cli",
    "gateway-test-utils",
    "gateway",
    "illumos-utils",
    "installinator-artifactd",
    "installinator-common",
    "installinator",
    "internal-dns-cli",
    "internal-dns",
    "ipcc",
    "key-manager",
    "nexus",
    "nexus-config",
    "nexus/authz-macros",
    "nexus/auth",
    "nexus/macros-common",
    "nexus/metrics-producer-gc",
    "nexus/networking",
    "nexus/db-fixed-data",
    "nexus/db-macros",
    "nexus/db-model",
    "nexus/db-queries",
    "nexus/defaults",
    "nexus/inventory",
    "nexus/reconfigurator/execution",
    "nexus/reconfigurator/planning",
    "nexus/reconfigurator/preparation",
    "nexus/types",
    "oximeter/collector",
    "oximeter/db",
    "oximeter/instruments",
    "oximeter/oximeter-macro-impl",
    "oximeter/oximeter",
    "oximeter/producer",
    "package",
    "passwords",
    "rpaths",
    "sled-agent",
    "sled-hardware",
    "sled-hardware/types",
    "sled-storage",
    "sp-sim",
    "test-utils",
    "tufaceous-lib",
    "tufaceous",
    "typed-rng",
    "update-common",
    "update-engine",
    "uuid-kinds",
    "wicket-common",
    "wicket-dbg",
    "wicket",
    "wicketd",
    "zone-setup",
]
resolver = "2"

#
# Tree-wide lint configuration.
# https://doc.rust-lang.org/stable/cargo/reference/manifest.html#the-lints-section
#
# For a list of Clippy lints, see
# https://rust-lang.github.io/rust-clippy/master.
#
[workspace.lints.clippy]
# Clippy's style nits are useful, but not worth keeping in CI.
style = { level = "allow", priority = -1 }
# But continue to warn on anything in the "disallowed_" namespace.
disallowed_macros = "warn"
disallowed_methods = "warn"
disallowed_names = "warn"
disallowed_script_idents = "warn"
disallowed_types = "warn"
# Warn on some more style lints that are relatively stable and make sense.
iter_cloned_collect = "warn"
iter_next_slice = "warn"
iter_nth = "warn"
iter_nth_zero = "warn"
iter_skip_next = "warn"
len_zero = "warn"
redundant_field_names = "warn"
# `declare_interior_mutable_const` is classified as a style lint, but it can
# identify real bugs (e.g., declarying a `const Atomic` and using it like
# a `static Atomic`). However, it is also subject to false positives (e.g.,
# idiomatically declaring a static array of atomics uses `const Atomic`). We
# warn on this to catch the former, and expect any uses of the latter to allow
# this locally.
#
# Note: any const value with a type containing a `bytes::Bytes` hits this lint,
# and you should `#![allow]` it for now. This is most likely to be seen with
# `http::header::{HeaderName, HeaderValue}`. This is a Clippy bug which will be
# fixed in the Rust 1.80 toolchain (rust-lang/rust-clippy#12691).
declare_interior_mutable_const = "warn"
# Also warn on casts, preferring explicit conversions instead.
#
# We'd like to warn on lossy casts in the future, but lossless casts are the
# easiest ones to convert over.
cast_lossless = "warn"

[workspace.dependencies]
anyhow = "1.0"
anstyle = "1.0.7"
api_identity = { path = "api_identity" }
approx = "0.5.1"
assert_matches = "1.5.0"
assert_cmd = "2.0.14"
async-bb8-diesel = { git = "https://github.com/oxidecomputer/async-bb8-diesel", rev = "ed7ab5ef0513ba303d33efd41d3e9e381169d59b" }
async-trait = "0.1.80"
atomicwrites = "0.4.3"
authz-macros = { path = "nexus/authz-macros" }
backoff = { version = "0.4.0", features = [ "tokio" ] }
base64 = "0.22.1"
bb8 = "0.8.3"
bcs = "0.1.6"
bincode = "1.3.3"
bootstore = { path = "bootstore" }
bootstrap-agent-client = { path = "clients/bootstrap-agent-client" }
buf-list = { version = "1.0.3", features = ["tokio1"] }
byteorder = "1.5.0"
bytes = "1.6.0"
camino = { version = "1.1", features = ["serde1"] }
camino-tempfile = "1.1.1"
cancel-safe-futures = "0.1.5"
cargo_metadata = "0.18.1"
chacha20poly1305 = "0.10.1"
ciborium = "0.2.2"
cfg-if = "1.0"
chrono = { version = "0.4", features = [ "serde" ] }
clap = { version = "4.5", features = ["cargo", "derive", "env", "wrap_help"] }
colored = "2.1"
const_format = "0.2.32"
cookie = "0.18"
criterion = { version = "0.5.1", features = [ "async_tokio" ] }
crossbeam = "0.8"
crossterm = { version = "0.27.0", features = ["event-stream"] }
crucible-agent-client = { git = "https://github.com/oxidecomputer/crucible", rev = "8c6d485110ecfae5409575246b986a145c386dc4" }
crucible-pantry-client = { git = "https://github.com/oxidecomputer/crucible", rev = "8c6d485110ecfae5409575246b986a145c386dc4" }
crucible-smf = { git = "https://github.com/oxidecomputer/crucible", rev = "8c6d485110ecfae5409575246b986a145c386dc4" }
csv = "1.3.0"
curve25519-dalek = "4"
datatest-stable = "0.2.9"
display-error-chain = "0.2.0"
omicron-ddm-admin-client = { path = "clients/ddm-admin-client" }
db-macros = { path = "nexus/db-macros" }
debug-ignore = "1.0.5"
derive_more = "0.99.17"
derive-where = "1.2.7"
diesel = { version = "2.1.6", features = ["postgres", "r2d2", "chrono", "serde_json", "network-address", "uuid"] }
diesel-dtrace = { git = "https://github.com/oxidecomputer/diesel-dtrace", branch = "main" }
dns-server = { path = "dns-server" }
dns-service-client = { path = "clients/dns-service-client" }
dpd-client = { path = "clients/dpd-client" }
dropshot = { git = "https://github.com/oxidecomputer/dropshot", branch = "main", features = [ "usdt-probes" ] }
dyn-clone = "1.0.17"
either = "1.12.0"
expectorate = "1.1.0"
fatfs = "0.3.6"
filetime = "0.2.23"
flate2 = "1.0.30"
flume = "0.11.0"
foreign-types = "0.3.2"
fs-err = "2.11.0"
futures = "0.3.30"
gateway-client = { path = "clients/gateway-client" }
gateway-messages = { git = "https://github.com/oxidecomputer/management-gateway-service", rev = "2739c18e80697aa6bc235c935176d14b4d757ee9", default-features = false, features = ["std"] }
gateway-sp-comms = { git = "https://github.com/oxidecomputer/management-gateway-service", rev = "2739c18e80697aa6bc235c935176d14b4d757ee9" }
gateway-test-utils = { path = "gateway-test-utils" }
gethostname = "0.4.3"
glob = "0.3.1"
guppy = "0.17.5"
headers = "0.3.9"
heck = "0.5"
hex = "0.4.3"
hex-literal = "0.4.1"
highway = "1.1.0"
hkdf = "0.12.4"
http = "0.2.12"
httptest = "0.15.5"
hubtools = { git = "https://github.com/oxidecomputer/hubtools.git", branch = "main" }
humantime = "2.1.0"
hyper = "0.14"
hyper-rustls = "0.26.0"
hyper-staticfile = "0.9.5"
illumos-utils = { path = "illumos-utils" }
indexmap = "2.2.6"
indicatif = { version = "0.17.8", features = ["rayon"] }
installinator = { path = "installinator" }
installinator-artifactd = { path = "installinator-artifactd" }
installinator-artifact-client = { path = "clients/installinator-artifact-client" }
installinator-common = { path = "installinator-common" }
internal-dns = { path = "internal-dns" }
ipcc = { path = "ipcc" }
ipnet = "2.9"
itertools = "0.12.1"
internet-checksum = "0.2"
ipnetwork = { version = "0.20", features = ["schemars"] }
ispf = { git = "https://github.com/oxidecomputer/ispf" }
key-manager = { path = "key-manager" }
kstat-rs = "0.2.3"
libc = "0.2.155"
libfalcon = { git = "https://github.com/oxidecomputer/falcon", rev = "e69694a1f7cc9fe31fab27f321017280531fb5f7" }
libnvme = { git = "https://github.com/oxidecomputer/libnvme", rev = "6fffcc81d2c423ed2d2e6c5c2827485554c4ecbe" }
linear-map = "1.2.0"
macaddr = { version = "1.0.1", features = ["serde_std"] }
maplit = "1.0.2"
mockall = "0.12"
newtype_derive = "0.1.6"
<<<<<<< HEAD
mg-admin-client = { git = "https://github.com/oxidecomputer/maghemite", rev = "c9824727eedc66d4920e42e7260df05050841ab8" }
ddm-admin-client = { git = "https://github.com/oxidecomputer/maghemite", rev = "c9824727eedc66d4920e42e7260df05050841ab8" }
=======
mg-admin-client = { git = "https://github.com/oxidecomputer/maghemite", rev = "5630887d0373857f77cb264f84aa19bdec720ce3" }
ddm-admin-client = { git = "https://github.com/oxidecomputer/maghemite", rev = "5630887d0373857f77cb264f84aa19bdec720ce3" }
>>>>>>> 450f906e
multimap = "0.10.0"
nexus-auth = { path = "nexus/auth" }
nexus-client = { path = "clients/nexus-client" }
nexus-config = { path = "nexus-config" }
nexus-db-fixed-data = { path = "nexus/db-fixed-data" }
nexus-db-model = { path = "nexus/db-model" }
nexus-db-queries = { path = "nexus/db-queries" }
nexus-defaults = { path = "nexus/defaults" }
nexus-inventory = { path = "nexus/inventory" }
nexus-macros-common = { path = "nexus/macros-common" }
nexus-metrics-producer-gc = { path = "nexus/metrics-producer-gc" }
nexus-networking = { path = "nexus/networking" }
nexus-reconfigurator-execution = { path = "nexus/reconfigurator/execution" }
nexus-reconfigurator-planning = { path = "nexus/reconfigurator/planning" }
nexus-reconfigurator-preparation = { path = "nexus/reconfigurator/preparation" }
omicron-certificates = { path = "certificates" }
omicron-passwords = { path = "passwords" }
omicron-workspace-hack = "0.1.0"
oxlog = { path = "dev-tools/oxlog" }
oxnet = { git = "https://github.com/oxidecomputer/oxnet", branch = "main" }
nexus-test-interface = { path = "nexus/test-interface" }
nexus-test-utils-macros = { path = "nexus/test-utils-macros" }
nexus-test-utils = { path = "nexus/test-utils" }
nexus-types = { path = "nexus/types" }
num-integer = "0.1.46"
num = { version = "0.4.3", default-features = false, features = [ "libm" ] }
omicron-cockroach-admin = { path = "cockroach-admin" }
omicron-common = { path = "common" }
omicron-gateway = { path = "gateway" }
omicron-nexus = { path = "nexus" }
omicron-omdb = { path = "dev-tools/omdb" }
omicron-package = { path = "package" }
omicron-rpaths = { path = "rpaths" }
omicron-sled-agent = { path = "sled-agent" }
omicron-test-utils = { path = "test-utils" }
omicron-zone-package = "0.11.0"
oxide-client = { path = "clients/oxide-client" }
<<<<<<< HEAD
oxide-vpc = { git = "https://github.com/oxidecomputer/opte", rev = "a0294dbf886bcaf76d33b5c8f0ca6616a9b90781", features = [ "api", "std" ] }
=======
oxide-vpc = { git = "https://github.com/oxidecomputer/opte", rev = "d6177ca84f23e60a661461bb4cece475689502d2", features = [ "api", "std" ] }
>>>>>>> 450f906e
once_cell = "1.19.0"
openapi-lint = { git = "https://github.com/oxidecomputer/openapi-lint", branch = "main" }
openapiv3 = "2.0.0"
# must match samael's crate!
openssl = "0.10"
openssl-sys = "0.9"
<<<<<<< HEAD
opte-ioctl = { git = "https://github.com/oxidecomputer/opte", rev = "a0294dbf886bcaf76d33b5c8f0ca6616a9b90781" }
=======
opte-ioctl = { git = "https://github.com/oxidecomputer/opte", rev = "d6177ca84f23e60a661461bb4cece475689502d2" }
>>>>>>> 450f906e
oso = "0.27"
owo-colors = "4.0.0"
oximeter = { path = "oximeter/oximeter" }
oximeter-client = { path = "clients/oximeter-client" }
oximeter-db = { path = "oximeter/db/" }
oximeter-collector = { path = "oximeter/collector" }
oximeter-instruments = { path = "oximeter/instruments" }
oximeter-macro-impl = { path = "oximeter/oximeter-macro-impl" }
oximeter-producer = { path = "oximeter/producer" }
p256 = "0.13"
parse-display = "0.9.0"
partial-io = { version = "0.5.4", features = ["proptest1", "tokio1"] }
parse-size = "1.0.0"
paste = "1.0.15"
percent-encoding = "2.3.1"
peg = "0.8.3"
pem = "3.0"
petgraph = "0.6.5"
postgres-protocol = "0.6.6"
predicates = "3.1.0"
pretty_assertions = "1.4.0"
pretty-hex = "0.4.1"
prettyplease = { version = "0.2.20", features = ["verbatim"] }
proc-macro2 = "1.0"
progenitor = { git = "https://github.com/oxidecomputer/progenitor", branch = "main" }
progenitor-client = { git = "https://github.com/oxidecomputer/progenitor", branch = "main" }
bhyve_api = { git = "https://github.com/oxidecomputer/propolis", rev = "6d7ed9a033babc054db9eff5b59dee978d2b0d76" }
propolis-client = { git = "https://github.com/oxidecomputer/propolis", rev = "6d7ed9a033babc054db9eff5b59dee978d2b0d76" }
propolis-mock-server = { git = "https://github.com/oxidecomputer/propolis", rev = "6d7ed9a033babc054db9eff5b59dee978d2b0d76" }
proptest = "1.4.0"
quote = "1.0"
rand = "0.8.5"
rand_core = "0.6.4"
rand_seeder = "0.2.3"
ratatui = "0.26.2"
rayon = "1.10"
rcgen = "0.12.1"
reedline = "0.31.0"
ref-cast = "1.0"
regex = "1.10.4"
regress = "0.9.1"
reqwest = { version = "0.11", default-features = false }
ring = "0.17.8"
rpassword = "7.3.1"
rstest = "0.19.0"
rustfmt-wrapper = "0.2"
rustls = "0.22.2"
rustls-pemfile = "2.1.2"
rustyline = "14.0.0"
samael = { version = "0.0.15", features = ["xmlsec"] }
schemars = "0.8.16"
secrecy = "0.8.0"
semver = { version = "1.0.23", features = ["std", "serde"] }
serde = { version = "1.0", default-features = false, features = [ "derive", "rc" ] }
serde_human_bytes = { git = "http://github.com/oxidecomputer/serde_human_bytes", branch = "main" }
serde_json = "1.0.117"
serde_path_to_error = "0.1.16"
serde_tokenstream = "0.2"
serde_urlencoded = "0.7.1"
serde_with = "3.7.0"
sha2 = "0.10.8"
sha3 = "0.10.8"
shell-words = "1.1.0"
signal-hook = "0.3"
signal-hook-tokio = { version = "0.3", features = [ "futures-v0_3" ] }
sigpipe = "0.1.3"
similar-asserts = "1.5.0"
sled = "0.34"
sled-agent-client = { path = "clients/sled-agent-client" }
sled-hardware = { path = "sled-hardware" }
sled-hardware-types = { path = "sled-hardware/types" }
sled-storage = { path = "sled-storage" }
slog = { version = "2.7", features = [ "dynamic-keys", "max_level_trace", "release_max_level_debug" ] }
slog-async = "2.8"
slog-bunyan = "2.5"
slog-dtrace = "0.3"
slog-envlogger = "2.2"
slog-error-chain = { git = "https://github.com/oxidecomputer/slog-error-chain", branch = "main", features = ["derive"] }
slog-term = "2.9.1"
smf = "0.2"
socket2 = { version = "0.5", features = ["all"] }
sp-sim = { path = "sp-sim" }
sprockets-common = { git = "http://github.com/oxidecomputer/sprockets", rev = "77df31efa5619d0767ffc837ef7468101608aee9" }
sprockets-host = { git = "http://github.com/oxidecomputer/sprockets", rev = "77df31efa5619d0767ffc837ef7468101608aee9" }
sprockets-rot = { git = "http://github.com/oxidecomputer/sprockets", rev = "77df31efa5619d0767ffc837ef7468101608aee9" }
sqlformat = "0.2.3"
sqlparser = { version = "0.45.0", features = [ "visitor" ] }
static_assertions = "1.1.0"
# Please do not change the Steno version to a Git dependency.  It makes it
# harder than expected to make breaking changes (even if you specify a specific
# SHA).  Cut a new Steno release instead.  See omicron#2117.
steno = "0.4.0"
strum = { version = "0.26", features = [ "derive" ] }
subprocess = "0.2.9"
supports-color = "3.0.0"
swrite = "0.1.0"
libsw = { version = "3.3.1", features = ["tokio"] }
syn = { version = "2.0" }
tabled = "0.15.0"
tar = "0.4"
tempfile = "3.10"
term = "0.7"
termios = "0.3"
textwrap = "0.16.1"
test-strategy = "0.3.1"
thiserror = "1.0"
tofino = { git = "http://github.com/oxidecomputer/tofino", branch = "main" }
tokio = "1.37.0"
tokio-postgres = { version = "0.7", features = [ "with-chrono-0_4", "with-uuid-1" ] }
tokio-stream = "0.1.15"
tokio-tungstenite = "0.20"
tokio-util = { version = "0.7.10", features = ["io", "io-util"] }
toml = "0.8.12"
toml_edit = "0.22.12"
tough = { version = "0.17.1", features = [ "http" ] }
trust-dns-client = "0.22"
trust-dns-proto = "0.22"
trust-dns-resolver = "0.22"
trust-dns-server = "0.22"
trybuild = "1.0.91"
tufaceous = { path = "tufaceous" }
tufaceous-lib = { path = "tufaceous-lib" }
tui-tree-widget = "0.19.0"
typed-rng = { path = "typed-rng" }
unicode-width = "0.1.11"
update-common = { path = "update-common" }
update-engine = { path = "update-engine" }
url = "2.5.0"
usdt = "0.5.0"
uuid = { version = "1.8.0", features = ["serde", "v4"] }
uzers = "0.11"
walkdir = "2.5"
whoami = "1.5"
wicket = { path = "wicket" }
wicket-common = { path = "wicket-common" }
wicketd-client = { path = "clients/wicketd-client" }
zeroize = { version = "1.7.0", features = ["zeroize_derive", "std"] }
zip = { version = "0.6.6", default-features = false, features = ["deflate","bzip2"] }
zone = { version = "0.3", default-features = false, features = ["async"] }

# newtype-uuid is set to default-features = false because we don't want to
# depend on std in omicron-uuid-kinds (in case a no-std library wants to access
# the kinds). However, uses of omicron-uuid-kinds _within omicron_ will have
# std and the other features enabled because they'll refer to it via
# omicron-uuid-kinds.workspace = true.
newtype-uuid = { version = "1.1.0", default-features = false }
omicron-uuid-kinds = { path = "uuid-kinds", features = ["serde", "schemars08", "uuid-v4"] }

# NOTE: The test profile inherits from the dev profile, so settings under
# profile.dev get inherited. AVOID setting anything under profile.test: that
# will cause dev and test builds to diverge, which will cause more Cargo build
# cache misses.

[profile.dev]
# Note: This used to be panic = "abort" earlier, but that caused a lot of
# duplicate dependency builds. Letting panic be "unwind" causes dependencies
# across `cargo test` and `cargo run` to be unified. See omicron#4392.
panic = "unwind"

# See https://github.com/oxidecomputer/omicron/issues/4009 for some background context here.
# By reducing the debug level (though keeping enough to have meaningful
# backtraces), we reduce incremental build time and binary size significantly.
debug = "line-tables-only"

[profile.dev.build-override]
# Setting this to line-tables-only results in a large improvement in build
# times, because it allows target and host dependencies to be unified.
debug = "line-tables-only"

# `bindgen` is used by `samael`'s build script; building it with optimizations
# makes that build script run ~5x faster, more than offsetting the additional
# build time added to `bindgen` itself.
[profile.dev.package.bindgen]
opt-level = 3

# `lalrpop` is used by `polar-core`'s build script; building it with
# optimizations makes that build script run ~20x faster, more than offsetting
# the additional build time added to `lalrpop` itself.
[profile.dev.package.lalrpop]
opt-level = 3

# `polar-core` is exercised heavily during the test suite and it's worthwhile to
# have it built with optimizations.
[profile.dev.package.polar-core]
opt-level = 3

# Password hashing is expensive by construction.  Build the hashing libraries
# with optimizations to significantly speed up tests.
[profile.dev.package.argon2]
opt-level = 3
[profile.dev.package.rust-argon2]
opt-level = 3

[profile.release]
panic = "abort"

# proptest based test generation and shrinking is expensive. Let's optimize it.
[profile.dev.package.proptest]
opt-level = 3

[profile.dev.package.bootstore]
opt-level = 3

# Crypto stuff always needs optimizations
[profile.dev.package.sha3]
opt-level = 3
[profile.dev.package.sha2]
opt-level = 3
[profile.dev.package.hkdf]
opt-level = 3
[profile.dev.package.chacha20poly1305]
opt-level = 3
[profile.dev.package.chacha20]
opt-level = 3
[profile.dev.package.vsss-rs]
opt-level = 3
[profile.dev.package.curve25519-dalek]
opt-level = 3
[profile.dev.package.aead]
opt-level = 3
[profile.dev.package.aes]
opt-level = 3
[profile.dev.package.aes-gcm]
opt-level = 3
[profile.dev.package.bcrypt-pbkdf]
opt-level = 3
[profile.dev.package.blake2]
opt-level = 3
[profile.dev.package.blake2b_simd]
opt-level = 3
[profile.dev.package.block-buffer]
opt-level = 3
[profile.dev.package.block-padding]
opt-level = 3
[profile.dev.package.blowfish]
opt-level = 3
[profile.dev.package.constant_time_eq]
opt-level = 3
[profile.dev.package.crypto-bigint]
opt-level = 3
[profile.dev.package.crypto-common]
opt-level = 3
[profile.dev.package.ctr]
opt-level = 3
[profile.dev.package.cbc]
opt-level = 3
[profile.dev.package.digest]
opt-level = 3
[profile.dev.package.ed25519]
opt-level = 3
[profile.dev.package.ed25519-dalek]
opt-level = 3
[profile.dev.package.elliptic-curve]
opt-level = 3
[profile.dev.package.generic-array]
opt-level = 3
[profile.dev.package.getrandom]
opt-level = 3
[profile.dev.package.hmac]
opt-level = 3
[profile.dev.package.lpc55_sign]
opt-level = 3
[profile.dev.package.md5]
opt-level = 3
[profile.dev.package.md-5]
opt-level = 3
[profile.dev.package.num-bigint]
opt-level = 3
[profile.dev.package.num-bigint-dig]
opt-level = 3
[profile.dev.package.rand]
opt-level = 3
[profile.dev.package.rand_chacha]
opt-level = 3
[profile.dev.package.rand_core]
opt-level = 3
[profile.dev.package.rand_hc]
opt-level = 3
[profile.dev.package.rand_xorshift]
opt-level = 3
[profile.dev.package.rsa]
opt-level = 3
[profile.dev.package.salty]
opt-level = 3
[profile.dev.package.signature]
opt-level = 3
[profile.dev.package.subtle]
opt-level = 3
[profile.dev.package.tiny-keccak]
opt-level = 3
[profile.dev.package.uuid]
opt-level = 3
[profile.dev.package.cipher]
opt-level = 3
[profile.dev.package.cpufeatures]
opt-level = 3
[profile.dev.package.poly1305]
opt-level = 3
[profile.dev.package.inout]
opt-level = 3
[profile.dev.package.keccak]
opt-level = 3


#
# It's common during development to use a local copy of various complex
# dependencies.  If you want to use those, uncomment one of these blocks.
#
#[patch."https://github.com/oxidecomputer/dropshot"]
#dropshot = { path = "../dropshot/dropshot" }
#[patch.crates-io]
#steno = { path = "../steno" }
#[patch."https://github.com/oxidecomputer/propolis"]
#propolis-client = { path = "../propolis/lib/propolis-client" }
#propolis-mock-server = { path = "../propolis/bin/mock-server" }
#[patch."https://github.com/oxidecomputer/crucible"]
#crucible-agent-client = { path = "../crucible/agent-client" }
#crucible-pantry-client = { path = "../crucible/pantry-client" }
#crucible-smf = { path = "../crucible/smf" }
#[patch.crates-io]
#diesel = { path = "../../diesel/diesel" }
#[patch."https://github.com/oxidecomputer/diesel-dtrace"]
#diesel-dtrace = { path = "../diesel-dtrace" }

#
# Local client generation during development.
#
#[patch."https://github.com/oxidecomputer/progenitor"]
#progenitor = { path = "../progenitor/progenitor" }
#progenitor-client = { path = "../progenitor/progenitor-client" }
#[patch."https://github.com/oxidecomputer/typify"]
#typify = { path = "../typify/typify" }

#
# We maintain a fork of pq-sys to address upstream issues.  See the
# README.oxide.md in the "oxide" branch of our fork for details.
#
[patch.crates-io.pq-sys]
git = 'https://github.com/oxidecomputer/pq-sys'
branch = "oxide/omicron"

# Using the workspace-hack via this patch directive means that it only applies
# while building within this workspace. If another workspace imports a crate
# from here via a git dependency, it will not have the workspace-hack applied
# to it.
[patch.crates-io.omicron-workspace-hack]
path = "workspace-hack"

# Several crates such as crucible and propolis have have a Git dependency on
# this repo. Omicron itself depends on these crates, which can lead to two
# copies of these crates in the dependency graph. (As a Git dependency, and as
# a path dependency.) The goal of omicron-uuid-kinds is to provide a unified
# registry of UUID kinds. Two copies of the same kinds floating around is
# unnecessary and painful.
#
# This directive ensures that whenever we see omicron-uuid-kinds as a Git
# dependency, we'll use the path dependency version of the crate instead.
#
# See also: uuid-kinds/README.adoc.
[patch."https://github.com/oxidecomputer/omicron"]
omicron-uuid-kinds = { path = "uuid-kinds" }
omicron-common = { path = "common" }

[patch.crates-io.zone]
git = 'https://github.com/oxidecomputer/zone'
branch = 'state-derive-eq-hash'<|MERGE_RESOLUTION|>--- conflicted
+++ resolved
@@ -318,13 +318,8 @@
 maplit = "1.0.2"
 mockall = "0.12"
 newtype_derive = "0.1.6"
-<<<<<<< HEAD
 mg-admin-client = { git = "https://github.com/oxidecomputer/maghemite", rev = "c9824727eedc66d4920e42e7260df05050841ab8" }
 ddm-admin-client = { git = "https://github.com/oxidecomputer/maghemite", rev = "c9824727eedc66d4920e42e7260df05050841ab8" }
-=======
-mg-admin-client = { git = "https://github.com/oxidecomputer/maghemite", rev = "5630887d0373857f77cb264f84aa19bdec720ce3" }
-ddm-admin-client = { git = "https://github.com/oxidecomputer/maghemite", rev = "5630887d0373857f77cb264f84aa19bdec720ce3" }
->>>>>>> 450f906e
 multimap = "0.10.0"
 nexus-auth = { path = "nexus/auth" }
 nexus-client = { path = "clients/nexus-client" }
@@ -362,22 +357,14 @@
 omicron-test-utils = { path = "test-utils" }
 omicron-zone-package = "0.11.0"
 oxide-client = { path = "clients/oxide-client" }
-<<<<<<< HEAD
 oxide-vpc = { git = "https://github.com/oxidecomputer/opte", rev = "a0294dbf886bcaf76d33b5c8f0ca6616a9b90781", features = [ "api", "std" ] }
-=======
-oxide-vpc = { git = "https://github.com/oxidecomputer/opte", rev = "d6177ca84f23e60a661461bb4cece475689502d2", features = [ "api", "std" ] }
->>>>>>> 450f906e
 once_cell = "1.19.0"
 openapi-lint = { git = "https://github.com/oxidecomputer/openapi-lint", branch = "main" }
 openapiv3 = "2.0.0"
 # must match samael's crate!
 openssl = "0.10"
 openssl-sys = "0.9"
-<<<<<<< HEAD
 opte-ioctl = { git = "https://github.com/oxidecomputer/opte", rev = "a0294dbf886bcaf76d33b5c8f0ca6616a9b90781" }
-=======
-opte-ioctl = { git = "https://github.com/oxidecomputer/opte", rev = "d6177ca84f23e60a661461bb4cece475689502d2" }
->>>>>>> 450f906e
 oso = "0.27"
 owo-colors = "4.0.0"
 oximeter = { path = "oximeter/oximeter" }
