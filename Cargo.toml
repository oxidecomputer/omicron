[workspace]
members = [
    "api_identity",
    "bootstore",
    "certificates",
    "clickhouse-admin",
    "clickhouse-admin/api",
    "clients/bootstrap-agent-client",
    "clients/clickhouse-admin-keeper-client",
    "clients/clickhouse-admin-server-client",
    "clients/cockroach-admin-client",
    "clients/ddm-admin-client",
    "clients/dns-service-client",
    "clients/dpd-client",
    "clients/gateway-client",
    "clients/installinator-client",
    "clients/nexus-client",
    "clients/oxide-client",
    "clients/oximeter-client",
    "clients/repo-depot-client",
    "clients/sled-agent-client",
    "clients/wicketd-client",
    "cockroach-admin",
    "cockroach-admin/api",
    "cockroach-admin/types",
    "common",
    "dev-tools/cert-dev",
    "dev-tools/ch-dev",
    "dev-tools/crdb-seed",
    "dev-tools/db-dev",
    "dev-tools/downloader",
    "dev-tools/ls-apis",
    "dev-tools/mgs-dev",
    "dev-tools/omdb",
    "dev-tools/omicron-dev",
    "dev-tools/omicron-dev-lib",
    "dev-tools/openapi-manager",
    "dev-tools/openapi-manager/types",
    "dev-tools/oxlog",
    "dev-tools/reconfigurator-cli",
    "dev-tools/releng",
    "dev-tools/xtask",
    "dns-server",
    "dns-server-api",
    "end-to-end-tests",
    "gateway",
    "gateway-api",
    "gateway-cli",
    "gateway-test-utils",
    "gateway-types",
    "illumos-utils",
    "installinator-api",
    "installinator-common",
    "installinator",
    "internal-dns/cli",
    "internal-dns/resolver",
    "internal-dns/types",
    "ipcc",
    "key-manager",
    "live-tests",
    "live-tests/macros",
    "nexus",
    "nexus-config",
    "nexus-sled-agent-shared",
    "nexus/authz-macros",
    "nexus/auth",
    "nexus/db-fixed-data",
    "nexus/db-macros",
    "nexus/db-model",
    "nexus/db-queries",
    "nexus/defaults",
    "nexus/external-api",
    "nexus/internal-api",
    "nexus/inventory",
    "nexus/macros-common",
    "nexus/metrics-producer-gc",
    "nexus/networking",
    "nexus/reconfigurator/execution",
    "nexus/reconfigurator/planning",
    "nexus/reconfigurator/preparation",
    "nexus/saga-recovery",
    "nexus/test-interface",
    "nexus/test-utils-macros",
    "nexus/test-utils",
    "nexus/types",
    "oximeter/api",
    "oximeter/collector",
    "oximeter/db",
    "oximeter/instruments",
    "oximeter/oximeter-macro-impl",
    "oximeter/oximeter",
    "oximeter/oxql-types",
    "oximeter/producer",
    "oximeter/schema",
    "oximeter/test-utils",
    "oximeter/timeseries-macro",
    "oximeter/types",
    "package",
    "passwords",
    "range-requests",
    "rpaths",
    "sled-agent",
    "sled-agent/api",
    "sled-agent/bootstrap-agent-api",
    "sled-agent/repo-depot-api",
    "sled-agent/types",
    "sled-hardware",
    "sled-hardware/types",
    "sled-storage",
    "sp-sim",
    "test-utils",
    "tufaceous-lib",
    "tufaceous",
    "typed-rng",
    "update-common",
    "update-engine",
    "uuid-kinds",
    "wicket-common",
    "wicket-dbg",
    "wicket",
    "wicketd",
    "wicketd-api",
    "workspace-hack",
    "zone-setup",
]

default-members = [
    "api_identity",
    "bootstore",
    "certificates",
    "clickhouse-admin",
    "clickhouse-admin/api",
    "clickhouse-admin/types",
    "clients/bootstrap-agent-client",
    "clients/clickhouse-admin-keeper-client",
    "clients/clickhouse-admin-server-client",
    "clients/cockroach-admin-client",
    "clients/ddm-admin-client",
    "clients/dns-service-client",
    "clients/dpd-client",
    "clients/gateway-client",
    "clients/installinator-client",
    "clients/nexus-client",
    "clients/oxide-client",
    "clients/oximeter-client",
    "clients/repo-depot-client",
    "clients/sled-agent-client",
    "clients/wicketd-client",
    "cockroach-admin",
    "cockroach-admin/api",
    "cockroach-admin/types",
    "common",
    "dev-tools/cert-dev",
    "dev-tools/ch-dev",
    "dev-tools/crdb-seed",
    "dev-tools/db-dev",
    "dev-tools/downloader",
    "dev-tools/ls-apis",
    "dev-tools/mgs-dev",
    "dev-tools/omdb",
    "dev-tools/omicron-dev",
    "dev-tools/omicron-dev-lib",
    "dev-tools/openapi-manager",
    "dev-tools/openapi-manager/types",
    "dev-tools/oxlog",
    "dev-tools/reconfigurator-cli",
    "dev-tools/releng",
    # Do not include xtask in the list of default members, because this causes
    # hakari to not work as well and build times to be longer.
    # See omicron#4392.
    "dns-server",
    "dns-server-api",
    "end-to-end-tests",
    "gateway",
    "gateway-api",
    "gateway-cli",
    "gateway-test-utils",
    "gateway-types",
    "illumos-utils",
    "installinator-api",
    "installinator-common",
    "installinator",
    "internal-dns/cli",
    "internal-dns/resolver",
    "internal-dns/types",
    "ipcc",
    "key-manager",
    "live-tests",
    "live-tests/macros",
    "nexus",
    "nexus-config",
    "nexus-sled-agent-shared",
    "nexus/authz-macros",
    "nexus/auth",
    "nexus/db-fixed-data",
    "nexus/db-macros",
    "nexus/db-model",
    "nexus/db-queries",
    "nexus/defaults",
    "nexus/external-api",
    "nexus/internal-api",
    "nexus/inventory",
    "nexus/macros-common",
    "nexus/metrics-producer-gc",
    "nexus/networking",
    "nexus/reconfigurator/execution",
    "nexus/reconfigurator/planning",
    "nexus/reconfigurator/preparation",
    "nexus/saga-recovery",
    "nexus/test-interface",
    "nexus/test-utils-macros",
    "nexus/test-utils",
    "nexus/types",
    "oximeter/api",
    "oximeter/collector",
    "oximeter/db",
    "oximeter/instruments",
    "oximeter/oximeter-macro-impl",
    "oximeter/oximeter",
    "oximeter/oxql-types",
    "oximeter/producer",
    "oximeter/schema",
    "oximeter/test-utils",
    "oximeter/timeseries-macro",
    "oximeter/types",
    "package",
    "passwords",
    "range-requests",
    "rpaths",
    "sled-agent",
    "sled-agent/api",
    "sled-agent/bootstrap-agent-api",
    "sled-agent/repo-depot-api",
    "sled-agent/types",
    "sled-hardware",
    "sled-hardware/types",
    "sled-storage",
    "sp-sim",
    "test-utils",
    "tufaceous-lib",
    "tufaceous",
    "typed-rng",
    "update-common",
    "update-engine",
    "uuid-kinds",
    "wicket-common",
    "wicket-dbg",
    "wicket",
    "wicketd",
    "wicketd-api",
    "workspace-hack",
    "zone-setup",
]
resolver = "2"

#
# Tree-wide lint configuration.
# https://doc.rust-lang.org/stable/cargo/reference/manifest.html#the-lints-section
#
# For a list of Clippy lints, see
# https://rust-lang.github.io/rust-clippy/master.
#
[workspace.lints.clippy]
# Clippy's style nits are useful, but not worth keeping in CI.
style = { level = "allow", priority = -1 }
# But continue to warn on anything in the "disallowed_" namespace.
disallowed_macros = "warn"
disallowed_methods = "warn"
disallowed_names = "warn"
disallowed_script_idents = "warn"
disallowed_types = "warn"
# Warn on some more style lints that are relatively stable and make sense.
iter_cloned_collect = "warn"
iter_next_slice = "warn"
iter_nth = "warn"
iter_nth_zero = "warn"
iter_skip_next = "warn"
len_zero = "warn"
redundant_field_names = "warn"
# `declare_interior_mutable_const` is classified as a style lint, but it can
# identify real bugs (e.g., declarying a `const Atomic` and using it like
# a `static Atomic`). However, it is also subject to false positives (e.g.,
# idiomatically declaring a static array of atomics uses `const Atomic`). We
# warn on this to catch the former, and expect any uses of the latter to allow
# this locally.
declare_interior_mutable_const = "warn"
# Also warn on casts, preferring explicit conversions instead.
#
# We'd like to warn on lossy casts in the future, but lossless casts are the
# easiest ones to convert over.
cast_lossless = "warn"

[workspace.dependencies]
anyhow = "1.0"
anstyle = "1.0.8"
api_identity = { path = "api_identity" }
approx = "0.5.1"
assert_matches = "1.5.0"
assert_cmd = "2.0.16"
async-bb8-diesel = "0.2"
async-trait = "0.1.83"
atomicwrites = "0.4.4"
authz-macros = { path = "nexus/authz-macros" }
backoff = { version = "0.4.0", features = [ "tokio" ] }
base64 = "0.22.1"
bcs = "0.1.6"
bincode = "1.3.3"
bootstore = { path = "bootstore" }
bootstrap-agent-api = { path = "sled-agent/bootstrap-agent-api" }
bootstrap-agent-client = { path = "clients/bootstrap-agent-client" }
buf-list = { version = "1.0.3", features = ["tokio1"] }
byteorder = "1.5.0"
bytes = "1.7.2"
camino = { version = "1.1", features = ["serde1"] }
camino-tempfile = "1.1.1"
cancel-safe-futures = "0.1.5"
cargo_metadata = "0.18.1"
chacha20poly1305 = "0.10.1"
cfg-if = "1.0"
chrono = { version = "0.4", features = [ "serde" ] }
chrono-tz = "0.10.0"
ciborium = "0.2.2"
clap = { version = "4.5", features = ["cargo", "derive", "env", "wrap_help"] }
clickhouse-admin-api = { path = "clickhouse-admin/api" }
clickhouse-admin-keeper-client = { path = "clients/clickhouse-admin-keeper-client" }
clickhouse-admin-server-client = { path = "clients/clickhouse-admin-server-client" }
clickhouse-admin-types = { path = "clickhouse-admin/types" }
clickward = { git = "https://github.com/oxidecomputer/clickward", rev = "a1b342c2558e835d09e6e39a40d3de798a29c2f" }
cockroach-admin-api = { path = "cockroach-admin/api" }
cockroach-admin-client = { path = "clients/cockroach-admin-client" }
cockroach-admin-types = { path = "cockroach-admin/types" }
colored = "2.1"
const_format = "0.2.33"
cookie = "0.18"
criterion = { version = "0.5.1", features = [ "async_tokio" ] }
crossbeam = "0.8"
crossterm = { version = "0.28.1", features = ["event-stream"] }
crucible-agent-client = { git = "https://github.com/oxidecomputer/crucible", rev = "b7b9d5660b28ca5e865242b2bdecd032c0852d40" }
crucible-pantry-client = { git = "https://github.com/oxidecomputer/crucible", rev = "b7b9d5660b28ca5e865242b2bdecd032c0852d40" }
crucible-smf = { git = "https://github.com/oxidecomputer/crucible", rev = "b7b9d5660b28ca5e865242b2bdecd032c0852d40" }
crucible-common = { git = "https://github.com/oxidecomputer/crucible", rev = "b7b9d5660b28ca5e865242b2bdecd032c0852d40" }
csv = "1.3.0"
curve25519-dalek = "4"
datatest-stable = "0.2.9"
display-error-chain = "0.2.2"
omicron-ddm-admin-client = { path = "clients/ddm-admin-client" }
db-macros = { path = "nexus/db-macros" }
debug-ignore = "1.0.5"
derive_more = "0.99.18"
derive-where = "1.2.7"
# Having the i-implement-... feature here makes diesel go away from the workspace-hack
diesel = { version = "2.2.4", features = ["i-implement-a-third-party-backend-and-opt-into-breaking-changes", "postgres", "r2d2", "chrono", "serde_json", "network-address", "uuid"] }
diesel-dtrace = "0.3.0"
dns-server = { path = "dns-server" }
dns-server-api = { path = "dns-server-api" }
dns-service-client = { path = "clients/dns-service-client" }
dpd-client = { path = "clients/dpd-client" }
dropshot = { version = "0.12.0", features = [ "usdt-probes" ] }
dyn-clone = "1.0.17"
either = "1.13.0"
expectorate = "1.1.0"
fatfs = "0.3.6"
filetime = "0.2.25"
flate2 = "1.0.34"
float-ord = "0.3.2"
flume = "0.11.0"
foreign-types = "0.3.2"
fs-err = "2.11.0"
futures = "0.3.31"
gateway-api = { path = "gateway-api" }
gateway-client = { path = "clients/gateway-client" }
# If you're updating the pinned revision of these MGS dependencies, you should
# also update the git commit revision for the `omicron-faux-mgs` package in
# `package-manifest.toml`. Failure to do so won't cause incorrect behavior, but
# does mean the `faux-mgs` shipped with the switch zone would be out of date
# relative to the MGS proper shipped in that same switch zone. (Generally this
# is "fine", because SP/MGS communication maintains forwards and backwards
# compatibility, but will mean that faux-mgs might be missing new
# functionality.)
gateway-messages = { git = "https://github.com/oxidecomputer/management-gateway-service", rev = "9bbac475dcaac88286c07a20b6bd3e94fc81d7f0", default-features = false, features = ["std"] }
gateway-sp-comms = { git = "https://github.com/oxidecomputer/management-gateway-service", rev = "9bbac475dcaac88286c07a20b6bd3e94fc81d7f0" }
gateway-test-utils = { path = "gateway-test-utils" }
gateway-types = { path = "gateway-types" }
gethostname = "0.5.0"
glob = "0.3.1"
guppy = "0.17.8"
headers = "0.4.0"
heck = "0.5"
hex = "0.4.3"
hex-literal = "0.4.1"
hickory-client = "0.24.1"
hickory-proto = "0.24.1"
hickory-resolver = "0.24.1"
hickory-server = "0.24.1"
highway = "1.2.0"
hkdf = "0.12.4"
http = "1.1.0"
http-body-util = "0.1.2"
http-range = "0.1.5"
httpmock = "0.8.0-alpha.1"
httptest = "0.16.1"
hubtools = { git = "https://github.com/oxidecomputer/hubtools.git", branch = "main" }
humantime = "2.1.0"
hyper = "1.4.1"
hyper-util = "0.1.9"
hyper-rustls = "0.26.0"
hyper-staticfile = "0.10.0"
illumos-utils = { path = "illumos-utils" }
iana-time-zone = "0.1.61"
indent_write = "2.2.0"
indexmap = "2.6.0"
indicatif = { version = "0.17.8", features = ["rayon"] }
indoc = "2.0.5"
installinator = { path = "installinator" }
installinator-api = { path = "installinator-api" }
installinator-client = { path = "clients/installinator-client" }
installinator-common = { path = "installinator-common" }
internal-dns-resolver = { path = "internal-dns/resolver" }
internal-dns-types = { path = "internal-dns/types" }
ipcc = { path = "ipcc" }
ipnet = "2.9"
itertools = "0.13.0"
internet-checksum = "0.2"
ipnetwork = { version = "0.20", features = ["schemars"] }
ispf = { git = "https://github.com/oxidecomputer/ispf" }
key-manager = { path = "key-manager" }
kstat-rs = "0.2.4"
libc = "0.2.161"
libipcc = { git = "https://github.com/oxidecomputer/libipcc", rev = "fdffa212373a8f92473ea5f411088912bf458d5f" }
libfalcon = { git = "https://github.com/oxidecomputer/falcon", branch = "main" }
libnvme = { git = "https://github.com/oxidecomputer/libnvme", rev = "dd5bb221d327a1bc9287961718c3c10d6bd37da0" }
linear-map = "1.2.0"
live-tests-macros = { path = "live-tests/macros" }
macaddr = { version = "1.0.1", features = ["serde_std"] }
maplit = "1.0.2"
mockall = "0.13"
newtype_derive = "0.1.6"
mg-admin-client = { git = "https://github.com/oxidecomputer/maghemite", rev = "056283eb02b6887fbf27f66a215662520f7c159c" }
ddm-admin-client = { git = "https://github.com/oxidecomputer/maghemite", rev = "056283eb02b6887fbf27f66a215662520f7c159c" }
multimap = "0.10.0"
nexus-auth = { path = "nexus/auth" }
nexus-client = { path = "clients/nexus-client" }
nexus-config = { path = "nexus-config" }
nexus-db-fixed-data = { path = "nexus/db-fixed-data" }
nexus-db-model = { path = "nexus/db-model" }
nexus-db-queries = { path = "nexus/db-queries" }
nexus-defaults = { path = "nexus/defaults" }
nexus-external-api = { path = "nexus/external-api" }
nexus-inventory = { path = "nexus/inventory" }
nexus-internal-api = { path = "nexus/internal-api" }
nexus-macros-common = { path = "nexus/macros-common" }
nexus-metrics-producer-gc = { path = "nexus/metrics-producer-gc" }
nexus-networking = { path = "nexus/networking" }
nexus-reconfigurator-execution = { path = "nexus/reconfigurator/execution" }
nexus-reconfigurator-planning = { path = "nexus/reconfigurator/planning" }
nexus-reconfigurator-preparation = { path = "nexus/reconfigurator/preparation" }
nexus-saga-recovery = { path = "nexus/saga-recovery" }
nexus-sled-agent-shared = { path = "nexus-sled-agent-shared" }
nexus-test-interface = { path = "nexus/test-interface" }
nexus-test-utils-macros = { path = "nexus/test-utils-macros" }
nexus-test-utils = { path = "nexus/test-utils" }
nexus-types = { path = "nexus/types" }
nom = "7.1.3"
num-integer = "0.1.46"
num = { version = "0.4.3", default-features = false, features = [ "libm" ] }
omicron-clickhouse-admin = { path = "clickhouse-admin" }
omicron-certificates = { path = "certificates" }
omicron-cockroach-admin = { path = "cockroach-admin" }
omicron-common = { path = "common" }
omicron-dev-lib = { path = "dev-tools/omicron-dev-lib" }
omicron-gateway = { path = "gateway" }
omicron-nexus = { path = "nexus" }
omicron-omdb = { path = "dev-tools/omdb" }
omicron-package = { path = "package" }
omicron-passwords = { path = "passwords" }
omicron-rpaths = { path = "rpaths" }
omicron-sled-agent = { path = "sled-agent" }
omicron-test-utils = { path = "test-utils" }
omicron-workspace-hack = "0.1.0"
omicron-zone-package = "0.11.1"
oxide-client = { path = "clients/oxide-client" }
oxide-vpc = { git = "https://github.com/oxidecomputer/opte", rev = "f3002b356da7d0e4ca15beb66a5566a92919baaa", features = [ "api", "std" ] }
oxlog = { path = "dev-tools/oxlog" }
oxnet = { git = "https://github.com/oxidecomputer/oxnet" }
once_cell = "1.20.2"
openapi-lint = { git = "https://github.com/oxidecomputer/openapi-lint", branch = "main" }
openapi-manager-types = { path = "dev-tools/openapi-manager/types" }
openapiv3 = "2.0.0"
# must match samael's crate!
openssl = "0.10"
openssl-sys = "0.9"
opte-ioctl = { git = "https://github.com/oxidecomputer/opte", rev = "f3002b356da7d0e4ca15beb66a5566a92919baaa" }
oso = "0.27"
owo-colors = "4.1.0"
oximeter = { path = "oximeter/oximeter" }
oximeter-api = { path = "oximeter/api" }
oximeter-client = { path = "clients/oximeter-client" }
oximeter-db = { path = "oximeter/db/", default-features = false }
oximeter-collector = { path = "oximeter/collector" }
oximeter-instruments = { path = "oximeter/instruments" }
oximeter-macro-impl = { path = "oximeter/oximeter-macro-impl" }
oximeter-producer = { path = "oximeter/producer" }
oximeter-schema = { path = "oximeter/schema" }
oximeter-test-utils = { path = "oximeter/test-utils" }
oximeter-timeseries-macro = { path = "oximeter/timeseries-macro" }
oximeter-types = { path = "oximeter/types" }
oxql-types = { path = "oximeter/oxql-types" }
p256 = "0.13"
parse-display = "0.10.0"
partial-io = { version = "0.5.4", features = ["proptest1", "tokio1"] }
parse-size = "1.0.0"
paste = "1.0.15"
percent-encoding = "2.3.1"
peg = "0.8.4"
pem = "3.0"
petgraph = "0.6.5"
postgres-protocol = "0.6.7"
predicates = "3.1.2"
pretty_assertions = "1.4.1"
pretty-hex = "0.4.1"
prettyplease = { version = "0.2.22", features = ["verbatim"] }
proc-macro2 = "1.0"
progenitor = "0.8.0"
progenitor-client = "0.8.0"
bhyve_api = { git = "https://github.com/oxidecomputer/propolis", rev = "86101eaf80b55e7f405b5cafe9b0de0e9f331656" }
propolis_api_types = { git = "https://github.com/oxidecomputer/propolis", rev = "86101eaf80b55e7f405b5cafe9b0de0e9f331656" }
propolis-client = { git = "https://github.com/oxidecomputer/propolis", rev = "86101eaf80b55e7f405b5cafe9b0de0e9f331656" }
propolis-mock-server = { git = "https://github.com/oxidecomputer/propolis", rev = "86101eaf80b55e7f405b5cafe9b0de0e9f331656" }
proptest = "1.5.0"
qorb = "0.2.0"
quote = "1.0"
rand = "0.8.5"
rand_core = "0.6.4"
rand_distr = "0.4.3"
rand_seeder = "0.3.0"
range-requests = { path = "range-requests" }
ratatui = "0.28.1"
rayon = "1.10"
rcgen = "0.12.1"
reedline = "0.35.0"
ref-cast = "1.0"
regex = "1.11.0"
regress = "0.9.1"
repo-depot-api = { path = "sled-agent/repo-depot-api" }
repo-depot-client = { path = "clients/repo-depot-client" }
reqwest = { version = "0.12", default-features = false }
ring = "0.17.8"
rpassword = "7.3.1"
rstest = "0.23.0"
rustfmt-wrapper = "0.2"
rustls = "0.22.2"
rustls-pemfile = "2.2.0"
rustyline = "14.0.0"
samael = { version = "0.0.17", features = ["xmlsec"] }
schemars = "0.8.21"
secrecy = "0.8.0"
semver = { version = "1.0.23", features = ["std", "serde"] }
serde = { version = "1.0", default-features = false, features = [ "derive", "rc" ] }
serde_human_bytes = { git = "https://github.com/oxidecomputer/serde_human_bytes", branch = "main" }
serde_json = "1.0.128"
serde_path_to_error = "0.1.16"
serde_tokenstream = "0.2"
serde_urlencoded = "0.7.1"
serde_with = "3.11.0"
sha2 = "0.10.8"
sha3 = "0.10.8"
shell-words = "1.1.0"
signal-hook = "0.3"
signal-hook-tokio = { version = "0.3", features = [ "futures-v0_3" ] }
sigpipe = "0.1.3"
similar = { version = "2.6.0", features = ["bytes"] }
similar-asserts = "1.6.0"
# Don't change sled's version on accident; sled's on-disk format is not yet
# stable and requires manual migrations. In the limit this won't matter because
# the upgrade system will replace the DNS server zones entirely, but while we
# are still doing mupdate a change to the on-disk format will break existing DNS
# server zones.
sled = "=0.34.7"
sled-agent-api = { path = "sled-agent/api" }
sled-agent-client = { path = "clients/sled-agent-client" }
sled-agent-types = { path = "sled-agent/types" }
sled-hardware = { path = "sled-hardware" }
sled-hardware-types = { path = "sled-hardware/types" }
sled-storage = { path = "sled-storage" }
slog = { version = "2.7", features = [ "dynamic-keys", "max_level_trace", "release_max_level_debug" ] }
slog-async = "2.8"
slog-bunyan = "2.5"
slog-dtrace = "0.3"
slog-envlogger = "2.2"
slog-error-chain = { git = "https://github.com/oxidecomputer/slog-error-chain", branch = "main", features = ["derive"] }
slog-term = "2.9.1"
smf = "0.2"
socket2 = { version = "0.5", features = ["all"] }
sp-sim = { path = "sp-sim" }
sprockets-tls = { git = "https://github.com/oxidecomputer/sprockets.git", rev = "cc13773832df1e38257cdc511adfaad72954bbe1" }
sqlformat = "0.2.6"
sqlparser = { version = "0.45.0", features = [ "visitor" ] }
static_assertions = "1.1.0"
# Please do not change the Steno version to a Git dependency.  It makes it
# harder than expected to make breaking changes (even if you specify a specific
# SHA).  Cut a new Steno release instead.  See omicron#2117.
steno = "0.4.1"
strum = { version = "0.26", features = [ "derive" ] }
subprocess = "0.2.9"
supports-color = "3.0.1"
swrite = "0.1.0"
libsw = { version = "3.3.1", features = ["tokio"] }
syn = { version = "2.0" }
tabled = "0.15.0"
tar = "0.4"
tempfile = "3.10"
term = "0.7"
termios = "0.3"
textwrap = "0.16.1"
test-strategy = "0.3.1"
thiserror = "1.0"
tofino = { git = "https://github.com/oxidecomputer/tofino", branch = "main" }
tokio = "1.40.0"
tokio-postgres = { version = "0.7", features = [ "with-chrono-0_4", "with-uuid-1" ] }
tokio-stream = "0.1.16"
tokio-tungstenite = "0.23.1"
tokio-util = { version = "0.7.12", features = ["io", "io-util"] }
toml = "0.8.19"
toml_edit = "0.22.22"
tough = { version = "0.17.1", features = [ "http" ] }
trybuild = "1.0.100"
tufaceous = { path = "tufaceous" }
tufaceous-lib = { path = "tufaceous-lib" }
tui-tree-widget = "0.22.0"
typed-rng = { path = "typed-rng" }
unicode-width = "0.1.13"
update-common = { path = "update-common" }
update-engine = { path = "update-engine" }
url = "2.5.2"
usdt = "0.5.0"
uuid = { version = "1.10.0", features = ["serde", "v4"] }
uzers = "0.12"
walkdir = "2.5"
whoami = "1.5"
wicket = { path = "wicket" }
wicket-common = { path = "wicket-common" }
wicketd-api = { path = "wicketd-api" }
wicketd-client = { path = "clients/wicketd-client" }
zeroize = { version = "1.8.1", features = ["zeroize_derive", "std"] }
<<<<<<< HEAD
zip = { version = "2.1.2", default-features = false, features = ["deflate","bzip2"] }
=======
# NOTE: Avoid upgrading zip until https://github.com/zip-rs/zip2/issues/231 is resolved
zip = { version = "=2.1.3", default-features = false, features = ["deflate","bzip2"] }
>>>>>>> 122eccf9
zone = { version = "0.3", default-features = false, features = ["async"] }

# newtype-uuid is set to default-features = false because we don't want to
# depend on std in omicron-uuid-kinds (in case a no-std library wants to access
# the kinds). However, uses of omicron-uuid-kinds _within omicron_ will have
# std and the other features enabled because they'll refer to it via
# omicron-uuid-kinds.workspace = true.
newtype-uuid = { version = "1.1.2", default-features = false }
omicron-uuid-kinds = { path = "uuid-kinds", features = ["serde", "schemars08", "uuid-v4"] }

# NOTE: The test profile inherits from the dev profile, so settings under
# profile.dev get inherited. AVOID setting anything under profile.test: that
# will cause dev and test builds to diverge, which will cause more Cargo build
# cache misses.

[profile.dev]
# Note: This used to be panic = "abort" earlier, but that caused a lot of
# duplicate dependency builds. Letting panic be "unwind" causes dependencies
# across `cargo test` and `cargo run` to be unified. See omicron#4392.
panic = "unwind"

# See https://github.com/oxidecomputer/omicron/issues/4009 for some background context here.
# By reducing the debug level (though keeping enough to have meaningful
# backtraces), we reduce incremental build time and binary size significantly.
debug = "line-tables-only"

[profile.dev.build-override]
# Setting this to line-tables-only results in a large improvement in build
# times, because it allows target and host dependencies to be unified.
debug = "line-tables-only"

# `bindgen` is used by `samael`'s build script; building it with optimizations
# makes that build script run ~5x faster, more than offsetting the additional
# build time added to `bindgen` itself.
[profile.dev.package.bindgen]
opt-level = 3

# `lalrpop` is used by `polar-core`'s build script; building it with
# optimizations makes that build script run ~20x faster, more than offsetting
# the additional build time added to `lalrpop` itself.
[profile.dev.package.lalrpop]
opt-level = 3

# `polar-core` is exercised heavily during the test suite and it's worthwhile to
# have it built with optimizations.
[profile.dev.package.polar-core]
opt-level = 3

# Password hashing is expensive by construction.  Build the hashing libraries
# with optimizations to significantly speed up tests.
[profile.dev.package.argon2]
opt-level = 3
[profile.dev.package.rust-argon2]
opt-level = 3

[profile.release]
panic = "abort"

# proptest based test generation and shrinking is expensive. Let's optimize it.
[profile.dev.package.proptest]
opt-level = 3

[profile.dev.package.bootstore]
opt-level = 3

# Crypto stuff always needs optimizations
[profile.dev.package.sha3]
opt-level = 3
[profile.dev.package.sha2]
opt-level = 3
[profile.dev.package.hkdf]
opt-level = 3
[profile.dev.package.chacha20poly1305]
opt-level = 3
[profile.dev.package.chacha20]
opt-level = 3
[profile.dev.package.vsss-rs]
opt-level = 3
[profile.dev.package.curve25519-dalek]
opt-level = 3
[profile.dev.package.aead]
opt-level = 3
[profile.dev.package.aes]
opt-level = 3
[profile.dev.package.aes-gcm]
opt-level = 3
[profile.dev.package.bcrypt-pbkdf]
opt-level = 3
[profile.dev.package.blake2]
opt-level = 3
[profile.dev.package.blake2b_simd]
opt-level = 3
[profile.dev.package.block-buffer]
opt-level = 3
[profile.dev.package.block-padding]
opt-level = 3
[profile.dev.package.blowfish]
opt-level = 3
[profile.dev.package.constant_time_eq]
opt-level = 3
[profile.dev.package.crypto-bigint]
opt-level = 3
[profile.dev.package.crypto-common]
opt-level = 3
[profile.dev.package.ctr]
opt-level = 3
[profile.dev.package.cbc]
opt-level = 3
[profile.dev.package.digest]
opt-level = 3
[profile.dev.package.ed25519]
opt-level = 3
[profile.dev.package.ed25519-dalek]
opt-level = 3
[profile.dev.package.elliptic-curve]
opt-level = 3
[profile.dev.package.generic-array]
opt-level = 3
[profile.dev.package.getrandom]
opt-level = 3
[profile.dev.package.hmac]
opt-level = 3
[profile.dev.package.lpc55_sign]
opt-level = 3
[profile.dev.package.md5]
opt-level = 3
[profile.dev.package.md-5]
opt-level = 3
[profile.dev.package.num-bigint]
opt-level = 3
[profile.dev.package.num-bigint-dig]
opt-level = 3
[profile.dev.package.rand]
opt-level = 3
[profile.dev.package.rand_chacha]
opt-level = 3
[profile.dev.package.rand_core]
opt-level = 3
[profile.dev.package.rand_xorshift]
opt-level = 3
[profile.dev.package.rsa]
opt-level = 3
[profile.dev.package.signature]
opt-level = 3
[profile.dev.package.subtle]
opt-level = 3
[profile.dev.package.tiny-keccak]
opt-level = 3
[profile.dev.package.uuid]
opt-level = 3
[profile.dev.package.cipher]
opt-level = 3
[profile.dev.package.cpufeatures]
opt-level = 3
[profile.dev.package.poly1305]
opt-level = 3
[profile.dev.package.inout]
opt-level = 3
[profile.dev.package.keccak]
opt-level = 3


#
# It's common during development to use a local copy of various complex
# dependencies.  If you want to use those, uncomment one of these blocks.
#
#[patch."https://github.com/oxidecomputer/dropshot"]
#dropshot = { path = "../dropshot/dropshot" }
#[patch.crates-io]
#steno = { path = "../steno" }
# [patch."https://github.com/oxidecomputer/propolis"]
# propolis-client = { path = "../propolis/lib/propolis-client" }
# propolis-mock-server = { path = "../propolis/bin/mock-server" }
# [patch."https://github.com/oxidecomputer/crucible"]
# crucible-agent-client = { path = "../crucible/agent-client" }
# crucible-pantry-client = { path = "../crucible/pantry-client" }
# crucible-smf = { path = "../crucible/smf" }
#[patch.crates-io]
#diesel = { path = "../../diesel/diesel" }
#[patch."https://github.com/oxidecomputer/diesel-dtrace"]
#diesel-dtrace = { path = "../diesel-dtrace" }
# [patch."https://github.com/oxidecomputer/falcon"]
# libfalcon = { path = "../falcon/lib" }

#
# Local client generation during development.
#
#[patch."https://github.com/oxidecomputer/progenitor"]
#progenitor = { path = "../progenitor/progenitor" }
#progenitor-client = { path = "../progenitor/progenitor-client" }
#[patch."https://github.com/oxidecomputer/typify"]
#typify = { path = "../typify/typify" }

#
# We maintain a fork of pq-sys to address upstream issues.  See the
# README.oxide.md in the "oxide" branch of our fork for details.
#
[patch.crates-io.pq-sys]
git = 'https://github.com/oxidecomputer/pq-sys'
branch = "oxide/omicron"

# Using the workspace-hack via this patch directive means that it only applies
# while building within this workspace. If another workspace imports a crate
# from here via a git dependency, it will not have the workspace-hack applied
# to it.
[patch.crates-io.omicron-workspace-hack]
path = "workspace-hack"

# Several crates such as crucible and propolis have have a Git dependency on
# this repo. Omicron itself depends on these crates, which can lead to two
# copies of these crates in the dependency graph. (As a Git dependency, and as
# a path dependency.) The goal of omicron-uuid-kinds is to provide a unified
# registry of UUID kinds. Two copies of the same kinds floating around is
# unnecessary and painful.
#
# This directive ensures that whenever we see omicron-uuid-kinds as a Git
# dependency, we'll use the path dependency version of the crate instead.
#
# See also: uuid-kinds/README.adoc.
[patch."https://github.com/oxidecomputer/omicron"]
omicron-uuid-kinds = { path = "uuid-kinds" }
omicron-common = { path = "common" }<|MERGE_RESOLUTION|>--- conflicted
+++ resolved
@@ -395,6 +395,7 @@
 highway = "1.2.0"
 hkdf = "0.12.4"
 http = "1.1.0"
+http-body = "1.0.1"
 http-body-util = "0.1.2"
 http-range = "0.1.5"
 httpmock = "0.8.0-alpha.1"
@@ -642,12 +643,10 @@
 wicketd-api = { path = "wicketd-api" }
 wicketd-client = { path = "clients/wicketd-client" }
 zeroize = { version = "1.8.1", features = ["zeroize_derive", "std"] }
-<<<<<<< HEAD
-zip = { version = "2.1.2", default-features = false, features = ["deflate","bzip2"] }
-=======
 # NOTE: Avoid upgrading zip until https://github.com/zip-rs/zip2/issues/231 is resolved
-zip = { version = "=2.1.3", default-features = false, features = ["deflate","bzip2"] }
->>>>>>> 122eccf9
+# XXX XXX THIS PR IS DOING THIS UPGRADE TO GET ACCESS TO SEEKABLE APIS
+# XXX CONSIDER USING https://github.com/bearcove/rc-zip FOR READING
+zip = { version = "=2.1.4", default-features = false, features = ["deflate","bzip2"] }
 zone = { version = "0.3", default-features = false, features = ["async"] }
 
 # newtype-uuid is set to default-features = false because we don't want to
