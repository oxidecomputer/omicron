[workspace]
members = [
    "api_identity",
    "bootstore",
    "common",
    "ddm-admin-client",
    "deploy",
    "dns-server",
    "dns-service-client",
    "end-to-end-tests",
    "gateway",
    "gateway-cli",
    "gateway-client",
    "illumos-utils",
    "installinator",
    "installinator-artifact-client",
    "installinator-artifactd",
    "installinator-common",
    "internal-dns-names",
    "ipcc-key-value",
    "nexus",
    "nexus-client",
    "nexus/authz-macros",
    "nexus/db-macros",
    "nexus/db-model",
    "nexus/defaults",
    "nexus/passwords",
    "nexus/test-interface",
    "nexus/test-utils",
    "nexus/test-utils-macros",
    "nexus/types",
    "oxide-client",
    "oximeter-client",
    "oximeter/collector",
    "oximeter/db",
    "oximeter/instruments",
    "oximeter/oximeter",
    "oximeter/oximeter-macro-impl",
    "oximeter/producer",
    "package",
    "rpaths",
    "sled-agent",
    "sled-agent-client",
    "sled-hardware",
    "sp-sim",
    "test-utils",
    "tufaceous",
    "tufaceous-lib",
    "wicket",
    "wicketd",
    "wicketd-client",
]

default-members = [
    "common",
    "ddm-admin-client",
    "deploy",
    "dns-server",
    "dns-service-client",
    "gateway",
    "gateway-cli",
    "gateway-client",
    "illumos-utils",
    "installinator",
    "installinator-artifact-client",
    "installinator-artifactd",
    "installinator-common",
    "internal-dns-names",
    "ipcc-key-value",
    "nexus",
    "nexus-client",
    "nexus/authz-macros",
    "nexus/db-macros",
    "nexus/db-model",
    "nexus/defaults",
    "nexus/passwords",
    "nexus/types",
    "oxide-client",
    "oximeter-client",
    "oximeter/collector",
    "oximeter/db",
    "oximeter/instruments",
    "oximeter/oximeter",
    "oximeter/oximeter-macro-impl",
    "oximeter/producer",
    "package",
    "rpaths",
    "sled-agent",
    "sled-agent-client",
    "sled-hardware",
    "sp-sim",
    "test-utils",
    "tufaceous",
    "tufaceous-lib",
    "wicket",
    "wicketd",
    "wicketd-client",
]
resolver = "2"

[workspace.dependencies]
anyhow = "1.0"
api_identity = { path = "api_identity" }
assert_matches = "1.5.0"
assert_cmd = "2.0.8"
async-bb8-diesel = { git = "https://github.com/oxidecomputer/async-bb8-diesel", rev = "7944dafc8a36dc6e20a1405eca59d04662de2bb7" }
async-trait = "0.1.66"
authz-macros = { path = "nexus/authz-macros" }
backoff = { version = "0.4.0", features = [ "tokio" ] }
base64 = "0.21.0"
bb8 = "0.8.0"
bcs = "0.1.5"
bincode = "1.3.3"
buf-list = "1.0.1"
bytes = "1.4.0"
bytesize = "1.2.0"
camino = "1.1"
ciborium = "0.2.0"
cfg-if = "1.0"
chrono = { version = "0.4", features = [ "serde" ] }
clap = { version = "4.1", features = ["derive"] }
cookie = "0.16"
criterion = { version = "0.4", features = [ "async_tokio" ] }
crossbeam = "0.8"
crucible-agent-client = { git = "https://github.com/oxidecomputer/crucible", rev = "fb671895e8adb3cab5e801bbbe8728997178aba4" }
crucible-client-types = { git = "https://github.com/oxidecomputer/crucible", rev = "fb671895e8adb3cab5e801bbbe8728997178aba4" }
crucible-pantry-client = { git = "https://github.com/oxidecomputer/crucible", rev = "fb671895e8adb3cab5e801bbbe8728997178aba4" }
crucible-smf = { git = "https://github.com/oxidecomputer/crucible", rev = "fb671895e8adb3cab5e801bbbe8728997178aba4" }
datatest-stable = "0.1.3"
display-error-chain = "0.1.1"
ddm-admin-client = { path = "ddm-admin-client" }
db-macros = { path = "nexus/db-macros" }
debug-ignore = "1.0.5"
derive_more = "0.99.17"
diesel = { version = "2.0.3" }
diesel-dtrace = { git = "https://github.com/oxidecomputer/diesel-dtrace", rev = "309bd361d886a237fbdd5d74992bdbd783f98bff" }
dns-server = { path = "dns-server" }
dns-service-client = { path = "dns-service-client" }
dropshot = { git = "https://github.com/oxidecomputer/dropshot", branch = "main", features = [ "usdt-probes" ] }
expectorate = "1.0.6"
fatfs = "0.3.6"
fs-err = "2.9.0"
futures = "0.3.25"
gateway-client = { path = "gateway-client" }
gateway-messages = { git = "https://github.com/oxidecomputer/management-gateway-service", default-features = false, features = ["std"], rev = "f896b7cf0fe7e72641b33060185b71e5d3562b12" }
gateway-sp-comms = { git = "https://github.com/oxidecomputer/management-gateway-service", rev = "f896b7cf0fe7e72641b33060185b71e5d3562b12" }
headers = "0.3.8"
heck = "0.4"
hex = "0.4.3"
hex-literal = "0.3.4"
http = "0.2.9"
httptest = "0.15.4"
hyper-rustls = "0.23.2"
hyper = "0.14"
illumos-utils = { path = "illumos-utils" }
indicatif = { version = "0.17.3", features = ["rayon"] }
installinator-artifactd = { path = "installinator-artifactd" }
installinator-artifact-client = { path = "installinator-artifact-client" }
installinator-common = { path = "installinator-common" }
internal-dns-names = { path = "internal-dns-names" }
ipcc-key-value = { path = "ipcc-key-value" }
ipnetwork = "0.20"
itertools = "0.10.5"
lazy_static = "1.4.0"
libc = "0.2.139"
macaddr = { version = "1.0.1", features = [ "serde_std" ]}
mime_guess = "2.0.4"
mockall = "0.11"
newtype_derive = "0.1.6"
nexus-client = { path = "nexus-client" }
nexus-db-model = { path = "nexus/db-model" }
nexus-defaults = { path = "nexus/defaults" }
nexus-passwords = { path = "nexus/passwords" }
nexus-test-interface = { path = "nexus/test-interface" }
nexus-test-utils-macros = { path = "nexus/test-utils-macros" }
nexus-test-utils = { path = "nexus/test-utils" }
nexus-types = { path = "nexus/types" }
num-integer = "0.1.45"
num-traits = "0.2.15"
omicron-common = { path = "common" }
omicron-nexus = { path = "nexus" }
omicron-package = { path = "package" }
omicron-sled-agent = { path = "sled-agent" }
omicron-test-utils = { path = "test-utils" }
<<<<<<< HEAD
omicron-zone-package = "0.8.2"
=======
omicron-zone-package = "0.8.3"
>>>>>>> 936fba98
oxide-vpc = { git = "https://github.com/oxidecomputer/opte", rev = "41ba1d3fa476284c9cbc5d7eab7539cfad3eeb37", features = [ "api", "std" ] }
once_cell = "1.17.1"
openapi-lint = { git = "https://github.com/oxidecomputer/openapi-lint", branch = "main" }
openapiv3 = "1.0"
# must match samael's crate!
openssl = "0.10"
openssl-sys = "0.9"
openssl-probe = "0.1.2"
opte-ioctl = { git = "https://github.com/oxidecomputer/opte", rev = "41ba1d3fa476284c9cbc5d7eab7539cfad3eeb37" }
oso = "0.26"
oximeter = { path = "oximeter/oximeter" }
oximeter-client = { path = "oximeter-client" }
oximeter-db = { path = "oximeter/db/" }
oximeter-collector = { path = "oximeter/collector" }
oximeter-instruments = { path = "oximeter/instruments" }
oximeter-macro-impl = { path = "oximeter/oximeter-macro-impl" }
oximeter-producer = { path = "oximeter/producer" }
p256 = "0.11"
parse-display = "0.7.0"
partial-io = { version = "0.5.4", features = ["proptest1", "tokio1"] }
paste = "1.0.12"
percent-encoding = "2.2.0"
pem = "1.1"
petgraph = "0.6.3"
postgres-protocol = "0.6.4"
predicates = "2.1.5"
pretty-hex = "0.3.0"
proc-macro2 = "1.0"
progenitor = { git = "https://github.com/oxidecomputer/progenitor", branch = "main" }
progenitor-client = { git = "https://github.com/oxidecomputer/progenitor", branch = "main" }
propolis-client = { git = "https://github.com/oxidecomputer/propolis", rev = "880a031fbdd7417cd3a4643f8bf419d8d5ea8224", features = [ "generated-migration" ] }
proptest = "1.1.0"
quote = "1.0"
rand = "0.8.5"
rayon = "1.7"
rcgen = "0.10.0"
ref-cast = "1.0"
regex = "1.7.1"
regress = "0.4.1"
reqwest = { version = "0.11", default-features = false }
ring = "0.16"
rustfmt-wrapper = "0.2"
rustls = "0.20.7"
samael = { git = "https://github.com/njaremko/samael", features = ["xmlsec"], branch = "master" }
schemars = "0.8.12"
semver = { version = "1.0.16", features = ["std", "serde"] }
serde = { version = "1.0", default-features = false, features = [ "derive" ] }
serde_derive = "1.0"
serde_human_bytes = { git = "http://github.com/oxidecomputer/serde_human_bytes" }
serde_json = "1.0.94"
serde_path_to_error = "0.1.9"
serde_tokenstream = "0.1"
serde_urlencoded = "0.7.1"
serde_with = "2.2.0"
serial_test = "0.10"
sha2 = "0.10.6"
sha3 = "0.10.6"
shell-words = "1.1.0"
signal-hook = "0.3"
signal-hook-tokio = { version = "0.3", features = [ "futures-v0_3" ] }
sled = "0.34"
sled-agent-client = { path = "sled-agent-client" }
sled-hardware = { path = "sled-hardware" }
slog = { version = "2.7", features = [ "max_level_trace", "release_max_level_debug" ] }
slog-async = "2.7"
slog-dtrace = "0.2"
slog-envlogger = "2.2"
slog-term = "2.9"
smf = "0.2"
snafu = "0.7"
sp-sim = { path = "sp-sim" }
sprockets-common = { git = "http://github.com/oxidecomputer/sprockets", rev = "77df31efa5619d0767ffc837ef7468101608aee9" }
sprockets-host = { git = "http://github.com/oxidecomputer/sprockets", rev = "77df31efa5619d0767ffc837ef7468101608aee9" }
sprockets-rot = { git = "http://github.com/oxidecomputer/sprockets", rev = "77df31efa5619d0767ffc837ef7468101608aee9" }
# Please do not change the Steno version to a Git dependency.  It makes it
# harder than expected to make breaking changes (even if you specify a specific
# SHA).  Cut a new Steno release instead.  See omicron#2117.
steno = "0.3.1"
strum = { version = "0.24", features = [ "derive" ] }
subprocess = "0.2.9"
libsw = { version = "3.1.0", features = ["tokio"] }
syn = { version = "1.0" }
tar = "0.4"
tempdir = "0.3"
tempfile = "3.4"
term = "0.7"
termios = "0.3"
test-strategy = "0.2.1"
thiserror = "1.0"
tofino = { git = "http://github.com/oxidecomputer/tofino", branch = "main" }
tokio = "1.26"
tokio-postgres = { version = "0.7", features = [ "with-chrono-0_4", "with-uuid-1" ] }
tokio-stream = "0.1.12"
tokio-tungstenite = "0.18"
tokio-util = "0.7.7"
toml = "0.7.2"
tough = { version = "0.12", features = [ "http" ] }
trust-dns-client = "0.22"
trust-dns-proto = "0.22"
trust-dns-resolver = "0.22"
trust-dns-server = "0.22"
trybuild = "1.0.79"
tufaceous = { path = "tufaceous" }
tufaceous-lib = { path = "tufaceous-lib" }
uuid = { version = "1.3.0", features = ["serde", "v4"] }
usdt = "0.3"
vsss-rs = { version = "2.7", default-features = false, features = ["std"] }
walkdir = "2.3"
wicketd-client = { path = "wicketd-client" }
zeroize = { version = "1.5.7", features = ["zeroize_derive", "std"] }
zip = { version = "0.6.4", default-features = false, features = ["deflate","bzip2"] }
zone = { version = "0.2", default-features = false, features = ["async"] }

[profile.dev]
panic = "abort"

# `bindgen` is used by `samael`'s build script; building it with optimizations
# makes that build script run ~5x faster, more than offsetting the additional
# build time added to `bindgen` itself.
[profile.dev.package.bindgen]
opt-level = 3

# `lalrpop` is used by `polar-core`'s build script; building it with
# optimizations makes that build script run ~20x faster, more than offsetting
# the additional build time added to `lalrpop` itself.
[profile.dev.package.lalrpop]
opt-level = 3

# `polar-core` is exercised heavily during the test suite and it's worthwhile to
# have it built with optimizations.
[profile.dev.package.polar-core]
opt-level = 3

# Password hashing is expensive by construction.  Build the hashing libraries
# with optimizations to significantly speed up tests.
[profile.dev.package.argon2]
opt-level = 3
[profile.dev.package.rust-argon2]
opt-level = 3


[profile.release]
panic = "abort"

#
# It's common during development to use a local copy of dropshot, propolis,
# crucible, or steno in the parent directory.  If you want to use those,
# uncomment one of these blocks.
#
#[patch."https://github.com/oxidecomputer/dropshot"]
#dropshot = { path = "../dropshot/dropshot" }
#[patch."https://github.com/oxidecomputer/steno"]
#steno = { path = "../steno" }
#[patch."https://github.com/oxidecomputer/propolis"]
#propolis-client = { path = "../propolis/lib/propolis-client" }
#[patch."https://github.com/oxidecomputer/crucible"]
#crucible-agent-client = { path = "../crucible/agent-client" }
#crucible-client-types = { path = "../crucible/crucible-client-types" }
#crucible-pantry-client = { path = "../crucible/pantry-client" }

#
# Local client generation during development.
#
#[patch."https://github.com/oxidecomputer/progenitor"]
#progenitor = { path = "../progenitor/progenitor" }
#[patch."https://github.com/oxidecomputer/typify"]
#typify = { path = "../typify/typify" }

#
# We maintain a fork of pq-sys to address upstream issues.  See the
# README.oxide.md in the "oxide" branch of our fork for details.
#
[patch.crates-io.pq-sys]
git = 'https://github.com/oxidecomputer/pq-sys'
branch = "oxide/omicron"<|MERGE_RESOLUTION|>--- conflicted
+++ resolved
@@ -182,11 +182,7 @@
 omicron-package = { path = "package" }
 omicron-sled-agent = { path = "sled-agent" }
 omicron-test-utils = { path = "test-utils" }
-<<<<<<< HEAD
-omicron-zone-package = "0.8.2"
-=======
 omicron-zone-package = "0.8.3"
->>>>>>> 936fba98
 oxide-vpc = { git = "https://github.com/oxidecomputer/opte", rev = "41ba1d3fa476284c9cbc5d7eab7539cfad3eeb37", features = [ "api", "std" ] }
 once_cell = "1.17.1"
 openapi-lint = { git = "https://github.com/oxidecomputer/openapi-lint", branch = "main" }
