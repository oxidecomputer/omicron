[workspace]
members = [
    "api_identity",
    "bootstore",
    "caboose-util",
    "certificates",
    "clients/bootstrap-agent-client",
    "clients/ddm-admin-client",
    "clients/dns-service-client",
    "clients/dpd-client",
    "clients/gateway-client",
    "clients/installinator-artifact-client",
    "clients/nexus-client",
    "clients/oxide-client",
    "clients/oximeter-client",
    "clients/sled-agent-client",
    "clients/wicketd-client",
    "common",
    "crdb-seed",
    "dev-tools/omdb",
    "dev-tools/omicron-dev",
    "dev-tools/thing-flinger",
    "dev-tools/xtask",
    "dns-server",
    "end-to-end-tests",
    "gateway-cli",
    "gateway-test-utils",
    "gateway",
    "illumos-utils",
    "installinator-artifactd",
    "installinator-common",
    "installinator",
    "internal-dns-cli",
    "internal-dns",
    "ipcc-key-value",
    "key-manager",
    "nexus",
    "nexus/authz-macros",
    "nexus/db-macros",
    "nexus/db-model",
    "nexus/db-queries",
    "nexus/defaults",
    "nexus/test-interface",
    "nexus/test-utils-macros",
    "nexus/test-utils",
    "nexus/types",
    "oximeter/collector",
    "oximeter/db",
    "oximeter/instruments",
    "oximeter/oximeter-macro-impl",
    "oximeter/oximeter",
    "oximeter/producer",
    "package",
    "passwords",
    "rpaths",
    "sled-agent",
    "sled-hardware",
    "sp-sim",
    "test-utils",
    "tufaceous-lib",
    "tufaceous",
    "update-engine",
    "wicket-common",
    "wicket-dbg",
    "wicket",
    "wicketd",
    "workspace-hack",
]

default-members = [
    "bootstore",
    "caboose-util",
    "certificates",
    "clients/bootstrap-agent-client",
    "clients/ddm-admin-client",
    "clients/dns-service-client",
    "clients/dpd-client",
    "clients/gateway-client",
    "clients/installinator-artifact-client",
    "clients/nexus-client",
    "clients/oxide-client",
    "clients/oximeter-client",
    "clients/sled-agent-client",
    "clients/wicketd-client",
    "common",
    "dev-tools/omdb",
    "dev-tools/omicron-dev",
    "dev-tools/thing-flinger",
    "dev-tools/xtask",
    "dns-server",
    "gateway-cli",
    "gateway-test-utils",
    "gateway",
    "illumos-utils",
    "installinator-artifactd",
    "installinator-common",
    "installinator",
    "internal-dns-cli",
    "internal-dns",
    "ipcc-key-value",
    "key-manager",
    "nexus",
    "nexus/authz-macros",
    "nexus/db-macros",
    "nexus/db-model",
    "nexus/db-queries",
    "nexus/defaults",
    "nexus/types",
    "oximeter/collector",
    "oximeter/db",
    "oximeter/instruments",
    "oximeter/oximeter-macro-impl",
    "oximeter/oximeter",
    "oximeter/producer",
    "package",
    "passwords",
    "rpaths",
    "sled-agent",
    "sled-hardware",
    "sp-sim",
    "test-utils",
    "tufaceous-lib",
    "tufaceous",
    "update-engine",
    "wicket-common",
    "wicket-dbg",
    "wicket",
    "wicketd",
]
resolver = "2"

[workspace.dependencies]
anyhow = "1.0"
api_identity = { path = "api_identity" }
approx = "0.5.1"
assert_matches = "1.5.0"
assert_cmd = "2.0.12"
async-bb8-diesel = { git = "https://github.com/oxidecomputer/async-bb8-diesel", rev = "da04c087f835a51e0441addb19c5ef4986e1fcf2" }
async-trait = "0.1.73"
authz-macros = { path = "nexus/authz-macros" }
backoff = { version = "0.4.0", features = [ "tokio" ] }
base64 = "0.21.4"
bb8 = "0.8.1"
bcs = "0.1.5"
bincode = "1.3.3"
bootstore = { path = "bootstore" }
bootstrap-agent-client = { path = "clients/bootstrap-agent-client" }
buf-list = { version = "1.0.3", features = ["tokio1"] }
byteorder = "1.4.3"
bytes = "1.5.0"
bytesize = "1.3.0"
camino = "1.1"
camino-tempfile = "1.0.2"
cancel-safe-futures = "0.1.2"
chacha20poly1305 = "0.10.1"
ciborium = "0.2.1"
cfg-if = "1.0"
chrono = { version = "0.4", features = [ "serde" ] }
clap = { version = "4.4", features = ["derive", "env", "wrap_help"] }
cookie = "0.16"
criterion = { version = "0.5.1", features = [ "async_tokio" ] }
crossbeam = "0.8"
crossterm = { version = "0.27.0", features = ["event-stream"] }
crucible-agent-client = { git = "https://github.com/oxidecomputer/crucible", rev = "20273bcca1fd5834ebc3e67dfa7020f0e99ad681" }
crucible-client-types = { git = "https://github.com/oxidecomputer/crucible", rev = "20273bcca1fd5834ebc3e67dfa7020f0e99ad681" }
crucible-pantry-client = { git = "https://github.com/oxidecomputer/crucible", rev = "20273bcca1fd5834ebc3e67dfa7020f0e99ad681" }
crucible-smf = { git = "https://github.com/oxidecomputer/crucible", rev = "20273bcca1fd5834ebc3e67dfa7020f0e99ad681" }
curve25519-dalek = "4"
datatest-stable = "0.1.3"
display-error-chain = "0.1.1"
ddm-admin-client = { path = "clients/ddm-admin-client" }
db-macros = { path = "nexus/db-macros" }
debug-ignore = "1.0.5"
derive_more = "0.99.17"
derive-where = "1.2.5"
diesel = { version = "2.1.1", features = ["postgres", "r2d2", "chrono", "serde_json", "network-address", "uuid"] }
diesel-dtrace = { git = "https://github.com/oxidecomputer/diesel-dtrace", branch = "main" }
dns-server = { path = "dns-server" }
dns-service-client = { path = "clients/dns-service-client" }
dpd-client = { path = "clients/dpd-client" }
dropshot = { git = "https://github.com/oxidecomputer/dropshot", branch = "main", features = [ "usdt-probes" ] }
either = "1.9.0"
expectorate = "1.1.0"
fatfs = "0.3.6"
flate2 = "1.0.27"
flume = "0.11.0"
foreign-types = "0.3.2"
fs-err = "2.9.0"
futures = "0.3.28"
gateway-client = { path = "clients/gateway-client" }
gateway-messages = { git = "https://github.com/oxidecomputer/management-gateway-service", rev = "1e180ae55e56bd17af35cb868ffbd18ce487351d", default-features = false, features = ["std"] }
gateway-sp-comms = { git = "https://github.com/oxidecomputer/management-gateway-service", rev = "1e180ae55e56bd17af35cb868ffbd18ce487351d" }
gateway-test-utils = { path = "gateway-test-utils" }
glob = "0.3.1"
headers = "0.3.9"
heck = "0.4"
hex = "0.4.3"
hex-literal = "0.4.1"
hkdf = "0.12.3"
http = "0.2.9"
httptest = "0.15.4"
hubtools = { git = "https://github.com/oxidecomputer/hubtools.git", branch = "main" }
humantime = "2.1.0"
hyper = "0.14"
hyper-rustls = "0.24.1"
hyper-staticfile = "0.9.5"
illumos-utils = { path = "illumos-utils" }
indexmap = "2.0.0"
indicatif = { version = "0.17.6", features = ["rayon"] }
installinator = { path = "installinator" }
installinator-artifactd = { path = "installinator-artifactd" }
installinator-artifact-client = { path = "clients/installinator-artifact-client" }
installinator-common = { path = "installinator-common" }
internal-dns = { path = "internal-dns" }
ipcc-key-value = { path = "ipcc-key-value" }
ipnetwork = { version = "0.20", features = ["schemars"] }
itertools = "0.11.0"
key-manager = { path = "key-manager" }
lazy_static = "1.4.0"
libc = "0.2.148"
linear-map = "1.2.0"
macaddr = { version = "1.0.1", features = ["serde_std"] }
mime_guess = "2.0.4"
mockall = "0.11"
newtype_derive = "0.1.6"
nexus-client = { path = "clients/nexus-client" }
nexus-db-model = { path = "nexus/db-model" }
nexus-db-queries = { path = "nexus/db-queries" }
nexus-defaults = { path = "nexus/defaults" }
omicron-certificates = { path = "certificates" }
omicron-passwords = { path = "passwords" }
omicron-workspace-hack = "0.1.0"
nexus-test-interface = { path = "nexus/test-interface" }
nexus-test-utils-macros = { path = "nexus/test-utils-macros" }
nexus-test-utils = { path = "nexus/test-utils" }
nexus-types = { path = "nexus/types" }
num-integer = "0.1.45"
num = { version = "0.4.1", default-features = false, features = [ "libm" ] }
omicron-common = { path = "common" }
omicron-gateway = { path = "gateway" }
omicron-nexus = { path = "nexus" }
omicron-package = { path = "package" }
omicron-rpaths = { path = "rpaths" }
omicron-sled-agent = { path = "sled-agent" }
omicron-test-utils = { path = "test-utils" }
omicron-zone-package = "0.8.3"
<<<<<<< HEAD
oxide-client = { path = "oxide-client" }
oxide-vpc = { git = "https://github.com/oxidecomputer/opte", rev = "631c2017f19cafb1535f621e9e5aa9198ccad869", features = [ "api", "std" ] }
=======
oxide-client = { path = "clients/oxide-client" }
oxide-vpc = { git = "https://github.com/oxidecomputer/opte", rev = "98d33125413f01722947e322f82caf9d22209434", features = [ "api", "std" ] }
>>>>>>> c76ca69d
once_cell = "1.18.0"
openapi-lint = { git = "https://github.com/oxidecomputer/openapi-lint", branch = "main" }
openapiv3 = "1.0"
# must match samael's crate!
openssl = "0.10"
openssl-sys = "0.9"
openssl-probe = "0.1.2"
opte-ioctl = { git = "https://github.com/oxidecomputer/opte", rev = "631c2017f19cafb1535f621e9e5aa9198ccad869" }
oso = "0.26"
owo-colors = "3.5.0"
oximeter = { path = "oximeter/oximeter" }
oximeter-client = { path = "clients/oximeter-client" }
oximeter-db = { path = "oximeter/db/" }
oximeter-collector = { path = "oximeter/collector" }
oximeter-instruments = { path = "oximeter/instruments" }
oximeter-macro-impl = { path = "oximeter/oximeter-macro-impl" }
oximeter-producer = { path = "oximeter/producer" }
p256 = "0.11"
parse-display = "0.7.0"
partial-io = { version = "0.5.4", features = ["proptest1", "tokio1"] }
paste = "1.0.14"
percent-encoding = "2.2.0"
pem = "1.1"
petgraph = "0.6.4"
postgres-protocol = "0.6.6"
predicates = "3.0.3"
pretty_assertions = "1.4.0"
pretty-hex = "0.3.0"
proc-macro2 = "1.0"
progenitor = { git = "https://github.com/oxidecomputer/progenitor", branch = "main" }
progenitor-client = { git = "https://github.com/oxidecomputer/progenitor", branch = "main" }
bhyve_api = { git = "https://github.com/oxidecomputer/propolis", rev = "42c878b71a58d430dfc306126af5d40ca816d70f" }
propolis-client = { git = "https://github.com/oxidecomputer/propolis", rev = "42c878b71a58d430dfc306126af5d40ca816d70f", features = [ "generated-migration" ] }
propolis-server = { git = "https://github.com/oxidecomputer/propolis", rev = "42c878b71a58d430dfc306126af5d40ca816d70f", default-features = false, features = ["mock-only"] }
proptest = "1.2.0"
quote = "1.0"
rand = "0.8.5"
ratatui = "0.23.0"
rayon = "1.7"
rcgen = "0.10.0"
ref-cast = "1.0"
regex = "1.9.5"
regress = "0.7.1"
reqwest = { version = "0.11", default-features = false }
ring = "0.16"
rpassword = "7.2.0"
rstest = "0.18.2"
rustfmt-wrapper = "0.2"
rustls = "0.21.7"
samael = { git = "https://github.com/njaremko/samael", features = ["xmlsec"], branch = "master" }
schemars = "0.8.12"
secrecy = "0.8.0"
semver = { version = "1.0.18", features = ["std", "serde"] }
serde = { version = "1.0", default-features = false, features = [ "derive" ] }
serde_derive = "1.0"
serde_human_bytes = { git = "http://github.com/oxidecomputer/serde_human_bytes", branch = "main" }
serde_json = "1.0.107"
serde_path_to_error = "0.1.14"
serde_tokenstream = "0.2"
serde_urlencoded = "0.7.1"
serde_with = "2.3.3"
serial_test = "0.10"
sha2 = "0.10.7"
sha3 = "0.10.8"
shell-words = "1.1.0"
signal-hook = "0.3"
signal-hook-tokio = { version = "0.3", features = [ "futures-v0_3" ] }
similar-asserts = "1.5.0"
sled = "0.34"
sled-agent-client = { path = "clients/sled-agent-client" }
sled-hardware = { path = "sled-hardware" }
slog = { version = "2.7", features = [ "dynamic-keys", "max_level_trace", "release_max_level_debug" ] }
slog-async = "2.8"
slog-dtrace = "0.2"
slog-envlogger = "2.2"
slog-term = "2.9"
smf = "0.2"
snafu = "0.7"
sp-sim = { path = "sp-sim" }
sprockets-common = { git = "http://github.com/oxidecomputer/sprockets", rev = "77df31efa5619d0767ffc837ef7468101608aee9" }
sprockets-host = { git = "http://github.com/oxidecomputer/sprockets", rev = "77df31efa5619d0767ffc837ef7468101608aee9" }
sprockets-rot = { git = "http://github.com/oxidecomputer/sprockets", rev = "77df31efa5619d0767ffc837ef7468101608aee9" }
static_assertions = "1.1.0"
# Please do not change the Steno version to a Git dependency.  It makes it
# harder than expected to make breaking changes (even if you specify a specific
# SHA).  Cut a new Steno release instead.  See omicron#2117.
steno = "0.4.0"
strum = { version = "0.25", features = [ "derive" ] }
subprocess = "0.2.9"
libsw = { version = "3.3.0", features = ["tokio"] }
syn = { version = "2.0" }
tabled = "0.14"
tar = "0.4"
tempdir = "0.3"
tempfile = "3.6"
term = "0.7"
termios = "0.3"
textwrap = "0.16.0"
test-strategy = "0.2.1"
thiserror = "1.0"
tofino = { git = "http://github.com/oxidecomputer/tofino", branch = "main" }
tokio = "1.29"
tokio-postgres = { version = "0.7", features = [ "with-chrono-0_4", "with-uuid-1" ] }
tokio-stream = "0.1.14"
tokio-tungstenite = "0.18"
tokio-util = "0.7.8"
toml = "0.7.8"
toml_edit = "0.19.15"
topological-sort = "0.2.2"
tough = { version = "0.12", features = [ "http" ] }
trust-dns-client = "0.22"
trust-dns-proto = "0.22"
trust-dns-resolver = "0.22"
trust-dns-server = "0.22"
trybuild = "1.0.85"
tufaceous = { path = "tufaceous" }
tufaceous-lib = { path = "tufaceous-lib" }
unicode-width = "0.1.10"
update-engine = { path = "update-engine" }
uuid = { version = "1.4.1", features = ["serde", "v4"] }
usdt = "0.3"
walkdir = "2.4"
wicket = { path = "wicket" }
wicket-common = { path = "wicket-common" }
wicketd-client = { path = "clients/wicketd-client" }
zeroize = { version = "1.6.0", features = ["zeroize_derive", "std"] }
zip = { version = "0.6.6", default-features = false, features = ["deflate","bzip2"] }
zone = { version = "0.2", default-features = false, features = ["async"] }

[profile.dev]
panic = "abort"
# See https://github.com/oxidecomputer/omicron/issues/4009 for some background context here.
# By reducing the debug level (though keeping enough to have meaningful
# backtraces), we reduce incremental build time and binary size significantly.
debug = "line-tables-only"

# `bindgen` is used by `samael`'s build script; building it with optimizations
# makes that build script run ~5x faster, more than offsetting the additional
# build time added to `bindgen` itself.
[profile.dev.package.bindgen]
opt-level = 3

# `lalrpop` is used by `polar-core`'s build script; building it with
# optimizations makes that build script run ~20x faster, more than offsetting
# the additional build time added to `lalrpop` itself.
[profile.dev.package.lalrpop]
opt-level = 3

# `polar-core` is exercised heavily during the test suite and it's worthwhile to
# have it built with optimizations.
[profile.dev.package.polar-core]
opt-level = 3

# Password hashing is expensive by construction.  Build the hashing libraries
# with optimizations to significantly speed up tests.
[profile.dev.package.argon2]
opt-level = 3
[profile.dev.package.rust-argon2]
opt-level = 3

[profile.release]
panic = "abort"

# proptest based test generation and shrinking is expensive. Let's optimize it.
[profile.dev.package.proptest]
opt-level = 3
[profile.test.package.proptest]
opt-level = 3

[profile.dev.package.bootstore]
opt-level = 3
[profile.test.package.bootstore]
opt-level = 3

# Crypto stuff always needs optimizations
[profile.test.package.sha3]
opt-level = 3
[profile.test.package.sha2]
opt-level = 3
[profile.test.package.hkdf]
opt-level = 3
[profile.test.package.chacha20poly1305]
opt-level = 3
[profile.test.package.chacha20]
opt-level = 3
[profile.test.package.vsss-rs]
opt-level = 3
[profile.test.package.curve25519-dalek]
opt-level = 3
[profile.test.package.aead]
opt-level = 3
[profile.test.package.aes]
opt-level = 3
[profile.test.package.aes-gcm]
opt-level = 3
[profile.test.package.bcrypt-pbkdf]
opt-level = 3
[profile.test.package.blake2]
opt-level = 3
[profile.test.package.blake2b_simd]
opt-level = 3
[profile.test.package.block-buffer]
opt-level = 3
[profile.test.package.block-padding]
opt-level = 3
[profile.test.package.blowfish]
opt-level = 3
[profile.test.package.constant_time_eq]
opt-level = 3
[profile.test.package.crypto-bigint]
opt-level = 3
[profile.test.package.crypto-common]
opt-level = 3
[profile.test.package.ctr]
opt-level = 3
[profile.test.package.cbc]
opt-level = 3
[profile.test.package.digest]
opt-level = 3
[profile.test.package.ed25519]
opt-level = 3
[profile.test.package.ed25519-dalek]
opt-level = 3
[profile.test.package.elliptic-curve]
opt-level = 3
[profile.test.package.generic-array]
opt-level = 3
[profile.test.package.getrandom]
opt-level = 3
[profile.test.package.hmac]
opt-level = 3
[profile.test.package.lpc55_sign]
opt-level = 3
[profile.test.package.md5]
opt-level = 3
[profile.test.package.md-5]
opt-level = 3
[profile.test.package.num-bigint]
opt-level = 3
[profile.test.package.num-bigint-dig]
opt-level = 3
[profile.test.package.rand]
opt-level = 3
[profile.test.package.rand_chacha]
opt-level = 3
[profile.test.package.rand_core]
opt-level = 3
[profile.test.package.rand_hc]
opt-level = 3
[profile.test.package.rand_xorshift]
opt-level = 3
[profile.test.package.rsa]
opt-level = 3
[profile.test.package.salty]
opt-level = 3
[profile.test.package.signature]
opt-level = 3
[profile.test.package.subtle]
opt-level = 3
[profile.test.package.tiny-keccak]
opt-level = 3
[profile.test.package.uuid]
opt-level = 3
[profile.test.package.cipher]
opt-level = 3
[profile.test.package.cpufeatures]
opt-level = 3
[profile.test.package.poly1305]
opt-level = 3
[profile.test.package.inout]
opt-level = 3
[profile.test.package.keccak]
opt-level = 3

#
# It's common during development to use a local copy of various complex
# dependencies.  If you want to use those, uncomment one of these blocks.
#
#[patch."https://github.com/oxidecomputer/dropshot"]
#dropshot = { path = "../dropshot/dropshot" }
#[patch.crates-io]
#steno = { path = "../steno" }
#[patch."https://github.com/oxidecomputer/propolis"]
#propolis-client = { path = "../propolis/lib/propolis-client" }
#[patch."https://github.com/oxidecomputer/crucible"]
#crucible-agent-client = { path = "../crucible/agent-client" }
#crucible-client-types = { path = "../crucible/crucible-client-types" }
#crucible-pantry-client = { path = "../crucible/pantry-client" }
#crucible-smf = { path = "../crucible/smf" }
#[patch.crates-io]
#diesel = { path = "../../diesel/diesel" }
#[patch."https://github.com/oxidecomputer/diesel-dtrace"]
#diesel-dtrace = { path = "../diesel-dtrace" }

#
# Local client generation during development.
#
#[patch."https://github.com/oxidecomputer/progenitor"]
#progenitor = { path = "../progenitor/progenitor" }
#[patch."https://github.com/oxidecomputer/typify"]
#typify = { path = "../typify/typify" }

#
# We maintain a fork of pq-sys to address upstream issues.  See the
# README.oxide.md in the "oxide" branch of our fork for details.
#
[patch.crates-io.pq-sys]
git = 'https://github.com/oxidecomputer/pq-sys'
branch = "oxide/omicron"

# Using the workspace-hack via this patch directive means that it only applies
# while building within this workspace. If another workspace imports a crate
# from here via a git dependency, it will not have the workspace-hack applied
# to it.
[patch.crates-io.omicron-workspace-hack]
path = "workspace-hack"<|MERGE_RESOLUTION|>--- conflicted
+++ resolved
@@ -244,13 +244,8 @@
 omicron-sled-agent = { path = "sled-agent" }
 omicron-test-utils = { path = "test-utils" }
 omicron-zone-package = "0.8.3"
-<<<<<<< HEAD
 oxide-client = { path = "oxide-client" }
 oxide-vpc = { git = "https://github.com/oxidecomputer/opte", rev = "631c2017f19cafb1535f621e9e5aa9198ccad869", features = [ "api", "std" ] }
-=======
-oxide-client = { path = "clients/oxide-client" }
-oxide-vpc = { git = "https://github.com/oxidecomputer/opte", rev = "98d33125413f01722947e322f82caf9d22209434", features = [ "api", "std" ] }
->>>>>>> c76ca69d
 once_cell = "1.18.0"
 openapi-lint = { git = "https://github.com/oxidecomputer/openapi-lint", branch = "main" }
 openapiv3 = "1.0"
