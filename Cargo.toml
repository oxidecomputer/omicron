[workspace]
members = [
    "api_identity",
    "bootstore",
    "certificates",
    "clickhouse-admin",
    "clickhouse-admin/api",
    "clickhouse-admin/test-utils",
    "clients/bootstrap-agent-client",
    "clients/clickhouse-admin-keeper-client",
    "clients/clickhouse-admin-server-client",
    "clients/clickhouse-admin-single-client",
    "clients/cockroach-admin-client",
    "clients/ddm-admin-client",
    "clients/dns-service-client",
    "clients/gateway-client",
    "clients/installinator-client",
    "clients/nexus-client",
    "clients/oxide-client",
    "clients/oximeter-client",
    "clients/repo-depot-client",
    "clients/sled-agent-client",
    "clients/wicketd-client",
    "cockroach-admin",
    "cockroach-admin/api",
    "cockroach-admin/types",
    "common",
    "dev-tools/cert-dev",
    "dev-tools/clickana",
    "dev-tools/clickhouse-cluster-dev",
    "dev-tools/ch-dev",
    "dev-tools/common",
    "dev-tools/crdb-seed",
    "dev-tools/db-dev",
    "dev-tools/downloader",
    "dev-tools/ls-apis",
    "dev-tools/mgs-dev",
    "dev-tools/omdb",
    "dev-tools/omicron-dev",
    "dev-tools/omicron-dev-lib",
    "dev-tools/openapi-manager",
    "dev-tools/openapi-manager/types",
    "dev-tools/oxlog",
    "dev-tools/pins",
    "dev-tools/reconfigurator-cli",
    "dev-tools/reconfigurator-exec-unsafe",
    "dev-tools/reconfigurator-sp-updater",
    "dev-tools/releng",
    "dev-tools/repl-utils",
    "dev-tools/repo-depot-standalone",
    "dev-tools/xtask",
    "dns-server",
    "dns-server-api",
    "end-to-end-tests",
    "ereport/types",
    "gateway",
    "gateway-api",
    "gateway-cli",
    "gateway-test-utils",
    "gateway-types",
    "id-map",
    "illumos-utils",
    "installinator-api",
    "installinator-common",
    "installinator",
    "internal-dns/cli",
    "internal-dns/resolver",
    "internal-dns/types",
    "ipcc",
    "key-manager",
    "live-tests",
    "live-tests/macros",
    "nexus",
    "nexus-config",
    "nexus-sled-agent-shared",
    "nexus/authz-macros",
    "nexus/auth",
    "nexus/background-task-interface",
    "nexus/db-errors",
    "nexus/db-fixed-data",
    "nexus/db-lookup",
    "nexus/db-macros",
    "nexus/db-model",
    "nexus/db-queries",
    "nexus/db-schema",
    "nexus/defaults",
    "nexus/external-api",
    "nexus/internal-api",
    "nexus/inventory",
    "nexus/macros-common",
    "nexus/metrics-producer-gc",
    "nexus/mgs-updates",
    "nexus/networking",
    "nexus/reconfigurator/blippy",
    "nexus/reconfigurator/cli-integration-tests",
    "nexus/reconfigurator/execution",
    "nexus/reconfigurator/planning",
    "nexus/reconfigurator/preparation",
    "nexus/reconfigurator/rendezvous",
    "nexus/reconfigurator/simulation",
    "nexus/saga-recovery",
    "nexus/test-interface",
    "nexus/test-utils-macros",
    "nexus/test-utils",
    "nexus/types",
    "oximeter/api",
    "oximeter/collector",
    "oximeter/db",
    "oximeter/instruments",
    "oximeter/oximeter-macro-impl",
    "oximeter/oximeter",
    "oximeter/oxql-types",
    "oximeter/producer",
    "oximeter/schema",
    "oximeter/test-utils",
    "oximeter/timeseries-macro",
    "oximeter/types",
    "package",
    "parallel-task-set",
    "passwords",
    "range-requests",
    "rpaths",
    "sled-agent",
    "sled-agent/api",
    "sled-agent/bootstrap-agent-api",
    "sled-agent/config-reconciler",
    "sled-agent/repo-depot-api",
    "sled-agent/types",
    "sled-agent/zone-images",
    "sled-agent/zone-images-examples",
    "sled-diagnostics",
    "sled-hardware",
    "sled-hardware/types",
    "sled-storage",
    "sp-sim",
    "test-utils",
    "trust-quorum",
    "trust-quorum/gfss",
    "typed-rng",
    "update-common",
    "update-engine",
    "uuid-kinds",
    "wicket-common",
    "wicket-dbg",
    "wicket",
    "wicketd",
    "wicketd-api",
    "workspace-hack",
    "zone-setup",
]

default-members = [
    "api_identity",
    "bootstore",
    "certificates",
    "clickhouse-admin",
    "clickhouse-admin/api",
    "clickhouse-admin/types",
    "clickhouse-admin/test-utils",
    "clients/bootstrap-agent-client",
    "clients/clickhouse-admin-keeper-client",
    "clients/clickhouse-admin-server-client",
    "clients/clickhouse-admin-single-client",
    "clients/cockroach-admin-client",
    "clients/ddm-admin-client",
    "clients/dns-service-client",
    "clients/gateway-client",
    "clients/installinator-client",
    "clients/nexus-client",
    "clients/oxide-client",
    "clients/oximeter-client",
    "clients/repo-depot-client",
    "clients/sled-agent-client",
    "clients/wicketd-client",
    "cockroach-admin",
    "cockroach-admin/api",
    "cockroach-admin/types",
    "common",
    "dev-tools/cert-dev",
    "dev-tools/clickana",
    "dev-tools/clickhouse-cluster-dev",
    "dev-tools/ch-dev",
    "dev-tools/common",
    "dev-tools/crdb-seed",
    "dev-tools/db-dev",
    "dev-tools/downloader",
    "dev-tools/ls-apis",
    "dev-tools/mgs-dev",
    "dev-tools/omdb",
    "dev-tools/omicron-dev",
    "dev-tools/omicron-dev-lib",
    "dev-tools/openapi-manager",
    "dev-tools/openapi-manager/types",
    "dev-tools/oxlog",
    "dev-tools/pins",
    "dev-tools/reconfigurator-cli",
    "dev-tools/reconfigurator-exec-unsafe",
    "dev-tools/reconfigurator-sp-updater",
    "dev-tools/releng",
    "dev-tools/repl-utils",
    "dev-tools/repo-depot-standalone",
    # Do not include xtask in the list of default members, because this causes
    # hakari to not work as well and build times to be longer.
    # See omicron#4392.
    "dns-server",
    "dns-server-api",
    "end-to-end-tests",
    "ereport/types",
    "gateway",
    "gateway-api",
    "gateway-cli",
    "gateway-test-utils",
    "gateway-types",
    "id-map",
    "illumos-utils",
    "installinator-api",
    "installinator-common",
    "installinator",
    "internal-dns/cli",
    "internal-dns/resolver",
    "internal-dns/types",
    "ipcc",
    "key-manager",
    "live-tests",
    "live-tests/macros",
    "nexus",
    "nexus-config",
    "nexus-sled-agent-shared",
    "nexus/authz-macros",
    "nexus/auth",
    "nexus/background-task-interface",
    "nexus/db-errors",
    "nexus/db-fixed-data",
    "nexus/db-lookup",
    "nexus/db-macros",
    "nexus/db-model",
    "nexus/db-queries",
    "nexus/db-schema",
    "nexus/defaults",
    "nexus/external-api",
    "nexus/internal-api",
    "nexus/inventory",
    "nexus/macros-common",
    "nexus/metrics-producer-gc",
    "nexus/mgs-updates",
    "nexus/networking",
    "nexus/reconfigurator/blippy",
    "nexus/reconfigurator/cli-integration-tests",
    "nexus/reconfigurator/execution",
    "nexus/reconfigurator/planning",
    "nexus/reconfigurator/preparation",
    "nexus/reconfigurator/rendezvous",
    "nexus/reconfigurator/simulation",
    "nexus/saga-recovery",
    "nexus/test-interface",
    "nexus/test-utils-macros",
    "nexus/test-utils",
    "nexus/types",
    "oximeter/api",
    "oximeter/collector",
    "oximeter/db",
    "oximeter/instruments",
    "oximeter/oximeter-macro-impl",
    "oximeter/oximeter",
    "oximeter/oxql-types",
    "oximeter/producer",
    "oximeter/schema",
    "oximeter/test-utils",
    "oximeter/timeseries-macro",
    "oximeter/types",
    "package",
    "parallel-task-set",
    "passwords",
    "range-requests",
    "rpaths",
    "sled-agent",
    "sled-agent/api",
    "sled-agent/bootstrap-agent-api",
    "sled-agent/config-reconciler",
    "sled-agent/repo-depot-api",
    "sled-agent/types",
    "sled-agent/zone-images",
    "sled-agent/zone-images-examples",
    "sled-diagnostics",
    "sled-hardware",
    "sled-hardware/types",
    "sled-storage",
    "sp-sim",
    "trust-quorum",
    "trust-quorum/gfss",
    "test-utils",
    "typed-rng",
    "update-common",
    "update-engine",
    "uuid-kinds",
    "wicket-common",
    "wicket-dbg",
    "wicket",
    "wicketd",
    "wicketd-api",
    "workspace-hack",
    "zone-setup",
]
resolver = "3"

#
# Tree-wide lint configuration.
# https://doc.rust-lang.org/stable/cargo/reference/manifest.html#the-lints-section
#
# For a list of Clippy lints, see
# https://rust-lang.github.io/rust-clippy/master.
#
[workspace.lints.clippy]
# Clippy's style nits are useful, but not worth keeping in CI.
style = { level = "allow", priority = -1 }
# This lint would be useful to address over time, but has too many hits as of
# 2025-05-15.
result_large_err = "allow"
# But continue to warn on anything in the "disallowed_" namespace.
disallowed_macros = "warn"
disallowed_methods = "warn"
disallowed_names = "warn"
disallowed_script_idents = "warn"
disallowed_types = "warn"
# Warn on some more style lints that are relatively stable and make sense.
iter_cloned_collect = "warn"
iter_next_slice = "warn"
iter_nth = "warn"
iter_nth_zero = "warn"
iter_skip_next = "warn"
len_zero = "warn"
redundant_field_names = "warn"
# `declare_interior_mutable_const` is classified as a style lint, but it can
# identify real bugs (e.g., declarying a `const Atomic` and using it like
# a `static Atomic`). However, it is also subject to false positives (e.g.,
# idiomatically declaring a static array of atomics uses `const Atomic`). We
# warn on this to catch the former, and expect any uses of the latter to allow
# this locally.
declare_interior_mutable_const = "warn"
# Also warn on casts, preferring explicit conversions instead.
#
# We'd like to warn on lossy casts in the future, but lossless casts are the
# easiest ones to convert over.
cast_lossless = "warn"

[workspace.dependencies]
anyhow = "1.0"
anstyle = "1.0.11"
api_identity = { path = "api_identity" }
approx = "0.5.1"
assert_matches = "1.5.0"
assert_cmd = "2.0.17"
async-bb8-diesel = "0.2"
async-trait = "0.1.88"
atomicwrites = "0.4.4"
authz-macros = { path = "nexus/authz-macros" }
backoff = { version = "0.4.0", features = [ "tokio" ] }
base64 = "0.22.1"
bcs = "0.1.6"
bincode = "1.3.3"
bootstore = { path = "bootstore" }
bootstrap-agent-api = { path = "sled-agent/bootstrap-agent-api" }
bootstrap-agent-client = { path = "clients/bootstrap-agent-client" }
buf-list = { version = "1.0.3", features = ["tokio1"] }
byteorder = "1.5.0"
bytes = "1.10.1"
camino = { version = "1.1", features = ["serde1"] }
camino-tempfile = "1.4.1"
camino-tempfile-ext = { version = "0.3.1", features = ["assert-color"] }
cancel-safe-futures = "0.1.5"
cargo_metadata = "0.20.0"
chacha20poly1305 = "0.10.1"
cfg-if = "1.0"
chrono = { version = "0.4", features = [ "serde" ] }
chrono-tz = "0.10.3"
ciborium = "0.2.2"
clap = { version = "4.5", features = ["cargo", "derive", "env", "wrap_help"] }
clickana = { path = "dev-tools/clickana" }
clickhouse-admin-api = { path = "clickhouse-admin/api" }
clickhouse-admin-keeper-client = { path = "clients/clickhouse-admin-keeper-client" }
clickhouse-admin-server-client = { path = "clients/clickhouse-admin-server-client" }
clickhouse-admin-single-client = { path = "clients/clickhouse-admin-single-client" }
clickhouse-admin-types = { path = "clickhouse-admin/types" }
clickhouse-admin-test-utils = { path = "clickhouse-admin/test-utils" }
clickward = { git = "https://github.com/oxidecomputer/clickward", rev = "e3d9a1c35cf3cd04f9cb2e997b0ad88324d30737" }
cockroach-admin-api = { path = "cockroach-admin/api" }
cockroach-admin-client = { path = "clients/cockroach-admin-client" }
cockroach-admin-types = { path = "cockroach-admin/types" }
colored = "2.1"
const_format = "0.2.34"
cookie = "0.18"
criterion = { version = "0.6.0", features = [ "async_tokio" ] }
crossbeam = "0.8"
crossterm = { version = "0.28.1", features = ["event-stream"] }
# NOTE: if you change the pinned revision of the `crucible` dependencies, you
# must also update the references in package-manifest.toml to match the new
# revision.
crucible-agent-client = { git = "https://github.com/oxidecomputer/crucible", rev = "e164393a88e7b62598897dc4f53315f083e25333" }
crucible-pantry-client = { git = "https://github.com/oxidecomputer/crucible", rev = "e164393a88e7b62598897dc4f53315f083e25333" }
crucible-smf = { git = "https://github.com/oxidecomputer/crucible", rev = "e164393a88e7b62598897dc4f53315f083e25333" }
crucible-common = { git = "https://github.com/oxidecomputer/crucible", rev = "e164393a88e7b62598897dc4f53315f083e25333" }
# NOTE: See above!
csv = "1.3.1"
curve25519-dalek = "4"
daft = { version = "0.1.3", features = ["derive", "newtype-uuid1", "oxnet01", "uuid1"] }
display-error-chain = "0.2.2"
omicron-ddm-admin-client = { path = "clients/ddm-admin-client" }
datatest-stable = "0.3.2"
db-macros = { path = "nexus/db-macros" }
debug-ignore = "1.0.5"
derive_more = "0.99.20"
derive-where = "1.5.0"
dev-tools-common = { path = "dev-tools/common" }
# Having the i-implement-... feature here makes diesel go away from the workspace-hack
diesel = { version = "2.2.11", features = ["i-implement-a-third-party-backend-and-opt-into-breaking-changes", "postgres", "r2d2", "chrono", "serde_json", "network-address", "uuid"] }
diesel-dtrace = "0.4.2"
digest = "0.10.7"
dns-server = { path = "dns-server" }
dns-server-api = { path = "dns-server-api" }
dns-service-client = { path = "clients/dns-service-client" }
dpd-client = { git = "https://github.com/oxidecomputer/dendrite" }
dropshot = { version = "0.16.2", features = [ "usdt-probes" ] }
dyn-clone = "1.0.19"
either = "1.15.0"
ereport-types = { path = "ereport/types" }
expectorate = "1.2.0"
fatfs = "0.3.6"
filetime = "0.2.25"
flate2 = "1.1.2"
float-ord = "0.3.2"
flume = "0.11.1"
foreign-types = "0.3.2"
fs-err = "3.1.1"
futures = "0.3.31"
gateway-api = { path = "gateway-api" }
gateway-client = { path = "clients/gateway-client" }
# If you're updating the pinned revision of these MGS dependencies, you should
# also update the git commit revision for the `omicron-faux-mgs` package in
# `package-manifest.toml`. Failure to do so won't cause incorrect behavior, but
# does mean the `faux-mgs` shipped with the switch zone would be out of date
# relative to the MGS proper shipped in that same switch zone. (Generally this
# is "fine", because SP/MGS communication maintains forwards and backwards
# compatibility, but will mean that faux-mgs might be missing new
# functionality.)
#
gateway-ereport-messages = { git = "https://github.com/oxidecomputer/management-gateway-service", rev = "0e1e055b66ec007c537e5bd45e210c245f9c537d", default-features = false, features = ["debug-impls"] }
gateway-messages = { git = "https://github.com/oxidecomputer/management-gateway-service", rev = "0e1e055b66ec007c537e5bd45e210c245f9c537d", default-features = false, features = ["std"] }
gateway-sp-comms = { git = "https://github.com/oxidecomputer/management-gateway-service", rev = "0e1e055b66ec007c537e5bd45e210c245f9c537d" }
gateway-test-utils = { path = "gateway-test-utils" }
gateway-types = { path = "gateway-types" }
gethostname = "0.5.0"
gfss = { path = "trust-quorum/gfss" }
glob = "0.3.2"
guppy = "0.17.19"
headers = "0.4.1"
heck = "0.5"
hex = "0.4.3"
hex-literal = "0.4.1"
hickory-client = "0.25.2"
hickory-proto = "0.25.2"
hickory-resolver = "0.25.2"
hickory-server = "0.25.2"
highway = "1.3.0"
hkdf = "0.12.4"
hmac = "0.12.1"
http = "1.3.1"
http-body = "1.0.1"
http-body-util = "0.1.3"
http-range = "0.1.5"
httpmock = "0.8.0-alpha.1"
httptest = "0.16.3"
hubtools = { git = "https://github.com/oxidecomputer/hubtools.git", branch = "main" }
humantime = "2.2.0"
hyper = "1.6.0"
hyper-util = "0.1.14"
hyper-rustls = "0.27.7"
hyper-staticfile = "0.10.1"
iddqd = { version = "0.3.8", features = ["daft", "serde", "schemars08"] }
id-map = { path = "id-map" }
illumos-utils = { path = "illumos-utils" }
iana-time-zone = "0.1.63"
indent_write = "2.2.0"
indexmap = "2.9.0"
indicatif = { version = "0.17.11", features = ["rayon"] }
indoc = "2.0.6"
installinator = { path = "installinator" }
installinator-api = { path = "installinator-api" }
installinator-client = { path = "clients/installinator-client" }
installinator-common = { path = "installinator-common" }
internal-dns-resolver = { path = "internal-dns/resolver" }
internal-dns-types = { path = "internal-dns/types" }
ipcc = { path = "ipcc" }
ipnet = "2.9"
itertools = "0.14.0"
internet-checksum = "0.2"
ipnetwork = { version = "0.21", features = ["schemars", "serde"] }
ispf = { git = "https://github.com/oxidecomputer/ispf" }
jiff = "0.2.15"
key-manager = { path = "key-manager" }
kstat-rs = "0.2.4"
libc = "0.2.174"
libipcc = { git = "https://github.com/oxidecomputer/ipcc-rs", rev = "524eb8f125003dff50b9703900c6b323f00f9e1b" }
libfalcon = { git = "https://github.com/oxidecomputer/falcon", branch = "main" }
libnvme = { git = "https://github.com/oxidecomputer/libnvme", rev = "dd5bb221d327a1bc9287961718c3c10d6bd37da0" }
linear-map = "1.2.0"
live-tests-macros = { path = "live-tests/macros" }
lldpd_client = { git = "https://github.com/oxidecomputer/lldp", package = "lldpd-client" }
lldp_protocol = { git = "https://github.com/oxidecomputer/lldp", package = "protocol" }
macaddr = { version = "1.0.1", features = ["serde_std"] }
maplit = "1.0.2"
newtype_derive = "0.1.6"
mg-admin-client = { git = "https://github.com/oxidecomputer/maghemite", rev = "c1546d033d078ecd636951191393be1edcf37544" }
ddm-admin-client = { git = "https://github.com/oxidecomputer/maghemite", rev = "c1546d033d078ecd636951191393be1edcf37544" }
multimap = "0.10.1"
nexus-auth = { path = "nexus/auth" }
nexus-background-task-interface = { path = "nexus/background-task-interface" }
nexus-client = { path = "clients/nexus-client" }
nexus-config = { path = "nexus-config" }
nexus-db-errors = { path = "nexus/db-errors" }
nexus-db-fixed-data = { path = "nexus/db-fixed-data" }
nexus-db-lookup = { path = "nexus/db-lookup" }
nexus-db-model = { path = "nexus/db-model" }
nexus-db-queries = { path = "nexus/db-queries" }
nexus-db-schema = { path = "nexus/db-schema" }
nexus-defaults = { path = "nexus/defaults" }
nexus-external-api = { path = "nexus/external-api" }
nexus-inventory = { path = "nexus/inventory" }
nexus-internal-api = { path = "nexus/internal-api" }
nexus-macros-common = { path = "nexus/macros-common" }
nexus-metrics-producer-gc = { path = "nexus/metrics-producer-gc" }
nexus-mgs-updates = { path = "nexus/mgs-updates" }
nexus-networking = { path = "nexus/networking" }
nexus-reconfigurator-blippy = { path = "nexus/reconfigurator/blippy" }
nexus-reconfigurator-execution = { path = "nexus/reconfigurator/execution" }
nexus-reconfigurator-planning = { path = "nexus/reconfigurator/planning" }
nexus-reconfigurator-preparation = { path = "nexus/reconfigurator/preparation" }
nexus-reconfigurator-rendezvous = { path = "nexus/reconfigurator/rendezvous" }
nexus-reconfigurator-simulation = { path = "nexus/reconfigurator/simulation" }
nexus-saga-recovery = { path = "nexus/saga-recovery" }
nexus-sled-agent-shared = { path = "nexus-sled-agent-shared" }
nexus-test-interface = { path = "nexus/test-interface" }
nexus-test-utils-macros = { path = "nexus/test-utils-macros" }
nexus-test-utils = { path = "nexus/test-utils" }
nexus-types = { path = "nexus/types" }
nix = { version = "0.30", features = ["net"] }
nom = "7.1.3"
num-integer = "0.1.46"
num = { version = "0.4.3", default-features = false, features = [ "libm" ] }
omicron-clickhouse-admin = { path = "clickhouse-admin" }
omicron-certificates = { path = "certificates" }
omicron-cockroach-admin = { path = "cockroach-admin" }
omicron-common = { path = "common" }
omicron-dev-lib = { path = "dev-tools/omicron-dev-lib" }
omicron-gateway = { path = "gateway" }
omicron-nexus = { path = "nexus" }
omicron-omdb = { path = "dev-tools/omdb" }
omicron-package = { path = "package" }
omicron-passwords = { path = "passwords" }
omicron-pins = { path = "dev-tools/pins" }
omicron-repl-utils = { path = "dev-tools/repl-utils" }
omicron-rpaths = { path = "rpaths" }
omicron-sled-agent = { path = "sled-agent" }
omicron-test-utils = { path = "test-utils" }
omicron-workspace-hack = "0.1.0"
omicron-zone-package = "0.12.2"
oxide-client = { path = "clients/oxide-client" }
<<<<<<< HEAD
oxide-vpc = { git = "https://github.com/oxidecomputer/opte", rev = "3f2dfe36f156b486e60e7a08263ad6227be1e969", features = [ "api", "std" ] }
=======
oxide-tokio-rt = "0.1.1"
oxide-vpc = { git = "https://github.com/oxidecomputer/opte", rev = "f5560fae02ad3fc349fabc6454c321143199ca9e", features = [ "api", "std" ] }
>>>>>>> 5260a19b
oxlog = { path = "dev-tools/oxlog" }
oxnet = "0.1.2"
once_cell = "1.21.3"
openapi-lint = { git = "https://github.com/oxidecomputer/openapi-lint", branch = "main" }
openapi-manager-types = { path = "dev-tools/openapi-manager/types" }
openapiv3 = "2.2.0"
# must match samael's crate!
openssl = "0.10"
openssl-sys = "0.9"
opte-ioctl = { git = "https://github.com/oxidecomputer/opte", rev = "3f2dfe36f156b486e60e7a08263ad6227be1e969" }
oso = "0.27"
owo-colors = "4.2.2"
oximeter = { path = "oximeter/oximeter" }
oximeter-api = { path = "oximeter/api" }
oximeter-client = { path = "clients/oximeter-client" }
oximeter-db = { path = "oximeter/db/", default-features = false }
oximeter-collector = { path = "oximeter/collector" }
oximeter-instruments = { path = "oximeter/instruments" }
oximeter-macro-impl = { path = "oximeter/oximeter-macro-impl" }
oximeter-producer = { path = "oximeter/producer" }
oximeter-schema = { path = "oximeter/schema" }
oximeter-test-utils = { path = "oximeter/test-utils" }
oximeter-timeseries-macro = { path = "oximeter/timeseries-macro" }
oximeter-types = { path = "oximeter/types" }
oxql-types = { path = "oximeter/oxql-types" }
p256 = "0.13"
parallel-task-set = { path = "parallel-task-set" }
parse-display = "0.10.0"
partial-io = { version = "0.5.4", features = ["proptest1", "tokio1"] }
parse-size = "1.1.0"
paste = "1.0.15"
percent-encoding = "2.3.1"
peg = "0.8.5"
pem = "3.0"
# petname's default features pull in clap for CLI parsing, which we don't need.
# Note that if you depend on petname, you must also set default-features =
# false: petname = { workspace = true, default-features = false }.
petname = { version = "2.0.2", default-features = false, features = ["default-rng", "default-words"] }
petgraph = "0.8.2"
postgres-protocol = "0.6.8"
predicates = "3.1.3"
pretty_assertions = "1.4.1"
pretty-hex = "0.4.1"
prettyplease = { version = "0.2.35", features = ["verbatim"] }
proc-macro2 = "1.0"
progenitor = "0.10.0"
progenitor-client = "0.10.0"
# NOTE: if you change the pinned revision of the `bhyve_api` and propolis
# dependencies, you must also update the references in package-manifest.toml to
# match the new revision.
bhyve_api = { git = "https://github.com/oxidecomputer/propolis", rev = "e3988414bd68ecf806078fb898120e1194451ee9" }
propolis_api_types = { git = "https://github.com/oxidecomputer/propolis", rev = "e3988414bd68ecf806078fb898120e1194451ee9" }
propolis-client = { git = "https://github.com/oxidecomputer/propolis", rev = "e3988414bd68ecf806078fb898120e1194451ee9" }
propolis-mock-server = { git = "https://github.com/oxidecomputer/propolis", rev = "e3988414bd68ecf806078fb898120e1194451ee9" }
# NOTE: see above!
proptest = "1.7.0"
qorb = "0.4.0"
quote = "1.0"
rand = "0.8.5"
# We're still in the middle of migrating to rand 0.9.
rand09 = { package = "rand", version = "0.9.1" }
rand_core = "0.6.4"
rand_distr = "0.4.3"
rand_seeder = "0.3.0"
range-requests = { path = "range-requests" }
ratatui = "0.29.0"
rayon = "1.10"
rcgen = "0.12.1"
reconfigurator-cli = { path = "dev-tools/reconfigurator-cli" }
reedline = "0.40.0"
ref-cast = "1.0"
regex = "1.11.1"
regress = "0.10.3"
repo-depot-api = { path = "sled-agent/repo-depot-api" }
repo-depot-client = { path = "clients/repo-depot-client" }
reqwest = { version = "0.12.20", default-features = false }
ring = "0.17.14"
rpassword = "7.4.0"
rstest = "0.25.0"
rustfmt-wrapper = "0.2"
rustls = "0.22.2"
rustls-pemfile = "2.2.0"
rustyline = "14.0.0"
samael = { version = "0.0.19", features = ["xmlsec"] }
schemars = "0.8.22"
scopeguard = "1.2.0"
secrecy = "0.10.3"
semver = { version = "1.0.26", features = ["std", "serde"] }
serde = { version = "1.0", default-features = false, features = [ "derive", "rc" ] }
serde_cbor = "0.11.2"
serde_human_bytes = { git = "https://github.com/oxidecomputer/serde_human_bytes", branch = "main" }
serde_json = "1.0.140"
serde_tokenstream = "0.2"
serde_urlencoded = "0.7.1"
serde_with = "3.12.0"
sha2 = "0.10.9"
sha3 = "0.10.8"
shell-words = "1.1.0"
signal-hook = "0.3"
signal-hook-tokio = { version = "0.3", features = [ "futures-v0_3" ] }
sigpipe = "0.1.3"
similar = { version = "2.7.0", features = ["bytes"] }
similar-asserts = "1.7.0"
# Don't change sled's version on accident; sled's on-disk format is not yet
# stable and requires manual migrations. In the limit this won't matter because
# the upgrade system will replace the DNS server zones entirely, but while we
# are still doing mupdate a change to the on-disk format will break existing DNS
# server zones.
sled = "=0.34.7"
sled-agent-api = { path = "sled-agent/api" }
sled-agent-client = { path = "clients/sled-agent-client" }
sled-agent-config-reconciler = { path = "sled-agent/config-reconciler" }
sled-agent-types = { path = "sled-agent/types" }
sled-agent-zone-images = { path = "sled-agent/zone-images" }
sled-agent-zone-images-examples = { path = "sled-agent/zone-images-examples" }
sled-diagnostics = { path = "sled-diagnostics" }
sled-hardware = { path = "sled-hardware" }
sled-hardware-types = { path = "sled-hardware/types" }
sled-storage = { path = "sled-storage" }
slog = { version = "2.7", features = [ "dynamic-keys", "max_level_trace", "release_max_level_debug" ] }
slog-async = "2.8"
slog-bunyan = "2.5"
slog-dtrace = "0.3"
slog-envlogger = "2.2"
slog-error-chain = { git = "https://github.com/oxidecomputer/slog-error-chain", branch = "main", features = ["derive"] }
slog-term = "2.9.1"
smf = "0.2"
socket2 = { version = "0.5", features = ["all"] }
sp-sim = { path = "sp-sim" }
sprockets-tls = { git = "https://github.com/oxidecomputer/sprockets.git", rev = "6d31fa63217c6a51061dc4afa1ebe175a0021981" }
sqlformat = "0.3.5"
sqlparser = { version = "0.45.0", features = [ "visitor" ] }
static_assertions = "1.1.0"
# Please do not change the Steno version to a Git dependency.  It makes it
# harder than expected to make breaking changes (even if you specify a specific
# SHA).  Cut a new Steno release instead.  See omicron#2117.
steno = "0.4.1"
strum = { version = "0.26", features = [ "derive" ] }
subprocess = "0.2.9"
subtle = "2.6.1"
supports-color = "3.0.2"
support-bundle-viewer = "0.1.2"
swrite = "0.1.0"
sync-ptr = "0.1.4"
libsw = { version = "3.5.0", features = ["tokio"] }
syn = { version = "2.0" }
tabled = "0.15.0"
tar = "0.4"
tempfile = "3.20"
term = "0.7"
termios = "0.3"
termtree = "0.5.1"
textwrap = { version = "0.16.2", features = [ "terminal_size" ] }
test-strategy = "0.4.1"
thiserror = "2.0"
tofino = { git = "https://github.com/oxidecomputer/tofino", branch = "main" }
tokio = "1.45.1"
tokio-postgres = { version = "0.7", features = [ "with-chrono-0_4", "with-uuid-1" ] }
tokio-stream = "0.1.17"
tokio-tungstenite = "0.23.1"
tokio-util = { version = "0.7.15", features = ["io", "io-util", "time"] }
toml = "0.8.23"
toml_edit = "0.22.27"
tough = { version = "0.20.0", features = [ "http" ] }
transceiver-controller = { git = "https://github.com/oxidecomputer/transceiver-control", features = [ "api-traits" ] }
trybuild = "1.0.105"
tufaceous = { git = "https://github.com/oxidecomputer/tufaceous", branch = "main" }
tufaceous-artifact = { git = "https://github.com/oxidecomputer/tufaceous", branch = "main", features = ["proptest", "schemars"] }
tufaceous-brand-metadata = { git = "https://github.com/oxidecomputer/tufaceous", branch = "main" }
tufaceous-lib = { git = "https://github.com/oxidecomputer/tufaceous", branch = "main" }
tui-tree-widget = "0.23.1"
typed-rng = { path = "typed-rng" }
typify = "0.3.0"
unicode-width = "0.1.13"
update-common = { path = "update-common" }
update-engine = { path = "update-engine" }
url = "2.5.4"
usdt = "0.5.0"
uuid = { version = "1.17.0", features = ["serde", "v4"] }
uzers = "0.12"
walkdir = "2.5"
whoami = "1.5"
wicket = { path = "wicket" }
wicket-common = { path = "wicket-common" }
wicketd-api = { path = "wicketd-api" }
wicketd-client = { path = "clients/wicketd-client" }
xshell = "0.2.7"
zerocopy = "0.8.26"
zeroize = { version = "1.8.1", features = ["zeroize_derive", "std"] }
zip = { version = "4.2.0", default-features = false, features = ["deflate","bzip2"] }
zone = { version = "0.3.1", default-features = false, features = ["async"] }

# newtype-uuid is set to default-features = false because we don't want to
# depend on std in omicron-uuid-kinds (in case a no-std library wants to access
# the kinds). However, uses of omicron-uuid-kinds _within omicron_ will have
# std and the other features enabled because they'll refer to it via
# omicron-uuid-kinds.workspace = true.
newtype-uuid = { version = "1.2.4", default-features = false }
omicron-uuid-kinds = { path = "uuid-kinds", features = ["serde", "schemars08", "uuid-v4"] }

# NOTE: The test profile inherits from the dev profile, so settings under
# profile.dev get inherited. AVOID setting anything under profile.test: that
# will cause dev and test builds to diverge, which will cause more Cargo build
# cache misses.

[profile.dev]
# Note: This used to be panic = "abort" earlier, but that caused a lot of
# duplicate dependency builds. Letting panic be "unwind" causes dependencies
# across `cargo test` and `cargo run` to be unified. See omicron#4392.
panic = "unwind"

# See https://github.com/oxidecomputer/omicron/issues/4009 for some background context here.
# By reducing the debug level (though keeping enough to have meaningful
# backtraces), we reduce incremental build time and binary size significantly.
debug = "line-tables-only"

[profile.dev.build-override]
# Setting this to line-tables-only results in a large improvement in build
# times, because it allows target and host dependencies to be unified.
debug = "line-tables-only"

# `bindgen` is used by `samael`'s build script; building it with optimizations
# makes that build script run ~5x faster, more than offsetting the additional
# build time added to `bindgen` itself.
[profile.dev.package.bindgen]
opt-level = 3

# `lalrpop` is used by `polar-core`'s build script; building it with
# optimizations makes that build script run ~20x faster, more than offsetting
# the additional build time added to `lalrpop` itself.
[profile.dev.package.lalrpop]
opt-level = 3

# `polar-core` is exercised heavily during the test suite and it's worthwhile to
# have it built with optimizations.
[profile.dev.package.polar-core]
opt-level = 3

# Password hashing is expensive by construction.  Build the hashing libraries
# with optimizations to significantly speed up tests.
[profile.dev.package.argon2]
opt-level = 3
[profile.dev.package.rust-argon2]
opt-level = 3

[profile.release]
panic = "abort"

# proptest based test generation and shrinking is expensive. Let's optimize it.
[profile.dev.package.proptest]
opt-level = 3

[profile.dev.package.bootstore]
opt-level = 3

# Crypto stuff always needs optimizations
[profile.dev.package.sha3]
opt-level = 3
[profile.dev.package.sha2]
opt-level = 3
[profile.dev.package.hkdf]
opt-level = 3
[profile.dev.package.chacha20poly1305]
opt-level = 3
[profile.dev.package.chacha20]
opt-level = 3
[profile.dev.package.vsss-rs]
opt-level = 3
[profile.dev.package.curve25519-dalek]
opt-level = 3
[profile.dev.package.aead]
opt-level = 3
[profile.dev.package.aes]
opt-level = 3
[profile.dev.package.aes-gcm]
opt-level = 3
[profile.dev.package.aws-lc-sys]
opt-level = 3
[profile.dev.package.bcrypt-pbkdf]
opt-level = 3
[profile.dev.package.blake2]
opt-level = 3
[profile.dev.package.blake2b_simd]
opt-level = 3
[profile.dev.package.block-buffer]
opt-level = 3
[profile.dev.package.block-padding]
opt-level = 3
[profile.dev.package.blowfish]
opt-level = 3
[profile.dev.package.constant_time_eq]
opt-level = 3
[profile.dev.package.crypto-bigint]
opt-level = 3
[profile.dev.package.crypto-common]
opt-level = 3
[profile.dev.package.ctr]
opt-level = 3
[profile.dev.package.cbc]
opt-level = 3
[profile.dev.package.digest]
opt-level = 3
[profile.dev.package.ed25519]
opt-level = 3
[profile.dev.package.ed25519-dalek]
opt-level = 3
[profile.dev.package.elliptic-curve]
opt-level = 3
[profile.dev.package.generic-array]
opt-level = 3
[profile.dev.package.getrandom]
opt-level = 3
[profile.dev.package.hmac]
opt-level = 3
[profile.dev.package.lpc55_sign]
opt-level = 3
[profile.dev.package.md5]
opt-level = 3
[profile.dev.package.md-5]
opt-level = 3
[profile.dev.package.num-bigint]
opt-level = 3
[profile.dev.package.num-bigint-dig]
opt-level = 3
[profile.dev.package.rand]
opt-level = 3
[profile.dev.package.rand_chacha]
opt-level = 3
[profile.dev.package.rand_core]
opt-level = 3
[profile.dev.package.rand_xorshift]
opt-level = 3
[profile.dev.package.rsa]
opt-level = 3
[profile.dev.package.signature]
opt-level = 3
[profile.dev.package.subtle]
opt-level = 3
[profile.dev.package.tiny-keccak]
opt-level = 3
[profile.dev.package.uuid]
opt-level = 3
[profile.dev.package.cipher]
opt-level = 3
[profile.dev.package.cpufeatures]
opt-level = 3
[profile.dev.package.poly1305]
opt-level = 3
[profile.dev.package.inout]
opt-level = 3
[profile.dev.package.keccak]
opt-level = 3
[profile.dev.package.gfss]
opt-level = 3


#
# It's common during development to use a local copy of various complex
# dependencies.  If you want to use those, uncomment one of these blocks.
#
# [patch.crates-io]
# diesel = { path = "../../diesel/diesel" }
# dropshot = { path = "../dropshot/dropshot" }
# dropshot_endpoint = { path = "../dropshot/dropshot_endpoint" }
# progenitor = { path = "../progenitor/progenitor" }
# progenitor-client = { path = "../progenitor/progenitor-client" }
# steno = { path = "../steno" }

# [patch."https://github.com/oxidecomputer/crucible"]
# crucible-agent-client = { path = "../crucible/agent-client" }
# crucible-pantry-client = { path = "../crucible/pantry-client" }
# crucible-smf = { path = "../crucible/smf" }

# [patch."https://github.com/oxidecomputer/diesel-dtrace"]
# diesel-dtrace = { path = "../diesel-dtrace" }

# [patch."https://github.com/oxidecomputer/falcon"]
# libfalcon = { path = "../falcon/lib" }

# [patch."https://github.com/oxidecomputer/propolis"]
# propolis-client = { path = "../propolis/lib/propolis-client" }
# propolis-mock-server = { path = "../propolis/bin/mock-server" }

# [patch."https://github.com/oxidecomputer/tufaceous"]
# tufaceous = { path = "../tufaceous/bin" }
# tufaceous-artifact = { path = "../tufaceous/artifact" }
# tufaceous-brand-metadata = { path = "../tufaceous/brand-metadata" }
# tufaceous-lib = { path = "../tufaceous/lib" }

# [patch."https://github.com/oxidecomputer/typify"]
# typify = { path = "../typify/typify" }

#
# We maintain a fork of pq-sys to address upstream issues.  See the
# README.oxide.md in the "oxide" branch of our fork for details.
#
[patch.crates-io.pq-sys]
git = 'https://github.com/oxidecomputer/pq-sys'
branch = "oxide/omicron"

# Using the workspace-hack via this patch directive means that it only applies
# while building within this workspace. If another workspace imports a crate
# from here via a git dependency, it will not have the workspace-hack applied
# to it.
[patch.crates-io.omicron-workspace-hack]
path = "workspace-hack"

# Several crates such as crucible and propolis have have a Git dependency on
# this repo. Omicron itself depends on these crates, which can lead to two
# copies of these crates in the dependency graph. (As a Git dependency, and as
# a path dependency.) The goal of omicron-uuid-kinds is to provide a unified
# registry of UUID kinds. Two copies of the same kinds floating around is
# unnecessary and painful.
#
# This directive ensures that whenever we see omicron-uuid-kinds as a Git
# dependency, we'll use the path dependency version of the crate instead.
#
# See also: uuid-kinds/README.adoc.
[patch."https://github.com/oxidecomputer/omicron"]
omicron-uuid-kinds = { path = "uuid-kinds" }
omicron-common = { path = "common" }<|MERGE_RESOLUTION|>--- conflicted
+++ resolved
@@ -564,12 +564,8 @@
 omicron-workspace-hack = "0.1.0"
 omicron-zone-package = "0.12.2"
 oxide-client = { path = "clients/oxide-client" }
-<<<<<<< HEAD
+oxide-tokio-rt = "0.1.1"
 oxide-vpc = { git = "https://github.com/oxidecomputer/opte", rev = "3f2dfe36f156b486e60e7a08263ad6227be1e969", features = [ "api", "std" ] }
-=======
-oxide-tokio-rt = "0.1.1"
-oxide-vpc = { git = "https://github.com/oxidecomputer/opte", rev = "f5560fae02ad3fc349fabc6454c321143199ca9e", features = [ "api", "std" ] }
->>>>>>> 5260a19b
 oxlog = { path = "dev-tools/oxlog" }
 oxnet = "0.1.2"
 once_cell = "1.21.3"
