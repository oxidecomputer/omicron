--- conflicted
+++ resolved
@@ -425,7 +425,7 @@
 # the kinds). However, uses of omicron-uuid-kinds _within omicron_ will have
 # std and the other features enabled because they'll refer to it via
 # omicron-uuid-kinds.workspace = true.
-newtype-uuid = { version = "0.3.0", default-features = false }
+newtype-uuid = { version = "1.0.1", default-features = false }
 omicron-uuid-kinds = { path = "uuid-kinds", features = ["serde", "schemars08", "uuid-v4"] }
 
 # NOTE: The test profile inherits from the dev profile, so settings under
@@ -627,7 +627,11 @@
 [patch.crates-io.omicron-workspace-hack]
 path = "workspace-hack"
 
-<<<<<<< HEAD
+# Pulls in https://github.com/njaremko/samael/pull/41
+[patch.crates-io.samael]
+git = "https://github.com/oxidecomputer/samael"
+branch = "oxide/omicron"
+
 # Several crates such as crucible and propolis have have a Git dependency on
 # this repo. Omicron itself depends on these crates, which can lead to two
 # copies of these crates in the dependency graph. (As a Git dependency, and as
@@ -640,10 +644,4 @@
 #
 # See also: uuid-kinds/README.adoc.
 [patch."https://github.com/oxidecomputer/omicron"]
-omicron-uuid-kinds = { path = "uuid-kinds" }
-=======
-# Pulls in https://github.com/njaremko/samael/pull/41
-[patch.crates-io.samael]
-git = "https://github.com/oxidecomputer/samael"
-branch = "oxide/omicron"
->>>>>>> fedd8c87
+omicron-uuid-kinds = { path = "uuid-kinds" }