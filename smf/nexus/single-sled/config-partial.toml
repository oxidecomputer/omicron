#
# Oxide API: partial configuration file
#

[console]
# Directory for static assets. Absolute path or relative to CWD.
static_dir = "/var/nexus/static"
session_idle_timeout_minutes = 480 # 8 hours
session_absolute_timeout_minutes = 1440 # 24 hours

[authn]
schemes_external = ["session_cookie", "access_token", "scim_token"]

[log]
# Show log messages of this level and more severe
level = "debug"
mode = "file"
path = "/dev/stdout"
if_exists = "append"

# This allows Nexus to see the CRDB schema, and apply schema updates when it
# boots.
[schema]
schema_dir = "/var/nexus/schema/crdb"

[background_tasks]
dns_internal.period_secs_config = 60
dns_internal.period_secs_servers = 60
dns_internal.period_secs_propagation = 60
dns_internal.max_concurrent_server_updates = 5
dns_external.period_secs_config = 60
dns_external.period_secs_servers = 60
dns_external.period_secs_propagation = 60
dns_external.max_concurrent_server_updates = 5
metrics_producer_gc.period_secs = 60
# How frequently we check the list of stored TLS certificates.  This is
# approximately an upper bound on how soon after updating the list of
# certificates it will take _other_ Nexus instances to notice and stop serving
# them (on a sunny day).
external_endpoints.period_secs = 60
nat_cleanup.period_secs = 30
bfd_manager.period_secs = 30
# How frequently to check for a new inventory collection (made by any Nexus).
# This is cheap, so we should check frequently.
inventory.period_secs_load = 15
# How frequently to collect hardware/software inventory from the whole system
# (even if we don't have reason to believe anything has changed).
inventory.period_secs_collect = 600
# Maximum number of past collections to keep in the database
inventory.nkeep = 3
# Disable inventory collection altogether (for emergencies)
inventory.disable_collect = false
phantom_disks.period_secs = 30
physical_disk_adoption.period_secs = 30
support_bundle_collector.period_secs = 30
decommissioned_disk_cleaner.period_secs = 60
blueprints.period_secs_load = 10
blueprints.period_secs_plan = 60
blueprints.period_secs_execute = 60
blueprints.period_secs_rendezvous = 300
blueprints.period_secs_collect_crdb_node_ids = 180
blueprints.period_secs_load_reconfigurator_config = 5
sync_service_zone_nat.period_secs = 30
switch_port_settings_manager.period_secs = 30
region_replacement.period_secs = 30
region_replacement_driver.period_secs = 10
service_firewall_propagation.period_secs = 300
v2p_mapping_propagation.period_secs = 30
instance_watcher.period_secs = 30
abandoned_vmm_reaper.period_secs = 60
saga_recovery.period_secs = 600
lookup_region_port.period_secs = 60
instance_updater.period_secs = 30
# How frequently to attempt to restart Failed instances?
instance_reincarnation.period_secs = 60
region_snapshot_replacement_start.period_secs = 30
region_snapshot_replacement_garbage_collection.period_secs = 30
region_snapshot_replacement_step.period_secs = 30
region_snapshot_replacement_finish.period_secs = 30
tuf_artifact_replication.period_secs = 300
tuf_artifact_replication.min_sled_replication = 1
tuf_repo_pruner.period_secs = 300
# How many extra recent target releases to keep
# The system always keeps two: the current release and the previous one.
# This number is in addition to that.
tuf_repo_pruner.nkeep_extra_target_releases = 1
# How many extra recently uploaded repos to keep
# The system always keeps one, assuming that the operator may be about to
# update to it.  This number is in addition to that.
tuf_repo_pruner.nkeep_extra_newly_uploaded = 1
read_only_region_replacement_start.period_secs = 30
# In general, the webhook dispatcher will be activated when events are queued,
# so we don't need to periodically activate it *that* frequently.
alert_dispatcher.period_secs = 60
webhook_deliverator.period_secs = 60
sp_ereport_ingester.period_secs = 30
# How frequently to check for a new fault management sitrep (made by any
# Nexus).
# This is cheap, so we should check frequently.
fm.sitrep_load_period_secs = 15
<<<<<<< HEAD
probe_distributor.period_secs = 60
=======
# Sitrep GC, on the other hand, does not need to be activated very frequently,
# as it does not impact the responsiveness of the fault management system, and
# is activated every time the current sitrep changes. Periodic activations are
# only necessary to ensure that it always happens eventually.
fm.sitrep_gc_period_secs = 600
>>>>>>> 017597cd

[default_region_allocation_strategy]
# by default, allocate without requirement for distinct sleds.
# seed is omitted so a new seed will be chosen with every allocation.
type = "random"

[omdb]
# Path to the omdb binary shipped in the Nexus zone.
bin_path = "/opt/oxide/omdb/bin/omdb"<|MERGE_RESOLUTION|>--- conflicted
+++ resolved
@@ -98,15 +98,12 @@
 # Nexus).
 # This is cheap, so we should check frequently.
 fm.sitrep_load_period_secs = 15
-<<<<<<< HEAD
-probe_distributor.period_secs = 60
-=======
 # Sitrep GC, on the other hand, does not need to be activated very frequently,
 # as it does not impact the responsiveness of the fault management system, and
 # is activated every time the current sitrep changes. Periodic activations are
 # only necessary to ensure that it always happens eventually.
 fm.sitrep_gc_period_secs = 600
->>>>>>> 017597cd
+probe_distributor.period_secs = 60
 
 [default_region_allocation_strategy]
 # by default, allocate without requirement for distinct sleds.
