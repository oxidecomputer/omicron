--- conflicted
+++ resolved
@@ -94,18 +94,21 @@
 alert_dispatcher.period_secs = 60
 webhook_deliverator.period_secs = 60
 sp_ereport_ingester.period_secs = 30
-<<<<<<< HEAD
 # Disabled in R16, as the Hubris task that handles ereport ingestion requests
 # has not merged yet, and trying to ingest them will just result in Nexus
 # logging a bunch of errors.
 sp_ereport_ingester.disable = true
-multicast_reconciler.period_secs = 60
-=======
 # How frequently to check for a new fault management sitrep (made by any
 # Nexus).
 # This is cheap, so we should check frequently.
 fm.sitrep_load_period_secs = 15
->>>>>>> 29673516
+multicast_reconciler.period_secs = 60
+# TTL for sled-to-backplane-port mapping cache
+# Default: 3600 seconds (1 hour) - detects new sleds and inventory changes
+# multicast_reconciler.sled_cache_ttl_secs = 3600
+# TTL for backplane topology cache (static platform configuration)
+# Default: 86400 seconds (24 hours) - refreshed on-demand when validation fails
+# multicast_reconciler.backplane_cache_ttl_secs = 86400
 
 [default_region_allocation_strategy]
 # by default, allocate across 3 distinct sleds
