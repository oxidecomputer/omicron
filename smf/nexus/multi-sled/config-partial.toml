--- conflicted
+++ resolved
@@ -47,12 +47,9 @@
 # Disable inventory collection altogether (for emergencies)
 inventory.disable = false
 phantom_disks.period_secs = 30
-<<<<<<< HEAD
 blueprints.period_secs_load = 10
 blueprints.period_secs_execute = 60
-=======
 sync_service_zone_nat.period_secs = 30
->>>>>>> 62547d22
 
 [default_region_allocation_strategy]
 # by default, allocate across 3 distinct sleds
