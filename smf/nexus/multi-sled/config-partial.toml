#
# Oxide API: partial configuration file
#

[console]
# Directory for static assets. Absolute path or relative to CWD.
static_dir = "/var/nexus/static"
session_idle_timeout_minutes = 480 # 8 hours
session_absolute_timeout_minutes = 1440 # 24 hours

[authn]
schemes_external = ["session_cookie", "access_token", "scim_token"]

[log]
# Show log messages of this level and more severe
level = "debug"
mode = "file"
path = "/dev/stdout"
if_exists = "append"

# This allows Nexus to see the CRDB schema, and apply schema updates when it
# boots.
[schema]
schema_dir = "/var/nexus/schema/crdb"

[background_tasks]
dns_internal.period_secs_config = 60
dns_internal.period_secs_servers = 60
dns_internal.period_secs_propagation = 60
dns_internal.max_concurrent_server_updates = 5
dns_external.period_secs_config = 60
dns_external.period_secs_servers = 60
dns_external.period_secs_propagation = 60
dns_external.max_concurrent_server_updates = 5
metrics_producer_gc.period_secs = 60
# How frequently we check the list of stored TLS certificates.  This is
# approximately an upper bound on how soon after updating the list of
# certificates it will take _other_ Nexus instances to notice and stop serving
# them (on a sunny day).
external_endpoints.period_secs = 60
nat_cleanup.period_secs = 30
bfd_manager.period_secs = 30
# How frequently to check for a new inventory collection (made by any Nexus).
# This is cheap, so we should check frequently.
inventory.period_secs_load = 15
# How frequently to collect hardware/software inventory from the whole system
# (even if we don't have reason to believe anything has changed).
inventory.period_secs_collect = 600
# Maximum number of past collections to keep in the database
inventory.nkeep = 3
# Disable inventory collection altogether (for emergencies)
inventory.disable_collect = false
phantom_disks.period_secs = 30
physical_disk_adoption.period_secs = 30
support_bundle_collector.period_secs = 30
decommissioned_disk_cleaner.period_secs = 60
blueprints.period_secs_load = 10
blueprints.period_secs_plan = 60
blueprints.period_secs_execute = 60
blueprints.period_secs_rendezvous = 300
blueprints.period_secs_collect_crdb_node_ids = 180
blueprints.period_secs_load_reconfigurator_config = 5
sync_service_zone_nat.period_secs = 30
switch_port_settings_manager.period_secs = 30
region_replacement.period_secs = 30
region_replacement_driver.period_secs = 10
service_firewall_propagation.period_secs = 300
v2p_mapping_propagation.period_secs = 30
instance_watcher.period_secs = 30
abandoned_vmm_reaper.period_secs = 60
saga_recovery.period_secs = 600
lookup_region_port.period_secs = 60
instance_updater.period_secs = 30
# How frequently to attempt to restart Failed instances?
instance_reincarnation.period_secs = 60
region_snapshot_replacement_start.period_secs = 30
region_snapshot_replacement_garbage_collection.period_secs = 30
region_snapshot_replacement_step.period_secs = 30
region_snapshot_replacement_finish.period_secs = 30
tuf_artifact_replication.period_secs = 300
tuf_artifact_replication.min_sled_replication = 3
tuf_repo_pruner.period_secs = 300
# How many extra recent target releases to keep
# The system always keeps two: the current release and the previous one.
# This number is in addition to that.
tuf_repo_pruner.nkeep_extra_target_releases = 1
# How many extra recently uploaded repos to keep
# The system always keeps one, assuming that the operator may be about to
# update to it.  This number is in addition to that.
tuf_repo_pruner.nkeep_extra_newly_uploaded = 1
read_only_region_replacement_start.period_secs = 30
# In general, the webhook dispatcher will be activated when events are queued,
# so we don't need to periodically activate it *that* frequently.
alert_dispatcher.period_secs = 60
webhook_deliverator.period_secs = 60
sp_ereport_ingester.period_secs = 30
<<<<<<< HEAD
probe_distributor.period_secs = 60
=======
# How frequently to check for a new fault management sitrep (made by any
# Nexus).
# This is cheap, so we should check frequently.
fm.sitrep_load_period_secs = 15
>>>>>>> 29673516

[default_region_allocation_strategy]
# by default, allocate across 3 distinct sleds
# seed is omitted so a new seed will be chosen with every allocation.
type = "random_with_distinct_sleds"

[omdb]
# Path to the omdb binary shipped in the Nexus zone.
bin_path = "/opt/oxide/omdb/bin/omdb"<|MERGE_RESOLUTION|>--- conflicted
+++ resolved
@@ -94,14 +94,11 @@
 alert_dispatcher.period_secs = 60
 webhook_deliverator.period_secs = 60
 sp_ereport_ingester.period_secs = 30
-<<<<<<< HEAD
-probe_distributor.period_secs = 60
-=======
 # How frequently to check for a new fault management sitrep (made by any
 # Nexus).
 # This is cheap, so we should check frequently.
 fm.sitrep_load_period_secs = 15
->>>>>>> 29673516
+probe_distributor.period_secs = 60
 
 [default_region_allocation_strategy]
 # by default, allocate across 3 distinct sleds
