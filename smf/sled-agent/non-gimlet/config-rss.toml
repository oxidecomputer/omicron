--- conflicted
+++ resolved
@@ -27,33 +27,10 @@
 first = "192.168.1.20"
 last = "192.168.1.22"
 
-<<<<<<< HEAD
-[gateway]
-
-# IP address of Internet gateway
-#
-# NOTE: In the lab, use "172.20.15.225"
-# address = "192.168.1.1"
-
-# MAC address of the internet gateway in the local network, i.e., of the above
-# IP address.
-#
-# NOTE: This is currently configured for the lab. Developers should override
-# this with whatever value they wish to provide inbound connectivity to guests
-# in their local network, using the current workaround methods in OPTE. See
-# how-to-run.adoc for details on how to determine the value for your network.
-mac = "00:0d:b9:54:fe:e4"
-
-=======
->>>>>>> 3072e204
 # Configuration for the initial Silo, user, and password.
 [recovery_silo]
 silo_name = "recovery"
 user_name = "recovery"
-<<<<<<< HEAD
-# Hash for password "oxide".  This configuration is (obviously) only intended
-# for transient development environments with no sensitive data or resources.
-=======
 # The following is a hash for the password "oxide".  This is (obviously) only
 # intended for transient deployments in development with no sensitive data or
 # resources.  You can change this value to any other supported hash.  The only
@@ -61,5 +38,4 @@
 # individuals running this program who then want to log in as this user.  For
 # more on what's supported, see the API docs for this type and the specific
 # constraints in the nexus-passwords crate.
->>>>>>> 3072e204
 user_password_hash = "$argon2id$v=19$m=98304,t=13,p=1$RUlWc0ZxaHo0WFdrN0N6ZQ$S8p52j85GPvMhR/ek3GL0el/oProgTwWpHJZ8lsQQoY"