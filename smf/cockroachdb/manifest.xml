--- conflicted
+++ resolved
@@ -18,11 +18,7 @@
     </method_environment>
   </method_context>
   <exec_method type='method' name='start'
-<<<<<<< HEAD
     exec='/var/svc/manifest/site/cockroachdb/method_script.sh'
-    timeout_seconds='0' />
-=======
-    exec='ctrun -l child -o noorphan,regent /opt/oxide/cockroachdb/bin/cockroach start-single-node --insecure --listen-addr=%{config/listen_addr} --store=%{config/store} &amp;'
     timeout_seconds='0'>
     <method_context>
       <method_environment>
@@ -30,7 +26,6 @@
       </method_environment>
     </method_context>
   </exec_method>
->>>>>>> c71fa89a
   <exec_method type='method' name='stop' exec=':kill' timeout_seconds='0' />
 
   <property_group name='config' type='application'>
