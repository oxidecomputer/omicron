--- conflicted
+++ resolved
@@ -694,11 +694,7 @@
             last_request_handled: None,
             should_fail_to_respond_signal: None,
             old_rot_state,
-<<<<<<< HEAD
-=======
-            no_stage0_caboose,
             sp_dumps,
->>>>>>> 4a0e9c12
         }
     }
 
