--- conflicted
+++ resolved
@@ -29,14 +29,6 @@
 use sha3::Sha3_256;
 use tokio::sync::mpsc;
 
-<<<<<<< HEAD
-// How long do we take to hash host flash? Real SPs take a handful of seconds;
-// we'll pick something similar but shorter to avoid slowing down tests too
-// much.
-const TIME_TO_HASH_HOST_PHASE_1: Duration = Duration::from_millis(1500);
-
-=======
->>>>>>> 0bef6e9a
 pub(crate) struct SimSpUpdate {
     /// tracks the state of any ongoing simulated update
     ///
@@ -54,9 +46,9 @@
     /// state of hashing each of the host phase1 slots
     phase1_hash_state: BTreeMap<u16, HostFlashHashState>,
     /// how do we decide when we're done hashing host phase1 slots? this allows
-    /// us to default to `TIME_TO_HASH_HOST_PHASE_1` (e.g., for running sp-sim
-    /// as a part of `omicron-dev`) while giving tests that want explicit
-    /// control the ability to precisely trigger completion of hashing.
+    /// us to default to "instant" (e.g., for running sp-sim as a part of
+    /// `omicron-dev`) while giving tests that want explicit control the ability
+    /// to precisely trigger completion of hashing.
     phase1_hash_policy: HostFlashHashPolicyInner,
 
     /// records whether a change to the stage0 "active slot" has been requested
