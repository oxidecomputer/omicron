--- conflicted
+++ resolved
@@ -8,21 +8,11 @@
 
 use anyhow::{bail, Context, Result};
 use camino::{Utf8Path, Utf8PathBuf};
-<<<<<<< HEAD
-use clap::{Args, ColorChoice, Parser, Subcommand};
+use clap::Parser;
 use omicron_common::{address::WICKETD_PORT, FileKv};
 use slog::Drain;
 
-use crate::{
-    preflight::PreflightArgs, rack_setup::SetupArgs,
-    rack_update::RackUpdateArgs, upload::UploadArgs, Runner,
-};
-=======
-use omicron_common::{address::WICKETD_PORT, FileKv};
-use slog::Drain;
-
-use crate::Runner;
->>>>>>> db4e0156
+use crate::{cli::ShellApp, Runner};
 
 pub fn exec() -> Result<()> {
     let wicketd_addr =
@@ -30,12 +20,10 @@
 
     // SSH_ORIGINAL_COMMAND contains additional arguments, if any.
     if let Ok(ssh_args) = std::env::var("SSH_ORIGINAL_COMMAND") {
-<<<<<<< HEAD
         // The argument is in a quoted form, so split it using Unix shell semantics.
         let args = shell_words::split(&ssh_args).with_context(|| {
             format!("could not parse shell arguments from input {ssh_args}")
         })?;
-
         // parse_from uses the the first argument as the command name. Insert "wicket" as
         // the command name.
         let app = ShellApp::parse_from(
@@ -46,19 +34,7 @@
             &log_path()?,
             WithStderr::Yes { use_color: app.global_opts.use_color() },
         )?;
-
-        match app.command {
-            ShellCommand::UploadRepo(args) => args.exec(log, wicketd_addr),
-            ShellCommand::RackUpdate(args) => {
-                args.exec(log, wicketd_addr, app.global_opts)
-            }
-            ShellCommand::Setup(args) => args.exec(log, wicketd_addr),
-            ShellCommand::Preflight(args) => args.exec(log, wicketd_addr),
-        }
-=======
-        let log = setup_log(&log_path()?, WithStderr::Yes)?;
-        crate::cli::exec(log, &ssh_args, wicketd_addr)
->>>>>>> db4e0156
+        app.exec(log, wicketd_addr)
     } else {
         // Do not expose log messages via standard error since they'll show up
         // on top of the TUI.
@@ -67,70 +43,6 @@
     }
 }
 
-<<<<<<< HEAD
-/// An app that represents wicket started with arguments over ssh.
-#[derive(Debug, Parser)]
-struct ShellApp {
-    /// Global options.
-    #[clap(flatten)]
-    global_opts: GlobalOpts,
-
-    /// The command to run.
-    #[clap(subcommand)]
-    command: ShellCommand,
-}
-
-#[derive(Debug, Args)]
-#[clap(next_help_heading = "Global options")]
-pub(crate) struct GlobalOpts {
-    /// Color output (auto, always, never)
-    ///
-    /// This may not work everywhere at the moment.
-    #[clap(long, value_enum, global = true, default_value_t)]
-    pub(crate) color: ColorChoice,
-}
-
-impl GlobalOpts {
-    /// Returns true if color should be used on standard error.
-    pub(crate) fn use_color(&self) -> bool {
-        match self.color {
-            ColorChoice::Auto => {
-                supports_color::on_cached(supports_color::Stream::Stderr)
-                    .is_some()
-            }
-            ColorChoice::Always => true,
-            ColorChoice::Never => false,
-        }
-    }
-}
-
-/// Arguments passed to wicket.
-///
-/// Wicket is designed to be used as a captive shell, set up via sshd
-/// ForceCommand. If no arguments are specified, wicket behaves like a TUI.
-/// However, if arguments are specified via SSH_ORIGINAL_COMMAND, wicketd
-/// accepts an upload command.
-#[derive(Debug, Subcommand)]
-enum ShellCommand {
-    /// Upload a TUF repository to wicketd.
-    #[command(visible_alias = "upload")]
-    UploadRepo(UploadArgs),
-
-    /// Perform a rack update.
-    #[command(subcommand)]
-    RackUpdate(RackUpdateArgs),
-
-    /// Interact with rack setup configuration.
-    #[command(subcommand)]
-    Setup(SetupArgs),
-
-    /// Run checks prior to setting up the rack.
-    #[command(subcommand)]
-    Preflight(PreflightArgs),
-}
-
-=======
->>>>>>> db4e0156
 fn setup_log(
     path: &Utf8Path,
     with_stderr: WithStderr,
