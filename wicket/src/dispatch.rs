--- conflicted
+++ resolved
@@ -15,18 +15,8 @@
 use crate::{upload::UploadArgs, Runner};
 
 pub fn exec() -> Result<()> {
-<<<<<<< HEAD
-    // TODO: make this configurable?
-    // To launch within the switch zone, and as part of a login shell,
-    // we likely have to store this in a config file, which may have to be written
-    // by sled-agent.
-    //
-    // We can't just use a command line-arg because we want to act as a login shells
-    let wicketd_addr: SocketAddrV6 = "[::1]:12226".parse().unwrap();
-=======
     let wicketd_addr =
         SocketAddrV6::new(Ipv6Addr::LOCALHOST, WICKETD_PORT, 0, 0);
->>>>>>> 68bcd34f
 
     // SSH_ORIGINAL_COMMAND contains additional arguments, if any.
     if let Ok(ssh_args) = std::env::var("SSH_ORIGINAL_COMMAND") {
