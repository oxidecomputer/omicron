--- conflicted
+++ resolved
@@ -7,6 +7,7 @@
 
 use omicron_common::address::IpRange;
 use omicron_common::api::internal::shared::BgpConfig;
+use omicron_common::api::internal::shared::ImportExportPolicy;
 use omicron_common::api::internal::shared::RouteConfig;
 use serde::Serialize;
 use sled_hardware_types::Baseboard;
@@ -307,6 +308,9 @@
             communities,
             local_pref,
             enforce_first_as,
+            allowed_import,
+            allowed_export,
+            vlan_id,
         } = p;
 
         let mut peer = Table::new();
@@ -372,6 +376,29 @@
                 out.push(i64_value(i64::from(*c)));
             }
             peer.insert("communities", Item::Value(Value::Array(out)));
+        }
+
+        // allowed import policy
+        if let ImportExportPolicy::Allow(list) = allowed_import {
+            let mut out = Array::new();
+            for x in list.iter() {
+                out.push(string_value(x.to_string()));
+            }
+            peer.insert("allowed_import", Item::Value(Value::Array(out)));
+        }
+
+        // allowed export policy
+        if let ImportExportPolicy::Allow(list) = allowed_export {
+            let mut out = Array::new();
+            for x in list.iter() {
+                out.push(string_value(x.to_string()));
+            }
+            peer.insert("allowed_export", Item::Value(Value::Array(out)));
+        }
+
+        //vlan
+        if let Some(x) = vlan_id {
+            peer.insert("vlan_id", i64_item(i64::from(*x)));
         }
 
         // local_pref
@@ -429,100 +456,12 @@
 #[cfg(test)]
 mod tests {
     use super::*;
-<<<<<<< HEAD
-    use omicron_common::api::external::SwitchLocation;
-    use omicron_common::api::internal::shared::{
-        BgpConfig, BgpPeerConfig, ImportExportPolicy, PortConfigV1, PortFec,
-        PortSpeed, RouteConfig,
-=======
     use wicket_common::{
         example::ExampleRackSetupData, rack_setup::PutRssUserConfigInsensitive,
->>>>>>> a047387a
     };
 
     #[test]
     fn round_trip_nonempty_config() {
-<<<<<<< HEAD
-        let config = CurrentRssUserConfigInsensitive {
-            bootstrap_sleds: vec![
-                BootstrapSledDescription {
-                    id: SpIdentifier { slot: 1, type_: SpType::Sled },
-                    baseboard: Baseboard::Gimlet {
-                        model: "model1".into(),
-                        revision: 3,
-                        identifier: "serial 1 2 3".into(),
-                    },
-                    bootstrap_ip: None,
-                },
-                BootstrapSledDescription {
-                    id: SpIdentifier { slot: 5, type_: SpType::Sled },
-                    baseboard: Baseboard::Gimlet {
-                        model: "model2".into(),
-                        revision: 5,
-                        identifier: "serial 4 5 6".into(),
-                    },
-                    bootstrap_ip: Some(Ipv6Addr::LOCALHOST),
-                },
-            ],
-            dns_servers: vec![
-                "1.1.1.1".parse().unwrap(),
-                "2.2.2.2".parse().unwrap(),
-            ],
-            external_dns_zone_name: "oxide.computer".into(),
-            internal_services_ip_pool_ranges: vec![IpRange::V4(
-                wicketd_client::types::Ipv4Range {
-                    first: "10.0.0.1".parse().unwrap(),
-                    last: "10.0.0.5".parse().unwrap(),
-                },
-            )],
-            external_dns_ips: vec!["10.0.0.1".parse().unwrap()],
-            ntp_servers: vec!["ntp1.com".into(), "ntp2.com".into()],
-            rack_network_config: Some(UserSpecifiedRackNetworkConfig {
-                infra_ip_first: "172.30.0.1".parse().unwrap(),
-                infra_ip_last: "172.30.0.10".parse().unwrap(),
-                ports: vec![PortConfigV1 {
-                    addresses: vec!["172.30.0.1/24".parse().unwrap()],
-                    routes: vec![RouteConfig {
-                        destination: "0.0.0.0/0".parse().unwrap(),
-                        nexthop: "172.30.0.10".parse().unwrap(),
-                        vlan_id: None,
-                    }],
-                    bgp_peers: vec![BgpPeerConfig {
-                        asn: 47,
-                        addr: "10.2.3.4".parse().unwrap(),
-                        port: "port0".into(),
-                        hold_time: Some(6),
-                        connect_retry: Some(3),
-                        delay_open: Some(0),
-                        idle_hold_time: Some(3),
-                        keepalive: Some(2),
-                        communities: Vec::new(),
-                        enforce_first_as: false,
-                        local_pref: None,
-                        md5_auth_key: None,
-                        min_ttl: None,
-                        multi_exit_discriminator: None,
-                        remote_asn: None,
-                        allowed_export: ImportExportPolicy::NoFiltering,
-                        allowed_import: ImportExportPolicy::NoFiltering,
-                        vlan_id: None,
-                    }],
-                    uplink_port_speed: PortSpeed::Speed400G,
-                    uplink_port_fec: PortFec::Firecode,
-                    autoneg: true,
-                    port: "port0".into(),
-                    switch: SwitchLocation::Switch0,
-                }],
-                bgp: vec![BgpConfig {
-                    asn: 47,
-                    originate: vec!["10.0.0.0/16".parse().unwrap()],
-                    shaper: None,
-                    checker: None,
-                }],
-            }),
-        };
-        let template = TomlTemplate::populate(&config).to_string();
-=======
         let example = ExampleRackSetupData::non_empty();
         let template =
             TomlTemplate::populate(&example.current_insensitive).to_string();
@@ -533,7 +472,6 @@
             &template,
         );
 
->>>>>>> a047387a
         let parsed: PutRssUserConfigInsensitive =
             toml::de::from_str(&template).unwrap();
         assert_eq!(example.put_insensitive, parsed);
