// This Source Code Form is subject to the terms of the Mozilla Public
// License, v. 2.0. If a copy of the MPL was not distributed with this
// file, You can obtain one at https://mozilla.org/MPL/2.0/.

//! Information about all top-level Oxide components (sleds, switches, PSCs)

<<<<<<< HEAD
use anyhow::{Context as _, Result, bail};
use omicron_common::api::{
    external::SwitchLocation, internal::nexus::KnownArtifactKind,
};
=======
use anyhow::{bail, Context as _, Result};
use omicron_common::api::external::SwitchLocation;
>>>>>>> 021109b0
use serde::{Deserialize, Serialize};
use std::collections::BTreeMap;
use std::fmt::Display;
use std::iter::Iterator;
use std::sync::LazyLock;
use tufaceous_artifact::KnownArtifactKind;
use wicket_common::inventory::{
    RackV1Inventory, RotInventory, RotSlot, SpComponentCaboose,
    SpComponentInfo, SpIgnition, SpState, SpType, Transceiver,
};

pub static ALL_COMPONENT_IDS: LazyLock<Vec<ComponentId>> =
    LazyLock::new(|| {
        (0..=31u8)
            .map(ComponentId::Sled)
            .chain((0..=1u8).map(ComponentId::Switch))
            .chain((0..=1u8).map(ComponentId::Psc))
            .collect()
    });

/// Inventory is the most recent information about rack composition as
/// received from MGS.
#[derive(Debug, Default, Clone, Serialize, Deserialize)]
pub struct Inventory {
    power: BTreeMap<ComponentId, PowerState>,
    inventory: BTreeMap<ComponentId, Component>,
}

impl Inventory {
    pub fn get_power_state(&self, id: &ComponentId) -> Option<&PowerState> {
        self.power.get(id)
    }

    pub fn get_inventory(&self, id: &ComponentId) -> Option<&Component> {
        self.inventory.get(id)
    }

    pub fn components(&self) -> impl Iterator<Item = &ComponentId> {
        self.inventory.keys()
    }

    pub fn update_inventory(
        &mut self,
        inventory: RackV1Inventory,
    ) -> anyhow::Result<()> {
        let mgs_inventory = inventory
            .mgs
            .map(|mgs| mgs.inventory)
            .context("Cannot update inventory without any details from MGS")?;
        let mut transceiver_inventory =
            inventory.transceivers.map(|tr| tr.inventory).unwrap_or_default();
        let mut new_inventory = Inventory::default();

        for sp in mgs_inventory.sps {
            let i = sp.id.slot;
            let type_ = sp.id.type_;
            let sp = Sp {
                ignition: sp.ignition,
                state: sp.state,
                caboose_active: sp.caboose_active,
                caboose_inactive: sp.caboose_inactive,
                components: sp.components,
                rot: sp.rot,
            };

            // Validate and get a ComponentId
            let id = ComponentId::from_sp_type_and_slot(type_, i)?;
            let component = match type_ {
                SpType::Sled => Component::Sled(sp),
                SpType::Switch => {
                    // Insert the switch's transceivers.
                    let switch_id = match i {
                        0 => SwitchLocation::Switch0,
                        1 => SwitchLocation::Switch1,
                        _ => unreachable!(),
                    };
                    let transceivers = transceiver_inventory
                        .remove(&switch_id)
                        .unwrap_or_default();
                    Component::Switch { sp, transceivers }
                }
                SpType::Power => Component::Psc(sp),
            };

            new_inventory.inventory.insert(id, component);

            // TODO: Plumb through real power state
            new_inventory.power.insert(id, PowerState::A2);
        }

        self.inventory = new_inventory.inventory;
        self.power = new_inventory.power;

        Ok(())
    }
}

// We just print the debug info on the screen for now
#[allow(unused)]
#[derive(Debug, Clone, Serialize, Deserialize)]
pub struct Sp {
    ignition: Option<SpIgnition>,
    state: Option<SpState>,
    caboose_active: Option<SpComponentCaboose>,
    caboose_inactive: Option<SpComponentCaboose>,
    components: Option<Vec<SpComponentInfo>>,
    rot: Option<RotInventory>,
}

impl Sp {
    pub fn ignition(&self) -> Option<&SpIgnition> {
        self.ignition.as_ref()
    }

    pub fn state(&self) -> Option<&SpState> {
        self.state.as_ref()
    }

    pub fn caboose_active(&self) -> Option<&SpComponentCaboose> {
        self.caboose_active.as_ref()
    }

    pub fn caboose_inactive(&self) -> Option<&SpComponentCaboose> {
        self.caboose_inactive.as_ref()
    }

    pub fn rot(&self) -> Option<&RotInventory> {
        self.rot.as_ref()
    }

    pub fn components(&self) -> &[SpComponentInfo] {
        match self.components.as_ref() {
            Some(components) => components,
            None => &[],
        }
    }
}

// XXX: Eventually a Sled will have a host component.
#[derive(Debug, Clone, Serialize, Deserialize)]
pub enum Component {
    Sled(Sp),
    Switch { sp: Sp, transceivers: Vec<Transceiver> },
    Psc(Sp),
}

fn version_or_unknown(caboose: Option<&SpComponentCaboose>) -> String {
    caboose.map(|c| c.version.as_str()).unwrap_or("UNKNOWN").to_string()
}

fn caboose_sign(caboose: &SpComponentCaboose) -> Option<Vec<u8>> {
    caboose.sign.as_ref().map(|s| s.as_bytes().to_vec())
}

impl Component {
    pub fn sp(&self) -> &Sp {
        match self {
            Component::Sled(sp) => sp,
            Component::Switch { sp, .. } => sp,
            Component::Psc(sp) => sp,
        }
    }

    pub fn sp_version_active(&self) -> String {
        version_or_unknown(self.sp().caboose_active.as_ref())
    }

    pub fn sp_version_inactive(&self) -> String {
        version_or_unknown(self.sp().caboose_inactive.as_ref())
    }

    pub fn rot_active_slot(&self) -> Option<RotSlot> {
        self.sp().rot.as_ref().map(|rot| rot.active)
    }

    pub fn rot_version_a(&self) -> String {
        version_or_unknown(
            self.sp().rot.as_ref().and_then(|rot| rot.caboose_a.as_ref()),
        )
    }

    pub fn rot_version_b(&self) -> String {
        version_or_unknown(
            self.sp().rot.as_ref().and_then(|rot| rot.caboose_b.as_ref()),
        )
    }

    pub fn stage0_version(&self) -> String {
        version_or_unknown(self.sp().rot.as_ref().and_then(|rot| {
            // caboose_stage0 is an Option<Option<SpComponentCaboose>>, so we
            // need to unwrap it twice, effectively. flatten would be nice but
            // it doesn't work on Option<&Option<T>>, which is what we end up
            // with.
            rot.caboose_stage0.as_ref().map_or(None, |x| x.as_ref())
        }))
    }

    pub fn stage0next_version(&self) -> String {
        version_or_unknown(self.sp().rot.as_ref().and_then(|rot| {
            // caboose_stage0next is an Option<Option<SpComponentCaboose>>, so we
            // need to unwrap it twice, effectively. flatten would be nice but
            // it doesn't work on Option<&Option<T>>, which is what we end up
            // with.
            rot.caboose_stage0next.as_ref().map_or(None, |x| x.as_ref())
        }))
    }

    // Technically the slots could have different SIGN values in the
    // caboose. An active slot implies the RoT is up and valid so
    // we should rely on that value for selection.
    // We also use this for the bootloader selection as the SIGN
    // of the bootloader is going to be identical to the RoT.
    pub fn rot_sign(&self) -> Option<Vec<u8>> {
        match self.rot_active_slot()? {
            RotSlot::A => self.sp().rot.as_ref().map_or(None, |rot| {
                rot.caboose_a.as_ref().and_then(caboose_sign)
            }),
            RotSlot::B => self.sp().rot.as_ref().map_or(None, |rot| {
                rot.caboose_b.as_ref().map_or(None, |x| caboose_sign(x))
            }),
        }
    }
}

/// The component type and its slot.
#[derive(
    Debug,
    Clone,
    Copy,
    PartialOrd,
    Ord,
    PartialEq,
    Eq,
    Hash,
    Serialize,
    Deserialize,
)]
pub enum ComponentId {
    Sled(u8),
    Switch(u8),
    Psc(u8),
}

impl ComponentId {
    /// The maximum possible sled ID.
    pub const MAX_SLED_ID: u8 = 31;

    /// The maximum possible switch ID.
    pub const MAX_SWITCH_ID: u8 = 1;

    /// The maximum possible power shelf ID.
    pub const MAX_PSC_ID: u8 = 1;

    pub fn new_sled(slot: u8) -> Result<Self> {
        if slot > Self::MAX_SLED_ID {
            bail!("Invalid sled slot: {}", slot);
        }
        Ok(Self::Sled(slot))
    }

    pub fn new_switch(slot: u8) -> Result<Self> {
        if slot > Self::MAX_SWITCH_ID {
            bail!("Invalid switch slot: {}", slot);
        }
        Ok(Self::Switch(slot))
    }

    pub fn new_psc(slot: u8) -> Result<Self> {
        if slot > Self::MAX_PSC_ID {
            bail!("Invalid power shelf slot: {}", slot);
        }
        Ok(Self::Psc(slot))
    }

    pub fn from_sp_type_and_slot(sp_type: SpType, slot: u32) -> Result<Self> {
        let slot = slot.try_into().map_err(|_| {
            anyhow::anyhow!("invalid slot (must fit in a u8): {}", slot)
        })?;
        match sp_type {
            SpType::Sled => Self::new_sled(slot),
            SpType::Switch => Self::new_switch(slot),
            SpType::Power => Self::new_psc(slot),
        }
    }

    pub fn name(&self) -> String {
        self.to_string()
    }

    pub fn sp_known_artifact_kind(&self) -> KnownArtifactKind {
        match self {
            ComponentId::Sled(_) => KnownArtifactKind::GimletSp,
            ComponentId::Switch(_) => KnownArtifactKind::SwitchSp,
            ComponentId::Psc(_) => KnownArtifactKind::PscSp,
        }
    }

    pub fn rot_known_artifact_kind(&self) -> KnownArtifactKind {
        match self {
            ComponentId::Sled(_) => KnownArtifactKind::GimletRot,
            ComponentId::Switch(_) => KnownArtifactKind::SwitchRot,
            ComponentId::Psc(_) => KnownArtifactKind::PscRot,
        }
    }

    pub fn rot_bootloader_known_artifact_kind(&self) -> KnownArtifactKind {
        match self {
            ComponentId::Sled(_) => KnownArtifactKind::GimletRotBootloader,
            ComponentId::Switch(_) => KnownArtifactKind::SwitchRotBootloader,
            ComponentId::Psc(_) => KnownArtifactKind::PscRotBootloader,
        }
    }

    pub fn to_string_uppercase(&self) -> String {
        let mut s = self.to_string();
        s.make_ascii_uppercase();
        s
    }
}

/// Prints the component type in standard case.
impl Display for ComponentId {
    fn fmt(&self, f: &mut std::fmt::Formatter<'_>) -> std::fmt::Result {
        match self {
            ComponentId::Sled(i) => write!(f, "sled {}", i),
            ComponentId::Switch(i) => write!(f, "switch {}", i),
            ComponentId::Psc(i) => write!(f, "PSC {}", i),
        }
    }
}

pub struct ParsableComponentId<'a> {
    pub sp_type: &'a str,
    pub i: &'a str,
}

impl<'a> TryFrom<ParsableComponentId<'a>> for ComponentId {
    type Error = ();
    fn try_from(value: ParsableComponentId<'a>) -> Result<Self, Self::Error> {
        let i: u8 = value.i.parse().map_err(|_| ())?;
        match (value.sp_type, i) {
            ("sled", 0..=31) => Ok(ComponentId::Sled(i)),
            ("switch", 0..=1) => Ok(ComponentId::Switch(i)),
            ("power", 0..=1) => Ok(ComponentId::Psc(i)),
            _ => Err(()),
        }
    }
}

#[derive(Debug, Copy, Clone, Serialize, Deserialize)]
pub enum PowerState {
    /// Working
    A0,
    /// Sojourning
    A1,
    /// Quiescent
    A2,
    /// Commanded Off
    A3,
    /// Mechanical Off
    A4,
}

impl PowerState {
    pub fn description(&self) -> &'static str {
        match self {
            PowerState::A0 => "working",
            PowerState::A1 => "sojourning",
            PowerState::A2 => "quiescent",
            PowerState::A3 => "commanded off",
            PowerState::A4 => "mechanical off (unplugged)",
        }
    }
}

#[cfg(test)]
mod tests {
    use super::*;

    #[test]
    fn component_id_display() {
        assert_eq!(ComponentId::Sled(0).to_string(), "sled 0");
        assert_eq!(ComponentId::Switch(1).to_string(), "switch 1");
        assert_eq!(ComponentId::Psc(2).to_string(), "PSC 2");
    }
}<|MERGE_RESOLUTION|>--- conflicted
+++ resolved
@@ -4,15 +4,8 @@
 
 //! Information about all top-level Oxide components (sleds, switches, PSCs)
 
-<<<<<<< HEAD
 use anyhow::{Context as _, Result, bail};
-use omicron_common::api::{
-    external::SwitchLocation, internal::nexus::KnownArtifactKind,
-};
-=======
-use anyhow::{bail, Context as _, Result};
 use omicron_common::api::external::SwitchLocation;
->>>>>>> 021109b0
 use serde::{Deserialize, Serialize};
 use std::collections::BTreeMap;
 use std::fmt::Display;
