// This Source Code Form is subject to the terms of the Mozilla Public
// License, v. 2.0. If a copy of the MPL was not distributed with this
// file, You can obtain one at https://mozilla.org/MPL/2.0/.

//! Information about all top-level Oxide components (sleds, switches, PSCs)

<<<<<<< HEAD
use anyhow::{anyhow, bail, Result};
use omicron_common::api::internal::nexus::KnownArtifactKind;
=======
use anyhow::anyhow;
>>>>>>> 1250a791
use once_cell::sync::Lazy;
use ratatui::text::Text;
use serde::{Deserialize, Serialize};
use std::collections::BTreeMap;
use std::fmt::Display;
use std::iter::Iterator;
use wicketd_client::types::{
    RackV1Inventory, RotInventory, RotSlot, SpComponentCaboose,
    SpComponentInfo, SpIgnition, SpState, SpType,
};

pub static ALL_COMPONENT_IDS: Lazy<Vec<ComponentId>> = Lazy::new(|| {
    (0..=31u8)
        .map(ComponentId::Sled)
        .chain((0..=1u8).map(ComponentId::Switch))
        // Currently shipping racks don't have PSC 1.
        .chain(std::iter::once(ComponentId::Psc(0)))
        .collect()
});

/// Inventory is the most recent information about rack composition as
/// received from MGS.
#[derive(Debug, Default, Clone, Serialize, Deserialize)]
pub struct Inventory {
    power: BTreeMap<ComponentId, PowerState>,
    inventory: BTreeMap<ComponentId, Component>,
}

impl Inventory {
    pub fn get_power_state(&self, id: &ComponentId) -> Option<&PowerState> {
        self.power.get(id)
    }

    pub fn get_inventory(&self, id: &ComponentId) -> Option<&Component> {
        self.inventory.get(id)
    }

    pub fn components(&self) -> impl Iterator<Item = &ComponentId> {
        self.inventory.keys()
    }

    pub fn update_inventory(
        &mut self,
        inventory: RackV1Inventory,
    ) -> anyhow::Result<()> {
        let mut new_inventory = Inventory::default();

        for sp in inventory.sps {
            let i = sp.id.slot;
            let type_ = sp.id.type_;
            let sp = Sp {
                ignition: sp.ignition,
                state: sp.state,
                caboose_active: sp.caboose_active,
                caboose_inactive: sp.caboose_inactive,
                components: sp.components,
                rot: sp.rot,
            };

            // Validate and get a ComponentId
            let id = ComponentId::from_sp_type_and_slot(type_, i as u8)?;
            let component = match type_ {
                SpType::Sled => Component::Sled(sp),
                SpType::Switch => Component::Switch(sp),
                SpType::Power => Component::Psc(sp),
            };

            new_inventory.inventory.insert(id, component);

            // TODO: Plumb through real power state
            new_inventory.power.insert(id, PowerState::A2);
        }

        self.inventory = new_inventory.inventory;
        self.power = new_inventory.power;

        Ok(())
    }
}

// We just print the debug info on the screen for now
#[allow(unused)]
#[derive(Debug, Clone, Serialize, Deserialize)]
pub struct Sp {
    ignition: Option<SpIgnition>,
    state: Option<SpState>,
    caboose_active: Option<SpComponentCaboose>,
    caboose_inactive: Option<SpComponentCaboose>,
    components: Option<Vec<SpComponentInfo>>,
    rot: Option<RotInventory>,
}

impl Sp {
    pub fn ignition(&self) -> Option<&SpIgnition> {
        self.ignition.as_ref()
    }

    pub fn state(&self) -> Option<&SpState> {
        self.state.as_ref()
    }

    pub fn caboose_active(&self) -> Option<&SpComponentCaboose> {
        self.caboose_active.as_ref()
    }

    pub fn caboose_inactive(&self) -> Option<&SpComponentCaboose> {
        self.caboose_inactive.as_ref()
    }

    pub fn rot(&self) -> Option<&RotInventory> {
        self.rot.as_ref()
    }

    pub fn components(&self) -> &[SpComponentInfo] {
        match self.components.as_ref() {
            Some(components) => components,
            None => &[],
        }
    }
}

// XXX: Eventually a Sled will have a host component.
#[derive(Debug, Clone, Serialize, Deserialize)]
pub enum Component {
    Sled(Sp),
    Switch(Sp),
    Psc(Sp),
}

fn version_or_unknown(caboose: Option<&SpComponentCaboose>) -> String {
    caboose.and_then(|c| c.version.as_deref()).unwrap_or("UNKNOWN").to_string()
}

impl Component {
    pub fn sp(&self) -> &Sp {
        match self {
            Component::Sled(sp) => sp,
            Component::Switch(sp) => sp,
            Component::Psc(sp) => sp,
        }
    }

    pub fn sp_version_active(&self) -> String {
        version_or_unknown(self.sp().caboose_active.as_ref())
    }

    pub fn sp_version_inactive(&self) -> String {
        version_or_unknown(self.sp().caboose_inactive.as_ref())
    }

    pub fn rot_active_slot(&self) -> Option<RotSlot> {
        self.sp().rot.as_ref().map(|rot| rot.active)
    }

    pub fn rot_version_a(&self) -> String {
        version_or_unknown(
            self.sp().rot.as_ref().and_then(|rot| rot.caboose_a.as_ref()),
        )
    }

    pub fn rot_version_b(&self) -> String {
        version_or_unknown(
            self.sp().rot.as_ref().and_then(|rot| rot.caboose_b.as_ref()),
        )
    }
}

// The component type and its slot.
#[derive(
    Debug,
    Clone,
    Copy,
    PartialOrd,
    Ord,
    PartialEq,
    Eq,
    Hash,
    Serialize,
    Deserialize,
)]
pub enum ComponentId {
    Sled(u8),
    Switch(u8),
    Psc(u8),
}

impl ComponentId {
    /// The maximum possible sled ID.
    pub const MAX_SLED_ID: u8 = 31;

    /// The maximum possible switch ID.
    pub const MAX_SWITCH_ID: u8 = 1;

    /// The maximum possible power shelf ID.
    ///
    /// Currently shipping racks don't have PSC 1.
    pub const MAX_PSC_ID: u8 = 0;

    pub fn new_sled(slot: u8) -> Result<Self> {
        if slot > Self::MAX_SLED_ID {
            bail!("Invalid sled slot: {}", slot);
        }
        Ok(Self::Sled(slot))
    }

    pub fn new_switch(slot: u8) -> Result<Self> {
        if slot > Self::MAX_SWITCH_ID {
            bail!("Invalid switch slot: {}", slot);
        }
        Ok(Self::Switch(slot))
    }

    pub fn new_psc(slot: u8) -> Result<Self> {
        if slot > Self::MAX_PSC_ID {
            bail!("Invalid power shelf slot: {}", slot);
        }
        Ok(Self::Psc(slot))
    }

    pub fn from_sp_type_and_slot(sp_type: SpType, slot: u8) -> Result<Self> {
        match sp_type {
            SpType::Sled => Self::new_sled(slot),
            SpType::Switch => Self::new_switch(slot),
            SpType::Power => Self::new_psc(slot),
        }
    }

    pub fn name(&self) -> String {
        self.to_string()
    }
<<<<<<< HEAD

    pub fn sp_known_artifact_kind(&self) -> KnownArtifactKind {
        match self {
            ComponentId::Sled(_) => KnownArtifactKind::GimletSp,
            ComponentId::Switch(_) => KnownArtifactKind::SwitchSp,
            ComponentId::Psc(_) => KnownArtifactKind::PscSp,
        }
    }

    pub fn rot_known_artifact_kind(&self) -> KnownArtifactKind {
        match self {
            ComponentId::Sled(_) => KnownArtifactKind::GimletRot,
            ComponentId::Switch(_) => KnownArtifactKind::SwitchRot,
            ComponentId::Psc(_) => KnownArtifactKind::PscRot,
        }
    }

    pub fn to_string_standard_case(&self) -> String {
        match self {
            ComponentId::Sled(i) => format!("sled {}", i),
            ComponentId::Switch(i) => format!("switch {}", i),
            ComponentId::Psc(i) => format!("PSC {}", i),
        }
    }
=======
>>>>>>> 1250a791
}

/// Prints the component type in all caps.
///
/// # Examples
///
/// ```
/// use wicketd::state::inventory::ComponentId;
/// assert_eq!(ComponentId::Sled(0).to_string(), "SLED 0");
/// assert_eq!(ComponentId::Switch(0).to_string(), "SWITCH 0");
/// assert_eq!(ComponentId::Psc(0).to_string(), "PSC 0");
/// ```
impl Display for ComponentId {
    fn fmt(&self, f: &mut std::fmt::Formatter<'_>) -> std::fmt::Result {
        match self {
            ComponentId::Sled(i) => write!(f, "SLED {}", i),
            ComponentId::Switch(i) => write!(f, "SWITCH {}", i),
            ComponentId::Psc(i) => write!(f, "PSC {}", i),
        }
    }
}

impl From<ComponentId> for Text<'_> {
    fn from(value: ComponentId) -> Self {
        value.to_string().into()
    }
}

pub struct ParsableComponentId<'a> {
    pub sp_type: &'a str,
    pub i: &'a str,
}

impl<'a> TryFrom<ParsableComponentId<'a>> for ComponentId {
    type Error = ();
    fn try_from(value: ParsableComponentId<'a>) -> Result<Self, Self::Error> {
        let i: u8 = value.i.parse().map_err(|_| ())?;
        match (value.sp_type, i) {
            ("sled", 0..=31) => Ok(ComponentId::Sled(i)),
            ("switch", 0..=1) => Ok(ComponentId::Switch(i)),
            ("power", 0..=1) => Ok(ComponentId::Psc(i)),
            _ => Err(()),
        }
    }
}

#[derive(Debug, Copy, Clone, Serialize, Deserialize)]
pub enum PowerState {
    /// Working
    A0,
    /// Sojourning
    A1,
    /// Quiescent
    A2,
    /// Commanded Off
    A3,
    /// Mechanical Off
    A4,
}

impl PowerState {
    pub fn description(&self) -> &'static str {
        match self {
            PowerState::A0 => "working",
            PowerState::A1 => "sojourning",
            PowerState::A2 => "quiescent",
            PowerState::A3 => "commanded off",
            PowerState::A4 => "mechanical off (unplugged)",
        }
    }
}<|MERGE_RESOLUTION|>--- conflicted
+++ resolved
@@ -4,12 +4,8 @@
 
 //! Information about all top-level Oxide components (sleds, switches, PSCs)
 
-<<<<<<< HEAD
-use anyhow::{anyhow, bail, Result};
+use anyhow::{bail, Result};
 use omicron_common::api::internal::nexus::KnownArtifactKind;
-=======
-use anyhow::anyhow;
->>>>>>> 1250a791
 use once_cell::sync::Lazy;
 use ratatui::text::Text;
 use serde::{Deserialize, Serialize};
@@ -240,7 +236,6 @@
     pub fn name(&self) -> String {
         self.to_string()
     }
-<<<<<<< HEAD
 
     pub fn sp_known_artifact_kind(&self) -> KnownArtifactKind {
         match self {
@@ -265,8 +260,6 @@
             ComponentId::Psc(i) => format!("PSC {}", i),
         }
     }
-=======
->>>>>>> 1250a791
 }
 
 /// Prints the component type in all caps.
