// This Source Code Form is subject to the terms of the Mozilla Public
// License, v. 2.0. If a copy of the MPL was not distributed with this
// file, You can obtain one at https://mozilla.org/MPL/2.0/.

//! Interface for making API requests to the Oxide control plane at large
//! from within the control plane

use std::collections::HashMap;

progenitor::generate_api!(
    spec = "../../openapi/nexus-internal.json",
    derives = [schemars::JsonSchema, PartialEq],
    inner_type = slog::Logger,
    pre_hook = (|log: &slog::Logger, request: &reqwest::Request| {
        slog::debug!(log, "client request";
            "method" => %request.method(),
            "uri" => %request.url(),
            "body" => ?&request.body(),
        );
    }),
    post_hook = (|log: &slog::Logger, result: &Result<_, _>| {
        slog::debug!(log, "client response"; "result" => ?result);
    }),
    replace = {
        // It's kind of unfortunate to pull in such a complex and unstable type
        // as "blueprint" this way, but we have really useful functionality
        // (e.g., diff'ing) that's implemented on our local type.
        Blueprint = nexus_types::deployment::Blueprint,
        Generation = omicron_common::api::external::Generation,
        Ipv4Network = ipnetwork::Ipv4Network,
        Ipv6Network = ipnetwork::Ipv6Network,
        IpNetwork = ipnetwork::IpNetwork,
        MacAddr = omicron_common::api::external::MacAddr,
        Name = omicron_common::api::external::Name,
        NewPasswordHash = omicron_passwords::NewPasswordHash,
<<<<<<< HEAD

        TypedUuidForUpstairsKind = omicron_uuid_kinds::TypedUuid<omicron_uuid_kinds::UpstairsKind>,
        TypedUuidForUpstairsRepairKind = omicron_uuid_kinds::TypedUuid<omicron_uuid_kinds::UpstairsRepairKind>,
        TypedUuidForUpstairsSessionKind = omicron_uuid_kinds::TypedUuid<omicron_uuid_kinds::UpstairsSessionKind>,
=======
        NetworkInterface = omicron_common::api::internal::shared::NetworkInterface,
        NetworkInterfaceKind = omicron_common::api::internal::shared::NetworkInterfaceKind,
    },
    patch = {
        SledAgentInfo = { derives = [PartialEq, Eq] },
        ByteCount = { derives = [PartialEq, Eq] },
        Baseboard = { derives = [PartialEq, Eq] }
>>>>>>> 9dc85d64
    }
);

impl omicron_common::api::external::ClientError for types::Error {
    fn message(&self) -> String {
        self.message.clone()
    }
}

impl From<omicron_common::api::external::ByteCount> for types::ByteCount {
    fn from(s: omicron_common::api::external::ByteCount) -> Self {
        Self(s.to_bytes())
    }
}

impl From<types::DiskState> for omicron_common::api::external::DiskState {
    fn from(s: types::DiskState) -> Self {
        match s {
            types::DiskState::Creating => Self::Creating,
            types::DiskState::Detached => Self::Detached,
            types::DiskState::ImportReady => Self::ImportReady,
            types::DiskState::ImportingFromUrl => Self::ImportingFromUrl,
            types::DiskState::ImportingFromBulkWrites => {
                Self::ImportingFromBulkWrites
            }
            types::DiskState::Finalizing => Self::Finalizing,
            types::DiskState::Maintenance => Self::Maintenance,
            types::DiskState::Attaching(u) => Self::Attaching(u),
            types::DiskState::Attached(u) => Self::Attached(u),
            types::DiskState::Detaching(u) => Self::Detaching(u),
            types::DiskState::Destroyed => Self::Destroyed,
            types::DiskState::Faulted => Self::Faulted,
        }
    }
}

impl From<types::InstanceState>
    for omicron_common::api::external::InstanceState
{
    fn from(s: types::InstanceState) -> Self {
        match s {
            types::InstanceState::Creating => Self::Creating,
            types::InstanceState::Starting => Self::Starting,
            types::InstanceState::Running => Self::Running,
            types::InstanceState::Stopping => Self::Stopping,
            types::InstanceState::Stopped => Self::Stopped,
            types::InstanceState::Rebooting => Self::Rebooting,
            types::InstanceState::Migrating => Self::Migrating,
            types::InstanceState::Repairing => Self::Repairing,
            types::InstanceState::Failed => Self::Failed,
            types::InstanceState::Destroyed => Self::Destroyed,
        }
    }
}

impl From<omicron_common::api::internal::nexus::InstanceRuntimeState>
    for types::InstanceRuntimeState
{
    fn from(
        s: omicron_common::api::internal::nexus::InstanceRuntimeState,
    ) -> Self {
        Self {
            dst_propolis_id: s.dst_propolis_id,
            gen: s.gen,
            migration_id: s.migration_id,
            propolis_id: s.propolis_id,
            time_updated: s.time_updated,
        }
    }
}

impl From<omicron_common::api::internal::nexus::VmmRuntimeState>
    for types::VmmRuntimeState
{
    fn from(s: omicron_common::api::internal::nexus::VmmRuntimeState) -> Self {
        Self { gen: s.gen, state: s.state.into(), time_updated: s.time_updated }
    }
}

impl From<omicron_common::api::internal::nexus::SledInstanceState>
    for types::SledInstanceState
{
    fn from(
        s: omicron_common::api::internal::nexus::SledInstanceState,
    ) -> Self {
        Self {
            instance_state: s.instance_state.into(),
            propolis_id: s.propolis_id,
            vmm_state: s.vmm_state.into(),
        }
    }
}

impl From<omicron_common::api::external::InstanceState>
    for types::InstanceState
{
    fn from(s: omicron_common::api::external::InstanceState) -> Self {
        use omicron_common::api::external::InstanceState;
        match s {
            InstanceState::Creating => Self::Creating,
            InstanceState::Starting => Self::Starting,
            InstanceState::Running => Self::Running,
            InstanceState::Stopping => Self::Stopping,
            InstanceState::Stopped => Self::Stopped,
            InstanceState::Rebooting => Self::Rebooting,
            InstanceState::Migrating => Self::Migrating,
            InstanceState::Repairing => Self::Repairing,
            InstanceState::Failed => Self::Failed,
            InstanceState::Destroyed => Self::Destroyed,
        }
    }
}

impl From<omicron_common::api::internal::nexus::DiskRuntimeState>
    for types::DiskRuntimeState
{
    fn from(s: omicron_common::api::internal::nexus::DiskRuntimeState) -> Self {
        Self {
            disk_state: s.disk_state.into(),
            gen: s.gen,
            time_updated: s.time_updated,
        }
    }
}

impl From<omicron_common::api::external::DiskState> for types::DiskState {
    fn from(s: omicron_common::api::external::DiskState) -> Self {
        use omicron_common::api::external::DiskState;
        match s {
            DiskState::Creating => Self::Creating,
            DiskState::Detached => Self::Detached,
            DiskState::ImportReady => Self::ImportReady,
            DiskState::ImportingFromUrl => Self::ImportingFromUrl,
            DiskState::ImportingFromBulkWrites => Self::ImportingFromBulkWrites,
            DiskState::Finalizing => Self::Finalizing,
            DiskState::Maintenance => Self::Maintenance,
            DiskState::Attaching(u) => Self::Attaching(u),
            DiskState::Attached(u) => Self::Attached(u),
            DiskState::Detaching(u) => Self::Detaching(u),
            DiskState::Destroyed => Self::Destroyed,
            DiskState::Faulted => Self::Faulted,
        }
    }
}

impl From<&types::InstanceState>
    for omicron_common::api::external::InstanceState
{
    fn from(state: &types::InstanceState) -> Self {
        match state {
            types::InstanceState::Creating => Self::Creating,
            types::InstanceState::Starting => Self::Starting,
            types::InstanceState::Running => Self::Running,
            types::InstanceState::Stopping => Self::Stopping,
            types::InstanceState::Stopped => Self::Stopped,
            types::InstanceState::Rebooting => Self::Rebooting,
            types::InstanceState::Migrating => Self::Migrating,
            types::InstanceState::Repairing => Self::Repairing,
            types::InstanceState::Failed => Self::Failed,
            types::InstanceState::Destroyed => Self::Destroyed,
        }
    }
}

impl From<omicron_common::api::internal::nexus::ProducerKind>
    for types::ProducerKind
{
    fn from(kind: omicron_common::api::internal::nexus::ProducerKind) -> Self {
        use omicron_common::api::internal::nexus::ProducerKind;
        match kind {
            ProducerKind::SledAgent => Self::SledAgent,
            ProducerKind::Service => Self::Service,
            ProducerKind::Instance => Self::Instance,
        }
    }
}

impl From<&omicron_common::api::internal::nexus::ProducerEndpoint>
    for types::ProducerEndpoint
{
    fn from(
        s: &omicron_common::api::internal::nexus::ProducerEndpoint,
    ) -> Self {
        Self {
            address: s.address.to_string(),
            base_route: s.base_route.clone(),
            id: s.id,
            kind: s.kind.into(),
            interval: s.interval.into(),
        }
    }
}

impl From<omicron_common::api::external::SemverVersion>
    for types::SemverVersion
{
    fn from(s: omicron_common::api::external::SemverVersion) -> Self {
        s.to_string().parse().expect(
            "semver should generate output that matches validation regex",
        )
    }
}

impl From<std::time::Duration> for types::Duration {
    fn from(s: std::time::Duration) -> Self {
        Self { secs: s.as_secs(), nanos: s.subsec_nanos() }
    }
}

impl From<types::Duration> for std::time::Duration {
    fn from(s: types::Duration) -> Self {
        std::time::Duration::from_nanos(s.secs * 1000000000 + s.nanos as u64)
    }
}

impl From<omicron_common::address::IpRange> for types::IpRange {
    fn from(r: omicron_common::address::IpRange) -> Self {
        use omicron_common::address::IpRange;
        match r {
            IpRange::V4(r) => types::IpRange::V4(r.into()),
            IpRange::V6(r) => types::IpRange::V6(r.into()),
        }
    }
}

impl From<omicron_common::address::Ipv4Range> for types::Ipv4Range {
    fn from(r: omicron_common::address::Ipv4Range) -> Self {
        Self { first: r.first, last: r.last }
    }
}

impl From<omicron_common::address::Ipv6Range> for types::Ipv6Range {
    fn from(r: omicron_common::address::Ipv6Range) -> Self {
        Self { first: r.first, last: r.last }
    }
}

impl From<&omicron_common::api::internal::shared::SourceNatConfig>
    for types::SourceNatConfig
{
    fn from(
        r: &omicron_common::api::internal::shared::SourceNatConfig,
    ) -> Self {
        Self { ip: r.ip, first_port: r.first_port, last_port: r.last_port }
    }
}

impl From<omicron_common::api::internal::shared::PortSpeed>
    for types::PortSpeed
{
    fn from(value: omicron_common::api::internal::shared::PortSpeed) -> Self {
        match value {
            omicron_common::api::internal::shared::PortSpeed::Speed0G => {
                types::PortSpeed::Speed0G
            }
            omicron_common::api::internal::shared::PortSpeed::Speed1G => {
                types::PortSpeed::Speed1G
            }
            omicron_common::api::internal::shared::PortSpeed::Speed10G => {
                types::PortSpeed::Speed10G
            }
            omicron_common::api::internal::shared::PortSpeed::Speed25G => {
                types::PortSpeed::Speed25G
            }
            omicron_common::api::internal::shared::PortSpeed::Speed40G => {
                types::PortSpeed::Speed40G
            }
            omicron_common::api::internal::shared::PortSpeed::Speed50G => {
                types::PortSpeed::Speed50G
            }
            omicron_common::api::internal::shared::PortSpeed::Speed100G => {
                types::PortSpeed::Speed100G
            }
            omicron_common::api::internal::shared::PortSpeed::Speed200G => {
                types::PortSpeed::Speed200G
            }
            omicron_common::api::internal::shared::PortSpeed::Speed400G => {
                types::PortSpeed::Speed400G
            }
        }
    }
}

impl From<omicron_common::api::internal::shared::PortFec> for types::PortFec {
    fn from(value: omicron_common::api::internal::shared::PortFec) -> Self {
        match value {
            omicron_common::api::internal::shared::PortFec::Firecode => {
                types::PortFec::Firecode
            }
            omicron_common::api::internal::shared::PortFec::None => {
                types::PortFec::None
            }
            omicron_common::api::internal::shared::PortFec::Rs => {
                types::PortFec::Rs
            }
        }
    }
}

impl From<omicron_common::api::internal::shared::SwitchLocation>
    for types::SwitchLocation
{
    fn from(
        value: omicron_common::api::internal::shared::SwitchLocation,
    ) -> Self {
        match value {
            omicron_common::api::internal::shared::SwitchLocation::Switch0 => {
                types::SwitchLocation::Switch0
            }
            omicron_common::api::internal::shared::SwitchLocation::Switch1 => {
                types::SwitchLocation::Switch1
            }
        }
    }
}

impl From<omicron_common::api::internal::shared::ExternalPortDiscovery>
    for types::ExternalPortDiscovery
{
    fn from(
        value: omicron_common::api::internal::shared::ExternalPortDiscovery,
    ) -> Self {
        match value {
            omicron_common::api::internal::shared::ExternalPortDiscovery::Auto(val) => {
                let new: HashMap<_, _> = val.iter().map(|(slot, addr)| {
                    (slot.to_string(), *addr)
                }).collect();
                types::ExternalPortDiscovery::Auto(new)
            },
            omicron_common::api::internal::shared::ExternalPortDiscovery::Static(val) => {
                let new: HashMap<_, _> = val.iter().map(|(slot, ports)| {
                    (slot.to_string(), ports.clone())
                }).collect();
                types::ExternalPortDiscovery::Static(new)
            },
        }
    }
}<|MERGE_RESOLUTION|>--- conflicted
+++ resolved
@@ -33,20 +33,17 @@
         MacAddr = omicron_common::api::external::MacAddr,
         Name = omicron_common::api::external::Name,
         NewPasswordHash = omicron_passwords::NewPasswordHash,
-<<<<<<< HEAD
-
+        NetworkInterface = omicron_common::api::internal::shared::NetworkInterface,
+        NetworkInterfaceKind = omicron_common::api::internal::shared::NetworkInterfaceKind,
+        TypedUuidForDownstairsKind = omicron_uuid_kinds::TypedUuid<omicron_uuid_kinds::DownstairsKind>,
         TypedUuidForUpstairsKind = omicron_uuid_kinds::TypedUuid<omicron_uuid_kinds::UpstairsKind>,
         TypedUuidForUpstairsRepairKind = omicron_uuid_kinds::TypedUuid<omicron_uuid_kinds::UpstairsRepairKind>,
         TypedUuidForUpstairsSessionKind = omicron_uuid_kinds::TypedUuid<omicron_uuid_kinds::UpstairsSessionKind>,
-=======
-        NetworkInterface = omicron_common::api::internal::shared::NetworkInterface,
-        NetworkInterfaceKind = omicron_common::api::internal::shared::NetworkInterfaceKind,
     },
     patch = {
         SledAgentInfo = { derives = [PartialEq, Eq] },
         ByteCount = { derives = [PartialEq, Eq] },
         Baseboard = { derives = [PartialEq, Eq] }
->>>>>>> 9dc85d64
     }
 );
 
