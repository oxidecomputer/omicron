// This Source Code Form is subject to the terms of the Mozilla Public
// License, v. 2.0. If a copy of the MPL was not distributed with this
// file, You can obtain one at https://mozilla.org/MPL/2.0/.

//! Interface for making API requests to a Sled Agent

use async_trait::async_trait;
use schemars::JsonSchema;
use serde::Deserialize;
use serde::Serialize;
use std::convert::TryFrom;
use uuid::Uuid;

progenitor::generate_api!(
    spec = "../../openapi/sled-agent.json",
    derives = [schemars::JsonSchema, PartialEq],
    inner_type = slog::Logger,
    pre_hook = (|log: &slog::Logger, request: &reqwest::Request| {
        slog::debug!(log, "client request";
            "method" => %request.method(),
            "uri" => %request.url(),
            "body" => ?&request.body(),
        );
    }),
    post_hook = (|log: &slog::Logger, result: &Result<_, _>| {
        slog::debug!(log, "client response"; "result" => ?result);
    }),
    patch = {
        BfdPeerConfig = { derives = [Eq, Hash] },
        BgpConfig = { derives = [Eq, Hash] },
        BgpPeerConfig = { derives = [Eq, Hash] },
        OmicronPhysicalDiskConfig = { derives = [Eq, Hash, PartialOrd, Ord] },
        PortConfigV2 = { derives = [Eq, Hash] },
        RouteConfig = { derives = [Eq, Hash] },
        UplinkAddressConfig = { derives = [Eq, Hash] },
        VirtualNetworkInterfaceHost = { derives = [Eq, Hash] },
    },
    crates = {
        "oxnet" = "0.1.0",
    },
    replace = {
        Baseboard = nexus_sled_agent_shared::inventory::Baseboard,
        ByteCount = omicron_common::api::external::ByteCount,
<<<<<<< HEAD
        DatasetsConfig = omicron_common::disk::DatasetsConfig,
=======
        DatasetKind = omicron_common::api::internal::shared::DatasetKind,
>>>>>>> 4d41c5cb
        DiskIdentity = omicron_common::disk::DiskIdentity,
        DiskVariant = omicron_common::disk::DiskVariant,
        Generation = omicron_common::api::external::Generation,
        ImportExportPolicy = omicron_common::api::external::ImportExportPolicy,
        Inventory = nexus_sled_agent_shared::inventory::Inventory,
        InventoryDisk = nexus_sled_agent_shared::inventory::InventoryDisk,
        InventoryZpool = nexus_sled_agent_shared::inventory::InventoryZpool,
        MacAddr = omicron_common::api::external::MacAddr,
        Name = omicron_common::api::external::Name,
        NetworkInterface = omicron_common::api::internal::shared::NetworkInterface,
        OmicronPhysicalDiskConfig = omicron_common::disk::OmicronPhysicalDiskConfig,
        OmicronPhysicalDisksConfig = omicron_common::disk::OmicronPhysicalDisksConfig,
        OmicronZoneConfig = nexus_sled_agent_shared::inventory::OmicronZoneConfig,
        OmicronZoneDataset = nexus_sled_agent_shared::inventory::OmicronZoneDataset,
        OmicronZoneType = nexus_sled_agent_shared::inventory::OmicronZoneType,
        OmicronZonesConfig = nexus_sled_agent_shared::inventory::OmicronZonesConfig,
        PortFec = omicron_common::api::internal::shared::PortFec,
        PortSpeed = omicron_common::api::internal::shared::PortSpeed,
        RouterId = omicron_common::api::internal::shared::RouterId,
        ResolvedVpcRoute = omicron_common::api::internal::shared::ResolvedVpcRoute,
        ResolvedVpcRouteSet = omicron_common::api::internal::shared::ResolvedVpcRouteSet,
        RouterTarget = omicron_common::api::internal::shared::RouterTarget,
        RouterVersion = omicron_common::api::internal::shared::RouterVersion,
        SledRole = nexus_sled_agent_shared::inventory::SledRole,
        SourceNatConfig = omicron_common::api::internal::shared::SourceNatConfig,
        SwitchLocation = omicron_common::api::external::SwitchLocation,
        TypedUuidForDatasetKind = omicron_uuid_kinds::DatasetUuid,
        TypedUuidForInstanceKind = omicron_uuid_kinds::InstanceUuid,
        TypedUuidForPropolisKind = omicron_uuid_kinds::PropolisUuid,
        TypedUuidForZpoolKind = omicron_uuid_kinds::ZpoolUuid,
        Vni = omicron_common::api::external::Vni,
        ZpoolKind = omicron_common::zpool_name::ZpoolKind,
        ZpoolName = omicron_common::zpool_name::ZpoolName,
    }
);

impl omicron_common::api::external::ClientError for types::Error {
    fn message(&self) -> String {
        self.message.clone()
    }
}

impl From<omicron_common::api::internal::nexus::InstanceRuntimeState>
    for types::InstanceRuntimeState
{
    fn from(
        s: omicron_common::api::internal::nexus::InstanceRuntimeState,
    ) -> Self {
        Self {
            propolis_id: s.propolis_id,
            dst_propolis_id: s.dst_propolis_id,
            migration_id: s.migration_id,
            gen: s.gen,
            time_updated: s.time_updated,
        }
    }
}

impl From<omicron_common::api::internal::nexus::VmmState> for types::VmmState {
    fn from(s: omicron_common::api::internal::nexus::VmmState) -> Self {
        use omicron_common::api::internal::nexus::VmmState as Input;
        match s {
            Input::Starting => types::VmmState::Starting,
            Input::Running => types::VmmState::Running,
            Input::Stopping => types::VmmState::Stopping,
            Input::Stopped => types::VmmState::Stopped,
            Input::Rebooting => types::VmmState::Rebooting,
            Input::Migrating => types::VmmState::Migrating,
            Input::Failed => types::VmmState::Failed,
            Input::Destroyed => types::VmmState::Destroyed,
        }
    }
}

impl From<omicron_common::api::external::InstanceCpuCount>
    for types::InstanceCpuCount
{
    fn from(s: omicron_common::api::external::InstanceCpuCount) -> Self {
        Self(s.0)
    }
}

impl From<types::InstanceRuntimeState>
    for omicron_common::api::internal::nexus::InstanceRuntimeState
{
    fn from(s: types::InstanceRuntimeState) -> Self {
        Self {
            propolis_id: s.propolis_id,
            dst_propolis_id: s.dst_propolis_id,
            migration_id: s.migration_id,
            gen: s.gen,
            time_updated: s.time_updated,
        }
    }
}

impl From<types::VmmState> for omicron_common::api::internal::nexus::VmmState {
    fn from(s: types::VmmState) -> Self {
        use omicron_common::api::internal::nexus::VmmState as Output;
        match s {
            types::VmmState::Starting => Output::Starting,
            types::VmmState::Running => Output::Running,
            types::VmmState::Stopping => Output::Stopping,
            types::VmmState::Stopped => Output::Stopped,
            types::VmmState::Rebooting => Output::Rebooting,
            types::VmmState::Migrating => Output::Migrating,
            types::VmmState::Failed => Output::Failed,
            types::VmmState::Destroyed => Output::Destroyed,
        }
    }
}

impl From<types::VmmRuntimeState>
    for omicron_common::api::internal::nexus::VmmRuntimeState
{
    fn from(s: types::VmmRuntimeState) -> Self {
        Self { state: s.state.into(), gen: s.gen, time_updated: s.time_updated }
    }
}

impl From<types::SledInstanceState>
    for omicron_common::api::internal::nexus::SledInstanceState
{
    fn from(s: types::SledInstanceState) -> Self {
        Self {
            propolis_id: s.propolis_id,
            vmm_state: s.vmm_state.into(),
            migration_in: s.migration_in.map(Into::into),
            migration_out: s.migration_out.map(Into::into),
        }
    }
}

impl From<types::MigrationRuntimeState>
    for omicron_common::api::internal::nexus::MigrationRuntimeState
{
    fn from(s: types::MigrationRuntimeState) -> Self {
        Self {
            migration_id: s.migration_id,
            state: s.state.into(),
            gen: s.gen,
            time_updated: s.time_updated,
        }
    }
}

impl From<types::MigrationState>
    for omicron_common::api::internal::nexus::MigrationState
{
    fn from(s: types::MigrationState) -> Self {
        use omicron_common::api::internal::nexus::MigrationState as Output;
        match s {
            types::MigrationState::Pending => Output::Pending,
            types::MigrationState::InProgress => Output::InProgress,
            types::MigrationState::Failed => Output::Failed,
            types::MigrationState::Completed => Output::Completed,
        }
    }
}

impl From<types::InstanceCpuCount>
    for omicron_common::api::external::InstanceCpuCount
{
    fn from(s: types::InstanceCpuCount) -> Self {
        Self(s.0)
    }
}

impl From<omicron_common::api::internal::nexus::DiskRuntimeState>
    for types::DiskRuntimeState
{
    fn from(s: omicron_common::api::internal::nexus::DiskRuntimeState) -> Self {
        Self {
            disk_state: s.disk_state.into(),
            gen: s.gen,
            time_updated: s.time_updated,
        }
    }
}

impl From<omicron_common::api::external::DiskState> for types::DiskState {
    fn from(s: omicron_common::api::external::DiskState) -> Self {
        use omicron_common::api::external::DiskState::*;
        match s {
            Creating => Self::Creating,
            Detached => Self::Detached,
            ImportReady => Self::ImportReady,
            ImportingFromUrl => Self::ImportingFromUrl,
            ImportingFromBulkWrites => Self::ImportingFromBulkWrites,
            Finalizing => Self::Finalizing,
            Maintenance => Self::Maintenance,
            Attaching(u) => Self::Attaching(u),
            Attached(u) => Self::Attached(u),
            Detaching(u) => Self::Detaching(u),
            Destroyed => Self::Destroyed,
            Faulted => Self::Faulted,
        }
    }
}

impl From<types::DiskRuntimeState>
    for omicron_common::api::internal::nexus::DiskRuntimeState
{
    fn from(s: types::DiskRuntimeState) -> Self {
        Self {
            disk_state: s.disk_state.into(),
            gen: s.gen,
            time_updated: s.time_updated,
        }
    }
}

impl From<types::DiskState> for omicron_common::api::external::DiskState {
    fn from(s: types::DiskState) -> Self {
        use types::DiskState::*;
        match s {
            Creating => Self::Creating,
            Detached => Self::Detached,
            ImportReady => Self::ImportReady,
            ImportingFromUrl => Self::ImportingFromUrl,
            ImportingFromBulkWrites => Self::ImportingFromBulkWrites,
            Finalizing => Self::Finalizing,
            Maintenance => Self::Maintenance,
            Attaching(u) => Self::Attaching(u),
            Attached(u) => Self::Attached(u),
            Detaching(u) => Self::Detaching(u),
            Destroyed => Self::Destroyed,
            Faulted => Self::Faulted,
        }
    }
}

impl From<omicron_common::api::external::L4PortRange> for types::L4PortRange {
    fn from(s: omicron_common::api::external::L4PortRange) -> Self {
        Self::try_from(s.to_string()).unwrap_or_else(|e| panic!("{}: {}", s, e))
    }
}

impl From<omicron_common::api::internal::nexus::UpdateArtifactId>
    for types::UpdateArtifactId
{
    fn from(s: omicron_common::api::internal::nexus::UpdateArtifactId) -> Self {
        types::UpdateArtifactId {
            name: s.name,
            version: s.version.into(),
            kind: s.kind.into(),
        }
    }
}

impl From<omicron_common::api::external::SemverVersion>
    for types::SemverVersion
{
    fn from(s: omicron_common::api::external::SemverVersion) -> Self {
        s.to_string().parse().expect(
            "semver should generate output that matches validation regex",
        )
    }
}

impl From<omicron_common::api::internal::nexus::KnownArtifactKind>
    for types::KnownArtifactKind
{
    fn from(
        s: omicron_common::api::internal::nexus::KnownArtifactKind,
    ) -> Self {
        use omicron_common::api::internal::nexus::KnownArtifactKind;

        match s {
            KnownArtifactKind::GimletRotBootloader => {
                types::KnownArtifactKind::GimletRotBootloader
            }
            KnownArtifactKind::PscRotBootloader => {
                types::KnownArtifactKind::PscRotBootloader
            }
            KnownArtifactKind::SwitchRotBootloader => {
                types::KnownArtifactKind::SwitchRotBootloader
            }
            KnownArtifactKind::GimletSp => types::KnownArtifactKind::GimletSp,
            KnownArtifactKind::GimletRot => types::KnownArtifactKind::GimletRot,
            KnownArtifactKind::Host => types::KnownArtifactKind::Host,
            KnownArtifactKind::Trampoline => {
                types::KnownArtifactKind::Trampoline
            }
            KnownArtifactKind::ControlPlane => {
                types::KnownArtifactKind::ControlPlane
            }
            KnownArtifactKind::PscSp => types::KnownArtifactKind::PscSp,
            KnownArtifactKind::PscRot => types::KnownArtifactKind::PscRot,
            KnownArtifactKind::SwitchSp => types::KnownArtifactKind::SwitchSp,
            KnownArtifactKind::SwitchRot => types::KnownArtifactKind::SwitchRot,
        }
    }
}

impl From<omicron_common::api::internal::nexus::HostIdentifier>
    for types::HostIdentifier
{
    fn from(s: omicron_common::api::internal::nexus::HostIdentifier) -> Self {
        use omicron_common::api::internal::nexus::HostIdentifier::*;
        match s {
            Ip(net) => Self::Ip(net),
            Vpc(vni) => Self::Vpc(vni),
        }
    }
}

impl From<omicron_common::api::external::VpcFirewallRuleAction>
    for types::VpcFirewallRuleAction
{
    fn from(s: omicron_common::api::external::VpcFirewallRuleAction) -> Self {
        use omicron_common::api::external::VpcFirewallRuleAction::*;
        match s {
            Allow => Self::Allow,
            Deny => Self::Deny,
        }
    }
}

impl From<omicron_common::api::external::VpcFirewallRuleDirection>
    for types::VpcFirewallRuleDirection
{
    fn from(
        s: omicron_common::api::external::VpcFirewallRuleDirection,
    ) -> Self {
        use omicron_common::api::external::VpcFirewallRuleDirection::*;
        match s {
            Inbound => Self::Inbound,
            Outbound => Self::Outbound,
        }
    }
}

impl From<omicron_common::api::external::VpcFirewallRuleStatus>
    for types::VpcFirewallRuleStatus
{
    fn from(s: omicron_common::api::external::VpcFirewallRuleStatus) -> Self {
        use omicron_common::api::external::VpcFirewallRuleStatus::*;
        match s {
            Enabled => Self::Enabled,
            Disabled => Self::Disabled,
        }
    }
}

impl From<omicron_common::api::external::VpcFirewallRuleProtocol>
    for types::VpcFirewallRuleProtocol
{
    fn from(s: omicron_common::api::external::VpcFirewallRuleProtocol) -> Self {
        use omicron_common::api::external::VpcFirewallRuleProtocol::*;
        match s {
            Tcp => Self::Tcp,
            Udp => Self::Udp,
            Icmp => Self::Icmp,
        }
    }
}

impl From<omicron_common::api::internal::shared::NetworkInterfaceKind>
    for types::NetworkInterfaceKind
{
    fn from(
        s: omicron_common::api::internal::shared::NetworkInterfaceKind,
    ) -> Self {
        use omicron_common::api::internal::shared::NetworkInterfaceKind::*;
        match s {
            Instance { id } => Self::Instance(id),
            Service { id } => Self::Service(id),
            Probe { id } => Self::Probe(id),
        }
    }
}

impl From<omicron_common::api::internal::shared::SledIdentifiers>
    for types::SledIdentifiers
{
    fn from(
        value: omicron_common::api::internal::shared::SledIdentifiers,
    ) -> Self {
        Self {
            model: value.model,
            rack_id: value.rack_id,
            revision: value.revision,
            serial: value.serial,
            sled_id: value.sled_id,
        }
    }
}

impl From<types::SledIdentifiers>
    for omicron_common::api::internal::shared::SledIdentifiers
{
    fn from(value: types::SledIdentifiers) -> Self {
        Self {
            model: value.model,
            rack_id: value.rack_id,
            revision: value.revision,
            serial: value.serial,
            sled_id: value.sled_id,
        }
    }
}

/// Exposes additional [`Client`] interfaces for use by the test suite. These
/// are bonus endpoints, not generated in the real client.
#[async_trait]
pub trait TestInterfaces {
    async fn instance_single_step(&self, id: Uuid);
    async fn instance_finish_transition(&self, id: Uuid);
    async fn instance_simulate_migration_source(
        &self,
        id: Uuid,
        params: SimulateMigrationSource,
    );
    async fn disk_finish_transition(&self, id: Uuid);
}

#[async_trait]
impl TestInterfaces for Client {
    async fn instance_single_step(&self, id: Uuid) {
        let baseurl = self.baseurl();
        let client = self.client();
        let url = format!("{}/instances/{}/poke-single-step", baseurl, id);
        client
            .post(url)
            .send()
            .await
            .expect("instance_single_step() failed unexpectedly");
    }

    async fn instance_finish_transition(&self, id: Uuid) {
        let baseurl = self.baseurl();
        let client = self.client();
        let url = format!("{}/instances/{}/poke", baseurl, id);
        client
            .post(url)
            .send()
            .await
            .expect("instance_finish_transition() failed unexpectedly");
    }

    async fn disk_finish_transition(&self, id: Uuid) {
        let baseurl = self.baseurl();
        let client = self.client();
        let url = format!("{}/disks/{}/poke", baseurl, id);
        client
            .post(url)
            .send()
            .await
            .expect("disk_finish_transition() failed unexpectedly");
    }

    async fn instance_simulate_migration_source(
        &self,
        id: Uuid,
        params: SimulateMigrationSource,
    ) {
        let baseurl = self.baseurl();
        let client = self.client();
        let url = format!("{baseurl}/instances/{id}/sim-migration-source");
        client
            .post(url)
            .json(&params)
            .send()
            .await
            .expect("instance_simulate_migration_source() failed unexpectedly");
    }
}

/// Parameters to the `/instances/{id}/sim-migration-source` test API.
///
/// This message type is not included in the OpenAPI spec, because this API
/// exists only in test builds.
#[derive(Serialize, Deserialize, JsonSchema)]
pub struct SimulateMigrationSource {
    /// The ID of the migration out of the instance's current active VMM.
    pub migration_id: Uuid,
    /// What migration result (success or failure) to simulate.
    pub result: SimulatedMigrationResult,
}

/// The result of a simulated migration out from an instance's current active
/// VMM.
#[derive(Serialize, Deserialize, JsonSchema)]
pub enum SimulatedMigrationResult {
    /// Simulate a successful migration out.
    Success,
    /// Simulate a failed migration out.
    ///
    /// # Note
    ///
    /// This is not currently implemented by the simulated sled-agent.
    Failure,
}<|MERGE_RESOLUTION|>--- conflicted
+++ resolved
@@ -41,11 +41,8 @@
     replace = {
         Baseboard = nexus_sled_agent_shared::inventory::Baseboard,
         ByteCount = omicron_common::api::external::ByteCount,
-<<<<<<< HEAD
         DatasetsConfig = omicron_common::disk::DatasetsConfig,
-=======
         DatasetKind = omicron_common::api::internal::shared::DatasetKind,
->>>>>>> 4d41c5cb
         DiskIdentity = omicron_common::disk::DiskIdentity,
         DiskVariant = omicron_common::disk::DiskVariant,
         Generation = omicron_common::api::external::Generation,
