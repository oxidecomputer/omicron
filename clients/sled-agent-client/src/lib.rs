--- conflicted
+++ resolved
@@ -9,10 +9,7 @@
 use omicron_common::api::internal::shared::NetworkInterface;
 use std::convert::TryFrom;
 use std::fmt;
-<<<<<<< HEAD
-=======
 use std::hash::Hash;
->>>>>>> 86e00cb5
 use std::net::IpAddr;
 use std::net::SocketAddr;
 use types::{
@@ -63,12 +60,6 @@
 
 /// Like [`types::OmicronZoneType`], but without any associated data.
 ///
-<<<<<<< HEAD
-/// The [`fmt::Display`] impl for this type is a human-readable label, meant
-/// for testing and reporting.
-#[derive(Debug, Clone, Copy, PartialEq, Eq, Hash, PartialOrd, Ord)]
-pub enum ZoneTag {
-=======
 /// We have a few enums of this form floating around. This particular one is
 /// meant to correspond exactly 1:1 with `OmicronZoneType`.
 ///
@@ -76,7 +67,6 @@
 /// for testing and reporting.
 #[derive(Debug, Clone, Copy, PartialEq, Eq, Hash, PartialOrd, Ord)]
 pub enum ZoneKind {
->>>>>>> 86e00cb5
     BoundaryNtp,
     Clickhouse,
     ClickhouseKeeper,
@@ -90,22 +80,6 @@
     Oximeter,
 }
 
-<<<<<<< HEAD
-impl fmt::Display for ZoneTag {
-    fn fmt(&self, f: &mut fmt::Formatter<'_>) -> fmt::Result {
-        match self {
-            ZoneTag::BoundaryNtp => write!(f, "boundary_ntp"),
-            ZoneTag::Clickhouse => write!(f, "clickhouse"),
-            ZoneTag::ClickhouseKeeper => write!(f, "clickhouse_keeper"),
-            ZoneTag::CockroachDb => write!(f, "cockroach_db"),
-            ZoneTag::Crucible => write!(f, "crucible"),
-            ZoneTag::CruciblePantry => write!(f, "crucible_pantry"),
-            ZoneTag::ExternalDns => write!(f, "external_dns"),
-            ZoneTag::InternalDns => write!(f, "internal_dns"),
-            ZoneTag::InternalNtp => write!(f, "internal_ntp"),
-            ZoneTag::Nexus => write!(f, "nexus"),
-            ZoneTag::Oximeter => write!(f, "oximeter"),
-=======
 impl fmt::Display for ZoneKind {
     fn fmt(&self, f: &mut fmt::Formatter<'_>) -> fmt::Result {
         match self {
@@ -120,32 +94,11 @@
             ZoneKind::InternalNtp => write!(f, "internal_ntp"),
             ZoneKind::Nexus => write!(f, "nexus"),
             ZoneKind::Oximeter => write!(f, "oximeter"),
->>>>>>> 86e00cb5
         }
     }
 }
 
 impl types::OmicronZoneType {
-<<<<<<< HEAD
-    /// Returns the tag corresponding to this variant.
-    pub fn tag(&self) -> ZoneTag {
-        match self {
-            types::OmicronZoneType::BoundaryNtp { .. } => ZoneTag::BoundaryNtp,
-            types::OmicronZoneType::Clickhouse { .. } => ZoneTag::Clickhouse,
-            types::OmicronZoneType::ClickhouseKeeper { .. } => {
-                ZoneTag::ClickhouseKeeper
-            }
-            types::OmicronZoneType::CockroachDb { .. } => ZoneTag::CockroachDb,
-            types::OmicronZoneType::Crucible { .. } => ZoneTag::Crucible,
-            types::OmicronZoneType::CruciblePantry { .. } => {
-                ZoneTag::CruciblePantry
-            }
-            types::OmicronZoneType::ExternalDns { .. } => ZoneTag::ExternalDns,
-            types::OmicronZoneType::InternalDns { .. } => ZoneTag::InternalDns,
-            types::OmicronZoneType::InternalNtp { .. } => ZoneTag::InternalNtp,
-            types::OmicronZoneType::Nexus { .. } => ZoneTag::Nexus,
-            types::OmicronZoneType::Oximeter { .. } => ZoneTag::Oximeter,
-=======
     /// Returns the [`ZoneKind`] corresponding to this variant.
     pub fn kind(&self) -> ZoneKind {
         match self {
@@ -164,7 +117,6 @@
             types::OmicronZoneType::InternalNtp { .. } => ZoneKind::InternalNtp,
             types::OmicronZoneType::Nexus { .. } => ZoneKind::Nexus,
             types::OmicronZoneType::Oximeter { .. } => ZoneKind::Oximeter,
->>>>>>> 86e00cb5
         }
     }
 
