// This Source Code Form is subject to the terms of the Mozilla Public
// License, v. 2.0. If a copy of the MPL was not distributed with this
// file, You can obtain one at https://mozilla.org/MPL/2.0/.

//! Interface for making API requests to a Sled Agent

use anyhow::Context;
use async_trait::async_trait;
use omicron_common::api::internal::shared::NetworkInterface;
use std::convert::TryFrom;
use std::fmt;
use std::hash::Hash;
use std::net::IpAddr;
use std::net::SocketAddr;
use uuid::Uuid;

progenitor::generate_api!(
    spec = "../../openapi/sled-agent.json",
    derives = [ schemars::JsonSchema, PartialEq ],
    inner_type = slog::Logger,
    pre_hook = (|log: &slog::Logger, request: &reqwest::Request| {
        slog::debug!(log, "client request";
            "method" => %request.method(),
            "uri" => %request.url(),
            "body" => ?&request.body(),
        );
    }),
    post_hook = (|log: &slog::Logger, result: &Result<_, _>| {
        slog::debug!(log, "client response"; "result" => ?result);
    }),
    patch = {
        BfdPeerConfig = { derives = [PartialEq, Eq, Hash, Serialize, Deserialize] },
        BgpConfig = { derives = [PartialEq, Eq, Hash, Serialize, Deserialize] },
        BgpPeerConfig = { derives = [PartialEq, Eq, Hash, Serialize, Deserialize] },
        PortConfigV1 = { derives = [PartialEq, Eq, Hash, Serialize, Deserialize] },
        RouteConfig = { derives = [PartialEq, Eq, Hash, Serialize, Deserialize] },
        IpNet = { derives = [PartialEq, Eq, Hash, Serialize, Deserialize] },
<<<<<<< HEAD
        OmicronPhysicalDiskConfig = { derives = [Clone, Debug, Serialize, Deserialize, PartialEq, Eq, Hash, PartialOrd, Ord] },
        RouterId = { derives = [PartialEq, Eq, Hash, Debug, Deserialize, Serialize] },
=======
        VirtualNetworkInterfaceHost = { derives = [PartialEq, Eq, Hash, Serialize, Deserialize] },
        OmicronPhysicalDiskConfig = { derives = [Clone, Debug, Serialize, Deserialize, PartialEq, Eq, Hash, PartialOrd, Ord] },
>>>>>>> 7b32e09c
    },
    //TODO trade the manual transformations later in this file for the
    //     replace directives below?
    replace = {
        ByteCount = omicron_common::api::external::ByteCount,
        DiskIdentity = omicron_common::disk::DiskIdentity,
        Generation = omicron_common::api::external::Generation,
        MacAddr = omicron_common::api::external::MacAddr,
        Name = omicron_common::api::external::Name,
        SwitchLocation = omicron_common::api::external::SwitchLocation,
        ImportExportPolicy = omicron_common::api::external::ImportExportPolicy,
        Ipv6Network = ipnetwork::Ipv6Network,
        IpNetwork = ipnetwork::IpNetwork,
        PortFec = omicron_common::api::internal::shared::PortFec,
        PortSpeed = omicron_common::api::internal::shared::PortSpeed,
        RouterId = omicron_common::api::internal::shared::RouterId,
        ReifiedVpcRoute = omicron_common::api::internal::shared::ReifiedVpcRoute,
        ReifiedVpcRouteSet = omicron_common::api::internal::shared::ReifiedVpcRouteSet,
        RouterTarget = omicron_common::api::internal::shared::RouterTarget,
        RouterVersion = omicron_common::api::internal::shared::RouterVersion,
        SourceNatConfig = omicron_common::api::internal::shared::SourceNatConfig,
        Vni = omicron_common::api::external::Vni,
        NetworkInterface = omicron_common::api::internal::shared::NetworkInterface,
        TypedUuidForZpoolKind = omicron_uuid_kinds::ZpoolUuid,
        ZpoolKind = omicron_common::zpool_name::ZpoolKind,
        ZpoolName = omicron_common::zpool_name::ZpoolName,
    }
);

// We cannot easily configure progenitor to derive `Eq` on all the client-
// generated types because some have floats and other types that can't impl
// `Eq`.  We impl it explicitly for a few types on which we need it.
impl Eq for types::OmicronPhysicalDisksConfig {}
impl Eq for types::OmicronZonesConfig {}
impl Eq for types::OmicronZoneConfig {}
impl Eq for types::OmicronZoneType {}
impl Eq for types::OmicronZoneDataset {}

/// Like [`types::OmicronZoneType`], but without any associated data.
///
/// We have a few enums of this form floating around. This particular one is
/// meant to correspond exactly 1:1 with `OmicronZoneType`.
///
/// The [`fmt::Display`] impl for this type is a human-readable label, meant
/// for testing and reporting.
#[derive(Debug, Clone, Copy, PartialEq, Eq, Hash, PartialOrd, Ord)]
pub enum ZoneKind {
    BoundaryNtp,
    Clickhouse,
    ClickhouseKeeper,
    CockroachDb,
    Crucible,
    CruciblePantry,
    ExternalDns,
    InternalDns,
    InternalNtp,
    Nexus,
    Oximeter,
}

impl fmt::Display for ZoneKind {
    fn fmt(&self, f: &mut fmt::Formatter<'_>) -> fmt::Result {
        match self {
            ZoneKind::BoundaryNtp => write!(f, "boundary_ntp"),
            ZoneKind::Clickhouse => write!(f, "clickhouse"),
            ZoneKind::ClickhouseKeeper => write!(f, "clickhouse_keeper"),
            ZoneKind::CockroachDb => write!(f, "cockroach_db"),
            ZoneKind::Crucible => write!(f, "crucible"),
            ZoneKind::CruciblePantry => write!(f, "crucible_pantry"),
            ZoneKind::ExternalDns => write!(f, "external_dns"),
            ZoneKind::InternalDns => write!(f, "internal_dns"),
            ZoneKind::InternalNtp => write!(f, "internal_ntp"),
            ZoneKind::Nexus => write!(f, "nexus"),
            ZoneKind::Oximeter => write!(f, "oximeter"),
        }
    }
}

impl types::OmicronZoneType {
    /// Returns the [`ZoneKind`] corresponding to this variant.
    pub fn kind(&self) -> ZoneKind {
        match self {
            types::OmicronZoneType::BoundaryNtp { .. } => ZoneKind::BoundaryNtp,
            types::OmicronZoneType::Clickhouse { .. } => ZoneKind::Clickhouse,
            types::OmicronZoneType::ClickhouseKeeper { .. } => {
                ZoneKind::ClickhouseKeeper
            }
            types::OmicronZoneType::CockroachDb { .. } => ZoneKind::CockroachDb,
            types::OmicronZoneType::Crucible { .. } => ZoneKind::Crucible,
            types::OmicronZoneType::CruciblePantry { .. } => {
                ZoneKind::CruciblePantry
            }
            types::OmicronZoneType::ExternalDns { .. } => ZoneKind::ExternalDns,
            types::OmicronZoneType::InternalDns { .. } => ZoneKind::InternalDns,
            types::OmicronZoneType::InternalNtp { .. } => ZoneKind::InternalNtp,
            types::OmicronZoneType::Nexus { .. } => ZoneKind::Nexus,
            types::OmicronZoneType::Oximeter { .. } => ZoneKind::Oximeter,
        }
    }

    /// Identifies whether this is an NTP zone
    pub fn is_ntp(&self) -> bool {
        match self {
            types::OmicronZoneType::BoundaryNtp { .. }
            | types::OmicronZoneType::InternalNtp { .. } => true,

            types::OmicronZoneType::Clickhouse { .. }
            | types::OmicronZoneType::ClickhouseKeeper { .. }
            | types::OmicronZoneType::CockroachDb { .. }
            | types::OmicronZoneType::Crucible { .. }
            | types::OmicronZoneType::CruciblePantry { .. }
            | types::OmicronZoneType::ExternalDns { .. }
            | types::OmicronZoneType::InternalDns { .. }
            | types::OmicronZoneType::Nexus { .. }
            | types::OmicronZoneType::Oximeter { .. } => false,
        }
    }

    /// Identifies whether this is a Nexus zone
    pub fn is_nexus(&self) -> bool {
        match self {
            types::OmicronZoneType::Nexus { .. } => true,

            types::OmicronZoneType::BoundaryNtp { .. }
            | types::OmicronZoneType::InternalNtp { .. }
            | types::OmicronZoneType::Clickhouse { .. }
            | types::OmicronZoneType::ClickhouseKeeper { .. }
            | types::OmicronZoneType::CockroachDb { .. }
            | types::OmicronZoneType::Crucible { .. }
            | types::OmicronZoneType::CruciblePantry { .. }
            | types::OmicronZoneType::ExternalDns { .. }
            | types::OmicronZoneType::InternalDns { .. }
            | types::OmicronZoneType::Oximeter { .. } => false,
        }
    }

    /// Identifies whether this a Crucible (not Crucible pantry) zone
    pub fn is_crucible(&self) -> bool {
        match self {
            types::OmicronZoneType::Crucible { .. } => true,

            types::OmicronZoneType::BoundaryNtp { .. }
            | types::OmicronZoneType::InternalNtp { .. }
            | types::OmicronZoneType::Clickhouse { .. }
            | types::OmicronZoneType::ClickhouseKeeper { .. }
            | types::OmicronZoneType::CockroachDb { .. }
            | types::OmicronZoneType::CruciblePantry { .. }
            | types::OmicronZoneType::ExternalDns { .. }
            | types::OmicronZoneType::InternalDns { .. }
            | types::OmicronZoneType::Nexus { .. }
            | types::OmicronZoneType::Oximeter { .. } => false,
        }
    }

    /// This zone's external IP
    pub fn external_ip(&self) -> anyhow::Result<Option<IpAddr>> {
        match self {
            types::OmicronZoneType::Nexus { external_ip, .. } => {
                Ok(Some(*external_ip))
            }

            types::OmicronZoneType::ExternalDns { dns_address, .. } => {
                let dns_address =
                    dns_address.parse::<SocketAddr>().with_context(|| {
                        format!(
                            "failed to parse ExternalDns address {dns_address}"
                        )
                    })?;
                Ok(Some(dns_address.ip()))
            }

            types::OmicronZoneType::BoundaryNtp { snat_cfg, .. } => {
                Ok(Some(snat_cfg.ip))
            }

            types::OmicronZoneType::InternalNtp { .. }
            | types::OmicronZoneType::Clickhouse { .. }
            | types::OmicronZoneType::ClickhouseKeeper { .. }
            | types::OmicronZoneType::CockroachDb { .. }
            | types::OmicronZoneType::Crucible { .. }
            | types::OmicronZoneType::CruciblePantry { .. }
            | types::OmicronZoneType::InternalDns { .. }
            | types::OmicronZoneType::Oximeter { .. } => Ok(None),
        }
    }

    /// The service vNIC providing external connectivity to this zone
    pub fn service_vnic(&self) -> Option<&NetworkInterface> {
        match self {
            types::OmicronZoneType::Nexus { nic, .. }
            | types::OmicronZoneType::ExternalDns { nic, .. }
            | types::OmicronZoneType::BoundaryNtp { nic, .. } => Some(nic),

            types::OmicronZoneType::InternalNtp { .. }
            | types::OmicronZoneType::Clickhouse { .. }
            | types::OmicronZoneType::ClickhouseKeeper { .. }
            | types::OmicronZoneType::CockroachDb { .. }
            | types::OmicronZoneType::Crucible { .. }
            | types::OmicronZoneType::CruciblePantry { .. }
            | types::OmicronZoneType::InternalDns { .. }
            | types::OmicronZoneType::Oximeter { .. } => None,
        }
    }
}

impl omicron_common::api::external::ClientError for types::Error {
    fn message(&self) -> String {
        self.message.clone()
    }
}

impl From<omicron_common::api::internal::nexus::InstanceRuntimeState>
    for types::InstanceRuntimeState
{
    fn from(
        s: omicron_common::api::internal::nexus::InstanceRuntimeState,
    ) -> Self {
        Self {
            propolis_id: s.propolis_id,
            dst_propolis_id: s.dst_propolis_id,
            migration_id: s.migration_id,
            gen: s.gen,
            time_updated: s.time_updated,
        }
    }
}

impl From<omicron_common::api::external::InstanceState>
    for types::InstanceState
{
    fn from(s: omicron_common::api::external::InstanceState) -> Self {
        use omicron_common::api::external::InstanceState::*;
        match s {
            Creating => Self::Creating,
            Starting => Self::Starting,
            Running => Self::Running,
            Stopping => Self::Stopping,
            Stopped => Self::Stopped,
            Rebooting => Self::Rebooting,
            Migrating => Self::Migrating,
            Repairing => Self::Repairing,
            Failed => Self::Failed,
            Destroyed => Self::Destroyed,
        }
    }
}

impl From<omicron_common::api::external::InstanceCpuCount>
    for types::InstanceCpuCount
{
    fn from(s: omicron_common::api::external::InstanceCpuCount) -> Self {
        Self(s.0)
    }
}

impl From<types::InstanceRuntimeState>
    for omicron_common::api::internal::nexus::InstanceRuntimeState
{
    fn from(s: types::InstanceRuntimeState) -> Self {
        Self {
            propolis_id: s.propolis_id,
            dst_propolis_id: s.dst_propolis_id,
            migration_id: s.migration_id,
            gen: s.gen,
            time_updated: s.time_updated,
        }
    }
}

impl From<types::VmmRuntimeState>
    for omicron_common::api::internal::nexus::VmmRuntimeState
{
    fn from(s: types::VmmRuntimeState) -> Self {
        Self { state: s.state.into(), gen: s.gen, time_updated: s.time_updated }
    }
}

impl From<types::SledInstanceState>
    for omicron_common::api::internal::nexus::SledInstanceState
{
    fn from(s: types::SledInstanceState) -> Self {
        Self {
            instance_state: s.instance_state.into(),
            propolis_id: s.propolis_id,
            vmm_state: s.vmm_state.into(),
        }
    }
}

impl From<types::InstanceState>
    for omicron_common::api::external::InstanceState
{
    fn from(s: types::InstanceState) -> Self {
        use types::InstanceState::*;
        match s {
            Creating => Self::Creating,
            Starting => Self::Starting,
            Running => Self::Running,
            Stopping => Self::Stopping,
            Stopped => Self::Stopped,
            Rebooting => Self::Rebooting,
            Migrating => Self::Migrating,
            Repairing => Self::Repairing,
            Failed => Self::Failed,
            Destroyed => Self::Destroyed,
        }
    }
}

impl From<types::InstanceCpuCount>
    for omicron_common::api::external::InstanceCpuCount
{
    fn from(s: types::InstanceCpuCount) -> Self {
        Self(s.0)
    }
}

impl From<omicron_common::api::internal::nexus::DiskRuntimeState>
    for types::DiskRuntimeState
{
    fn from(s: omicron_common::api::internal::nexus::DiskRuntimeState) -> Self {
        Self {
            disk_state: s.disk_state.into(),
            gen: s.gen,
            time_updated: s.time_updated,
        }
    }
}

impl From<omicron_common::api::external::DiskState> for types::DiskState {
    fn from(s: omicron_common::api::external::DiskState) -> Self {
        use omicron_common::api::external::DiskState::*;
        match s {
            Creating => Self::Creating,
            Detached => Self::Detached,
            ImportReady => Self::ImportReady,
            ImportingFromUrl => Self::ImportingFromUrl,
            ImportingFromBulkWrites => Self::ImportingFromBulkWrites,
            Finalizing => Self::Finalizing,
            Maintenance => Self::Maintenance,
            Attaching(u) => Self::Attaching(u),
            Attached(u) => Self::Attached(u),
            Detaching(u) => Self::Detaching(u),
            Destroyed => Self::Destroyed,
            Faulted => Self::Faulted,
        }
    }
}

impl From<types::DiskRuntimeState>
    for omicron_common::api::internal::nexus::DiskRuntimeState
{
    fn from(s: types::DiskRuntimeState) -> Self {
        Self {
            disk_state: s.disk_state.into(),
            gen: s.gen,
            time_updated: s.time_updated,
        }
    }
}

impl From<types::DiskState> for omicron_common::api::external::DiskState {
    fn from(s: types::DiskState) -> Self {
        use types::DiskState::*;
        match s {
            Creating => Self::Creating,
            Detached => Self::Detached,
            ImportReady => Self::ImportReady,
            ImportingFromUrl => Self::ImportingFromUrl,
            ImportingFromBulkWrites => Self::ImportingFromBulkWrites,
            Finalizing => Self::Finalizing,
            Maintenance => Self::Maintenance,
            Attaching(u) => Self::Attaching(u),
            Attached(u) => Self::Attached(u),
            Detaching(u) => Self::Detaching(u),
            Destroyed => Self::Destroyed,
            Faulted => Self::Faulted,
        }
    }
}

impl From<omicron_common::api::external::Ipv4Net> for types::Ipv4Net {
    fn from(n: omicron_common::api::external::Ipv4Net) -> Self {
        Self::try_from(n.to_string()).unwrap_or_else(|e| panic!("{}: {}", n, e))
    }
}

impl From<omicron_common::api::external::Ipv6Net> for types::Ipv6Net {
    fn from(n: omicron_common::api::external::Ipv6Net) -> Self {
        Self::try_from(n.to_string()).unwrap_or_else(|e| panic!("{}: {}", n, e))
    }
}

impl From<omicron_common::api::external::IpNet> for types::IpNet {
    fn from(s: omicron_common::api::external::IpNet) -> Self {
        use omicron_common::api::external::IpNet;
        match s {
            IpNet::V4(v4) => Self::V4(v4.into()),
            IpNet::V6(v6) => Self::V6(v6.into()),
        }
    }
}

impl From<ipnetwork::Ipv4Network> for types::Ipv4Net {
    fn from(n: ipnetwork::Ipv4Network) -> Self {
        Self::try_from(n.to_string()).unwrap_or_else(|e| panic!("{}: {}", n, e))
    }
}

impl From<types::Ipv4Net> for ipnetwork::Ipv4Network {
    fn from(n: types::Ipv4Net) -> Self {
        n.parse().unwrap()
    }
}

impl From<ipnetwork::Ipv4Network> for types::Ipv4Network {
    fn from(n: ipnetwork::Ipv4Network) -> Self {
        Self::try_from(n.to_string()).unwrap_or_else(|e| panic!("{}: {}", n, e))
    }
}

impl From<ipnetwork::Ipv6Network> for types::Ipv6Net {
    fn from(n: ipnetwork::Ipv6Network) -> Self {
        Self::try_from(n.to_string()).unwrap_or_else(|e| panic!("{}: {}", n, e))
    }
}

impl From<types::Ipv6Net> for ipnetwork::Ipv6Network {
    fn from(n: types::Ipv6Net) -> Self {
        n.parse().unwrap()
    }
}

impl From<ipnetwork::IpNetwork> for types::IpNet {
    fn from(n: ipnetwork::IpNetwork) -> Self {
        use ipnetwork::IpNetwork;
        match n {
            IpNetwork::V4(v4) => Self::V4(v4.into()),
            IpNetwork::V6(v6) => Self::V6(v6.into()),
        }
    }
}

impl From<types::IpNet> for ipnetwork::IpNetwork {
    fn from(n: types::IpNet) -> Self {
        match n {
            types::IpNet::V4(v4) => ipnetwork::IpNetwork::V4(v4.into()),
            types::IpNet::V6(v6) => ipnetwork::IpNetwork::V6(v6.into()),
        }
    }
}

impl From<std::net::Ipv4Addr> for types::Ipv4Net {
    fn from(n: std::net::Ipv4Addr) -> Self {
        Self::try_from(format!("{n}/32"))
            .unwrap_or_else(|e| panic!("{}: {}", n, e))
    }
}

impl From<std::net::Ipv6Addr> for types::Ipv6Net {
    fn from(n: std::net::Ipv6Addr) -> Self {
        Self::try_from(format!("{n}/128"))
            .unwrap_or_else(|e| panic!("{}: {}", n, e))
    }
}

impl From<std::net::IpAddr> for types::IpNet {
    fn from(s: std::net::IpAddr) -> Self {
        match s {
            IpAddr::V4(v4) => Self::V4(v4.into()),
            IpAddr::V6(v6) => Self::V6(v6.into()),
        }
    }
}

impl From<omicron_common::api::external::L4PortRange> for types::L4PortRange {
    fn from(s: omicron_common::api::external::L4PortRange) -> Self {
        Self::try_from(s.to_string()).unwrap_or_else(|e| panic!("{}: {}", s, e))
    }
}

impl From<omicron_common::api::internal::nexus::UpdateArtifactId>
    for types::UpdateArtifactId
{
    fn from(s: omicron_common::api::internal::nexus::UpdateArtifactId) -> Self {
        types::UpdateArtifactId {
            name: s.name,
            version: s.version.into(),
            kind: s.kind.into(),
        }
    }
}

impl From<omicron_common::api::external::SemverVersion>
    for types::SemverVersion
{
    fn from(s: omicron_common::api::external::SemverVersion) -> Self {
        s.to_string().parse().expect(
            "semver should generate output that matches validation regex",
        )
    }
}

impl From<omicron_common::api::internal::nexus::KnownArtifactKind>
    for types::KnownArtifactKind
{
    fn from(
        s: omicron_common::api::internal::nexus::KnownArtifactKind,
    ) -> Self {
        use omicron_common::api::internal::nexus::KnownArtifactKind;

        match s {
            KnownArtifactKind::GimletSp => types::KnownArtifactKind::GimletSp,
            KnownArtifactKind::GimletRot => types::KnownArtifactKind::GimletRot,
            KnownArtifactKind::Host => types::KnownArtifactKind::Host,
            KnownArtifactKind::Trampoline => {
                types::KnownArtifactKind::Trampoline
            }
            KnownArtifactKind::ControlPlane => {
                types::KnownArtifactKind::ControlPlane
            }
            KnownArtifactKind::PscSp => types::KnownArtifactKind::PscSp,
            KnownArtifactKind::PscRot => types::KnownArtifactKind::PscRot,
            KnownArtifactKind::SwitchSp => types::KnownArtifactKind::SwitchSp,
            KnownArtifactKind::SwitchRot => types::KnownArtifactKind::SwitchRot,
        }
    }
}

impl From<omicron_common::api::internal::nexus::HostIdentifier>
    for types::HostIdentifier
{
    fn from(s: omicron_common::api::internal::nexus::HostIdentifier) -> Self {
        use omicron_common::api::internal::nexus::HostIdentifier::*;
        match s {
            Ip(net) => Self::Ip(net.into()),
            Vpc(vni) => Self::Vpc(vni),
        }
    }
}

impl From<omicron_common::api::external::VpcFirewallRuleAction>
    for types::VpcFirewallRuleAction
{
    fn from(s: omicron_common::api::external::VpcFirewallRuleAction) -> Self {
        use omicron_common::api::external::VpcFirewallRuleAction::*;
        match s {
            Allow => Self::Allow,
            Deny => Self::Deny,
        }
    }
}

impl From<omicron_common::api::external::VpcFirewallRuleDirection>
    for types::VpcFirewallRuleDirection
{
    fn from(
        s: omicron_common::api::external::VpcFirewallRuleDirection,
    ) -> Self {
        use omicron_common::api::external::VpcFirewallRuleDirection::*;
        match s {
            Inbound => Self::Inbound,
            Outbound => Self::Outbound,
        }
    }
}

impl From<omicron_common::api::external::VpcFirewallRuleStatus>
    for types::VpcFirewallRuleStatus
{
    fn from(s: omicron_common::api::external::VpcFirewallRuleStatus) -> Self {
        use omicron_common::api::external::VpcFirewallRuleStatus::*;
        match s {
            Enabled => Self::Enabled,
            Disabled => Self::Disabled,
        }
    }
}

impl From<omicron_common::api::external::VpcFirewallRuleProtocol>
    for types::VpcFirewallRuleProtocol
{
    fn from(s: omicron_common::api::external::VpcFirewallRuleProtocol) -> Self {
        use omicron_common::api::external::VpcFirewallRuleProtocol::*;
        match s {
            Tcp => Self::Tcp,
            Udp => Self::Udp,
            Icmp => Self::Icmp,
        }
    }
}

impl From<omicron_common::api::internal::shared::NetworkInterfaceKind>
    for types::NetworkInterfaceKind
{
    fn from(
        s: omicron_common::api::internal::shared::NetworkInterfaceKind,
    ) -> Self {
        use omicron_common::api::internal::shared::NetworkInterfaceKind::*;
        match s {
            Instance { id } => Self::Instance(id),
            Service { id } => Self::Service(id),
            Probe { id } => Self::Probe(id),
        }
    }
}

/// Exposes additional [`Client`] interfaces for use by the test suite. These
/// are bonus endpoints, not generated in the real client.
#[async_trait]
pub trait TestInterfaces {
    async fn instance_finish_transition(&self, id: Uuid);
    async fn disk_finish_transition(&self, id: Uuid);
}

#[async_trait]
impl TestInterfaces for Client {
    async fn instance_finish_transition(&self, id: Uuid) {
        let baseurl = self.baseurl();
        let client = self.client();
        let url = format!("{}/instances/{}/poke", baseurl, id);
        client
            .post(url)
            .send()
            .await
            .expect("instance_finish_transition() failed unexpectedly");
    }

    async fn disk_finish_transition(&self, id: Uuid) {
        let baseurl = self.baseurl();
        let client = self.client();
        let url = format!("{}/disks/{}/poke", baseurl, id);
        client
            .post(url)
            .send()
            .await
            .expect("disk_finish_transition() failed unexpectedly");
    }
}<|MERGE_RESOLUTION|>--- conflicted
+++ resolved
@@ -35,13 +35,9 @@
         PortConfigV1 = { derives = [PartialEq, Eq, Hash, Serialize, Deserialize] },
         RouteConfig = { derives = [PartialEq, Eq, Hash, Serialize, Deserialize] },
         IpNet = { derives = [PartialEq, Eq, Hash, Serialize, Deserialize] },
-<<<<<<< HEAD
-        OmicronPhysicalDiskConfig = { derives = [Clone, Debug, Serialize, Deserialize, PartialEq, Eq, Hash, PartialOrd, Ord] },
         RouterId = { derives = [PartialEq, Eq, Hash, Debug, Deserialize, Serialize] },
-=======
         VirtualNetworkInterfaceHost = { derives = [PartialEq, Eq, Hash, Serialize, Deserialize] },
         OmicronPhysicalDiskConfig = { derives = [Clone, Debug, Serialize, Deserialize, PartialEq, Eq, Hash, PartialOrd, Ord] },
->>>>>>> 7b32e09c
     },
     //TODO trade the manual transformations later in this file for the
     //     replace directives below?
