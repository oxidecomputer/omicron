--- conflicted
+++ resolved
@@ -12,13 +12,7 @@
 use std::hash::Hash;
 use std::net::IpAddr;
 use std::net::SocketAddr;
-<<<<<<< HEAD
-use types::{
-    BfdPeerConfig, BgpConfig, BgpPeerConfig, PortConfigV1, RouteConfig,
-    VirtualNetworkInterfaceHost,
-};
-=======
->>>>>>> 371a813d
+use types::VirtualNetworkInterfaceHost;
 use uuid::Uuid;
 
 progenitor::generate_api!(
@@ -676,75 +670,4 @@
             .await
             .expect("disk_finish_transition() failed unexpectedly");
     }
-<<<<<<< HEAD
-}
-
-impl Eq for BgpConfig {}
-
-impl Hash for BgpConfig {
-    fn hash<H: std::hash::Hasher>(&self, state: &mut H) {
-        self.asn.hash(state);
-        self.originate.hash(state);
-    }
-}
-
-impl Hash for BgpPeerConfig {
-    fn hash<H: std::hash::Hasher>(&self, state: &mut H) {
-        self.addr.hash(state);
-        self.asn.hash(state);
-        self.port.hash(state);
-        self.hold_time.hash(state);
-        self.connect_retry.hash(state);
-        self.delay_open.hash(state);
-        self.idle_hold_time.hash(state);
-        self.keepalive.hash(state);
-    }
-}
-
-impl Hash for RouteConfig {
-    fn hash<H: std::hash::Hasher>(&self, state: &mut H) {
-        self.destination.hash(state);
-        self.nexthop.hash(state);
-    }
-}
-
-impl Eq for PortConfigV1 {}
-
-impl Hash for PortConfigV1 {
-    fn hash<H: std::hash::Hasher>(&self, state: &mut H) {
-        self.addresses.hash(state);
-        self.autoneg.hash(state);
-        self.bgp_peers.hash(state);
-        self.port.hash(state);
-        self.routes.hash(state);
-        self.switch.hash(state);
-        self.uplink_port_fec.hash(state);
-        self.uplink_port_speed.hash(state);
-    }
-}
-
-impl Eq for BfdPeerConfig {}
-
-impl Hash for BfdPeerConfig {
-    fn hash<H: std::hash::Hasher>(&self, state: &mut H) {
-        self.local.hash(state);
-        self.remote.hash(state);
-        self.detection_threshold.hash(state);
-        self.required_rx.hash(state);
-        self.mode.hash(state);
-        self.switch.hash(state);
-    }
-}
-
-impl Eq for VirtualNetworkInterfaceHost {}
-
-impl Hash for VirtualNetworkInterfaceHost {
-    fn hash<H: std::hash::Hasher>(&self, state: &mut H) {
-        self.physical_host_ip.hash(state);
-        self.virtual_ip.hash(state);
-        self.virtual_mac.hash(state);
-        self.vni.hash(state);
-    }
-=======
->>>>>>> 371a813d
 }