--- conflicted
+++ resolved
@@ -11,11 +11,7 @@
 futures = "0.3.21"
 indicatif = { version = "0.17.0-rc.9", features = ["rayon"] }
 omicron-common = { path = "../common" }
-<<<<<<< HEAD
 omicron-zone-package = { version = "0.2.0" }
-=======
-omicron-zone-package = { version = "0.1.2" }
->>>>>>> c66d2f6d
 rayon = "1.5"
 reqwest = { version = "0.11", default-features = false, features = ["rustls-tls"] }
 serde = { version = "1.0", features = [ "derive" ] }
