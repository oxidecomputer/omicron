// This Source Code Form is subject to the terms of the Mozilla Public
// License, v. 2.0. If a copy of the MPL was not distributed with this
// file, You can obtain one at https://mozilla.org/MPL/2.0/.

//! Utility for bundling target binaries as tarfiles.

use anyhow::{anyhow, bail, Context, Result};
use futures::stream::{self, StreamExt, TryStreamExt};
use indicatif::{MultiProgress, ProgressBar, ProgressStyle};
use omicron_package::{parse, SubCommand};
use omicron_zone_package::package::{Package, Progress};
use rayon::prelude::*;
use ring::digest::{Context as DigestContext, Digest, SHA256};
use serde_derive::Deserialize;
use std::collections::BTreeMap;
use std::env;
use std::fs::create_dir_all;
use std::path::{Path, PathBuf};
use std::sync::Arc;
use structopt::StructOpt;
<<<<<<< HEAD
use tokio::io::{AsyncReadExt, AsyncWriteExt, BufReader};
use tokio::process::Command;

/// Describes the origin of an externally-built package.
#[derive(Deserialize, Debug)]
#[serde(tag = "type", rename_all = "lowercase")]
pub enum ExternalPackageSource {
    /// Downloads the package from the following URL:
    ///
    /// <https://buildomat.eng.oxide.computer/public/file/oxidecomputer/REPO/image/COMMIT/PACKAGE>
    Prebuilt {
        repo: String,
        commit: String,
        sha256: String,
    },
    /// Expects that a package will be manually built and placed into the output
    /// directory.
    Manual,
}

/// Describes a package which originates from outside this repo.
///
/// These packages are usually downloaded via a prebuilt, but also may be
/// supplied manually.
#[derive(Deserialize, Debug)]
pub struct ExternalPackage {
    #[serde(flatten)]
    pub package: Package,

    pub source: ExternalPackageSource,
}
=======
use tokio::process::Command;
>>>>>>> 8b615b76

/// Describes the configuration for a set of packages.
#[derive(Deserialize, Debug)]
pub struct Config {
    /// Packages to be built and installed.
    #[serde(default, rename = "package")]
    pub packages: BTreeMap<String, Package>,

    /// Packages to be installed, but which have been created outside this
    /// repository.
    #[serde(default, rename = "external_package")]
    pub external_packages: BTreeMap<String, ExternalPackage>,
}

#[derive(Debug, StructOpt)]
#[structopt(name = "packaging tool")]
struct Args {
    /// The path to the build manifest TOML file.
    ///
    /// Defaults to "package-manifest.toml".
    #[structopt(
        short,
        long,
        default_value = "package-manifest.toml",
        help = "Path to package manifest toml file"
    )]
    manifest: PathBuf,

    #[structopt(subcommand)]
    subcommand: SubCommand,
}

async fn run_cargo_on_packages<I, S>(
    subcmd: &str,
    packages: I,
    release: bool,
) -> Result<()>
where
    I: IntoIterator<Item = S>,
    S: AsRef<std::ffi::OsStr>,
{
    let mut cmd = Command::new("cargo");
    // We rely on the rust-toolchain.toml file for toolchain information,
    // rather than specifying one within the packaging tool.
    cmd.arg(subcmd);
    for package in packages {
        cmd.arg("-p").arg(package);
    }
    if release {
        cmd.arg("--release");
    }
    let status = cmd
        .status()
        .await
        .context(format!("Failed to run command: ({:?})", cmd))?;
    if !status.success() {
        bail!("Failed to build packages");
    }

    Ok(())
}

async fn do_for_all_rust_packages(
    config: &Config,
    command: &str,
) -> Result<()> {
    // First, filter out all Rust packages from the configuration that should be
    // built, and partition them into "release" and "debug" categories.
    let (release_pkgs, debug_pkgs): (Vec<_>, _) = config
        .packages
        .iter()
        .filter_map(|(name, pkg)| {
            pkg.rust.as_ref().map(|rust_pkg| (name, rust_pkg.release))
        })
        .partition(|(_, release)| *release);

    // Execute all the release / debug packages at the same time.
    if !release_pkgs.is_empty() {
        run_cargo_on_packages(
            command,
            release_pkgs.iter().map(|(name, _)| name),
            true,
        )
        .await?;
    }
    if !debug_pkgs.is_empty() {
        run_cargo_on_packages(
            command,
            debug_pkgs.iter().map(|(name, _)| name),
            false,
        )
        .await?;
<<<<<<< HEAD
    }
    Ok(())
}

async fn do_check(config: &Config) -> Result<()> {
    do_for_all_rust_packages(config, "check").await
}

async fn do_build(config: &Config) -> Result<()> {
    do_for_all_rust_packages(config, "build").await
}

async fn get_sha256_digest(path: &PathBuf) -> Result<Digest> {
    let mut reader = BufReader::new(
        tokio::fs::File::open(&path).await?
    );
    let mut context = DigestContext::new(&SHA256);
    let mut buffer = [0; 1024];

    loop {
        let count = reader.read(&mut buffer).await?;
        if count == 0 {
            break
        } else {
            context.update(&buffer[..count]);
        }
=======
>>>>>>> 8b615b76
    }
    Ok(context.finish())
}

// Performs the packaging step for an external package.
async fn do_package_external(
    ui: &Arc<ProgressUI>,
    package_name: &String,
    external_package: &ExternalPackage,
    output_directory: &Path,
) -> Result<()> {
    let progress = ui.add_package(package_name.to_string(), 1);
    match &external_package.source {
        ExternalPackageSource::Prebuilt { repo, commit, sha256 } => {
            let expected_digest = hex::decode(&sha256)?;
            let path = external_package.package.get_output_path(&output_directory);

            let should_download = if path.exists() {
                // Re-download the package if the SHA doesn't match.
                progress.set_message("verifying hash".to_string());
                let digest = get_sha256_digest(&path).await?;
                digest.as_ref() != expected_digest
            } else {
                true
            };

            if should_download {
                progress.set_message("downloading prebuilt".to_string());
                let url = format!(
                    "https://buildomat.eng.oxide.computer/public/file/oxidecomputer/{}/image/{}/{}",
                    repo,
                    commit,
                    path.as_path().file_name().unwrap().to_string_lossy(),
                );
                let response = reqwest::Client::new().get(url).send().await?;
                progress.set_length(
                    response.content_length().ok_or_else(|| anyhow!("Missing Content Length"))?
                );
                let mut file = tokio::fs::File::create(path).await?;
                let mut stream = response.bytes_stream();
                let mut context = DigestContext::new(&SHA256);
                while let Some(chunk) = stream.next().await {
                    let chunk = chunk?;
                    // Update the running SHA digest
                    context.update(&chunk);
                    // Update the downloaded file
                    file.write_all(&chunk).await?;
                    // Record progress in the UI
                    progress.increment(chunk.len().try_into().unwrap());
                }

                let digest = context.finish();
                if digest.as_ref() != expected_digest {
                    bail!("Digest mismatch");
                }
            }
        },
        ExternalPackageSource::Manual => {
            let path = external_package.package.get_output_path(&output_directory);
            if !path.exists() {
                bail!(
                    "The package for {} (expected at {}) does not exist.",
                    package_name,
                    path.to_string_lossy(),
                );
            }
        },
    }
    progress.finish();
    Ok(())
}

async fn do_check(config: &Config) -> Result<()> {
    do_for_all_rust_packages(config, "check").await
}

async fn do_build(config: &Config) -> Result<()> {
    do_for_all_rust_packages(config, "build").await
}

async fn do_package(config: &Config, output_directory: &Path) -> Result<()> {
    create_dir_all(&output_directory)
        .map_err(|err| anyhow!("Cannot create output directory: {}", err))?;

    let ui = ProgressUI::new();
<<<<<<< HEAD

    do_build(&config).await?;

    let ui_refs = vec![ui.clone(); config.external_packages.len()];
    let external_pkg_stream = stream::iter(&config.external_packages)
        // It's a pain to clone a value into closures - see
        // https://github.com/rust-lang/rfcs/issues/2407 - so in the meantime,
        // we explicitly create the references to the UI we need for each
        // package.
        .zip(stream::iter(ui_refs))
        // We convert the stream type to operate on Results, so we may invoke
        // "try_for_each_concurrent" more easily.
        .map(Ok::<_, anyhow::Error>)
        .try_for_each_concurrent(
            None,
            |((package_name, package), ui)| async move {
                do_package_external(&ui, package_name, package, output_directory).await
            },
        );

    let ui_refs = vec![ui.clone(); config.packages.len()];
    let internal_pkg_stream = stream::iter(&config.packages)
        .zip(stream::iter(ui_refs))
        .map(Ok::<_, anyhow::Error>)
        .try_for_each_concurrent(
            None,
            |((package_name, package), ui)| async move {
                let total_work = package.get_total_work();
                let progress =
                    ui.add_package(package_name.to_string(), total_work);
                progress.set_message("bundle package".to_string());
                package
                    .create_with_progress(&progress, &output_directory)
                    .await?;
                progress.finish();
                Ok(())
            },
        );

    tokio::try_join!(
        external_pkg_stream,
        internal_pkg_stream,
    )?;
=======
    let ui_refs = vec![ui.clone(); config.packages.len()];

    do_build(&config).await?;

    for (package_name, package) in &config.external_packages {
        let progress = ui.add_package(package_name.to_string(), 1);
        progress.set_message("finding package".to_string());
        let path = package.get_output_path(&output_directory);
        if !path.exists() {
            bail!(
                "The package for {} (expected at {}) does not exist.
Omicron can build all packages that exist within the repository, but packages
from outside the repository must be created manually, and copied to the output
directory (which is currently: {}).

This is currently a shortcoming with the build system - if you have an interest
in improving the cross-repository meta-build system, please contact sean@.",
                package_name,
                path.to_string_lossy(),
                std::fs::canonicalize(output_directory)
                    .unwrap()
                    .to_string_lossy(),
            );
        }
        progress.finish();
    }
>>>>>>> 8b615b76

    stream::iter(&config.packages)
        // It's a pain to clone a value into closures - see
        // https://github.com/rust-lang/rfcs/issues/2407 - so in the meantime,
        // we explicitly create the references to the UI we need for each
        // package.
        .zip(stream::iter(ui_refs))
        // We convert the stream type to operate on Results, so we may invoke
        // "try_for_each_concurrent" more easily.
        .map(Ok::<_, anyhow::Error>)
        .try_for_each_concurrent(
            None,
            |((package_name, package), ui)| async move {
                let total_work = package.get_total_work();
                let progress =
                    ui.add_package(package_name.to_string(), total_work);
                progress.set_message("bundle package".to_string());
                package
                    .create_with_progress(&progress, &output_directory)
                    .await?;
                progress.finish();
                Ok(())
            },
        )
        .await?;

    Ok(())
}

fn do_install(
    config: &Config,
    artifact_dir: &Path,
    install_dir: &Path,
) -> Result<()> {
    create_dir_all(&install_dir).map_err(|err| {
        anyhow!("Cannot create installation directory: {}", err)
    })?;

    // Copy all packages to the install location in parallel.
    let packages: Vec<(&String, &Package)> =
        config.packages.iter().chain(
            config.external_packages.iter().map(|(name, epkg)| (name, &epkg.package))
        ).collect();
    packages.into_par_iter().try_for_each(|(_, package)| -> Result<()> {
        let tarfile = if package.zone {
            artifact_dir.join(format!("{}.tar.gz", package.service_name))
        } else {
            artifact_dir.join(format!("{}.tar", package.service_name))
        };

        let src = tarfile.as_path();
        let dst = install_dir.join(src.strip_prefix(artifact_dir)?);
        println!(
            "Installing Service: {} -> {}",
            src.to_string_lossy(),
            dst.to_string_lossy()
        );
        std::fs::copy(&src, &dst)?;
        Ok(())
    })?;

    // Ensure we start from a clean slate - remove all packages.
    uninstall_all_packages(config);

    // Extract and install the bootstrap service, which itself extracts and
    // installs other services.
    if let Some(package) = config.packages.get("omicron-sled-agent") {
        let tar_path =
            install_dir.join(format!("{}.tar", package.service_name));
        let service_path = install_dir.join(&package.service_name);
        println!(
            "Unpacking {} to {}",
            tar_path.to_string_lossy(),
            service_path.to_string_lossy()
        );

        let tar_file = std::fs::File::open(&tar_path)?;
        let _ = std::fs::remove_dir_all(&service_path);
        std::fs::create_dir_all(&service_path)?;
        let mut archive = tar::Archive::new(tar_file);
        archive.unpack(&service_path)?;

        let manifest_path = install_dir
            .join(&package.service_name)
            .join("pkg")
            .join("manifest.xml");
        println!(
            "Installing bootstrap service from {}",
            manifest_path.to_string_lossy()
        );
        smf::Config::import().run(&manifest_path)?;
    }

    Ok(())
}

// Attempts to both disable and delete all requested packages.
fn uninstall_all_packages(config: &Config) {
    for package in
        config.packages.values().chain(
            config.external_packages.values().map(|epkg| &epkg.package)
        )
    {
        if package.zone {
            // TODO(https://github.com/oxidecomputer/omicron/issues/723):
            // At the moment, zones are entirely managed by the sled agent,
            // but could be removed here.
        } else {
            let _ = smf::Adm::new()
                .disable()
                .synchronous()
                .run(smf::AdmSelection::ByPattern(&[&package.service_name]));
            let _ = smf::Config::delete().force().run(&package.service_name);
        }
    }
}

fn remove_all_unless_already_removed<P: AsRef<Path>>(path: P) -> Result<()> {
    if let Err(e) = std::fs::remove_dir_all(path.as_ref()) {
        match e.kind() {
            std::io::ErrorKind::NotFound => {}
            _ => bail!(e),
        }
    }
    Ok(())
}

fn do_uninstall(
    config: &Config,
    artifact_dir: &Path,
    install_dir: &Path,
) -> Result<()> {
    println!("Uninstalling all packages");
    uninstall_all_packages(config);
    println!("Removing: {}", artifact_dir.to_string_lossy());
    remove_all_unless_already_removed(artifact_dir)?;
    println!("Removing: {}", install_dir.to_string_lossy());
    remove_all_unless_already_removed(install_dir)?;
    Ok(())
}

fn in_progress_style() -> ProgressStyle {
    ProgressStyle::default_bar()
        .template(
            "[{elapsed_precise}] {bar:40.cyan/blue} {pos:>7}/{len:7} {msg}",
        )
        .unwrap()
        .progress_chars("#>.")
}

fn completed_progress_style() -> ProgressStyle {
    ProgressStyle::default_bar()
        .template("[{elapsed_precise}] {bar:40.cyan/blue} {pos:>7}/{len:7} {msg:.green}")
        .unwrap()
        .progress_chars("#>.")
}

// Struct managing display of progress to UI.
struct ProgressUI {
    multi: MultiProgress,
    style: ProgressStyle,
}

struct PackageProgress {
    pb: ProgressBar,
    service_name: String,
}

impl PackageProgress {
    fn finish(&self) {
        self.pb.set_style(completed_progress_style());
        self.pb.finish_with_message(format!("{}: done", self.service_name));
        self.pb.tick();
    }
<<<<<<< HEAD

    fn set_length(&self, total: u64) {
        self.pb.set_length(total);
    }
=======
>>>>>>> 8b615b76
}

impl Progress for PackageProgress {
    fn set_message(&self, message: impl Into<std::borrow::Cow<'static, str>>) {
        self.pb.set_message(format!(
            "{}: {}",
            self.service_name,
            message.into()
        ));
<<<<<<< HEAD
        self.pb.tick();
=======
>>>>>>> 8b615b76
    }

    fn increment(&self, delta: u64) {
        self.pb.inc(delta);
    }
}

impl ProgressUI {
    fn new() -> Arc<Self> {
        Arc::new(Self {
            multi: MultiProgress::new(),
            style: in_progress_style(),
        })
    }

    fn add_package(&self, service_name: String, total: u64) -> PackageProgress {
        let pb = self.multi.add(ProgressBar::new(total));
        pb.set_style(self.style.clone());
        pb.set_message(service_name.clone());
        pb.tick();
        PackageProgress { pb, service_name }
    }
}

#[tokio::main]
async fn main() -> Result<()> {
    let args = Args::from_args_safe().map_err(|err| anyhow!(err))?;
    let config = parse::<_, Config>(&args.manifest)?;

    // Use a CWD that is the root of the Omicron repository.
    if let Ok(manifest) = env::var("CARGO_MANIFEST_DIR") {
        let manifest_dir = PathBuf::from(manifest);
        let root = manifest_dir.parent().unwrap();
        env::set_current_dir(&root)?;
    }

    match &args.subcommand {
        SubCommand::Package { artifact_dir } => {
            do_package(&config, &artifact_dir).await?;
        }
        SubCommand::Check => do_check(&config).await?,
        SubCommand::Install { artifact_dir, install_dir } => {
            do_install(&config, &artifact_dir, &install_dir)?;
        }
        SubCommand::Uninstall { artifact_dir, install_dir } => {
            do_uninstall(&config, &artifact_dir, &install_dir)?;
        }
    }

    Ok(())
}<|MERGE_RESOLUTION|>--- conflicted
+++ resolved
@@ -18,7 +18,6 @@
 use std::path::{Path, PathBuf};
 use std::sync::Arc;
 use structopt::StructOpt;
-<<<<<<< HEAD
 use tokio::io::{AsyncReadExt, AsyncWriteExt, BufReader};
 use tokio::process::Command;
 
@@ -29,11 +28,7 @@
     /// Downloads the package from the following URL:
     ///
     /// <https://buildomat.eng.oxide.computer/public/file/oxidecomputer/REPO/image/COMMIT/PACKAGE>
-    Prebuilt {
-        repo: String,
-        commit: String,
-        sha256: String,
-    },
+    Prebuilt { repo: String, commit: String, sha256: String },
     /// Expects that a package will be manually built and placed into the output
     /// directory.
     Manual,
@@ -50,9 +45,6 @@
 
     pub source: ExternalPackageSource,
 }
-=======
-use tokio::process::Command;
->>>>>>> 8b615b76
 
 /// Describes the configuration for a set of packages.
 #[derive(Deserialize, Debug)]
@@ -145,7 +137,6 @@
             false,
         )
         .await?;
-<<<<<<< HEAD
     }
     Ok(())
 }
@@ -159,21 +150,17 @@
 }
 
 async fn get_sha256_digest(path: &PathBuf) -> Result<Digest> {
-    let mut reader = BufReader::new(
-        tokio::fs::File::open(&path).await?
-    );
+    let mut reader = BufReader::new(tokio::fs::File::open(&path).await?);
     let mut context = DigestContext::new(&SHA256);
     let mut buffer = [0; 1024];
 
     loop {
         let count = reader.read(&mut buffer).await?;
         if count == 0 {
-            break
+            break;
         } else {
             context.update(&buffer[..count]);
         }
-=======
->>>>>>> 8b615b76
     }
     Ok(context.finish())
 }
@@ -189,7 +176,8 @@
     match &external_package.source {
         ExternalPackageSource::Prebuilt { repo, commit, sha256 } => {
             let expected_digest = hex::decode(&sha256)?;
-            let path = external_package.package.get_output_path(&output_directory);
+            let path =
+                external_package.package.get_output_path(&output_directory);
 
             let should_download = if path.exists() {
                 // Re-download the package if the SHA doesn't match.
@@ -210,7 +198,9 @@
                 );
                 let response = reqwest::Client::new().get(url).send().await?;
                 progress.set_length(
-                    response.content_length().ok_or_else(|| anyhow!("Missing Content Length"))?
+                    response
+                        .content_length()
+                        .ok_or_else(|| anyhow!("Missing Content Length"))?,
                 );
                 let mut file = tokio::fs::File::create(path).await?;
                 let mut stream = response.bytes_stream();
@@ -230,9 +220,10 @@
                     bail!("Digest mismatch");
                 }
             }
-        },
+        }
         ExternalPackageSource::Manual => {
-            let path = external_package.package.get_output_path(&output_directory);
+            let path =
+                external_package.package.get_output_path(&output_directory);
             if !path.exists() {
                 bail!(
                     "The package for {} (expected at {}) does not exist.",
@@ -240,18 +231,10 @@
                     path.to_string_lossy(),
                 );
             }
-        },
+        }
     }
     progress.finish();
     Ok(())
-}
-
-async fn do_check(config: &Config) -> Result<()> {
-    do_for_all_rust_packages(config, "check").await
-}
-
-async fn do_build(config: &Config) -> Result<()> {
-    do_for_all_rust_packages(config, "build").await
 }
 
 async fn do_package(config: &Config, output_directory: &Path) -> Result<()> {
@@ -259,7 +242,6 @@
         .map_err(|err| anyhow!("Cannot create output directory: {}", err))?;
 
     let ui = ProgressUI::new();
-<<<<<<< HEAD
 
     do_build(&config).await?;
 
@@ -276,7 +258,13 @@
         .try_for_each_concurrent(
             None,
             |((package_name, package), ui)| async move {
-                do_package_external(&ui, package_name, package, output_directory).await
+                do_package_external(
+                    &ui,
+                    package_name,
+                    package,
+                    output_directory,
+                )
+                .await
             },
         );
 
@@ -299,64 +287,7 @@
             },
         );
 
-    tokio::try_join!(
-        external_pkg_stream,
-        internal_pkg_stream,
-    )?;
-=======
-    let ui_refs = vec![ui.clone(); config.packages.len()];
-
-    do_build(&config).await?;
-
-    for (package_name, package) in &config.external_packages {
-        let progress = ui.add_package(package_name.to_string(), 1);
-        progress.set_message("finding package".to_string());
-        let path = package.get_output_path(&output_directory);
-        if !path.exists() {
-            bail!(
-                "The package for {} (expected at {}) does not exist.
-Omicron can build all packages that exist within the repository, but packages
-from outside the repository must be created manually, and copied to the output
-directory (which is currently: {}).
-
-This is currently a shortcoming with the build system - if you have an interest
-in improving the cross-repository meta-build system, please contact sean@.",
-                package_name,
-                path.to_string_lossy(),
-                std::fs::canonicalize(output_directory)
-                    .unwrap()
-                    .to_string_lossy(),
-            );
-        }
-        progress.finish();
-    }
->>>>>>> 8b615b76
-
-    stream::iter(&config.packages)
-        // It's a pain to clone a value into closures - see
-        // https://github.com/rust-lang/rfcs/issues/2407 - so in the meantime,
-        // we explicitly create the references to the UI we need for each
-        // package.
-        .zip(stream::iter(ui_refs))
-        // We convert the stream type to operate on Results, so we may invoke
-        // "try_for_each_concurrent" more easily.
-        .map(Ok::<_, anyhow::Error>)
-        .try_for_each_concurrent(
-            None,
-            |((package_name, package), ui)| async move {
-                let total_work = package.get_total_work();
-                let progress =
-                    ui.add_package(package_name.to_string(), total_work);
-                progress.set_message("bundle package".to_string());
-                package
-                    .create_with_progress(&progress, &output_directory)
-                    .await?;
-                progress.finish();
-                Ok(())
-            },
-        )
-        .await?;
-
+    tokio::try_join!(external_pkg_stream, internal_pkg_stream,)?;
     Ok(())
 }
 
@@ -370,10 +301,16 @@
     })?;
 
     // Copy all packages to the install location in parallel.
-    let packages: Vec<(&String, &Package)> =
-        config.packages.iter().chain(
-            config.external_packages.iter().map(|(name, epkg)| (name, &epkg.package))
-        ).collect();
+    let packages: Vec<(&String, &Package)> = config
+        .packages
+        .iter()
+        .chain(
+            config
+                .external_packages
+                .iter()
+                .map(|(name, epkg)| (name, &epkg.package)),
+        )
+        .collect();
     packages.into_par_iter().try_for_each(|(_, package)| -> Result<()> {
         let tarfile = if package.zone {
             artifact_dir.join(format!("{}.tar.gz", package.service_name))
@@ -429,10 +366,10 @@
 
 // Attempts to both disable and delete all requested packages.
 fn uninstall_all_packages(config: &Config) {
-    for package in
-        config.packages.values().chain(
-            config.external_packages.values().map(|epkg| &epkg.package)
-        )
+    for package in config
+        .packages
+        .values()
+        .chain(config.external_packages.values().map(|epkg| &epkg.package))
     {
         if package.zone {
             // TODO(https://github.com/oxidecomputer/omicron/issues/723):
@@ -505,13 +442,10 @@
         self.pb.finish_with_message(format!("{}: done", self.service_name));
         self.pb.tick();
     }
-<<<<<<< HEAD
 
     fn set_length(&self, total: u64) {
         self.pb.set_length(total);
     }
-=======
->>>>>>> 8b615b76
 }
 
 impl Progress for PackageProgress {
@@ -521,10 +455,7 @@
             self.service_name,
             message.into()
         ));
-<<<<<<< HEAD
         self.pb.tick();
-=======
->>>>>>> 8b615b76
     }
 
     fn increment(&self, delta: u64) {
