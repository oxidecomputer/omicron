--- conflicted
+++ resolved
@@ -875,28 +875,16 @@
         SubCommand::Build(BuildCommand::Package) => {
             do_package(&get_config()?, &args.artifact_dir).await?;
         }
+        SubCommand::Build(BuildCommand::Stamp { package_name, version }) => {
+            do_stamp(&get_config()?, &args.artifact_dir, package_name, version)
+                .await?;
+        }
         SubCommand::Build(BuildCommand::Check) => {
-            do_check(&get_config()?).await?;
-        }
-<<<<<<< HEAD
+            do_check(&get_config()?).await?
+        }
         SubCommand::Deploy(DeployCommand::Install { install_dir }) => {
             do_install(&get_config()?, &args.artifact_dir, &install_dir)
                 .await?;
-=======
-        SubCommand::Build(BuildCommand::Stamp {
-            artifact_dir,
-            package_name,
-            version,
-        }) => {
-            do_stamp(&config, &artifact_dir, package_name, version).await?;
-        }
-        SubCommand::Build(BuildCommand::Check) => do_check(&config).await?,
-        SubCommand::Deploy(DeployCommand::Install {
-            artifact_dir,
-            install_dir,
-        }) => {
-            do_install(&config, &artifact_dir, &install_dir).await?;
->>>>>>> 4f37334b
         }
         SubCommand::Deploy(DeployCommand::Unpack { install_dir }) => {
             do_unpack(&get_config()?, &args.artifact_dir, &install_dir).await?;
