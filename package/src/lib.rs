//! Common code shared between `omicron-package` and `thing-flinger` binaries.

use camino::{Utf8Path, Utf8PathBuf};
use clap::Subcommand;
<<<<<<< HEAD
use config::MultiPresetArg;
use omicron_zone_package::config::ConfigIdent;
=======
use omicron_zone_package::config::PackageName;
>>>>>>> 78734699
use serde::de::DeserializeOwned;
use thiserror::Error;

pub mod cargo_plan;
pub mod config;
pub mod dot;
pub mod target;

/// Errors which may be returned when parsing the server configuration.
#[derive(Error, Debug)]
pub enum ParseError {
    #[error("Error deserializing toml from {path}: {err}")]
    Toml { path: Utf8PathBuf, err: toml::de::Error },
    #[error("IO error: {message}: {err}")]
    Io { message: String, err: std::io::Error },
}

pub fn parse<P: AsRef<Utf8Path>, C: DeserializeOwned>(
    path: P,
) -> Result<C, ParseError> {
    let path = path.as_ref();
    let contents = std::fs::read_to_string(path).map_err(|err| {
        ParseError::Io { message: format!("failed reading {path:?}"), err }
    })?;
    let cfg = toml::from_str::<C>(&contents)
        .map_err(|err| ParseError::Toml { path: path.to_path_buf(), err })?;
    Ok(cfg)
}

#[derive(Clone, Debug, Subcommand)]
pub enum TargetCommand {
    /// Creates a new build target, and sets it as "active".
    Create {
        /// The preset to use as part of the build (use `dev` for development).
        ///
        /// Presets are defined in the `target.preset` section of the config.
        /// The other configurations are layered on top of the preset.
        #[clap(short, long)]
        preset: ConfigIdent,

        /// The image to use for the target.
        ///
        /// If specified, this configuration is layered on top of the preset.
        #[clap(short, long)]
        image: Option<crate::target::Image>,

        /// The kind of machine to build for.
        #[clap(short, long)]
        machine: Option<crate::target::Machine>,

        /// The switch to use for the target.
        #[clap(short, long)]
        switch: Option<crate::target::Switch>,

        #[clap(short, long)]
        /// Specify whether nexus will run in a single-sled or multi-sled
        /// environment.
        ///
        /// Set single-sled for dev purposes when you're running a single
        /// sled-agent. Set multi-sled if you're running with multiple sleds.
        /// Currently this only affects the crucible disk allocation strategy-
        /// VM disks will require 3 distinct sleds with `multi-sled`, which will
        /// fail in a single-sled environment. `single-sled` relaxes this
        /// requirement.
        rack_topology: Option<crate::target::RackTopology>,

        #[clap(short, long)]
        // TODO (https://github.com/oxidecomputer/omicron/issues/4148): Remove
        // once single-node functionality is removed.
        /// Specify whether clickhouse will be deployed as a replicated cluster
        /// or single-node configuration.
        ///
        /// Replicated cluster configuration is an experimental feature to be
        /// used only for testing.
        clickhouse_topology: Option<crate::target::ClickhouseTopology>,
    },
    /// List all existing targets
    List,
    /// Activates a build target, with a symlink named "active".
    ///
    /// This causes all subsequent commands to act on the build target
    /// if the "--target" flag is omitted.
    Set,
    /// Delete an existing target
    Delete,
}

/// Commands which should execute on a host building packages.
#[derive(Debug, Subcommand)]
pub enum BuildCommand {
    /// Define the build configuration target for subsequent commands
    Target {
        #[command(subcommand)]
        subcommand: TargetCommand,
    },
    /// Make a `dot` graph to visualize the package tree
    Dot,
    /// List the output packages for the current target
    ListOutputs {
        #[clap(long)]
        intermediate: bool,
    },
    /// Builds the packages specified in a manifest, and places them into an
    /// 'out' directory.
    Package {
        /// If true, disables the cache.
        ///
        /// By default, the cache is used.
        #[clap(short, long)]
        disable_cache: bool,
        /// Limit to building only these packages
        #[clap(long)]
<<<<<<< HEAD
        only: Vec<ConfigIdent>,
=======
        only: Vec<PackageName>,
>>>>>>> 78734699
    },
    /// Stamps semver versions onto packages within a manifest
    Stamp {
        /// The name of the artifact to be stamped.
<<<<<<< HEAD
        package_name: ConfigIdent,
=======
        package_name: PackageName,
>>>>>>> 78734699

        /// The version to be stamped onto the package.
        version: semver::Version,
    },
    /// Show the Cargo commands that would be run to build the packages.
    ShowCargoCommands {
        /// Show cargo commands for the specified presets, or `all` for all
        /// presets.
        ///
        /// If not specified, the active target's preset is used.
        #[clap(short, long = "preset")]
        presets: Option<MultiPresetArg>,
    },
    /// Checks the packages specified in a manifest, without building them.
    Check,
}

/// Commands which should execute on a host installing packages.
#[derive(Debug, Subcommand)]
pub enum DeployCommand {
    /// Installs the packages and starts the sled-agent. Shortcut for `unpack`
    /// and `activate`.
    Install {
        /// The directory to which artifacts will be installed.
        ///
        /// Defaults to "/opt/oxide".
        #[clap(long = "out", default_value = "/opt/oxide", action)]
        install_dir: Utf8PathBuf,
    },
    /// Unpacks the files created by `package` to an install directory.
    /// Issues the `uninstall` command.
    ///
    /// This command performs uninstallation by default as a safety measure,
    /// to ensure that we are not swapping packages underneath running services,
    /// which may result in unexpected behavior.
    /// The "uninstall before unpack" behavior can be disabled by setting
    /// the environment variable OMICRON_NO_UNINSTALL.
    ///
    /// `unpack` does not actually start any services, but it prepares services
    /// to be launched with the `activate` command.
    Unpack {
        /// The directory to which artifacts will be installed.
        ///
        /// Defaults to "/opt/oxide".
        #[clap(long = "out", default_value = "/opt/oxide", action)]
        install_dir: Utf8PathBuf,
    },
    /// Imports and starts the sled-agent illumos service
    ///
    /// The necessary packages must exist in the installation directory
    /// already; this can be done with the `unpack` command.
    Activate {
        /// The directory to which artifacts will be installed.
        ///
        /// Defaults to "/opt/oxide".
        #[clap(long = "out", default_value = "/opt/oxide", action)]
        install_dir: Utf8PathBuf,
    },
    /// Deletes all Omicron zones and stops all services.
    ///
    /// This command may be used to stop the currently executing Omicron
    /// services, such that they could be restarted later.
    Deactivate,
    /// Uninstalls packages and deletes durable Omicron storage. Issues the
    /// `deactivate` command.
    ///
    /// This command deletes all state used by Omicron services, but leaves
    /// the packages in the installation directory. This means that a later
    /// call to `activate` could re-install Omicron services.
    Uninstall,
    /// Uninstalls packages and removes them from the installation directory.
    /// Issues the `uninstall` command.
    Clean {
        /// The directory to which artifacts were installed.
        ///
        /// Defaults to "/opt/oxide".
        #[clap(long = "out", default_value = "/opt/oxide", action)]
        install_dir: Utf8PathBuf,
    },
}<|MERGE_RESOLUTION|>--- conflicted
+++ resolved
@@ -2,12 +2,8 @@
 
 use camino::{Utf8Path, Utf8PathBuf};
 use clap::Subcommand;
-<<<<<<< HEAD
 use config::MultiPresetArg;
-use omicron_zone_package::config::ConfigIdent;
-=======
-use omicron_zone_package::config::PackageName;
->>>>>>> 78734699
+use omicron_zone_package::config::{PackageName, PresetName};
 use serde::de::DeserializeOwned;
 use thiserror::Error;
 
@@ -46,7 +42,7 @@
         /// Presets are defined in the `target.preset` section of the config.
         /// The other configurations are layered on top of the preset.
         #[clap(short, long)]
-        preset: ConfigIdent,
+        preset: PresetName,
 
         /// The image to use for the target.
         ///
@@ -120,20 +116,12 @@
         disable_cache: bool,
         /// Limit to building only these packages
         #[clap(long)]
-<<<<<<< HEAD
-        only: Vec<ConfigIdent>,
-=======
         only: Vec<PackageName>,
->>>>>>> 78734699
     },
     /// Stamps semver versions onto packages within a manifest
     Stamp {
         /// The name of the artifact to be stamped.
-<<<<<<< HEAD
-        package_name: ConfigIdent,
-=======
         package_name: PackageName,
->>>>>>> 78734699
 
         /// The version to be stamped onto the package.
         version: semver::Version,
