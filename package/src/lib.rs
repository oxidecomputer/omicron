--- conflicted
+++ resolved
@@ -2,12 +2,8 @@
 
 use camino::{Utf8Path, Utf8PathBuf};
 use clap::Subcommand;
-<<<<<<< HEAD
 use config::MultiPresetArg;
 use omicron_zone_package::config::{PackageName, PresetName};
-=======
-use omicron_zone_package::config::PackageName;
->>>>>>> 12b65a30
 use serde::de::DeserializeOwned;
 use thiserror::Error;
 
@@ -55,14 +51,14 @@
         image: Option<crate::target::Image>,
 
         /// The kind of machine to build for.
-        #[clap(short, long)]
+        #[clap(short, long, help_heading = "Preset overrides")]
         machine: Option<crate::target::Machine>,
 
         /// The switch to use for the target.
-        #[clap(short, long)]
+        #[clap(short, long, help_heading = "Preset overrides")]
         switch: Option<crate::target::Switch>,
 
-        #[clap(short, long)]
+        #[clap(short, long, help_heading = "Preset overrides")]
         /// Specify whether nexus will run in a single-sled or multi-sled
         /// environment.
         ///
@@ -74,7 +70,7 @@
         /// requirement.
         rack_topology: Option<crate::target::RackTopology>,
 
-        #[clap(short, long)]
+        #[clap(short, long, help_heading = "Preset overrides")]
         // TODO (https://github.com/oxidecomputer/omicron/issues/4148): Remove
         // once single-node functionality is removed.
         /// Specify whether clickhouse will be deployed as a replicated cluster
