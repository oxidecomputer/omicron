--- conflicted
+++ resolved
@@ -94,12 +94,7 @@
 
 use anyhow::{anyhow, Context};
 use camino::Utf8PathBuf;
-<<<<<<< HEAD
-use hickory_client::rr::Name;
-use hickory_proto::rr::LowerName;
-=======
 use dns_server_api::{DnsConfig, DnsConfigParams, DnsConfigZone, DnsRecord};
->>>>>>> 30edf1c8
 use serde::{Deserialize, Serialize};
 use sled::transaction::ConflictableTransactionError;
 use slog::{debug, error, info, o, warn};
@@ -784,14 +779,9 @@
     use anyhow::Context;
     use camino::Utf8PathBuf;
     use camino_tempfile::Utf8TempDir;
-<<<<<<< HEAD
-    use hickory_client::rr::Name;
-    use hickory_proto::rr::LowerName;
-=======
     use dns_server_api::DnsConfigParams;
     use dns_server_api::DnsConfigZone;
     use dns_server_api::DnsRecord;
->>>>>>> 30edf1c8
     use omicron_test_utils::dev::test_setup_log;
     use std::collections::BTreeSet;
     use std::collections::HashMap;
