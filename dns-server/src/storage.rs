// This Source Code Form is subject to the terms of the Mozilla Public
// License, v. 2.0. If a copy of the MPL was not distributed with this
// file, You can obtain one at https://mozilla.org/MPL/2.0/.

//! Manages DNS data (configured zone(s), records, etc.)

// This module provides persistent storage for DNS data: the set of DNS zones
// that we're operating and the set of DNS records associated with each name.
// See the crate-level documentation for background.
//
// Most importantly here: the DNS data is versioned with a generation number.
// The data for a given generation will never change.  The only way data can
// change is for us to receive an update that provides the new data with a newer
// generation number.  We will atomically move from one generation's data to the
// next.
//
//
// PERSISTENT STORAGE
//
// So how can we store this data?  We use the `sled` crate, which essentially
// provides a key-value interface with arbitrary byte sequences for both keys
// and values.  This data is stored on disk and cached in memory.  Each sled
// _database_ provides one or more _trees_, each of which is its own namespace
// of keys (and associated values).  Trees are also named with arbitrary byte
// sequences.  There's also a default tree that cannot be removed.
//
// In the default tree, we use the following keys:
//
// - "config": describes the current generation and the list of DNS zones
//   associated with that generation
//
// Then we have one tree for each generation for each zone.  This tree describes
// all the DNS names that appear in that zone and what records are associated
// with them.  Thus, we use the following trees in addition to the default one:
//
// - "generation_$generation_zone_$zoneid": describes the DNS data for this
//   zone.  Keys in this tree represent DNS names (excluding the zone's DNS name
//   itself, which needs to be appended to each key to get the fully-qualified
//   domain name).  Each value is a Vec of DNS records.
//
// For all values in the sled database, we store JSON-serialized Rust
// structures.  We don't have to worry about versioning or compatibility of any
// kind.  Each database will only be read or written by one version of this
// program.  When we want to upgrade this component, we'll deploy a new one,
// which will receive its own copy of the data and store it in its own database.
//
//
// UPDATING DNS DATA
//
// For simplicity, it's not supported to attempt concurrent updates to the DNS
// data.  If we receive a request to update the DNS data while another update is
// still in progress, the new request will fail.  (We could instead attempt to
// process these concurrently, but that's tricky.  We could queue them up, but
// how long would we allow this queue to grow?  Why bother allowing it to grow
// at all?)
//
// When we receive a request to update to a new generation, we create a tree for
// each zone that we find in the data.  Then we fill it out using the set of
// data in the update request.  Upon successful completion, we'll update
// "config" in the default tree to reflect the new generation.  At that point,
// we'll have atomically switched to the new generation's data.
//
// On startup and after finishing any update, we prune any trees associated with
// older generations.  We'll keep the last few for debugging or for some kind of
// emergency recovery.  We'll also remove trees associated with _newer_
// generations.  This should only be possible on startup.  That would reflect
// that a previous update was interrupted.  We'll just remove whatever data was
// written and assume that the surrounding system will re-attempt the update if
// desired.
//
//
// INTERFACE
//
// This module exposes just one noteworthy type: the `Store`.  You can think of
// this as both a "server" (storing the persistent data) and a "client" (that
// provides access to the data).  With a more sophisticated system, we might
// separate these, having one server task communicating over a channel with
// multiple clients (the clients being DNS queries reading data or HTTP requests
// reading or writing data).  That's not really necessary here because `sled`
// does its own synchronization.  Instead, we create one `Store` during program
// startup and clone it as needed.  Each clone has a handle to the same
// underlying database and can read and write to the database.
//
// TODO-scalability There are several places here where we take an approach that
// won't scale well with the number of DNS names.  Mostly: we expect the DNS
// data to come in and go out over HTTP as one big JSON blob, including all
// zones and DNS names.  Since each generation's data is immutable, it wouldn't
// be hard to turn this into a paginated API for reading the DNS data.  It's a
// bit more work (but definitely doable) to do something similar on the way in,
// uploading in chunks.  We could also accept and emit streaming,
// newline-delimited JSON instead.  Both of these could be done in a
// backwards-compatible way (but obviously one wouldn't get the scaling benefits
// while continuing to use the old API).

use crate::dns_types::{DnsConfig, DnsConfigParams, DnsConfigZone, DnsRecord};
use anyhow::{anyhow, Context};
use camino::Utf8PathBuf;
use serde::{Deserialize, Serialize};
use sled::transaction::ConflictableTransactionError;
use slog::{debug, error, info, o, warn};
use std::str::FromStr;
use std::sync::atomic::AtomicBool;
use std::sync::atomic::Ordering;
use std::sync::Arc;
use thiserror::Error;
use tokio::sync::Mutex;
use trust_dns_client::rr::LowerName;
use trust_dns_client::rr::Name;

const KEY_CONFIG: &'static str = "config";

/// Configuration for persistent storage of DNS data
#[derive(Deserialize, Debug)]
pub struct Config {
    /// The path for the embedded "sled" kv store
    pub storage_path: Utf8PathBuf,
    /// How many previous generations' DNS data to keep
    pub keep_old_generations: usize,
}

/// Encapsulates persistent storage of DNS data
#[derive(Clone)]
pub struct Store {
    log: slog::Logger,
    db: Arc<sled::Db>,
    keep: usize,
    updating: Arc<Mutex<Option<UpdateInfo>>>,
    poisoned: Arc<AtomicBool>,
}

#[derive(Debug, Deserialize, Eq, PartialEq, Serialize)]
struct CurrentConfig {
    generation: u64,
    zones: Vec<String>,
    time_created: chrono::DateTime<chrono::Utc>,
    time_applied: chrono::DateTime<chrono::Utc>,
}

#[derive(Debug, Error)]
pub enum UpdateError {
    #[error(
        "unsupported attempt to update to generation \
        {attempted_generation} while at generation {current_generation}"
    )]
    BadUpdateGeneration { current_generation: u64, attempted_generation: u64 },

    #[error(
        "update already in progress (from req_id {req_id:?}, \
        to generation {generation}, started at {start_time} ({elapsed} ago))"
    )]
    UpdateInProgress {
        start_time: chrono::DateTime<chrono::Utc>,
        elapsed: chrono::Duration,
        generation: u64,
        req_id: String,
    },

    #[error("internal error")]
    InternalError(#[from] anyhow::Error),
}

impl Store {
    pub fn new(
        log: slog::Logger,
        config: &Config,
    ) -> Result<Self, anyhow::Error> {
        info!(&log,
            "opening sled database";
            "path" => &config.storage_path.to_string()
        );

        let db = sled::open(&config.storage_path).with_context(|| {
            format!("open DNS database {:?}", &config.storage_path)
        })?;

        Self::new_with_db(log, Arc::new(db), config)
    }

    pub fn new_with_db(
        log: slog::Logger,
        db: Arc<sled::Db>,
        config: &Config,
    ) -> Result<Self, anyhow::Error> {
        let store = Store {
            log,
            db,
            keep: config.keep_old_generations,
            updating: Arc::new(Mutex::new(None)),
            poisoned: Arc::new(AtomicBool::new(false)),
        };
        if store.read_config_optional()?.is_none() {
            let now = chrono::Utc::now();
            let initial_config_bytes = serde_json::to_vec(&CurrentConfig {
                generation: 0,
                zones: vec![],
                time_created: now,
                time_applied: now,
            })
            .context("serializing initial config")?;
            store
                .db
                .insert(&KEY_CONFIG, initial_config_bytes)
                .context("inserting initial config")?;
        }

        let config = store.read_config()?;
        store.prune_newer(&config);
        store.prune_older(&config);
        Ok(store)
    }

    /// Returns true if this Store's database was newly created when this Store
    /// was created (i.e., we did not restore data from an old database)
    ///
    /// This is only intended for testing.
    pub fn is_new(&self) -> bool {
        !self.db.was_recovered()
    }

    fn read_config(&self) -> anyhow::Result<CurrentConfig> {
        self.read_config_optional()?.ok_or_else(|| anyhow!("no config found"))
    }

    fn read_config_optional(&self) -> anyhow::Result<Option<CurrentConfig>> {
        self.db
            .get(KEY_CONFIG)
            .context("fetching current config")?
            .map(|config_bytes| {
                serde_json::from_slice(&config_bytes)
                    .context("parsing current config")
            })
            .transpose()
    }

    fn tree_name_for_zone(zone_name: &str, generation: u64) -> String {
        format!("generation_{}_zone_{}", generation, zone_name)
    }

    /// Fetches the full configuration for the current generation (including all
    /// zones and their associated DNS names)
    pub(crate) async fn dns_config(&self) -> Result<DnsConfig, anyhow::Error> {
        let config = self.read_config()?;
        let zones = config
            .zones
            .iter()
            .map(|zone_name| {
                // TODO-correctness What happens if any of these trees are
                // removed while we're doing this (as might happen if somebody
                // does an update)?  In practice this seems unlikely because we
                // keep the last few generations' trees.  If it does happen, it
                // seems like we'll wind up bailing with a SERVFAIL.  That's not
                // great, but it's not the worst.  A retry should work as long
                // as updates aren't constantly streaming in.  If this becomes a
                // problem, we could centrally track the generations being read
                // and avoid deleting trees that we would otherwise prune until
                // those reads finish.  (That creates a new problem: what if the
                // read gets stuck for some reason?  We don't want to leave
                // these trees hanging around forever.)
                let tree_name =
                    Self::tree_name_for_zone(zone_name, config.generation);
                let tree = self
                    .db
                    .open_tree(&tree_name)
                    .with_context(|| format!("opening tree {:?}", tree_name))?;

                let records = tree
                    .iter()
                    .map(|entry| {
                        let (name_bytes, records_bytes) =
                            entry.context("loading entry")?;
                        let name = std::str::from_utf8(&name_bytes)
                            .with_context(|| {
                                format!("parsing {:?} key name", tree_name)
                            })?;
                        let records: Vec<DnsRecord> =
                            serde_json::from_slice(&records_bytes)
                                .with_context(|| {
                                    format!(
                                        "parsing {:?} key {:?}",
                                        tree_name, name
                                    )
                                })?;
                        Ok((name.to_owned(), records))
                    })
                    .collect::<anyhow::Result<_>>()
                    .context("assembling records")?;

                Ok(DnsConfigZone { zone_name: zone_name.to_owned(), records })
            })
            .collect::<anyhow::Result<_>>()?;

        Ok(DnsConfig {
            generation: config.generation,
            time_created: config.time_created,
            time_applied: config.time_applied,
            zones,
        })
    }

    async fn begin_update<'a, 'b>(
        &'a self,
        req_id: &'b str,
        generation: u64,
    ) -> Result<UpdateGuard<'a, 'b>, UpdateError> {
        if self.poisoned.load(Ordering::SeqCst) {
            panic!(
                "store is poisoned (attempted update after previous \
                UpdateGuard was dropped)"
            );
        }

        let mut update = self.updating.lock().await;
        if let Some(ref update) = *update {
            let elapsed =
                chrono::Duration::from_std(update.start_instant.elapsed())
                    .context("elapsed duration out of range")?;
            return Err(UpdateError::UpdateInProgress {
                start_time: update.start_time,
                elapsed,
                generation: update.generation,
                req_id: update.req_id.clone(),
            });
        }

        *update = Some(UpdateInfo {
            start_time: chrono::Utc::now(),
            start_instant: std::time::Instant::now(),
            generation,
            req_id: req_id.to_string(),
        });

        Ok(UpdateGuard { store: self, req_id, finished: false })
    }

    /// Updates to a new generation of DNS data
    ///
    /// See module-level documentation for constraints and design.
    pub(crate) async fn dns_config_update(
        &self,
        config: &DnsConfigParams,
        req_id: &str,
    ) -> Result<(), UpdateError> {
        let log = &self.log.new(o!(
            "req_id" => req_id.to_owned(),
            "new_generation" => config.generation
        ));

        // Lock out concurrent updates.  We must not return until we've released
        // the "updating" lock.
        let update = self.begin_update(req_id, config.generation).await?;

        info!(log, "attempting generation update");
        let result = self.do_update(config).await;
        match &result {
            Ok(_) => info!(log, "updated generation"),
            Err(error) => {
                error!(log, "failed update"; "error_message" => #%error);
            }
        };

        // Release our lock on concurrent update.
        update.finish().await;

        result
    }

    async fn do_update(
        &self,
        config: &DnsConfigParams,
    ) -> Result<(), UpdateError> {
        let log = &self.log;
        let generation = config.generation;

        // First, check if we're already at least as new as what's being
        // requested.  Because we should have exclusive access to updates right
        // now, it shouldn't be possible for this to change after we've checked
        // it.
        let old_config = self.read_config()?;
        if old_config.generation > generation {
            return Err(UpdateError::BadUpdateGeneration {
                current_generation: old_config.generation,
                attempted_generation: config.generation,
            });
        }
        if old_config.generation == generation {
            return Ok(());
        }

        // Prune any trees in the db that are newer than the current generation.
        // These could exist if we were previously crashed while trying to move
        // to this generation.
        self.prune_newer(&old_config);

        // For each zone in the config, create the corresponding tree.  Populate
        // it with the data from the config.
        // TODO-performance This would probably be a lot faster with a batch
        // operation.
        for zone_config in &config.zones {
            let zone_name = zone_config.zone_name.to_lowercase();
            let tree_name = Self::tree_name_for_zone(&zone_name, generation);
            debug!(&log, "creating tree"; "tree_name" => &tree_name);
            let tree = self
                .db
                .open_tree(&tree_name)
                .with_context(|| format!("creating tree {:?}", &tree_name))?;

            for (name, records) in &zone_config.records {
                if records.is_empty() {
                    // There's no distinction between in DNS between a name that
                    // doesn't exist at all and one with no records associated
                    // with it.  If there are no records, don't bother inserting
                    // the name.
                    continue;
                }
                let records_json =
                    serde_json::to_vec(&records).with_context(|| {
                        format!(
                            "serializing records for zone {:?} key {:?}",
                            zone_name, name
                        )
                    })?;
                tree.insert(&name, records_json).with_context(|| {
                    format!(
                        "inserting records for zone {:?} key {:?}",
                        zone_name, name
                    )
                })?;
            }

            // Flush this tree.  We do this here to make sure the tree is fully
            // written before we update the config in the main tree below.
            // Otherwise, if Sled reorders writes between flush points, it's
            // possible that if we crash between here and the final flush below,
            // then we could come back up having updated config that refers to a
            // tree that was never flushed.  It's not clear if sled _does_ allow
            // this, but it's not clear that it doesn't.  It's safer to just
            // flush here.  This code path is assumed not to be particularly
            // latency-sensitive.
            tree.flush_async()
                .await
                .with_context(|| format!("flush tree {:?}", tree_name))?;
        }

        let new_config = CurrentConfig {
            generation,
            zones: config.zones.iter().map(|z| z.zone_name.clone()).collect(),
            time_created: config.time_created,
            time_applied: chrono::Utc::now(),
        };
        let new_config_bytes = sled::IVec::from(
            serde_json::to_vec(&new_config)
                .context("serializing current config")?,
        );

        debug!(&log, "updating current config");
        let result = self.db.transaction(move |t| {
            // Double-check that the generation we're replacing is older.
            let old_config_bytes = t.get(&KEY_CONFIG)?.ok_or_else(|| {
                ConflictableTransactionError::Abort(anyhow!(
                    "found no config during update",
                ))
            })?;

            let old_config: CurrentConfig =
                serde_json::from_slice(&old_config_bytes).map_err(|error| {
                    ConflictableTransactionError::Abort(anyhow!(
                        "parsing config: {:#}",
                        error
                    ))
                })?;

            if old_config.generation >= generation {
                return Err(ConflictableTransactionError::Abort(anyhow!(
                    "unexpectedly found newer generation {}",
                    old_config.generation
                )));
            }

            t.insert(KEY_CONFIG, new_config_bytes.clone())?;
            Ok(())
        });

        result.map_err(|error| anyhow!("final update: {:#}", error))?;

        debug!(&log, "flushing default tree");
        self.db.flush_async().await.context("flush")?;

        self.prune_older(&new_config);
        Ok(())
    }

    fn prune_newer(&self, config: &CurrentConfig) {
        let log = &self.log;
        let current_generation = config.generation;

        info!(
            log,
            "pruning trees for generations newer than {}", current_generation
        );

        let trees_to_prune =
            self.all_name_trees().filter_map(|(gen_num, tree_name)| {
                if gen_num > current_generation {
                    Some(tree_name)
                } else {
                    None
                }
            });

        self.prune_trees(trees_to_prune, "too new");
    }

    fn all_name_trees(&self) -> impl Iterator<Item = (u64, String)> {
        self.db.tree_names().into_iter().filter_map(|tree_name_bytes| {
            let tree_name = std::str::from_utf8(&tree_name_bytes).ok()?;
            let parts = tree_name.splitn(4, '_').collect::<Vec<_>>();
            if parts.len() != 4
                || parts[0] != "generation"
                || parts[2] != "zone"
            {
                return None;
            }

            let gen_num = parts[1].parse::<u64>().ok()?;
            Some((gen_num, tree_name.to_owned()))
        })
    }

    fn prune_trees<I>(&self, trees_to_prune: I, reason: &'static str)
    where
        I: Iterator<Item = String>,
    {
        let log = &self.log;

        for tree_name in trees_to_prune {
            info!(
                log,
                "pruning tree";
                "tree_name" => &tree_name,
                "reason" => reason
            );

            if let Err(error) = self.db.drop_tree(&tree_name) {
                warn!(
                    log,
                    "failed to remove tree";
                    "tree_name" => &tree_name,
                    "error_message" => #%error,
                );
            }
        }
    }

    fn prune_older(&self, config: &CurrentConfig) {
        let log = &self.log;
        let keep = self.keep;
        let current_generation = config.generation;

        info!(
            log,
            "pruning trees for generations older than {}", current_generation;
            "keep" => keep,
        );

        let mut trees_older = self
            .all_name_trees()
            .filter(|(gen_num, _)| *gen_num < current_generation)
            .collect::<Vec<_>>();

        // Now remove all but the last "keep" items.
        if trees_older.len() < keep {
            return;
        }

        // Sort by each tree's generation number and take the first "keep".
        trees_older.sort_by_key(|(k, _)| *k);
        let ntake = trees_older.len() - keep;
        let trees_to_prune =
            trees_older.into_iter().take(ntake).map(|(_, n)| n);
        self.prune_trees(trees_to_prune, "too old");
    }

    /// Returns a non-empty list of DNS records associated with the name in the
    /// given DNS request.
    ///
    /// If the returned set would have been empty, returns `QueryError::NoName`.
    pub(crate) fn query(
        &self,
        mr: &trust_dns_server::authority::MessageRequest,
    ) -> Result<Vec<DnsRecord>, QueryError> {
        let name = mr.query().name();
        let orig_name = mr.query().original().name();
        self.query_name(name, orig_name)
    }

    fn query_name(
        &self,
        name: &LowerName,
        orig_name: &Name,
    ) -> Result<Vec<DnsRecord>, QueryError> {
        let config = self.read_config().map_err(QueryError::QueryFail)?;

        let zone_name = config
            .zones
            .iter()
            .find(|z| {
                let zone_name = LowerName::from(Name::from_str(&z).unwrap());
                zone_name.zone_of(name)
            })
            .ok_or_else(|| QueryError::NoZone(orig_name.to_string()))?;

        let tree_name = Self::tree_name_for_zone(zone_name, config.generation);
        let tree = self
            .db
            .open_tree(&tree_name)
            .with_context(|| format!("open tree {:?}", tree_name))
            .map_err(QueryError::QueryFail)?;

        // The name tree stores just the part of each name that doesn't include
        // the zone.  So we need to trim the zone part from the name provided in
        // the request.  (This basically duplicates work in `zone_of` above.)
        let name_str = orig_name.to_string();
        let key = {
            let zone_name = Name::from_str(zone_name).unwrap();
            // This is implied by passing the `zone_of()` check above.
            assert!(zone_name.num_labels() <= orig_name.num_labels());
            let name_only_labels =
                usize::from(orig_name.num_labels() - zone_name.num_labels());
            let mut name_only =
                Name::from_labels(orig_name.iter().take(name_only_labels))
                    .unwrap();
            name_only.set_fqdn(false);
            let key = name_only.to_string().to_lowercase();
            assert!(!key.ends_with('.'));
            key
        };

        debug!(&self.log, "query key"; "key" => &key);

        let bits = tree
            .get(key.as_bytes())
            .with_context(|| format!("query tree {:?}", tree_name))
            .map_err(QueryError::QueryFail)?
            .ok_or_else(|| QueryError::NoName(name_str.clone()))?;

        let records: Vec<DnsRecord> = serde_json::from_slice(&bits)
            .with_context(|| format!("deserialize record for key {:?}", key))
            .map_err(QueryError::ParseFail)?;

        if records.is_empty() {
            // This shouldn't be possible because we don't insert names with no
            // records.
            warn!(
                &self.log,
                "found name with no records";
                "key" => &key
            );

            return Err(QueryError::NoName(name_str));
        }

        Ok(records)
    }
}

#[derive(Debug, Error)]
pub(crate) enum QueryError {
    #[error("server is not authoritative for name: {0:?}")]
    NoZone(String),

    #[error("no records found for name: {0:?}")]
    NoName(String),

    #[error("failed to query database")]
    QueryFail(#[source] anyhow::Error),

    #[error("failed to parse database result")]
    ParseFail(#[source] anyhow::Error),
}

/// Describes an ongoing update, if any
struct UpdateInfo {
    start_time: chrono::DateTime<chrono::Utc>,
    start_instant: std::time::Instant,
    generation: u64,
    req_id: String,
}

/// Used to help ensure that code paths that begin an exclusive update also
/// release their exclusive lock.
struct UpdateGuard<'store, 'req_id> {
    store: &'store Store,
    req_id: &'req_id str,
    finished: bool,
}

impl<'a, 'b> UpdateGuard<'a, 'b> {
    async fn finish(mut self) {
        let store = self.store;
        let mut update = store.updating.lock().await;
        match update.take() {
            None => panic!(
                "expected to end update from req_id {:?}, but \
                there is no update in progress",
                self.req_id,
            ),
            Some(UpdateInfo { req_id, .. }) if req_id != self.req_id => panic!(
                "expected to end update from req_id {:?}, but \
                    the current update is from req_id {:?}",
                self.req_id, req_id
            ),
            _ => (),
        };
        self.finished = true;
    }
}

<<<<<<< HEAD
impl<'a, 'b> Drop for UpdateGuard<'a, 'b> {
    fn drop(&mut self) {
        // UpdateGuard exists because we must enforce at most one Update is
        // happening at a time, but we also want to catch the case where an
        // errant code path begins an update and forgets to call
        // UpdateGuard::finish().  Why?  If this happens, the DNS server will
        // forever report "update in progress" errors, and nothing will ever fix
        // it.  This is essentially a refcount leak, and it's very difficult to
        // debug since we wouldn't know what code path caused the problem.  But
        // we *do* know what code path caused the problem: it's whoever dropped
        // the UpdateGuard without finishing it.  That's why this is the place
        // to identify and report the problem.
        //
        // The first thing we'll do is poison the store so that any subsequent
        // attempt to update it will fail explicitly.
        if !self.finished {
            self.store.poisoned.store(true, Ordering::SeqCst);

            // Now, in the case above where a code path just forgot to finish
            // the UpdateGuard, we want to panic right here.  That makes this
            // problem maximally debuggable: it points precisely to where the
            // missed call was.  But it's also possible that we got here because
            // the current thread is panicking, causing the UpdateGuard to be
            // dropped.  There's no point in panicking again because there's no
            // bug here.  Plus, it's quite disruptive to panic while panicking.
            // So we don't want to panic if we're already panicking.
            //
            // TODO-cleanup Better than all this would be to enforce at
            // compile-time that the UpdateGuard gets finished before it gets
            // dropped.  Maybe better than the above would be to have `drop` of
            // the UpdateGuard do the same thing as `finish()`, similar to
            // `MutexGuard`.  This is tricky because:
            // - we cannot take the async lock from the synchronous Drop
            //   function
            // - it's risky to use a std Mutex since taking the lock could block
            //   the executor; plus, if the lock were poisoned due to a panic,
            //   we'd panic while panicking again
            // - it doesn't seem like we can use `blocking_lock()` because we
            //   _are_ in an async context (i.e., running as part of a task in
            //   an async runtime), even if we're not in an async block
            // - we could use a semaphore like tokio's MutexGuard does, but that
            //   involves unsafe code
            if !std::thread::panicking() {
                panic!("dropped UpdateGuard without finishing update");
            }
        }
    }
}

=======
>>>>>>> 56b6a255
#[cfg(test)]
mod test {
    use super::{Config, Store, UpdateError};
    use crate::dns_types::DnsConfigParams;
    use crate::dns_types::DnsConfigZone;
    use crate::dns_types::DnsRecord;
    use crate::storage::QueryError;
    use anyhow::Context;
    use camino::Utf8PathBuf;
    use omicron_test_utils::dev::test_setup_log;
    use std::collections::BTreeSet;
    use std::collections::HashMap;
    use std::net::Ipv6Addr;
    use std::str::FromStr;
    use std::sync::Arc;
    use trust_dns_client::rr::LowerName;
    use trust_dns_client::rr::Name;

    /// As usual, `TestContext` groups the various pieces we need in a bunch of
    /// our tests and helps make sure they get cleaned up properly.
    struct TestContext {
        logctx: dropshot::test_util::LogContext,
        tmpdir: tempdir::TempDir,
        store: Store,
        db: Arc<sled::Db>,
    }

    impl TestContext {
        fn new(test_name: &str) -> TestContext {
            let logctx = test_setup_log(test_name);
            let tmpdir = tempdir::TempDir::new("dns-server-storage-test")
                .expect("failed to create tmp directory for test");
            let storage_path =
                Utf8PathBuf::from_path_buf(tmpdir.path().to_path_buf()).expect(
                    "failed to create Utf8PathBuf for test temporary directory",
                );

            let db = Arc::new(
                sled::open(&storage_path).context("creating db").unwrap(),
            );
            let store = Store::new_with_db(
                logctx.log.clone(),
                Arc::clone(&db),
                &Config { storage_path, keep_old_generations: 3 },
            )
            .expect("failed to create test Store");
            assert!(store.is_new());
            TestContext { logctx, tmpdir, store, db }
        }

        /// Invoke upon successful completion of a test to clean up the
        /// temporary files that were made.  These files are deliberately
        /// preserved for debugging on failure.
        fn cleanup_successful(self) {
            self.logctx.cleanup_successful();

            // These are redundant given the current implementation (that this
            // function consumes `self`).  But they're here for clarity: first
            // we drop the Store to close the database.  Then we drop the
            // temporary directory so that it gets removed.
            drop(self.store);
            drop(self.tmpdir);
        }
    }

    /// Describes what one of the tests expects to get back for a particular DNS
    /// query
    #[derive(Debug)]
    enum Expect<'a> {
        NoZone,
        NoName,
        Record(&'a DnsRecord),
    }

    /// Looks up the given name and verifies that the store layer returns the
    /// correct error: that the name is not in a zone that we know about
    fn expect(store: &Store, name: &str, expect: Expect<'_>) {
        let dns_name_orig = Name::from_str(name).expect("bad DNS name");
        let dns_name_lower = LowerName::from(dns_name_orig.clone());
        let result = store.query_name(&dns_name_lower, &dns_name_orig);
        println!(
            "expecting {:?} for query of {:?}: {:?}",
            expect, name, result
        );

        match (expect, result) {
            (Expect::NoZone, Err(QueryError::NoZone(n))) if n == name => (),
            (Expect::NoName, Err(QueryError::NoName(n))) if n == name => (),
            (Expect::Record(r), Ok(records))
                if records.len() == 1 && records[0] == *r =>
            {
                ()
            }
            _ => panic!("did not get what we expected from DNS query"),
        }
    }

    /// Returns an ordered list of the generation numbers that have trees in
    /// the underlying Store's database.  This is used to verify the
    /// behavior around pruning trees.
    fn generations_with_trees(store: &Store) -> Vec<u64> {
        store
            .all_name_trees()
            .map(|(gen, _)| gen)
            .collect::<BTreeSet<u64>>()
            .into_iter()
            .collect()
    }

    #[tokio::test]
    async fn test_update_basic() {
        let tc = TestContext::new("test_update_basic");

        // Verify the initial configuration.
        assert!(generations_with_trees(&tc.store).is_empty());
        let config = tc.store.dns_config().await.unwrap();
        assert_eq!(config.generation, 0);
        assert!(config.zones.is_empty());
        expect(&tc.store, "gen1_name.zone1.internal", Expect::NoZone);
        expect(&tc.store, "Gen1_name.zone1.internal", Expect::NoZone);
        expect(&tc.store, "shared_name.zone1.internal", Expect::NoZone);
        expect(&tc.store, "gen2_name.zone2.internal", Expect::NoZone);
        expect(&tc.store, "gen8_name.zone8.internal", Expect::NoZone);

        // Update to generation 1, which contains one zone with one name.
        let dummy_record = DnsRecord::AAAA(Ipv6Addr::LOCALHOST);
        let update1 = DnsConfigParams {
            time_created: chrono::Utc::now(),
            generation: 1,
            zones: vec![DnsConfigZone {
                zone_name: "zone1.internal".to_string(),
                records: HashMap::from([
                    ("gen1_name".to_string(), vec![dummy_record.clone()]),
                    ("shared_name".to_string(), vec![dummy_record.clone()]),
                ]),
            }],
        };

        tc.store.dns_config_update(&update1, "my request id").await.unwrap();
        assert_eq!(vec![1], generations_with_trees(&tc.store));
        expect(
            &tc.store,
            "gen1_name.zone1.internal",
            Expect::Record(&dummy_record),
        );
        expect(
            &tc.store,
            "gen1_name.ZONE1.internal",
            Expect::Record(&dummy_record),
        );
        expect(
            &tc.store,
            "Gen1_name.zone1.internal",
            Expect::Record(&dummy_record),
        );
        expect(
            &tc.store,
            "shared_name.zone1.internal",
            Expect::Record(&dummy_record),
        );
        expect(&tc.store, "enoent.zone1.internal", Expect::NoName);
        expect(&tc.store, "gen2_name.zone2.internal", Expect::NoZone);
        expect(&tc.store, "gen8_name.zone8.internal", Expect::NoZone);

        // Update to generation 2, which contains an additional zone and removes
        // one of the names from the existing zone.
        let update2 = DnsConfigParams {
            time_created: chrono::Utc::now(),
            generation: 2,
            zones: vec![
                DnsConfigZone {
                    zone_name: "zone1.internal".to_string(),
                    records: HashMap::from([(
                        "shared_name".to_string(),
                        vec![dummy_record.clone()],
                    )]),
                },
                DnsConfigZone {
                    zone_name: "zone2.internal".to_string(),
                    records: HashMap::from([(
                        "gen2_name".to_string(),
                        vec![dummy_record.clone()],
                    )]),
                },
            ],
        };
        tc.store.dns_config_update(&update2, "my request id").await.unwrap();
        assert_eq!(vec![1, 2], generations_with_trees(&tc.store));
        expect(&tc.store, "gen1_name.zone1.internal", Expect::NoName);
        expect(&tc.store, "gen1_name.ZONE1.internal", Expect::NoName);
        expect(&tc.store, "Gen1_name.zone1.internal", Expect::NoName);
        expect(
            &tc.store,
            "shared_name.zone1.internal",
            Expect::Record(&dummy_record),
        );
        expect(
            &tc.store,
            "gen2_name.zone2.internal",
            Expect::Record(&dummy_record),
        );
        expect(&tc.store, "gen8_name.zone8.internal", Expect::NoZone);

        // Do another update, but this time, skip several generation numbers.
        let update8 = DnsConfigParams {
            time_created: chrono::Utc::now(),
            generation: 8,
            zones: vec![DnsConfigZone {
                zone_name: "zone8.internal".to_string(),
                records: HashMap::from([(
                    "gen8_name".to_string(),
                    vec![dummy_record.clone()],
                )]),
            }],
        };
        tc.store.dns_config_update(&update8, "my request id").await.unwrap();
        assert_eq!(vec![1, 2, 8], generations_with_trees(&tc.store));
        expect(&tc.store, "gen1_name.zone1.internal", Expect::NoZone);
        expect(&tc.store, "shared_name.zone1.internal", Expect::NoZone);
        expect(&tc.store, "gen2_name.zone2.internal", Expect::NoZone);
        expect(
            &tc.store,
            "gen8_name.zone8.internal",
            Expect::Record(&dummy_record),
        );

        // Updating to generation 8 again should be a no-op.  It should succeed
        // and show the same behavior.
        tc.store.dns_config_update(&update8, "my request id").await.unwrap();
        assert_eq!(vec![1, 2, 8], generations_with_trees(&tc.store));
        expect(&tc.store, "gen1_name.zone1.internal", Expect::NoZone);
        expect(&tc.store, "shared_name.zone1.internal", Expect::NoZone);
        expect(&tc.store, "gen2_name.zone2.internal", Expect::NoZone);
        expect(
            &tc.store,
            "gen8_name.zone8.internal",
            Expect::Record(&dummy_record),
        );

        // Failure: try a backwards update.
        println!("attempting invalid update to generation 2");
        let error = tc
            .store
            .dns_config_update(&update2, "my request id")
            .await
            .expect_err("update unexpectedly succeeded");
        println!("found error: {:#}", error);
        println!("{:?}", error);
        match &error {
            UpdateError::BadUpdateGeneration {
                current_generation: 8,
                attempted_generation: 2,
            } => (),
            e => panic!("unexpected failure to update: {:#}", e),
        };
        assert_eq!(
            error.to_string(),
            "unsupported attempt to update to generation 2 \
                     while at generation 8",
        );

        // Now make one more update and make sure we've pruned the oldest
        // generation's trees.  (This assumes that we've configured the Store to
        // keep three generations' worth of trees, which is what we did above.)
        // We should have kept the last three trees that we saw (which includes
        // generation 2), not the last three integers.
        let update9 = DnsConfigParams {
            time_created: chrono::Utc::now(),
            generation: 9,
            zones: vec![DnsConfigZone {
                zone_name: "zone8.internal".to_string(),
                records: HashMap::from([(
                    "gen8_name".to_string(),
                    vec![dummy_record.clone()],
                )]),
            }],
        };
        tc.store.dns_config_update(&update9, "my request id").await.unwrap();
        assert_eq!(vec![2, 8, 9], generations_with_trees(&tc.store));

        tc.cleanup_successful();
    }

    #[tokio::test]
    async fn test_update_interrupted() {
        let tc = TestContext::new("test_update_interrupted");

        // Initial configuration.
        assert!(generations_with_trees(&tc.store).is_empty());
        let config = tc.store.dns_config().await.unwrap();
        assert_eq!(config.generation, 0);
        assert!(config.zones.is_empty());

        // Make one normal update.
        let dummy_record = DnsRecord::AAAA(Ipv6Addr::LOCALHOST);
        let update1 = DnsConfigParams {
            time_created: chrono::Utc::now(),
            generation: 1,
            zones: vec![DnsConfigZone {
                zone_name: "zone1.internal".to_string(),
                records: HashMap::from([(
                    "gen1_name".to_string(),
                    vec![dummy_record.clone()],
                )]),
            }],
        };

        tc.store.dns_config_update(&update1, "my request id").await.unwrap();
        assert_eq!(vec![1], generations_with_trees(&tc.store));

        // Now make an update to generation 2.  We're going to do this like
        // normal, examine the state, and then we're going to unwind the very
        // last step.  This should _look_ like an interrupted update.  We'll
        // create a new Store atop that, verify that it reports being on
        // generation 1, and that we can then successfully update to generation
        // 2 again.
        //
        // This isn't a perfect test.  And it's unfortunate that we have to dig
        // into the guts of the database.  But it's not a bad simulation, and
        // it's better to test some of this behavior than none.
        let update2 = DnsConfigParams {
            time_created: chrono::Utc::now(),
            generation: 2,
            zones: vec![DnsConfigZone {
                zone_name: "zone2.internal".to_string(),
                records: HashMap::from([(
                    "gen2_name".to_string(),
                    vec![dummy_record.clone()],
                )]),
            }],
        };

        let gen1_config = tc.store.read_config().unwrap();
        assert_eq!(1, gen1_config.generation);
        expect(
            &tc.store,
            "gen1_name.zone1.internal",
            Expect::Record(&dummy_record),
        );
        expect(&tc.store, "gen2_name.zone2.internal", Expect::NoZone);

        tc.store.dns_config_update(&update2, "my request id").await.unwrap();
        assert_eq!(vec![1, 2], generations_with_trees(&tc.store));
        let gen2_config = tc.store.read_config().unwrap();
        assert_eq!(2, gen2_config.generation);
        expect(&tc.store, "gen1_name.zone1.internal", Expect::NoZone);
        expect(
            &tc.store,
            "gen2_name.zone2.internal",
            Expect::Record(&dummy_record),
        );

        // At this point, we want to drop the Store, but we need to keep around
        // the temporary directory.  The easiest thing is to grab the pieces we
        // want out of the TestContext, drop it (without cleaning it up), then
        // assemble a new one out of these pieces and the new Store.
        let (tmpdir, db, logctx) = (tc.tmpdir, tc.db, tc.logctx);
        drop(tc.store);

        // Undo the last step of the update to make this look like an
        // interrupted update.
        db.insert(
            &super::KEY_CONFIG,
            serde_json::to_vec(&gen1_config).unwrap(),
        )
        .unwrap();

        let store = Store::new_with_db(
            logctx.log.clone(),
            Arc::clone(&db),
            &Config {
                storage_path: Utf8PathBuf::from_str("/nonexistent_unused")
                    .unwrap(),
                keep_old_generations: 3,
            },
        )
        .unwrap();

        let config = store.read_config().unwrap();
        assert_eq!(gen1_config, config);
        // We ought to have pruned the tree associated with generation 2.
        assert_eq!(vec![1], generations_with_trees(&store));
        // The rest of the behavior ought to be like generation 1.
        expect(
            &store,
            "gen1_name.zone1.internal",
            Expect::Record(&dummy_record),
        );
        expect(&store, "gen2_name.zone2.internal", Expect::NoZone);

        // Now we can do another update to generation 2.
        store.dns_config_update(&update2, "my request id").await.unwrap();
        assert_eq!(vec![1, 2], generations_with_trees(&store));
        let gen2_config = store.read_config().unwrap();
        assert_eq!(2, gen2_config.generation);
        expect(&store, "gen1_name.zone1.internal", Expect::NoZone);
        expect(
            &store,
            "gen2_name.zone2.internal",
            Expect::Record(&dummy_record),
        );

        let tc = TestContext { logctx, tmpdir, store, db };
        tc.cleanup_successful();
    }

    #[tokio::test]
    async fn test_update_in_progress() {
        let tc = TestContext::new("test_update_in_progress");

        // Begin an update.
        let before = chrono::Utc::now();
        let update1 = tc.store.begin_update("my req id", 3).await.unwrap();
        let after = chrono::Utc::now();

        // Concurrently attempt another update.
        let dummy_record = DnsRecord::AAAA(Ipv6Addr::LOCALHOST);
        let update2 = DnsConfigParams {
            time_created: chrono::Utc::now(),
            generation: 1,
            zones: vec![DnsConfigZone {
                zone_name: "zone1.internal".to_string(),
                records: HashMap::from([(
                    "gen1_name".to_string(),
                    vec![dummy_record.clone()],
                )]),
            }],
        };

        let result =
            tc.store.dns_config_update(&update2, "my request id").await;

        // "Finish" the first update now.  This just marks that we're no longer
        // updating.  The database will not actually be updated to the
        // generation in question
        //
        // We do this before checking the error we just got back to avoid a
        // double-panic if we catch a problem here.
        update1.finish().await;

        let error = result
            .expect_err("unexpected success from concurrent update attempt");
        println!("found error: {:#}", error);
        match &error {
            UpdateError::UpdateInProgress {
                start_time,
                elapsed: _,
                generation,
                req_id,
            } if *start_time >= before
                && *start_time <= after
                && *generation == 3
                && *req_id == "my req id" =>
            {
                ()
            }
            e => panic!(
                "unexpected error from concurrent update attempt: {:#}\n{:?}",
                e, e
            ),
        };

        // Now we should be able to apply that update.
        tc.store
            .dns_config_update(&update2, "my request id")
            .await
            .expect("unexpected failure");

        tc.cleanup_successful();
    }
}<|MERGE_RESOLUTION|>--- conflicted
+++ resolved
@@ -715,7 +715,6 @@
     }
 }
 
-<<<<<<< HEAD
 impl<'a, 'b> Drop for UpdateGuard<'a, 'b> {
     fn drop(&mut self) {
         // UpdateGuard exists because we must enforce at most one Update is
@@ -765,8 +764,6 @@
     }
 }
 
-=======
->>>>>>> 56b6a255
 #[cfg(test)]
 mod test {
     use super::{Config, Store, UpdateError};
