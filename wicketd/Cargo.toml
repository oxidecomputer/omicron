[package]
name = "wicketd"
version = "0.1.0"
edition = "2021"
license = "MPL-2.0"

[dependencies]
anyhow.workspace = true
async-trait.workspace = true
bytes.workspace = true
camino.workspace = true
camino-tempfile.workspace = true
clap.workspace = true
debug-ignore.workspace = true
display-error-chain.workspace = true
dpd-client.workspace = true
dropshot.workspace = true
either.workspace = true
flume.workspace = true
futures.workspace = true
gateway-messages.workspace = true
hex.workspace = true
hubtools.workspace = true
http.workspace = true
hyper.workspace = true
illumos-utils.workspace = true
<<<<<<< HEAD
ipnetwork.workspace = true
=======
internal-dns.workspace = true
>>>>>>> 463cc1ae
itertools.workspace = true
reqwest.workspace = true
schemars.workspace = true
serde.workspace = true
sha2.workspace = true
serde_json.workspace = true
slog.workspace = true
slog-dtrace.workspace = true
thiserror.workspace = true
tokio = { workspace = true, features = [ "full" ] }
tokio-stream.workspace = true
tokio-util.workspace = true
tough.workspace = true
trust-dns-resolver.workspace = true
snafu.workspace = true
toml.workspace = true
uuid.workspace = true

bootstrap-agent-client.workspace = true
ddm-admin-client.workspace = true
gateway-client.workspace = true
installinator-artifactd.workspace = true
installinator-common.workspace = true
omicron-certificates.workspace = true
omicron-common.workspace = true
omicron-passwords.workspace = true
sled-hardware.workspace = true
tufaceous-lib.workspace = true
update-engine.workspace = true
wicket-common.workspace = true
omicron-workspace-hack.workspace = true

[[bin]]
name = "wicketd"
doc = false

[dev-dependencies]
expectorate.workspace = true
flate2.workspace = true
fs-err.workspace = true
gateway-test-utils.workspace = true
http.workspace = true
installinator.workspace = true
installinator-artifact-client.workspace = true
omicron-test-utils.workspace = true
openapi-lint.workspace = true
openapiv3.workspace = true
rand.workspace = true
serde_json.workspace = true
subprocess.workspace = true
tar.workspace = true
tokio = { workspace = true, features = ["test-util"] }
tufaceous.workspace = true
wicketd-client.workspace = true<|MERGE_RESOLUTION|>--- conflicted
+++ resolved
@@ -24,11 +24,8 @@
 http.workspace = true
 hyper.workspace = true
 illumos-utils.workspace = true
-<<<<<<< HEAD
 ipnetwork.workspace = true
-=======
 internal-dns.workspace = true
->>>>>>> 463cc1ae
 itertools.workspace = true
 reqwest.workspace = true
 schemars.workspace = true
