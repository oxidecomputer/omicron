--- conflicted
+++ resolved
@@ -89,12 +89,8 @@
 openapiv3.workspace = true
 rand.workspace = true
 serde_json.workspace = true
-<<<<<<< HEAD
-sled-agent-config-reconciler.workspace = true
+sled-agent-config-reconciler = { workspace = true, features = ["testing"] }
 sled-agent-types.workspace = true
-=======
-sled-agent-config-reconciler = { workspace = true, features = ["testing"] }
->>>>>>> bbd81936
 sled-agent-zone-images.workspace = true
 sled-agent-zone-images-examples.workspace = true
 sled-storage.workspace = true
