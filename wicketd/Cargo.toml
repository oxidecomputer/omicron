--- conflicted
+++ resolved
@@ -15,11 +15,8 @@
 display-error-chain.workspace = true
 dropshot.workspace = true
 futures.workspace = true
-<<<<<<< HEAD
+gateway-messages.workspace = true
 hex.workspace = true
-=======
-gateway-messages.workspace = true
->>>>>>> fca386a4
 http.workspace = true
 hyper.workspace = true
 reqwest.workspace = true
