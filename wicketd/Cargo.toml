[package]
name = "wicketd"
version = "0.1.0"
edition = "2021"
license = "MPL-2.0"

[lints]
workspace = true

[dependencies]
anyhow.workspace = true
async-trait.workspace = true
base64.workspace = true
buf-list.workspace = true
bytes.workspace = true
camino-tempfile.workspace = true
camino.workspace = true
clap.workspace = true
debug-ignore.workspace = true
display-error-chain.workspace = true
dpd-client.workspace = true
dropshot.workspace = true
either.workspace = true
flume.workspace = true
futures.workspace = true
gateway-messages.workspace = true
hex.workspace = true
hickory-resolver.workspace = true
http.workspace = true
http-body-util.workspace = true
hubtools.workspace = true
hyper.workspace = true
illumos-utils.workspace = true
internal-dns-resolver.workspace = true
internal-dns-types.workspace = true
itertools.workspace = true
oxnet.workspace = true
reqwest.workspace = true
schemars.workspace = true
serde.workspace = true
serde_json.workspace = true
sha2.workspace = true
slog-dtrace.workspace = true
slog.workspace = true
thiserror.workspace = true
tufaceous-artifact.workspace = true
tufaceous-lib.workspace = true
tokio = { workspace = true, features = [ "full" ] }
tokio-stream.workspace = true
tokio-util.workspace = true
toml.workspace = true
tough.workspace = true
transceiver-controller.workspace = true
uuid.workspace = true

bootstrap-agent-client.workspace = true
omicron-ddm-admin-client.workspace = true
gateway-client.workspace = true
installinator-api.workspace = true
installinator-common.workspace = true
omicron-certificates.workspace = true
omicron-common.workspace = true
omicron-passwords.workspace = true
omicron-uuid-kinds.workspace = true
sled-hardware-types.workspace = true
update-common.workspace = true
update-engine.workspace = true
wicket-common.workspace = true
wicketd-api.workspace = true
wicketd-client.workspace = true
omicron-workspace-hack.workspace = true
semver.workspace = true

[[bin]]
name = "wicketd"
doc = false

[dev-dependencies]
expectorate.workspace = true
flate2.workspace = true
fs-err.workspace = true
gateway-test-utils.workspace = true
http.workspace = true
installinator.workspace = true
installinator-client.workspace = true
maplit.workspace = true
omicron-test-utils.workspace = true
openapi-lint.workspace = true
openapiv3.workspace = true
rand.workspace = true
serde_json.workspace = true
<<<<<<< HEAD
sled-agent-config-reconciler.workspace = true
=======
sled-agent-config-reconciler = { workspace = true, features = ["testing"] }
>>>>>>> d70e0ad4
sled-agent-zone-images.workspace = true
sled-storage.workspace = true
subprocess.workspace = true
tar.workspace = true
tokio = { workspace = true, features = ["test-util"] }
tufaceous.workspace = true
wicket.workspace = true<|MERGE_RESOLUTION|>--- conflicted
+++ resolved
@@ -89,11 +89,7 @@
 openapiv3.workspace = true
 rand.workspace = true
 serde_json.workspace = true
-<<<<<<< HEAD
-sled-agent-config-reconciler.workspace = true
-=======
 sled-agent-config-reconciler = { workspace = true, features = ["testing"] }
->>>>>>> d70e0ad4
 sled-agent-zone-images.workspace = true
 sled-storage.workspace = true
 subprocess.workspace = true
