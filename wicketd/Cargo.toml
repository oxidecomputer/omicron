[package]
name = "wicketd"
version = "0.1.0"
edition = "2021"
license = "MPL-2.0"

[dependencies]
<<<<<<< HEAD
bytes = "1.3.0"
clap = { version = "4.0", features = ["derive"] }
dropshot = { git = "https://github.com/oxidecomputer/dropshot", branch = "main", features = [ "usdt-probes" ] }
futures = "0.3.25"
hex = "0.4"
http = "0.2.7"
hyper = "0.14.23"
reqwest = { version = "0.11.13" }
schemars = "0.8"
serde = { version = "1.0", features = ["derive"] }
slog-dtrace = "0.2"
snafu = "0.7"
toml = "0.5.9"
uuid = "1.2.2"
=======
clap.workspace = true
dropshot.workspace = true
futures.workspace = true
http.workspace = true
hyper.workspace = true
reqwest.workspace = true
schemars.workspace = true
serde.workspace = true
slog.workspace = true
slog-dtrace.workspace = true
tokio = { workspace = true, features = [ "full" ] }
snafu.workspace = true
toml.workspace = true
uuid.workspace = true
>>>>>>> 7db9fa42

gateway-client.workspace = true
omicron-common.workspace = true

[[bin]]
name = "wicketd"
doc = false

[dev-dependencies]
expectorate.workspace = true
http.workspace = true
omicron-test-utils.workspace = true
openapi-lint.workspace = true
openapiv3.workspace = true
serde_json.workspace = true
subprocess.workspace = true<|MERGE_RESOLUTION|>--- conflicted
+++ resolved
@@ -5,22 +5,7 @@
 license = "MPL-2.0"
 
 [dependencies]
-<<<<<<< HEAD
-bytes = "1.3.0"
-clap = { version = "4.0", features = ["derive"] }
-dropshot = { git = "https://github.com/oxidecomputer/dropshot", branch = "main", features = [ "usdt-probes" ] }
-futures = "0.3.25"
-hex = "0.4"
-http = "0.2.7"
-hyper = "0.14.23"
-reqwest = { version = "0.11.13" }
-schemars = "0.8"
-serde = { version = "1.0", features = ["derive"] }
-slog-dtrace = "0.2"
-snafu = "0.7"
-toml = "0.5.9"
-uuid = "1.2.2"
-=======
+bytes.workspace = true
 clap.workspace = true
 dropshot.workspace = true
 futures.workspace = true
@@ -35,7 +20,6 @@
 snafu.workspace = true
 toml.workspace = true
 uuid.workspace = true
->>>>>>> 7db9fa42
 
 gateway-client.workspace = true
 omicron-common.workspace = true
