--- conflicted
+++ resolved
@@ -18,19 +18,11 @@
 };
 use tokio::sync::oneshot;
 use uuid::Uuid;
-<<<<<<< HEAD
 use wicket_common::update_events::{StepEventKind, UpdateComponent};
-use wicketd::RunningUpdateState;
-=======
 use wicketd::{RunningUpdateState, StartUpdateError};
-use wicketd_client::{
-    types::{
-        GetInventoryParams, GetInventoryResponse, SpIdentifier, SpType,
-        UpdateComponent,
-    },
-    StepEventKind,
+use wicketd_client::types::{
+    GetInventoryParams, GetInventoryResponse, SpIdentifier, SpType,
 };
->>>>>>> 6331a3b5
 
 #[tokio::test]
 async fn test_updates() {
@@ -342,7 +334,7 @@
     let last_event =
         event_buffer.step_events.last().expect("at least one event");
     assert!(
-        matches!(last_event.data, StepEventKind::ExecutionCompleted { .. }),
+        matches!(last_event.kind, StepEventKind::ExecutionCompleted { .. }),
         "last event is execution completed: {last_event:#?}"
     );
 
