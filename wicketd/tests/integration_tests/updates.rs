--- conflicted
+++ resolved
@@ -4,9 +4,10 @@
 
 //! Tests for wicketd updates.
 
-use std::{collections::BTreeSet, time::Duration};
+use std::{collections::BTreeSet, sync::Arc, time::Duration};
 
 use super::setup::WicketdTestContext;
+use camino::Utf8Path;
 use camino_tempfile::Utf8TempDir;
 use clap::Parser;
 use gateway_messages::SpPort;
@@ -14,15 +15,18 @@
 use illumos_utils::zpool::ZpoolName;
 use installinator::HOST_PHASE_2_FILE_NAME;
 use maplit::btreeset;
-use omicron_common::update::{MupdateOverrideInfo, OmicronZoneManifest};
-<<<<<<< HEAD
+use omicron_common::{
+    disk::DiskIdentity,
+    update::{MupdateOverrideInfo, OmicronZoneManifest},
+};
 use omicron_uuid_kinds::{MupdateUuid, ZpoolUuid};
+use sled_agent_config_reconciler::{
+    InternalDisksReceiver, InternalDisksWithBootDisk,
+};
 use sled_agent_zone_images::{
-    MupdateOverrideNonBootResult, ZoneImageSourceResolver, ZoneImageZpools,
+    MupdateOverrideNonBootResult, ZoneImageSourceResolver,
 };
-=======
-use omicron_uuid_kinds::MupdateUuid;
->>>>>>> 21baa14e
+use sled_storage::config::MountConfig;
 use tokio::sync::oneshot;
 use tufaceous_artifact::{ArtifactHashId, ArtifactKind, KnownArtifactKind};
 use update_engine::NestedError;
@@ -461,11 +465,7 @@
 
     // Ensure that the zone manifest can be parsed.
     let a_manifest_path =
-<<<<<<< HEAD
         a_path.join("install").join(OmicronZoneManifest::FILE_NAME);
-=======
-        a_path.join("zones").join(OmicronZoneManifest::FILE_NAME);
->>>>>>> 21baa14e
     let a_manifest_bytes = std::fs::read(a_manifest_path)
         .expect("zone manifest file successfully read");
     let a_manifest =
@@ -489,11 +489,7 @@
 
     // Ensure that the B path also had the same file written out.
     let b_manifest_path =
-<<<<<<< HEAD
         b_path.join("install").join(OmicronZoneManifest::FILE_NAME);
-=======
-        b_path.join("zones").join(OmicronZoneManifest::FILE_NAME);
->>>>>>> 21baa14e
     assert!(b_manifest_path.is_file(), "{b_manifest_path} was written out");
     // Ensure that the zone manifest can be parsed.
     let b_override_bytes = std::fs::read(b_manifest_path)
@@ -507,17 +503,14 @@
         "zone manifests match across A and B drives"
     );
 
-<<<<<<< HEAD
     // Run sled-agent-zone-images against these paths, and ensure that the
-    // mupdate override is correctly picked up. Pick zpool1 arbitrarily as the boot zpool.
+    // mupdate override is correctly picked up. Pick zpool1 arbitrarily as the
+    // boot zpool.
     let boot_zpool = ZpoolName::new_internal(zpool1_uuid);
     let non_boot_zpool = ZpoolName::new_internal(zpool2_uuid);
-    let zpools = ZoneImageZpools {
-        root: temp_dir.path(),
-        all_m2_zpools: vec![boot_zpool, non_boot_zpool],
-    };
-    let image_resolver =
-        ZoneImageSourceResolver::new(&log, &zpools, &boot_zpool);
+    let internal_disks =
+        make_internal_disks(temp_dir.path(), boot_zpool, &[non_boot_zpool]);
+    let image_resolver = ZoneImageSourceResolver::new(&log, internal_disks);
 
     // Ensure that the resolver picks up the zone manifest and mupdate override.
     let status = image_resolver.status();
@@ -565,8 +558,6 @@
         "mupdate override: non-boot disk status matches present",
     );
 
-=======
->>>>>>> 21baa14e
     recv_handle.await.expect("recv_handle succeeded");
 
     wicketd_testctx.teardown().await;
@@ -681,4 +672,30 @@
     );
 
     wicketd_testctx.teardown().await;
+}
+
+fn make_internal_disks(
+    root: &Utf8Path,
+    boot_zpool: ZpoolName,
+    other_zpools: &[ZpoolName],
+) -> InternalDisksWithBootDisk {
+    let identity_from_zpool = |zpool: ZpoolName| DiskIdentity {
+        vendor: "sled-agent-zone-images-tests".to_string(),
+        model: "fake-disk".to_string(),
+        serial: zpool.id().to_string(),
+    };
+    let mount_config = MountConfig {
+        root: root.to_path_buf(),
+        synthetic_disk_root: root.to_path_buf(),
+    };
+    InternalDisksReceiver::fake_static(
+        Arc::new(mount_config),
+        std::iter::once((identity_from_zpool(boot_zpool), boot_zpool)).chain(
+            other_zpools
+                .iter()
+                .copied()
+                .map(|pool| (identity_from_zpool(pool), pool)),
+        ),
+    )
+    .current_with_boot_disk()
 }