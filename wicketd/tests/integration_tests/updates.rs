// This Source Code Form is subject to the terms of the Mozilla Public
// License, v. 2.0. If a copy of the MPL was not distributed with this
// file, You can obtain one at https://mozilla.org/MPL/2.0/.

//! Tests for wicketd updates.

use std::{collections::BTreeSet, sync::Arc, time::Duration};

use super::setup::WicketdTestContext;
use camino::Utf8Path;
use camino_tempfile::Utf8TempDir;
use clap::Parser;
use gateway_messages::SpPort;
use gateway_test_utils::setup as gateway_setup;
use installinator::HOST_PHASE_2_FILE_NAME;
use maplit::btreeset;
use omicron_common::{
    disk::DiskIdentity,
    update::{
        MupdateOverrideInfo, OmicronZoneManifest, OmicronZoneManifestSource,
    },
};
use omicron_uuid_kinds::{InternalZpoolUuid, MupdateUuid};
use sled_agent_config_reconciler::{
    InternalDisksReceiver, InternalDisksWithBootDisk,
};
use sled_agent_zone_images::{
    MupdateOverrideNonBootResult, ZoneImageSourceResolver,
};
use sled_storage::config::MountConfig;
use tokio::sync::oneshot;
use tufaceous_artifact::{ArtifactHashId, ArtifactKind, KnownArtifactKind};
use update_engine::NestedError;
use wicket::OutputKind;
use wicket_common::{
    inventory::{SpIdentifier, SpType},
    rack_update::{ClearUpdateStateResponse, StartUpdateOptions},
    update_events::{StepEventKind, UpdateComponent},
};
use wicketd::{RunningUpdateState, StartUpdateError};
use wicketd_client::types::{
    GetInventoryParams, GetInventoryResponse, StartUpdateParams,
};

// See documentation for extract_nested_artifact_pair in update_plan.rs for why
// multi_thread is required.
#[tokio::test(flavor = "multi_thread", worker_threads = 2)]
async fn test_updates() {
    let gateway = gateway_setup::test_setup("test_updates", SpPort::One).await;
    let wicketd_testctx = WicketdTestContext::setup(gateway).await;
    let log = wicketd_testctx.log();

    let temp_dir = Utf8TempDir::new().expect("temp dir created");
    let archive_path = temp_dir.path().join("archive.zip");

    let args = tufaceous::Args::try_parse_from([
        "tufaceous",
        "assemble",
        "../update-common/manifests/fake.toml",
        archive_path.as_str(),
    ])
    .expect("args parsed correctly");

    args.exec(log).await.expect("assemble command completed successfully");

    // Read the archive and upload it to the server.
    let zip_bytes =
        fs_err::read(&archive_path).expect("archive read correctly");
    wicketd_testctx
        .wicketd_client
        .put_repository(zip_bytes)
        .await
        .expect("bytes read and archived");

    // List out the artifacts in the repository.
    let response = wicketd_testctx
        .wicketd_client
        .get_artifacts_and_event_reports()
        .await
        .expect("get_artifacts_and_event_reports succeeded")
        .into_inner();

    // We should have an artifact for every known artifact kind (except
    // `Zone`)...
    let expected_kinds: BTreeSet<_> = KnownArtifactKind::iter()
        .filter(|k| !matches!(k, KnownArtifactKind::Zone))
        .map(ArtifactKind::from)
        .collect();

    // ... and installable artifacts that replace the top level host,
    // trampoline, and RoT with their inner parts (phase1/phase2 for OS images
    // and A/B images for the RoT) during import.
    let mut expected_installable_kinds = expected_kinds.clone();
    for remove in [
        KnownArtifactKind::Host,
        KnownArtifactKind::Trampoline,
        KnownArtifactKind::GimletRot,
        KnownArtifactKind::PscRot,
        KnownArtifactKind::SwitchRot,
    ] {
        assert!(expected_installable_kinds.remove(&remove.into()));
    }
    for add in [
        ArtifactKind::HOST_PHASE_1,
        ArtifactKind::HOST_PHASE_2,
        ArtifactKind::TRAMPOLINE_PHASE_1,
        ArtifactKind::TRAMPOLINE_PHASE_2,
        ArtifactKind::GIMLET_ROT_IMAGE_A,
        ArtifactKind::GIMLET_ROT_IMAGE_B,
        ArtifactKind::PSC_ROT_IMAGE_A,
        ArtifactKind::PSC_ROT_IMAGE_B,
        ArtifactKind::SWITCH_ROT_IMAGE_A,
        ArtifactKind::SWITCH_ROT_IMAGE_B,
    ] {
        assert!(expected_installable_kinds.insert(add));
    }

    // Ensure that this is a sensible result.
    let mut kinds = BTreeSet::new();
    let mut installable_kinds = BTreeSet::new();
    for artifact in response.artifacts {
        kinds.insert(artifact.artifact_id.kind);
        for installable in artifact.installable {
            installable_kinds.insert(installable.kind.parse().unwrap());
        }
    }
    assert_eq!(expected_kinds, kinds, "all expected kinds present");
    assert_eq!(
        expected_installable_kinds, installable_kinds,
        "all expected installable kinds present"
    );

    let target_sp = SpIdentifier { type_: SpType::Sled, slot: 0 };

    // Ensure wicketd knows our target_sp (which is simulated) is online and
    // available to update.
    let resp = wicketd_testctx
        .wicketd_client
        .get_inventory(&GetInventoryParams { force_refresh: vec![target_sp] })
        .await
        .expect("failed to get inventory");
    match resp.into_inner() {
        GetInventoryResponse::Response { inventory, .. } => {
            let mut found = false;
            for sp in &inventory
                .mgs
                .as_ref()
                .expect("Should have MGS inventory")
                .inventory
                .sps
            {
                if sp.id == target_sp {
                    assert!(sp.state.is_some(), "no state for target SP");
                    found = true;
                    break;
                }
            }
            assert!(
                found,
                "did not find SP {target_sp:?} in inventory {inventory:?}"
            );
        }
        GetInventoryResponse::Unavailable => {
            panic!("wicketd inventory is unavailable")
        }
    }

    // Now, try starting the update on SP 0.
    let options = StartUpdateOptions::default();
    let params = StartUpdateParams { targets: vec![target_sp], options };
    wicketd_testctx
        .wicketd_client
        .post_start_update(&params)
        .await
        .expect("update started successfully");

    let terminal_event = 'outer: loop {
        let event_report = wicketd_testctx
            .wicketd_client
            .get_update_sp(&target_sp.type_, target_sp.slot)
            .await
            .expect("get_update_sp successful")
            .into_inner();

        slog::debug!(log, "received event report"; "event_report" => ?event_report);

        for event in event_report.step_events {
            if let StepEventKind::ExecutionFailed { .. } = event.kind {
                break 'outer event;
            }
        }

        tokio::time::sleep(Duration::from_millis(100)).await;
    };

    match terminal_event.kind {
        StepEventKind::ExecutionFailed { failed_step, .. } => {
            // TODO: obviously we shouldn't stop here, get past more of the
            // update process in this test.
            assert_eq!(failed_step.info.component, UpdateComponent::Host);
        }
        other => {
            panic!("unexpected terminal event kind: {other:?}");
        }
    }

    // Try starting the update again -- this should fail because we require that
    // update state is cleared before starting a new one.
    {
        let error = wicketd_testctx
            .wicketd_client
            .post_start_update(&params)
            .await
            .expect_err(
                "post_start_update should fail \
                 since update data is already present",
            );
        let error_str = error.to_string();
        assert!(
            // Errors lose type information across the OpenAPI boundary, so
            // sadly we have to match on the error string.
            error_str.contains("existing update data found"),
            "unexpected error: {error_str}"
        );
    }

    // Try clearing the update via the wicket CLI.
    {
        let args = vec![
            "rack-update",
            "clear",
            "--sled",
            "0,1",
            "--message-format",
            "json",
        ];
        let mut stdout = Vec::new();
        let mut stderr = Vec::new();
        let output = OutputKind::Captured {
            log: wicketd_testctx.log().clone(),
            stdout: &mut stdout,
            stderr: &mut stderr,
        };

        wicket::exec_with_args(wicketd_testctx.wicketd_addr, args, output)
            .await
            .expect("wicket rack-update clear failed");

        // stdout should contain a JSON object.
        let response: Result<ClearUpdateStateResponse, NestedError> =
            serde_json::from_slice(&stdout).expect("stdout is valid JSON");
        assert_eq!(
            response.expect("expected Ok response"),
            ClearUpdateStateResponse {
                cleared: btreeset![SpIdentifier {
                    type_: SpType::Sled,
                    slot: 0
                }],
                no_update_data: btreeset![SpIdentifier {
                    type_: SpType::Sled,
                    slot: 1
                }],
            }
        );
    }

    // Check to see that the update state for SP 0 was cleared.
    let event_report = wicketd_testctx
        .wicketd_client
        .get_update_sp(&target_sp.type_, target_sp.slot)
        .await
        .expect("get_update_sp successful")
        .into_inner();
    assert!(
        event_report.step_events.is_empty(),
        "update state should be cleared (instead got {:?}",
        event_report
    );

    wicketd_testctx.teardown().await;
}

// See documentation for extract_nested_artifact_pair in update_plan.rs for why
// multi_thread is required.
#[tokio::test(flavor = "multi_thread", worker_threads = 2)]
async fn test_installinator_fetch() {
    let gateway = gateway_setup::test_setup("test_updates", SpPort::One).await;
    let wicketd_testctx = WicketdTestContext::setup(gateway).await;
    let log = wicketd_testctx.log();

    let temp_dir = Utf8TempDir::new().expect("temp dir created");
    let archive_path = temp_dir.path().join("archive.zip");

    // Test ingestion of an artifact with non-semver versions. This ensures that
    // wicketd for v14 and above can handle non-semver versions.
    //
    // --allow-non-semver can be removed once customer systems are updated to
    // v14 and above.
    let args = tufaceous::Args::try_parse_from([
        "tufaceous",
        "assemble",
        "../update-common/manifests/fake-non-semver.toml",
        "--allow-non-semver",
        archive_path.as_str(),
    ])
    .expect("args parsed correctly");

    args.exec(log).await.expect("assemble command completed successfully");

    // Read the archive and upload it to the server.
    let zip_bytes =
        fs_err::read(&archive_path).expect("archive read correctly");
    wicketd_testctx
        .wicketd_client
        .put_repository(zip_bytes)
        .await
        .expect("bytes read and archived");

    let update_plan = wicketd_testctx
        .server
        .artifact_store
        .current_plan()
        .expect("we just uploaded a repository, so there should be a plan");
    let host_phase_2_hash = update_plan.host_phase_2_hash.to_string();
    let control_plane_hash = update_plan.control_plane_hash.to_string();

    // Are the artifacts available when looked up by hash?
    let host_phase_2_id = ArtifactHashId {
        kind: ArtifactKind::HOST_PHASE_2,
        hash: update_plan.host_phase_2_hash,
    };
    assert!(
        wicketd_testctx
            .server
            .artifact_store
            .contains_by_hash(&host_phase_2_id),
        "host phase 2 ID found by hash"
    );

    let control_plane_id = ArtifactHashId {
        kind: KnownArtifactKind::ControlPlane.into(),
        hash: update_plan.control_plane_hash,
    };
    assert!(
        wicketd_testctx
            .server
            .artifact_store
            .contains_by_hash(&control_plane_id),
        "control plane ID found by hash"
    );

    // Tell the installinator to download artifacts from that location.
    let peers_list = format!(
        "list:[{}]:{}",
        wicketd_testctx.artifact_addr.ip(),
        wicketd_testctx.artifact_addr.port()
    );

    // Create a new update ID and register it. This is required to ensure the
    // installinator reaches completion.
    let mupdate_id = MupdateUuid::new_v4();
    let start_receiver =
        wicketd_testctx.server.ipr_update_tracker.register(mupdate_id);

    // Process the receiver rather than dropping it, since dropping it causes
    // 410 Gone errors.
    let recv_handle = tokio::task::spawn(async move {
        let mut receiver =
            start_receiver.await.expect("start_receiver succeeded");
        while receiver.changed().await.is_ok() {
            // TODO: do something with the reports?
        }
    });

    // Simulate a couple of zpools.
<<<<<<< HEAD
    let boot_zpool = ZpoolUuid::new_v4();
    let non_boot_zpool = ZpoolUuid::new_v4();
    let a_path = temp_dir.path().join("pool/int").join(boot_zpool.to_string());
    let b_path =
        temp_dir.path().join("pool/int").join(non_boot_zpool.to_string());
=======
    let zpool1_uuid = InternalZpoolUuid::new_v4();
    let zpool2_uuid = InternalZpoolUuid::new_v4();
    let a_path = temp_dir.path().join("pool/int").join(zpool1_uuid.to_string());
    let b_path = temp_dir.path().join("pool/int").join(zpool2_uuid.to_string());
>>>>>>> 9290c31b

    let update_id_str = mupdate_id.to_string();
    let args = installinator::InstallinatorApp::try_parse_from([
        "installinator",
        "install",
        "--mechanism",
        peers_list.as_str(),
        "--update-id",
        update_id_str.as_str(),
        "--host-phase-2",
        host_phase_2_hash.as_str(),
        "--control-plane",
        control_plane_hash.as_str(),
        a_path.as_str(),
        b_path.as_str(),
        "--data-link0",
        "cxgbe0",
        "--data-link1",
        "cxgbe1",
    ])
    .expect("installinator args parsed successfully");

    args.exec(&log.new(slog::o!("crate" => "installinator")))
        .await
        .expect("installinator succeeded");

    // Check that the update status is marked as closed.
    assert_eq!(
        wicketd_testctx.server.ipr_update_tracker.update_state(mupdate_id),
        Some(RunningUpdateState::Closed),
        "update should be marked as closed at the end of the run"
    );

    // Check that the host and control plane artifacts were downloaded
    // correctly.
    //
    // The control plane zone names here are defined in `fake.toml` which we
    // load above.
    for file_name in
        [HOST_PHASE_2_FILE_NAME, "install/zone1.tar.gz", "install/zone2.tar.gz"]
    {
        let a_path = a_path.join(file_name);
        assert!(a_path.is_file(), "{a_path} was written out");

        let b_path = b_path.join(file_name);
        assert!(b_path.is_file(), "{b_path} was written out");
    }

    // Ensure that the MUPdate override files were written correctly.
    //
    // In the mode where we specify a destination directory to write to,
    // the install dataset translates to "<dest-path>/install".
    let b_override_path =
        a_path.join("install").join(MupdateOverrideInfo::FILE_NAME);
    assert!(b_override_path.is_file(), "{b_override_path} was written out");

    // Ensure that the MUPdate override file can be parsed.
    let a_override_bytes = std::fs::read(b_override_path)
        .expect("mupdate override file successfully read");
    let a_override_info =
        serde_json::from_slice::<MupdateOverrideInfo>(&a_override_bytes)
            .expect("mupdate override file successfully deserialized");

    assert_eq!(
        a_override_info.hash_ids,
        btreeset! {
            host_phase_2_id, control_plane_id,
        }
    );

    // Ensure that the B path also had the same file written out.
    let b_override_path =
        b_path.join("install").join(MupdateOverrideInfo::FILE_NAME);
    assert!(b_override_path.is_file(), "{b_override_path} was written out");

    // Ensure that the MUPdate override file can be parsed.
    let b_override_bytes = std::fs::read(b_override_path)
        .expect("mupdate override file successfully read");
    let b_override_info =
        serde_json::from_slice::<MupdateOverrideInfo>(&b_override_bytes)
            .expect("mupdate override file successfully deserialized");

    assert_eq!(
        a_override_info, b_override_info,
        "mupdate override info matches across A and B drives",
    );

    // Ensure that the zone manifest can be parsed.
    let a_manifest_path =
        a_path.join("install").join(OmicronZoneManifest::FILE_NAME);
    let a_manifest_bytes = std::fs::read(a_manifest_path)
        .expect("zone manifest file successfully read");
    let a_manifest =
        serde_json::from_slice::<OmicronZoneManifest>(&a_manifest_bytes)
            .expect("zone manifest file successfully deserialized");

    // Check that the source was correctly specified and that the mupdate ID
    // matches.
    assert_eq!(
        a_manifest.source,
        OmicronZoneManifestSource::Installinator { mupdate_id },
        "mupdate ID matches",
    );

    // Check that the zone1 and zone2 images are present in the zone set. (The
    // names come from fake-non-semver.toml, under
    // [artifact.control-plane.source]).
    assert!(
        a_manifest.zones.contains_key("zone1.tar.gz"),
        "zone1 is present in the zone set"
    );
    assert!(
        a_manifest.zones.contains_key("zone2.tar.gz"),
        "zone2 is present in the zone set"
    );

    // Ensure that the B path also had the same file written out.
    let b_manifest_path =
        b_path.join("install").join(OmicronZoneManifest::FILE_NAME);
    assert!(b_manifest_path.is_file(), "{b_manifest_path} was written out");
    // Ensure that the zone manifest can be parsed.
    let b_override_bytes = std::fs::read(b_manifest_path)
        .expect("zone manifest file successfully read");
    let b_manifest =
        serde_json::from_slice::<OmicronZoneManifest>(&b_override_bytes)
            .expect("zone manifest file successfully deserialized");

    assert_eq!(
        a_manifest, b_manifest,
        "zone manifests match across A and B drives"
    );

    // Run sled-agent-zone-images against these paths, and ensure that the
    // mupdate override is correctly picked up. Pick zpool1 arbitrarily as the
    // boot zpool.
<<<<<<< HEAD
=======
    let boot_zpool = ZpoolName::Internal(zpool1_uuid);
    let non_boot_zpool = ZpoolName::Internal(zpool2_uuid);
>>>>>>> 9290c31b
    let internal_disks =
        make_internal_disks(temp_dir.path(), boot_zpool, &[non_boot_zpool]);
    let image_resolver = ZoneImageSourceResolver::new(&log, internal_disks);

    // Ensure that the resolver picks up the zone manifest and mupdate override.
    let status = image_resolver.status();
    eprintln!("status: {:#?}", status);

    // Zone manifest:
    let zone_manifest_status = status.zone_manifest;
    let result = zone_manifest_status
        .boot_disk_result
        .expect("zone manifest successful");
    assert!(result.is_valid(), "zone manifest: boot disk result is valid");
    assert_eq!(
        result.manifest, a_manifest,
        "zone manifest: manifest matches a_manifest"
    );

    let non_boot_result = zone_manifest_status
        .non_boot_disk_metadata
        .get(&non_boot_zpool)
        .expect("non-boot disk result should be present");
    assert!(
        non_boot_result.result.is_valid(),
        "zone manifest: non-boot disk result is valid"
    );

    // Mupdate override:
    let override_status = status.mupdate_override;

    let info = override_status
        .boot_disk_override
        .expect("mupdate override successful")
        .expect("mupdate override present");
    assert_eq!(
        info, a_override_info,
        "mupdate override: info matches a_override_info"
    );

    let non_boot_status = override_status
        .non_boot_disk_overrides
        .get(&non_boot_zpool)
        .expect("non-boot disk status should be present");
    assert_eq!(
        non_boot_status.result,
        MupdateOverrideNonBootResult::MatchesPresent,
        "mupdate override: non-boot disk status matches present",
    );

    recv_handle.await.expect("recv_handle succeeded");

    wicketd_testctx.teardown().await;
}

// See documentation for extract_nested_artifact_pair in update_plan.rs for why
// multi_thread is required.
#[tokio::test(flavor = "multi_thread", worker_threads = 2)]
async fn test_update_races() {
    let gateway = gateway_setup::test_setup(
        "test_artifact_upload_while_updating",
        SpPort::One,
    )
    .await;
    let wicketd_testctx = WicketdTestContext::setup(gateway).await;
    let log = wicketd_testctx.log();

    let temp_dir = Utf8TempDir::new().expect("temp dir created");
    let archive_path = temp_dir.path().join("archive.zip");

    let args = tufaceous::Args::try_parse_from([
        "tufaceous",
        "assemble",
        "../update-common/manifests/fake.toml",
        archive_path.as_str(),
    ])
    .expect("args parsed correctly");

    args.exec(log).await.expect("assemble command completed successfully");

    // Read the archive and upload it to the server.
    let zip_bytes =
        fs_err::read(&archive_path).expect("archive read correctly");
    wicketd_testctx
        .wicketd_client
        .put_repository(zip_bytes.clone())
        .await
        .expect("bytes read and archived");

    // Now start an update.
    let sp = SpIdentifier { slot: 0, type_: SpType::Sled };
    let sps: BTreeSet<_> = vec![sp].into_iter().collect();

    let (sender, receiver) = oneshot::channel();
    wicketd_testctx
        .server
        .update_tracker
        .start_fake_update(sps.clone(), receiver)
        .await
        .expect("start_fake_update successful");

    // An update is now running. Try uploading the repository again -- this time
    // it should fail.
    wicketd_testctx
        .wicketd_client
        .put_repository(zip_bytes.clone())
        .await
        .expect_err("failed because update is currently running");

    // Also try starting another fake update, which should fail -- we don't let updates be started
    // if there's current update state.
    {
        let (_, receiver) = oneshot::channel();
        let err = wicketd_testctx
            .server
            .update_tracker
            .start_fake_update(sps, receiver)
            .await
            .expect_err("start_fake_update failed while update is running");
        assert_eq!(err.len(), 1, "one error returned: {err:?}");
        assert_eq!(
            err.first().unwrap(),
            &StartUpdateError::ExistingUpdates(vec![sp])
        );
    }

    // Unblock the update, letting it run to completion.
    let (final_sender, final_receiver) = oneshot::channel();
    sender.send(final_sender).expect("receiver kept open by update engine");
    final_receiver.await.expect("update engine completed successfully");

    let event_buffer = wicketd_testctx
        .wicketd_client
        .get_update_sp(&SpType::Sled, 0)
        .await
        .expect("received event buffer successfully");
    let last_event =
        event_buffer.step_events.last().expect("at least one event");
    assert!(
        matches!(last_event.kind, StepEventKind::ExecutionCompleted { .. }),
        "last event is execution completed: {last_event:#?}"
    );

    // Try uploading the repository again -- since no updates are running, this
    // should succeed.
    wicketd_testctx
        .wicketd_client
        .put_repository(zip_bytes)
        .await
        .expect("no updates currently running");

    // Now that a new repository is uploaded, the event buffer should be wiped
    // clean.
    let event_buffer = wicketd_testctx
        .wicketd_client
        .get_update_sp(&SpType::Sled, 0)
        .await
        .expect("received event buffer successfully");
    assert!(
        event_buffer.step_events.is_empty(),
        "event buffer is empty: {event_buffer:#?}"
    );

    wicketd_testctx.teardown().await;
}

fn make_internal_disks(
    root: &Utf8Path,
    boot_zpool: ZpoolUuid,
    other_zpools: &[ZpoolUuid],
) -> InternalDisksWithBootDisk {
    let identity_from_zpool = |zpool: ZpoolUuid| DiskIdentity {
        vendor: "sled-agent-zone-images-tests".to_string(),
        model: "fake-disk".to_string(),
        serial: zpool.to_string(),
    };
    let mount_config = MountConfig {
        root: root.to_path_buf(),
        synthetic_disk_root: root.to_path_buf(),
    };
    InternalDisksReceiver::fake_static(
        Arc::new(mount_config),
        std::iter::once((identity_from_zpool(boot_zpool), boot_zpool)).chain(
            other_zpools
                .iter()
                .copied()
                .map(|pool| (identity_from_zpool(pool), pool)),
        ),
    )
    .current_with_boot_disk()
}<|MERGE_RESOLUTION|>--- conflicted
+++ resolved
@@ -373,18 +373,11 @@
     });
 
     // Simulate a couple of zpools.
-<<<<<<< HEAD
-    let boot_zpool = ZpoolUuid::new_v4();
-    let non_boot_zpool = ZpoolUuid::new_v4();
+    let boot_zpool = InternalZpoolUuid::new_v4();
+    let non_boot_zpool = InternalZpoolUuid::new_v4();
     let a_path = temp_dir.path().join("pool/int").join(boot_zpool.to_string());
     let b_path =
         temp_dir.path().join("pool/int").join(non_boot_zpool.to_string());
-=======
-    let zpool1_uuid = InternalZpoolUuid::new_v4();
-    let zpool2_uuid = InternalZpoolUuid::new_v4();
-    let a_path = temp_dir.path().join("pool/int").join(zpool1_uuid.to_string());
-    let b_path = temp_dir.path().join("pool/int").join(zpool2_uuid.to_string());
->>>>>>> 9290c31b
 
     let update_id_str = mupdate_id.to_string();
     let args = installinator::InstallinatorApp::try_parse_from([
@@ -520,11 +513,6 @@
     // Run sled-agent-zone-images against these paths, and ensure that the
     // mupdate override is correctly picked up. Pick zpool1 arbitrarily as the
     // boot zpool.
-<<<<<<< HEAD
-=======
-    let boot_zpool = ZpoolName::Internal(zpool1_uuid);
-    let non_boot_zpool = ZpoolName::Internal(zpool2_uuid);
->>>>>>> 9290c31b
     let internal_disks =
         make_internal_disks(temp_dir.path(), boot_zpool, &[non_boot_zpool]);
     let image_resolver = ZoneImageSourceResolver::new(&log, internal_disks);
@@ -693,11 +681,11 @@
 
 fn make_internal_disks(
     root: &Utf8Path,
-    boot_zpool: ZpoolUuid,
-    other_zpools: &[ZpoolUuid],
+    boot_zpool: InternalZpoolUuid,
+    other_zpools: &[InternalZpoolUuid],
 ) -> InternalDisksWithBootDisk {
-    let identity_from_zpool = |zpool: ZpoolUuid| DiskIdentity {
-        vendor: "sled-agent-zone-images-tests".to_string(),
+    let identity_from_zpool = |zpool: InternalZpoolUuid| DiskIdentity {
+        vendor: "wicketd-integration-test".to_string(),
         model: "fake-disk".to_string(),
         serial: zpool.to_string(),
     };
