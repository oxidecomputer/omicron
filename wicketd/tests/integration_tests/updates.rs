--- conflicted
+++ resolved
@@ -447,8 +447,6 @@
         "mupdate override info matches across A and B drives",
     );
 
-<<<<<<< HEAD
-=======
     // Ensure that the zone manifest can be parsed.
     let a_manifest_path =
         a_path.join("zones").join(OmicronZoneManifest::FILE_NAME);
@@ -461,21 +459,10 @@
     // Check that the mupdate ID matches.
     assert_eq!(a_manifest.mupdate_id, update_id, "mupdate ID matches");
 
->>>>>>> 8d0d56b4
     // Check that the zone1 and zone2 images are present in the zone set. (The
     // names come from fake-non-semver.toml, under
     // [artifact.control-plane.source]).
     assert!(
-<<<<<<< HEAD
-        a_override_info.zones.contains_key("zone1.tar.gz"),
-        "zone1 is present in the zone set"
-    );
-    assert!(
-        a_override_info.zones.contains_key("zone2.tar.gz"),
-        "zone2 is present in the zone set"
-    );
-
-=======
         a_manifest.zones.contains_key("zone1.tar.gz"),
         "zone1 is present in the zone set"
     );
@@ -500,7 +487,6 @@
         "zone manifests match across A and B drives"
     );
 
->>>>>>> 8d0d56b4
     recv_handle.await.expect("recv_handle succeeded");
 
     wicketd_testctx.teardown().await;
