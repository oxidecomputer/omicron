// This Source Code Form is subject to the terms of the Mozilla Public
// License, v. 2.0. If a copy of the MPL was not distributed with this
// file, You can obtain one at https://mozilla.org/MPL/2.0/.

//! Tests for wicketd updates.

use std::{collections::BTreeSet, sync::Arc, time::Duration};

use super::setup::WicketdTestContext;
use camino::Utf8Path;
use camino_tempfile::Utf8TempDir;
use clap::Parser;
use gateway_messages::SpPort;
use gateway_test_utils::setup as gateway_setup;
use illumos_utils::zpool::ZpoolName;
use installinator::HOST_PHASE_2_FILE_NAME;
use maplit::btreeset;
use omicron_common::{
    disk::DiskIdentity,
<<<<<<< HEAD
    update::{MupdateOverrideInfo, OmicronZoneManifest},
=======
    update::{
        MupdateOverrideInfo, OmicronZoneManifest, OmicronZoneManifestSource,
    },
>>>>>>> c9226bb1
};
use omicron_uuid_kinds::{MupdateUuid, ZpoolUuid};
use sled_agent_config_reconciler::{
    InternalDisksReceiver, InternalDisksWithBootDisk,
};
use sled_agent_zone_images::{
    MupdateOverrideNonBootResult, ZoneImageSourceResolver,
};
use sled_storage::config::MountConfig;
use tokio::sync::oneshot;
use tufaceous_artifact::{ArtifactHashId, ArtifactKind, KnownArtifactKind};
use update_engine::NestedError;
use wicket::OutputKind;
use wicket_common::{
    inventory::{SpIdentifier, SpType},
    rack_update::{ClearUpdateStateResponse, StartUpdateOptions},
    update_events::{StepEventKind, UpdateComponent},
};
use wicketd::{RunningUpdateState, StartUpdateError};
use wicketd_client::types::{
    GetInventoryParams, GetInventoryResponse, StartUpdateParams,
};

// See documentation for extract_nested_artifact_pair in update_plan.rs for why
// multi_thread is required.
#[tokio::test(flavor = "multi_thread", worker_threads = 2)]
async fn test_updates() {
    let gateway = gateway_setup::test_setup("test_updates", SpPort::One).await;
    let wicketd_testctx = WicketdTestContext::setup(gateway).await;
    let log = wicketd_testctx.log();

    let temp_dir = Utf8TempDir::new().expect("temp dir created");
    let archive_path = temp_dir.path().join("archive.zip");

    let args = tufaceous::Args::try_parse_from([
        "tufaceous",
        "assemble",
        "../update-common/manifests/fake.toml",
        archive_path.as_str(),
    ])
    .expect("args parsed correctly");

    args.exec(log).await.expect("assemble command completed successfully");

    // Read the archive and upload it to the server.
    let zip_bytes =
        fs_err::read(&archive_path).expect("archive read correctly");
    wicketd_testctx
        .wicketd_client
        .put_repository(zip_bytes)
        .await
        .expect("bytes read and archived");

    // List out the artifacts in the repository.
    let response = wicketd_testctx
        .wicketd_client
        .get_artifacts_and_event_reports()
        .await
        .expect("get_artifacts_and_event_reports succeeded")
        .into_inner();

    // We should have an artifact for every known artifact kind (except
    // `Zone`)...
    let expected_kinds: BTreeSet<_> = KnownArtifactKind::iter()
        .filter(|k| !matches!(k, KnownArtifactKind::Zone))
        .map(ArtifactKind::from)
        .collect();

    // ... and installable artifacts that replace the top level host,
    // trampoline, and RoT with their inner parts (phase1/phase2 for OS images
    // and A/B images for the RoT) during import.
    let mut expected_installable_kinds = expected_kinds.clone();
    for remove in [
        KnownArtifactKind::Host,
        KnownArtifactKind::Trampoline,
        KnownArtifactKind::GimletRot,
        KnownArtifactKind::PscRot,
        KnownArtifactKind::SwitchRot,
    ] {
        assert!(expected_installable_kinds.remove(&remove.into()));
    }
    for add in [
        ArtifactKind::HOST_PHASE_1,
        ArtifactKind::HOST_PHASE_2,
        ArtifactKind::TRAMPOLINE_PHASE_1,
        ArtifactKind::TRAMPOLINE_PHASE_2,
        ArtifactKind::GIMLET_ROT_IMAGE_A,
        ArtifactKind::GIMLET_ROT_IMAGE_B,
        ArtifactKind::PSC_ROT_IMAGE_A,
        ArtifactKind::PSC_ROT_IMAGE_B,
        ArtifactKind::SWITCH_ROT_IMAGE_A,
        ArtifactKind::SWITCH_ROT_IMAGE_B,
    ] {
        assert!(expected_installable_kinds.insert(add));
    }

    // Ensure that this is a sensible result.
    let mut kinds = BTreeSet::new();
    let mut installable_kinds = BTreeSet::new();
    for artifact in response.artifacts {
        kinds.insert(artifact.artifact_id.kind);
        for installable in artifact.installable {
            installable_kinds.insert(installable.kind.parse().unwrap());
        }
    }
    assert_eq!(expected_kinds, kinds, "all expected kinds present");
    assert_eq!(
        expected_installable_kinds, installable_kinds,
        "all expected installable kinds present"
    );

    let target_sp = SpIdentifier { type_: SpType::Sled, slot: 0 };

    // Ensure wicketd knows our target_sp (which is simulated) is online and
    // available to update.
    let resp = wicketd_testctx
        .wicketd_client
        .get_inventory(&GetInventoryParams { force_refresh: vec![target_sp] })
        .await
        .expect("failed to get inventory");
    match resp.into_inner() {
        GetInventoryResponse::Response { inventory, .. } => {
            let mut found = false;
            for sp in &inventory
                .mgs
                .as_ref()
                .expect("Should have MGS inventory")
                .inventory
                .sps
            {
                if sp.id == target_sp {
                    assert!(sp.state.is_some(), "no state for target SP");
                    found = true;
                    break;
                }
            }
            assert!(
                found,
                "did not find SP {target_sp:?} in inventory {inventory:?}"
            );
        }
        GetInventoryResponse::Unavailable => {
            panic!("wicketd inventory is unavailable")
        }
    }

    // Now, try starting the update on SP 0.
    let options = StartUpdateOptions::default();
    let params = StartUpdateParams { targets: vec![target_sp], options };
    wicketd_testctx
        .wicketd_client
        .post_start_update(&params)
        .await
        .expect("update started successfully");

    let terminal_event = 'outer: loop {
        let event_report = wicketd_testctx
            .wicketd_client
            .get_update_sp(&target_sp.type_, target_sp.slot)
            .await
            .expect("get_update_sp successful")
            .into_inner();

        slog::debug!(log, "received event report"; "event_report" => ?event_report);

        for event in event_report.step_events {
            if let StepEventKind::ExecutionFailed { .. } = event.kind {
                break 'outer event;
            }
        }

        tokio::time::sleep(Duration::from_millis(100)).await;
    };

    match terminal_event.kind {
        StepEventKind::ExecutionFailed { failed_step, .. } => {
            // TODO: obviously we shouldn't stop here, get past more of the
            // update process in this test.
            assert_eq!(failed_step.info.component, UpdateComponent::Host);
        }
        other => {
            panic!("unexpected terminal event kind: {other:?}");
        }
    }

    // Try starting the update again -- this should fail because we require that
    // update state is cleared before starting a new one.
    {
        let error = wicketd_testctx
            .wicketd_client
            .post_start_update(&params)
            .await
            .expect_err(
                "post_start_update should fail \
                 since update data is already present",
            );
        let error_str = error.to_string();
        assert!(
            // Errors lose type information across the OpenAPI boundary, so
            // sadly we have to match on the error string.
            error_str.contains("existing update data found"),
            "unexpected error: {error_str}"
        );
    }

    // Try clearing the update via the wicket CLI.
    {
        let args = vec![
            "rack-update",
            "clear",
            "--sled",
            "0,1",
            "--message-format",
            "json",
        ];
        let mut stdout = Vec::new();
        let mut stderr = Vec::new();
        let output = OutputKind::Captured {
            log: wicketd_testctx.log().clone(),
            stdout: &mut stdout,
            stderr: &mut stderr,
        };

        wicket::exec_with_args(wicketd_testctx.wicketd_addr, args, output)
            .await
            .expect("wicket rack-update clear failed");

        // stdout should contain a JSON object.
        let response: Result<ClearUpdateStateResponse, NestedError> =
            serde_json::from_slice(&stdout).expect("stdout is valid JSON");
        assert_eq!(
            response.expect("expected Ok response"),
            ClearUpdateStateResponse {
                cleared: btreeset![SpIdentifier {
                    type_: SpType::Sled,
                    slot: 0
                }],
                no_update_data: btreeset![SpIdentifier {
                    type_: SpType::Sled,
                    slot: 1
                }],
            }
        );
    }

    // Check to see that the update state for SP 0 was cleared.
    let event_report = wicketd_testctx
        .wicketd_client
        .get_update_sp(&target_sp.type_, target_sp.slot)
        .await
        .expect("get_update_sp successful")
        .into_inner();
    assert!(
        event_report.step_events.is_empty(),
        "update state should be cleared (instead got {:?}",
        event_report
    );

    wicketd_testctx.teardown().await;
}

// See documentation for extract_nested_artifact_pair in update_plan.rs for why
// multi_thread is required.
#[tokio::test(flavor = "multi_thread", worker_threads = 2)]
async fn test_installinator_fetch() {
    let gateway = gateway_setup::test_setup("test_updates", SpPort::One).await;
    let wicketd_testctx = WicketdTestContext::setup(gateway).await;
    let log = wicketd_testctx.log();

    let temp_dir = Utf8TempDir::new().expect("temp dir created");
    let archive_path = temp_dir.path().join("archive.zip");

    // Test ingestion of an artifact with non-semver versions. This ensures that
    // wicketd for v14 and above can handle non-semver versions.
    //
    // --allow-non-semver can be removed once customer systems are updated to
    // v14 and above.
    let args = tufaceous::Args::try_parse_from([
        "tufaceous",
        "assemble",
        "../update-common/manifests/fake-non-semver.toml",
        "--allow-non-semver",
        archive_path.as_str(),
    ])
    .expect("args parsed correctly");

    args.exec(log).await.expect("assemble command completed successfully");

    // Read the archive and upload it to the server.
    let zip_bytes =
        fs_err::read(&archive_path).expect("archive read correctly");
    wicketd_testctx
        .wicketd_client
        .put_repository(zip_bytes)
        .await
        .expect("bytes read and archived");

    let update_plan = wicketd_testctx
        .server
        .artifact_store
        .current_plan()
        .expect("we just uploaded a repository, so there should be a plan");
    let host_phase_2_hash = update_plan.host_phase_2_hash.to_string();
    let control_plane_hash = update_plan.control_plane_hash.to_string();

    // Are the artifacts available when looked up by hash?
    let host_phase_2_id = ArtifactHashId {
        kind: ArtifactKind::HOST_PHASE_2,
        hash: update_plan.host_phase_2_hash,
    };
    assert!(
        wicketd_testctx
            .server
            .artifact_store
            .contains_by_hash(&host_phase_2_id),
        "host phase 2 ID found by hash"
    );

    let control_plane_id = ArtifactHashId {
        kind: KnownArtifactKind::ControlPlane.into(),
        hash: update_plan.control_plane_hash,
    };
    assert!(
        wicketd_testctx
            .server
            .artifact_store
            .contains_by_hash(&control_plane_id),
        "control plane ID found by hash"
    );

    // Tell the installinator to download artifacts from that location.
    let peers_list = format!(
        "list:[{}]:{}",
        wicketd_testctx.artifact_addr.ip(),
        wicketd_testctx.artifact_addr.port()
    );

    // Create a new update ID and register it. This is required to ensure the
    // installinator reaches completion.
    let mupdate_id = MupdateUuid::new_v4();
    let start_receiver =
        wicketd_testctx.server.ipr_update_tracker.register(mupdate_id);

    // Process the receiver rather than dropping it, since dropping it causes
    // 410 Gone errors.
    let recv_handle = tokio::task::spawn(async move {
        let mut receiver =
            start_receiver.await.expect("start_receiver succeeded");
        while receiver.changed().await.is_ok() {
            // TODO: do something with the reports?
        }
    });

    // Simulate a couple of zpools.
    let zpool1_uuid = ZpoolUuid::new_v4();
    let zpool2_uuid = ZpoolUuid::new_v4();
    let a_path = temp_dir.path().join("pool/int").join(zpool1_uuid.to_string());
    let b_path = temp_dir.path().join("pool/int").join(zpool2_uuid.to_string());

<<<<<<< HEAD
    let update_id_str = update_id.to_string();
=======
    let update_id_str = mupdate_id.to_string();
>>>>>>> c9226bb1
    let args = installinator::InstallinatorApp::try_parse_from([
        "installinator",
        "install",
        "--mechanism",
        peers_list.as_str(),
        "--update-id",
        update_id_str.as_str(),
        "--host-phase-2",
        host_phase_2_hash.as_str(),
        "--control-plane",
        control_plane_hash.as_str(),
        a_path.as_str(),
        b_path.as_str(),
        "--data-link0",
        "cxgbe0",
        "--data-link1",
        "cxgbe1",
    ])
    .expect("installinator args parsed successfully");

    args.exec(&log.new(slog::o!("crate" => "installinator")))
        .await
        .expect("installinator succeeded");

    // Check that the update status is marked as closed.
    assert_eq!(
        wicketd_testctx.server.ipr_update_tracker.update_state(mupdate_id),
        Some(RunningUpdateState::Closed),
        "update should be marked as closed at the end of the run"
    );

    // Check that the host and control plane artifacts were downloaded
    // correctly.
    //
    // The control plane zone names here are defined in `fake.toml` which we
    // load above.
    for file_name in
        [HOST_PHASE_2_FILE_NAME, "install/zone1.tar.gz", "install/zone2.tar.gz"]
    {
        let a_path = a_path.join(file_name);
        assert!(a_path.is_file(), "{a_path} was written out");

        let b_path = b_path.join(file_name);
        assert!(b_path.is_file(), "{b_path} was written out");
    }

    // Ensure that the MUPdate override files were written correctly.
    //
    // In the mode where we specify a destination directory to write to,
    // the install dataset translates to "<dest-path>/install".
    let b_override_path =
        a_path.join("install").join(MupdateOverrideInfo::FILE_NAME);
    assert!(b_override_path.is_file(), "{b_override_path} was written out");

    // Ensure that the MUPdate override file can be parsed.
    let a_override_bytes = std::fs::read(b_override_path)
        .expect("mupdate override file successfully read");
    let a_override_info =
        serde_json::from_slice::<MupdateOverrideInfo>(&a_override_bytes)
            .expect("mupdate override file successfully deserialized");

    assert_eq!(
        a_override_info.hash_ids,
        btreeset! {
            host_phase_2_id, control_plane_id,
        }
    );

    // Ensure that the B path also had the same file written out.
    let b_override_path =
        b_path.join("install").join(MupdateOverrideInfo::FILE_NAME);
    assert!(b_override_path.is_file(), "{b_override_path} was written out");

    // Ensure that the MUPdate override file can be parsed.
    let b_override_bytes = std::fs::read(b_override_path)
        .expect("mupdate override file successfully read");
    let b_override_info =
        serde_json::from_slice::<MupdateOverrideInfo>(&b_override_bytes)
            .expect("mupdate override file successfully deserialized");

    assert_eq!(
        a_override_info, b_override_info,
        "mupdate override info matches across A and B drives",
    );

    // Ensure that the zone manifest can be parsed.
    let a_manifest_path =
        a_path.join("install").join(OmicronZoneManifest::FILE_NAME);
    let a_manifest_bytes = std::fs::read(a_manifest_path)
        .expect("zone manifest file successfully read");
    let a_manifest =
        serde_json::from_slice::<OmicronZoneManifest>(&a_manifest_bytes)
            .expect("zone manifest file successfully deserialized");

    // Check that the source was correctly specified and that the mupdate ID
    // matches.
    assert_eq!(
        a_manifest.source,
        OmicronZoneManifestSource::Installinator { mupdate_id },
        "mupdate ID matches",
    );

    // Check that the zone1 and zone2 images are present in the zone set. (The
    // names come from fake-non-semver.toml, under
    // [artifact.control-plane.source]).
    assert!(
        a_manifest.zones.contains_key("zone1.tar.gz"),
        "zone1 is present in the zone set"
    );
    assert!(
        a_manifest.zones.contains_key("zone2.tar.gz"),
        "zone2 is present in the zone set"
    );

    // Ensure that the B path also had the same file written out.
    let b_manifest_path =
        b_path.join("install").join(OmicronZoneManifest::FILE_NAME);
    assert!(b_manifest_path.is_file(), "{b_manifest_path} was written out");
    // Ensure that the zone manifest can be parsed.
    let b_override_bytes = std::fs::read(b_manifest_path)
        .expect("zone manifest file successfully read");
    let b_manifest =
        serde_json::from_slice::<OmicronZoneManifest>(&b_override_bytes)
            .expect("zone manifest file successfully deserialized");

    assert_eq!(
        a_manifest, b_manifest,
        "zone manifests match across A and B drives"
    );

    // Run sled-agent-zone-images against these paths, and ensure that the
    // mupdate override is correctly picked up. Pick zpool1 arbitrarily as the
    // boot zpool.
    let boot_zpool = ZpoolName::new_internal(zpool1_uuid);
    let non_boot_zpool = ZpoolName::new_internal(zpool2_uuid);
    let internal_disks =
        make_internal_disks(temp_dir.path(), boot_zpool, &[non_boot_zpool]);
    let image_resolver = ZoneImageSourceResolver::new(&log, internal_disks);

    // Ensure that the resolver picks up the zone manifest and mupdate override.
    let status = image_resolver.status();
    eprintln!("status: {:#?}", status);

    // Zone manifest:
    let zone_manifest_status = status.zone_manifest;
    let result = zone_manifest_status
        .boot_disk_result
        .expect("zone manifest successful");
    assert!(result.is_valid(), "zone manifest: boot disk result is valid");
    assert_eq!(
        result.manifest, a_manifest,
        "zone manifest: manifest matches a_manifest"
    );

    let non_boot_result = zone_manifest_status
        .non_boot_disk_metadata
        .get(&non_boot_zpool)
        .expect("non-boot disk result should be present");
    assert!(
        non_boot_result.result.is_valid(),
        "zone manifest: non-boot disk result is valid"
    );

    // Mupdate override:
    let override_status = status.mupdate_override;

    let info = override_status
        .boot_disk_override
        .expect("mupdate override successful")
        .expect("mupdate override present");
    assert_eq!(
        info, a_override_info,
        "mupdate override: info matches a_override_info"
    );

    let non_boot_status = override_status
        .non_boot_disk_overrides
        .get(&non_boot_zpool)
        .expect("non-boot disk status should be present");
    assert_eq!(
        non_boot_status.result,
        MupdateOverrideNonBootResult::MatchesPresent,
        "mupdate override: non-boot disk status matches present",
    );

    recv_handle.await.expect("recv_handle succeeded");

    wicketd_testctx.teardown().await;
}

// See documentation for extract_nested_artifact_pair in update_plan.rs for why
// multi_thread is required.
#[tokio::test(flavor = "multi_thread", worker_threads = 2)]
async fn test_update_races() {
    let gateway = gateway_setup::test_setup(
        "test_artifact_upload_while_updating",
        SpPort::One,
    )
    .await;
    let wicketd_testctx = WicketdTestContext::setup(gateway).await;
    let log = wicketd_testctx.log();

    let temp_dir = Utf8TempDir::new().expect("temp dir created");
    let archive_path = temp_dir.path().join("archive.zip");

    let args = tufaceous::Args::try_parse_from([
        "tufaceous",
        "assemble",
        "../update-common/manifests/fake.toml",
        archive_path.as_str(),
    ])
    .expect("args parsed correctly");

    args.exec(log).await.expect("assemble command completed successfully");

    // Read the archive and upload it to the server.
    let zip_bytes =
        fs_err::read(&archive_path).expect("archive read correctly");
    wicketd_testctx
        .wicketd_client
        .put_repository(zip_bytes.clone())
        .await
        .expect("bytes read and archived");

    // Now start an update.
    let sp = SpIdentifier { slot: 0, type_: SpType::Sled };
    let sps: BTreeSet<_> = vec![sp].into_iter().collect();

    let (sender, receiver) = oneshot::channel();
    wicketd_testctx
        .server
        .update_tracker
        .start_fake_update(sps.clone(), receiver)
        .await
        .expect("start_fake_update successful");

    // An update is now running. Try uploading the repository again -- this time
    // it should fail.
    wicketd_testctx
        .wicketd_client
        .put_repository(zip_bytes.clone())
        .await
        .expect_err("failed because update is currently running");

    // Also try starting another fake update, which should fail -- we don't let updates be started
    // if there's current update state.
    {
        let (_, receiver) = oneshot::channel();
        let err = wicketd_testctx
            .server
            .update_tracker
            .start_fake_update(sps, receiver)
            .await
            .expect_err("start_fake_update failed while update is running");
        assert_eq!(err.len(), 1, "one error returned: {err:?}");
        assert_eq!(
            err.first().unwrap(),
            &StartUpdateError::ExistingUpdates(vec![sp])
        );
    }

    // Unblock the update, letting it run to completion.
    let (final_sender, final_receiver) = oneshot::channel();
    sender.send(final_sender).expect("receiver kept open by update engine");
    final_receiver.await.expect("update engine completed successfully");

    let event_buffer = wicketd_testctx
        .wicketd_client
        .get_update_sp(&SpType::Sled, 0)
        .await
        .expect("received event buffer successfully");
    let last_event =
        event_buffer.step_events.last().expect("at least one event");
    assert!(
        matches!(last_event.kind, StepEventKind::ExecutionCompleted { .. }),
        "last event is execution completed: {last_event:#?}"
    );

    // Try uploading the repository again -- since no updates are running, this
    // should succeed.
    wicketd_testctx
        .wicketd_client
        .put_repository(zip_bytes)
        .await
        .expect("no updates currently running");

    // Now that a new repository is uploaded, the event buffer should be wiped
    // clean.
    let event_buffer = wicketd_testctx
        .wicketd_client
        .get_update_sp(&SpType::Sled, 0)
        .await
        .expect("received event buffer successfully");
    assert!(
        event_buffer.step_events.is_empty(),
        "event buffer is empty: {event_buffer:#?}"
    );

    wicketd_testctx.teardown().await;
}

fn make_internal_disks(
    root: &Utf8Path,
    boot_zpool: ZpoolName,
    other_zpools: &[ZpoolName],
) -> InternalDisksWithBootDisk {
    let identity_from_zpool = |zpool: ZpoolName| DiskIdentity {
        vendor: "sled-agent-zone-images-tests".to_string(),
        model: "fake-disk".to_string(),
        serial: zpool.id().to_string(),
    };
    let mount_config = MountConfig {
        root: root.to_path_buf(),
        synthetic_disk_root: root.to_path_buf(),
    };
    InternalDisksReceiver::fake_static(
        Arc::new(mount_config),
        std::iter::once((identity_from_zpool(boot_zpool), boot_zpool)).chain(
            other_zpools
                .iter()
                .copied()
                .map(|pool| (identity_from_zpool(pool), pool)),
        ),
    )
    .current_with_boot_disk()
}<|MERGE_RESOLUTION|>--- conflicted
+++ resolved
@@ -17,13 +17,9 @@
 use maplit::btreeset;
 use omicron_common::{
     disk::DiskIdentity,
-<<<<<<< HEAD
-    update::{MupdateOverrideInfo, OmicronZoneManifest},
-=======
     update::{
         MupdateOverrideInfo, OmicronZoneManifest, OmicronZoneManifestSource,
     },
->>>>>>> c9226bb1
 };
 use omicron_uuid_kinds::{MupdateUuid, ZpoolUuid};
 use sled_agent_config_reconciler::{
@@ -383,11 +379,7 @@
     let a_path = temp_dir.path().join("pool/int").join(zpool1_uuid.to_string());
     let b_path = temp_dir.path().join("pool/int").join(zpool2_uuid.to_string());
 
-<<<<<<< HEAD
-    let update_id_str = update_id.to_string();
-=======
     let update_id_str = mupdate_id.to_string();
->>>>>>> c9226bb1
     let args = installinator::InstallinatorApp::try_parse_from([
         "installinator",
         "install",
