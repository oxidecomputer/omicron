// This Source Code Form is subject to the terms of the Mozilla Public
// License, v. 2.0. If a copy of the MPL was not distributed with this
// file, You can obtain one at https://mozilla.org/MPL/2.0/.

//! Support for user-provided RSS configuration options.

use crate::bootstrap_addrs::BootstrapPeers;
use crate::http_entrypoints::CertificateUploadResponse;
use crate::http_entrypoints::CurrentRssUserConfig;
use crate::http_entrypoints::CurrentRssUserConfigSensitive;
use crate::http_entrypoints::SetBgpAuthKeyStatus;
use crate::RackV1Inventory;
use anyhow::anyhow;
use anyhow::bail;
use anyhow::Context;
use anyhow::Result;
use bootstrap_agent_client::types::BootstrapAddressDiscovery;
use bootstrap_agent_client::types::Certificate;
use bootstrap_agent_client::types::ImportExportPolicy;
use bootstrap_agent_client::types::Ipv4Net;
use bootstrap_agent_client::types::Ipv6Net;
use bootstrap_agent_client::types::Name;
use bootstrap_agent_client::types::PortConfigV1 as BaPortConfigV1;
use bootstrap_agent_client::types::RackInitializeRequest;
use bootstrap_agent_client::types::RecoverySiloConfig;
use bootstrap_agent_client::types::UserId;
use display_error_chain::DisplayErrorChain;
use gateway_client::types::SpType;
use omicron_certificates::CertificateError;
use omicron_common::address;
use omicron_common::address::Ipv4Range;
use omicron_common::address::Ipv6Subnet;
use omicron_common::address::RACK_PREFIX;
use once_cell::sync::Lazy;
use sled_hardware_types::Baseboard;
use slog::warn;
use std::collections::btree_map;
use std::collections::BTreeMap;
use std::collections::BTreeSet;
use std::mem;
use std::net::IpAddr;
use std::net::Ipv6Addr;
<<<<<<< HEAD
use std::str::FromStr;
=======
use thiserror::Error;
use wicket_common::rack_setup::BgpAuthKey;
use wicket_common::rack_setup::BgpAuthKeyId;
use wicket_common::rack_setup::BgpAuthKeyStatus;
use wicket_common::rack_setup::BootstrapSledDescription;
use wicket_common::rack_setup::CurrentRssUserConfigInsensitive;
use wicket_common::rack_setup::DisplaySlice;
use wicket_common::rack_setup::GetBgpAuthKeyInfoResponse;
>>>>>>> a047387a
use wicket_common::rack_setup::PutRssUserConfigInsensitive;
use wicket_common::rack_setup::UserSpecifiedPortConfig;
use wicket_common::rack_setup::UserSpecifiedRackNetworkConfig;

// TODO-correctness For now, we always use the same rack subnet when running
// RSS. When we get to multirack, this will be wrong, but there are many other
// RSS-related things that need to change then too.
const RACK_SUBNET: Lazy<Ipv6Subnet<RACK_PREFIX>> = Lazy::new(|| {
    let ip = Ipv6Addr::new(0xfd00, 0x1122, 0x3344, 0x0100, 0, 0, 0, 0);
    Ipv6Subnet::new(ip)
});

const RECOVERY_SILO_NAME: &str = "recovery";
const RECOVERY_SILO_USERNAME: &str = "recovery";

#[derive(Default)]
struct PartialCertificate {
    cert: Option<String>,
    key: Option<String>,
}

/// An analogue to `RackInitializeRequest`, but with optional fields to allow
/// the user to fill it in piecemeal.
#[derive(Default)]
pub(crate) struct CurrentRssConfig {
    inventory: BTreeSet<BootstrapSledDescription>,

    bootstrap_sleds: BTreeSet<BootstrapSledDescription>,
    ntp_servers: Vec<String>,
    dns_servers: Vec<IpAddr>,
    internal_services_ip_pool_ranges: Vec<address::IpRange>,
    external_dns_ips: Vec<IpAddr>,
    external_dns_zone_name: String,
    external_certificates: Vec<Certificate>,
    recovery_silo_password_hash: Option<omicron_passwords::NewPasswordHash>,
    rack_network_config: Option<UserSpecifiedRackNetworkConfig>,
    // BGP auth keys are identified by the key ID. It is an invariant that any
    // key IDs defined in `rack_network_config` exist here.
    //
    // Currently these are always TCP-MD5 keys,
    bgp_auth_keys: BTreeMap<BgpAuthKeyId, Option<BgpAuthKey>>,

    // External certificates are uploaded in two separate actions (cert then
    // key, or vice versa). Here we store a partial certificate; once we have
    // both parts, we validate it and promote it to be a member of
    // external_certificates.
    partial_external_certificate: PartialCertificate,
}

impl CurrentRssConfig {
    pub(crate) fn dns_servers(&self) -> &[IpAddr] {
        &self.dns_servers
    }

    pub(crate) fn ntp_servers(&self) -> &[String] {
        &self.ntp_servers
    }

    pub(crate) fn user_specified_rack_network_config(
        &self,
    ) -> Option<&UserSpecifiedRackNetworkConfig> {
        self.rack_network_config.as_ref()
    }

    pub(crate) fn update_with_inventory_and_bootstrap_peers(
        &mut self,
        inventory: &RackV1Inventory,
        bootstrap_peers: &BootstrapPeers,
    ) {
        let bootstrap_sleds = bootstrap_peers.sleds();

        self.inventory = inventory
            .sps
            .iter()
            .filter_map(|sp| {
                if sp.id.type_ != SpType::Sled {
                    return None;
                }

                let state = sp.state.as_ref()?;
                let baseboard = Baseboard::new_gimlet(
                    state.serial_number.clone(),
                    state.model.clone(),
                    state.revision.into(),
                );
                let bootstrap_ip = bootstrap_sleds.get(&baseboard).copied();
                Some(BootstrapSledDescription {
                    id: sp.id,
                    baseboard,
                    bootstrap_ip,
                })
            })
            .collect();

        // If the user has already uploaded a config specifying bootstrap_sleds,
        // also update our knowledge of those sleds' bootstrap addresses.
        let our_bootstrap_sleds = mem::take(&mut self.bootstrap_sleds);
        self.bootstrap_sleds = our_bootstrap_sleds
            .into_iter()
            .map(|mut sled_desc| {
                sled_desc.bootstrap_ip =
                    bootstrap_sleds.get(&sled_desc.baseboard).copied();
                sled_desc
            })
            .collect();
    }

    pub(crate) fn start_rss_request(
        &mut self,
        bootstrap_peers: &BootstrapPeers,
        log: &slog::Logger,
    ) -> Result<RackInitializeRequest> {
        // Basic "client-side" checks.
        //
        // TODO: Instead, we should collect a list of failed checks that we can
        // send down to the client, and that the client can then display as
        // action items.
        if self.bootstrap_sleds.is_empty() {
            bail!("bootstrap_sleds is empty (have you uploaded a config?)");
        }
        if self.ntp_servers.is_empty() {
            bail!("at least one NTP server is required");
        }
        if self.dns_servers.is_empty() {
            bail!("at least one DNS server is required");
        }
        if self.internal_services_ip_pool_ranges.is_empty() {
            bail!("at least one internal services IP pool range is required");
        }
        if self.external_dns_ips.is_empty() {
            bail!("at least one external DNS IP address is required");
        }
        if self.external_dns_zone_name.is_empty() {
            bail!("external dns zone name is required");
        }
        if self.external_certificates.is_empty() {
            bail!("at least one certificate/key pair is required");
        }

        // We validated all the external certs as they were uploaded, but if we
        // didn't yet have our `external_dns_zone_name` that validation would've
        // skipped checking the hostname. Repeat validation on all certs now
        // that we definitely have it.
        let cert_validator =
            CertificateValidator::new(Some(&self.external_dns_zone_name));
        for (i, pair) in self.external_certificates.iter().enumerate() {
            if let Err(err) = cert_validator
                .validate(&pair.cert, &pair.key)
                .with_context(|| {
                    let i = i + 1;
                    let tot = self.external_certificates.len();
                    format!("certificate {i} of {tot} is invalid")
                })
            {
                // Remove the invalid cert prior to returning.
                self.external_certificates.remove(i);
                return Err(err);
            }
        }

        let Some(recovery_silo_password_hash) =
            self.recovery_silo_password_hash.as_ref()
        else {
            bail!("recovery password not yet set");
        };
        let Some(rack_network_config) = self.rack_network_config.as_ref()
        else {
            bail!("rack network config not set (have you uploaded a config?)");
        };
        let rack_network_config = validate_rack_network_config(
            rack_network_config,
            &self.bgp_auth_keys,
        )?;

        let known_bootstrap_sleds = bootstrap_peers.sleds();
        let mut bootstrap_ips = Vec::new();
        for sled in &self.bootstrap_sleds {
            let Some(ip) = known_bootstrap_sleds.get(&sled.baseboard).copied()
            else {
                bail!(
                    "IP address not (yet?) known for sled {} ({:?})",
                    sled.id.slot,
                    sled.baseboard,
                );
            };
            bootstrap_ips.push(ip);
        }

        // LRTQ requires at least 3 sleds
        //
        // TODO: Warn users in the wicket UI if they are configuring
        // a small rack cluster that does not support trust quorum.
        // https://github.com/oxidecomputer/omicron/issues/3690
        const TRUST_QUORUM_MIN_SIZE: usize = 3;
        let trust_quorum_peers: Option<
            Vec<bootstrap_agent_client::types::Baseboard>,
        > = if self.bootstrap_sleds.len() >= TRUST_QUORUM_MIN_SIZE {
            Some(
                self.bootstrap_sleds
                    .iter()
                    .map(|sled| sled.baseboard.clone().into())
                    .collect(),
            )
        } else {
            warn!(
                log,
                "Trust quorum disabled: requires at least {} sleds",
                TRUST_QUORUM_MIN_SIZE
            );
            None
        };

        // Convert between internal and progenitor types.
        let user_password_hash = bootstrap_agent_client::types::NewPasswordHash(
            recovery_silo_password_hash.to_string(),
        );
        let internal_services_ip_pool_ranges = self
            .internal_services_ip_pool_ranges
            .iter()
            .map(|pool| {
                use bootstrap_agent_client::types::IpRange;
                use bootstrap_agent_client::types::Ipv4Range;
                use bootstrap_agent_client::types::Ipv6Range;
                match pool {
                    address::IpRange::V4(range) => IpRange::V4(Ipv4Range {
                        first: range.first,
                        last: range.last,
                    }),
                    address::IpRange::V6(range) => IpRange::V6(Ipv6Range {
                        first: range.first,
                        last: range.last,
                    }),
                }
            })
            .collect();

        let request = RackInitializeRequest {
            trust_quorum_peers,
            bootstrap_discovery: BootstrapAddressDiscovery::OnlyThese(
                bootstrap_ips,
            ),
            ntp_servers: self.ntp_servers.clone(),
            dns_servers: self.dns_servers.clone(),
            internal_services_ip_pool_ranges,
            external_dns_ips: self.external_dns_ips.clone(),
            external_dns_zone_name: self.external_dns_zone_name.clone(),
            external_certificates: self.external_certificates.clone(),
            recovery_silo: RecoverySiloConfig {
                silo_name: Name::try_from(RECOVERY_SILO_NAME).unwrap(),
                user_name: UserId(RECOVERY_SILO_USERNAME.into()),
                user_password_hash,
            },
            rack_network_config,
        };

        Ok(request)
    }

    pub(crate) fn set_recovery_user_password_hash(
        &mut self,
        hash: omicron_passwords::NewPasswordHash,
    ) {
        self.recovery_silo_password_hash = Some(hash);
    }

    pub(crate) fn push_cert(
        &mut self,
        cert: String,
    ) -> Result<CertificateUploadResponse, String> {
        self.partial_external_certificate.cert = Some(cert);
        self.maybe_promote_external_certificate()
    }

    pub(crate) fn push_key(
        &mut self,
        key: String,
    ) -> Result<CertificateUploadResponse, String> {
        self.partial_external_certificate.key = Some(key);
        self.maybe_promote_external_certificate()
    }

    fn maybe_promote_external_certificate(
        &mut self,
    ) -> Result<CertificateUploadResponse, String> {
        // If we're still waiting on either the cert or the key, we have nothing
        // to do (but this isn't an error).
        let (cert, key) = match (
            self.partial_external_certificate.cert.as_ref(),
            self.partial_external_certificate.key.as_ref(),
        ) {
            (Some(cert), Some(key)) => (cert, key),
            (None, Some(_)) => {
                return Ok(CertificateUploadResponse::WaitingOnCert);
            }
            (Some(_), None) => {
                return Ok(CertificateUploadResponse::WaitingOnKey);
            }
            // We are only called by `push_key` or `push_cert`; one or the other
            // must be `Some(_)`.
            (None, None) => unreachable!(),
        };

        // We store `external_dns_zone_name` as a `String` for simpler TOML
        // parsing, but we want to convert an empty string to an option here so
        // we don't reject certs if the external DNS zone name hasn't been set
        // yet.
        let external_dns_zone_name = if self.external_dns_zone_name.is_empty() {
            None
        } else {
            Some(self.external_dns_zone_name.as_str())
        };

        // If the certificate is invalid, clear out the cert and key before
        // returning an error.
        if let Err(err) = CertificateValidator::new(external_dns_zone_name)
            .validate(cert, key)
        {
            self.partial_external_certificate.cert = None;
            self.partial_external_certificate.key = None;
            return Err(DisplayErrorChain::new(&err).to_string());
        }

        // Cert and key appear to be valid; steal them out of
        // `partial_external_certificate` and promote them to
        // `external_certificates`.
        self.external_certificates.push(Certificate {
            cert: self.partial_external_certificate.cert.take().unwrap(),
            key: self.partial_external_certificate.key.take().unwrap(),
        });

        Ok(CertificateUploadResponse::CertKeyAccepted)
    }

    pub(crate) fn check_bgp_auth_keys_valid<'a>(
        &self,
        check_valid: impl IntoIterator<Item = &'a BgpAuthKeyId>,
    ) -> Result<(), BgpAuthKeyError> {
        if self.rack_network_config.is_none() {
            return Err(BgpAuthKeyError::RackNetworkConfigNotSet);
        }

        let not_found: Vec<_> = check_valid
            .into_iter()
            .filter(|key_id| !self.bgp_auth_keys.contains_key(key_id))
            .cloned()
            .collect();
        if !not_found.is_empty() {
            return Err(self.make_bgp_key_ids_not_found_error(not_found));
        }

        Ok(())
    }

    pub(crate) fn get_bgp_auth_key_data(
        &self,
    ) -> BTreeMap<BgpAuthKeyId, BgpAuthKeyStatus> {
        self.bgp_auth_keys
            .iter()
            .map(|(key_id, key)| {
                let status = key
                    .as_ref()
                    .map(|key| BgpAuthKeyStatus::Set { info: key.info() })
                    .unwrap_or(BgpAuthKeyStatus::Unset);
                (key_id.clone(), status)
            })
            .collect()
    }

    pub(crate) fn set_bgp_auth_key(
        &mut self,
        key_id: BgpAuthKeyId,
        key: BgpAuthKey,
    ) -> Result<SetBgpAuthKeyStatus, BgpAuthKeyError> {
        if self.rack_network_config.is_none() {
            return Err(BgpAuthKeyError::RackNetworkConfigNotSet);
        }

        match self.bgp_auth_keys.entry(key_id.clone()) {
            btree_map::Entry::Occupied(mut entry) => {
                match entry.get() {
                    Some(old_key) if old_key == &key => {
                        Ok(SetBgpAuthKeyStatus::Unchanged)
                    }
                    Some(_) => {
                        entry.insert(Some(key));
                        Ok(SetBgpAuthKeyStatus::Replaced)
                    }
                    None => {
                        // This is a new key; we don't have it yet.
                        entry.insert(Some(key));
                        Ok(SetBgpAuthKeyStatus::Added)
                    }
                }
            }
            btree_map::Entry::Vacant(_) => {
                Err(self.make_bgp_key_ids_not_found_error(vec![key_id]))
            }
        }
    }

    #[must_use]
    fn make_bgp_key_ids_not_found_error(
        &self,
        key_ids: Vec<BgpAuthKeyId>,
    ) -> BgpAuthKeyError {
        let valid_key_ids = self.bgp_auth_keys.keys().cloned().collect();
        BgpAuthKeyError::KeyIdsNotFound {
            not_found: key_ids,
            valid_keys: valid_key_ids,
        }
    }

    pub(crate) fn update(
        &mut self,
        value: PutRssUserConfigInsensitive,
        our_baseboard: Option<&Baseboard>,
    ) -> Result<(), String> {
        // Updating can only fail in two ways:
        //
        // 1. If we have a real gimlet baseboard, that baseboard must be present
        //    in our inventory and in `value`'s list of sleds: we cannot exclude
        //    ourself from the rack.
        // 2. `value`'s bootstrap sleds includes sleds that aren't in our
        //    `inventory`.

        // First, confirm we have ourself in the inventory _and_ the user didn't
        // remove us from the list.
        if let Some(our_baseboard @ Baseboard::Gimlet { .. }) = our_baseboard {
            let our_slot = self
                .inventory
                .iter()
                .find_map(|sled| {
                    if sled.baseboard == *our_baseboard {
                        Some(sled.id.slot)
                    } else {
                        None
                    }
                })
                .ok_or_else(|| {
                    format!(
                        "Inventory is missing the scrimlet where wicketd is \
                         running ({our_baseboard:?})",
                    )
                })?;
            if !value.bootstrap_sleds.contains(&our_slot) {
                return Err(format!(
                    "Cannot remove the scrimlet where wicketd is running \
                     (sled {our_slot}: {our_baseboard:?}) \
                     from bootstrap_sleds"
                ));
            }
        }

        // Next, confirm the user's list only consists of sleds in our
        // inventory.
        let mut bootstrap_sleds = BTreeSet::new();
        for slot in value.bootstrap_sleds {
            let sled =
                self.inventory
                    .iter()
                    .find(|sled| sled.id.slot == slot)
                    .ok_or_else(|| {
                        format!(
                            "cannot add unknown sled {slot} to bootstrap_sleds",
                        )
                    })?;
            bootstrap_sleds.insert(sled.clone());
        }

        self.bootstrap_sleds = bootstrap_sleds;
        self.ntp_servers = value.ntp_servers;
        self.dns_servers = value.dns_servers;
        self.internal_services_ip_pool_ranges =
            value.internal_services_ip_pool_ranges;
        self.external_dns_ips = value.external_dns_ips;
        self.external_dns_zone_name = value.external_dns_zone_name;

        // Build a new auth key map. This drops all old keys from the map.
        let mut new_bgp_auth_keys = BTreeMap::new();
        for p in value.rack_network_config.ports.values() {
            for peer in &p.bgp_peers {
                if let Some(key_id) = &peer.auth_key_id {
                    if let Some(key) = self.bgp_auth_keys.remove(key_id) {
                        new_bgp_auth_keys.insert(key_id.clone(), key);
                    } else {
                        // This is a new key; we don't have it yet.
                        new_bgp_auth_keys.insert(key_id.clone(), None);
                    }
                }
            }
        }
        self.bgp_auth_keys = new_bgp_auth_keys;

        self.rack_network_config = Some(value.rack_network_config);

        Ok(())
    }
}

impl From<&'_ CurrentRssConfig> for CurrentRssUserConfig {
    fn from(rss: &CurrentRssConfig) -> Self {
        // If the user has selected bootstrap sleds, use those; otherwise,
        // default to the full inventory list.
        let bootstrap_sleds = if !rss.bootstrap_sleds.is_empty() {
            rss.bootstrap_sleds.clone()
        } else {
            rss.inventory.clone()
        };

        Self {
            sensitive: CurrentRssUserConfigSensitive {
                num_external_certificates: rss.external_certificates.len(),
                recovery_silo_password_set: rss
                    .recovery_silo_password_hash
                    .is_some(),
                bgp_auth_keys: GetBgpAuthKeyInfoResponse {
                    data: rss.get_bgp_auth_key_data(),
                },
            },
            insensitive: CurrentRssUserConfigInsensitive {
                bootstrap_sleds,
                ntp_servers: rss.ntp_servers.clone(),
                dns_servers: rss.dns_servers.clone(),
                internal_services_ip_pool_ranges: rss
                    .internal_services_ip_pool_ranges
                    .clone(),
                external_dns_ips: rss.external_dns_ips.clone(),
                external_dns_zone_name: rss.external_dns_zone_name.clone(),
                rack_network_config: rss.rack_network_config.clone(),
            },
        }
    }
}

#[derive(Clone, Debug, PartialEq, Eq, Error)]
pub(crate) enum BgpAuthKeyError {
    #[error(
        "rack network config not set (upload the config before setting a key)"
    )]
    RackNetworkConfigNotSet,

    #[error(
        "key IDs not found: {} (valid key IDs: {})",
        DisplaySlice(.not_found),
        DisplaySlice(.valid_keys),
    )]
    KeyIdsNotFound {
        not_found: Vec<BgpAuthKeyId>,
        valid_keys: Vec<BgpAuthKeyId>,
    },
}

fn validate_rack_network_config(
    config: &UserSpecifiedRackNetworkConfig,
    bgp_auth_keys: &BTreeMap<BgpAuthKeyId, Option<BgpAuthKey>>,
) -> Result<bootstrap_agent_client::types::RackNetworkConfigV1> {
    use bootstrap_agent_client::types::BgpConfig as BaBgpConfig;

    // Ensure that there is at least one uplink
    if config.ports.is_empty() {
        return Err(anyhow!("Must have at least one port configured"));
    }

    // Make sure `infra_ip_first`..`infra_ip_last` is a well-defined range...
    let infra_ip_range =
        Ipv4Range::new(config.infra_ip_first, config.infra_ip_last).map_err(
            |s: String| {
                anyhow!("invalid `infra_ip_first`, `infra_ip_last` range: {s}")
            },
        )?;

    // TODO this implies a single contiguous range for port IPs which is over
    // constraining
    // iterate through each port config
    for port_config in config.ports.values() {
        for addr in &port_config.addresses {
            // ... and check that it contains `uplink_ip`.
            if addr.ip() < infra_ip_range.first
                || addr.ip() > infra_ip_range.last
            {
                bail!(
                "`uplink_cidr`'s IP address must be in the range defined by \
                `infra_ip_first` and `infra_ip_last`"
            );
            }
        }
    }

    // Check that all auth keys are present.
    for (key_id, key) in bgp_auth_keys {
        if key.is_none() {
            bail!("No BGP MD5 auth key provided for key ID {key_id}");
        }
    }

    // TODO Add more client side checks on `rack_network_config` contents?

    Ok(bootstrap_agent_client::types::RackNetworkConfigV1 {
        rack_subnet: RACK_SUBNET.net(),
        infra_ip_first: config.infra_ip_first,
        infra_ip_last: config.infra_ip_last,
        ports: config
            .ports
            .iter()
<<<<<<< HEAD
            .map(|config| BaPortConfigV1 {
                port: config.port.clone(),
                routes: config
                    .routes
                    .iter()
                    .map(|r| BaRouteConfig {
                        destination: r.destination,
                        nexthop: r.nexthop,
                        vlan_id: r.vlan_id,
                    })
                    .collect(),
                addresses: config.addresses.clone(),
                bgp_peers: config
                    .bgp_peers
                    .iter()
                    .map(|p| BaBgpPeerConfig {
                        addr: p.addr,
                        asn: p.asn,
                        port: p.port.clone(),
                        hold_time: p.hold_time,
                        connect_retry: p.connect_retry,
                        delay_open: p.delay_open,
                        idle_hold_time: p.idle_hold_time,
                        keepalive: p.keepalive,
                        communities: Vec::new(),
                        enforce_first_as: p.enforce_first_as,
                        local_pref: p.local_pref,
                        md5_auth_key: p.md5_auth_key.clone(),
                        min_ttl: p.min_ttl,
                        multi_exit_discriminator: p.multi_exit_discriminator,
                        remote_asn: p.remote_asn,
                        allowed_import: match &p.allowed_import {
                            omicron_common::api::internal::shared::ImportExportPolicy::NoFiltering => {
                                ImportExportPolicy::NoFiltering
                            }
                            omicron_common::api::internal::shared::ImportExportPolicy::Allow(list) => {
                                ImportExportPolicy::Allow(list.clone().iter().map(|x| {
                                    match x {
                                        omicron_common::api::external::IpNet::V4(x) =>
                                            bootstrap_agent_client::types::IpNet::V4(Ipv4Net::from_str(&x.to_string().as_str()).unwrap()),
                                        omicron_common::api::external::IpNet::V6(x) =>
                                            bootstrap_agent_client::types::IpNet::V6(Ipv6Net::from_str(&x.to_string().as_str()).unwrap()),                                  
                                    }
                                }).collect())
                            }
                        },
                        allowed_export: match &p.allowed_export {
                            omicron_common::api::internal::shared::ImportExportPolicy::NoFiltering => {
                                ImportExportPolicy::NoFiltering
                            }
                            omicron_common::api::internal::shared::ImportExportPolicy::Allow(list) => {
                                ImportExportPolicy::Allow(list.clone().iter().map(|x| {
                                    match x {
                                        omicron_common::api::external::IpNet::V4(x) =>
                                            bootstrap_agent_client::types::IpNet::V4(Ipv4Net::from_str(&x.to_string().as_str()).unwrap()),
                                        omicron_common::api::external::IpNet::V6(x) =>
                                            bootstrap_agent_client::types::IpNet::V6(Ipv6Net::from_str(&x.to_string().as_str()).unwrap()),                                  
                                    }
                                }).collect())
                            }
                        },
                        vlan_id: p.vlan_id,
                    })
                    .collect(),
                switch: match config.switch {
                    SwitchLocation::Switch0 => BaSwitchLocation::Switch0,
                    SwitchLocation::Switch1 => BaSwitchLocation::Switch1,
                },
                uplink_port_speed: match config.uplink_port_speed {
                    PortSpeed::Speed0G => BaPortSpeed::Speed0G,
                    PortSpeed::Speed1G => BaPortSpeed::Speed1G,
                    PortSpeed::Speed10G => BaPortSpeed::Speed10G,
                    PortSpeed::Speed25G => BaPortSpeed::Speed25G,
                    PortSpeed::Speed40G => BaPortSpeed::Speed40G,
                    PortSpeed::Speed50G => BaPortSpeed::Speed50G,
                    PortSpeed::Speed100G => BaPortSpeed::Speed100G,
                    PortSpeed::Speed200G => BaPortSpeed::Speed200G,
                    PortSpeed::Speed400G => BaPortSpeed::Speed400G,
                },
                uplink_port_fec: match config.uplink_port_fec {
                    PortFec::Firecode => BaPortFec::Firecode,
                    PortFec::None => BaPortFec::None,
                    PortFec::Rs => BaPortFec::Rs,
                },
                autoneg: config.autoneg,
=======
            .map(|(port, config)| {
                build_port_config(port, config, bgp_auth_keys)
>>>>>>> a047387a
            })
            .collect(),
        bgp: config
            .bgp
            .iter()
            .map(|config| BaBgpConfig {
                asn: config.asn,
                originate: config.originate.clone(),
                checker: config.checker.clone(),
                shaper: config.shaper.clone(),
            })
            .collect(),
        //TODO bfd config in wicket
        bfd: vec![],
    })
}

/// Builds a `BaPortConfigV1` from a `UserSpecifiedPortConfig`.
///
/// Assumes that all auth keys are present in `bgp_auth_keys`.
fn build_port_config(
    port: &str,
    config: &UserSpecifiedPortConfig,
    bgp_auth_keys: &BTreeMap<BgpAuthKeyId, Option<BgpAuthKey>>,
) -> BaPortConfigV1 {
    use bootstrap_agent_client::types::BgpPeerConfig as BaBgpPeerConfig;
    use bootstrap_agent_client::types::PortFec as BaPortFec;
    use bootstrap_agent_client::types::PortSpeed as BaPortSpeed;
    use bootstrap_agent_client::types::RouteConfig as BaRouteConfig;
    use bootstrap_agent_client::types::SwitchLocation as BaSwitchLocation;
    use omicron_common::api::internal::shared::PortFec;
    use omicron_common::api::internal::shared::PortSpeed;
    use omicron_common::api::internal::shared::SwitchLocation;

    BaPortConfigV1 {
        port: port.to_owned(),
        routes: config
            .routes
            .iter()
            .map(|r| BaRouteConfig {
                destination: r.destination,
                nexthop: r.nexthop,
                vlan_id: r.vlan_id,
            })
            .collect(),
        addresses: config.addresses.clone(),
        bgp_peers: config
            .bgp_peers
            .iter()
            .map(|p| {
                let md5_auth_key = p.auth_key_id.as_ref().map(|key_id| {
                    let BgpAuthKey::TcpMd5 { key } = bgp_auth_keys
                        .get(key_id)
                        .unwrap_or_else(|| {
                            panic!(
                                "invariant violation: auth key ID {} exists",
                                key_id
                            )
                        })
                        .clone()
                        .unwrap_or_else(|| {
                            panic!(
                                "invariant violation: auth key ID {} has a key",
                                key_id
                            )
                        });
                    key
                });

                BaBgpPeerConfig {
                    addr: p.addr,
                    asn: p.asn,
                    port: p.port.clone(),
                    hold_time: p.hold_time,
                    connect_retry: p.connect_retry,
                    delay_open: p.delay_open,
                    idle_hold_time: p.idle_hold_time,
                    keepalive: p.keepalive,
                    communities: Vec::new(),
                    enforce_first_as: p.enforce_first_as,
                    local_pref: p.local_pref,
                    md5_auth_key,
                    min_ttl: p.min_ttl,
                    multi_exit_discriminator: p.multi_exit_discriminator,
                    remote_asn: p.remote_asn,
                }
            })
            .collect(),
        switch: match config.switch {
            SwitchLocation::Switch0 => BaSwitchLocation::Switch0,
            SwitchLocation::Switch1 => BaSwitchLocation::Switch1,
        },
        uplink_port_speed: match config.uplink_port_speed {
            PortSpeed::Speed0G => BaPortSpeed::Speed0G,
            PortSpeed::Speed1G => BaPortSpeed::Speed1G,
            PortSpeed::Speed10G => BaPortSpeed::Speed10G,
            PortSpeed::Speed25G => BaPortSpeed::Speed25G,
            PortSpeed::Speed40G => BaPortSpeed::Speed40G,
            PortSpeed::Speed50G => BaPortSpeed::Speed50G,
            PortSpeed::Speed100G => BaPortSpeed::Speed100G,
            PortSpeed::Speed200G => BaPortSpeed::Speed200G,
            PortSpeed::Speed400G => BaPortSpeed::Speed400G,
        },
        uplink_port_fec: match config.uplink_port_fec {
            PortFec::Firecode => BaPortFec::Firecode,
            PortFec::None => BaPortFec::None,
            PortFec::Rs => BaPortFec::Rs,
        },
        autoneg: config.autoneg,
    }
}

// Thin wrapper around an `omicron_certificates::CertificateValidator` that we
// use both when certs are uploaded and when we start RSS.
struct CertificateValidator {
    inner: omicron_certificates::CertificateValidator,
    silo_dns_name: Option<String>,
}

impl CertificateValidator {
    fn new(external_dns_zone_name: Option<&str>) -> Self {
        let mut inner = omicron_certificates::CertificateValidator::default();

        // We are running in 1986! We're in the code path where the operator is
        // giving us NTP servers so we can find out the actual time, but any
        // validation we attempt now must ignore certificate expiration (and in
        // particular, we don't want to fail a "not before" check because we
        // think the cert is from the next century).
        inner.danger_disable_expiration_validation();

        // We validate certificates both when they are uploaded and just before
        // beginning RSS. In the former case we may not yet know our external
        // DNS name (e.g., if certs are uploaded before the config TOML that
        // provides the DNS name), but in the latter case we do.
        let silo_dns_name =
            external_dns_zone_name.map(|external_dns_zone_name| {
                format!("{RECOVERY_SILO_NAME}.sys.{external_dns_zone_name}",)
            });

        Self { inner, silo_dns_name }
    }

    fn validate(&self, cert: &str, key: &str) -> Result<(), CertificateError> {
        // Cert validation accepts multiple possible silo DNS names, but at rack
        // setup time we only have one. Stuff it into a Vec.
        let silo_dns_names =
            if let Some(silo_dns_name) = self.silo_dns_name.as_deref() {
                vec![silo_dns_name]
            } else {
                vec![]
            };
        self.inner.validate(cert.as_bytes(), key.as_bytes(), &silo_dns_names)
    }
}

#[cfg(test)]
mod tests {
    use wicket_common::example::ExampleRackSetupData;

    use super::*;

    #[test]
    fn test_bgp_auth_key_states() {
        let example = ExampleRackSetupData::non_empty();

        let mut current_config = CurrentRssConfig::default();

        // XXX: This is a hack -- ideally we'd go through the front door of
        // update_with_inventory_and_bootstrap_peers. But it works for now.
        current_config.inventory = example.inventory;

        current_config
            .update(
                example.put_insensitive.clone(),
                example.our_baseboard.as_ref(),
            )
            .expect("update of example data should succeed");

        // At this point, both BGP keys should be unset.
        let key_data = current_config.get_bgp_auth_key_data();
        assert_eq!(key_data.len(), 2);

        let key1 = example.bgp_auth_keys[0].clone();
        let key2 = example.bgp_auth_keys[1].clone();

        for key_id in &example.bgp_auth_keys {
            assert_eq!(key_data.get(key_id), Some(&BgpAuthKeyStatus::Unset));
        }

        let shared_key = BgpAuthKey::TcpMd5 { key: "shared-key".to_owned() };
        let new_key = BgpAuthKey::TcpMd5 { key: "new-key".to_owned() };

        // Add a key for the first key ID.
        {
            let status = current_config
                .set_bgp_auth_key(key1.clone(), shared_key.clone())
                .expect("setting key1 succeeded");
            assert_eq!(status, SetBgpAuthKeyStatus::Added);

            // Check that the key is now set.
            let key_data = current_config.get_bgp_auth_key_data();
            assert_eq!(
                key_data.get(&key1),
                Some(&BgpAuthKeyStatus::Set { info: shared_key.info() })
            );
        }

        // Try replacing the key with the same one.
        {
            let status = current_config
                .set_bgp_auth_key(key1.clone(), shared_key.clone())
                .expect("replacing key1 succeeded");
            assert_eq!(status, SetBgpAuthKeyStatus::Unchanged);
            let key_data = current_config.get_bgp_auth_key_data();
            assert_eq!(
                key_data.get(&key1),
                Some(&BgpAuthKeyStatus::Set { info: shared_key.info() })
            );
        }

        // Replace the key with a different one.
        {
            let status = current_config
                .set_bgp_auth_key(key1.clone(), new_key.clone())
                .expect("replacing key1 succeeded");
            assert_eq!(status, SetBgpAuthKeyStatus::Replaced);
            let key_data = current_config.get_bgp_auth_key_data();
            assert_eq!(
                key_data.get(&key1),
                Some(&BgpAuthKeyStatus::Set { info: new_key.info() })
            );
        }

        // Query and set a key that doesn't exist.
        {
            let does_not_exist: BgpAuthKeyId =
                "does-not-exist".parse().unwrap();
            let err =
                current_config.check_bgp_auth_keys_valid([&does_not_exist]);
            assert_eq!(
                err,
                Err(BgpAuthKeyError::KeyIdsNotFound {
                    not_found: vec![does_not_exist.clone()],
                    valid_keys: example.bgp_auth_keys.clone(),
                })
            );
            let err = current_config
                .set_bgp_auth_key(does_not_exist.clone(), shared_key.clone())
                .expect_err("setting a non-existent key should fail");
            assert_key_ids_not_found(
                err,
                vec![does_not_exist.clone()],
                example.bgp_auth_keys.clone(),
            );
        }

        // Set key2 as well.
        {
            let status = current_config
                .set_bgp_auth_key(key2.clone(), shared_key.clone())
                .expect("setting key2 succeeded");
            assert_eq!(status, SetBgpAuthKeyStatus::Added);
            let key_data = current_config.get_bgp_auth_key_data();
            assert_eq!(
                key_data.get(&key2),
                Some(&BgpAuthKeyStatus::Set { info: shared_key.info() })
            );
        }

        // Now generate a new example data without key2 and upload it.
        let example_data_2 = ExampleRackSetupData::one_bgp_peer();
        current_config
            .update(
                example_data_2.put_insensitive,
                example_data_2.our_baseboard.as_ref(),
            )
            .expect("update of example data 2 should succeed");

        // key1 should have been retained, but key2 should have been dropped.
        let key_data = current_config.get_bgp_auth_key_data();
        assert_eq!(key_data.len(), 1);
        assert_eq!(
            key_data.get(&key1),
            Some(&BgpAuthKeyStatus::Set { info: new_key.info() })
        );
        assert_eq!(key_data.get(&key2), None, "key2 should have been dropped",);

        // Update the old data again.
        current_config
            .update(example.put_insensitive, example.our_baseboard.as_ref())
            .expect("update of example data should succeed");

        // key1 should stay set, but not key2.
        let key_data = current_config.get_bgp_auth_key_data();
        assert_eq!(key_data.len(), 2);
        assert_eq!(
            key_data.get(&key1),
            Some(&BgpAuthKeyStatus::Set { info: new_key.info() })
        );
        assert_eq!(key_data.get(&key2), Some(&BgpAuthKeyStatus::Unset));
    }

    fn assert_key_ids_not_found(
        err: BgpAuthKeyError,
        expected_not_found: Vec<BgpAuthKeyId>,
        expected_valid_keys: Vec<BgpAuthKeyId>,
    ) {
        match err {
            BgpAuthKeyError::KeyIdsNotFound { not_found, valid_keys } => {
                assert_eq!(not_found, expected_not_found);
                assert_eq!(valid_keys, expected_valid_keys);
            }
            _ => panic!("expected KeyIdsNotFound, got {:?}", err),
        }
    }
}<|MERGE_RESOLUTION|>--- conflicted
+++ resolved
@@ -16,9 +16,6 @@
 use anyhow::Result;
 use bootstrap_agent_client::types::BootstrapAddressDiscovery;
 use bootstrap_agent_client::types::Certificate;
-use bootstrap_agent_client::types::ImportExportPolicy;
-use bootstrap_agent_client::types::Ipv4Net;
-use bootstrap_agent_client::types::Ipv6Net;
 use bootstrap_agent_client::types::Name;
 use bootstrap_agent_client::types::PortConfigV1 as BaPortConfigV1;
 use bootstrap_agent_client::types::RackInitializeRequest;
@@ -40,9 +37,6 @@
 use std::mem;
 use std::net::IpAddr;
 use std::net::Ipv6Addr;
-<<<<<<< HEAD
-use std::str::FromStr;
-=======
 use thiserror::Error;
 use wicket_common::rack_setup::BgpAuthKey;
 use wicket_common::rack_setup::BgpAuthKeyId;
@@ -51,7 +45,6 @@
 use wicket_common::rack_setup::CurrentRssUserConfigInsensitive;
 use wicket_common::rack_setup::DisplaySlice;
 use wicket_common::rack_setup::GetBgpAuthKeyInfoResponse;
->>>>>>> a047387a
 use wicket_common::rack_setup::PutRssUserConfigInsensitive;
 use wicket_common::rack_setup::UserSpecifiedPortConfig;
 use wicket_common::rack_setup::UserSpecifiedRackNetworkConfig;
@@ -656,96 +649,8 @@
         ports: config
             .ports
             .iter()
-<<<<<<< HEAD
-            .map(|config| BaPortConfigV1 {
-                port: config.port.clone(),
-                routes: config
-                    .routes
-                    .iter()
-                    .map(|r| BaRouteConfig {
-                        destination: r.destination,
-                        nexthop: r.nexthop,
-                        vlan_id: r.vlan_id,
-                    })
-                    .collect(),
-                addresses: config.addresses.clone(),
-                bgp_peers: config
-                    .bgp_peers
-                    .iter()
-                    .map(|p| BaBgpPeerConfig {
-                        addr: p.addr,
-                        asn: p.asn,
-                        port: p.port.clone(),
-                        hold_time: p.hold_time,
-                        connect_retry: p.connect_retry,
-                        delay_open: p.delay_open,
-                        idle_hold_time: p.idle_hold_time,
-                        keepalive: p.keepalive,
-                        communities: Vec::new(),
-                        enforce_first_as: p.enforce_first_as,
-                        local_pref: p.local_pref,
-                        md5_auth_key: p.md5_auth_key.clone(),
-                        min_ttl: p.min_ttl,
-                        multi_exit_discriminator: p.multi_exit_discriminator,
-                        remote_asn: p.remote_asn,
-                        allowed_import: match &p.allowed_import {
-                            omicron_common::api::internal::shared::ImportExportPolicy::NoFiltering => {
-                                ImportExportPolicy::NoFiltering
-                            }
-                            omicron_common::api::internal::shared::ImportExportPolicy::Allow(list) => {
-                                ImportExportPolicy::Allow(list.clone().iter().map(|x| {
-                                    match x {
-                                        omicron_common::api::external::IpNet::V4(x) =>
-                                            bootstrap_agent_client::types::IpNet::V4(Ipv4Net::from_str(&x.to_string().as_str()).unwrap()),
-                                        omicron_common::api::external::IpNet::V6(x) =>
-                                            bootstrap_agent_client::types::IpNet::V6(Ipv6Net::from_str(&x.to_string().as_str()).unwrap()),                                  
-                                    }
-                                }).collect())
-                            }
-                        },
-                        allowed_export: match &p.allowed_export {
-                            omicron_common::api::internal::shared::ImportExportPolicy::NoFiltering => {
-                                ImportExportPolicy::NoFiltering
-                            }
-                            omicron_common::api::internal::shared::ImportExportPolicy::Allow(list) => {
-                                ImportExportPolicy::Allow(list.clone().iter().map(|x| {
-                                    match x {
-                                        omicron_common::api::external::IpNet::V4(x) =>
-                                            bootstrap_agent_client::types::IpNet::V4(Ipv4Net::from_str(&x.to_string().as_str()).unwrap()),
-                                        omicron_common::api::external::IpNet::V6(x) =>
-                                            bootstrap_agent_client::types::IpNet::V6(Ipv6Net::from_str(&x.to_string().as_str()).unwrap()),                                  
-                                    }
-                                }).collect())
-                            }
-                        },
-                        vlan_id: p.vlan_id,
-                    })
-                    .collect(),
-                switch: match config.switch {
-                    SwitchLocation::Switch0 => BaSwitchLocation::Switch0,
-                    SwitchLocation::Switch1 => BaSwitchLocation::Switch1,
-                },
-                uplink_port_speed: match config.uplink_port_speed {
-                    PortSpeed::Speed0G => BaPortSpeed::Speed0G,
-                    PortSpeed::Speed1G => BaPortSpeed::Speed1G,
-                    PortSpeed::Speed10G => BaPortSpeed::Speed10G,
-                    PortSpeed::Speed25G => BaPortSpeed::Speed25G,
-                    PortSpeed::Speed40G => BaPortSpeed::Speed40G,
-                    PortSpeed::Speed50G => BaPortSpeed::Speed50G,
-                    PortSpeed::Speed100G => BaPortSpeed::Speed100G,
-                    PortSpeed::Speed200G => BaPortSpeed::Speed200G,
-                    PortSpeed::Speed400G => BaPortSpeed::Speed400G,
-                },
-                uplink_port_fec: match config.uplink_port_fec {
-                    PortFec::Firecode => BaPortFec::Firecode,
-                    PortFec::None => BaPortFec::None,
-                    PortFec::Rs => BaPortFec::Rs,
-                },
-                autoneg: config.autoneg,
-=======
             .map(|(port, config)| {
                 build_port_config(port, config, bgp_auth_keys)
->>>>>>> a047387a
             })
             .collect(),
         bgp: config
@@ -831,6 +736,9 @@
                     min_ttl: p.min_ttl,
                     multi_exit_discriminator: p.multi_exit_discriminator,
                     remote_asn: p.remote_asn,
+                    allowed_export: p.allowed_export.clone(),
+                    allowed_import: p.allowed_import.clone(),
+                    vlan_id: p.vlan_id,
                 }
             })
             .collect(),
