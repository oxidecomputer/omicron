--- conflicted
+++ resolved
@@ -45,10 +45,7 @@
 use std::net::IpAddr;
 use std::net::Ipv6Addr;
 use std::time::Duration;
-<<<<<<< HEAD
-=======
 use tokio::io::AsyncWriteExt;
->>>>>>> b03dd6b7
 use wicket_common::rack_setup::PutRssUserConfigInsensitive;
 use wicket_common::update_events::EventReport;
 
@@ -864,7 +861,6 @@
     let log = &rqctx.log;
     let rqctx = rqctx.context();
     let params = params.into_inner();
-<<<<<<< HEAD
 
     if params.targets.is_empty() {
         return Err(HttpError::for_bad_request(
@@ -873,18 +869,7 @@
         ));
     }
 
-    // Can we update the target SPs? We refuse to update if:
-=======
-
-    if params.targets.is_empty() {
-        return Err(HttpError::for_bad_request(
-            None,
-            "No update targets specified".into(),
-        ));
-    }
-
     // Can we update the target SPs? We refuse to update if, for any target SP:
->>>>>>> b03dd6b7
     //
     // 1. We haven't pulled its state in our inventory (most likely cause: the
     //    cubby is empty; less likely cause: the SP is misbehaving, which will
