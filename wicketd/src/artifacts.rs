--- conflicted
+++ resolved
@@ -19,13 +19,8 @@
 use futures::stream;
 use hyper::Body;
 use installinator_artifactd::ArtifactGetter;
-<<<<<<< HEAD
+use omicron_common::api::internal::nexus::KnownArtifactKind;
 use omicron_common::update::{ArtifactHash, ArtifactHashId, ArtifactId};
-=======
-use omicron_common::{
-    api::internal::nexus::KnownArtifactKind, update::ArtifactId,
-};
->>>>>>> fca386a4
 use thiserror::Error;
 use tough::TargetName;
 use tufaceous_lib::{ArchiveExtractor, OmicronRepo};
@@ -33,7 +28,8 @@
 // A collection of artifacts along with an update plan using those artifacts.
 #[derive(Debug, Default)]
 struct ArtifactsWithPlan {
-    artifacts: DebugIgnore<HashMap<ArtifactId, BufList>>,
+    by_id: DebugIgnore<HashMap<ArtifactId, BufList>>,
+    by_hash: DebugIgnore<HashMap<ArtifactHashId, BufList>>,
     plan: Option<UpdatePlan>,
 }
 
@@ -46,11 +42,7 @@
     log: slog::Logger,
     // NOTE: this is a `std::sync::Mutex` rather than a `tokio::sync::Mutex` because the critical
     // sections are extremely small.
-<<<<<<< HEAD
-    artifacts: Arc<Mutex<DebugIgnore<TufRepoArtifacts>>>,
-=======
     artifacts_with_plan: Arc<Mutex<ArtifactsWithPlan>>,
->>>>>>> fca386a4
 }
 
 impl WicketdArtifactStore {
@@ -62,24 +54,14 @@
     pub(crate) fn put_repository(&self, bytes: &[u8]) -> Result<(), HttpError> {
         slog::debug!(self.log, "adding repository"; "size" => bytes.len());
 
-<<<<<<< HEAD
-        let new_artifacts = TufRepoArtifacts::from_zip(&bytes, &self.log)
-=======
-        let (new_artifacts, plan) = extract_and_validate(bytes, &self.log)
->>>>>>> fca386a4
+        let new_artifacts = ArtifactsWithPlan::from_zip(&bytes, &self.log)
             .map_err(|error| error.to_http_error())?;
-        self.replace(new_artifacts, plan);
+        self.replace(new_artifacts);
         Ok(())
     }
 
     pub(crate) fn artifact_ids(&self) -> Vec<ArtifactId> {
-        self.artifacts_with_plan
-            .lock()
-            .unwrap()
-            .artifacts
-            .keys()
-            .cloned()
-            .collect()
+        self.artifacts_with_plan.lock().unwrap().by_id.keys().cloned().collect()
     }
 
     pub(crate) fn current_plan(&self) -> Option<UpdatePlan> {
@@ -95,39 +77,19 @@
     fn get(&self, id: &ArtifactId) -> Option<BufList> {
         // NOTE: cloning a `BufList` is cheap since it's just a bunch of reference count bumps.
         // Cloning it here also means we can release the lock quickly.
-<<<<<<< HEAD
-        self.artifacts.lock().unwrap().get(id)
+        self.artifacts_with_plan.lock().unwrap().get(id)
     }
 
     fn get_by_hash(&self, id: &ArtifactHashId) -> Option<BufList> {
         // NOTE: cloning a `BufList` is cheap since it's just a bunch of reference count bumps.
         // Cloning it here also means we can release the lock quickly.
-        self.artifacts.lock().unwrap().get_by_hash(id)
+        self.artifacts_with_plan.lock().unwrap().get_by_hash(id)
     }
 
     /// Replaces the artifact hash map, returning the previous map.
-    fn replace(&self, new_artifacts: TufRepoArtifacts) -> TufRepoArtifacts {
-        let mut artifacts = self.artifacts.lock().unwrap();
-        std::mem::replace(&mut **artifacts, new_artifacts)
-=======
-        self.artifacts_with_plan.lock().unwrap().artifacts.get(id).cloned()
-    }
-
-    /// Replaces the artifact hash map, returning the previous map.
-    fn replace(
-        &self,
-        new_artifacts: HashMap<ArtifactId, BufList>,
-        new_plan: UpdatePlan,
-    ) -> ArtifactsWithPlan {
+    fn replace(&self, new_artifacts: ArtifactsWithPlan) -> ArtifactsWithPlan {
         let mut artifacts = self.artifacts_with_plan.lock().unwrap();
-        std::mem::replace(
-            &mut *artifacts,
-            ArtifactsWithPlan {
-                artifacts: DebugIgnore(new_artifacts),
-                plan: Some(new_plan),
-            },
-        )
->>>>>>> fca386a4
+        std::mem::replace(&mut *artifacts, new_artifacts)
     }
 }
 
@@ -168,78 +130,7 @@
     }
 }
 
-<<<<<<< HEAD
-#[derive(Debug, Default)]
-struct TufRepoArtifacts {
-    by_id: HashMap<ArtifactId, BufList>,
-    by_hash: HashMap<ArtifactHashId, BufList>,
-}
-=======
-fn extract_and_validate(
-    zip_bytes: &[u8],
-    log: &slog::Logger,
-) -> Result<(HashMap<ArtifactId, BufList>, UpdatePlan), RepositoryError> {
-    let mut extractor = ArchiveExtractor::from_borrowed_bytes(zip_bytes)
-        .map_err(RepositoryError::OpenArchive)?;
-
-    // Create a temporary directory to hold artifacts in (we'll read them
-    // into memory as we extract them).
-    let dir = tempfile::tempdir().map_err(RepositoryError::TempDirCreate)?;
-    let temp_path = <&Utf8Path>::try_from(dir.path()).map_err(|error| {
-        RepositoryError::TempDirCreate(error.into_io_error())
-    })?;
-
-    slog::info!(log, "extracting uploaded archive to {temp_path}");
-
-    // XXX: might be worth differentiating between server-side issues (503)
-    // and issues with the uploaded archive (400).
-    extractor.extract(temp_path).map_err(RepositoryError::Extract)?;
-
-    // Time is unavailable during initial setup, so ignore expiration. Even
-    // if time were available, we might want to be able to load older
-    // versions of artifacts over the technician port in an emergency.
-    //
-    // XXX we aren't checking against a trust anchor at this point --
-    // anyone can sign the repositories and this code will accept that.
-    let repository = OmicronRepo::load_ignore_expiration(temp_path)
-        .map_err(RepositoryError::LoadRepository)?;
-
-    let artifacts = repository
-        .read_artifacts()
-        .map_err(RepositoryError::ReadArtifactsDocument)?;
-
-    // Read the artifact into memory.
-    //
-    // XXX Could also read the artifact from disk directly, keeping the
-    // files around. That introduces some new failure domains (e.g. what if
-    // the directory gets removed from underneath us?) but is worth
-    // revisiting.
-    //
-    // Notes:
-    //
-    // 1. With files on disk it is possible to keep the file descriptor
-    //    open, preventing deletes from affecting us. However, tough doesn't
-    //    quite provide an interface to do that.
-    // 2. Ideally we'd write the zip to disk, implement a zip transport, and
-    //    just keep the zip's file descriptor open. Unfortunately, a zip
-    //    transport can't currently be written in safe Rust due to
-    //    https://github.com/awslabs/tough/pull/563. If that lands and/or we
-    //    write our own TUF implementation, we should switch to that approach.
-    let mut new_artifacts = HashMap::new();
-    for artifact in artifacts.artifacts {
-        // The artifact kind might be unknown here: possibly attempting to do an
-        // update where the current version of wicketd isn't aware of a new
-        // artifact kind.
-        let artifact_id = artifact.id();
-
-        let target_name = TargetName::try_from(artifact.target.as_str())
-            .map_err(|error| RepositoryError::LocateTarget {
-                target: artifact.target.clone(),
-                error,
-            })?;
->>>>>>> fca386a4
-
-impl TufRepoArtifacts {
+impl ArtifactsWithPlan {
     fn from_zip(
         zip_bytes: &[u8],
         log: &slog::Logger,
@@ -384,26 +275,24 @@
             );
         }
 
-        // TODO: build out update planner here
-
-        Ok(TufRepoArtifacts { by_id, by_hash })
+        // Ensure we know how to apply updates from this set of artifacts; we'll
+        // remember the plan we create.
+        let plan = UpdatePlan::new(&by_id)?;
+
+        Ok(Self {
+            by_id: by_id.into(),
+            by_hash: by_hash.into(),
+            plan: Some(plan),
+        })
     }
 
     fn get(&self, id: &ArtifactId) -> Option<BufList> {
         self.by_id.get(id).cloned()
     }
 
-<<<<<<< HEAD
     fn get_by_hash(&self, id: &ArtifactHashId) -> Option<BufList> {
         self.by_hash.get(id).cloned()
     }
-=======
-    // Ensure we know how to apply updates from this set of artifacts; we'll
-    // remember the plan we create.
-    let plan = UpdatePlan::new(&new_artifacts)?;
-
-    Ok((new_artifacts, plan))
->>>>>>> fca386a4
 }
 
 #[derive(Debug, Error)]
@@ -457,18 +346,16 @@
     )]
     DuplicateEntry(ArtifactId),
 
-<<<<<<< HEAD
+    #[error("multiple artifacts found for kind `{0:?}`")]
+    DuplicateArtifactKind(KnownArtifactKind),
+
+    #[error("missing artifact of kind `{0:?}`")]
+    MissingArtifactKind(KnownArtifactKind),
+
     #[error(
         "duplicate hash entries found in artifacts.json for kind `{}`, hash `{}`", .0.kind, .0.hash
     )]
     DuplicateHashEntry(ArtifactHashId),
-=======
-    #[error("multiple artifacts found for kind `{0:?}`")]
-    DuplicateArtifactKind(KnownArtifactKind),
-
-    #[error("missing artifact of kind `{0:?}`")]
-    MissingArtifactKind(KnownArtifactKind),
->>>>>>> fca386a4
 }
 
 impl RepositoryError {
@@ -486,8 +373,10 @@
             RepositoryError::DuplicateEntry(_)
             | RepositoryError::DuplicateArtifactKind(_)
             | RepositoryError::LocateTarget { .. }
+            | RepositoryError::TargetHashLength(_)
             | RepositoryError::MissingArtifactKind(_)
-            | RepositoryError::MissingTarget(_) => {
+            | RepositoryError::MissingTarget(_)
+            | RepositoryError::DuplicateHashEntry(_) => {
                 HttpError::for_bad_request(None, message)
             }
 
@@ -500,6 +389,7 @@
             | RepositoryError::Extract(_)
             | RepositoryError::LoadRepository(_)
             | RepositoryError::ReadArtifactsDocument(_)
+            | RepositoryError::TargetHashRead { .. }
             | RepositoryError::ReadTarget { .. } => {
                 HttpError::for_bad_request(None, message)
             }
