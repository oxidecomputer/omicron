--- conflicted
+++ resolved
@@ -5,12 +5,6 @@
 // Copyright 2023 Oxide Computer Company
 
 use gateway_client::types::PowerState;
-<<<<<<< HEAD
-use gateway_client::types::UpdatePreparationProgress;
-use installinator_common::InstallinatorSpec;
-use installinator_common::StepEvent;
-=======
->>>>>>> 91072c19
 use omicron_common::update::ArtifactId;
 use schemars::JsonSchema;
 use serde::Deserialize;
@@ -77,41 +71,21 @@
         #[source]
         error: anyhow::Error,
     },
-<<<<<<< HEAD
-    #[allow(unused)]
-    ArtifactDownloadProgress {
-        attempt: usize,
-        kind: ArtifactKind,
-        downloaded_bytes: u64,
-        total_bytes: u64,
-        elapsed: Duration,
-=======
     #[error("setting installinator image ID failed")]
     SetInstallinatorImageIdFailed {
         #[source]
         error: gateway_client::Error<gateway_client::types::Error>,
->>>>>>> 91072c19
     },
     #[error("setting host boot flash slot failed")]
     SetHostBootFlashSlotFailed {
         #[source]
         error: gateway_client::Error<gateway_client::types::Error>,
     },
-<<<<<<< HEAD
-    #[allow(unused)]
-    InstallinatorFormatProgress {
-        attempt: usize,
-        #[schemars(schema_with = "path_schema")]
-        path: Utf8PathBuf,
-        percentage: usize,
-        elapsed: Duration,
-=======
     #[error("setting host startup options failed for {description}")]
     SetHostStartupOptionsFailed {
         description: &'static str,
         #[source]
         error: gateway_client::Error<gateway_client::types::Error>,
->>>>>>> 91072c19
     },
     #[error(
         "SP component update failed at stage \"{stage}\" for {}",
@@ -138,33 +112,10 @@
     },
 }
 
-<<<<<<< HEAD
-#[derive(Clone, Debug, JsonSchema, Serialize)]
-#[serde(rename_all = "snake_case")]
-pub struct UpdateEvent {
-    pub age: Duration,
-    pub kind: UpdateEventKind,
-}
-
-#[derive(Clone, Debug, JsonSchema, Serialize)]
-#[serde(rename_all = "snake_case", tag = "kind", content = "data")]
-pub enum UpdateEventKind {
-    Normal(UpdateNormalEventKind),
-    Terminal(UpdateTerminalEventKind),
-}
-
-#[derive(Clone, Debug, JsonSchema, Serialize)]
-#[serde(rename_all = "snake_case", tag = "kind", content = "data")]
-pub enum UpdateNormalEventKind {
-    SpResetComplete,
-    ArtifactUpdateComplete { artifact: ArtifactId },
-    InstallinatorEvent(StepEvent<InstallinatorSpec>),
-=======
 impl update_engine::AsError for UpdateTerminalError {
     fn as_error(&self) -> &(dyn std::error::Error + 'static) {
         self
     }
->>>>>>> 91072c19
 }
 
 fn display_artifact_id(artifact: &ArtifactId) -> String {
