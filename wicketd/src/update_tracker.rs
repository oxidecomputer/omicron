--- conflicted
+++ resolved
@@ -1259,8 +1259,6 @@
         .register();
 }
 
-<<<<<<< HEAD
-=======
 #[derive(Debug)]
 struct RotInterrogation {
     slot_to_update: u16,
@@ -1274,7 +1272,6 @@
     }
 }
 
->>>>>>> d9da0e50
 struct UpdateContext {
     update_id: Uuid,
     sp: SpIdentifier,
