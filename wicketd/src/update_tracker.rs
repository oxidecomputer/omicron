// This Source Code Form is subject to the terms of the Mozilla Public
// License, v. 2.0. If a copy of the MPL was not distributed with this
// file, You can obtain one at https://mozilla.org/MPL/2.0/.

// Copyright 2023 Oxide Computer Company

use crate::artifacts::ArtifactIdData;
use crate::artifacts::UpdatePlan;
use crate::artifacts::WicketdArtifactStore;
use crate::http_entrypoints::GetArtifactsAndEventReportsResponse;
use crate::http_entrypoints::StartUpdateOptions;
use crate::installinator_progress::IprStartReceiver;
use crate::installinator_progress::IprUpdateTracker;
use crate::mgs::make_mgs_client;
use anyhow::anyhow;
use anyhow::bail;
use anyhow::ensure;
use anyhow::Context;
use buf_list::BufList;
use bytes::Bytes;
use display_error_chain::DisplayErrorChain;
use dropshot::HttpError;
use futures::Future;
use futures::TryStream;
use gateway_client::types::HostPhase2Progress;
use gateway_client::types::HostPhase2RecoveryImageId;
use gateway_client::types::HostStartupOptions;
use gateway_client::types::InstallinatorImageId;
use gateway_client::types::PowerState;
use gateway_client::types::SpComponentFirmwareSlot;
use gateway_client::types::SpIdentifier;
use gateway_client::types::SpType;
use gateway_client::types::SpUpdateStatus;
use gateway_messages::SpComponent;
use installinator_common::InstallinatorCompletionMetadata;
use installinator_common::InstallinatorSpec;
use installinator_common::M2Slot;
use installinator_common::WriteOutput;
use omicron_common::api::external::SemverVersion;
use omicron_common::backoff;
use omicron_common::update::ArtifactId;
use slog::error;
use slog::info;
use slog::o;
use slog::warn;
use slog::Logger;
use std::collections::btree_map::Entry;
use std::collections::BTreeMap;
use std::collections::BTreeSet;
use std::net::SocketAddrV6;
use std::sync::Arc;
use std::sync::Mutex as StdMutex;
use std::time::Duration;
use thiserror::Error;
use tokio::sync::mpsc;
use tokio::sync::oneshot;
use tokio::sync::watch;
use tokio::sync::Mutex;
use tokio::task::JoinHandle;
use update_engine::AbortHandle;
use update_engine::StepSpec;
use uuid::Uuid;
use wicket_common::update_events::ComponentRegistrar;
use wicket_common::update_events::EventBuffer;
use wicket_common::update_events::EventReport;
use wicket_common::update_events::SharedStepHandle;
use wicket_common::update_events::SpComponentUpdateSpec;
use wicket_common::update_events::SpComponentUpdateStage;
use wicket_common::update_events::SpComponentUpdateStepId;
use wicket_common::update_events::SpComponentUpdateTerminalError;
use wicket_common::update_events::StepContext;
use wicket_common::update_events::StepHandle;
use wicket_common::update_events::StepProgress;
use wicket_common::update_events::StepResult;
use wicket_common::update_events::StepSkipped;
use wicket_common::update_events::StepSuccess;
use wicket_common::update_events::StepWarning;
use wicket_common::update_events::TestStepComponent;
use wicket_common::update_events::TestStepId;
use wicket_common::update_events::TestStepSpec;
use wicket_common::update_events::UpdateComponent;
use wicket_common::update_events::UpdateEngine;
use wicket_common::update_events::UpdateStepId;
use wicket_common::update_events::UpdateTerminalError;

#[derive(Debug)]
struct SpUpdateData {
    task: JoinHandle<()>,
    abort_handle: AbortHandle,
    // Note: Our mutex here is a standard mutex, not a tokio mutex. We generally
    // hold it only log enough to update its state or push a new update event
    // into its running log; occasionally we hold it long enough to clone it.
    event_buffer: Arc<StdMutex<EventBuffer>>,
}

#[derive(Debug)]
struct UploadTrampolinePhase2ToMgsStatus {
    id: ArtifactId,
    // The upload task retries forever until it succeeds, so we don't need to
    // keep a "tried but failed" variant here; we just need to know the ID of
    // the uploaded image once it's done.
    uploaded_image_id: Option<HostPhase2RecoveryImageId>,
}

#[derive(Debug)]
struct UploadTrampolinePhase2ToMgs {
    // The tuple is the ID of the Trampoline image and a boolean for whether or
    // not it is complete. The upload task retries forever until it succeeds, so
    // we don't need to keep a "tried but failed" variant here.
    status: watch::Receiver<UploadTrampolinePhase2ToMgsStatus>,
    task: JoinHandle<()>,
}

#[derive(Debug)]
pub struct UpdateTracker {
    mgs_client: gateway_client::Client,
    sp_update_data: Mutex<UpdateTrackerData>,

    // Every sled update via trampoline requires MGS to serve the trampoline
    // phase 2 image to the sled's SP over the management network; however, that
    // doesn't mean we should upload the trampoline image to MGS for every sled
    // update - it's always the same (for any given update plan). Therefore, we
    // separate the status of uploading the trampoline phase 2 MGS from the
    // status of individual SP updates: we'll start this upload the first time a
    // sled update starts that uses it, and any update (including that one or
    // any future sled updates) will pause at the appropriate time (if needed)
    // to wait for the upload to complete.
    upload_trampoline_phase_2_to_mgs:
        Mutex<Option<UploadTrampolinePhase2ToMgs>>,

    log: Logger,
    ipr_update_tracker: IprUpdateTracker,
}

impl UpdateTracker {
    pub(crate) fn new(
        mgs_addr: SocketAddrV6,
        log: &Logger,
        artifact_store: WicketdArtifactStore,
        ipr_update_tracker: IprUpdateTracker,
    ) -> Self {
        let log = log.new(o!("component" => "wicketd update planner"));
        let sp_update_data = Mutex::new(UpdateTrackerData::new(artifact_store));
        let mgs_client = make_mgs_client(log.clone(), mgs_addr);
        let upload_trampoline_phase_2_to_mgs = Mutex::default();

        Self {
            mgs_client,
            sp_update_data,
            log,
            upload_trampoline_phase_2_to_mgs,
            ipr_update_tracker,
        }
    }

    pub(crate) async fn start(
        &self,
        sp: SpIdentifier,
        update_id: Uuid,
        opts: StartUpdateOptions,
    ) -> Result<(), StartUpdateError> {
        self.start_impl(sp, |plan| async {
            // Do we need to upload this plan's trampoline phase 2 to MGS?
            let upload_trampoline_phase_2_to_mgs = {
                let mut upload_trampoline_phase_2_to_mgs =
                    self.upload_trampoline_phase_2_to_mgs.lock().await;

                match upload_trampoline_phase_2_to_mgs.as_mut() {
                    Some(prev) => {
                        // We've previously started an upload - does it match
                        // this update's artifact ID? If not, cancel the old
                        // task (which might still be trying to upload) and
                        // start a new one with our current image.
                        if prev.status.borrow().id != plan.trampoline_phase_2.id
                        {
                            // It does _not_ match - we have a new plan with a
                            // different trampoline image. If the old task is
                            // still running, cancel it, and start a new one.
                            prev.task.abort();
                            *prev = self
                                .spawn_upload_trampoline_phase_2_to_mgs(&plan);
                        }
                    }
                    None => {
                        *upload_trampoline_phase_2_to_mgs = Some(
                            self.spawn_upload_trampoline_phase_2_to_mgs(&plan),
                        );
                    }
                }

                // Both branches above leave `upload_trampoline_phase_2_to_mgs`
                // with data, so we can unwrap here to clone the `watch`
                // channel.
                upload_trampoline_phase_2_to_mgs
                    .as_ref()
                    .unwrap()
                    .status
                    .clone()
            };

            let event_buffer = Arc::new(StdMutex::new(EventBuffer::new(16)));
            let ipr_start_receiver =
                self.ipr_update_tracker.register(update_id).await;

            let update_cx = UpdateContext {
                update_id,
                sp,
                mgs_client: self.mgs_client.clone(),
                upload_trampoline_phase_2_to_mgs,
                log: self.log.new(o!(
                    "sp" => format!("{sp:?}"),
                    "update_id" => update_id.to_string(),
                )),
            };
            // TODO do we need `UpdateDriver` as a distinct type?
            let update_driver = UpdateDriver {};

            // Using a oneshot channel to communicate the abort handle isn't
            // ideal, but it works and is the easiest way to send it without
            // restructuring this code.
            let (abort_handle_sender, abort_handle_receiver) =
                oneshot::channel();
            let task = tokio::spawn(update_driver.run(
                plan,
                update_cx,
                event_buffer.clone(),
                ipr_start_receiver,
                opts,
                abort_handle_sender,
            ));

            let abort_handle = abort_handle_receiver
                .await
                .expect("abort handle is sent immediately");

            SpUpdateData { task, abort_handle, event_buffer }
        })
        .await
    }

    /// Starts a fake update that doesn't perform any steps, but simply waits
    /// for a oneshot receiver to resolve.
    #[doc(hidden)]
    pub async fn start_fake_update(
        &self,
        sp: SpIdentifier,
        oneshot_receiver: oneshot::Receiver<()>,
    ) -> Result<(), StartUpdateError> {
        self.start_impl(sp, |_plan| async move {
            let (sender, mut receiver) = mpsc::channel(128);
            let event_buffer = Arc::new(StdMutex::new(EventBuffer::new(16)));
            let event_buffer_2 = event_buffer.clone();
            let log = self.log.clone();

            let engine = UpdateEngine::new(&log, sender);
            let abort_handle = engine.abort_handle();

            let task = tokio::spawn(async move {
                // The step component and ID have been chosen arbitrarily here --
                // they aren't important.
                engine
                    .new_step(
                        UpdateComponent::Host,
                        UpdateStepId::RunningInstallinator,
                        "Fake step that waits for receiver to resolve",
                        move |_cx| async move {
                            _ = oneshot_receiver.await;
                            StepSuccess::new(()).into()
                        },
                    )
                    .register();

                // Spawn a task to accept all events from the executing engine.
                let event_receiving_task = tokio::spawn(async move {
                    while let Some(event) = receiver.recv().await {
                        event_buffer_2.lock().unwrap().add_event(event);
                    }
                });

                match engine.execute().await {
                    Ok(_cx) => (),
                    Err(err) => {
                        error!(log, "update failed"; "err" => %err);
                    }
                }

                // Wait for all events to be received and written to the event
                // buffer.
                event_receiving_task
                    .await
                    .expect("event receiving task panicked");
            });

            SpUpdateData { task, abort_handle, event_buffer }
        })
        .await
    }

    pub(crate) async fn clear_update_state(
        &self,
        sp: SpIdentifier,
    ) -> Result<(), ClearUpdateStateError> {
        let mut update_data = self.sp_update_data.lock().await;
        update_data.clear_update_state(sp)
    }

    pub(crate) async fn abort_update(
        &self,
        sp: SpIdentifier,
        message: String,
    ) -> Result<(), AbortUpdateError> {
        let mut update_data = self.sp_update_data.lock().await;
        update_data.abort_update(sp, message).await
    }

    async fn start_impl<F, Fut>(
        &self,
        sp: SpIdentifier,
        spawn_update_driver: F,
    ) -> Result<(), StartUpdateError>
    where
        F: FnOnce(UpdatePlan) -> Fut,
        Fut: Future<Output = SpUpdateData> + Send,
    {
        let mut update_data = self.sp_update_data.lock().await;

        let plan = update_data
            .artifact_store
            .current_plan()
            .ok_or(StartUpdateError::TufRepositoryUnavailable)?;

        match update_data.sp_update_data.entry(sp) {
            // Vacant: this is the first time we've started an update to this
            // sp.
            Entry::Vacant(slot) => {
                slot.insert(spawn_update_driver(plan).await);
                Ok(())
            }
            // Occupied: we've previously started an update to this sp; only
            // allow this one if that update is no longer running.
            Entry::Occupied(mut slot) => {
                if slot.get().task.is_finished() {
                    slot.insert(spawn_update_driver(plan).await);
                    Ok(())
                } else {
                    Err(StartUpdateError::UpdateInProgress(sp))
                }
            }
        }
    }

    fn spawn_upload_trampoline_phase_2_to_mgs(
        &self,
        plan: &UpdatePlan,
    ) -> UploadTrampolinePhase2ToMgs {
        let artifact = plan.trampoline_phase_2.clone();
        let (status_tx, status_rx) =
            watch::channel(UploadTrampolinePhase2ToMgsStatus {
                id: artifact.id.clone(),
                uploaded_image_id: None,
            });
        let task = tokio::spawn(upload_trampoline_phase_2_to_mgs(
            self.mgs_client.clone(),
            artifact,
            status_tx,
            self.log.clone(),
        ));
        UploadTrampolinePhase2ToMgs { status: status_rx, task }
    }

    /// Updates the repository stored inside the update tracker.
    pub(crate) async fn put_repository(
        &self,
        bytes: BufList,
    ) -> Result<(), HttpError> {
        let mut update_data = self.sp_update_data.lock().await;
        update_data.put_repository(bytes)
    }

    /// Gets a list of artifacts stored in the update repository.
    pub(crate) async fn artifacts_and_event_reports(
        &self,
    ) -> GetArtifactsAndEventReportsResponse {
        let update_data = self.sp_update_data.lock().await;

        let (system_version, artifacts) =
            update_data.artifact_store.system_version_and_artifact_ids();

        let mut event_reports = BTreeMap::new();
        for (sp, update_data) in &update_data.sp_update_data {
            let event_report =
                update_data.event_buffer.lock().unwrap().generate_report();
            let inner: &mut BTreeMap<_, _> =
                event_reports.entry(sp.type_).or_default();
            inner.insert(sp.slot, event_report);
        }

        GetArtifactsAndEventReportsResponse {
            system_version,
            artifacts,
            event_reports,
        }
    }

    pub(crate) async fn event_report(&self, sp: SpIdentifier) -> EventReport {
        let mut update_data = self.sp_update_data.lock().await;
        match update_data.sp_update_data.entry(sp) {
            Entry::Vacant(_) => EventReport::default(),
            Entry::Occupied(slot) => {
                slot.get().event_buffer.lock().unwrap().generate_report()
            }
        }
    }
}

#[derive(Debug)]
struct UpdateTrackerData {
    artifact_store: WicketdArtifactStore,
    sp_update_data: BTreeMap<SpIdentifier, SpUpdateData>,
}

impl UpdateTrackerData {
    fn new(artifact_store: WicketdArtifactStore) -> Self {
        Self { artifact_store, sp_update_data: BTreeMap::new() }
    }

    fn clear_update_state(
        &mut self,
        sp: SpIdentifier,
    ) -> Result<(), ClearUpdateStateError> {
        // Is an update currently running? If so, then reject the request.
        let is_running = self
            .sp_update_data
            .get(&sp)
            .map_or(false, |update_data| !update_data.task.is_finished());
        if is_running {
            return Err(ClearUpdateStateError::UpdateInProgress);
        }

        self.sp_update_data.remove(&sp);
        Ok(())
    }

    async fn abort_update(
        &mut self,
        sp: SpIdentifier,
        message: String,
    ) -> Result<(), AbortUpdateError> {
        let Some(update_data) = self.sp_update_data.get(&sp) else {
            return Err(AbortUpdateError::UpdateNotStarted);
        };

        // We can only abort an update if it is still running.
        //
        // There's a race possible here between the task finishing and this
        // check, but that's totally fine: the worst case is that the abort is
        // ignored.
        if update_data.task.is_finished() {
            return Err(AbortUpdateError::UpdateFinished);
        }

        let waiter = update_data.abort_handle.abort(message);
        waiter.await;
        Ok(())
    }

    fn put_repository(&mut self, bytes: BufList) -> Result<(), HttpError> {
        // Are there any updates currently running? If so, then reject the new
        // repository.
        let running_sps = self
            .sp_update_data
            .iter()
            .filter_map(|(sp_identifier, update_data)| {
                (!update_data.task.is_finished()).then(|| *sp_identifier)
            })
            .collect::<Vec<_>>();
        if !running_sps.is_empty() {
            return Err(HttpError::for_bad_request(
                None,
                "Updates currently running for {running_sps:?}".to_owned(),
            ));
        }

        // Put the repository into the artifact store.
        self.artifact_store.put_repository(bytes)?;

        // Reset all running data: a new repository means starting afresh.
        self.sp_update_data.clear();

        Ok(())
    }
}

#[derive(Debug, Clone, Error, Eq, PartialEq)]
pub enum StartUpdateError {
    #[error("no TUF repository available")]
    TufRepositoryUnavailable,
    #[error("target is already being updated: {0:?}")]
    UpdateInProgress(SpIdentifier),
}

impl StartUpdateError {
    pub(crate) fn to_http_error(&self) -> HttpError {
        let message = DisplayErrorChain::new(self).to_string();

        match self {
            StartUpdateError::TufRepositoryUnavailable
            | StartUpdateError::UpdateInProgress(_) => {
                HttpError::for_bad_request(None, message)
            }
        }
    }
}

#[derive(Debug, Clone, Error, Eq, PartialEq)]
pub enum ClearUpdateStateError {
    #[error("target is currently being updated")]
    UpdateInProgress,
}

impl ClearUpdateStateError {
    pub(crate) fn to_http_error(&self) -> HttpError {
        let message = DisplayErrorChain::new(self).to_string();

        match self {
            ClearUpdateStateError::UpdateInProgress => {
                HttpError::for_bad_request(None, message)
            }
        }
    }
}

#[derive(Debug, Clone, Error, Eq, PartialEq)]
pub enum AbortUpdateError {
    #[error("update task not started")]
    UpdateNotStarted,

    #[error("update task already finished")]
    UpdateFinished,
}

impl AbortUpdateError {
    pub(crate) fn to_http_error(&self) -> HttpError {
        let message = DisplayErrorChain::new(self).to_string();

        match self {
            AbortUpdateError::UpdateNotStarted
            | AbortUpdateError::UpdateFinished => {
                HttpError::for_bad_request(None, message)
            }
        }
    }
}

#[derive(Debug)]
struct UpdateDriver {}

impl UpdateDriver {
    async fn run(
        self,
        plan: UpdatePlan,
        update_cx: UpdateContext,
        event_buffer: Arc<StdMutex<EventBuffer>>,
        ipr_start_receiver: IprStartReceiver,
        opts: StartUpdateOptions,
        abort_handle_sender: oneshot::Sender<AbortHandle>,
    ) {
        let update_cx = &update_cx;

        // TODO: We currently do updates in the order RoT -> SP -> host. This is
        // generally the correct order, but in some cases there might be a bug
        // which forces us to update components in the order SP -> RoT -> host.
        // How do we handle that?
        //
        // Broadly, there are two ways to do this:
        //
        // 1. Add metadata to artifacts.json indicating the order in which
        //    components should be updated. There are a lot of options in the
        //    design space here, from a simple boolean to a list or DAG
        //    expressing the order, or something even more dynamic than that.
        //
        // 2. Skip updating components that match the same version. This would
        //    let us ship two separate archives in case there's a bug: one with
        //    the newest components for the SP and RoT, and one without.

        // Build the update executor.
        let (sender, mut receiver) = mpsc::channel(128);
        let mut engine = UpdateEngine::new(&update_cx.log, sender);
        let abort_handle = engine.abort_handle();
        _ = abort_handle_sender.send(abort_handle);

        if let Some(secs) = opts.test_step_seconds {
            define_test_steps(&engine, secs);
        }

        let (rot_a, rot_b, sp_artifact) = match update_cx.sp.type_ {
            SpType::Sled => (
                plan.gimlet_rot_a.clone(),
                plan.gimlet_rot_b.clone(),
                plan.gimlet_sp.clone(),
            ),
            SpType::Power => (
                plan.psc_rot_a.clone(),
                plan.psc_rot_b.clone(),
                plan.psc_sp.clone(),
            ),
            SpType::Switch => (
                plan.sidecar_rot_a.clone(),
                plan.sidecar_rot_b.clone(),
                plan.sidecar_sp.clone(),
            ),
        };

        // To update the RoT, we have to know which slot (A or B) it is
        // currently executing; we must update the _other_ slot.
        let rot_registrar = engine.for_component(UpdateComponent::Rot);
        let rot_interrogation =
            rot_registrar
                .new_step(
                    UpdateStepId::InterrogateRot,
                    "Checking current RoT version and active slot",
                    |_cx| async move {
                        update_cx.interrogate_rot(rot_a, rot_b).await
                    },
                )
                .register();

        // Send the update to the RoT.
        let inner_cx =
            SpComponentUpdateContext::new(update_cx, UpdateComponent::Rot);
        rot_registrar
            .new_step(
                UpdateStepId::SpComponentUpdate,
                "Updating RoT",
                move |cx| async move {
                    let rot_interrogation =
                        rot_interrogation.into_value(cx.token()).await;

                    let rot_has_this_version = rot_interrogation
                        .active_version_matches_artifact_to_apply();

                    // If this RoT already has this version, skip the rest of
                    // this step, UNLESS we've been told to skip this version
                    // check.
                    if rot_has_this_version && !opts.skip_rot_version_check {
                        return StepSkipped::new(
                            (),
                            format!(
                                "RoT active slot already at version {}",
                                rot_interrogation.artifact_to_apply.id.version
                            ),
                        )
                        .into();
                    }

                    cx.with_nested_engine(|engine| {
                        inner_cx.register_steps(
                            engine,
                            rot_interrogation.slot_to_update,
                            &rot_interrogation.artifact_to_apply,
                        );
                        Ok(())
                    })
                    .await?;

                    // If we updated despite the RoT already having the version
                    // we updated to, make this step return a warning with that
                    // message; otherwise, this is a normal success.
                    if rot_has_this_version {
                        StepWarning::new(
                            (),
                            format!(
                                "RoT updated despite already having version {}",
                                rot_interrogation.artifact_to_apply.id.version
                            ),
                        )
                        .into()
                    } else {
                        StepSuccess::new(()).into()
                    }
                },
            )
            .register();

        let sp_registrar = engine.for_component(UpdateComponent::Sp);

        // The SP only has one updateable firmware slot ("the inactive bank").
        // We want to ask about slot 0 (the active slot)'s current version, and
        // we are supposed to always pass 0 when updating.
        let sp_firmware_slot = 0;

        let sp_current_version = sp_registrar
            .new_step(
                UpdateStepId::InterrogateSp,
                "Checking current SP version",
                move |_cx| async move {
                    let caboose = update_cx
                        .mgs_client
                        .sp_component_caboose_get(
                            update_cx.sp.type_,
                            update_cx.sp.slot,
                            SpComponent::SP_ITSELF.const_as_str(),
                            sp_firmware_slot,
                        )
                        .await
                        .map_err(|error| {
                            UpdateTerminalError::GetSpCabooseFailed { error }
                        })?
                        .into_inner();

                    let message = format!(
                        "SP version {} (git commit {})",
                        caboose.version.as_deref().unwrap_or("unknown"),
                        caboose.git_commit
                    );
                    match caboose.version.map(|v| v.parse::<SemverVersion>()) {
                        Some(Ok(version)) => StepSuccess::new(Some(version))
                            .with_message(message)
                            .into(),
                        Some(Err(err)) => StepWarning::new(
                            None,
                            format!(
                                "{message} (failed to parse SP version: {err})"
                            ),
                        )
                        .into(),
                        None => StepWarning::new(None, message).into(),
                    }
                },
            )
            .register();
        let inner_cx =
            SpComponentUpdateContext::new(update_cx, UpdateComponent::Sp);
        sp_registrar
            .new_step(
                UpdateStepId::SpComponentUpdate,
                "Updating SP",
                move |cx| async move {
                    let sp_current_version =
                        sp_current_version.into_value(cx.token()).await;

                    let sp_has_this_version = Some(&sp_artifact.id.version)
                        == sp_current_version.as_ref();

                    // If this SP already has this version, skip the rest of
                    // this step, UNLESS we've been told to skip this version
                    // check.
                    if sp_has_this_version && !opts.skip_sp_version_check {
                        return StepSkipped::new(
                            (),
                            format!(
                                "SP already at version {}",
                                sp_artifact.id.version
                            ),
                        )
                        .into();
                    }

                    cx.with_nested_engine(|engine| {
                        inner_cx.register_steps(
                            engine,
                            sp_firmware_slot,
                            &sp_artifact,
                        );
                        Ok(())
                    })
                    .await?;

                    // If we updated despite the SP already having the version
                    // we updated to, make this step return a warning with that
                    // message; otherwise, this is a normal success.
                    if sp_has_this_version {
                        StepWarning::new(
                            (),
                            format!(
                                "SP updated despite already having version {}",
                                sp_artifact.id.version
                            ),
                        )
                        .into()
                    } else {
                        StepSuccess::new(()).into()
                    }
                },
            )
            .register();

        if update_cx.sp.type_ == SpType::Sled {
            self.register_sled_steps(
                update_cx,
                &mut engine,
                &plan,
                ipr_start_receiver,
            );
        }

        // Spawn a task to accept all events from the executing engine.
        let event_receiving_task = tokio::spawn(async move {
            while let Some(event) = receiver.recv().await {
                event_buffer.lock().unwrap().add_event(event);
            }
        });

        // Execute the update engine.
        match engine.execute().await {
            Ok(_cx) => (),
            Err(err) => {
                error!(update_cx.log, "update failed"; "err" => %err);
            }
        }

        // Wait for all events to be received and written to the update log.
        event_receiving_task.await.expect("event receiving task panicked");
    }

    fn register_sled_steps<'a>(
        &self,
        update_cx: &'a UpdateContext,
        engine: &mut UpdateEngine<'a>,
        plan: &'a UpdatePlan,
        ipr_start_receiver: IprStartReceiver,
    ) {
        let mut host_registrar = engine.for_component(UpdateComponent::Host);
        let image_id_handle = self.register_trampoline_phase1_steps(
            update_cx,
            &mut host_registrar,
            plan,
        );

        let start_handle = host_registrar
            .new_step(
                UpdateStepId::DownloadingInstallinator,
                "Downloading installinator, waiting for it to start",
                move |cx| async move {
                    let image_id = image_id_handle.into_value(cx.token()).await;
                    // The previous step should send this value in.
                    let report_receiver = update_cx
                        .wait_for_first_installinator_progress(
                            &cx,
                            ipr_start_receiver,
                            image_id,
                        )
                        .await
                        .map_err(|error| {
                            UpdateTerminalError::DownloadingInstallinatorFailed { error }
                        })?;

                        StepSuccess::new(report_receiver).into()
                    },
            )
            .register();

        let slots_to_update = host_registrar
            .new_step(
                UpdateStepId::RunningInstallinator,
                "Running installinator",
                move |cx| async move {
                    let report_receiver =
                        start_handle.into_value(cx.token()).await;
                    let write_output = update_cx
                        .process_installinator_reports(&cx, report_receiver)
                        .await
                        .map_err(|error| {
                            UpdateTerminalError::RunningInstallinatorFailed {
                                error,
                            }
                        })?;

                    let slots_to_update = write_output
                        .slots_written
                        .into_iter()
                        .map(|slot| match slot {
                            M2Slot::A => 0,
                            M2Slot::B => 1,
                        })
                        .collect::<BTreeSet<u16>>();

                    StepSuccess::new(slots_to_update).into()
                },
            )
            .register();

        // Installinator is done: install the host phase 1 that matches the host
        // phase 2 it installed, and boot our newly-recovered sled.
        self.register_install_host_phase1_and_boot_steps(
            update_cx,
            &mut host_registrar,
            plan,
            slots_to_update,
        );
    }

    // Installs the trampoline phase 1 and configures the host to fetch phase
    // 2 from MGS on boot, returning the image ID of that phase 2 image for use
    // when querying MGS for progress on its delivery to the SP.
    fn register_trampoline_phase1_steps<'a>(
        &self,
        update_cx: &'a UpdateContext,
        registrar: &mut ComponentRegistrar<'_, 'a>,
        plan: &'a UpdatePlan,
    ) -> StepHandle<HostPhase2RecoveryImageId> {
        // We arbitrarily choose to store the trampoline phase 1 in host boot
        // slot 0. We put this in a set for compatibility with the later step
        // that updates both slots.
        const TRAMPOLINE_PHASE_1_BOOT_SLOT: u16 = 0;
        let mut trampoline_phase_1_boot_slots = BTreeSet::new();
        trampoline_phase_1_boot_slots.insert(TRAMPOLINE_PHASE_1_BOOT_SLOT);

        self.register_deliver_host_phase1_steps(
            update_cx,
            registrar,
            &plan.trampoline_phase_1,
            "trampoline",
            StepHandle::ready(trampoline_phase_1_boot_slots).into_shared(),
        );

        // Wait (if necessary) for the trampoline phase 2 upload to MGS to
        // complete. We started a task to do this the first time a sled update
        // was started with this plan.
        let mut upload_trampoline_phase_2_to_mgs =
            update_cx.upload_trampoline_phase_2_to_mgs.clone();

        let image_id_step_handle = registrar.new_step(
            UpdateStepId::WaitingForTrampolinePhase2Upload,
            "Waiting for trampoline phase 2 upload to MGS",
            move |_cx| async move {
                // We expect this loop to run just once, but iterate just in
                // case the image ID doesn't get populated the first time.
                loop {
                    upload_trampoline_phase_2_to_mgs.changed().await.map_err(
                        |_recv_err| {
                            UpdateTerminalError::TrampolinePhase2UploadFailed
                        }
                    )?;

                    if let Some(image_id) = upload_trampoline_phase_2_to_mgs
                        .borrow()
                        .uploaded_image_id
                        .as_ref()
                    {
                        return StepSuccess::new(image_id.clone()).into();
                    }
                }
            },
        ).register();

        registrar
            .new_step(
                UpdateStepId::SettingInstallinatorImageId,
                "Setting installinator image ID",
                move |_cx| async move {
                    let installinator_image_id = InstallinatorImageId {
                        control_plane: plan.control_plane_hash.to_string(),
                        host_phase_2: plan.host_phase_2_hash.to_string(),
                        update_id: update_cx.update_id,
                    };
                    update_cx
                        .mgs_client
                        .sp_installinator_image_id_set(
                            update_cx.sp.type_,
                            update_cx.sp.slot,
                            &installinator_image_id,
                        )
                        .await
                        .map_err(|error| {
                            // HTTP-ERROR-FULL-CAUSE-CHAIN
                            UpdateTerminalError::SetInstallinatorImageIdFailed {
                                error,
                            }
                        })?;

                    StepSuccess::new(()).into()
                },
            )
            .register();

        registrar
            .new_step(
                UpdateStepId::SettingHostStartupOptions,
                "Setting host startup options",
                move |_cx| async move {
                    update_cx
                        .set_component_active_slot(
                            SpComponent::HOST_CPU_BOOT_FLASH.const_as_str(),
                            TRAMPOLINE_PHASE_1_BOOT_SLOT,
                            false,
                        )
                        .await
                        .map_err(|error| {
                            UpdateTerminalError::SetHostBootFlashSlotFailed {
                                error,
                            }
                        })?;

                    update_cx
                        .mgs_client
                        .sp_startup_options_set(
                            update_cx.sp.type_,
                            update_cx.sp.slot,
                            &HostStartupOptions {
                                boot_net: false,
                                boot_ramdisk: false,
                                bootrd: false,
                                kbm: false,
                                kmdb: false,
                                kmdb_boot: false,
                                phase2_recovery_mode: true,
                                prom: false,
                                verbose: false,
                            },
                        )
                        .await
                        .map_err(|error| {
                            UpdateTerminalError::SetHostStartupOptionsFailed {
                                description: "recovery mode",
                                error,
                            }
                        })?;

                    StepSuccess::new(()).into()
                },
            )
            .register();

        // All set - boot the host and let installinator do its thing!
        registrar
            .new_step(
                UpdateStepId::SetHostPowerState { state: PowerState::A0 },
                "Setting host power state to A0",
                move |_cx| async move {
                    update_cx.set_host_power_state(PowerState::A0).await
                },
            )
            .register();

        image_id_step_handle
    }

    fn register_install_host_phase1_and_boot_steps<'engine, 'a: 'engine>(
        &self,
        update_cx: &'a UpdateContext,
        registrar: &mut ComponentRegistrar<'engine, 'a>,
        plan: &'a UpdatePlan,
        slots_to_update: StepHandle<BTreeSet<u16>>,
    ) {
        // Installinator is done - set the stage for the real host to boot.

        // Deliver the real host phase 1 image to whichever slots installinator
        // wrote.
        let slots_to_update = slots_to_update.into_shared();
        self.register_deliver_host_phase1_steps(
            update_cx,
            registrar,
            &plan.host_phase_1,
            "host",
            slots_to_update.clone(),
        );

        // Clear the installinator image ID; failing to do this is _not_ fatal,
        // because any future update will set its own installinator ID anyway;
        // this is for cleanliness more than anything.
        registrar.new_step(
            UpdateStepId::ClearingInstallinatorImageId,
            "Clearing installinator image ID",
            move |_cx| async move {
                if let Err(err) = update_cx
                    .mgs_client
                    .sp_installinator_image_id_delete(
                        update_cx.sp.type_,
                        update_cx.sp.slot,
                    )
                    .await
                {
                    warn!(
                        update_cx.log,
                        "failed to clear installinator image ID (proceeding anyway)";
                        "err" => %err,
                    );
                }

                StepSuccess::new(()).into()
            }).register();

        registrar
            .new_step(
                UpdateStepId::SettingHostStartupOptions,
                "Setting startup options for standard boot",
                move |cx| async move {
                    // Persistently set to boot off of the first disk
                    // installinator successfully updated (usually 0, unless it
                    // only updated 1).
                    let mut slots_to_update =
                        slots_to_update.into_value(cx.token()).await;
                    let slot_to_boot =
                        slots_to_update.pop_first().ok_or_else(|| {
                            UpdateTerminalError::SetHostBootFlashSlotFailed {
                                error: anyhow!(
                                    "installinator reported 0 disks written"
                                ),
                            }
                        })?;
                    update_cx
                        .set_component_active_slot(
                            SpComponent::HOST_CPU_BOOT_FLASH.const_as_str(),
                            slot_to_boot,
                            true,
                        )
                        .await
                        .map_err(|error| {
                            UpdateTerminalError::SetHostBootFlashSlotFailed {
                                error,
                            }
                        })?;

                    // Set "standard boot".
                    update_cx
                        .mgs_client
                        .sp_startup_options_set(
                            update_cx.sp.type_,
                            update_cx.sp.slot,
                            &HostStartupOptions {
                                boot_net: false,
                                boot_ramdisk: false,
                                bootrd: false,
                                kbm: false,
                                kmdb: false,
                                kmdb_boot: false,
                                phase2_recovery_mode: false,
                                prom: false,
                                verbose: false,
                            },
                        )
                        .await
                        .map_err(|error| {
                            // HTTP-ERROR-FULL-CAUSE-CHAIN
                            UpdateTerminalError::SetHostStartupOptionsFailed {
                                description: "standard boot",
                                error,
                            }
                        })?;

                    StepSuccess::new(()).into()
                },
            )
            .register();

        // Boot the host.
        registrar
            .new_step(
                UpdateStepId::SetHostPowerState { state: PowerState::A0 },
                "Booting the host",
                |_cx| async {
                    update_cx.set_host_power_state(PowerState::A0).await
                },
            )
            .register();
    }

    fn register_deliver_host_phase1_steps<'a>(
        &self,
        update_cx: &'a UpdateContext,
        registrar: &mut ComponentRegistrar<'_, 'a>,
        artifact: &'a ArtifactIdData,
        kind: &str, // "host" or "trampoline"
        slots_to_update: SharedStepHandle<BTreeSet<u16>>,
    ) {
        registrar
            .new_step(
                UpdateStepId::SetHostPowerState { state: PowerState::A2 },
                "Setting host power state to A2",
                move |_cx| async move {
                    update_cx.set_host_power_state(PowerState::A2).await
                },
            )
            .register();

        let inner_cx =
            SpComponentUpdateContext::new(update_cx, UpdateComponent::Host);
        registrar
            .new_step(
                UpdateStepId::SpComponentUpdate,
                format!("Updating {kind} phase 1"),
                move |cx| async move {
                    let slots_to_update =
                        slots_to_update.into_value(cx.token()).await;

                    for boot_slot in slots_to_update {
                        cx.with_nested_engine(|engine| {
                            inner_cx
                                .register_steps(engine, boot_slot, artifact);
                            Ok(())
                        })
                        .await?;
                    }
                    StepSuccess::new(()).into()
                },
            )
            .register();
    }
}

<<<<<<< HEAD
fn define_test_steps(engine: &UpdateEngine, secs: u64) {
    engine
        .new_step(
            UpdateComponent::Rot,
            UpdateStepId::TestStep,
            "Test step",
            move |cx| async move {
                cx.with_nested_engine(
                    |engine: &mut UpdateEngine<TestStepSpec>| {
                        engine
                            .new_step(
                                TestStepComponent::Test,
                                TestStepId::Delay,
                                format!("Delay step ({secs} secs)"),
                                |cx| async move {
                                    for sec in 0..secs {
                                        cx.send_progress(
                                        StepProgress::with_current_and_total(
                                            sec,
                                            secs,
                                            serde_json::Value::Null,
                                        ),
                                    )
                                    .await;
                                        tokio::time::sleep(
                                            Duration::from_secs(1),
                                        )
                                        .await;
                                    }

                                    StepSuccess::new(())
                                        .with_message(format!(
                                        "Step completed after {secs} seconds"
                                    ))
                                        .into()
                                },
                            )
                            .register();

                        engine
                        .new_step(
                            TestStepComponent::Test,
                            TestStepId::Delay,
                            "Nested stub step",
                            |_cx| async move { StepSuccess::new(()).into() },
                        )
                        .register();

                        Ok(())
                    },
                )
                .await?;

                StepSuccess::new(()).into()
            },
        )
        .register();
=======
#[derive(Debug)]
struct RotInterrogation {
    slot_to_update: u16,
    artifact_to_apply: ArtifactIdData,
    active_version: Option<SemverVersion>,
}

impl RotInterrogation {
    fn active_version_matches_artifact_to_apply(&self) -> bool {
        Some(&self.artifact_to_apply.id.version) == self.active_version.as_ref()
    }
>>>>>>> bd6c6280
}

struct UpdateContext {
    update_id: Uuid,
    sp: SpIdentifier,
    mgs_client: gateway_client::Client,
    upload_trampoline_phase_2_to_mgs:
        watch::Receiver<UploadTrampolinePhase2ToMgsStatus>,
    log: slog::Logger,
}

impl UpdateContext {
    async fn process_installinator_reports<'engine>(
        &self,
        cx: &StepContext,
        mut ipr_receiver: mpsc::Receiver<EventReport<InstallinatorSpec>>,
    ) -> anyhow::Result<WriteOutput> {
        let mut write_output = None;

        while let Some(report) = ipr_receiver.recv().await {
            // Prior to processing the report, check for the completion metadata
            // that indicates which disks installinator attempt to /
            // successfully wrote. We only need to do this if we haven't already
            // seen the metadata we care about in a previous report; we should
            // never get multiple completion events that differ in this
            // metadata.
            if write_output.is_none() {
                for event in &report.step_events {
                    // We only care about the outcome of completion events.
                    let Some(outcome) = event.kind.step_outcome() else {
                        continue;
                    };

                    // We only care about successful (including "success with
                    // warning") outcomes.
                    let Some(metadata) = outcome.completion_metadata() else {
                        continue;
                    };

                    match metadata {
                        InstallinatorCompletionMetadata::Write { output } => {
                            write_output = Some(output.clone());
                        }
                        InstallinatorCompletionMetadata::HardwareScan { .. }
                        | InstallinatorCompletionMetadata::ControlPlaneZones { .. }
                        | InstallinatorCompletionMetadata::Download { .. }
                        | InstallinatorCompletionMetadata::Unknown => (),
                    }
                }
            }
            cx.send_nested_report(report).await?;
        }

        // The receiver being closed means that the installinator has completed.

        write_output.ok_or_else(|| {
            anyhow!("installinator completed without reporting disks written")
        })
    }

    async fn interrogate_rot(
        &self,
        rot_a: ArtifactIdData,
        rot_b: ArtifactIdData,
    ) -> Result<StepResult<RotInterrogation>, UpdateTerminalError> {
        let rot_active_slot = self
            .get_component_active_slot(SpComponent::ROT.const_as_str())
            .await
            .map_err(|error| UpdateTerminalError::GetRotActiveSlotFailed {
                error,
            })?;

        // Flip these around: if 0 (A) is active, we want to
        // update 1 (B), and vice versa.
        let (active_slot_name, slot_to_update, artifact_to_apply) =
            match rot_active_slot {
                0 => ('A', 1, rot_b),
                1 => ('B', 0, rot_a),
                _ => {
                    return Err(UpdateTerminalError::GetRotActiveSlotFailed {
                        error: anyhow!(
                            "unexpected RoT active slot {rot_active_slot}"
                        ),
                    })
                }
            };

        // Read the caboose of the currently-active slot.
        let caboose = self
            .mgs_client
            .sp_component_caboose_get(
                self.sp.type_,
                self.sp.slot,
                SpComponent::ROT.const_as_str(),
                rot_active_slot,
            )
            .await
            .map_err(|error| UpdateTerminalError::GetRotCabooseFailed {
                error,
            })?
            .into_inner();

        let message = format!(
            "RoT slot {active_slot_name} version {} (git commit {})",
            caboose.version.as_deref().unwrap_or("unknown"),
            caboose.git_commit
        );

        let make_result = |active_version| RotInterrogation {
            slot_to_update,
            artifact_to_apply,
            active_version,
        };

        match caboose.version.map(|v| v.parse::<SemverVersion>()) {
            Some(Ok(version)) => StepSuccess::new(make_result(Some(version)))
                .with_message(message)
                .into(),
            Some(Err(err)) => StepWarning::new(
                make_result(None),
                format!("{message} (failed to parse RoT version: {err})"),
            )
            .into(),
            None => StepWarning::new(make_result(None), message).into(),
        }
    }

    async fn wait_for_first_installinator_progress(
        &self,
        cx: &StepContext,
        mut ipr_start_receiver: IprStartReceiver,
        image_id: HostPhase2RecoveryImageId,
    ) -> anyhow::Result<mpsc::Receiver<EventReport<InstallinatorSpec>>> {
        const MGS_PROGRESS_POLL_INTERVAL: Duration = Duration::from_secs(3);

        // Waiting for the installinator to start is a little strange. It can't
        // start until the host boots, which requires all the normal boot things
        // (DRAM training, etc.), but also fetching the trampoline phase 2 image
        // over the management network -> SP -> uart path, which runs at about
        // 167 KiB/sec. This is a _long_ time to wait with no visible progress,
        // so we'll query MGS for progress of that phase 2 trampoline delivery.
        // However, this query is "best effort" - MGS is observing progress
        // indirectly (i.e., "what was the last request for a phase 2 image I
        // got from this SP"), and it isn't definitive. We'll still report it as
        // long as it matches the trampoline image we're expecting the SP to be
        // pulling, but it's possible we could be seeing stale status from a
        // previous update attempt with the same image.
        //
        // To start, _clear out_ the most recent status that MGS may have
        // cached, so we don't see any stale progress from a previous update
        // through this SP. If somehow we've lost the race and our SP is already
        // actively requesting host blocks, this will discard a real progress
        // message, but that's fine - in that case we expect to see another real
        // one imminently. It's possible (but hopefully unlikely?) that the SP
        // is getting its phase two image from the _other_ scrimlet's MGS
        // instance, in which case we will get no progress info at all until
        // installinator starts reporting in.
        //
        // Throughout this function, we do not fail if a request to MGS fails -
        // these are all "best effort" progress; our real failure mode is if
        // installinator tells us it has failed.
        if let Err(err) = self
            .mgs_client
            .sp_host_phase2_progress_delete(self.sp.type_, self.sp.slot)
            .await
        {
            warn!(
                self.log, "failed to clear SP host phase2 progress";
                "err" => %err,
            );
        }

        let mut interval = tokio::time::interval(MGS_PROGRESS_POLL_INTERVAL);
        interval
            .set_missed_tick_behavior(tokio::time::MissedTickBehavior::Delay);

        loop {
            tokio::select! {
                receiver = &mut ipr_start_receiver => {
                    // Received the first progress from the installinator.
                    break receiver.context("start sender died");
                }
                _ = interval.tick() => {
                    self.poll_trampoline_phase2_progress(cx, &image_id).await;
                }
            }
        }
    }

    /// Polls MGS for the latest trampoline phase 2 progress.
    ///
    /// The naming is somewhat confusing here: the code to fetch the respective
    /// phase 2 is present within all phase 1 ROMs, both host and trampoline.
    /// This is why the API has the name "host phase 2" in it. However, for this
    /// update flow it is only activated for trampoline images.
    async fn poll_trampoline_phase2_progress(
        &self,
        cx: &StepContext,
        uploaded_trampoline_phase2_id: &HostPhase2RecoveryImageId,
    ) {
        match self
            .mgs_client
            .sp_host_phase2_progress_get(self.sp.type_, self.sp.slot)
            .await
            .map(|response| response.into_inner())
        {
            Ok(HostPhase2Progress::Available {
                image_id,
                offset,
                total_size,
                ..
            }) => {
                // Does this image ID match the one we uploaded? If so,
                // record our current progress; if not, this is probably
                // stale data from a past update, and we have no progress
                // information.
                if &image_id == uploaded_trampoline_phase2_id {
                    cx.send_progress(StepProgress::with_current_and_total(
                        offset,
                        total_size,
                        Default::default(),
                    ))
                    .await;
                }
            }
            Ok(HostPhase2Progress::None) => {
                // No progress available -- don't send an update.
                // XXX should we reset the StepProgress to running?
            }
            Err(err) => {
                warn!(
                    self.log, "failed to get SP host phase2 progress";
                    "err" => %err,
                );
            }
        }
    }

    async fn set_host_power_state(
        &self,
        power_state: PowerState,
    ) -> Result<StepResult<()>, UpdateTerminalError> {
        info!(self.log, "moving host to {power_state:?}");
        self.mgs_client
            .sp_power_state_set(self.sp.type_, self.sp.slot, power_state)
            .await
            .map(|response| response.into_inner())
            .map_err(|error| UpdateTerminalError::UpdatePowerStateFailed {
                error,
            })?;
        StepSuccess::new(()).into()
    }

    async fn get_component_active_slot(
        &self,
        component: &str,
    ) -> anyhow::Result<u16> {
        self.mgs_client
            .sp_component_active_slot_get(
                self.sp.type_,
                self.sp.slot,
                component,
            )
            .await
            .context("failed to get component active slot")
            .map(|res| res.into_inner().slot)
    }

    async fn set_component_active_slot(
        &self,
        component: &str,
        slot: u16,
        persist: bool,
    ) -> anyhow::Result<()> {
        self.mgs_client
            .sp_component_active_slot_set(
                self.sp.type_,
                self.sp.slot,
                component,
                persist,
                &SpComponentFirmwareSlot { slot },
            )
            .await
            .context("failed to set component active slot")
            .map(|res| res.into_inner())
    }

    async fn reset_sp_component(&self, component: &str) -> anyhow::Result<()> {
        self.mgs_client
            .sp_component_reset(self.sp.type_, self.sp.slot, component)
            .await
            .context("failed to reset SP")
            .map(|res| res.into_inner())
    }

    async fn poll_component_update<S: StepSpec>(
        &self,
        cx: StepContext<S>,
        stage: ComponentUpdateStage,
        update_id: Uuid,
        component: &str,
    ) -> anyhow::Result<()>
    where
        S::ProgressMetadata: Default,
    {
        // How often we poll MGS for the progress of an update once it starts.
        const STATUS_POLL_FREQ: Duration = Duration::from_millis(300);

        loop {
            let status = self
                .mgs_client
                .sp_component_update_status(
                    self.sp.type_,
                    self.sp.slot,
                    component,
                )
                .await?
                .into_inner();

            match status {
                SpUpdateStatus::None => {
                    bail!("SP no longer processing update (did it reset?)")
                }
                SpUpdateStatus::Preparing { id, progress } => {
                    ensure!(id == update_id, "SP processing different update");
                    if stage == ComponentUpdateStage::Preparing {
                        if let Some(progress) = progress {
                            cx.send_progress(
                                StepProgress::with_current_and_total(
                                    progress.current as u64,
                                    progress.total as u64,
                                    Default::default(),
                                ),
                            )
                            .await;
                        }
                    } else {
                        warn!(
                            self.log,
                            "component update moved backwards \
                             from {stage:?} to preparing"
                        );
                    }
                }
                SpUpdateStatus::InProgress {
                    bytes_received,
                    id,
                    total_bytes,
                } => {
                    ensure!(id == update_id, "SP processing different update");
                    match stage {
                        ComponentUpdateStage::Preparing => {
                            // The prepare step is done -- exit this loop and move
                            // to the next stage.
                            return Ok(());
                        }
                        ComponentUpdateStage::InProgress => {
                            cx.send_progress(
                                StepProgress::with_current_and_total(
                                    bytes_received as u64,
                                    total_bytes as u64,
                                    Default::default(),
                                ),
                            )
                            .await;
                        }
                    }
                }
                SpUpdateStatus::Complete { id } => {
                    ensure!(id == update_id, "SP processing different update");
                    return Ok(());
                }
                SpUpdateStatus::Aborted { id } => {
                    ensure!(id == update_id, "SP processing different update");
                    bail!("update aborted");
                }
                SpUpdateStatus::Failed { code, id } => {
                    ensure!(id == update_id, "SP processing different update");
                    bail!("update failed (error code {code})");
                }
                SpUpdateStatus::RotError { message, id } => {
                    ensure!(id == update_id, "SP processing different update");
                    bail!("update failed (rot error message {message})");
                }
            }

            tokio::time::sleep(STATUS_POLL_FREQ).await;
        }
    }
}

#[derive(Clone, Copy, Debug, Eq, PartialEq)]
enum ComponentUpdateStage {
    Preparing,
    InProgress,
}

fn buf_list_to_try_stream(
    data: BufList,
) -> impl TryStream<Ok = Bytes, Error = std::convert::Infallible> {
    futures::stream::iter(data.into_iter().map(Ok))
}

async fn upload_trampoline_phase_2_to_mgs(
    mgs_client: gateway_client::Client,
    artifact: ArtifactIdData,
    status: watch::Sender<UploadTrampolinePhase2ToMgsStatus>,
    log: Logger,
) {
    let data = artifact.data;
    let upload_task = move || {
        let mgs_client = mgs_client.clone();
        let image =
            buf_list_to_try_stream(BufList::from_iter([data.0.clone()]));

        async move {
            mgs_client
                .recovery_host_phase2_upload(reqwest::Body::wrap_stream(image))
                .await
                .map_err(|e| backoff::BackoffError::transient(e.to_string()))
        }
    };

    let log_failure = move |err, delay| {
        warn!(
            log,
            "failed to upload trampoline phase 2 to MGS, will retry in {:?}",
            delay;
            "err" => %err,
        );
    };

    // retry_policy_internal_service_aggressive() retries forever, so we can
    // unwrap this call to retry_notify
    let uploaded_image_id = backoff::retry_notify(
        backoff::retry_policy_internal_service_aggressive(),
        upload_task,
        log_failure,
    )
    .await
    .unwrap()
    .into_inner();

    // Notify all receivers that we've uploaded the image.
    _ = status.send(UploadTrampolinePhase2ToMgsStatus {
        id: artifact.id,
        uploaded_image_id: Some(uploaded_image_id),
    });

    // Wait for all receivers to be gone before we exit, so they don't get recv
    // errors unless we're cancelled.
    status.closed().await;
}

struct SpComponentUpdateContext<'a> {
    update_cx: &'a UpdateContext,
    component: UpdateComponent,
}

impl<'a> SpComponentUpdateContext<'a> {
    fn new(update_cx: &'a UpdateContext, component: UpdateComponent) -> Self {
        Self { update_cx, component }
    }

    fn register_steps(
        &self,
        engine: &UpdateEngine<'a, SpComponentUpdateSpec>,
        firmware_slot: u16,
        artifact: &'a ArtifactIdData,
    ) {
        let update_id = Uuid::new_v4();
        let component = self.component;
        let update_cx = self.update_cx;

        let component_name = match self.component {
            UpdateComponent::Rot => SpComponent::ROT.const_as_str(),
            UpdateComponent::Sp => SpComponent::SP_ITSELF.const_as_str(),
            UpdateComponent::Host => {
                SpComponent::HOST_CPU_BOOT_FLASH.const_as_str()
            }
        };

        let registrar = engine.for_component(component);

        registrar
            .new_step(
                SpComponentUpdateStepId::Sending,
                format!("Sending data to MGS (slot {firmware_slot})"),
                move |_cx| async move {
                    // TODO: we should be able to report some sort of progress
                    // here for the file upload.
                    update_cx
                        .mgs_client
                        .sp_component_update(
                            update_cx.sp.type_,
                            update_cx.sp.slot,
                            component_name,
                            firmware_slot,
                            &update_id,
                            reqwest::Body::wrap_stream(buf_list_to_try_stream(
                                BufList::from_iter([artifact.data.0.clone()]),
                            )),
                        )
                        .await
                        .map_err(|error| {
                            SpComponentUpdateTerminalError::SpComponentUpdateFailed {
                                stage: SpComponentUpdateStage::Sending,
                                artifact: artifact.id.clone(),
                                error: anyhow!(error),
                            }
                        })?;

                    StepSuccess::new(()).into()
                },
            )
            .register();

        registrar
            .new_step(
                SpComponentUpdateStepId::Preparing,
                format!("Preparing for update (slot {firmware_slot})"),
                move |cx| async move {
                    update_cx
                        .poll_component_update(
                            cx,
                            ComponentUpdateStage::Preparing,
                            update_id,
                            component_name,
                        )
                        .await
                        .map_err(|error| {
                            SpComponentUpdateTerminalError::SpComponentUpdateFailed {
                                stage: SpComponentUpdateStage::Preparing,
                                artifact: artifact.id.clone(),
                                error,
                            }
                        })?;

                    StepSuccess::new(()).into()
                },
            )
            .register();

        registrar
            .new_step(
                SpComponentUpdateStepId::Writing,
                format!("Writing update (slot {firmware_slot})"),
                move |cx| async move {
                    update_cx
                        .poll_component_update(
                            cx,
                            ComponentUpdateStage::InProgress,
                            update_id,
                            component_name,
                        )
                        .await
                        .map_err(|error| {
                            SpComponentUpdateTerminalError::SpComponentUpdateFailed {
                                stage: SpComponentUpdateStage::Writing,
                                artifact: artifact.id.clone(),
                                error,
                            }
                        })?;

                    StepSuccess::new(()).into()
                },
            )
            .register();

        // If we just updated the RoT or SP, immediately reboot it into the new
        // update. (One can imagine an update process _not_ wanting to do this,
        // to stage updates for example, but for wicketd-driven recovery it's
        // fine to do this immediately.)
        match component {
            UpdateComponent::Rot => {
                // Prior to rebooting the RoT, we have to tell it to boot into
                // the firmware slot we just updated.
                registrar
                    .new_step(
                        SpComponentUpdateStepId::SettingActiveBootSlot,
                        format!("Setting RoT active slot to {firmware_slot}"),
                        move |_cx| async move {
                            update_cx
                                .set_component_active_slot(
                                    component_name,
                                    firmware_slot,
                                    true,
                                )
                                .await
                                .map_err(|error| {
                                    SpComponentUpdateTerminalError::SetRotActiveSlotFailed {
                                        error,
                                    }
                                })?;
                            StepSuccess::new(()).into()
                        },
                    )
                    .register();

                // Reset the RoT.
                registrar
                    .new_step(
                        SpComponentUpdateStepId::Resetting,
                        "Resetting RoT",
                        move |_cx| async move {
                            update_cx
                                .reset_sp_component(component_name)
                                .await
                                .map_err(|error| {
                                    SpComponentUpdateTerminalError::RotResetFailed {
                                        error,
                                    }
                                })?;
                            StepSuccess::new(()).into()
                        },
                    )
                    .register();
            }
            UpdateComponent::Sp => {
                // Nothing special to do on the SP - just reset it.
                registrar
                    .new_step(
                        SpComponentUpdateStepId::Resetting,
                        "Resetting SP",
                        move |_cx| async move {
                            update_cx
                                .reset_sp_component(component_name)
                                .await
                                .map_err(|error| {
                                    SpComponentUpdateTerminalError::SpResetFailed { error }
                                })?;
                            StepSuccess::new(()).into()
                        },
                    )
                    .register();
            }
            UpdateComponent::Host => (),
        }
    }
}<|MERGE_RESOLUTION|>--- conflicted
+++ resolved
@@ -1199,7 +1199,6 @@
     }
 }
 
-<<<<<<< HEAD
 fn define_test_steps(engine: &UpdateEngine, secs: u64) {
     engine
         .new_step(
@@ -1257,7 +1256,8 @@
             },
         )
         .register();
-=======
+}
+
 #[derive(Debug)]
 struct RotInterrogation {
     slot_to_update: u16,
@@ -1269,7 +1269,6 @@
     fn active_version_matches_artifact_to_apply(&self) -> bool {
         Some(&self.artifact_to_apply.id.version) == self.active_version.as_ref()
     }
->>>>>>> bd6c6280
 }
 
 struct UpdateContext {
