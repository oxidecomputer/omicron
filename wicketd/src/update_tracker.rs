// This Source Code Form is subject to the terms of the Mozilla Public
// License, v. 2.0. If a copy of the MPL was not distributed with this
// file, You can obtain one at https://mozilla.org/MPL/2.0/.

// Copyright 2023 Oxide Computer Company

use crate::artifacts::ArtifactIdData;
use crate::artifacts::UpdatePlan;
use crate::artifacts::WicketdArtifactStore;
use crate::helpers::sps_to_string;
use crate::http_entrypoints::GetArtifactsAndEventReportsResponse;
use crate::http_entrypoints::StartUpdateOptions;
use crate::http_entrypoints::UpdateSimulatedResult;
use crate::installinator_progress::IprStartReceiver;
use crate::installinator_progress::IprUpdateTracker;
use crate::mgs::make_mgs_client;
use anyhow::anyhow;
use anyhow::bail;
use anyhow::ensure;
use anyhow::Context;
use display_error_chain::DisplayErrorChain;
use dropshot::HttpError;
<<<<<<< HEAD
use futures::TryStream;
=======
>>>>>>> b03dd6b7
use gateway_client::types::HostPhase2Progress;
use gateway_client::types::HostPhase2RecoveryImageId;
use gateway_client::types::HostStartupOptions;
use gateway_client::types::InstallinatorImageId;
use gateway_client::types::PowerState;
use gateway_client::types::SpComponentFirmwareSlot;
use gateway_client::types::SpIdentifier;
use gateway_client::types::SpType;
use gateway_client::types::SpUpdateStatus;
use gateway_messages::SpComponent;
use installinator_common::InstallinatorCompletionMetadata;
use installinator_common::InstallinatorSpec;
use installinator_common::M2Slot;
use installinator_common::WriteOutput;
use omicron_common::api::external::SemverVersion;
use omicron_common::backoff;
use omicron_common::update::ArtifactHash;
use slog::error;
use slog::info;
use slog::o;
use slog::warn;
use slog::Logger;
use std::collections::btree_map::Entry;
use std::collections::BTreeMap;
use std::collections::BTreeSet;
use std::io;
use std::net::SocketAddrV6;
use std::sync::Arc;
use std::sync::Mutex as StdMutex;
use std::time::Duration;
use std::time::Instant;
use thiserror::Error;
use tokio::sync::mpsc;
use tokio::sync::oneshot;
use tokio::sync::watch;
use tokio::sync::Mutex;
use tokio::task::JoinHandle;
use update_engine::events::ProgressUnits;
use update_engine::AbortHandle;
use update_engine::StepSpec;
use uuid::Uuid;
use wicket_common::update_events::ComponentRegistrar;
use wicket_common::update_events::EventBuffer;
use wicket_common::update_events::EventReport;
use wicket_common::update_events::SharedStepHandle;
use wicket_common::update_events::SpComponentUpdateSpec;
use wicket_common::update_events::SpComponentUpdateStage;
use wicket_common::update_events::SpComponentUpdateStepId;
use wicket_common::update_events::SpComponentUpdateTerminalError;
use wicket_common::update_events::StepContext;
use wicket_common::update_events::StepHandle;
use wicket_common::update_events::StepProgress;
use wicket_common::update_events::StepResult;
use wicket_common::update_events::StepSkipped;
use wicket_common::update_events::StepSuccess;
use wicket_common::update_events::StepWarning;
use wicket_common::update_events::TestStepComponent;
use wicket_common::update_events::TestStepId;
use wicket_common::update_events::TestStepSpec;
use wicket_common::update_events::UpdateComponent;
use wicket_common::update_events::UpdateEngine;
use wicket_common::update_events::UpdateStepId;
use wicket_common::update_events::UpdateTerminalError;

#[derive(Debug)]
struct SpUpdateData {
    task: JoinHandle<()>,
    abort_handle: AbortHandle,
    // Note: Our mutex here is a standard mutex, not a tokio mutex. We generally
    // hold it only log enough to update its state or push a new update event
    // into its running log; occasionally we hold it long enough to clone it.
    event_buffer: Arc<StdMutex<EventBuffer>>,
}

#[derive(Debug)]
struct UploadTrampolinePhase2ToMgsStatus {
    hash: ArtifactHash,
    // The upload task retries forever until it succeeds, so we don't need to
    // keep a "tried but failed" variant here; we just need to know the ID of
    // the uploaded image once it's done.
    uploaded_image_id: Option<HostPhase2RecoveryImageId>,
}

#[derive(Debug)]
struct UploadTrampolinePhase2ToMgs {
    // The tuple is the ID of the Trampoline image and a boolean for whether or
    // not it is complete. The upload task retries forever until it succeeds, so
    // we don't need to keep a "tried but failed" variant here.
    status: watch::Receiver<UploadTrampolinePhase2ToMgsStatus>,
    task: JoinHandle<()>,
}

#[derive(Debug)]
pub struct UpdateTracker {
    mgs_client: gateway_client::Client,
    sp_update_data: Mutex<UpdateTrackerData>,

    // Every sled update via trampoline requires MGS to serve the trampoline
    // phase 2 image to the sled's SP over the management network; however, that
    // doesn't mean we should upload the trampoline image to MGS for every sled
    // update - it's always the same (for any given update plan). Therefore, we
    // separate the status of uploading the trampoline phase 2 MGS from the
    // status of individual SP updates: we'll start this upload the first time a
    // sled update starts that uses it, and any update (including that one or
    // any future sled updates) will pause at the appropriate time (if needed)
    // to wait for the upload to complete.
    upload_trampoline_phase_2_to_mgs:
        Mutex<Option<UploadTrampolinePhase2ToMgs>>,

    log: Logger,
    ipr_update_tracker: IprUpdateTracker,
}

impl UpdateTracker {
    pub(crate) fn new(
        mgs_addr: SocketAddrV6,
        log: &Logger,
        artifact_store: WicketdArtifactStore,
        ipr_update_tracker: IprUpdateTracker,
    ) -> Self {
        let log = log.new(o!("component" => "wicketd update planner"));
        let sp_update_data = Mutex::new(UpdateTrackerData::new(artifact_store));
        let mgs_client = make_mgs_client(log.clone(), mgs_addr);
        let upload_trampoline_phase_2_to_mgs = Mutex::default();

        Self {
            mgs_client,
            sp_update_data,
            log,
            upload_trampoline_phase_2_to_mgs,
            ipr_update_tracker,
        }
    }

    pub(crate) async fn start(
        &self,
        sps: BTreeSet<SpIdentifier>,
        opts: StartUpdateOptions,
    ) -> Result<(), Vec<StartUpdateError>> {
        let imp = RealSpawnUpdateDriver { update_tracker: self, opts };
        self.start_impl(sps, Some(imp)).await
    }

    /// Starts a fake update that doesn't perform any steps, but simply waits
    /// for a watch receiver to resolve.
    #[doc(hidden)]
    pub async fn start_fake_update(
        &self,
        sps: BTreeSet<SpIdentifier>,
        watch_receiver: watch::Receiver<()>,
    ) -> Result<(), Vec<StartUpdateError>> {
        let imp = FakeUpdateDriver { watch_receiver, log: self.log.clone() };
        self.start_impl(sps, Some(imp)).await
    }

    pub(crate) async fn clear_update_state(
        &self,
        sp: SpIdentifier,
    ) -> Result<(), ClearUpdateStateError> {
        let mut update_data = self.sp_update_data.lock().await;
        update_data.clear_update_state(sp)
    }

    pub(crate) async fn abort_update(
        &self,
        sp: SpIdentifier,
        message: String,
    ) -> Result<(), AbortUpdateError> {
        let mut update_data = self.sp_update_data.lock().await;
        update_data.abort_update(sp, message).await
    }

    /// Checks whether an update can be started for the given SPs, without
    /// actually starting it.
    ///
    /// This should only be used in situations where starting the update is not
    /// desired (for example, if we've already encountered errors earlier in the
    /// process and we're just adding to the list of errors). In cases where the
    /// start method *is* desired, prefer the [`Self::start`] method, which also
    /// performs the same checks.
    pub(crate) async fn update_pre_checks(
        &self,
        sps: BTreeSet<SpIdentifier>,
    ) -> Result<(), Vec<StartUpdateError>> {
        self.start_impl::<NeverUpdateDriver>(sps, None).await
    }

    async fn start_impl<Spawn>(
        &self,
        sps: BTreeSet<SpIdentifier>,
        spawn_update_driver: Option<Spawn>,
    ) -> Result<(), Vec<StartUpdateError>>
    where
        Spawn: SpawnUpdateDriver,
    {
        let mut update_data = self.sp_update_data.lock().await;

        let mut errors = Vec::new();

<<<<<<< HEAD
        let plan = update_data.artifact_store.current_plan();
        if plan.is_none() {
            errors.push(StartUpdateError::TufRepositoryUnavailable);
        }

=======
>>>>>>> b03dd6b7
        // Check that we're not already updating any of these SPs.
        let update_in_progress: Vec<_> = sps
            .iter()
            .filter(|sp| {
                // If we don't have any update data for this SP, it's not in
                // progress.
                //
                // If we do, it's in progress if the task is not finished.
                update_data
                    .sp_update_data
                    .get(sp)
                    .map_or(false, |data| !data.task.is_finished())
            })
            .copied()
            .collect();

        if !update_in_progress.is_empty() {
            errors.push(StartUpdateError::UpdateInProgress(update_in_progress));
        }

<<<<<<< HEAD
=======
        let plan = update_data.artifact_store.current_plan();
        if plan.is_none() {
            // (1), referred to below.
            errors.push(StartUpdateError::TufRepositoryUnavailable);
        }

>>>>>>> b03dd6b7
        // If there are any errors, return now.
        if !errors.is_empty() {
            return Err(errors);
        }

<<<<<<< HEAD
        let plan = plan.expect("we'd have returned an error if plan was None");
=======
        let plan =
            plan.expect("we'd have returned an error at (1) if plan was None");
>>>>>>> b03dd6b7

        // Call the setup method now.
        if let Some(mut spawn_update_driver) = spawn_update_driver {
            let setup_data = spawn_update_driver.setup(&plan).await;

            for sp in sps {
                match update_data.sp_update_data.entry(sp) {
                    // Vacant: this is the first time we've started an update to this
                    // sp.
                    Entry::Vacant(slot) => {
                        slot.insert(
                            spawn_update_driver
                                .spawn_update_driver(
                                    sp,
                                    plan.clone(),
                                    &setup_data,
                                )
                                .await,
                        );
                    }
                    // Occupied: we've previously started an update to this sp.
                    Entry::Occupied(mut slot) => {
                        assert!(
                            slot.get().task.is_finished(),
                            "we just checked that the task was finished"
                        );
                        slot.insert(
                            spawn_update_driver
                                .spawn_update_driver(
                                    sp,
                                    plan.clone(),
                                    &setup_data,
                                )
                                .await,
                        );
                    }
                }
            }
        }

        Ok(())
    }

    fn spawn_upload_trampoline_phase_2_to_mgs(
        &self,
        plan: &UpdatePlan,
    ) -> UploadTrampolinePhase2ToMgs {
        let artifact = plan.trampoline_phase_2.clone();
        let (status_tx, status_rx) =
            watch::channel(UploadTrampolinePhase2ToMgsStatus {
                hash: artifact.data.hash(),
                uploaded_image_id: None,
            });
        let task = tokio::spawn(upload_trampoline_phase_2_to_mgs(
            self.mgs_client.clone(),
            artifact,
            status_tx,
            self.log.clone(),
        ));
        UploadTrampolinePhase2ToMgs { status: status_rx, task }
    }

    /// Updates the repository stored inside the update tracker.
    pub(crate) async fn put_repository<T>(
        &self,
        data: T,
    ) -> Result<(), HttpError>
    where
        T: io::Read + io::Seek + Send + 'static,
    {
        let mut update_data = self.sp_update_data.lock().await;
        update_data.put_repository(data).await
    }

    /// Gets a list of artifacts stored in the update repository.
    pub(crate) async fn artifacts_and_event_reports(
        &self,
    ) -> GetArtifactsAndEventReportsResponse {
        let update_data = self.sp_update_data.lock().await;

        let (system_version, artifacts) = match update_data
            .artifact_store
            .system_version_and_artifact_ids()
        {
            Some((system_version, artifacts)) => {
                (Some(system_version), artifacts)
            }
            None => (None, Vec::new()),
        };

        let mut event_reports = BTreeMap::new();
        for (sp, update_data) in &update_data.sp_update_data {
            let event_report =
                update_data.event_buffer.lock().unwrap().generate_report();
            let inner: &mut BTreeMap<_, _> =
                event_reports.entry(sp.type_).or_default();
            inner.insert(sp.slot, event_report);
        }

        GetArtifactsAndEventReportsResponse {
            system_version,
            artifacts,
            event_reports,
        }
    }

    pub(crate) async fn event_report(&self, sp: SpIdentifier) -> EventReport {
        let mut update_data = self.sp_update_data.lock().await;
        match update_data.sp_update_data.entry(sp) {
            Entry::Vacant(_) => EventReport::default(),
            Entry::Occupied(slot) => {
                slot.get().event_buffer.lock().unwrap().generate_report()
            }
        }
    }
}

/// A trait that represents a backend implementation for spawning the update
/// driver.
#[async_trait::async_trait]
trait SpawnUpdateDriver {
    /// The type returned by the [`Self::setup`] method. This is passed in by
    /// reference to [`Self::spawn_update_driver`].
    type Setup;

    /// Perform setup required to spawn the update driver.
    ///
    /// This is called *once*, before any calls to
    /// [`Self::spawn_update_driver`].
    async fn setup(&mut self, plan: &UpdatePlan) -> Self::Setup;

    /// Spawn the update driver for the given SP.
    ///
    /// This is called once per SP.
    async fn spawn_update_driver(
        &mut self,
        sp: SpIdentifier,
        plan: UpdatePlan,
        setup_data: &Self::Setup,
    ) -> SpUpdateData;
}

/// The production implementation of [`SpawnUpdateDriver`].
///
/// This implementation spawns real update drivers.
#[derive(Debug)]
struct RealSpawnUpdateDriver<'tr> {
    update_tracker: &'tr UpdateTracker,
    opts: StartUpdateOptions,
}

#[async_trait::async_trait]
impl<'tr> SpawnUpdateDriver for RealSpawnUpdateDriver<'tr> {
    type Setup = watch::Receiver<UploadTrampolinePhase2ToMgsStatus>;

    async fn setup(&mut self, plan: &UpdatePlan) -> Self::Setup {
        // Do we need to upload this plan's trampoline phase 2 to MGS?

        let mut upload_trampoline_phase_2_to_mgs =
            self.update_tracker.upload_trampoline_phase_2_to_mgs.lock().await;

        match upload_trampoline_phase_2_to_mgs.as_mut() {
            Some(prev) => {
                // We've previously started an upload - does it match
                // this artifact? If not, cancel the old task (which
                // might still be trying to upload) and start a new one
                // with our current image.
<<<<<<< HEAD
                if prev.status.borrow().hash != plan.trampoline_phase_2.hash {
=======
                if prev.status.borrow().hash
                    != plan.trampoline_phase_2.data.hash()
                {
>>>>>>> b03dd6b7
                    // It does _not_ match - we have a new plan with a
                    // different trampoline image. If the old task is
                    // still running, cancel it, and start a new one.
                    prev.task.abort();
                    *prev = self
                        .update_tracker
                        .spawn_upload_trampoline_phase_2_to_mgs(&plan);
                }
            }
            None => {
                *upload_trampoline_phase_2_to_mgs = Some(
                    self.update_tracker
                        .spawn_upload_trampoline_phase_2_to_mgs(&plan),
                );
            }
        }

        // Both branches above leave `upload_trampoline_phase_2_to_mgs`
        // with data, so we can unwrap here to clone the `watch`
        // channel.
        upload_trampoline_phase_2_to_mgs.as_ref().unwrap().status.clone()
    }

    async fn spawn_update_driver(
        &mut self,
        sp: SpIdentifier,
        plan: UpdatePlan,
        setup_data: &Self::Setup,
    ) -> SpUpdateData {
        // Generate an ID for this update; the update tracker will send it to the
        // sled as part of the InstallinatorImageId, and installinator will send it
        // back to our artifact server with its progress reports.
        let update_id = Uuid::new_v4();

        let event_buffer = Arc::new(StdMutex::new(EventBuffer::new(16)));
        let ipr_start_receiver =
            self.update_tracker.ipr_update_tracker.register(update_id);

        let update_cx = UpdateContext {
            update_id,
            sp,
            mgs_client: self.update_tracker.mgs_client.clone(),
            upload_trampoline_phase_2_to_mgs: setup_data.clone(),
            log: self.update_tracker.log.new(o!(
                "sp" => format!("{sp:?}"),
                "update_id" => update_id.to_string(),
            )),
        };
        // TODO do we need `UpdateDriver` as a distinct type?
        let update_driver = UpdateDriver {};

        // Using a oneshot channel to communicate the abort handle isn't
        // ideal, but it works and is the easiest way to send it without
        // restructuring this code.
        let (abort_handle_sender, abort_handle_receiver) = oneshot::channel();
        let task = tokio::spawn(update_driver.run(
            plan,
            update_cx,
            event_buffer.clone(),
            ipr_start_receiver,
            self.opts.clone(),
            abort_handle_sender,
        ));

        let abort_handle = abort_handle_receiver
            .await
            .expect("abort handle is sent immediately");

        SpUpdateData { task, abort_handle, event_buffer }
    }
}

/// A fake implementation of [`SpawnUpdateDriver`].
///
/// This implementation is only used by tests. It contains a single step that
/// waits for a [`watch::Receiver`] to resolve.
#[derive(Debug)]
struct FakeUpdateDriver {
    watch_receiver: watch::Receiver<()>,
    log: Logger,
}

#[async_trait::async_trait]
impl SpawnUpdateDriver for FakeUpdateDriver {
    type Setup = ();

    async fn setup(&mut self, _plan: &UpdatePlan) -> Self::Setup {}

    async fn spawn_update_driver(
        &mut self,
        _sp: SpIdentifier,
        _plan: UpdatePlan,
        _setup_data: &Self::Setup,
    ) -> SpUpdateData {
        let (sender, mut receiver) = mpsc::channel(128);
        let event_buffer = Arc::new(StdMutex::new(EventBuffer::new(16)));
        let event_buffer_2 = event_buffer.clone();
        let log = self.log.clone();

        let engine = UpdateEngine::new(&log, sender);
        let abort_handle = engine.abort_handle();

        let mut watch_receiver = self.watch_receiver.clone();

        let task = tokio::spawn(async move {
            // The step component and ID have been chosen arbitrarily here --
            // they aren't important.
            engine
                .new_step(
                    UpdateComponent::Host,
                    UpdateStepId::RunningInstallinator,
                    "Fake step that waits for receiver to resolve",
                    move |_cx| async move {
                        // This will resolve as soon as the watch sender
                        // (typically a test) sends a value over the watch
                        // channel.
                        _ = watch_receiver.changed().await;
                        StepSuccess::new(()).into()
                    },
                )
                .register();

            // Spawn a task to accept all events from the executing engine.
            let event_receiving_task = tokio::spawn(async move {
                while let Some(event) = receiver.recv().await {
                    event_buffer_2.lock().unwrap().add_event(event);
                }
            });

            match engine.execute().await {
                Ok(_cx) => (),
                Err(err) => {
                    error!(log, "update failed"; "err" => %err);
                }
            }

            // Wait for all events to be received and written to the event
            // buffer.
            event_receiving_task.await.expect("event receiving task panicked");
        });

        SpUpdateData { task, abort_handle, event_buffer }
    }
}

/// An implementation of [`SpawnUpdateDriver`] that cannot be constructed.
///
/// This is an uninhabited type (an empty enum), and is only used to provide a
/// type parameter for the [`UpdateTracker::update_pre_checks`] method.
enum NeverUpdateDriver {}

#[async_trait::async_trait]
impl SpawnUpdateDriver for NeverUpdateDriver {
    type Setup = ();

    async fn setup(&mut self, _plan: &UpdatePlan) -> Self::Setup {}

    async fn spawn_update_driver(
        &mut self,
        _sp: SpIdentifier,
        _plan: UpdatePlan,
        _setup_data: &Self::Setup,
    ) -> SpUpdateData {
        unreachable!("this update driver cannot be constructed")
    }
}

#[derive(Debug)]
struct UpdateTrackerData {
    artifact_store: WicketdArtifactStore,
    sp_update_data: BTreeMap<SpIdentifier, SpUpdateData>,
}

impl UpdateTrackerData {
    fn new(artifact_store: WicketdArtifactStore) -> Self {
        Self { artifact_store, sp_update_data: BTreeMap::new() }
    }

    fn clear_update_state(
        &mut self,
        sp: SpIdentifier,
    ) -> Result<(), ClearUpdateStateError> {
        // Is an update currently running? If so, then reject the request.
        let is_running = self
            .sp_update_data
            .get(&sp)
            .map_or(false, |update_data| !update_data.task.is_finished());
        if is_running {
            return Err(ClearUpdateStateError::UpdateInProgress);
        }

        self.sp_update_data.remove(&sp);
        Ok(())
    }

    async fn abort_update(
        &mut self,
        sp: SpIdentifier,
        message: String,
    ) -> Result<(), AbortUpdateError> {
        let Some(update_data) = self.sp_update_data.get(&sp) else {
            return Err(AbortUpdateError::UpdateNotStarted);
        };

        // We can only abort an update if it is still running.
        //
        // There's a race possible here between the task finishing and this
        // check, but that's totally fine: the worst case is that the abort is
        // ignored.
        if update_data.task.is_finished() {
            return Err(AbortUpdateError::UpdateFinished);
        }

        match update_data.abort_handle.abort(message) {
            Ok(waiter) => {
                waiter.await;
                Ok(())
            }
            Err(_) => {
                // This occurs if the engine has finished execution and has been
                // dropped.
                Err(AbortUpdateError::UpdateFinished)
            }
        }
    }

    async fn put_repository<T>(&mut self, data: T) -> Result<(), HttpError>
    where
        T: io::Read + io::Seek + Send + 'static,
    {
        // Are there any updates currently running? If so, then reject the new
        // repository.
        let running_sps = self
            .sp_update_data
            .iter()
            .filter_map(|(sp_identifier, update_data)| {
                (!update_data.task.is_finished()).then(|| *sp_identifier)
            })
            .collect::<Vec<_>>();
        if !running_sps.is_empty() {
            return Err(HttpError::for_bad_request(
                None,
                "Updates currently running for {running_sps:?}".to_owned(),
            ));
        }

        // Put the repository into the artifact store.
        self.artifact_store.put_repository(data).await?;

        // Reset all running data: a new repository means starting afresh.
        self.sp_update_data.clear();

        Ok(())
    }
}

#[derive(Debug, Clone, Error, Eq, PartialEq)]
pub enum StartUpdateError {
    #[error("no TUF repository available")]
    TufRepositoryUnavailable,
    #[error("targets are already being updated: {}", sps_to_string(.0))]
    UpdateInProgress(Vec<SpIdentifier>),
}

#[derive(Debug, Clone, Error, Eq, PartialEq)]
pub enum ClearUpdateStateError {
    #[error("target is currently being updated")]
    UpdateInProgress,
}

impl ClearUpdateStateError {
    pub(crate) fn to_http_error(&self) -> HttpError {
        let message = DisplayErrorChain::new(self).to_string();

        match self {
            ClearUpdateStateError::UpdateInProgress => {
                HttpError::for_bad_request(None, message)
            }
        }
    }
}

#[derive(Debug, Clone, Error, Eq, PartialEq)]
pub enum AbortUpdateError {
    #[error("update task not started")]
    UpdateNotStarted,

    #[error("update task already finished")]
    UpdateFinished,
}

impl AbortUpdateError {
    pub(crate) fn to_http_error(&self) -> HttpError {
        let message = DisplayErrorChain::new(self).to_string();

        match self {
            AbortUpdateError::UpdateNotStarted
            | AbortUpdateError::UpdateFinished => {
                HttpError::for_bad_request(None, message)
            }
        }
    }
}

#[derive(Debug)]
struct UpdateDriver {}

impl UpdateDriver {
    async fn run(
        self,
        plan: UpdatePlan,
        update_cx: UpdateContext,
        event_buffer: Arc<StdMutex<EventBuffer>>,
        ipr_start_receiver: IprStartReceiver,
        opts: StartUpdateOptions,
        abort_handle_sender: oneshot::Sender<AbortHandle>,
    ) {
        let update_cx = &update_cx;

        // TODO: We currently do updates in the order RoT -> SP -> host. This is
        // generally the correct order, but in some cases there might be a bug
        // which forces us to update components in the order SP -> RoT -> host.
        // How do we handle that?
        //
        // Broadly, there are two ways to do this:
        //
        // 1. Add metadata to artifacts.json indicating the order in which
        //    components should be updated. There are a lot of options in the
        //    design space here, from a simple boolean to a list or DAG
        //    expressing the order, or something even more dynamic than that.
        //
        // 2. Skip updating components that match the same version. This would
        //    let us ship two separate archives in case there's a bug: one with
        //    the newest components for the SP and RoT, and one without.

        // Build the update executor.
        let (sender, mut receiver) = mpsc::channel(128);
        let mut engine = UpdateEngine::new(&update_cx.log, sender);
        let abort_handle = engine.abort_handle();
        _ = abort_handle_sender.send(abort_handle);

        if let Some(secs) = opts.test_step_seconds {
            define_test_steps(&engine, secs);
        }

        let (rot_a, rot_b, sp_artifacts) = match update_cx.sp.type_ {
            SpType::Sled => (
                plan.gimlet_rot_a.clone(),
                plan.gimlet_rot_b.clone(),
                &plan.gimlet_sp,
            ),
            SpType::Power => {
                (plan.psc_rot_a.clone(), plan.psc_rot_b.clone(), &plan.psc_sp)
            }
            SpType::Switch => (
                plan.sidecar_rot_a.clone(),
                plan.sidecar_rot_b.clone(),
                &plan.sidecar_sp,
            ),
        };

        let rot_registrar = engine.for_component(UpdateComponent::Rot);
        let sp_registrar = engine.for_component(UpdateComponent::Sp);

        // To update the RoT, we have to know which slot (A or B) it is
        // currently executing; we must update the _other_ slot. We also want to
        // know its current version (so we can skip updating if we only need to
        // update the SP and/or host).
        let rot_interrogation =
            rot_registrar
                .new_step(
                    UpdateStepId::InterrogateRot,
                    "Checking current RoT version and active slot",
                    |_cx| async move {
                        update_cx.interrogate_rot(rot_a, rot_b).await
                    },
                )
                .register();

        // The SP only has one updateable firmware slot ("the inactive bank").
        // We want to ask about slot 0 (the active slot)'s current version, and
        // we are supposed to always pass 0 when updating.
        let sp_firmware_slot = 0;

        // To update the SP, we want to know both its version and its board (so
        // we can map to the correct artifact from our update plan).
        let sp_artifact_and_version = sp_registrar
            .new_step(
                UpdateStepId::InterrogateSp,
                "Checking SP board and current version",
                move |_cx| async move {
                    let caboose = update_cx
                        .mgs_client
                        .sp_component_caboose_get(
                            update_cx.sp.type_,
                            update_cx.sp.slot,
                            SpComponent::SP_ITSELF.const_as_str(),
                            sp_firmware_slot,
                        )
                        .await
                        .map_err(|error| {
                            UpdateTerminalError::GetSpCabooseFailed { error }
                        })?
                        .into_inner();

                    let Some(sp_artifact) = sp_artifacts.get(&caboose.board)
                    else {
                        return Err(
                            UpdateTerminalError::MissingSpImageForBoard {
                                board: caboose.board,
                            },
                        );
                    };
                    let sp_artifact = sp_artifact.clone();

                    let message = format!(
                        "SP board {}, version {} (git commit {})",
                        caboose.board,
                        caboose.version.as_deref().unwrap_or("unknown"),
                        caboose.git_commit
                    );
                    match caboose.version.map(|v| v.parse::<SemverVersion>()) {
                        Some(Ok(version)) => {
                            StepSuccess::new((sp_artifact, Some(version)))
                                .with_message(message)
                                .into()
                        }
                        Some(Err(err)) => StepWarning::new(
                            (sp_artifact, None),
                            format!(
                                "{message} (failed to parse SP version: {err})"
                            ),
                        )
                        .into(),
                        None => StepWarning::new((sp_artifact, None), message)
                            .into(),
                    }
                },
            )
            .register();
        // Send the update to the RoT.
        let inner_cx =
            SpComponentUpdateContext::new(update_cx, UpdateComponent::Rot);
        rot_registrar
            .new_step(
                UpdateStepId::SpComponentUpdate,
                "Updating RoT",
                move |cx| async move {
                    if let Some(result) = opts.test_simulate_rot_result {
                        return simulate_result(result);
                    }

                    let rot_interrogation =
                        rot_interrogation.into_value(cx.token()).await;

                    let rot_has_this_version = rot_interrogation
                        .active_version_matches_artifact_to_apply();

                    // If this RoT already has this version, skip the rest of
                    // this step, UNLESS we've been told to skip this version
                    // check.
                    if rot_has_this_version && !opts.skip_rot_version_check {
                        return StepSkipped::new(
                            (),
                            format!(
                                "RoT active slot already at version {}",
                                rot_interrogation.artifact_to_apply.id.version
                            ),
                        )
                        .into();
                    }

                    cx.with_nested_engine(|engine| {
                        inner_cx.register_steps(
                            engine,
                            rot_interrogation.slot_to_update,
                            &rot_interrogation.artifact_to_apply,
                        );
                        Ok(())
                    })
                    .await?;

                    // If we updated despite the RoT already having the version
                    // we updated to, make this step return a warning with that
                    // message; otherwise, this is a normal success.
                    if rot_has_this_version {
                        StepWarning::new(
                            (),
                            format!(
                                "RoT updated despite already having version {}",
                                rot_interrogation.artifact_to_apply.id.version
                            ),
                        )
                        .into()
                    } else {
                        StepSuccess::new(()).into()
                    }
                },
            )
            .register();

        let inner_cx =
            SpComponentUpdateContext::new(update_cx, UpdateComponent::Sp);
        sp_registrar
            .new_step(
                UpdateStepId::SpComponentUpdate,
                "Updating SP",
                move |cx| async move {
                    if let Some(result) = opts.test_simulate_sp_result {
                        return simulate_result(result);
                    }

                    let (sp_artifact, sp_version) =
                        sp_artifact_and_version.into_value(cx.token()).await;

                    let sp_has_this_version =
                        Some(&sp_artifact.id.version) == sp_version.as_ref();

                    // If this SP already has this version, skip the rest of
                    // this step, UNLESS we've been told to skip this version
                    // check.
                    if sp_has_this_version && !opts.skip_sp_version_check {
                        return StepSkipped::new(
                            (),
                            format!(
                                "SP already at version {}",
                                sp_artifact.id.version
                            ),
                        )
                        .into();
                    }

                    cx.with_nested_engine(|engine| {
                        inner_cx.register_steps(
                            engine,
                            sp_firmware_slot,
                            &sp_artifact,
                        );
                        Ok(())
                    })
                    .await?;

                    // If we updated despite the SP already having the version
                    // we updated to, make this step return a warning with that
                    // message; otherwise, this is a normal success.
                    if sp_has_this_version {
                        StepWarning::new(
                            (),
                            format!(
                                "SP updated despite already having version {}",
                                sp_artifact.id.version
                            ),
                        )
                        .into()
                    } else {
                        StepSuccess::new(()).into()
                    }
                },
            )
            .register();

        if update_cx.sp.type_ == SpType::Sled {
            self.register_sled_steps(
                update_cx,
                &mut engine,
                &plan,
                ipr_start_receiver,
            );
        }

        // Spawn a task to accept all events from the executing engine.
        let event_receiving_task = tokio::spawn(async move {
            while let Some(event) = receiver.recv().await {
                event_buffer.lock().unwrap().add_event(event);
            }
        });

        // Execute the update engine.
        match engine.execute().await {
            Ok(_cx) => (),
            Err(err) => {
                error!(update_cx.log, "update failed"; "err" => %err);
            }
        }

        // Wait for all events to be received and written to the update log.
        event_receiving_task.await.expect("event receiving task panicked");
    }

    fn register_sled_steps<'a>(
        &self,
        update_cx: &'a UpdateContext,
        engine: &mut UpdateEngine<'a>,
        plan: &'a UpdatePlan,
        ipr_start_receiver: IprStartReceiver,
    ) {
        let mut host_registrar = engine.for_component(UpdateComponent::Host);
        let image_id_handle = self.register_trampoline_phase1_steps(
            update_cx,
            &mut host_registrar,
            plan,
        );

        let start_handle = host_registrar
            .new_step(
                UpdateStepId::DownloadingInstallinator,
                "Downloading installinator, waiting for it to start",
                move |cx| async move {
                    let image_id = image_id_handle.into_value(cx.token()).await;
                    // The previous step should send this value in.
                    let report_receiver = update_cx
                        .wait_for_first_installinator_progress(
                            &cx,
                            ipr_start_receiver,
                            image_id,
                        )
                        .await
                        .map_err(|error| {
                            UpdateTerminalError::DownloadingInstallinatorFailed { error }
                        })?;

                        StepSuccess::new(report_receiver).into()
                    },
            )
            .register();

        let slots_to_update = host_registrar
            .new_step(
                UpdateStepId::RunningInstallinator,
                "Running installinator",
                move |cx| async move {
                    let report_receiver =
                        start_handle.into_value(cx.token()).await;
                    let write_output = update_cx
                        .process_installinator_reports(&cx, report_receiver)
                        .await
                        .map_err(|error| {
                            UpdateTerminalError::RunningInstallinatorFailed {
                                error,
                            }
                        })?;

                    let slots_to_update = write_output
                        .slots_written
                        .into_iter()
                        .map(|slot| match slot {
                            M2Slot::A => 0,
                            M2Slot::B => 1,
                        })
                        .collect::<BTreeSet<u16>>();

                    StepSuccess::new(slots_to_update).into()
                },
            )
            .register();

        // Installinator is done: install the host phase 1 that matches the host
        // phase 2 it installed, and boot our newly-recovered sled.
        self.register_install_host_phase1_and_boot_steps(
            update_cx,
            &mut host_registrar,
            plan,
            slots_to_update,
        );
    }

    // Installs the trampoline phase 1 and configures the host to fetch phase
    // 2 from MGS on boot, returning the image ID of that phase 2 image for use
    // when querying MGS for progress on its delivery to the SP.
    fn register_trampoline_phase1_steps<'a>(
        &self,
        update_cx: &'a UpdateContext,
        registrar: &mut ComponentRegistrar<'_, 'a>,
        plan: &'a UpdatePlan,
    ) -> StepHandle<HostPhase2RecoveryImageId> {
        // We arbitrarily choose to store the trampoline phase 1 in host boot
        // slot 0. We put this in a set for compatibility with the later step
        // that updates both slots.
        const TRAMPOLINE_PHASE_1_BOOT_SLOT: u16 = 0;
        let mut trampoline_phase_1_boot_slots = BTreeSet::new();
        trampoline_phase_1_boot_slots.insert(TRAMPOLINE_PHASE_1_BOOT_SLOT);

        self.register_deliver_host_phase1_steps(
            update_cx,
            registrar,
            &plan.trampoline_phase_1,
            "trampoline",
            StepHandle::ready(trampoline_phase_1_boot_slots).into_shared(),
        );

        // Wait (if necessary) for the trampoline phase 2 upload to MGS to
        // complete. We started a task to do this the first time a sled update
        // was started with this plan.
        let mut upload_trampoline_phase_2_to_mgs =
            update_cx.upload_trampoline_phase_2_to_mgs.clone();

        let image_id_step_handle = registrar.new_step(
            UpdateStepId::WaitingForTrampolinePhase2Upload,
            "Waiting for trampoline phase 2 upload to MGS",
            move |_cx| async move {
                // We expect this loop to run just once, but iterate just in
                // case the image ID doesn't get populated the first time.
                loop {
                    upload_trampoline_phase_2_to_mgs.changed().await.map_err(
                        |_recv_err| {
                            UpdateTerminalError::TrampolinePhase2UploadFailed
                        }
                    )?;

                    if let Some(image_id) = upload_trampoline_phase_2_to_mgs
                        .borrow()
                        .uploaded_image_id
                        .as_ref()
                    {
                        return StepSuccess::new(image_id.clone()).into();
                    }
                }
            },
        ).register();

        registrar
            .new_step(
                UpdateStepId::SettingInstallinatorImageId,
                "Setting installinator image ID",
                move |_cx| async move {
                    let installinator_image_id = InstallinatorImageId {
                        control_plane: plan.control_plane_hash.to_string(),
                        host_phase_2: plan.host_phase_2_hash.to_string(),
                        update_id: update_cx.update_id,
                    };
                    update_cx
                        .mgs_client
                        .sp_installinator_image_id_set(
                            update_cx.sp.type_,
                            update_cx.sp.slot,
                            &installinator_image_id,
                        )
                        .await
                        .map_err(|error| {
                            // HTTP-ERROR-FULL-CAUSE-CHAIN
                            UpdateTerminalError::SetInstallinatorImageIdFailed {
                                error,
                            }
                        })?;

                    StepSuccess::new(()).into()
                },
            )
            .register();

        registrar
            .new_step(
                UpdateStepId::SettingHostStartupOptions,
                "Setting host startup options",
                move |_cx| async move {
                    update_cx
                        .set_component_active_slot(
                            SpComponent::HOST_CPU_BOOT_FLASH.const_as_str(),
                            TRAMPOLINE_PHASE_1_BOOT_SLOT,
                            false,
                        )
                        .await
                        .map_err(|error| {
                            UpdateTerminalError::SetHostBootFlashSlotFailed {
                                error,
                            }
                        })?;

                    update_cx
                        .mgs_client
                        .sp_startup_options_set(
                            update_cx.sp.type_,
                            update_cx.sp.slot,
                            &HostStartupOptions {
                                boot_net: false,
                                boot_ramdisk: false,
                                bootrd: false,
                                kbm: false,
                                kmdb: false,
                                kmdb_boot: false,
                                phase2_recovery_mode: true,
                                prom: false,
                                verbose: false,
                            },
                        )
                        .await
                        .map_err(|error| {
                            UpdateTerminalError::SetHostStartupOptionsFailed {
                                description: "recovery mode",
                                error,
                            }
                        })?;

                    StepSuccess::new(()).into()
                },
            )
            .register();

        // All set - boot the host and let installinator do its thing!
        registrar
            .new_step(
                UpdateStepId::SetHostPowerState { state: PowerState::A0 },
                "Setting host power state to A0",
                move |_cx| async move {
                    update_cx.set_host_power_state(PowerState::A0).await
                },
            )
            .register();

        image_id_step_handle
    }

    fn register_install_host_phase1_and_boot_steps<'engine, 'a: 'engine>(
        &self,
        update_cx: &'a UpdateContext,
        registrar: &mut ComponentRegistrar<'engine, 'a>,
        plan: &'a UpdatePlan,
        slots_to_update: StepHandle<BTreeSet<u16>>,
    ) {
        // Installinator is done - set the stage for the real host to boot.

        // Deliver the real host phase 1 image to whichever slots installinator
        // wrote.
        let slots_to_update = slots_to_update.into_shared();
        self.register_deliver_host_phase1_steps(
            update_cx,
            registrar,
            &plan.host_phase_1,
            "host",
            slots_to_update.clone(),
        );

        // Clear the installinator image ID; failing to do this is _not_ fatal,
        // because any future update will set its own installinator ID anyway;
        // this is for cleanliness more than anything.
        registrar.new_step(
            UpdateStepId::ClearingInstallinatorImageId,
            "Clearing installinator image ID",
            move |_cx| async move {
                if let Err(err) = update_cx
                    .mgs_client
                    .sp_installinator_image_id_delete(
                        update_cx.sp.type_,
                        update_cx.sp.slot,
                    )
                    .await
                {
                    warn!(
                        update_cx.log,
                        "failed to clear installinator image ID (proceeding anyway)";
                        "err" => %err,
                    );
                }

                StepSuccess::new(()).into()
            }).register();

        registrar
            .new_step(
                UpdateStepId::SettingHostStartupOptions,
                "Setting startup options for standard boot",
                move |cx| async move {
                    // Persistently set to boot off of the first disk
                    // installinator successfully updated (usually 0, unless it
                    // only updated 1).
                    let mut slots_to_update =
                        slots_to_update.into_value(cx.token()).await;
                    let slot_to_boot =
                        slots_to_update.pop_first().ok_or_else(|| {
                            UpdateTerminalError::SetHostBootFlashSlotFailed {
                                error: anyhow!(
                                    "installinator reported 0 disks written"
                                ),
                            }
                        })?;
                    update_cx
                        .set_component_active_slot(
                            SpComponent::HOST_CPU_BOOT_FLASH.const_as_str(),
                            slot_to_boot,
                            true,
                        )
                        .await
                        .map_err(|error| {
                            UpdateTerminalError::SetHostBootFlashSlotFailed {
                                error,
                            }
                        })?;

                    // Set "standard boot".
                    update_cx
                        .mgs_client
                        .sp_startup_options_set(
                            update_cx.sp.type_,
                            update_cx.sp.slot,
                            &HostStartupOptions {
                                boot_net: false,
                                boot_ramdisk: false,
                                bootrd: false,
                                kbm: false,
                                kmdb: false,
                                kmdb_boot: false,
                                phase2_recovery_mode: false,
                                prom: false,
                                verbose: false,
                            },
                        )
                        .await
                        .map_err(|error| {
                            // HTTP-ERROR-FULL-CAUSE-CHAIN
                            UpdateTerminalError::SetHostStartupOptionsFailed {
                                description: "standard boot",
                                error,
                            }
                        })?;

                    StepSuccess::new(()).into()
                },
            )
            .register();

        // Boot the host.
        registrar
            .new_step(
                UpdateStepId::SetHostPowerState { state: PowerState::A0 },
                "Booting the host",
                |_cx| async {
                    update_cx.set_host_power_state(PowerState::A0).await
                },
            )
            .register();
    }

    fn register_deliver_host_phase1_steps<'a>(
        &self,
        update_cx: &'a UpdateContext,
        registrar: &mut ComponentRegistrar<'_, 'a>,
        artifact: &'a ArtifactIdData,
        kind: &str, // "host" or "trampoline"
        slots_to_update: SharedStepHandle<BTreeSet<u16>>,
    ) {
        registrar
            .new_step(
                UpdateStepId::SetHostPowerState { state: PowerState::A2 },
                "Setting host power state to A2",
                move |_cx| async move {
                    update_cx.set_host_power_state(PowerState::A2).await
                },
            )
            .register();

        let inner_cx =
            SpComponentUpdateContext::new(update_cx, UpdateComponent::Host);
        registrar
            .new_step(
                UpdateStepId::SpComponentUpdate,
                format!("Updating {kind} phase 1"),
                move |cx| async move {
                    let slots_to_update =
                        slots_to_update.into_value(cx.token()).await;

                    for boot_slot in slots_to_update {
                        cx.with_nested_engine(|engine| {
                            inner_cx
                                .register_steps(engine, boot_slot, artifact);
                            Ok(())
                        })
                        .await?;
                    }
                    StepSuccess::new(()).into()
                },
            )
            .register();
    }
}

fn define_test_steps(engine: &UpdateEngine, secs: u64) {
    engine
        .new_step(
            UpdateComponent::Rot,
            UpdateStepId::TestStep,
            "Test step",
            move |cx| async move {
                cx.with_nested_engine(
                    |engine: &mut UpdateEngine<TestStepSpec>| {
                        engine
                            .new_step(
                                TestStepComponent::Test,
                                TestStepId::Delay,
                                format!("Delay step ({secs} secs)"),
                                |cx| async move {
                                    for sec in 0..secs {
                                        cx.send_progress(
                                        StepProgress::with_current_and_total(
                                            sec,
                                            secs,
                                            "seconds",
                                            serde_json::Value::Null,
                                        ),
                                    )
                                    .await;
                                        tokio::time::sleep(
                                            Duration::from_secs(1),
                                        )
                                        .await;
                                    }

                                    StepSuccess::new(())
                                        .with_message(format!(
                                        "Step completed after {secs} seconds"
                                    ))
                                        .into()
                                },
                            )
                            .register();

                        engine
                        .new_step(
                            TestStepComponent::Test,
                            TestStepId::Delay,
                            "Nested stub step",
                            |_cx| async move { StepSuccess::new(()).into() },
                        )
                        .register();

                        Ok(())
                    },
                )
                .await?;

                StepSuccess::new(()).into()
            },
        )
        .register();
}

#[derive(Debug)]
struct RotInterrogation {
    slot_to_update: u16,
    artifact_to_apply: ArtifactIdData,
    active_version: Option<SemverVersion>,
}

impl RotInterrogation {
    fn active_version_matches_artifact_to_apply(&self) -> bool {
        Some(&self.artifact_to_apply.id.version) == self.active_version.as_ref()
    }
}

fn simulate_result(
    result: UpdateSimulatedResult,
) -> Result<StepResult<()>, UpdateTerminalError> {
    match result {
        UpdateSimulatedResult::Success => {
            StepSuccess::new(()).with_message("Simulated success result").into()
        }
        UpdateSimulatedResult::Warning => {
            StepWarning::new((), "Simulated warning result").into()
        }
        UpdateSimulatedResult::Skipped => {
            StepSkipped::new((), "Simulated skipped result").into()
        }
        UpdateSimulatedResult::Failure => {
            Err(UpdateTerminalError::SimulatedFailure)
        }
    }
}

struct UpdateContext {
    update_id: Uuid,
    sp: SpIdentifier,
    mgs_client: gateway_client::Client,
    upload_trampoline_phase_2_to_mgs:
        watch::Receiver<UploadTrampolinePhase2ToMgsStatus>,
    log: slog::Logger,
}

impl UpdateContext {
    async fn process_installinator_reports<'engine>(
        &self,
        cx: &StepContext,
        mut ipr_receiver: watch::Receiver<EventReport<InstallinatorSpec>>,
    ) -> anyhow::Result<WriteOutput> {
        let mut write_output = None;

        // Note: watch receivers must be used via this pattern, *not* via
        // `while ipr_receiver.changed().await.is_ok()`.
        loop {
            let report = ipr_receiver.borrow_and_update().clone();

            // Prior to processing the report, check for the completion metadata
            // that indicates which disks installinator attempt to /
            // successfully wrote. We only need to do this if we haven't already
            // seen the metadata we care about in a previous report; we should
            // never get multiple completion events that differ in this
            // metadata.
            if write_output.is_none() {
                for event in &report.step_events {
                    // We only care about the outcome of completion events.
                    let Some(outcome) = event.kind.step_outcome() else {
                        continue;
                    };

                    // We only care about successful (including "success with
                    // warning") outcomes.
                    let Some(metadata) = outcome.completion_metadata() else {
                        continue;
                    };

                    match metadata {
                        InstallinatorCompletionMetadata::Write { output } => {
                            write_output = Some(output.clone());
                        }
                        InstallinatorCompletionMetadata::HardwareScan { .. }
                        | InstallinatorCompletionMetadata::ControlPlaneZones { .. }
                        | InstallinatorCompletionMetadata::Download { .. }
                        | InstallinatorCompletionMetadata::Unknown => (),
                    }
                }
            }

            cx.send_nested_report(report).await?;
            if ipr_receiver.changed().await.is_err() {
                break;
            }
        }

        // The receiver being closed means that the installinator has completed.

        write_output.ok_or_else(|| {
            anyhow!("installinator completed without reporting disks written")
        })
    }

    async fn interrogate_rot(
        &self,
        rot_a: ArtifactIdData,
        rot_b: ArtifactIdData,
    ) -> Result<StepResult<RotInterrogation>, UpdateTerminalError> {
        let rot_active_slot = self
            .get_component_active_slot(SpComponent::ROT.const_as_str())
            .await
            .map_err(|error| UpdateTerminalError::GetRotActiveSlotFailed {
                error,
            })?;

        // Flip these around: if 0 (A) is active, we want to
        // update 1 (B), and vice versa.
        let (active_slot_name, slot_to_update, artifact_to_apply) =
            match rot_active_slot {
                0 => ('A', 1, rot_b),
                1 => ('B', 0, rot_a),
                _ => {
                    return Err(UpdateTerminalError::GetRotActiveSlotFailed {
                        error: anyhow!(
                            "unexpected RoT active slot {rot_active_slot}"
                        ),
                    })
                }
            };

        // Read the caboose of the currently-active slot.
        let caboose = self
            .mgs_client
            .sp_component_caboose_get(
                self.sp.type_,
                self.sp.slot,
                SpComponent::ROT.const_as_str(),
                rot_active_slot,
            )
            .await
            .map_err(|error| UpdateTerminalError::GetRotCabooseFailed {
                error,
            })?
            .into_inner();

        let message = format!(
            "RoT slot {active_slot_name} version {} (git commit {})",
            caboose.version.as_deref().unwrap_or("unknown"),
            caboose.git_commit
        );

        let make_result = |active_version| RotInterrogation {
            slot_to_update,
            artifact_to_apply,
            active_version,
        };

        match caboose.version.map(|v| v.parse::<SemverVersion>()) {
            Some(Ok(version)) => StepSuccess::new(make_result(Some(version)))
                .with_message(message)
                .into(),
            Some(Err(err)) => StepWarning::new(
                make_result(None),
                format!("{message} (failed to parse RoT version: {err})"),
            )
            .into(),
            None => StepWarning::new(make_result(None), message).into(),
        }
    }

    /// Poll the RoT asking for its currently active slot, allowing failures up
    /// to a fixed timeout to give time for it to boot.
    ///
    /// Intended to be called after the RoT has been reset.
    async fn wait_for_rot_reboot(
        &self,
        timeout: Duration,
    ) -> anyhow::Result<u16> {
        let mut ticker = tokio::time::interval(Duration::from_secs(1));

        let start = Instant::now();
        loop {
            ticker.tick().await;
            match self
                .get_component_active_slot(SpComponent::ROT.const_as_str())
                .await
            {
                Ok(slot) => return Ok(slot),
                Err(error) => {
                    if start.elapsed() < timeout {
                        warn!(
                            self.log,
                            "failed getting RoT active slot (will retry)";
                            "error" => %error,
                        );
                    } else {
                        return Err(error);
                    }
                }
            }
        }
    }

    async fn wait_for_first_installinator_progress(
        &self,
        cx: &StepContext,
        mut ipr_start_receiver: IprStartReceiver,
        image_id: HostPhase2RecoveryImageId,
    ) -> anyhow::Result<watch::Receiver<EventReport<InstallinatorSpec>>> {
        const MGS_PROGRESS_POLL_INTERVAL: Duration = Duration::from_secs(3);

        // Waiting for the installinator to start is a little strange. It can't
        // start until the host boots, which requires all the normal boot things
        // (DRAM training, etc.), but also fetching the trampoline phase 2 image
        // over the management network -> SP -> uart path, which runs at about
        // 167 KiB/sec. This is a _long_ time to wait with no visible progress,
        // so we'll query MGS for progress of that phase 2 trampoline delivery.
        // However, this query is "best effort" - MGS is observing progress
        // indirectly (i.e., "what was the last request for a phase 2 image I
        // got from this SP"), and it isn't definitive. We'll still report it as
        // long as it matches the trampoline image we're expecting the SP to be
        // pulling, but it's possible we could be seeing stale status from a
        // previous update attempt with the same image.
        //
        // To start, _clear out_ the most recent status that MGS may have
        // cached, so we don't see any stale progress from a previous update
        // through this SP. If somehow we've lost the race and our SP is already
        // actively requesting host blocks, this will discard a real progress
        // message, but that's fine - in that case we expect to see another real
        // one imminently. It's possible (but hopefully unlikely?) that the SP
        // is getting its phase two image from the _other_ scrimlet's MGS
        // instance, in which case we will get no progress info at all until
        // installinator starts reporting in.
        //
        // Throughout this function, we do not fail if a request to MGS fails -
        // these are all "best effort" progress; our real failure mode is if
        // installinator tells us it has failed.
        if let Err(err) = self
            .mgs_client
            .sp_host_phase2_progress_delete(self.sp.type_, self.sp.slot)
            .await
        {
            warn!(
                self.log, "failed to clear SP host phase2 progress";
                "err" => %err,
            );
        }

        let mut interval = tokio::time::interval(MGS_PROGRESS_POLL_INTERVAL);
        interval
            .set_missed_tick_behavior(tokio::time::MissedTickBehavior::Delay);

        loop {
            tokio::select! {
                receiver = &mut ipr_start_receiver => {
                    // Received the first progress from the installinator.
                    break receiver.context("start sender died");
                }
                _ = interval.tick() => {
                    self.poll_trampoline_phase2_progress(cx, &image_id).await;
                }
            }
        }
    }

    /// Polls MGS for the latest trampoline phase 2 progress.
    ///
    /// The naming is somewhat confusing here: the code to fetch the respective
    /// phase 2 is present within all phase 1 ROMs, both host and trampoline.
    /// This is why the API has the name "host phase 2" in it. However, for this
    /// update flow it is only activated for trampoline images.
    async fn poll_trampoline_phase2_progress(
        &self,
        cx: &StepContext,
        uploaded_trampoline_phase2_id: &HostPhase2RecoveryImageId,
    ) {
        match self
            .mgs_client
            .sp_host_phase2_progress_get(self.sp.type_, self.sp.slot)
            .await
            .map(|response| response.into_inner())
        {
            Ok(HostPhase2Progress::Available {
                image_id,
                offset,
                total_size,
                ..
            }) => {
                // Does this image ID match the one we uploaded? If so,
                // record our current progress; if not, this is probably
                // stale data from a past update, and we have no progress
                // information.
                if &image_id == uploaded_trampoline_phase2_id {
                    cx.send_progress(StepProgress::with_current_and_total(
                        offset,
                        total_size,
                        ProgressUnits::BYTES,
                        Default::default(),
                    ))
                    .await;
                }
            }
            Ok(HostPhase2Progress::None) => {
                // No progress available -- don't send an update.
                // XXX should we reset the StepProgress to running?
            }
            Err(err) => {
                warn!(
                    self.log, "failed to get SP host phase2 progress";
                    "err" => %err,
                );
            }
        }
    }

    async fn set_host_power_state(
        &self,
        power_state: PowerState,
    ) -> Result<StepResult<()>, UpdateTerminalError> {
        info!(self.log, "moving host to {power_state:?}");
        self.mgs_client
            .sp_power_state_set(self.sp.type_, self.sp.slot, power_state)
            .await
            .map(|response| response.into_inner())
            .map_err(|error| UpdateTerminalError::UpdatePowerStateFailed {
                error,
            })?;
        StepSuccess::new(()).into()
    }

    async fn get_component_active_slot(
        &self,
        component: &str,
    ) -> anyhow::Result<u16> {
        self.mgs_client
            .sp_component_active_slot_get(
                self.sp.type_,
                self.sp.slot,
                component,
            )
            .await
            .context("failed to get component active slot")
            .map(|res| res.into_inner().slot)
    }

    async fn set_component_active_slot(
        &self,
        component: &str,
        slot: u16,
        persist: bool,
    ) -> anyhow::Result<()> {
        self.mgs_client
            .sp_component_active_slot_set(
                self.sp.type_,
                self.sp.slot,
                component,
                persist,
                &SpComponentFirmwareSlot { slot },
            )
            .await
            .context("failed to set component active slot")
            .map(|res| res.into_inner())
    }

    async fn reset_sp_component(&self, component: &str) -> anyhow::Result<()> {
        self.mgs_client
            .sp_component_reset(self.sp.type_, self.sp.slot, component)
            .await
            .context("failed to reset SP")
            .map(|res| res.into_inner())
    }

    async fn poll_component_update<S: StepSpec>(
        &self,
        cx: StepContext<S>,
        stage: ComponentUpdateStage,
        update_id: Uuid,
        component: &str,
    ) -> anyhow::Result<()>
    where
        S::ProgressMetadata: Default,
    {
        // How often we poll MGS for the progress of an update once it starts.
        const STATUS_POLL_FREQ: Duration = Duration::from_millis(300);

        loop {
            let status = self
                .mgs_client
                .sp_component_update_status(
                    self.sp.type_,
                    self.sp.slot,
                    component,
                )
                .await?
                .into_inner();

            match status {
                SpUpdateStatus::None => {
                    bail!("SP no longer processing update (did it reset?)")
                }
                SpUpdateStatus::Preparing { id, progress } => {
                    ensure!(id == update_id, "SP processing different update");
                    if stage == ComponentUpdateStage::Preparing {
                        if let Some(progress) = progress {
                            cx.send_progress(
                                StepProgress::with_current_and_total(
                                    progress.current as u64,
                                    progress.total as u64,
                                    // The actual units here depend on the
                                    // component being updated and are a bit
                                    // hard to explain succinctly:
                                    // https://github.com/oxidecomputer/omicron/pull/3267#discussion_r1229700370
                                    ProgressUnits::new("preparation steps"),
                                    Default::default(),
                                ),
                            )
                            .await;
                        }
                    } else {
                        warn!(
                            self.log,
                            "component update moved backwards \
                             from {stage:?} to preparing"
                        );
                    }
                }
                SpUpdateStatus::InProgress {
                    bytes_received,
                    id,
                    total_bytes,
                } => {
                    ensure!(id == update_id, "SP processing different update");
                    match stage {
                        ComponentUpdateStage::Preparing => {
                            // The prepare step is done -- exit this loop and move
                            // to the next stage.
                            return Ok(());
                        }
                        ComponentUpdateStage::InProgress => {
                            cx.send_progress(
                                StepProgress::with_current_and_total(
                                    bytes_received as u64,
                                    total_bytes as u64,
                                    ProgressUnits::BYTES,
                                    Default::default(),
                                ),
                            )
                            .await;
                        }
                    }
                }
                SpUpdateStatus::Complete { id } => {
                    ensure!(id == update_id, "SP processing different update");
                    return Ok(());
                }
                SpUpdateStatus::Aborted { id } => {
                    ensure!(id == update_id, "SP processing different update");
                    bail!("update aborted");
                }
                SpUpdateStatus::Failed { code, id } => {
                    ensure!(id == update_id, "SP processing different update");
                    bail!("update failed (error code {code})");
                }
                SpUpdateStatus::RotError { message, id } => {
                    ensure!(id == update_id, "SP processing different update");
                    bail!("update failed (rot error message {message})");
                }
            }

            tokio::time::sleep(STATUS_POLL_FREQ).await;
        }
    }
}

#[derive(Clone, Copy, Debug, Eq, PartialEq)]
enum ComponentUpdateStage {
    Preparing,
    InProgress,
}

async fn upload_trampoline_phase_2_to_mgs(
    mgs_client: gateway_client::Client,
    artifact: ArtifactIdData,
    status: watch::Sender<UploadTrampolinePhase2ToMgsStatus>,
    log: Logger,
) {
    let data = artifact.data;
    let hash = data.hash();
    let upload_task = move || {
        let mgs_client = mgs_client.clone();
        let data = data.clone();

        async move {
            let image_stream = data.reader_stream().await.map_err(|e| {
                // TODO-correctness If we get an I/O error opening the file
                // associated with `data`, is it actually a transient error? If
                // we change this to `permanent` we'll have to do some different
                // error handling below and at our call site to retry. We
                // _shouldn't_ get errors from `reader_stream()` in general, so
                // it's probably okay either way?
                backoff::BackoffError::transient(format!("{e:#}"))
            })?;
            mgs_client
                .recovery_host_phase2_upload(reqwest::Body::wrap_stream(
                    image_stream,
                ))
                .await
                .map_err(|e| backoff::BackoffError::transient(e.to_string()))
        }
    };

    let log_failure = move |err, delay| {
        warn!(
            log,
            "failed to upload trampoline phase 2 to MGS, will retry in {:?}",
            delay;
            "err" => %err,
        );
    };

    // retry_policy_internal_service_aggressive() retries forever, so we can
    // unwrap this call to retry_notify
    let uploaded_image_id = backoff::retry_notify(
        backoff::retry_policy_internal_service_aggressive(),
        upload_task,
        log_failure,
    )
    .await
    .unwrap()
    .into_inner();

    // Notify all receivers that we've uploaded the image.
    _ = status.send(UploadTrampolinePhase2ToMgsStatus {
        hash,
        uploaded_image_id: Some(uploaded_image_id),
    });

    // Wait for all receivers to be gone before we exit, so they don't get recv
    // errors unless we're cancelled.
    status.closed().await;
}

struct SpComponentUpdateContext<'a> {
    update_cx: &'a UpdateContext,
    component: UpdateComponent,
}

impl<'a> SpComponentUpdateContext<'a> {
    fn new(update_cx: &'a UpdateContext, component: UpdateComponent) -> Self {
        Self { update_cx, component }
    }

    fn register_steps(
        &self,
        engine: &UpdateEngine<'a, SpComponentUpdateSpec>,
        firmware_slot: u16,
        artifact: &'a ArtifactIdData,
    ) {
        let update_id = Uuid::new_v4();
        let component = self.component;
        let update_cx = self.update_cx;

        let component_name = match self.component {
            UpdateComponent::Rot => SpComponent::ROT.const_as_str(),
            UpdateComponent::Sp => SpComponent::SP_ITSELF.const_as_str(),
            UpdateComponent::Host => {
                SpComponent::HOST_CPU_BOOT_FLASH.const_as_str()
            }
        };

        let registrar = engine.for_component(component);

        registrar
            .new_step(
                SpComponentUpdateStepId::Sending,
                format!("Sending data to MGS (slot {firmware_slot})"),
                move |_cx| async move {
                    let data_stream = artifact
                        .data
                        .reader_stream()
                        .await
                        .map_err(|error| {
                            SpComponentUpdateTerminalError::SpComponentUpdateFailed {
                                stage: SpComponentUpdateStage::Sending,
                                artifact: artifact.id.clone(),
                                error,
                            }
                        })?;

                    // TODO: we should be able to report some sort of progress
                    // here for the file upload.
                    update_cx
                        .mgs_client
                        .sp_component_update(
                            update_cx.sp.type_,
                            update_cx.sp.slot,
                            component_name,
                            firmware_slot,
                            &update_id,
                            reqwest::Body::wrap_stream(data_stream),
                        )
                        .await
                        .map_err(|error| {
                            SpComponentUpdateTerminalError::SpComponentUpdateFailed {
                                stage: SpComponentUpdateStage::Sending,
                                artifact: artifact.id.clone(),
                                error: anyhow!(error),
                            }
                        })?;

                    StepSuccess::new(()).into()
                },
            )
            .register();

        registrar
            .new_step(
                SpComponentUpdateStepId::Preparing,
                format!("Preparing for update (slot {firmware_slot})"),
                move |cx| async move {
                    update_cx
                        .poll_component_update(
                            cx,
                            ComponentUpdateStage::Preparing,
                            update_id,
                            component_name,
                        )
                        .await
                        .map_err(|error| {
                            SpComponentUpdateTerminalError::SpComponentUpdateFailed {
                                stage: SpComponentUpdateStage::Preparing,
                                artifact: artifact.id.clone(),
                                error,
                            }
                        })?;

                    StepSuccess::new(()).into()
                },
            )
            .register();

        registrar
            .new_step(
                SpComponentUpdateStepId::Writing,
                format!("Writing update (slot {firmware_slot})"),
                move |cx| async move {
                    update_cx
                        .poll_component_update(
                            cx,
                            ComponentUpdateStage::InProgress,
                            update_id,
                            component_name,
                        )
                        .await
                        .map_err(|error| {
                            SpComponentUpdateTerminalError::SpComponentUpdateFailed {
                                stage: SpComponentUpdateStage::Writing,
                                artifact: artifact.id.clone(),
                                error,
                            }
                        })?;

                    StepSuccess::new(()).into()
                },
            )
            .register();

        // If we just updated the RoT or SP, immediately reboot it into the new
        // update. (One can imagine an update process _not_ wanting to do this,
        // to stage updates for example, but for wicketd-driven recovery it's
        // fine to do this immediately.)
        match component {
            UpdateComponent::Rot => {
                // Prior to rebooting the RoT, we have to tell it to boot into
                // the firmware slot we just updated.
                registrar
                    .new_step(
                        SpComponentUpdateStepId::SettingActiveBootSlot,
                        format!("Setting RoT active slot to {firmware_slot}"),
                        move |_cx| async move {
                            update_cx
                                .set_component_active_slot(
                                    component_name,
                                    firmware_slot,
                                    true,
                                )
                                .await
                                .map_err(|error| {
                                    SpComponentUpdateTerminalError::SetRotActiveSlotFailed {
                                        error,
                                    }
                                })?;
                            StepSuccess::new(()).into()
                        },
                    )
                    .register();

                // Reset the RoT.
                registrar
                    .new_step(
                        SpComponentUpdateStepId::Resetting,
                        "Resetting RoT",
                        move |_cx| async move {
                            update_cx
                                .reset_sp_component(component_name)
                                .await
                                .map_err(|error| {
                                    SpComponentUpdateTerminalError::RotResetFailed {
                                        error,
                                    }
                                })?;
                            StepSuccess::new(()).into()
                        },
                    )
                    .register();

                // Ensure the RoT has actually booted into the slot we just
                // wrote. This can fail for a variety of reasons; the two big
                // categories are:
                //
                // 1. The image is corrupt or signed with incorrect keys (in
                //    which case the RoT will boot back into the previous image)
                // 2. The RoT gets wedged in a state that requires an
                //    ignition-level power cycle to rectify (e.g.,
                //    https://github.com/oxidecomputer/hubris/issues/1451).
                //
                // We will not attempt to work around either of these
                // automatically: we will just poll the RoT for a fixed amount
                // of time (30 seconds should be _more_ than enough), and fail
                // if we either (a) get a successful response with an unexpected
                // active slot (error category 1) or (b) fail to get a
                // successful response at all (error category 2).
                registrar
                    .new_step(
                        SpComponentUpdateStepId::Resetting,
                        format!("Waiting for RoT to boot slot {firmware_slot}"),
                        move |_cx| async move {
                            const WAIT_FOR_BOOT_TIMEOUT: Duration =
                                Duration::from_secs(30);
                            let active_slot = update_cx
                                .wait_for_rot_reboot(WAIT_FOR_BOOT_TIMEOUT)
                                .await
                                .map_err(|error| {
                                    SpComponentUpdateTerminalError::GetRotActiveSlotFailed { error }
                                })?;
                            if active_slot == firmware_slot {
                                StepSuccess::new(()).into()
                            } else {
                                Err(SpComponentUpdateTerminalError::RotUnexpectedActiveSlot { active_slot })
                            }
                        },
                    )
                    .register();
            }
            UpdateComponent::Sp => {
                // Nothing special to do on the SP - just reset it.
                registrar
                    .new_step(
                        SpComponentUpdateStepId::Resetting,
                        "Resetting SP",
                        move |_cx| async move {
                            update_cx
                                .reset_sp_component(component_name)
                                .await
                                .map_err(|error| {
                                    SpComponentUpdateTerminalError::SpResetFailed { error }
                                })?;
                            StepSuccess::new(()).into()
                        },
                    )
                    .register();
            }
            UpdateComponent::Host => (),
        }
    }
}<|MERGE_RESOLUTION|>--- conflicted
+++ resolved
@@ -20,10 +20,6 @@
 use anyhow::Context;
 use display_error_chain::DisplayErrorChain;
 use dropshot::HttpError;
-<<<<<<< HEAD
-use futures::TryStream;
-=======
->>>>>>> b03dd6b7
 use gateway_client::types::HostPhase2Progress;
 use gateway_client::types::HostPhase2RecoveryImageId;
 use gateway_client::types::HostStartupOptions;
@@ -223,14 +219,6 @@
 
         let mut errors = Vec::new();
 
-<<<<<<< HEAD
-        let plan = update_data.artifact_store.current_plan();
-        if plan.is_none() {
-            errors.push(StartUpdateError::TufRepositoryUnavailable);
-        }
-
-=======
->>>>>>> b03dd6b7
         // Check that we're not already updating any of these SPs.
         let update_in_progress: Vec<_> = sps
             .iter()
@@ -251,26 +239,19 @@
             errors.push(StartUpdateError::UpdateInProgress(update_in_progress));
         }
 
-<<<<<<< HEAD
-=======
         let plan = update_data.artifact_store.current_plan();
         if plan.is_none() {
             // (1), referred to below.
             errors.push(StartUpdateError::TufRepositoryUnavailable);
         }
 
->>>>>>> b03dd6b7
         // If there are any errors, return now.
         if !errors.is_empty() {
             return Err(errors);
         }
 
-<<<<<<< HEAD
-        let plan = plan.expect("we'd have returned an error if plan was None");
-=======
         let plan =
             plan.expect("we'd have returned an error at (1) if plan was None");
->>>>>>> b03dd6b7
 
         // Call the setup method now.
         if let Some(mut spawn_update_driver) = spawn_update_driver {
@@ -438,13 +419,9 @@
                 // this artifact? If not, cancel the old task (which
                 // might still be trying to upload) and start a new one
                 // with our current image.
-<<<<<<< HEAD
-                if prev.status.borrow().hash != plan.trampoline_phase_2.hash {
-=======
                 if prev.status.borrow().hash
                     != plan.trampoline_phase_2.data.hash()
                 {
->>>>>>> b03dd6b7
                     // It does _not_ match - we have a new plan with a
                     // different trampoline image. If the old task is
                     // still running, cancel it, and start a new one.
