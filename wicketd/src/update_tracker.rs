--- conflicted
+++ resolved
@@ -210,7 +210,6 @@
         })
         .await
     }
-<<<<<<< HEAD
 
     /// Starts a fake update that doesn't perform any steps, but simply waits
     /// for a oneshot receiver to resolve.
@@ -243,40 +242,6 @@
                     )
                     .register();
 
-=======
-
-    /// Starts a fake update that doesn't perform any steps, but simply waits
-    /// for a oneshot receiver to resolve.
-    #[doc(hidden)]
-    pub async fn start_fake_update(
-        &self,
-        sp: SpIdentifier,
-        oneshot_receiver: oneshot::Receiver<()>,
-    ) -> Result<(), StartUpdateError> {
-        self.start_impl(sp, |_plan| async move {
-            let (sender, mut receiver) = mpsc::channel(128);
-            let event_buffer = Arc::new(StdMutex::new(EventBuffer::new(16)));
-            let event_buffer_2 = event_buffer.clone();
-            let log = self.log.clone();
-
-            let task = tokio::spawn(async move {
-                let engine = UpdateEngine::new(&log, sender);
-
-                // The step component and ID have been chosen arbitrarily here --
-                // they aren't important.
-                engine
-                    .new_step(
-                        UpdateComponent::Host,
-                        UpdateStepId::RunningInstallinator,
-                        "Fake step that waits for receiver to resolve",
-                        move |_cx| async move {
-                            _ = oneshot_receiver.await;
-                            StepResult::success((), Default::default())
-                        },
-                    )
-                    .register();
-
->>>>>>> 1c2b6f3e
                 // Spawn a task to accept all events from the executing engine.
                 let event_receiving_task = tokio::spawn(async move {
                     while let Some(event) = receiver.recv().await {
@@ -402,7 +367,6 @@
         }
     }
 }
-<<<<<<< HEAD
 
 #[derive(Debug)]
 struct UpdateTrackerData {
@@ -416,24 +380,8 @@
     }
 
     fn put_repository(&mut self, bytes: BufList) -> Result<(), HttpError> {
-        // Are there any updates currently running? If so, then
-=======
-
-#[derive(Debug)]
-struct UpdateTrackerData {
-    artifact_store: WicketdArtifactStore,
-    sp_update_data: BTreeMap<SpIdentifier, SpUpdateData>,
-}
-
-impl UpdateTrackerData {
-    fn new(artifact_store: WicketdArtifactStore) -> Self {
-        Self { artifact_store, sp_update_data: BTreeMap::new() }
-    }
-
-    fn put_repository(&mut self, bytes: BufList) -> Result<(), HttpError> {
         // Are there any updates currently running? If so, then reject the new
         // repository.
->>>>>>> 1c2b6f3e
         let running_sps = self
             .sp_update_data
             .iter()
