// This Source Code Form is subject to the terms of the Mozilla Public
// License, v. 2.0. If a copy of the MPL was not distributed with this
// file, You can obtain one at https://mozilla.org/MPL/2.0/.

//! Configuration parameters to Nexus that are usually only known
//! at deployment time.

use crate::PostgresConfigWithUrl;
use anyhow::anyhow;
use camino::{Utf8Path, Utf8PathBuf};
use dropshot::ConfigDropshot;
use dropshot::ConfigLogging;
use nexus_types::deployment::ReconfiguratorConfig;
use omicron_common::address::Ipv6Subnet;
use omicron_common::address::NEXUS_TECHPORT_EXTERNAL_PORT;
use omicron_common::address::RACK_PREFIX;
use omicron_common::api::internal::shared::SwitchLocation;
use omicron_uuid_kinds::OmicronZoneUuid;
use schemars::JsonSchema;
use serde::{Deserialize, Serialize};
use serde_with::DeserializeFromStr;
use serde_with::DisplayFromStr;
use serde_with::DurationSeconds;
use serde_with::SerializeDisplay;
use serde_with::serde_as;
use std::collections::HashMap;
use std::fmt;
use std::net::IpAddr;
use std::net::SocketAddr;
use std::time::Duration;
use uuid::Uuid;

#[derive(Clone, Debug, PartialEq, Deserialize, Serialize)]
pub struct NexusConfig {
    /// Configuration parameters known at compile-time.
    #[serde(flatten)]
    pub pkg: PackageConfig,

    /// A variety of configuration parameters only known at deployment time.
    pub deployment: DeploymentConfig,
}

impl NexusConfig {
    /// Load a `Config` from the given TOML file
    ///
    /// This config object can then be used to create a new `Nexus`.
    /// The format is described in the README.
    pub fn from_file<P: AsRef<Utf8Path>>(path: P) -> Result<Self, LoadError> {
        let path = path.as_ref();
        let file_contents = std::fs::read_to_string(path)
            .map_err(|e| (path.to_path_buf(), e))?;
        let config_parsed: Self = toml::from_str(&file_contents)
            .map_err(|e| (path.to_path_buf(), e))?;
        Ok(config_parsed)
    }
}

#[derive(Debug)]
pub struct LoadError {
    pub path: Utf8PathBuf,
    pub kind: LoadErrorKind,
}

#[derive(Debug)]
pub struct InvalidTunable {
    pub tunable: String,
    pub message: String,
}

impl std::fmt::Display for InvalidTunable {
    fn fmt(&self, f: &mut fmt::Formatter) -> fmt::Result {
        write!(f, "invalid \"{}\": \"{}\"", self.tunable, self.message)
    }
}
impl std::error::Error for InvalidTunable {}

#[derive(Debug)]
pub enum LoadErrorKind {
    Io(std::io::Error),
    Parse(toml::de::Error),
    InvalidTunable(InvalidTunable),
}

impl From<(Utf8PathBuf, std::io::Error)> for LoadError {
    fn from((path, err): (Utf8PathBuf, std::io::Error)) -> Self {
        LoadError { path, kind: LoadErrorKind::Io(err) }
    }
}

impl From<(Utf8PathBuf, toml::de::Error)> for LoadError {
    fn from((path, err): (Utf8PathBuf, toml::de::Error)) -> Self {
        LoadError { path, kind: LoadErrorKind::Parse(err) }
    }
}

impl std::error::Error for LoadError {}

impl fmt::Display for LoadError {
    fn fmt(&self, f: &mut fmt::Formatter) -> fmt::Result {
        match &self.kind {
            LoadErrorKind::Io(e) => {
                write!(f, "read \"{}\": {}", self.path, e)
            }
            LoadErrorKind::Parse(e) => {
                write!(f, "parse \"{}\": {}", self.path, e.message())
            }
            LoadErrorKind::InvalidTunable(inner) => {
                write!(f, "invalid tunable \"{}\": {}", self.path, inner)
            }
        }
    }
}

impl std::cmp::PartialEq<std::io::Error> for LoadError {
    fn eq(&self, other: &std::io::Error) -> bool {
        if let LoadErrorKind::Io(e) = &self.kind {
            e.kind() == other.kind()
        } else {
            false
        }
    }
}

#[serde_as]
#[derive(Clone, Debug, Deserialize, PartialEq, Serialize, JsonSchema)]
#[serde(tag = "type", rename_all = "snake_case")]
#[allow(clippy::large_enum_variant)]
pub enum Database {
    FromDns,
    FromUrl {
        #[serde_as(as = "DisplayFromStr")]
        #[schemars(with = "String")]
        url: PostgresConfigWithUrl,
    },
}

/// The mechanism Nexus should use to contact the internal DNS servers.
#[derive(Clone, Debug, Deserialize, PartialEq, Serialize, JsonSchema)]
#[serde(tag = "type", rename_all = "snake_case")]
pub enum InternalDns {
    /// Nexus should infer the DNS server addresses from this subnet.
    ///
    /// This is a more common usage for production.
    FromSubnet { subnet: Ipv6Subnet<RACK_PREFIX> },
    /// Nexus should use precisely the following address.
    ///
    /// This is less desirable in production, but can give value
    /// in test scenarios.
    FromAddress { address: SocketAddr },
}

#[derive(Clone, Debug, Deserialize, PartialEq, Serialize, JsonSchema)]
pub struct DeploymentConfig {
    /// Uuid of the Nexus instance
    pub id: OmicronZoneUuid,
    /// Uuid of the Rack where Nexus is executing.
    pub rack_id: Uuid,
    /// Port on which the "techport external" dropshot server should listen.
    /// This dropshot server copies _most_ of its config from
    /// `dropshot_external` (so that it matches TLS, etc.), but builds its
    /// listening address by combining `dropshot_internal`'s IP address with
    /// this port.
    ///
    /// We use `serde(default = ...)` to ensure we don't break any serialized
    /// configs that were created before this field was added. In production we
    /// always expect this port to be constant, but we need to be able to
    /// override it when running tests.
    #[schemars(skip)]
    #[serde(default = "default_techport_external_server_port")]
    pub techport_external_server_port: u16,
    /// Dropshot configuration for the external API server.
    #[schemars(skip)] // TODO we're protected against dropshot changes
    pub dropshot_external: ConfigDropshotWithTls,
    /// Dropshot configuration for internal API server.
    #[schemars(skip)] // TODO we're protected against dropshot changes
    pub dropshot_internal: ConfigDropshot,
    /// Dropshot configuration for lockstep API server.
    #[schemars(skip)] // TODO we're protected against dropshot changes
    pub dropshot_lockstep: ConfigDropshot,
    /// Describes how Nexus should find internal DNS servers
    /// for bootstrapping.
    pub internal_dns: InternalDns,
    /// DB configuration.
    pub database: Database,
    /// External DNS servers Nexus can use to resolve external hosts.
    pub external_dns_servers: Vec<IpAddr>,
    /// Configuration for HTTP clients to external services.
    #[serde(default)]
    pub external_http_clients: ExternalHttpClientConfig,
}

fn default_techport_external_server_port() -> u16 {
    NEXUS_TECHPORT_EXTERNAL_PORT
}

impl DeploymentConfig {
    /// Load a `DeploymentConfig` from the given TOML file
    ///
    /// This config object can then be used to create a new `Nexus`.
    /// The format is described in the README.
    pub fn from_file<P: AsRef<Utf8Path>>(path: P) -> Result<Self, LoadError> {
        let path = path.as_ref();
        let file_contents = std::fs::read_to_string(path)
            .map_err(|e| (path.to_path_buf(), e))?;
        let config_parsed: Self = toml::from_str(&file_contents)
            .map_err(|e| (path.to_path_buf(), e))?;
        Ok(config_parsed)
    }
}

/// Thin wrapper around `ConfigDropshot` that adds a boolean for enabling TLS
///
/// The configuration for TLS consists of the list of TLS certificates used.
/// This is dynamic, driven by what's in CockroachDB.  That's why we only need a
/// boolean here.  (If in the future we want to configure other things about
/// TLS, this could be extended.)
#[derive(Clone, Debug, Deserialize, PartialEq, Serialize)]
pub struct ConfigDropshotWithTls {
    /// Regular Dropshot configuration parameters
    #[serde(flatten)]
    pub dropshot: ConfigDropshot,
    /// Whether TLS is enabled (default: false)
    #[serde(default)]
    pub tls: bool,
}

// By design, we require that all config properties be specified (i.e., we don't
// use `serde(default)`).

#[derive(Clone, Debug, Deserialize, PartialEq, Serialize)]
pub struct AuthnConfig {
    /// allowed authentication schemes for external HTTP server
    pub schemes_external: Vec<SchemeName>,
}

#[derive(Clone, Debug, Deserialize, PartialEq, Serialize)]
pub struct ConsoleConfig {
    pub static_dir: Utf8PathBuf,
    /// how long a session can be idle before expiring
    pub session_idle_timeout_minutes: u32,
    /// how long a session can exist before expiring
    pub session_absolute_timeout_minutes: u32,
}

/// Options to tweak database schema changes.
#[derive(Clone, Debug, Deserialize, PartialEq, Serialize)]
pub struct SchemaConfig {
    pub schema_dir: Utf8PathBuf,
}

/// Optional configuration for the timeseries database.
#[derive(Clone, Debug, Default, Deserialize, PartialEq, Serialize)]
pub struct TimeseriesDbConfig {
    /// The native TCP address of the ClickHouse server.
    #[serde(default, skip_serializing_if = "Option::is_none")]
    pub address: Option<SocketAddr>,
}

/// Configuration for the `Dendrite` dataplane daemon.
#[derive(Clone, Debug, Deserialize, PartialEq, Serialize)]
pub struct DpdConfig {
    pub address: SocketAddr,
}

/// Configuration for the `Dendrite` dataplane daemon.
#[derive(Clone, Debug, Deserialize, PartialEq, Serialize)]
pub struct MgdConfig {
    pub address: SocketAddr,
}

// A deserializable type that does no validation on the tunable parameters.
#[derive(Clone, Debug, Deserialize, PartialEq)]
struct UnvalidatedTunables {
    max_vpc_ipv4_subnet_prefix: u8,
    load_timeout: Option<std::time::Duration>,
}

/// Configuration for HTTP clients to external services.
#[derive(
    Clone, Debug, Default, Deserialize, PartialEq, Serialize, JsonSchema,
)]
pub struct ExternalHttpClientConfig {
    /// If present, bind all TCP connections for external HTTP clients on the
    /// specified interface name.
    #[serde(default, skip_serializing_if = "Option::is_none")]
    pub interface: Option<String>,
}

/// Tunable configuration parameters, intended for use in test environments or
/// other situations in which experimentation / tuning is valuable.
#[derive(Clone, Debug, Deserialize, PartialEq, Serialize)]
#[serde(try_from = "UnvalidatedTunables")]
pub struct Tunables {
    /// The maximum prefix size supported for VPC Subnet IPv4 subnetworks.
    ///
    /// Note that this is the maximum _prefix_ size, which sets the minimum size
    /// of the subnet.
    pub max_vpc_ipv4_subnet_prefix: u8,

    /// How long should we attempt to loop until the schema matches?
    ///
    /// If "None", nexus loops forever during initialization.
    pub load_timeout: Option<std::time::Duration>,
}

// Convert from the unvalidated tunables, verifying each parameter as needed.
impl TryFrom<UnvalidatedTunables> for Tunables {
    type Error = InvalidTunable;

    fn try_from(unvalidated: UnvalidatedTunables) -> Result<Self, Self::Error> {
        Tunables::validate_ipv4_prefix(unvalidated.max_vpc_ipv4_subnet_prefix)?;
        Ok(Tunables {
            max_vpc_ipv4_subnet_prefix: unvalidated.max_vpc_ipv4_subnet_prefix,
            load_timeout: unvalidated.load_timeout,
        })
    }
}

/// Minimum prefix size supported in IPv4 VPC Subnets.
///
/// NOTE: This is the minimum _prefix_, which sets the maximum subnet size.
pub const MIN_VPC_IPV4_SUBNET_PREFIX: u8 = 8;

/// The number of reserved addresses at the beginning of a subnet range.
pub const NUM_INITIAL_RESERVED_IP_ADDRESSES: usize = 5;

impl Tunables {
    fn validate_ipv4_prefix(prefix: u8) -> Result<(), InvalidTunable> {
        let absolute_max: u8 = 32_u8
            .checked_sub(
                // Always need space for the reserved Oxide addresses, including the
                // broadcast address at the end of the subnet.
                ((NUM_INITIAL_RESERVED_IP_ADDRESSES + 1) as f32)
                .log2() // Subnet size to bit prefix.
                .ceil() // Round up to a whole number of bits.
                as u8,
            )
            .expect("Invalid absolute maximum IPv4 subnet prefix");
        if prefix >= MIN_VPC_IPV4_SUBNET_PREFIX && prefix <= absolute_max {
            Ok(())
        } else {
            Err(InvalidTunable {
                tunable: String::from("max_vpc_ipv4_subnet_prefix"),
                message: format!(
                    "IPv4 subnet prefix must be in the range [0, {}], found: {}",
                    absolute_max, prefix,
                ),
            })
        }
    }
}

/// The maximum prefix size by default.
///
/// There are 6 Oxide reserved IP addresses, 5 at the beginning for DNS and the
/// like, and the broadcast address at the end of the subnet. This size provides
/// room for 2 ** 6 - 6 = 58 IP addresses, which seems like a reasonable size
/// for the smallest subnet that's still useful in many contexts.
pub const MAX_VPC_IPV4_SUBNET_PREFIX: u8 = 26;

impl Default for Tunables {
    fn default() -> Self {
        Tunables {
            max_vpc_ipv4_subnet_prefix: MAX_VPC_IPV4_SUBNET_PREFIX,
            load_timeout: None,
        }
    }
}

/// Background task configuration
#[derive(Clone, Debug, Deserialize, Eq, PartialEq, Serialize)]
pub struct BackgroundTaskConfig {
    /// configuration for internal DNS background tasks
    pub dns_internal: DnsTasksConfig,
    /// configuration for external DNS background tasks
    pub dns_external: DnsTasksConfig,
    /// configuration for metrics producer garbage collection background task
    pub metrics_producer_gc: MetricsProducerGcConfig,
    /// configuration for external endpoint list watcher
    pub external_endpoints: ExternalEndpointsConfig,
    /// configuration for nat table garbage collector
    pub nat_cleanup: NatCleanupConfig,
    /// configuration for inventory tasks
    pub inventory: InventoryConfig,
    /// configuration for support bundle collection
    pub support_bundle_collector: SupportBundleCollectorConfig,
    /// configuration for physical disk adoption tasks
    pub physical_disk_adoption: PhysicalDiskAdoptionConfig,
    /// configuration for decommissioned disk cleaner task
    pub decommissioned_disk_cleaner: DecommissionedDiskCleanerConfig,
    /// configuration for phantom disks task
    pub phantom_disks: PhantomDiskConfig,
    /// configuration for blueprint related tasks
    pub blueprints: BlueprintTasksConfig,
    /// configuration for service zone nat sync task
    pub sync_service_zone_nat: SyncServiceZoneNatConfig,
    /// configuration for the bfd manager task
    pub bfd_manager: BfdManagerConfig,
    /// configuration for the switch port settings manager task
    pub switch_port_settings_manager: SwitchPortSettingsManagerConfig,
    /// configuration for region replacement starter task
    pub region_replacement: RegionReplacementConfig,
    /// configuration for region replacement driver task
    pub region_replacement_driver: RegionReplacementDriverConfig,
    /// configuration for instance watcher task
    pub instance_watcher: InstanceWatcherConfig,
    /// configuration for instance updater task
    pub instance_updater: InstanceUpdaterConfig,
    /// configuration for instance reincarnation task
    pub instance_reincarnation: InstanceReincarnationConfig,
    /// configuration for service VPC firewall propagation task
    pub service_firewall_propagation: ServiceFirewallPropagationConfig,
    /// configuration for v2p mapping propagation task
    pub v2p_mapping_propagation: V2PMappingPropagationConfig,
    /// configuration for abandoned VMM reaper task
    pub abandoned_vmm_reaper: AbandonedVmmReaperConfig,
    /// configuration for saga recovery task
    pub saga_recovery: SagaRecoveryConfig,
    /// configuration for lookup region port task
    pub lookup_region_port: LookupRegionPortConfig,
    /// configuration for region snapshot replacement starter task
    pub region_snapshot_replacement_start: RegionSnapshotReplacementStartConfig,
    /// configuration for region snapshot replacement garbage collection
    pub region_snapshot_replacement_garbage_collection:
        RegionSnapshotReplacementGarbageCollectionConfig,
    /// configuration for region snapshot replacement step task
    pub region_snapshot_replacement_step: RegionSnapshotReplacementStepConfig,
    /// configuration for region snapshot replacement finisher task
    pub region_snapshot_replacement_finish:
        RegionSnapshotReplacementFinishConfig,
    /// configuration for TUF artifact replication task
    pub tuf_artifact_replication: TufArtifactReplicationConfig,
    /// configuration for TUF repo pruner task
    pub tuf_repo_pruner: TufRepoPrunerConfig,
    /// configuration for read-only region replacement start task
    pub read_only_region_replacement_start:
        ReadOnlyRegionReplacementStartConfig,
    /// configuration for webhook dispatcher task
    pub alert_dispatcher: AlertDispatcherConfig,
    /// configuration for webhook deliverator task
    pub webhook_deliverator: WebhookDeliveratorConfig,
    /// configuration for SP ereport ingester task
    pub sp_ereport_ingester: SpEreportIngesterConfig,
    /// configuration for fault management background tasks
    pub fm: FmTasksConfig,
    /// configuration for networking probe distributor
    pub probe_distributor: ProbeDistributorConfig,
}

#[serde_as]
#[derive(Clone, Debug, Deserialize, Eq, PartialEq, Serialize)]
pub struct DnsTasksConfig {
    /// period (in seconds) for periodic activations of the background task that
    /// reads the latest DNS configuration from the database
    #[serde_as(as = "DurationSeconds<u64>")]
    pub period_secs_config: Duration,

    /// period (in seconds) for periodic activations of the background task that
    /// reads the latest list of DNS servers from the database
    #[serde_as(as = "DurationSeconds<u64>")]
    pub period_secs_servers: Duration,

    /// period (in seconds) for periodic activations of the background task that
    /// propagates the latest DNS configuration to the latest set of DNS servers
    #[serde_as(as = "DurationSeconds<u64>")]
    pub period_secs_propagation: Duration,

    /// maximum number of concurrent DNS server updates
    pub max_concurrent_server_updates: usize,
}

#[serde_as]
#[derive(Clone, Debug, Deserialize, Eq, PartialEq, Serialize)]
pub struct MetricsProducerGcConfig {
    /// period (in seconds) for periodic activations of the background task that
    /// garbage collects metrics producers whose leases have expired
    #[serde_as(as = "DurationSeconds<u64>")]
    pub period_secs: Duration,
}

#[serde_as]
#[derive(Clone, Debug, Deserialize, Eq, PartialEq, Serialize)]
pub struct ExternalEndpointsConfig {
    /// period (in seconds) for periodic activations of this background task
    #[serde_as(as = "DurationSeconds<u64>")]
    pub period_secs: Duration,
    // Other policy around the TLS certificates could go here (e.g.,
    // allow/disallow wildcard certs, don't serve expired certs, etc.)
}

#[serde_as]
#[derive(Clone, Debug, Deserialize, Eq, PartialEq, Serialize)]
pub struct SupportBundleCollectorConfig {
    /// period (in seconds) for periodic activations of this background task
    #[serde_as(as = "DurationSeconds<u64>")]
    pub period_secs: Duration,

    /// A toggle to disable support bundle collection
    ///
    /// Default: Off
    #[serde(default)]
    pub disable: bool,
}

#[serde_as]
#[derive(Clone, Debug, Deserialize, Eq, PartialEq, Serialize)]
pub struct PhysicalDiskAdoptionConfig {
    /// period (in seconds) for periodic activations of this background task
    #[serde_as(as = "DurationSeconds<u64>")]
    pub period_secs: Duration,

    /// A toggle to disable automated disk adoption.
    ///
    /// Default: Off
    #[serde(default)]
    pub disable: bool,
}

#[serde_as]
#[derive(Clone, Debug, Deserialize, Eq, PartialEq, Serialize)]
pub struct DecommissionedDiskCleanerConfig {
    /// period (in seconds) for periodic activations of this background task
    #[serde_as(as = "DurationSeconds<u64>")]
    pub period_secs: Duration,

    /// A toggle to disable automated disk cleanup
    ///
    /// Default: Off
    #[serde(default)]
    pub disable: bool,
}

#[serde_as]
#[derive(Clone, Debug, Deserialize, Eq, PartialEq, Serialize)]
pub struct NatCleanupConfig {
    /// period (in seconds) for periodic activations of this background task
    #[serde_as(as = "DurationSeconds<u64>")]
    pub period_secs: Duration,
}

#[serde_as]
#[derive(Clone, Debug, Deserialize, Eq, PartialEq, Serialize)]
pub struct BfdManagerConfig {
    /// period (in seconds) for periodic activations of this background task
    #[serde_as(as = "DurationSeconds<u64>")]
    pub period_secs: Duration,
}

#[serde_as]
#[derive(Clone, Debug, Deserialize, Eq, PartialEq, Serialize)]
pub struct SyncServiceZoneNatConfig {
    /// period (in seconds) for periodic activations of this background task
    #[serde_as(as = "DurationSeconds<u64>")]
    pub period_secs: Duration,
}

#[serde_as]
#[derive(Clone, Debug, Deserialize, Eq, PartialEq, Serialize)]
pub struct SwitchPortSettingsManagerConfig {
    /// Interval (in seconds) for periodic activations of this background task.
    /// This task is also activated on-demand when any of the switch port settings
    /// api endpoints are called.
    #[serde_as(as = "DurationSeconds<u64>")]
    pub period_secs: Duration,
}
#[serde_as]
#[derive(Clone, Debug, Deserialize, Eq, PartialEq, Serialize)]
pub struct InventoryConfig {
    /// period (in seconds) for periodic activations of the background task to
    /// load the latest inventory collection
    ///
    /// Each activation runs a fast query to check whether there is a new
    /// collection, and only follows up with the set of queries required to load
    /// its contents if there's been a change. This period should be pretty
    /// aggressive to ensure consumers are usually acting on the latest
    /// collection.
    #[serde_as(as = "DurationSeconds<u64>")]
    pub period_secs_load: Duration,

    /// period (in seconds) for periodic activations of the background task to
    /// collect inventory
    ///
    /// Each activation fetches information about all hardware and software in
    /// the system and inserts it into the database.  This generates a moderate
    /// amount of data.
    #[serde_as(as = "DurationSeconds<u64>")]
    pub period_secs_collect: Duration,

    /// maximum number of past collections to keep in the database
    ///
    /// This is a very coarse mechanism to keep the system from overwhelming
    /// itself with inventory data.
    pub nkeep: u32,

    /// disable inventory collection altogether
    ///
    /// This is an emergency lever for support / operations.  It should never be
    /// necessary.
    pub disable_collect: bool,
}

#[serde_as]
#[derive(Clone, Debug, Deserialize, Eq, PartialEq, Serialize)]
pub struct PhantomDiskConfig {
    /// period (in seconds) for periodic activations of this background task
    #[serde_as(as = "DurationSeconds<u64>")]
    pub period_secs: Duration,
}

#[serde_as]
#[derive(Clone, Debug, Deserialize, Eq, PartialEq, Serialize)]
pub struct BlueprintTasksConfig {
    /// period (in seconds) for periodic activations of the background task that
    /// reads the latest target blueprint from the database
    #[serde_as(as = "DurationSeconds<u64>")]
    pub period_secs_load: Duration,

    /// period (in seconds) for periodic activations of the background task that
    /// plans and updates the target blueprint
    #[serde_as(as = "DurationSeconds<u64>")]
    pub period_secs_plan: Duration,

    /// period (in seconds) for periodic activations of the background task that
    /// executes the latest target blueprint
    #[serde_as(as = "DurationSeconds<u64>")]
    pub period_secs_execute: Duration,

    /// period (in seconds) for periodic activations of the background task that
    /// reconciles the latest blueprint and latest inventory collection into
    /// Reconfigurator rendezvous tables
    #[serde_as(as = "DurationSeconds<u64>")]
    pub period_secs_rendezvous: Duration,

    /// period (in seconds) for periodic activations of the background task that
    /// collects the node IDs of CockroachDB zones
    #[serde_as(as = "DurationSeconds<u64>")]
    pub period_secs_collect_crdb_node_ids: Duration,

    /// period (in seconds) for periodic activations of the background task that
    /// reads the reconfigurator config from the database
    #[serde_as(as = "DurationSeconds<u64>")]
    pub period_secs_load_reconfigurator_config: Duration,
}

#[serde_as]
#[derive(Clone, Debug, Deserialize, Eq, PartialEq, Serialize)]
pub struct RegionReplacementConfig {
    /// period (in seconds) for periodic activations of this background task
    #[serde_as(as = "DurationSeconds<u64>")]
    pub period_secs: Duration,
}

#[serde_as]
#[derive(Clone, Debug, Deserialize, Eq, PartialEq, Serialize)]
pub struct InstanceWatcherConfig {
    /// period (in seconds) for periodic activations of this background task
    #[serde_as(as = "DurationSeconds<u64>")]
    pub period_secs: Duration,
}

#[serde_as]
#[derive(Clone, Debug, Deserialize, Eq, PartialEq, Serialize)]
pub struct InstanceUpdaterConfig {
    /// period (in seconds) for periodic activations of this background task
    #[serde_as(as = "DurationSeconds<u64>")]
    pub period_secs: Duration,

    /// disable background checks for instances in need of updates.
    ///
    /// This config is intended for use in testing, and should generally not be
    /// enabled in real life.
    ///
    /// Default: Off
    #[serde(default)]
    pub disable: bool,
}

#[serde_as]
#[derive(Clone, Debug, Deserialize, Eq, PartialEq, Serialize)]
pub struct InstanceReincarnationConfig {
    /// period (in seconds) for periodic activations of this background task
    #[serde_as(as = "DurationSeconds<u64>")]
    pub period_secs: Duration,

    /// disable background checks for instances in need of updates.
    ///
    /// This is an emergency lever for support / operations. It should only be
    /// necessary if something has gone extremely wrong.
    ///
    /// Default: Off
    #[serde(default)]
    pub disable: bool,
}

#[serde_as]
#[derive(Clone, Debug, Deserialize, Eq, PartialEq, Serialize)]
pub struct ServiceFirewallPropagationConfig {
    /// period (in seconds) for periodic activations of this background task
    #[serde_as(as = "DurationSeconds<u64>")]
    pub period_secs: Duration,
}

#[serde_as]
#[derive(Clone, Debug, Deserialize, Eq, PartialEq, Serialize)]
pub struct V2PMappingPropagationConfig {
    /// period (in seconds) for periodic activations of this background task
    #[serde_as(as = "DurationSeconds<u64>")]
    pub period_secs: Duration,
}

#[serde_as]
#[derive(Clone, Debug, Deserialize, Eq, PartialEq, Serialize)]
pub struct AbandonedVmmReaperConfig {
    /// period (in seconds) for periodic activations of this background task
    #[serde_as(as = "DurationSeconds<u64>")]
    pub period_secs: Duration,
}

#[serde_as]
#[derive(Clone, Debug, Deserialize, Eq, PartialEq, Serialize)]
pub struct SagaRecoveryConfig {
    /// period (in seconds) for periodic activations of this background task
    #[serde_as(as = "DurationSeconds<u64>")]
    pub period_secs: Duration,
}

#[serde_as]
#[derive(Clone, Debug, Deserialize, Eq, PartialEq, Serialize)]
pub struct RegionReplacementDriverConfig {
    /// period (in seconds) for periodic activations of this background task
    #[serde_as(as = "DurationSeconds<u64>")]
    pub period_secs: Duration,
}

#[serde_as]
#[derive(Clone, Debug, Deserialize, Eq, PartialEq, Serialize)]
pub struct LookupRegionPortConfig {
    /// period (in seconds) for periodic activations of this background task
    #[serde_as(as = "DurationSeconds<u64>")]
    pub period_secs: Duration,
}

#[serde_as]
#[derive(Clone, Debug, Deserialize, Eq, PartialEq, Serialize)]
pub struct RegionSnapshotReplacementStartConfig {
    /// period (in seconds) for periodic activations of this background task
    #[serde_as(as = "DurationSeconds<u64>")]
    pub period_secs: Duration,
}

#[serde_as]
#[derive(Clone, Debug, Deserialize, Eq, PartialEq, Serialize)]
pub struct RegionSnapshotReplacementGarbageCollectionConfig {
    /// period (in seconds) for periodic activations of this background task
    #[serde_as(as = "DurationSeconds<u64>")]
    pub period_secs: Duration,
}

#[serde_as]
#[derive(Clone, Debug, Deserialize, Eq, PartialEq, Serialize)]
pub struct RegionSnapshotReplacementStepConfig {
    /// period (in seconds) for periodic activations of this background task
    #[serde_as(as = "DurationSeconds<u64>")]
    pub period_secs: Duration,
}

#[serde_as]
#[derive(Clone, Debug, Deserialize, Eq, PartialEq, Serialize)]
pub struct RegionSnapshotReplacementFinishConfig {
    /// period (in seconds) for periodic activations of this background task
    #[serde_as(as = "DurationSeconds<u64>")]
    pub period_secs: Duration,
}

#[serde_as]
#[derive(Clone, Debug, Deserialize, Eq, PartialEq, Serialize)]
pub struct TufArtifactReplicationConfig {
    /// period (in seconds) for periodic activations of this background task
    #[serde_as(as = "DurationSeconds<u64>")]
    pub period_secs: Duration,
    /// The number of sleds that artifacts must be present on before a local
    /// copy of a repo's artifacts is dropped.
    pub min_sled_replication: usize,
}

#[serde_as]
#[derive(Clone, Debug, Deserialize, Eq, PartialEq, Serialize)]
pub struct TufRepoPrunerConfig {
    /// period (in seconds) for periodic activations of this background task
    #[serde_as(as = "DurationSeconds<u64>")]
    pub period_secs: Duration,

    /// number of extra recent target releases to keep
    ///
    /// The system always keeps two: the current release and the previous one.
    /// This number is in addition to that.
    pub nkeep_extra_target_releases: u8,

    /// number of extra recently uploaded repos to keep
    ///
    /// The system always keeps one, assuming that the operator may be about to
    /// update to it.  This number is in addition to that.
    pub nkeep_extra_newly_uploaded: u8,
}

#[serde_as]
#[derive(Clone, Debug, Deserialize, Eq, PartialEq, Serialize)]
pub struct ReadOnlyRegionReplacementStartConfig {
    /// period (in seconds) for periodic activations of this background task
    #[serde_as(as = "DurationSeconds<u64>")]
    pub period_secs: Duration,
}

#[serde_as]
#[derive(Clone, Debug, Deserialize, Eq, PartialEq, Serialize)]
pub struct AlertDispatcherConfig {
    /// period (in seconds) for periodic activations of this background task
    #[serde_as(as = "DurationSeconds<u64>")]
    pub period_secs: Duration,
}

#[serde_as]
#[derive(Clone, Debug, Deserialize, Eq, PartialEq, Serialize)]
pub struct WebhookDeliveratorConfig {
    /// period (in seconds) for periodic activations of this background task
    #[serde_as(as = "DurationSeconds<u64>")]
    pub period_secs: Duration,

    /// duration after which another Nexus' lease on a delivery attempt is
    /// considered expired.
    ///
    /// this is tuneable to allow testing lease expiration without having to
    /// wait a long time.
    #[serde(default = "WebhookDeliveratorConfig::default_lease_timeout_secs")]
    pub lease_timeout_secs: u64,

    /// backoff period for the first retry of a failed delivery attempt.
    ///
    /// this is tuneable to allow testing delivery retries without having to
    /// wait a long time.
    #[serde(default = "WebhookDeliveratorConfig::default_first_retry_backoff")]
    pub first_retry_backoff_secs: u64,

    /// backoff period for the second retry of a failed delivery attempt.
    ///
    /// this is tuneable to allow testing delivery retries without having to
    /// wait a long time.
    #[serde(
        default = "WebhookDeliveratorConfig::default_second_retry_backoff"
    )]
    pub second_retry_backoff_secs: u64,
}

#[serde_as]
#[derive(Clone, Debug, Deserialize, Eq, PartialEq, Serialize)]
pub struct SpEreportIngesterConfig {
    /// period (in seconds) for periodic activations of this background task
    #[serde_as(as = "DurationSeconds<u64>")]
    pub period_secs: Duration,

    /// disable ereport collection altogether
    ///
    /// This is an emergency lever for support / operations.  It should never be
    /// necessary.
    ///
    /// Default: Off
    #[serde(default)]
    pub disable: bool,
}

impl Default for SpEreportIngesterConfig {
    fn default() -> Self {
        Self { period_secs: Duration::from_secs(30), disable: false }
    }
}

#[serde_as]
#[derive(Clone, Debug, Deserialize, Eq, PartialEq, Serialize)]
pub struct FmTasksConfig {
    /// period (in seconds) for periodic activations of the background task that
    /// reads the latest fault management sitrep from the database.
    #[serde_as(as = "DurationSeconds<u64>")]
    pub sitrep_load_period_secs: Duration,
    /// period (in seconds) for periodic activations of the background task that
    /// garbage collects unneeded fault management sitreps in the database.
    #[serde_as(as = "DurationSeconds<u64>")]
    pub sitrep_gc_period_secs: Duration,
}

impl Default for FmTasksConfig {
    fn default() -> Self {
        Self {
            sitrep_load_period_secs: Duration::from_secs(15),
            // This need not be activated very frequently, as it's triggered any
            // time the current sitrep changes, and activating it more
            // frequently won't make things more responsive.
            sitrep_gc_period_secs: Duration::from_secs(600),
        }
    }
}

#[serde_as]
#[derive(Clone, Debug, Deserialize, Eq, PartialEq, Serialize)]
pub struct ProbeDistributorConfig {
    /// period (in seconds) for periodic activations of the background task that
    /// distributes networking probe zones to sled-agents.
    #[serde_as(as = "DurationSeconds<u64>")]
    pub period_secs: Duration,
}

/// Configuration for a nexus server
#[derive(Clone, Debug, Deserialize, PartialEq, Serialize)]
pub struct PackageConfig {
    /// Console-related tunables
    pub console: ConsoleConfig,
    /// Server-wide logging configuration.
    pub log: ConfigLogging,
    /// Authentication-related configuration
    pub authn: AuthnConfig,
    /// Timeseries database configuration.
    /// Nexus-side support for `omdb`-based debugging.
    ///
    /// This is only meaningful on real, multi-sled systems where `omdb` is in
    /// use from the switch zone.
    pub omdb: OmdbConfig,
    #[serde(default)]
    pub timeseries_db: TimeseriesDbConfig,
    /// Describes how to handle and perform schema changes.
    #[serde(default)]
    pub schema: Option<SchemaConfig>,
    /// Tunable configuration for testing and experimentation
    #[serde(default)]
    pub tunables: Tunables,
    /// `Dendrite` dataplane daemon configuration
    #[serde(default)]
    pub dendrite: HashMap<SwitchLocation, DpdConfig>,
    /// Maghemite mgd daemon configuration
    #[serde(default)]
    pub mgd: HashMap<SwitchLocation, MgdConfig>,
    /// Initial reconfigurator config
    ///
    /// We use this hook to disable reconfigurator automation in the test suite
    #[serde(default)]
    pub initial_reconfigurator_config: Option<ReconfiguratorConfig>,
    /// Background task configuration
    pub background_tasks: BackgroundTaskConfig,
    /// Default Crucible region allocation strategy
    pub default_region_allocation_strategy: RegionAllocationStrategy,
}

/// List of supported external authn schemes
///
/// Note that the authn subsystem doesn't know about this type.  It allows
/// schemes to be called whatever they want.  This is just to provide a set of
/// allowed values for configuration.
#[derive(
    Clone, Copy, Debug, DeserializeFromStr, Eq, PartialEq, SerializeDisplay,
)]
pub enum SchemeName {
    Spoof,
    SessionCookie,
    AccessToken,
    ScimToken,
}

impl std::str::FromStr for SchemeName {
    type Err = anyhow::Error;

    fn from_str(s: &str) -> Result<Self, Self::Err> {
        match s {
            "spoof" => Ok(SchemeName::Spoof),
            "session_cookie" => Ok(SchemeName::SessionCookie),
            "access_token" => Ok(SchemeName::AccessToken),
            "scim_token" => Ok(SchemeName::ScimToken),
            _ => Err(anyhow!("unsupported authn scheme: {:?}", s)),
        }
    }
}

impl std::fmt::Display for SchemeName {
    fn fmt(&self, f: &mut std::fmt::Formatter<'_>) -> std::fmt::Result {
        f.write_str(match self {
            SchemeName::Spoof => "spoof",
            SchemeName::SessionCookie => "session_cookie",
            SchemeName::AccessToken => "access_token",
            SchemeName::ScimToken => "scim",
        })
    }
}

impl WebhookDeliveratorConfig {
    const fn default_lease_timeout_secs() -> u64 {
        60 // one minute
    }

    const fn default_first_retry_backoff() -> u64 {
        60 // one minute
    }

    const fn default_second_retry_backoff() -> u64 {
        60 * 5 // five minutes
    }
}

#[cfg(test)]
mod test {
    use super::*;

    use nexus_types::deployment::PlannerConfig;
    use omicron_common::address::{
        CLICKHOUSE_TCP_PORT, Ipv6Subnet, RACK_PREFIX,
    };
    use omicron_common::api::internal::shared::SwitchLocation;

    use camino::{Utf8Path, Utf8PathBuf};
    use dropshot::ConfigDropshot;
    use dropshot::ConfigLogging;
    use dropshot::ConfigLoggingIfExists;
    use dropshot::ConfigLoggingLevel;
    use pretty_assertions::assert_eq;
    use std::collections::HashMap;
    use std::fs;
    use std::net::{Ipv6Addr, SocketAddr, SocketAddrV6};
    use std::str::FromStr;
    use std::time::Duration;

    /// Generates a temporary filesystem path unique for the given label.
    fn temp_path(label: &str) -> Utf8PathBuf {
        let arg0str = std::env::args().next().expect("expected process arg0");
        let arg0 = Utf8Path::new(&arg0str)
            .file_name()
            .expect("expected arg0 filename");
        let pid = std::process::id();
        let mut pathbuf = Utf8PathBuf::try_from(std::env::temp_dir())
            .expect("expected temp dir to be valid UTF-8");
        pathbuf.push(format!("{}.{}.{}", arg0, pid, label));
        pathbuf
    }

    /// Load a Config with the given string `contents`.  To exercise
    /// the full path, this function writes the contents to a file first, then
    /// loads the config from that file, then removes the file.  `label` is used
    /// as a unique string for the filename and error messages.  It should be
    /// unique for each test.
    fn read_config(
        label: &str,
        contents: &str,
    ) -> Result<NexusConfig, LoadError> {
        let pathbuf = temp_path(label);
        let path = pathbuf.as_path();
        eprintln!("writing test config {}", path);
        fs::write(path, contents).expect("write to tempfile failed");

        let result = NexusConfig::from_file(path);
        fs::remove_file(path).expect("failed to remove temporary file");
        eprintln!("{:?}", result);
        result
    }

    // Totally bogus config files (nonexistent, bad TOML syntax)

    #[test]
    fn test_config_nonexistent() {
        let error = NexusConfig::from_file(Utf8Path::new("/nonexistent"))
            .expect_err("expected config to fail from /nonexistent");
        let expected = std::io::Error::from_raw_os_error(libc::ENOENT);
        assert_eq!(error, expected);
    }

    #[test]
    fn test_config_bad_toml() {
        let error =
            read_config("bad_toml", "foo =").expect_err("expected failure");
        if let LoadErrorKind::Parse(error) = &error.kind {
            assert_eq!(error.span(), Some(5..5));
            // See https://github.com/toml-rs/toml/issues/519
            // assert_eq!(
            //     error.message(),
            //     "unexpected eof encountered at line 1 column 6"
            // );
        } else {
            panic!(
                "Got an unexpected error, expected Parse but got {:?}",
                error
            );
        }
    }

    // Empty config (special case of a missing required field, but worth calling
    // out explicitly)

    #[test]
    fn test_config_empty() {
        let error = read_config("empty", "").expect_err("expected failure");
        if let LoadErrorKind::Parse(error) = &error.kind {
            assert_eq!(error.span(), Some(0..0));
            assert_eq!(error.message(), "missing field `deployment`");
        } else {
            panic!(
                "Got an unexpected error, expected Parse but got {:?}",
                error
            );
        }
    }

    // Success case.  We don't need to retest semantics for either ConfigLogging
    // or ConfigDropshot because those are both tested within Dropshot.  If we
    // add new configuration sections of our own, we will want to test those
    // here (both syntax and semantics).
    #[test]
    fn test_valid() {
        let config = read_config(
            "valid",
            r##"
            [console]
            static_dir = "tests/static"
            session_idle_timeout_minutes = 60
            session_absolute_timeout_minutes = 480
            [authn]
            schemes_external = []
            [log]
            mode = "file"
            level = "debug"
            path = "/nonexistent/path"
            if_exists = "fail"
            [timeseries_db]
            address = "[::1]:9000"
            [tunables]
            max_vpc_ipv4_subnet_prefix = 27
            [deployment]
            id = "28b90dc4-c22a-65ba-f49a-f051fe01208f"
            rack_id = "38b90dc4-c22a-65ba-f49a-f051fe01208f"
            external_dns_servers = [ "1.1.1.1", "9.9.9.9" ]
            [deployment.external_http_clients]
            interface = "opte0"
            [deployment.dropshot_external]
            bind_address = "10.1.2.3:4567"
            default_request_body_max_bytes = 1024
            [deployment.dropshot_internal]
            bind_address = "10.1.2.3:4568"
            default_request_body_max_bytes = 1024
            [deployment.dropshot_lockstep]
            bind_address = "10.1.2.3:4569"
            default_request_body_max_bytes = 1024
            [deployment.internal_dns]
            type = "from_subnet"
            subnet.net = "::/56"
            [deployment.database]
            type = "from_dns"
            [dendrite.switch0]
            address = "[::1]:12224"
            [mgd.switch0]
            address = "[::1]:4676"
            [initial_reconfigurator_config]
            planner_enabled = true
            planner_config.add_zones_with_mupdate_override = true
            [background_tasks]
            dns_internal.period_secs_config = 1
            dns_internal.period_secs_servers = 2
            dns_internal.period_secs_propagation = 3
            dns_internal.max_concurrent_server_updates = 4
            dns_external.period_secs_config = 5
            dns_external.period_secs_servers = 6
            dns_external.period_secs_propagation = 7
            dns_external.max_concurrent_server_updates = 8
            metrics_producer_gc.period_secs = 60
            external_endpoints.period_secs = 9
            nat_cleanup.period_secs = 30
            bfd_manager.period_secs = 30
            inventory.period_secs_load = 10
            inventory.period_secs_collect = 11
            inventory.nkeep = 12
            inventory.disable_collect = false
            support_bundle_collector.period_secs = 30
            physical_disk_adoption.period_secs = 30
            decommissioned_disk_cleaner.period_secs = 30
            phantom_disks.period_secs = 30
            blueprints.period_secs_load = 10
            blueprints.period_secs_plan = 60
            blueprints.period_secs_execute = 60
            blueprints.period_secs_rendezvous = 300
            blueprints.period_secs_collect_crdb_node_ids = 180
            blueprints.period_secs_load_reconfigurator_config = 5
            sync_service_zone_nat.period_secs = 30
            switch_port_settings_manager.period_secs = 30
            region_replacement.period_secs = 30
            region_replacement_driver.period_secs = 30
            instance_watcher.period_secs = 30
            instance_updater.period_secs = 30
            instance_updater.disable = false
            instance_reincarnation.period_secs = 67
            service_firewall_propagation.period_secs = 300
            v2p_mapping_propagation.period_secs = 30
            abandoned_vmm_reaper.period_secs = 60
            saga_recovery.period_secs = 60
            lookup_region_port.period_secs = 60
            region_snapshot_replacement_start.period_secs = 30
            region_snapshot_replacement_garbage_collection.period_secs = 30
            region_snapshot_replacement_step.period_secs = 30
            region_snapshot_replacement_finish.period_secs = 30
            tuf_artifact_replication.period_secs = 300
            tuf_artifact_replication.min_sled_replication = 3
            tuf_repo_pruner.period_secs = 299
            tuf_repo_pruner.nkeep_extra_target_releases = 51
            tuf_repo_pruner.nkeep_extra_newly_uploaded = 52
            read_only_region_replacement_start.period_secs = 30
            alert_dispatcher.period_secs = 42
            webhook_deliverator.period_secs = 43
            webhook_deliverator.lease_timeout_secs = 44
            webhook_deliverator.first_retry_backoff_secs = 45
            webhook_deliverator.second_retry_backoff_secs = 46
            sp_ereport_ingester.period_secs = 47
            fm.sitrep_load_period_secs = 48
<<<<<<< HEAD
            probe_distributor.period_secs = 49
=======
            fm.sitrep_gc_period_secs = 49
>>>>>>> 017597cd
            [default_region_allocation_strategy]
            type = "random"
            seed = 0
            [omdb]
            bin_path = "/nonexistent/path/to/omdb"
            "##,
        )
        .unwrap();

        assert_eq!(
            config,
            NexusConfig {
                deployment: DeploymentConfig {
                    id: "28b90dc4-c22a-65ba-f49a-f051fe01208f".parse().unwrap(),
                    rack_id: "38b90dc4-c22a-65ba-f49a-f051fe01208f"
                        .parse()
                        .unwrap(),
                    techport_external_server_port:
                        default_techport_external_server_port(),
                    dropshot_external: ConfigDropshotWithTls {
                        tls: false,
                        dropshot: ConfigDropshot {
                            bind_address: "10.1.2.3:4567"
                                .parse::<SocketAddr>()
                                .unwrap(),
                            ..Default::default()
                        }
                    },
                    dropshot_internal: ConfigDropshot {
                        bind_address: "10.1.2.3:4568"
                            .parse::<SocketAddr>()
                            .unwrap(),
                        ..Default::default()
                    },
                    dropshot_lockstep: ConfigDropshot {
                        bind_address: "10.1.2.3:4569"
                            .parse::<SocketAddr>()
                            .unwrap(),
                        ..Default::default()
                    },
                    internal_dns: InternalDns::FromSubnet {
                        subnet: Ipv6Subnet::<RACK_PREFIX>::new(
                            Ipv6Addr::LOCALHOST
                        )
                    },
                    database: Database::FromDns,
                    external_dns_servers: vec![
                        "1.1.1.1".parse().unwrap(),
                        "9.9.9.9".parse().unwrap(),
                    ],
                    external_http_clients: ExternalHttpClientConfig {
                        interface: Some("opte0".to_string()),
                    },
                },
                pkg: PackageConfig {
                    console: ConsoleConfig {
                        static_dir: "tests/static".parse().unwrap(),
                        session_idle_timeout_minutes: 60,
                        session_absolute_timeout_minutes: 480
                    },
                    authn: AuthnConfig { schemes_external: Vec::new() },
                    log: ConfigLogging::File {
                        level: ConfigLoggingLevel::Debug,
                        if_exists: ConfigLoggingIfExists::Fail,
                        path: "/nonexistent/path".into()
                    },
                    timeseries_db: TimeseriesDbConfig {
                        address: Some(SocketAddr::V6(SocketAddrV6::new(
                            Ipv6Addr::LOCALHOST,
                            CLICKHOUSE_TCP_PORT,
                            0,
                            0,
                        ))),
                    },
                    omdb: OmdbConfig {
                        bin_path: "/nonexistent/path/to/omdb".into(),
                    },
                    schema: None,
                    tunables: Tunables {
                        max_vpc_ipv4_subnet_prefix: 27,
                        load_timeout: None
                    },
                    dendrite: HashMap::from([(
                        SwitchLocation::Switch0,
                        DpdConfig {
                            address: SocketAddr::from_str("[::1]:12224")
                                .unwrap(),
                        }
                    )]),
                    mgd: HashMap::from([(
                        SwitchLocation::Switch0,
                        MgdConfig {
                            address: SocketAddr::from_str("[::1]:4676")
                                .unwrap(),
                        }
                    )]),
                    initial_reconfigurator_config: Some(ReconfiguratorConfig {
                        planner_enabled: true,
                        planner_config: PlannerConfig {
                            add_zones_with_mupdate_override: true,
                        },
                    }),
                    background_tasks: BackgroundTaskConfig {
                        dns_internal: DnsTasksConfig {
                            period_secs_config: Duration::from_secs(1),
                            period_secs_servers: Duration::from_secs(2),
                            period_secs_propagation: Duration::from_secs(3),
                            max_concurrent_server_updates: 4,
                        },
                        dns_external: DnsTasksConfig {
                            period_secs_config: Duration::from_secs(5),
                            period_secs_servers: Duration::from_secs(6),
                            period_secs_propagation: Duration::from_secs(7),
                            max_concurrent_server_updates: 8,
                        },
                        metrics_producer_gc: MetricsProducerGcConfig {
                            period_secs: Duration::from_secs(60)
                        },
                        external_endpoints: ExternalEndpointsConfig {
                            period_secs: Duration::from_secs(9),
                        },
                        nat_cleanup: NatCleanupConfig {
                            period_secs: Duration::from_secs(30),
                        },
                        bfd_manager: BfdManagerConfig {
                            period_secs: Duration::from_secs(30),
                        },
                        inventory: InventoryConfig {
                            period_secs_load: Duration::from_secs(10),
                            period_secs_collect: Duration::from_secs(11),
                            nkeep: 12,
                            disable_collect: false,
                        },
                        support_bundle_collector:
                            SupportBundleCollectorConfig {
                                period_secs: Duration::from_secs(30),
                                disable: false,
                            },
                        physical_disk_adoption: PhysicalDiskAdoptionConfig {
                            period_secs: Duration::from_secs(30),
                            disable: false,
                        },
                        decommissioned_disk_cleaner:
                            DecommissionedDiskCleanerConfig {
                                period_secs: Duration::from_secs(30),
                                disable: false,
                            },
                        phantom_disks: PhantomDiskConfig {
                            period_secs: Duration::from_secs(30),
                        },
                        blueprints: BlueprintTasksConfig {
                            period_secs_load: Duration::from_secs(10),
                            period_secs_plan: Duration::from_secs(60),
                            period_secs_execute: Duration::from_secs(60),
                            period_secs_collect_crdb_node_ids:
                                Duration::from_secs(180),
                            period_secs_rendezvous: Duration::from_secs(300),
                            period_secs_load_reconfigurator_config:
                                Duration::from_secs(5)
                        },
                        sync_service_zone_nat: SyncServiceZoneNatConfig {
                            period_secs: Duration::from_secs(30)
                        },
                        switch_port_settings_manager:
                            SwitchPortSettingsManagerConfig {
                                period_secs: Duration::from_secs(30),
                            },
                        region_replacement: RegionReplacementConfig {
                            period_secs: Duration::from_secs(30),
                        },
                        region_replacement_driver:
                            RegionReplacementDriverConfig {
                                period_secs: Duration::from_secs(30),
                            },
                        instance_watcher: InstanceWatcherConfig {
                            period_secs: Duration::from_secs(30),
                        },
                        instance_updater: InstanceUpdaterConfig {
                            period_secs: Duration::from_secs(30),
                            disable: false,
                        },
                        instance_reincarnation: InstanceReincarnationConfig {
                            period_secs: Duration::from_secs(67),
                            disable: false,
                        },
                        service_firewall_propagation:
                            ServiceFirewallPropagationConfig {
                                period_secs: Duration::from_secs(300),
                            },
                        v2p_mapping_propagation: V2PMappingPropagationConfig {
                            period_secs: Duration::from_secs(30)
                        },
                        abandoned_vmm_reaper: AbandonedVmmReaperConfig {
                            period_secs: Duration::from_secs(60),
                        },
                        saga_recovery: SagaRecoveryConfig {
                            period_secs: Duration::from_secs(60),
                        },
                        lookup_region_port: LookupRegionPortConfig {
                            period_secs: Duration::from_secs(60),
                        },
                        region_snapshot_replacement_start:
                            RegionSnapshotReplacementStartConfig {
                                period_secs: Duration::from_secs(30),
                            },
                        region_snapshot_replacement_garbage_collection:
                            RegionSnapshotReplacementGarbageCollectionConfig {
                                period_secs: Duration::from_secs(30),
                            },
                        region_snapshot_replacement_step:
                            RegionSnapshotReplacementStepConfig {
                                period_secs: Duration::from_secs(30),
                            },
                        region_snapshot_replacement_finish:
                            RegionSnapshotReplacementFinishConfig {
                                period_secs: Duration::from_secs(30),
                            },
                        tuf_artifact_replication:
                            TufArtifactReplicationConfig {
                                period_secs: Duration::from_secs(300),
                                min_sled_replication: 3,
                            },
                        tuf_repo_pruner: TufRepoPrunerConfig {
                            period_secs: Duration::from_secs(299),
                            nkeep_extra_target_releases: 51,
                            nkeep_extra_newly_uploaded: 52,
                        },
                        read_only_region_replacement_start:
                            ReadOnlyRegionReplacementStartConfig {
                                period_secs: Duration::from_secs(30),
                            },
                        alert_dispatcher: AlertDispatcherConfig {
                            period_secs: Duration::from_secs(42),
                        },
                        webhook_deliverator: WebhookDeliveratorConfig {
                            period_secs: Duration::from_secs(43),
                            lease_timeout_secs: 44,
                            first_retry_backoff_secs: 45,
                            second_retry_backoff_secs: 46,
                        },
                        sp_ereport_ingester: SpEreportIngesterConfig {
                            period_secs: Duration::from_secs(47),
                            disable: false,
                        },
                        fm: FmTasksConfig {
                            sitrep_load_period_secs: Duration::from_secs(48),
<<<<<<< HEAD
                        },
                        probe_distributor: ProbeDistributorConfig {
                            period_secs: Duration::from_secs(49),
                        },
=======
                            sitrep_gc_period_secs: Duration::from_secs(49),
                        }
>>>>>>> 017597cd
                    },
                    default_region_allocation_strategy:
                        crate::nexus_config::RegionAllocationStrategy::Random {
                            seed: Some(0)
                        }
                },
            }
        );

        let config = read_config(
            "valid",
            r##"
            [console]
            static_dir = "tests/static"
            session_idle_timeout_minutes = 60
            session_absolute_timeout_minutes = 480
            [authn]
            schemes_external = [ "spoof", "session_cookie" ]
            [log]
            mode = "file"
            level = "debug"
            path = "/nonexistent/path"
            if_exists = "fail"
            [timeseries_db]
            address = "[::1]:9000"
            [deployment]
            id = "28b90dc4-c22a-65ba-f49a-f051fe01208f"
            rack_id = "38b90dc4-c22a-65ba-f49a-f051fe01208f"
            techport_external_server_port = 12345
            external_dns_servers = [ "1.1.1.1", "9.9.9.9" ]
            [deployment.dropshot_external]
            bind_address = "10.1.2.3:4567"
            default_request_body_max_bytes = 1024
            [deployment.dropshot_internal]
            bind_address = "10.1.2.3:4568"
            default_request_body_max_bytes = 1024
            [deployment.dropshot_lockstep]
            bind_address = "10.1.2.3:4569"
            default_request_body_max_bytes = 1024
            [deployment.internal_dns]
            type = "from_subnet"
            subnet.net = "::/56"
            [deployment.database]
            type = "from_dns"
            [dendrite.switch0]
            address = "[::1]:12224"
            [background_tasks]
            dns_internal.period_secs_config = 1
            dns_internal.period_secs_servers = 2
            dns_internal.period_secs_propagation = 3
            dns_internal.max_concurrent_server_updates = 4
            dns_external.period_secs_config = 5
            dns_external.period_secs_servers = 6
            dns_external.period_secs_propagation = 7
            dns_external.max_concurrent_server_updates = 8
            metrics_producer_gc.period_secs = 60
            external_endpoints.period_secs = 9
            nat_cleanup.period_secs = 30
            bfd_manager.period_secs = 30
            inventory.period_secs_load = 10
            inventory.period_secs_collect = 10
            inventory.nkeep = 3
            inventory.disable_collect = false
            support_bundle_collector.period_secs = 30
            physical_disk_adoption.period_secs = 30
            decommissioned_disk_cleaner.period_secs = 30
            phantom_disks.period_secs = 30
            blueprints.period_secs_load = 10
            blueprints.period_secs_plan = 60
            blueprints.period_secs_execute = 60
            blueprints.period_secs_rendezvous = 300
            blueprints.period_secs_collect_crdb_node_ids = 180
            blueprints.period_secs_load_reconfigurator_config = 5
            sync_service_zone_nat.period_secs = 30
            switch_port_settings_manager.period_secs = 30
            region_replacement.period_secs = 30
            region_replacement_driver.period_secs = 30
            instance_watcher.period_secs = 30
            instance_updater.period_secs = 30
            instance_reincarnation.period_secs = 67
            service_firewall_propagation.period_secs = 300
            v2p_mapping_propagation.period_secs = 30
            abandoned_vmm_reaper.period_secs = 60
            saga_recovery.period_secs = 60
            lookup_region_port.period_secs = 60
            region_snapshot_replacement_start.period_secs = 30
            region_snapshot_replacement_garbage_collection.period_secs = 30
            region_snapshot_replacement_step.period_secs = 30
            region_snapshot_replacement_finish.period_secs = 30
            tuf_artifact_replication.period_secs = 300
            tuf_artifact_replication.min_sled_replication = 3
            tuf_repo_pruner.period_secs = 299
            tuf_repo_pruner.nkeep_extra_target_releases = 51
            tuf_repo_pruner.nkeep_extra_newly_uploaded = 52
            read_only_region_replacement_start.period_secs = 30
            alert_dispatcher.period_secs = 42
            webhook_deliverator.period_secs = 43
            sp_ereport_ingester.period_secs = 44
            fm.sitrep_load_period_secs = 45
<<<<<<< HEAD
            probe_distributor.period_secs = 46
=======
            fm.sitrep_gc_period_secs = 46
>>>>>>> 017597cd

            [default_region_allocation_strategy]
            type = "random"

            [omdb]
            bin_path = "/nonexistent/path/to/omdb"
            "##,
        )
        .unwrap();

        assert_eq!(
            config.pkg.authn.schemes_external,
            vec![SchemeName::Spoof, SchemeName::SessionCookie],
        );
        assert_eq!(config.deployment.techport_external_server_port, 12345);
    }

    #[test]
    fn test_bad_authn_schemes() {
        let error = read_config(
            "bad authn.schemes_external",
            r##"
            [console]
            static_dir = "tests/static"
            session_idle_timeout_minutes = 60
            session_absolute_timeout_minutes = 480
            [authn]
            schemes_external = ["trust-me"]
            [log]
            mode = "file"
            level = "debug"
            path = "/nonexistent/path"
            if_exists = "fail"
            [timeseries_db]
            address = "[::1]:9000"
            [deployment]
            id = "28b90dc4-c22a-65ba-f49a-f051fe01208f"
            rack_id = "38b90dc4-c22a-65ba-f49a-f051fe01208f"
            external_dns_servers = [ "1.1.1.1", "9.9.9.9" ]
            [deployment.dropshot_external]
            bind_address = "10.1.2.3:4567"
            default_request_body_max_bytes = 1024
            [deployment.dropshot_internal]
            bind_address = "10.1.2.3:4568"
            default_request_body_max_bytes = 1024
            [deployment.dropshot_lockstep]
            bind_address = "10.1.2.3:4569"
            default_request_body_max_bytes = 1024
            [deployment.internal_dns]
            type = "from_subnet"
            subnet.net = "::/56"
            [deployment.database]
            type = "from_dns"
            [omdb]
            bin_path = "/nonexistent/path/to/omdb"
            "##,
        )
        .expect_err("expected failure");
        if let LoadErrorKind::Parse(error) = &error.kind {
            assert!(
                error
                    .message()
                    .starts_with("unsupported authn scheme: \"trust-me\""),
                "error = {}",
                error
            );
        } else {
            panic!(
                "Got an unexpected error, expected Parse but got {:?}",
                error
            );
        }
    }

    #[test]
    fn test_invalid_ipv4_prefix_tunable() {
        let error = read_config(
            "invalid_ipv4_prefix_tunable",
            r##"
            [console]
            static_dir = "tests/static"
            session_idle_timeout_minutes = 60
            session_absolute_timeout_minutes = 480
            [authn]
            schemes_external = []
            [log]
            mode = "file"
            level = "debug"
            path = "/nonexistent/path"
            if_exists = "fail"
            [timeseries_db]
            address = "[::1]:9000"
            [tunables]
            max_vpc_ipv4_subnet_prefix = 100
            [deployment]
            id = "28b90dc4-c22a-65ba-f49a-f051fe01208f"
            rack_id = "38b90dc4-c22a-65ba-f49a-f051fe01208f"
            external_dns_servers = [ "1.1.1.1", "9.9.9.9" ]
            [deployment.dropshot_external]
            bind_address = "10.1.2.3:4567"
            default_request_body_max_bytes = 1024
            [deployment.dropshot_internal]
            bind_address = "10.1.2.3:4568"
            default_request_body_max_bytes = 1024
            [deployment.dropshot_lockstep]
            bind_address = "10.1.2.3:4568"
            default_request_body_max_bytes = 1024
            [deployment.internal_dns]
            type = "from_subnet"
            subnet.net = "::/56"
            [deployment.database]
            type = "from_dns"
            [omdb]
            bin_path = "/nonexistent/path/to/omdb"
            "##,
        )
        .expect_err("Expected failure");
        if let LoadErrorKind::Parse(error) = &error.kind {
            assert!(error.message().starts_with(
                r#"invalid "max_vpc_ipv4_subnet_prefix": "IPv4 subnet prefix must"#,
            ));
        } else {
            panic!(
                "Got an unexpected error, expected Parse but got {:?}",
                error
            );
        }
    }

    #[test]
    fn test_repo_configs_are_valid() {
        // The example config file should be valid.
        let config_path = "../nexus/examples/config.toml";
        println!("checking {:?}", config_path);
        let example_config = NexusConfig::from_file(config_path)
            .expect("example config file is not valid");

        // The second example config file should be valid.
        let config_path = "../nexus/examples/config-second.toml";
        println!("checking {:?}", config_path);
        let _ = NexusConfig::from_file(config_path)
            .expect("second example config file is not valid");

        // The config file used for the tests should also be valid.  The tests
        // won't clear the runway anyway if this file isn't valid.  But it's
        // helpful to verify this here explicitly as well.
        let config_path = "../nexus/examples/config.toml";
        println!("checking {:?}", config_path);
        let _ = NexusConfig::from_file(config_path)
            .expect("test config file is not valid");

        // The partial config file that's used to deploy Nexus must also be
        // valid.  However, it's missing the "deployment" section because that's
        // generated at deployment time.  We'll serialize this section from the
        // example config file (loaded above), append it to the contents of this
        // file, and verify the whole thing.
        #[derive(serde::Serialize)]
        struct DummyConfig {
            deployment: DeploymentConfig,
        }
        let example_deployment = toml::to_string_pretty(&DummyConfig {
            deployment: example_config.deployment,
        })
        .unwrap();

        let nexus_config_paths = [
            "../smf/nexus/single-sled/config-partial.toml",
            "../smf/nexus/multi-sled/config-partial.toml",
        ];
        for config_path in nexus_config_paths {
            println!(
                "checking {:?} with example deployment section added",
                config_path
            );
            let mut contents = std::fs::read_to_string(config_path)
                .expect("failed to read Nexus SMF config file");
            contents.push_str(
                "\n\n\n \
            # !! content below added by test_repo_configs_are_valid()\n\
            \n\n\n",
            );
            contents.push_str(&example_deployment);
            let _: NexusConfig = toml::from_str(&contents)
                .expect("Nexus SMF config file is not valid");
        }
    }

    #[test]
    fn test_deployment_config_schema() {
        let schema = schemars::schema_for!(DeploymentConfig);
        expectorate::assert_contents(
            "../schema/deployment-config.json",
            &serde_json::to_string_pretty(&schema).unwrap(),
        );
    }
}

/// Defines a strategy for choosing what physical disks to use when allocating
/// new crucible regions.
///
/// NOTE: More strategies can - and should! - be added.
///
/// See <https://rfd.shared.oxide.computer/rfd/0205> for a more
/// complete discussion.
///
/// Longer-term, we should consider:
/// - Storage size + remaining free space
/// - Sled placement of datasets
/// - What sort of loads we'd like to create (even split across all disks
///   may not be preferable, especially if maintenance is expected)
#[derive(Debug, Clone, Serialize, Deserialize, PartialEq, Eq)]
#[serde(tag = "type", rename_all = "snake_case")]
pub enum RegionAllocationStrategy {
    /// Choose disks pseudo-randomly. An optional seed may be provided to make
    /// the ordering deterministic, otherwise the current time in nanoseconds
    /// will be used. Ordering is based on sorting the output of `md5(UUID of
    /// candidate dataset + seed)`. The seed does not need to come from a
    /// cryptographically secure source.
    Random { seed: Option<u64> },

    /// Like Random, but ensures that each region is allocated on its own sled.
    RandomWithDistinctSleds { seed: Option<u64> },
}

/// Configuration details relevant to supporting `omdb`.
#[derive(Debug, Clone, Serialize, Deserialize, PartialEq, Eq)]
pub struct OmdbConfig {
    /// Path to the `omdb` binary that is packaged alongside Nexus.
    ///
    /// `omdb` is not typically used from within a Nexus zone, but we ship it
    /// alongside Nexus to ensure we always have a version of `omdb` on the
    /// system that matches the active version of Nexus. (During an upgrade, the
    /// `omdb` shipped in the switch zone will be updated much earlier in the
    /// process than the running Nexus zones, which means there's a period where
    /// the switch zone `omdb` is expecting the systems it pokes to be running
    /// already-updated software; this is particularly problematic for `omdb db
    /// ...` when the schema migration to the new version hasn't been applied
    /// yet.)
    pub bin_path: Utf8PathBuf,
}<|MERGE_RESOLUTION|>--- conflicted
+++ resolved
@@ -1211,11 +1211,8 @@
             webhook_deliverator.second_retry_backoff_secs = 46
             sp_ereport_ingester.period_secs = 47
             fm.sitrep_load_period_secs = 48
-<<<<<<< HEAD
-            probe_distributor.period_secs = 49
-=======
             fm.sitrep_gc_period_secs = 49
->>>>>>> 017597cd
+            probe_distributor.period_secs = 50
             [default_region_allocation_strategy]
             type = "random"
             seed = 0
@@ -1462,15 +1459,11 @@
                         },
                         fm: FmTasksConfig {
                             sitrep_load_period_secs: Duration::from_secs(48),
-<<<<<<< HEAD
+                            sitrep_gc_period_secs: Duration::from_secs(49),
                         },
                         probe_distributor: ProbeDistributorConfig {
-                            period_secs: Duration::from_secs(49),
-                        },
-=======
-                            sitrep_gc_period_secs: Duration::from_secs(49),
-                        }
->>>>>>> 017597cd
+                            period_secs: Duration::from_secs(50),
+                        },
                     },
                     default_region_allocation_strategy:
                         crate::nexus_config::RegionAllocationStrategy::Random {
@@ -1570,11 +1563,8 @@
             webhook_deliverator.period_secs = 43
             sp_ereport_ingester.period_secs = 44
             fm.sitrep_load_period_secs = 45
-<<<<<<< HEAD
-            probe_distributor.period_secs = 46
-=======
             fm.sitrep_gc_period_secs = 46
->>>>>>> 017597cd
+            probe_distributor.period_secs = 47
 
             [default_region_allocation_strategy]
             type = "random"
