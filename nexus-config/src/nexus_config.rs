// This Source Code Form is subject to the terms of the Mozilla Public
// License, v. 2.0. If a copy of the MPL was not distributed with this
// file, You can obtain one at https://mozilla.org/MPL/2.0/.

//! Configuration parameters to Nexus that are usually only known
//! at deployment time.

use crate::PostgresConfigWithUrl;

use omicron_common::address::Ipv6Subnet;
use omicron_common::address::NEXUS_TECHPORT_EXTERNAL_PORT;
use omicron_common::address::RACK_PREFIX;
use omicron_common::api::internal::shared::SwitchLocation;

use anyhow::anyhow;
use camino::{Utf8Path, Utf8PathBuf};
use dropshot::ConfigDropshot;
use dropshot::ConfigLogging;
use schemars::JsonSchema;
use serde::{Deserialize, Serialize};
use serde_with::serde_as;
use serde_with::DeserializeFromStr;
use serde_with::DisplayFromStr;
use serde_with::DurationSeconds;
use serde_with::SerializeDisplay;
use std::collections::HashMap;
use std::fmt;
use std::net::IpAddr;
use std::net::SocketAddr;
use std::time::Duration;
use uuid::Uuid;

#[derive(Clone, Debug, PartialEq, Deserialize, Serialize)]
pub struct NexusConfig {
    /// Configuration parameters known at compile-time.
    #[serde(flatten)]
    pub pkg: PackageConfig,

    /// A variety of configuration parameters only known at deployment time.
    pub deployment: DeploymentConfig,
}

impl NexusConfig {
    /// Load a `Config` from the given TOML file
    ///
    /// This config object can then be used to create a new `Nexus`.
    /// The format is described in the README.
    pub fn from_file<P: AsRef<Utf8Path>>(path: P) -> Result<Self, LoadError> {
        let path = path.as_ref();
        let file_contents = std::fs::read_to_string(path)
            .map_err(|e| (path.to_path_buf(), e))?;
        let config_parsed: Self = toml::from_str(&file_contents)
            .map_err(|e| (path.to_path_buf(), e))?;
        Ok(config_parsed)
    }
}

#[derive(Debug)]
pub struct LoadError {
    pub path: Utf8PathBuf,
    pub kind: LoadErrorKind,
}

#[derive(Debug)]
pub struct InvalidTunable {
    pub tunable: String,
    pub message: String,
}

impl std::fmt::Display for InvalidTunable {
    fn fmt(&self, f: &mut fmt::Formatter) -> fmt::Result {
        write!(f, "invalid \"{}\": \"{}\"", self.tunable, self.message)
    }
}
impl std::error::Error for InvalidTunable {}

#[derive(Debug)]
pub enum LoadErrorKind {
    Io(std::io::Error),
    Parse(toml::de::Error),
    InvalidTunable(InvalidTunable),
}

impl From<(Utf8PathBuf, std::io::Error)> for LoadError {
    fn from((path, err): (Utf8PathBuf, std::io::Error)) -> Self {
        LoadError { path, kind: LoadErrorKind::Io(err) }
    }
}

impl From<(Utf8PathBuf, toml::de::Error)> for LoadError {
    fn from((path, err): (Utf8PathBuf, toml::de::Error)) -> Self {
        LoadError { path, kind: LoadErrorKind::Parse(err) }
    }
}

impl std::error::Error for LoadError {}

impl fmt::Display for LoadError {
    fn fmt(&self, f: &mut fmt::Formatter) -> fmt::Result {
        match &self.kind {
            LoadErrorKind::Io(e) => {
                write!(f, "read \"{}\": {}", self.path, e)
            }
            LoadErrorKind::Parse(e) => {
                write!(f, "parse \"{}\": {}", self.path, e.message())
            }
            LoadErrorKind::InvalidTunable(inner) => {
                write!(f, "invalid tunable \"{}\": {}", self.path, inner)
            }
        }
    }
}

impl std::cmp::PartialEq<std::io::Error> for LoadError {
    fn eq(&self, other: &std::io::Error) -> bool {
        if let LoadErrorKind::Io(e) = &self.kind {
            e.kind() == other.kind()
        } else {
            false
        }
    }
}

#[serde_as]
#[derive(Clone, Debug, Deserialize, PartialEq, Serialize, JsonSchema)]
#[serde(tag = "type", rename_all = "snake_case")]
#[allow(clippy::large_enum_variant)]
pub enum Database {
    FromDns,
    FromUrl {
        #[serde_as(as = "DisplayFromStr")]
        #[schemars(with = "String")]
        url: PostgresConfigWithUrl,
    },
}

/// The mechanism Nexus should use to contact the internal DNS servers.
#[derive(Clone, Debug, Deserialize, PartialEq, Serialize, JsonSchema)]
#[serde(tag = "type", rename_all = "snake_case")]
pub enum InternalDns {
    /// Nexus should infer the DNS server addresses from this subnet.
    ///
    /// This is a more common usage for production.
    FromSubnet { subnet: Ipv6Subnet<RACK_PREFIX> },
    /// Nexus should use precisely the following address.
    ///
    /// This is less desirable in production, but can give value
    /// in test scenarios.
    FromAddress { address: SocketAddr },
}

#[derive(Clone, Debug, Deserialize, PartialEq, Serialize, JsonSchema)]
pub struct DeploymentConfig {
    /// Uuid of the Nexus instance
    pub id: Uuid,
    /// Uuid of the Rack where Nexus is executing.
    pub rack_id: Uuid,
    /// Port on which the "techport external" dropshot server should listen.
    /// This dropshot server copies _most_ of its config from
    /// `dropshot_external` (so that it matches TLS, etc.), but builds its
    /// listening address by combining `dropshot_internal`'s IP address with
    /// this port.
    ///
    /// We use `serde(default = ...)` to ensure we don't break any serialized
    /// configs that were created before this field was added. In production we
    /// always expect this port to be constant, but we need to be able to
    /// override it when running tests.
    #[schemars(skip)]
    #[serde(default = "default_techport_external_server_port")]
    pub techport_external_server_port: u16,
    /// Dropshot configuration for the external API server.
    #[schemars(skip)] // TODO we're protected against dropshot changes
    pub dropshot_external: ConfigDropshotWithTls,
    /// Dropshot configuration for internal API server.
    #[schemars(skip)] // TODO we're protected against dropshot changes
    pub dropshot_internal: ConfigDropshot,
    /// Describes how Nexus should find internal DNS servers
    /// for bootstrapping.
    pub internal_dns: InternalDns,
    /// DB configuration.
    pub database: Database,
    /// External DNS servers Nexus can use to resolve external hosts.
    pub external_dns_servers: Vec<IpAddr>,
}

fn default_techport_external_server_port() -> u16 {
    NEXUS_TECHPORT_EXTERNAL_PORT
}

impl DeploymentConfig {
    /// Load a `DeploymentConfig` from the given TOML file
    ///
    /// This config object can then be used to create a new `Nexus`.
    /// The format is described in the README.
    pub fn from_file<P: AsRef<Utf8Path>>(path: P) -> Result<Self, LoadError> {
        let path = path.as_ref();
        let file_contents = std::fs::read_to_string(path)
            .map_err(|e| (path.to_path_buf(), e))?;
        let config_parsed: Self = toml::from_str(&file_contents)
            .map_err(|e| (path.to_path_buf(), e))?;
        Ok(config_parsed)
    }
}

/// Thin wrapper around `ConfigDropshot` that adds a boolean for enabling TLS
///
/// The configuration for TLS consists of the list of TLS certificates used.
/// This is dynamic, driven by what's in CockroachDB.  That's why we only need a
/// boolean here.  (If in the future we want to configure other things about
/// TLS, this could be extended.)
#[derive(Clone, Debug, Deserialize, PartialEq, Serialize)]
pub struct ConfigDropshotWithTls {
    /// Regular Dropshot configuration parameters
    #[serde(flatten)]
    pub dropshot: ConfigDropshot,
    /// Whether TLS is enabled (default: false)
    #[serde(default)]
    pub tls: bool,
}

// By design, we require that all config properties be specified (i.e., we don't
// use `serde(default)`).

#[derive(Clone, Debug, Deserialize, PartialEq, Serialize)]
pub struct AuthnConfig {
    /// allowed authentication schemes for external HTTP server
    pub schemes_external: Vec<SchemeName>,
}

#[derive(Clone, Debug, Deserialize, PartialEq, Serialize)]
pub struct ConsoleConfig {
    pub static_dir: Utf8PathBuf,
    /// how long a session can be idle before expiring
    pub session_idle_timeout_minutes: u32,
    /// how long a session can exist before expiring
    pub session_absolute_timeout_minutes: u32,
}

#[derive(Clone, Debug, Deserialize, PartialEq, Serialize)]
pub struct UpdatesConfig {
    /// Trusted root.json role for the TUF updates repository.
    pub trusted_root: Utf8PathBuf,
}

/// Options to tweak database schema changes.
#[derive(Clone, Debug, Deserialize, PartialEq, Serialize)]
pub struct SchemaConfig {
    pub schema_dir: Utf8PathBuf,
}

/// Optional configuration for the timeseries database.
#[derive(Clone, Debug, Default, Deserialize, PartialEq, Serialize)]
pub struct TimeseriesDbConfig {
    #[serde(default, skip_serializing_if = "Option::is_none")]
    pub address: Option<SocketAddr>,
}

/// Configuration for the `Dendrite` dataplane daemon.
#[derive(Clone, Debug, Deserialize, PartialEq, Serialize)]
pub struct DpdConfig {
    pub address: SocketAddr,
}

/// Configuration for the `Dendrite` dataplane daemon.
#[derive(Clone, Debug, Deserialize, PartialEq, Serialize)]
pub struct MgdConfig {
    pub address: SocketAddr,
}

// A deserializable type that does no validation on the tunable parameters.
#[derive(Clone, Debug, Deserialize, PartialEq)]
struct UnvalidatedTunables {
    max_vpc_ipv4_subnet_prefix: u8,
}

/// Tunable configuration parameters, intended for use in test environments or
/// other situations in which experimentation / tuning is valuable.
#[derive(Clone, Debug, Deserialize, PartialEq, Serialize)]
#[serde(try_from = "UnvalidatedTunables")]
pub struct Tunables {
    /// The maximum prefix size supported for VPC Subnet IPv4 subnetworks.
    ///
    /// Note that this is the maximum _prefix_ size, which sets the minimum size
    /// of the subnet.
    pub max_vpc_ipv4_subnet_prefix: u8,
}

// Convert from the unvalidated tunables, verifying each parameter as needed.
impl TryFrom<UnvalidatedTunables> for Tunables {
    type Error = InvalidTunable;

    fn try_from(unvalidated: UnvalidatedTunables) -> Result<Self, Self::Error> {
        Tunables::validate_ipv4_prefix(unvalidated.max_vpc_ipv4_subnet_prefix)?;
        Ok(Tunables {
            max_vpc_ipv4_subnet_prefix: unvalidated.max_vpc_ipv4_subnet_prefix,
        })
    }
}

/// Minimum prefix size supported in IPv4 VPC Subnets.
///
/// NOTE: This is the minimum _prefix_, which sets the maximum subnet size.
pub const MIN_VPC_IPV4_SUBNET_PREFIX: u8 = 8;

/// The number of reserved addresses at the beginning of a subnet range.
pub const NUM_INITIAL_RESERVED_IP_ADDRESSES: usize = 5;

impl Tunables {
    fn validate_ipv4_prefix(prefix: u8) -> Result<(), InvalidTunable> {
        let absolute_max: u8 = 32_u8
            .checked_sub(
                // Always need space for the reserved Oxide addresses, including the
                // broadcast address at the end of the subnet.
                ((NUM_INITIAL_RESERVED_IP_ADDRESSES + 1) as f32)
                .log2() // Subnet size to bit prefix.
                .ceil() // Round up to a whole number of bits.
                as u8,
            )
            .expect("Invalid absolute maximum IPv4 subnet prefix");
        if prefix >= MIN_VPC_IPV4_SUBNET_PREFIX && prefix <= absolute_max {
            Ok(())
        } else {
            Err(InvalidTunable {
                tunable: String::from("max_vpc_ipv4_subnet_prefix"),
                message: format!(
                    "IPv4 subnet prefix must be in the range [0, {}], found: {}",
                    absolute_max,
                    prefix,
                ),
            })
        }
    }
}

/// The maximum prefix size by default.
///
/// There are 6 Oxide reserved IP addresses, 5 at the beginning for DNS and the
/// like, and the broadcast address at the end of the subnet. This size provides
/// room for 2 ** 6 - 6 = 58 IP addresses, which seems like a reasonable size
/// for the smallest subnet that's still useful in many contexts.
pub const MAX_VPC_IPV4_SUBNET_PREFIX: u8 = 26;

impl Default for Tunables {
    fn default() -> Self {
        Tunables { max_vpc_ipv4_subnet_prefix: MAX_VPC_IPV4_SUBNET_PREFIX }
    }
}

/// Background task configuration
#[derive(Clone, Debug, Deserialize, Eq, PartialEq, Serialize)]
pub struct BackgroundTaskConfig {
    /// configuration for internal DNS background tasks
    pub dns_internal: DnsTasksConfig,
    /// configuration for external DNS background tasks
    pub dns_external: DnsTasksConfig,
    /// configuration for metrics producer garbage collection background task
    pub metrics_producer_gc: MetricsProducerGcConfig,
    /// configuration for external endpoint list watcher
    pub external_endpoints: ExternalEndpointsConfig,
    /// configuration for nat table garbage collector
    pub nat_cleanup: NatCleanupConfig,
    /// configuration for inventory tasks
    pub inventory: InventoryConfig,
    /// configuration for physical disk adoption tasks
    pub physical_disk_adoption: PhysicalDiskAdoptionConfig,
    /// configuration for phantom disks task
    pub phantom_disks: PhantomDiskConfig,
    /// configuration for blueprint related tasks
    pub blueprints: BlueprintTasksConfig,
    /// configuration for service zone nat sync task
    pub sync_service_zone_nat: SyncServiceZoneNatConfig,
    /// configuration for the bfd manager task
    pub bfd_manager: BfdManagerConfig,
    /// configuration for the switch port settings manager task
    pub switch_port_settings_manager: SwitchPortSettingsManagerConfig,
    /// configuration for region replacement task
    pub region_replacement: RegionReplacementConfig,
<<<<<<< HEAD
    /// configuration for instance watcher task
    pub instance_watcher: InstanceWatcherConfig,
=======
    /// configuration for service VPC firewall propagation task
    pub service_firewall_propagation: ServiceFirewallPropagationConfig,
>>>>>>> 371a813d
}

#[serde_as]
#[derive(Clone, Debug, Deserialize, Eq, PartialEq, Serialize)]
pub struct DnsTasksConfig {
    /// period (in seconds) for periodic activations of the background task that
    /// reads the latest DNS configuration from the database
    #[serde_as(as = "DurationSeconds<u64>")]
    pub period_secs_config: Duration,

    /// period (in seconds) for periodic activations of the background task that
    /// reads the latest list of DNS servers from the database
    #[serde_as(as = "DurationSeconds<u64>")]
    pub period_secs_servers: Duration,

    /// period (in seconds) for periodic activations of the background task that
    /// propagates the latest DNS configuration to the latest set of DNS servers
    #[serde_as(as = "DurationSeconds<u64>")]
    pub period_secs_propagation: Duration,

    /// maximum number of concurrent DNS server updates
    pub max_concurrent_server_updates: usize,
}

#[serde_as]
#[derive(Clone, Debug, Deserialize, Eq, PartialEq, Serialize)]
pub struct MetricsProducerGcConfig {
    /// period (in seconds) for periodic activations of the background task that
    /// garbage collects metrics producers whose leases have expired
    #[serde_as(as = "DurationSeconds<u64>")]
    pub period_secs: Duration,
}

#[serde_as]
#[derive(Clone, Debug, Deserialize, Eq, PartialEq, Serialize)]
pub struct ExternalEndpointsConfig {
    /// period (in seconds) for periodic activations of this background task
    #[serde_as(as = "DurationSeconds<u64>")]
    pub period_secs: Duration,
    // Other policy around the TLS certificates could go here (e.g.,
    // allow/disallow wildcard certs, don't serve expired certs, etc.)
}

#[serde_as]
#[derive(Clone, Debug, Deserialize, Eq, PartialEq, Serialize)]
pub struct PhysicalDiskAdoptionConfig {
    /// period (in seconds) for periodic activations of this background task
    #[serde_as(as = "DurationSeconds<u64>")]
    pub period_secs: Duration,

    /// A toggle to disable automated disk adoption.
    ///
    /// Default: Off
    #[serde(default)]
    pub disable: bool,
}

#[serde_as]
#[derive(Clone, Debug, Deserialize, Eq, PartialEq, Serialize)]
pub struct NatCleanupConfig {
    /// period (in seconds) for periodic activations of this background task
    #[serde_as(as = "DurationSeconds<u64>")]
    pub period_secs: Duration,
}

#[serde_as]
#[derive(Clone, Debug, Deserialize, Eq, PartialEq, Serialize)]
pub struct BfdManagerConfig {
    /// period (in seconds) for periodic activations of this background task
    #[serde_as(as = "DurationSeconds<u64>")]
    pub period_secs: Duration,
}

#[serde_as]
#[derive(Clone, Debug, Deserialize, Eq, PartialEq, Serialize)]
pub struct SyncServiceZoneNatConfig {
    /// period (in seconds) for periodic activations of this background task
    #[serde_as(as = "DurationSeconds<u64>")]
    pub period_secs: Duration,
}

#[serde_as]
#[derive(Clone, Debug, Deserialize, Eq, PartialEq, Serialize)]
pub struct SwitchPortSettingsManagerConfig {
    /// Interval (in seconds) for periodic activations of this background task.
    /// This task is also activated on-demand when any of the switch port settings
    /// api endpoints are called.
    #[serde_as(as = "DurationSeconds<u64>")]
    pub period_secs: Duration,
}
#[serde_as]
#[derive(Clone, Debug, Deserialize, Eq, PartialEq, Serialize)]
pub struct InventoryConfig {
    /// period (in seconds) for periodic activations of this background task
    ///
    /// Each activation fetches information about all hardware and software in
    /// the system and inserts it into the database.  This generates a moderate
    /// amount of data.
    #[serde_as(as = "DurationSeconds<u64>")]
    pub period_secs: Duration,

    /// maximum number of past collections to keep in the database
    ///
    /// This is a very coarse mechanism to keep the system from overwhelming
    /// itself with inventory data.
    pub nkeep: u32,

    /// disable inventory collection altogether
    ///
    /// This is an emergency lever for support / operations.  It should never be
    /// necessary.
    pub disable: bool,
}

#[serde_as]
#[derive(Clone, Debug, Deserialize, Eq, PartialEq, Serialize)]
pub struct PhantomDiskConfig {
    /// period (in seconds) for periodic activations of this background task
    #[serde_as(as = "DurationSeconds<u64>")]
    pub period_secs: Duration,
}

#[serde_as]
#[derive(Clone, Debug, Deserialize, Eq, PartialEq, Serialize)]
pub struct BlueprintTasksConfig {
    /// period (in seconds) for periodic activations of the background task that
    /// reads the latest target blueprint from the database
    #[serde_as(as = "DurationSeconds<u64>")]
    pub period_secs_load: Duration,

    /// period (in seconds) for periodic activations of the background task that
    /// executes the latest target blueprint
    #[serde_as(as = "DurationSeconds<u64>")]
    pub period_secs_execute: Duration,
}

#[serde_as]
#[derive(Clone, Debug, Deserialize, Eq, PartialEq, Serialize)]
pub struct RegionReplacementConfig {
    /// period (in seconds) for periodic activations of this background task
    #[serde_as(as = "DurationSeconds<u64>")]
    pub period_secs: Duration,
}

#[serde_as]
#[derive(Clone, Debug, Deserialize, Eq, PartialEq, Serialize)]
<<<<<<< HEAD
pub struct InstanceWatcherConfig {
=======
pub struct ServiceFirewallPropagationConfig {
>>>>>>> 371a813d
    /// period (in seconds) for periodic activations of this background task
    #[serde_as(as = "DurationSeconds<u64>")]
    pub period_secs: Duration,
}

/// Configuration for a nexus server
#[derive(Clone, Debug, Deserialize, PartialEq, Serialize)]
pub struct PackageConfig {
    /// Console-related tunables
    pub console: ConsoleConfig,
    /// Server-wide logging configuration.
    pub log: ConfigLogging,
    /// Authentication-related configuration
    pub authn: AuthnConfig,
    /// Timeseries database configuration.
    #[serde(default)]
    pub timeseries_db: TimeseriesDbConfig,
    /// Updates-related configuration. Updates APIs return 400 Bad Request when
    /// this is unconfigured.
    #[serde(default)]
    pub updates: Option<UpdatesConfig>,
    /// Describes how to handle and perform schema changes.
    #[serde(default)]
    pub schema: Option<SchemaConfig>,
    /// Tunable configuration for testing and experimentation
    #[serde(default)]
    pub tunables: Tunables,
    /// `Dendrite` dataplane daemon configuration
    #[serde(default)]
    pub dendrite: HashMap<SwitchLocation, DpdConfig>,
    /// Maghemite mgd daemon configuration
    #[serde(default)]
    pub mgd: HashMap<SwitchLocation, MgdConfig>,
    /// Background task configuration
    pub background_tasks: BackgroundTaskConfig,
    /// Default Crucible region allocation strategy
    pub default_region_allocation_strategy: RegionAllocationStrategy,
}

/// List of supported external authn schemes
///
/// Note that the authn subsystem doesn't know about this type.  It allows
/// schemes to be called whatever they want.  This is just to provide a set of
/// allowed values for configuration.
#[derive(
    Clone, Copy, Debug, DeserializeFromStr, Eq, PartialEq, SerializeDisplay,
)]
pub enum SchemeName {
    Spoof,
    SessionCookie,
    AccessToken,
}

impl std::str::FromStr for SchemeName {
    type Err = anyhow::Error;

    fn from_str(s: &str) -> Result<Self, Self::Err> {
        match s {
            "spoof" => Ok(SchemeName::Spoof),
            "session_cookie" => Ok(SchemeName::SessionCookie),
            "access_token" => Ok(SchemeName::AccessToken),
            _ => Err(anyhow!("unsupported authn scheme: {:?}", s)),
        }
    }
}

impl std::fmt::Display for SchemeName {
    fn fmt(&self, f: &mut std::fmt::Formatter<'_>) -> std::fmt::Result {
        f.write_str(match self {
            SchemeName::Spoof => "spoof",
            SchemeName::SessionCookie => "session_cookie",
            SchemeName::AccessToken => "access_token",
        })
    }
}

#[cfg(test)]
mod test {
    use super::*;

    use omicron_common::address::{Ipv6Subnet, RACK_PREFIX};
    use omicron_common::api::internal::shared::SwitchLocation;

    use camino::{Utf8Path, Utf8PathBuf};
    use dropshot::ConfigDropshot;
    use dropshot::ConfigLogging;
    use dropshot::ConfigLoggingIfExists;
    use dropshot::ConfigLoggingLevel;
    use std::collections::HashMap;
    use std::fs;
    use std::net::{Ipv6Addr, SocketAddr};
    use std::str::FromStr;
    use std::time::Duration;

    /// Generates a temporary filesystem path unique for the given label.
    fn temp_path(label: &str) -> Utf8PathBuf {
        let arg0str = std::env::args().next().expect("expected process arg0");
        let arg0 = Utf8Path::new(&arg0str)
            .file_name()
            .expect("expected arg0 filename");
        let pid = std::process::id();
        let mut pathbuf = Utf8PathBuf::try_from(std::env::temp_dir())
            .expect("expected temp dir to be valid UTF-8");
        pathbuf.push(format!("{}.{}.{}", arg0, pid, label));
        pathbuf
    }

    /// Load a Config with the given string `contents`.  To exercise
    /// the full path, this function writes the contents to a file first, then
    /// loads the config from that file, then removes the file.  `label` is used
    /// as a unique string for the filename and error messages.  It should be
    /// unique for each test.
    fn read_config(
        label: &str,
        contents: &str,
    ) -> Result<NexusConfig, LoadError> {
        let pathbuf = temp_path(label);
        let path = pathbuf.as_path();
        eprintln!("writing test config {}", path);
        fs::write(path, contents).expect("write to tempfile failed");

        let result = NexusConfig::from_file(path);
        fs::remove_file(path).expect("failed to remove temporary file");
        eprintln!("{:?}", result);
        result
    }

    // Totally bogus config files (nonexistent, bad TOML syntax)

    #[test]
    fn test_config_nonexistent() {
        let error = NexusConfig::from_file(Utf8Path::new("/nonexistent"))
            .expect_err("expected config to fail from /nonexistent");
        let expected = std::io::Error::from_raw_os_error(libc::ENOENT);
        assert_eq!(error, expected);
    }

    #[test]
    fn test_config_bad_toml() {
        let error =
            read_config("bad_toml", "foo =").expect_err("expected failure");
        if let LoadErrorKind::Parse(error) = &error.kind {
            assert_eq!(error.span(), Some(5..5));
            // See https://github.com/toml-rs/toml/issues/519
            // assert_eq!(
            //     error.message(),
            //     "unexpected eof encountered at line 1 column 6"
            // );
        } else {
            panic!(
                "Got an unexpected error, expected Parse but got {:?}",
                error
            );
        }
    }

    // Empty config (special case of a missing required field, but worth calling
    // out explicitly)

    #[test]
    fn test_config_empty() {
        let error = read_config("empty", "").expect_err("expected failure");
        if let LoadErrorKind::Parse(error) = &error.kind {
            assert_eq!(error.span(), Some(0..0));
            assert_eq!(error.message(), "missing field `deployment`");
        } else {
            panic!(
                "Got an unexpected error, expected Parse but got {:?}",
                error
            );
        }
    }

    // Success case.  We don't need to retest semantics for either ConfigLogging
    // or ConfigDropshot because those are both tested within Dropshot.  If we
    // add new configuration sections of our own, we will want to test those
    // here (both syntax and semantics).
    #[test]
    fn test_valid() {
        let config = read_config(
            "valid",
            r##"
            [console]
            static_dir = "tests/static"
            session_idle_timeout_minutes = 60
            session_absolute_timeout_minutes = 480
            [authn]
            schemes_external = []
            [log]
            mode = "file"
            level = "debug"
            path = "/nonexistent/path"
            if_exists = "fail"
            [timeseries_db]
            address = "[::1]:8123"
            [updates]
            trusted_root = "/path/to/root.json"
            [tunables]
            max_vpc_ipv4_subnet_prefix = 27
            [deployment]
            id = "28b90dc4-c22a-65ba-f49a-f051fe01208f"
            rack_id = "38b90dc4-c22a-65ba-f49a-f051fe01208f"
            external_dns_servers = [ "1.1.1.1", "9.9.9.9" ]
            [deployment.dropshot_external]
            bind_address = "10.1.2.3:4567"
            request_body_max_bytes = 1024
            [deployment.dropshot_internal]
            bind_address = "10.1.2.3:4568"
            request_body_max_bytes = 1024
            [deployment.internal_dns]
            type = "from_subnet"
            subnet.net = "::/56"
            [deployment.database]
            type = "from_dns"
            [dendrite.switch0]
            address = "[::1]:12224"
            [mgd.switch0]
            address = "[::1]:4676"
            [background_tasks]
            dns_internal.period_secs_config = 1
            dns_internal.period_secs_servers = 2
            dns_internal.period_secs_propagation = 3
            dns_internal.max_concurrent_server_updates = 4
            dns_external.period_secs_config = 5
            dns_external.period_secs_servers = 6
            dns_external.period_secs_propagation = 7
            dns_external.max_concurrent_server_updates = 8
            metrics_producer_gc.period_secs = 60
            external_endpoints.period_secs = 9
            nat_cleanup.period_secs = 30
            bfd_manager.period_secs = 30
            inventory.period_secs = 10
            inventory.nkeep = 11
            inventory.disable = false
            physical_disk_adoption.period_secs = 30
            phantom_disks.period_secs = 30
            blueprints.period_secs_load = 10
            blueprints.period_secs_execute = 60
            sync_service_zone_nat.period_secs = 30
            switch_port_settings_manager.period_secs = 30
            region_replacement.period_secs = 30
<<<<<<< HEAD
            instance_watcher.period_secs = 30
=======
            service_firewall_propagation.period_secs = 300
>>>>>>> 371a813d
            [default_region_allocation_strategy]
            type = "random"
            seed = 0
            "##,
        )
        .unwrap();

        assert_eq!(
            config,
            NexusConfig {
                deployment: DeploymentConfig {
                    id: "28b90dc4-c22a-65ba-f49a-f051fe01208f".parse().unwrap(),
                    rack_id: "38b90dc4-c22a-65ba-f49a-f051fe01208f"
                        .parse()
                        .unwrap(),
                    techport_external_server_port:
                        default_techport_external_server_port(),
                    dropshot_external: ConfigDropshotWithTls {
                        tls: false,
                        dropshot: ConfigDropshot {
                            bind_address: "10.1.2.3:4567"
                                .parse::<SocketAddr>()
                                .unwrap(),
                            ..Default::default()
                        }
                    },
                    dropshot_internal: ConfigDropshot {
                        bind_address: "10.1.2.3:4568"
                            .parse::<SocketAddr>()
                            .unwrap(),
                        ..Default::default()
                    },
                    internal_dns: InternalDns::FromSubnet {
                        subnet: Ipv6Subnet::<RACK_PREFIX>::new(
                            Ipv6Addr::LOCALHOST
                        )
                    },
                    database: Database::FromDns,
                    external_dns_servers: vec![
                        "1.1.1.1".parse().unwrap(),
                        "9.9.9.9".parse().unwrap(),
                    ],
                },
                pkg: PackageConfig {
                    console: ConsoleConfig {
                        static_dir: "tests/static".parse().unwrap(),
                        session_idle_timeout_minutes: 60,
                        session_absolute_timeout_minutes: 480
                    },
                    authn: AuthnConfig { schemes_external: Vec::new() },
                    log: ConfigLogging::File {
                        level: ConfigLoggingLevel::Debug,
                        if_exists: ConfigLoggingIfExists::Fail,
                        path: "/nonexistent/path".into()
                    },
                    timeseries_db: TimeseriesDbConfig {
                        address: Some("[::1]:8123".parse().unwrap())
                    },
                    updates: Some(UpdatesConfig {
                        trusted_root: Utf8PathBuf::from("/path/to/root.json"),
                    }),
                    schema: None,
                    tunables: Tunables { max_vpc_ipv4_subnet_prefix: 27 },
                    dendrite: HashMap::from([(
                        SwitchLocation::Switch0,
                        DpdConfig {
                            address: SocketAddr::from_str("[::1]:12224")
                                .unwrap(),
                        }
                    )]),
                    mgd: HashMap::from([(
                        SwitchLocation::Switch0,
                        MgdConfig {
                            address: SocketAddr::from_str("[::1]:4676")
                                .unwrap(),
                        }
                    )]),
                    background_tasks: BackgroundTaskConfig {
                        dns_internal: DnsTasksConfig {
                            period_secs_config: Duration::from_secs(1),
                            period_secs_servers: Duration::from_secs(2),
                            period_secs_propagation: Duration::from_secs(3),
                            max_concurrent_server_updates: 4,
                        },
                        dns_external: DnsTasksConfig {
                            period_secs_config: Duration::from_secs(5),
                            period_secs_servers: Duration::from_secs(6),
                            period_secs_propagation: Duration::from_secs(7),
                            max_concurrent_server_updates: 8,
                        },
                        metrics_producer_gc: MetricsProducerGcConfig {
                            period_secs: Duration::from_secs(60)
                        },
                        external_endpoints: ExternalEndpointsConfig {
                            period_secs: Duration::from_secs(9),
                        },
                        nat_cleanup: NatCleanupConfig {
                            period_secs: Duration::from_secs(30),
                        },
                        bfd_manager: BfdManagerConfig {
                            period_secs: Duration::from_secs(30),
                        },
                        inventory: InventoryConfig {
                            period_secs: Duration::from_secs(10),
                            nkeep: 11,
                            disable: false,
                        },
                        physical_disk_adoption: PhysicalDiskAdoptionConfig {
                            period_secs: Duration::from_secs(30),
                            disable: false,
                        },
                        phantom_disks: PhantomDiskConfig {
                            period_secs: Duration::from_secs(30),
                        },
                        blueprints: BlueprintTasksConfig {
                            period_secs_load: Duration::from_secs(10),
                            period_secs_execute: Duration::from_secs(60)
                        },
                        sync_service_zone_nat: SyncServiceZoneNatConfig {
                            period_secs: Duration::from_secs(30)
                        },
                        switch_port_settings_manager:
                            SwitchPortSettingsManagerConfig {
                                period_secs: Duration::from_secs(30),
                            },
                        region_replacement: RegionReplacementConfig {
                            period_secs: Duration::from_secs(30),
                        },
<<<<<<< HEAD
                        instance_watcher: InstanceWatcherConfig {
                            period_secs: Duration::from_secs(30),
                        },
=======
                        service_firewall_propagation:
                            ServiceFirewallPropagationConfig {
                                period_secs: Duration::from_secs(300),
                            }
>>>>>>> 371a813d
                    },
                    default_region_allocation_strategy:
                        crate::nexus_config::RegionAllocationStrategy::Random {
                            seed: Some(0)
                        }
                },
            }
        );

        let config = read_config(
            "valid",
            r##"
            [console]
            static_dir = "tests/static"
            session_idle_timeout_minutes = 60
            session_absolute_timeout_minutes = 480
            [authn]
            schemes_external = [ "spoof", "session_cookie" ]
            [log]
            mode = "file"
            level = "debug"
            path = "/nonexistent/path"
            if_exists = "fail"
            [timeseries_db]
            address = "[::1]:8123"
            [deployment]
            id = "28b90dc4-c22a-65ba-f49a-f051fe01208f"
            rack_id = "38b90dc4-c22a-65ba-f49a-f051fe01208f"
            techport_external_server_port = 12345
            external_dns_servers = [ "1.1.1.1", "9.9.9.9" ]
            [deployment.dropshot_external]
            bind_address = "10.1.2.3:4567"
            request_body_max_bytes = 1024
            [deployment.dropshot_internal]
            bind_address = "10.1.2.3:4568"
            request_body_max_bytes = 1024
            [deployment.internal_dns]
            type = "from_subnet"
            subnet.net = "::/56"
            [deployment.database]
            type = "from_dns"
            [dendrite.switch0]
            address = "[::1]:12224"
            [background_tasks]
            dns_internal.period_secs_config = 1
            dns_internal.period_secs_servers = 2
            dns_internal.period_secs_propagation = 3
            dns_internal.max_concurrent_server_updates = 4
            dns_external.period_secs_config = 5
            dns_external.period_secs_servers = 6
            dns_external.period_secs_propagation = 7
            dns_external.max_concurrent_server_updates = 8
            metrics_producer_gc.period_secs = 60
            external_endpoints.period_secs = 9
            nat_cleanup.period_secs = 30
            bfd_manager.period_secs = 30
            inventory.period_secs = 10
            inventory.nkeep = 3
            inventory.disable = false
            physical_disk_adoption.period_secs = 30
            phantom_disks.period_secs = 30
            blueprints.period_secs_load = 10
            blueprints.period_secs_execute = 60
            sync_service_zone_nat.period_secs = 30
            switch_port_settings_manager.period_secs = 30
            region_replacement.period_secs = 30
<<<<<<< HEAD
            instance_watcher.period_secs = 30
=======
            service_firewall_propagation.period_secs = 300
>>>>>>> 371a813d
            [default_region_allocation_strategy]
            type = "random"
            "##,
        )
        .unwrap();

        assert_eq!(
            config.pkg.authn.schemes_external,
            vec![SchemeName::Spoof, SchemeName::SessionCookie],
        );
        assert_eq!(config.deployment.techport_external_server_port, 12345);
    }

    #[test]
    fn test_bad_authn_schemes() {
        let error = read_config(
            "bad authn.schemes_external",
            r##"
            [console]
            static_dir = "tests/static"
            session_idle_timeout_minutes = 60
            session_absolute_timeout_minutes = 480
            [authn]
            schemes_external = ["trust-me"]
            [log]
            mode = "file"
            level = "debug"
            path = "/nonexistent/path"
            if_exists = "fail"
            [timeseries_db]
            address = "[::1]:8123"
            [deployment]
            id = "28b90dc4-c22a-65ba-f49a-f051fe01208f"
            rack_id = "38b90dc4-c22a-65ba-f49a-f051fe01208f"
            external_dns_servers = [ "1.1.1.1", "9.9.9.9" ]
            [deployment.dropshot_external]
            bind_address = "10.1.2.3:4567"
            request_body_max_bytes = 1024
            [deployment.dropshot_internal]
            bind_address = "10.1.2.3:4568"
            request_body_max_bytes = 1024
            [deployment.internal_dns]
            type = "from_subnet"
            subnet.net = "::/56"
            [deployment.database]
            type = "from_dns"
            "##,
        )
        .expect_err("expected failure");
        if let LoadErrorKind::Parse(error) = &error.kind {
            assert!(
                error
                    .message()
                    .starts_with("unsupported authn scheme: \"trust-me\""),
                "error = {}",
                error
            );
        } else {
            panic!(
                "Got an unexpected error, expected Parse but got {:?}",
                error
            );
        }
    }

    #[test]
    fn test_invalid_ipv4_prefix_tunable() {
        let error = read_config(
            "invalid_ipv4_prefix_tunable",
            r##"
            [console]
            static_dir = "tests/static"
            session_idle_timeout_minutes = 60
            session_absolute_timeout_minutes = 480
            [authn]
            schemes_external = []
            [log]
            mode = "file"
            level = "debug"
            path = "/nonexistent/path"
            if_exists = "fail"
            [timeseries_db]
            address = "[::1]:8123"
            [updates]
            trusted_root = "/path/to/root.json"
            default_base_url = "http://example.invalid/"
            [tunables]
            max_vpc_ipv4_subnet_prefix = 100
            [deployment]
            id = "28b90dc4-c22a-65ba-f49a-f051fe01208f"
            rack_id = "38b90dc4-c22a-65ba-f49a-f051fe01208f"
            external_dns_servers = [ "1.1.1.1", "9.9.9.9" ]
            [deployment.dropshot_external]
            bind_address = "10.1.2.3:4567"
            request_body_max_bytes = 1024
            [deployment.dropshot_internal]
            bind_address = "10.1.2.3:4568"
            request_body_max_bytes = 1024
            [deployment.internal_dns]
            type = "from_subnet"
            subnet.net = "::/56"
            [deployment.database]
            type = "from_dns"
            "##,
        )
        .expect_err("Expected failure");
        if let LoadErrorKind::Parse(error) = &error.kind {
            assert!(error.message().starts_with(
                r#"invalid "max_vpc_ipv4_subnet_prefix": "IPv4 subnet prefix must"#,
            ));
        } else {
            panic!(
                "Got an unexpected error, expected Parse but got {:?}",
                error
            );
        }
    }

    #[test]
    fn test_repo_configs_are_valid() {
        // The example config file should be valid.
        let config_path = "../nexus/examples/config.toml";
        println!("checking {:?}", config_path);
        let example_config = NexusConfig::from_file(config_path)
            .expect("example config file is not valid");

        // The config file used for the tests should also be valid.  The tests
        // won't clear the runway anyway if this file isn't valid.  But it's
        // helpful to verify this here explicitly as well.
        let config_path = "../nexus/examples/config.toml";
        println!("checking {:?}", config_path);
        let _ = NexusConfig::from_file(config_path)
            .expect("test config file is not valid");

        // The partial config file that's used to deploy Nexus must also be
        // valid.  However, it's missing the "deployment" section because that's
        // generated at deployment time.  We'll serialize this section from the
        // example config file (loaded above), append it to the contents of this
        // file, and verify the whole thing.
        #[derive(serde::Serialize)]
        struct DummyConfig {
            deployment: DeploymentConfig,
        }
        let example_deployment = toml::to_string_pretty(&DummyConfig {
            deployment: example_config.deployment,
        })
        .unwrap();

        let nexus_config_paths = [
            "../smf/nexus/single-sled/config-partial.toml",
            "../smf/nexus/multi-sled/config-partial.toml",
        ];
        for config_path in nexus_config_paths {
            println!(
                "checking {:?} with example deployment section added",
                config_path
            );
            let mut contents = std::fs::read_to_string(config_path)
                .expect("failed to read Nexus SMF config file");
            contents.push_str(
                "\n\n\n \
            # !! content below added by test_repo_configs_are_valid()\n\
            \n\n\n",
            );
            contents.push_str(&example_deployment);
            let _: NexusConfig = toml::from_str(&contents)
                .expect("Nexus SMF config file is not valid");
        }
    }

    #[test]
    fn test_deployment_config_schema() {
        let schema = schemars::schema_for!(DeploymentConfig);
        expectorate::assert_contents(
            "../schema/deployment-config.json",
            &serde_json::to_string_pretty(&schema).unwrap(),
        );
    }
}

/// Defines a strategy for choosing what physical disks to use when allocating
/// new crucible regions.
///
/// NOTE: More strategies can - and should! - be added.
///
/// See <https://rfd.shared.oxide.computer/rfd/0205> for a more
/// complete discussion.
///
/// Longer-term, we should consider:
/// - Storage size + remaining free space
/// - Sled placement of datasets
/// - What sort of loads we'd like to create (even split across all disks
///   may not be preferable, especially if maintenance is expected)
#[derive(Debug, Clone, Serialize, Deserialize, PartialEq, Eq)]
#[serde(tag = "type", rename_all = "snake_case")]
pub enum RegionAllocationStrategy {
    /// Choose disks pseudo-randomly. An optional seed may be provided to make
    /// the ordering deterministic, otherwise the current time in nanoseconds
    /// will be used. Ordering is based on sorting the output of `md5(UUID of
    /// candidate dataset + seed)`. The seed does not need to come from a
    /// cryptographically secure source.
    Random { seed: Option<u64> },

    /// Like Random, but ensures that each region is allocated on its own sled.
    RandomWithDistinctSleds { seed: Option<u64> },
}<|MERGE_RESOLUTION|>--- conflicted
+++ resolved
@@ -375,13 +375,10 @@
     pub switch_port_settings_manager: SwitchPortSettingsManagerConfig,
     /// configuration for region replacement task
     pub region_replacement: RegionReplacementConfig,
-<<<<<<< HEAD
     /// configuration for instance watcher task
     pub instance_watcher: InstanceWatcherConfig,
-=======
     /// configuration for service VPC firewall propagation task
     pub service_firewall_propagation: ServiceFirewallPropagationConfig,
->>>>>>> 371a813d
 }
 
 #[serde_as]
@@ -528,11 +525,15 @@
 
 #[serde_as]
 #[derive(Clone, Debug, Deserialize, Eq, PartialEq, Serialize)]
-<<<<<<< HEAD
 pub struct InstanceWatcherConfig {
-=======
+    /// period (in seconds) for periodic activations of this background task
+    #[serde_as(as = "DurationSeconds<u64>")]
+    pub period_secs: Duration,
+}
+
+#[serde_as]
+#[derive(Clone, Debug, Deserialize, Eq, PartialEq, Serialize)]
 pub struct ServiceFirewallPropagationConfig {
->>>>>>> 371a813d
     /// period (in seconds) for periodic activations of this background task
     #[serde_as(as = "DurationSeconds<u64>")]
     pub period_secs: Duration,
@@ -774,11 +775,8 @@
             sync_service_zone_nat.period_secs = 30
             switch_port_settings_manager.period_secs = 30
             region_replacement.period_secs = 30
-<<<<<<< HEAD
             instance_watcher.period_secs = 30
-=======
             service_firewall_propagation.period_secs = 300
->>>>>>> 371a813d
             [default_region_allocation_strategy]
             type = "random"
             seed = 0
@@ -907,16 +905,13 @@
                         region_replacement: RegionReplacementConfig {
                             period_secs: Duration::from_secs(30),
                         },
-<<<<<<< HEAD
                         instance_watcher: InstanceWatcherConfig {
                             period_secs: Duration::from_secs(30),
                         },
-=======
                         service_firewall_propagation:
                             ServiceFirewallPropagationConfig {
                                 period_secs: Duration::from_secs(300),
                             }
->>>>>>> 371a813d
                     },
                     default_region_allocation_strategy:
                         crate::nexus_config::RegionAllocationStrategy::Random {
@@ -983,11 +978,8 @@
             sync_service_zone_nat.period_secs = 30
             switch_port_settings_manager.period_secs = 30
             region_replacement.period_secs = 30
-<<<<<<< HEAD
             instance_watcher.period_secs = 30
-=======
             service_firewall_propagation.period_secs = 300
->>>>>>> 371a813d
             [default_region_allocation_strategy]
             type = "random"
             "##,
