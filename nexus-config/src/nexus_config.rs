// This Source Code Form is subject to the terms of the Mozilla Public
// License, v. 2.0. If a copy of the MPL was not distributed with this
// file, You can obtain one at https://mozilla.org/MPL/2.0/.

//! Configuration parameters to Nexus that are usually only known
//! at deployment time.

use crate::PostgresConfigWithUrl;
use anyhow::anyhow;
use camino::{Utf8Path, Utf8PathBuf};
use dropshot::ConfigDropshot;
use dropshot::ConfigLogging;
use ipnet::Ipv6Net;
use nexus_types::deployment::ReconfiguratorConfig;
use omicron_common::address::IPV6_ADMIN_SCOPED_MULTICAST_PREFIX;
use omicron_common::address::Ipv6Subnet;
use omicron_common::address::NEXUS_TECHPORT_EXTERNAL_PORT;
use omicron_common::address::RACK_PREFIX;
use omicron_common::api::internal::shared::SwitchLocation;
use omicron_uuid_kinds::OmicronZoneUuid;
use schemars::JsonSchema;
use serde::{Deserialize, Serialize};
use serde_with::DeserializeFromStr;
use serde_with::DisplayFromStr;
use serde_with::DurationSeconds;
use serde_with::SerializeDisplay;
use serde_with::serde_as;
use std::collections::HashMap;
use std::fmt;
use std::net::IpAddr;
use std::net::Ipv6Addr;
use std::net::SocketAddr;
use std::time::Duration;
use uuid::Uuid;

#[derive(Clone, Debug, PartialEq, Deserialize, Serialize)]
pub struct NexusConfig {
    /// Configuration parameters known at compile-time.
    #[serde(flatten)]
    pub pkg: PackageConfig,

    /// A variety of configuration parameters only known at deployment time.
    pub deployment: DeploymentConfig,
}

impl NexusConfig {
    /// Load a `Config` from the given TOML file
    ///
    /// This config object can then be used to create a new `Nexus`.
    /// The format is described in the README.
    pub fn from_file<P: AsRef<Utf8Path>>(path: P) -> Result<Self, LoadError> {
        let path = path.as_ref();
        let file_contents = std::fs::read_to_string(path)
            .map_err(|e| (path.to_path_buf(), e))?;
        let config_parsed: Self = toml::from_str(&file_contents)
            .map_err(|e| (path.to_path_buf(), e))?;
        Ok(config_parsed)
    }
}

#[derive(Debug)]
pub struct LoadError {
    pub path: Utf8PathBuf,
    pub kind: LoadErrorKind,
}

#[derive(Debug)]
pub struct InvalidTunable {
    pub tunable: String,
    pub message: String,
}

impl std::fmt::Display for InvalidTunable {
    fn fmt(&self, f: &mut fmt::Formatter) -> fmt::Result {
        write!(f, "invalid \"{}\": \"{}\"", self.tunable, self.message)
    }
}
impl std::error::Error for InvalidTunable {}

#[derive(Debug)]
pub enum LoadErrorKind {
    Io(std::io::Error),
    Parse(toml::de::Error),
    InvalidTunable(InvalidTunable),
}

impl From<(Utf8PathBuf, std::io::Error)> for LoadError {
    fn from((path, err): (Utf8PathBuf, std::io::Error)) -> Self {
        LoadError { path, kind: LoadErrorKind::Io(err) }
    }
}

impl From<(Utf8PathBuf, toml::de::Error)> for LoadError {
    fn from((path, err): (Utf8PathBuf, toml::de::Error)) -> Self {
        LoadError { path, kind: LoadErrorKind::Parse(err) }
    }
}

impl std::error::Error for LoadError {}

impl fmt::Display for LoadError {
    fn fmt(&self, f: &mut fmt::Formatter) -> fmt::Result {
        match &self.kind {
            LoadErrorKind::Io(e) => {
                write!(f, "read \"{}\": {}", self.path, e)
            }
            LoadErrorKind::Parse(e) => {
                write!(f, "parse \"{}\": {}", self.path, e.message())
            }
            LoadErrorKind::InvalidTunable(inner) => {
                write!(f, "invalid tunable \"{}\": {}", self.path, inner)
            }
        }
    }
}

impl std::cmp::PartialEq<std::io::Error> for LoadError {
    fn eq(&self, other: &std::io::Error) -> bool {
        if let LoadErrorKind::Io(e) = &self.kind {
            e.kind() == other.kind()
        } else {
            false
        }
    }
}

#[serde_as]
#[derive(Clone, Debug, Deserialize, PartialEq, Serialize, JsonSchema)]
#[serde(tag = "type", rename_all = "snake_case")]
#[allow(clippy::large_enum_variant)]
pub enum Database {
    FromDns,
    FromUrl {
        #[serde_as(as = "DisplayFromStr")]
        #[schemars(with = "String")]
        url: PostgresConfigWithUrl,
    },
}

/// The mechanism Nexus should use to contact the internal DNS servers.
#[derive(Clone, Debug, Deserialize, PartialEq, Serialize, JsonSchema)]
#[serde(tag = "type", rename_all = "snake_case")]
pub enum InternalDns {
    /// Nexus should infer the DNS server addresses from this subnet.
    ///
    /// This is a more common usage for production.
    FromSubnet { subnet: Ipv6Subnet<RACK_PREFIX> },
    /// Nexus should use precisely the following address.
    ///
    /// This is less desirable in production, but can give value
    /// in test scenarios.
    FromAddress { address: SocketAddr },
}

#[derive(Clone, Debug, Deserialize, PartialEq, Serialize, JsonSchema)]
pub struct DeploymentConfig {
    /// Uuid of the Nexus instance
    pub id: OmicronZoneUuid,
    /// Uuid of the Rack where Nexus is executing.
    pub rack_id: Uuid,
    /// Port on which the "techport external" dropshot server should listen.
    /// This dropshot server copies _most_ of its config from
    /// `dropshot_external` (so that it matches TLS, etc.), but builds its
    /// listening address by combining `dropshot_internal`'s IP address with
    /// this port.
    ///
    /// We use `serde(default = ...)` to ensure we don't break any serialized
    /// configs that were created before this field was added. In production we
    /// always expect this port to be constant, but we need to be able to
    /// override it when running tests.
    #[schemars(skip)]
    #[serde(default = "default_techport_external_server_port")]
    pub techport_external_server_port: u16,
    /// Dropshot configuration for the external API server.
    #[schemars(skip)] // TODO we're protected against dropshot changes
    pub dropshot_external: ConfigDropshotWithTls,
    /// Dropshot configuration for internal API server.
    #[schemars(skip)] // TODO we're protected against dropshot changes
    pub dropshot_internal: ConfigDropshot,
    /// Dropshot configuration for lockstep API server.
    #[schemars(skip)] // TODO we're protected against dropshot changes
    pub dropshot_lockstep: ConfigDropshot,
    /// Describes how Nexus should find internal DNS servers
    /// for bootstrapping.
    pub internal_dns: InternalDns,
    /// DB configuration.
    pub database: Database,
    /// External DNS servers Nexus can use to resolve external hosts.
    pub external_dns_servers: Vec<IpAddr>,
    /// Configuration for HTTP clients to external services.
    #[serde(default)]
    pub external_http_clients: ExternalHttpClientConfig,
}

fn default_techport_external_server_port() -> u16 {
    NEXUS_TECHPORT_EXTERNAL_PORT
}

impl DeploymentConfig {
    /// Load a `DeploymentConfig` from the given TOML file
    ///
    /// This config object can then be used to create a new `Nexus`.
    /// The format is described in the README.
    pub fn from_file<P: AsRef<Utf8Path>>(path: P) -> Result<Self, LoadError> {
        let path = path.as_ref();
        let file_contents = std::fs::read_to_string(path)
            .map_err(|e| (path.to_path_buf(), e))?;
        let config_parsed: Self = toml::from_str(&file_contents)
            .map_err(|e| (path.to_path_buf(), e))?;
        Ok(config_parsed)
    }
}

/// Thin wrapper around `ConfigDropshot` that adds a boolean for enabling TLS
///
/// The configuration for TLS consists of the list of TLS certificates used.
/// This is dynamic, driven by what's in CockroachDB.  That's why we only need a
/// boolean here.  (If in the future we want to configure other things about
/// TLS, this could be extended.)
#[derive(Clone, Debug, Deserialize, PartialEq, Serialize)]
pub struct ConfigDropshotWithTls {
    /// Regular Dropshot configuration parameters
    #[serde(flatten)]
    pub dropshot: ConfigDropshot,
    /// Whether TLS is enabled (default: false)
    #[serde(default)]
    pub tls: bool,
}

// By design, we require that all config properties be specified (i.e., we don't
// use `serde(default)`).

#[derive(Clone, Debug, Deserialize, PartialEq, Serialize)]
pub struct AuthnConfig {
    /// allowed authentication schemes for external HTTP server
    pub schemes_external: Vec<SchemeName>,
}

#[derive(Clone, Debug, Deserialize, PartialEq, Serialize)]
pub struct ConsoleConfig {
    pub static_dir: Utf8PathBuf,
    /// how long a session can be idle before expiring
    pub session_idle_timeout_minutes: u32,
    /// how long a session can exist before expiring
    pub session_absolute_timeout_minutes: u32,
}

/// Options to tweak database schema changes.
#[derive(Clone, Debug, Deserialize, PartialEq, Serialize)]
pub struct SchemaConfig {
    pub schema_dir: Utf8PathBuf,
}

/// Optional configuration for the timeseries database.
#[derive(Clone, Debug, Default, Deserialize, PartialEq, Serialize)]
pub struct TimeseriesDbConfig {
    /// The native TCP address of the ClickHouse server.
    #[serde(default, skip_serializing_if = "Option::is_none")]
    pub address: Option<SocketAddr>,
}

/// Configuration for the `Dendrite` dataplane daemon.
#[derive(Clone, Debug, Deserialize, PartialEq, Serialize)]
pub struct DpdConfig {
    pub address: SocketAddr,
}

/// Configuration for the `Dendrite` dataplane daemon.
#[derive(Clone, Debug, Deserialize, PartialEq, Serialize)]
pub struct MgdConfig {
    pub address: SocketAddr,
}

// A deserializable type that does no validation on the tunable parameters.
#[derive(Clone, Debug, Deserialize, PartialEq)]
struct UnvalidatedTunables {
    max_vpc_ipv4_subnet_prefix: u8,
    load_timeout: Option<std::time::Duration>,
}

/// Configuration for HTTP clients to external services.
#[derive(
    Clone, Debug, Default, Deserialize, PartialEq, Serialize, JsonSchema,
)]
pub struct ExternalHttpClientConfig {
    /// If present, bind all TCP connections for external HTTP clients on the
    /// specified interface name.
    #[serde(default, skip_serializing_if = "Option::is_none")]
    pub interface: Option<String>,
}

/// Tunable configuration parameters, intended for use in test environments or
/// other situations in which experimentation / tuning is valuable.
#[derive(Clone, Debug, Deserialize, PartialEq, Serialize)]
#[serde(try_from = "UnvalidatedTunables")]
pub struct Tunables {
    /// The maximum prefix size supported for VPC Subnet IPv4 subnetworks.
    ///
    /// Note that this is the maximum _prefix_ size, which sets the minimum size
    /// of the subnet.
    pub max_vpc_ipv4_subnet_prefix: u8,

    /// How long should we attempt to loop until the schema matches?
    ///
    /// If "None", nexus loops forever during initialization.
    pub load_timeout: Option<std::time::Duration>,
}

// Convert from the unvalidated tunables, verifying each parameter as needed.
impl TryFrom<UnvalidatedTunables> for Tunables {
    type Error = InvalidTunable;

    fn try_from(unvalidated: UnvalidatedTunables) -> Result<Self, Self::Error> {
        Tunables::validate_ipv4_prefix(unvalidated.max_vpc_ipv4_subnet_prefix)?;
        Ok(Tunables {
            max_vpc_ipv4_subnet_prefix: unvalidated.max_vpc_ipv4_subnet_prefix,
            load_timeout: unvalidated.load_timeout,
        })
    }
}

/// Minimum prefix size supported in IPv4 VPC Subnets.
///
/// NOTE: This is the minimum _prefix_, which sets the maximum subnet size.
pub const MIN_VPC_IPV4_SUBNET_PREFIX: u8 = 8;

/// The number of reserved addresses at the beginning of a subnet range.
pub const NUM_INITIAL_RESERVED_IP_ADDRESSES: usize = 5;

impl Tunables {
    fn validate_ipv4_prefix(prefix: u8) -> Result<(), InvalidTunable> {
        let absolute_max: u8 = 32_u8
            .checked_sub(
                // Always need space for the reserved Oxide addresses, including the
                // broadcast address at the end of the subnet.
                ((NUM_INITIAL_RESERVED_IP_ADDRESSES + 1) as f32)
                .log2() // Subnet size to bit prefix.
                .ceil() // Round up to a whole number of bits.
                as u8,
            )
            .expect("Invalid absolute maximum IPv4 subnet prefix");
        if prefix >= MIN_VPC_IPV4_SUBNET_PREFIX && prefix <= absolute_max {
            Ok(())
        } else {
            Err(InvalidTunable {
                tunable: String::from("max_vpc_ipv4_subnet_prefix"),
                message: format!(
                    "IPv4 subnet prefix must be in the range [0, {}], found: {}",
                    absolute_max, prefix,
                ),
            })
        }
    }
}

/// The maximum prefix size by default.
///
/// There are 6 Oxide reserved IP addresses, 5 at the beginning for DNS and the
/// like, and the broadcast address at the end of the subnet. This size provides
/// room for 2 ** 6 - 6 = 58 IP addresses, which seems like a reasonable size
/// for the smallest subnet that's still useful in many contexts.
pub const MAX_VPC_IPV4_SUBNET_PREFIX: u8 = 26;

impl Default for Tunables {
    fn default() -> Self {
        Tunables {
            max_vpc_ipv4_subnet_prefix: MAX_VPC_IPV4_SUBNET_PREFIX,
            load_timeout: None,
        }
    }
}

/// Background task configuration
#[derive(Clone, Debug, Deserialize, Eq, PartialEq, Serialize)]
pub struct BackgroundTaskConfig {
    /// configuration for internal DNS background tasks
    pub dns_internal: DnsTasksConfig,
    /// configuration for external DNS background tasks
    pub dns_external: DnsTasksConfig,
    /// configuration for metrics producer garbage collection background task
    pub metrics_producer_gc: MetricsProducerGcConfig,
    /// configuration for external endpoint list watcher
    pub external_endpoints: ExternalEndpointsConfig,
    /// configuration for nat table garbage collector
    pub nat_cleanup: NatCleanupConfig,
    /// configuration for inventory tasks
    pub inventory: InventoryConfig,
    /// configuration for support bundle collection
    pub support_bundle_collector: SupportBundleCollectorConfig,
    /// configuration for physical disk adoption tasks
    pub physical_disk_adoption: PhysicalDiskAdoptionConfig,
    /// configuration for decommissioned disk cleaner task
    pub decommissioned_disk_cleaner: DecommissionedDiskCleanerConfig,
    /// configuration for phantom disks task
    pub phantom_disks: PhantomDiskConfig,
    /// configuration for blueprint related tasks
    pub blueprints: BlueprintTasksConfig,
    /// configuration for service zone nat sync task
    pub sync_service_zone_nat: SyncServiceZoneNatConfig,
    /// configuration for the bfd manager task
    pub bfd_manager: BfdManagerConfig,
    /// configuration for the switch port settings manager task
    pub switch_port_settings_manager: SwitchPortSettingsManagerConfig,
    /// configuration for region replacement starter task
    pub region_replacement: RegionReplacementConfig,
    /// configuration for region replacement driver task
    pub region_replacement_driver: RegionReplacementDriverConfig,
    /// configuration for instance watcher task
    pub instance_watcher: InstanceWatcherConfig,
    /// configuration for instance updater task
    pub instance_updater: InstanceUpdaterConfig,
    /// configuration for instance reincarnation task
    pub instance_reincarnation: InstanceReincarnationConfig,
    /// configuration for service VPC firewall propagation task
    pub service_firewall_propagation: ServiceFirewallPropagationConfig,
    /// configuration for v2p mapping propagation task
    pub v2p_mapping_propagation: V2PMappingPropagationConfig,
    /// configuration for abandoned VMM reaper task
    pub abandoned_vmm_reaper: AbandonedVmmReaperConfig,
    /// configuration for saga recovery task
    pub saga_recovery: SagaRecoveryConfig,
    /// configuration for lookup region port task
    pub lookup_region_port: LookupRegionPortConfig,
    /// configuration for region snapshot replacement starter task
    pub region_snapshot_replacement_start: RegionSnapshotReplacementStartConfig,
    /// configuration for region snapshot replacement garbage collection
    pub region_snapshot_replacement_garbage_collection:
        RegionSnapshotReplacementGarbageCollectionConfig,
    /// configuration for region snapshot replacement step task
    pub region_snapshot_replacement_step: RegionSnapshotReplacementStepConfig,
    /// configuration for region snapshot replacement finisher task
    pub region_snapshot_replacement_finish:
        RegionSnapshotReplacementFinishConfig,
    /// configuration for TUF artifact replication task
    pub tuf_artifact_replication: TufArtifactReplicationConfig,
    /// configuration for TUF repo pruner task
    pub tuf_repo_pruner: TufRepoPrunerConfig,
    /// configuration for read-only region replacement start task
    pub read_only_region_replacement_start:
        ReadOnlyRegionReplacementStartConfig,
    /// configuration for webhook dispatcher task
    pub alert_dispatcher: AlertDispatcherConfig,
    /// configuration for webhook deliverator task
    pub webhook_deliverator: WebhookDeliveratorConfig,
    /// configuration for SP ereport ingester task
    pub sp_ereport_ingester: SpEreportIngesterConfig,
    /// configuration for fault management background tasks
    pub fm: FmTasksConfig,
<<<<<<< HEAD
    /// configuration for multicast reconciler (group+members) task
    pub multicast_reconciler: MulticastGroupReconcilerConfig,
=======
    /// configuration for networking probe distributor
    pub probe_distributor: ProbeDistributorConfig,
>>>>>>> e5fa9fbe
}

#[serde_as]
#[derive(Clone, Debug, Deserialize, Eq, PartialEq, Serialize)]
pub struct DnsTasksConfig {
    /// period (in seconds) for periodic activations of the background task that
    /// reads the latest DNS configuration from the database
    #[serde_as(as = "DurationSeconds<u64>")]
    pub period_secs_config: Duration,

    /// period (in seconds) for periodic activations of the background task that
    /// reads the latest list of DNS servers from the database
    #[serde_as(as = "DurationSeconds<u64>")]
    pub period_secs_servers: Duration,

    /// period (in seconds) for periodic activations of the background task that
    /// propagates the latest DNS configuration to the latest set of DNS servers
    #[serde_as(as = "DurationSeconds<u64>")]
    pub period_secs_propagation: Duration,

    /// maximum number of concurrent DNS server updates
    pub max_concurrent_server_updates: usize,
}

#[serde_as]
#[derive(Clone, Debug, Deserialize, Eq, PartialEq, Serialize)]
pub struct MetricsProducerGcConfig {
    /// period (in seconds) for periodic activations of the background task that
    /// garbage collects metrics producers whose leases have expired
    #[serde_as(as = "DurationSeconds<u64>")]
    pub period_secs: Duration,
}

#[serde_as]
#[derive(Clone, Debug, Deserialize, Eq, PartialEq, Serialize)]
pub struct ExternalEndpointsConfig {
    /// period (in seconds) for periodic activations of this background task
    #[serde_as(as = "DurationSeconds<u64>")]
    pub period_secs: Duration,
    // Other policy around the TLS certificates could go here (e.g.,
    // allow/disallow wildcard certs, don't serve expired certs, etc.)
}

#[serde_as]
#[derive(Clone, Debug, Deserialize, Eq, PartialEq, Serialize)]
pub struct SupportBundleCollectorConfig {
    /// period (in seconds) for periodic activations of this background task
    #[serde_as(as = "DurationSeconds<u64>")]
    pub period_secs: Duration,

    /// A toggle to disable support bundle collection
    ///
    /// Default: Off
    #[serde(default)]
    pub disable: bool,
}

#[serde_as]
#[derive(Clone, Debug, Deserialize, Eq, PartialEq, Serialize)]
pub struct PhysicalDiskAdoptionConfig {
    /// period (in seconds) for periodic activations of this background task
    #[serde_as(as = "DurationSeconds<u64>")]
    pub period_secs: Duration,

    /// A toggle to disable automated disk adoption.
    ///
    /// Default: Off
    #[serde(default)]
    pub disable: bool,
}

#[serde_as]
#[derive(Clone, Debug, Deserialize, Eq, PartialEq, Serialize)]
pub struct DecommissionedDiskCleanerConfig {
    /// period (in seconds) for periodic activations of this background task
    #[serde_as(as = "DurationSeconds<u64>")]
    pub period_secs: Duration,

    /// A toggle to disable automated disk cleanup
    ///
    /// Default: Off
    #[serde(default)]
    pub disable: bool,
}

#[serde_as]
#[derive(Clone, Debug, Deserialize, Eq, PartialEq, Serialize)]
pub struct NatCleanupConfig {
    /// period (in seconds) for periodic activations of this background task
    #[serde_as(as = "DurationSeconds<u64>")]
    pub period_secs: Duration,
}

#[serde_as]
#[derive(Clone, Debug, Deserialize, Eq, PartialEq, Serialize)]
pub struct BfdManagerConfig {
    /// period (in seconds) for periodic activations of this background task
    #[serde_as(as = "DurationSeconds<u64>")]
    pub period_secs: Duration,
}

#[serde_as]
#[derive(Clone, Debug, Deserialize, Eq, PartialEq, Serialize)]
pub struct SyncServiceZoneNatConfig {
    /// period (in seconds) for periodic activations of this background task
    #[serde_as(as = "DurationSeconds<u64>")]
    pub period_secs: Duration,
}

#[serde_as]
#[derive(Clone, Debug, Deserialize, Eq, PartialEq, Serialize)]
pub struct SwitchPortSettingsManagerConfig {
    /// Interval (in seconds) for periodic activations of this background task.
    /// This task is also activated on-demand when any of the switch port settings
    /// api endpoints are called.
    #[serde_as(as = "DurationSeconds<u64>")]
    pub period_secs: Duration,
}
#[serde_as]
#[derive(Clone, Debug, Deserialize, Eq, PartialEq, Serialize)]
pub struct InventoryConfig {
    /// period (in seconds) for periodic activations of the background task to
    /// load the latest inventory collection
    ///
    /// Each activation runs a fast query to check whether there is a new
    /// collection, and only follows up with the set of queries required to load
    /// its contents if there's been a change. This period should be pretty
    /// aggressive to ensure consumers are usually acting on the latest
    /// collection.
    #[serde_as(as = "DurationSeconds<u64>")]
    pub period_secs_load: Duration,

    /// period (in seconds) for periodic activations of the background task to
    /// collect inventory
    ///
    /// Each activation fetches information about all hardware and software in
    /// the system and inserts it into the database.  This generates a moderate
    /// amount of data.
    #[serde_as(as = "DurationSeconds<u64>")]
    pub period_secs_collect: Duration,

    /// maximum number of past collections to keep in the database
    ///
    /// This is a very coarse mechanism to keep the system from overwhelming
    /// itself with inventory data.
    pub nkeep: u32,

    /// disable inventory collection altogether
    ///
    /// This is an emergency lever for support / operations.  It should never be
    /// necessary.
    pub disable_collect: bool,
}

#[serde_as]
#[derive(Clone, Debug, Deserialize, Eq, PartialEq, Serialize)]
pub struct PhantomDiskConfig {
    /// period (in seconds) for periodic activations of this background task
    #[serde_as(as = "DurationSeconds<u64>")]
    pub period_secs: Duration,
}

#[serde_as]
#[derive(Clone, Debug, Deserialize, Eq, PartialEq, Serialize)]
pub struct BlueprintTasksConfig {
    /// period (in seconds) for periodic activations of the background task that
    /// reads the latest target blueprint from the database
    #[serde_as(as = "DurationSeconds<u64>")]
    pub period_secs_load: Duration,

    /// period (in seconds) for periodic activations of the background task that
    /// plans and updates the target blueprint
    #[serde_as(as = "DurationSeconds<u64>")]
    pub period_secs_plan: Duration,

    /// period (in seconds) for periodic activations of the background task that
    /// executes the latest target blueprint
    #[serde_as(as = "DurationSeconds<u64>")]
    pub period_secs_execute: Duration,

    /// period (in seconds) for periodic activations of the background task that
    /// reconciles the latest blueprint and latest inventory collection into
    /// Reconfigurator rendezvous tables
    #[serde_as(as = "DurationSeconds<u64>")]
    pub period_secs_rendezvous: Duration,

    /// period (in seconds) for periodic activations of the background task that
    /// collects the node IDs of CockroachDB zones
    #[serde_as(as = "DurationSeconds<u64>")]
    pub period_secs_collect_crdb_node_ids: Duration,

    /// period (in seconds) for periodic activations of the background task that
    /// reads the reconfigurator config from the database
    #[serde_as(as = "DurationSeconds<u64>")]
    pub period_secs_load_reconfigurator_config: Duration,
}

#[serde_as]
#[derive(Clone, Debug, Deserialize, Eq, PartialEq, Serialize)]
pub struct RegionReplacementConfig {
    /// period (in seconds) for periodic activations of this background task
    #[serde_as(as = "DurationSeconds<u64>")]
    pub period_secs: Duration,
}

#[serde_as]
#[derive(Clone, Debug, Deserialize, Eq, PartialEq, Serialize)]
pub struct InstanceWatcherConfig {
    /// period (in seconds) for periodic activations of this background task
    #[serde_as(as = "DurationSeconds<u64>")]
    pub period_secs: Duration,
}

#[serde_as]
#[derive(Clone, Debug, Deserialize, Eq, PartialEq, Serialize)]
pub struct InstanceUpdaterConfig {
    /// period (in seconds) for periodic activations of this background task
    #[serde_as(as = "DurationSeconds<u64>")]
    pub period_secs: Duration,

    /// disable background checks for instances in need of updates.
    ///
    /// This config is intended for use in testing, and should generally not be
    /// enabled in real life.
    ///
    /// Default: Off
    #[serde(default)]
    pub disable: bool,
}

#[serde_as]
#[derive(Clone, Debug, Deserialize, Eq, PartialEq, Serialize)]
pub struct InstanceReincarnationConfig {
    /// period (in seconds) for periodic activations of this background task
    #[serde_as(as = "DurationSeconds<u64>")]
    pub period_secs: Duration,

    /// disable background checks for instances in need of updates.
    ///
    /// This is an emergency lever for support / operations. It should only be
    /// necessary if something has gone extremely wrong.
    ///
    /// Default: Off
    #[serde(default)]
    pub disable: bool,
}

#[serde_as]
#[derive(Clone, Debug, Deserialize, Eq, PartialEq, Serialize)]
pub struct ServiceFirewallPropagationConfig {
    /// period (in seconds) for periodic activations of this background task
    #[serde_as(as = "DurationSeconds<u64>")]
    pub period_secs: Duration,
}

#[serde_as]
#[derive(Clone, Debug, Deserialize, Eq, PartialEq, Serialize)]
pub struct V2PMappingPropagationConfig {
    /// period (in seconds) for periodic activations of this background task
    #[serde_as(as = "DurationSeconds<u64>")]
    pub period_secs: Duration,
}

#[serde_as]
#[derive(Clone, Debug, Deserialize, Eq, PartialEq, Serialize)]
pub struct AbandonedVmmReaperConfig {
    /// period (in seconds) for periodic activations of this background task
    #[serde_as(as = "DurationSeconds<u64>")]
    pub period_secs: Duration,
}

#[serde_as]
#[derive(Clone, Debug, Deserialize, Eq, PartialEq, Serialize)]
pub struct SagaRecoveryConfig {
    /// period (in seconds) for periodic activations of this background task
    #[serde_as(as = "DurationSeconds<u64>")]
    pub period_secs: Duration,
}

#[serde_as]
#[derive(Clone, Debug, Deserialize, Eq, PartialEq, Serialize)]
pub struct RegionReplacementDriverConfig {
    /// period (in seconds) for periodic activations of this background task
    #[serde_as(as = "DurationSeconds<u64>")]
    pub period_secs: Duration,
}

#[serde_as]
#[derive(Clone, Debug, Deserialize, Eq, PartialEq, Serialize)]
pub struct LookupRegionPortConfig {
    /// period (in seconds) for periodic activations of this background task
    #[serde_as(as = "DurationSeconds<u64>")]
    pub period_secs: Duration,
}

#[serde_as]
#[derive(Clone, Debug, Deserialize, Eq, PartialEq, Serialize)]
pub struct RegionSnapshotReplacementStartConfig {
    /// period (in seconds) for periodic activations of this background task
    #[serde_as(as = "DurationSeconds<u64>")]
    pub period_secs: Duration,
}

#[serde_as]
#[derive(Clone, Debug, Deserialize, Eq, PartialEq, Serialize)]
pub struct RegionSnapshotReplacementGarbageCollectionConfig {
    /// period (in seconds) for periodic activations of this background task
    #[serde_as(as = "DurationSeconds<u64>")]
    pub period_secs: Duration,
}

#[serde_as]
#[derive(Clone, Debug, Deserialize, Eq, PartialEq, Serialize)]
pub struct RegionSnapshotReplacementStepConfig {
    /// period (in seconds) for periodic activations of this background task
    #[serde_as(as = "DurationSeconds<u64>")]
    pub period_secs: Duration,
}

#[serde_as]
#[derive(Clone, Debug, Deserialize, Eq, PartialEq, Serialize)]
pub struct RegionSnapshotReplacementFinishConfig {
    /// period (in seconds) for periodic activations of this background task
    #[serde_as(as = "DurationSeconds<u64>")]
    pub period_secs: Duration,
}

#[serde_as]
#[derive(Clone, Debug, Deserialize, Eq, PartialEq, Serialize)]
pub struct TufArtifactReplicationConfig {
    /// period (in seconds) for periodic activations of this background task
    #[serde_as(as = "DurationSeconds<u64>")]
    pub period_secs: Duration,
    /// The number of sleds that artifacts must be present on before a local
    /// copy of a repo's artifacts is dropped.
    pub min_sled_replication: usize,
}

#[serde_as]
#[derive(Clone, Debug, Deserialize, Eq, PartialEq, Serialize)]
pub struct TufRepoPrunerConfig {
    /// period (in seconds) for periodic activations of this background task
    #[serde_as(as = "DurationSeconds<u64>")]
    pub period_secs: Duration,

    /// number of extra recent target releases to keep
    ///
    /// The system always keeps two: the current release and the previous one.
    /// This number is in addition to that.
    pub nkeep_extra_target_releases: u8,

    /// number of extra recently uploaded repos to keep
    ///
    /// The system always keeps one, assuming that the operator may be about to
    /// update to it.  This number is in addition to that.
    pub nkeep_extra_newly_uploaded: u8,
}

#[serde_as]
#[derive(Clone, Debug, Deserialize, Eq, PartialEq, Serialize)]
pub struct ReadOnlyRegionReplacementStartConfig {
    /// period (in seconds) for periodic activations of this background task
    #[serde_as(as = "DurationSeconds<u64>")]
    pub period_secs: Duration,
}

#[serde_as]
#[derive(Clone, Debug, Deserialize, Eq, PartialEq, Serialize)]
pub struct AlertDispatcherConfig {
    /// period (in seconds) for periodic activations of this background task
    #[serde_as(as = "DurationSeconds<u64>")]
    pub period_secs: Duration,
}

#[serde_as]
#[derive(Clone, Debug, Deserialize, Eq, PartialEq, Serialize)]
pub struct WebhookDeliveratorConfig {
    /// period (in seconds) for periodic activations of this background task
    #[serde_as(as = "DurationSeconds<u64>")]
    pub period_secs: Duration,

    /// duration after which another Nexus' lease on a delivery attempt is
    /// considered expired.
    ///
    /// this is tuneable to allow testing lease expiration without having to
    /// wait a long time.
    #[serde(default = "WebhookDeliveratorConfig::default_lease_timeout_secs")]
    pub lease_timeout_secs: u64,

    /// backoff period for the first retry of a failed delivery attempt.
    ///
    /// this is tuneable to allow testing delivery retries without having to
    /// wait a long time.
    #[serde(default = "WebhookDeliveratorConfig::default_first_retry_backoff")]
    pub first_retry_backoff_secs: u64,

    /// backoff period for the second retry of a failed delivery attempt.
    ///
    /// this is tuneable to allow testing delivery retries without having to
    /// wait a long time.
    #[serde(
        default = "WebhookDeliveratorConfig::default_second_retry_backoff"
    )]
    pub second_retry_backoff_secs: u64,
}

#[serde_as]
#[derive(Clone, Debug, Deserialize, Eq, PartialEq, Serialize)]
pub struct SpEreportIngesterConfig {
    /// period (in seconds) for periodic activations of this background task
    #[serde_as(as = "DurationSeconds<u64>")]
    pub period_secs: Duration,

    /// disable ereport collection altogether
    ///
    /// This is an emergency lever for support / operations.  It should never be
    /// necessary.
    ///
    /// Default: Off
    #[serde(default)]
    pub disable: bool,
}

impl Default for SpEreportIngesterConfig {
    fn default() -> Self {
        Self { period_secs: Duration::from_secs(30), disable: false }
    }
}

#[serde_as]
#[derive(Clone, Debug, Deserialize, Eq, PartialEq, Serialize)]
pub struct MulticastGroupReconcilerConfig {
    /// period (in seconds) for periodic activations of the background task that
    /// reconciles multicast group state with dendrite switch configuration
    #[serde_as(as = "DurationSeconds<u64>")]
    pub period_secs: Duration,

    /// TTL (in seconds) for the sled-to-switch-port mapping cache.
    ///
    /// This cache maps sled IDs to their physical switch ports. It changes when
    /// sleds are added/removed or inventory is updated.
    ///
    /// Default: 3600 seconds (1 hour)
    #[serde(
        default = "MulticastGroupReconcilerConfig::default_sled_cache_ttl_secs"
    )]
    #[serde_as(as = "DurationSeconds<u64>")]
    pub sled_cache_ttl_secs: Duration,

    /// TTL (in seconds) for the backplane hardware topology cache.
    ///
    /// This cache stores the hardware platform's port mapping. It effectively
    /// never changes during normal operation.
    ///
    /// Default: 86400 seconds (24 hours) with smart invalidation
    #[serde(
        default = "MulticastGroupReconcilerConfig::default_backplane_cache_ttl_secs"
    )]
    #[serde_as(as = "DurationSeconds<u64>")]
    pub backplane_cache_ttl_secs: Duration,
}

impl MulticastGroupReconcilerConfig {
    const fn default_sled_cache_ttl_secs() -> Duration {
        Duration::from_secs(3600) // 1 hour
    }

    const fn default_backplane_cache_ttl_secs() -> Duration {
        Duration::from_secs(86400) // 24 hours
    }
}

impl Default for MulticastGroupReconcilerConfig {
    fn default() -> Self {
        Self {
            period_secs: Duration::from_secs(60),
            sled_cache_ttl_secs: Self::default_sled_cache_ttl_secs(),
            backplane_cache_ttl_secs: Self::default_backplane_cache_ttl_secs(),
        }
    }
}

#[serde_as]
#[derive(Clone, Debug, Deserialize, Eq, PartialEq, Serialize)]
pub struct FmTasksConfig {
    /// period (in seconds) for periodic activations of the background task that
    /// reads the latest fault management sitrep from the database.
    #[serde_as(as = "DurationSeconds<u64>")]
    pub sitrep_load_period_secs: Duration,
    /// period (in seconds) for periodic activations of the background task that
    /// garbage collects unneeded fault management sitreps in the database.
    #[serde_as(as = "DurationSeconds<u64>")]
    pub sitrep_gc_period_secs: Duration,
}

impl Default for FmTasksConfig {
    fn default() -> Self {
        Self {
            sitrep_load_period_secs: Duration::from_secs(15),
            // This need not be activated very frequently, as it's triggered any
            // time the current sitrep changes, and activating it more
            // frequently won't make things more responsive.
            sitrep_gc_period_secs: Duration::from_secs(600),
        }
    }
}

<<<<<<< HEAD
/// Fixed underlay admin-scoped IPv6 multicast network (ff04::/64) used for
/// internal multicast group allocation and external→underlay mapping.
/// This /64 subnet within the admin-scoped space provides 2^64 host addresses
/// (ample for collision resistance) and is not configurable.
pub const DEFAULT_UNDERLAY_MULTICAST_NET: Ipv6Net = Ipv6Net::new_assert(
    Ipv6Addr::new(IPV6_ADMIN_SCOPED_MULTICAST_PREFIX, 0, 0, 0, 0, 0, 0, 0),
    64,
);

/// Configuration for multicast options.
#[derive(Clone, Debug, Default, Deserialize, Eq, PartialEq, Serialize)]
pub struct MulticastConfig {
    /// Whether multicast functionality is enabled or not.
    ///
    /// When false, multicast API calls remain accessible but no actual
    /// multicast operations occur (no switch programming, reconciler disabled).
    /// Instance sagas will skip multicast operations. This allows gradual
    /// rollout and testing of multicast configuration.
    ///
    /// Default: false (experimental feature, disabled by default)
    #[serde(default)]
    pub enabled: bool,
=======
#[serde_as]
#[derive(Clone, Debug, Deserialize, Eq, PartialEq, Serialize)]
pub struct ProbeDistributorConfig {
    /// period (in seconds) for periodic activations of the background task that
    /// distributes networking probe zones to sled-agents.
    #[serde_as(as = "DurationSeconds<u64>")]
    pub period_secs: Duration,
>>>>>>> e5fa9fbe
}

/// Configuration for a nexus server
#[derive(Clone, Debug, Deserialize, PartialEq, Serialize)]
pub struct PackageConfig {
    /// Console-related tunables
    pub console: ConsoleConfig,
    /// Server-wide logging configuration.
    pub log: ConfigLogging,
    /// Authentication-related configuration
    pub authn: AuthnConfig,
    /// Timeseries database configuration.
    /// Nexus-side support for `omdb`-based debugging.
    ///
    /// This is only meaningful on real, multi-sled systems where `omdb` is in
    /// use from the switch zone.
    pub omdb: OmdbConfig,
    #[serde(default)]
    pub timeseries_db: TimeseriesDbConfig,
    /// Describes how to handle and perform schema changes.
    #[serde(default)]
    pub schema: Option<SchemaConfig>,
    /// Tunable configuration for testing and experimentation
    #[serde(default)]
    pub tunables: Tunables,
    /// `Dendrite` dataplane daemon configuration
    #[serde(default)]
    pub dendrite: HashMap<SwitchLocation, DpdConfig>,
    /// Maghemite mgd daemon configuration
    #[serde(default)]
    pub mgd: HashMap<SwitchLocation, MgdConfig>,
    /// Initial reconfigurator config
    ///
    /// We use this hook to disable reconfigurator automation in the test suite
    #[serde(default)]
    pub initial_reconfigurator_config: Option<ReconfiguratorConfig>,
    /// Background task configuration
    pub background_tasks: BackgroundTaskConfig,
    /// Multicast feature configuration
    #[serde(default)]
    pub multicast: MulticastConfig,
    /// Default Crucible region allocation strategy
    pub default_region_allocation_strategy: RegionAllocationStrategy,
}

/// List of supported external authn schemes
///
/// Note that the authn subsystem doesn't know about this type.  It allows
/// schemes to be called whatever they want.  This is just to provide a set of
/// allowed values for configuration.
#[derive(
    Clone, Copy, Debug, DeserializeFromStr, Eq, PartialEq, SerializeDisplay,
)]
pub enum SchemeName {
    Spoof,
    SessionCookie,
    AccessToken,
    ScimToken,
}

impl std::str::FromStr for SchemeName {
    type Err = anyhow::Error;

    fn from_str(s: &str) -> Result<Self, Self::Err> {
        match s {
            "spoof" => Ok(SchemeName::Spoof),
            "session_cookie" => Ok(SchemeName::SessionCookie),
            "access_token" => Ok(SchemeName::AccessToken),
            "scim_token" => Ok(SchemeName::ScimToken),
            _ => Err(anyhow!("unsupported authn scheme: {:?}", s)),
        }
    }
}

impl std::fmt::Display for SchemeName {
    fn fmt(&self, f: &mut std::fmt::Formatter<'_>) -> std::fmt::Result {
        f.write_str(match self {
            SchemeName::Spoof => "spoof",
            SchemeName::SessionCookie => "session_cookie",
            SchemeName::AccessToken => "access_token",
            SchemeName::ScimToken => "scim",
        })
    }
}

impl WebhookDeliveratorConfig {
    const fn default_lease_timeout_secs() -> u64 {
        60 // one minute
    }

    const fn default_first_retry_backoff() -> u64 {
        60 // one minute
    }

    const fn default_second_retry_backoff() -> u64 {
        60 * 5 // five minutes
    }
}

#[cfg(test)]
mod test {
    use super::*;

    use nexus_types::deployment::PlannerConfig;
    use omicron_common::address::{
        CLICKHOUSE_TCP_PORT, Ipv6Subnet, RACK_PREFIX,
    };
    use omicron_common::api::internal::shared::SwitchLocation;

    use camino::{Utf8Path, Utf8PathBuf};
    use dropshot::ConfigDropshot;
    use dropshot::ConfigLogging;
    use dropshot::ConfigLoggingIfExists;
    use dropshot::ConfigLoggingLevel;
    use pretty_assertions::assert_eq;
    use std::collections::HashMap;
    use std::fs;
    use std::net::{Ipv6Addr, SocketAddr, SocketAddrV6};
    use std::str::FromStr;
    use std::time::Duration;

    /// Generates a temporary filesystem path unique for the given label.
    fn temp_path(label: &str) -> Utf8PathBuf {
        let arg0str = std::env::args().next().expect("expected process arg0");
        let arg0 = Utf8Path::new(&arg0str)
            .file_name()
            .expect("expected arg0 filename");
        let pid = std::process::id();
        let mut pathbuf = Utf8PathBuf::try_from(std::env::temp_dir())
            .expect("expected temp dir to be valid UTF-8");
        pathbuf.push(format!("{}.{}.{}", arg0, pid, label));
        pathbuf
    }

    /// Load a Config with the given string `contents`.  To exercise
    /// the full path, this function writes the contents to a file first, then
    /// loads the config from that file, then removes the file.  `label` is used
    /// as a unique string for the filename and error messages.  It should be
    /// unique for each test.
    fn read_config(
        label: &str,
        contents: &str,
    ) -> Result<NexusConfig, LoadError> {
        let pathbuf = temp_path(label);
        let path = pathbuf.as_path();
        eprintln!("writing test config {}", path);
        fs::write(path, contents).expect("write to tempfile failed");

        let result = NexusConfig::from_file(path);
        fs::remove_file(path).expect("failed to remove temporary file");
        eprintln!("{:?}", result);
        result
    }

    // Totally bogus config files (nonexistent, bad TOML syntax)

    #[test]
    fn test_config_nonexistent() {
        let error = NexusConfig::from_file(Utf8Path::new("/nonexistent"))
            .expect_err("expected config to fail from /nonexistent");
        let expected = std::io::Error::from_raw_os_error(libc::ENOENT);
        assert_eq!(error, expected);
    }

    #[test]
    fn test_config_bad_toml() {
        let error =
            read_config("bad_toml", "foo =").expect_err("expected failure");
        if let LoadErrorKind::Parse(error) = &error.kind {
            assert_eq!(error.span(), Some(5..5));
            // See https://github.com/toml-rs/toml/issues/519
            // assert_eq!(
            //     error.message(),
            //     "unexpected eof encountered at line 1 column 6"
            // );
        } else {
            panic!("Got an unexpected error, expected Parse but got {error:?}");
        }
    }

    // Empty config (special case of a missing required field, but worth calling
    // out explicitly)

    #[test]
    fn test_config_empty() {
        let error = read_config("empty", "").expect_err("expected failure");
        if let LoadErrorKind::Parse(error) = &error.kind {
            assert_eq!(error.span(), Some(0..0));
            assert_eq!(error.message(), "missing field `deployment`");
        } else {
            panic!("Got an unexpected error, expected Parse but got {error:?}");
        }
    }

    // Success case.  We don't need to retest semantics for either ConfigLogging
    // or ConfigDropshot because those are both tested within Dropshot.  If we
    // add new configuration sections of our own, we will want to test those
    // here (both syntax and semantics).
    #[test]
    fn test_valid() {
        let config = read_config(
            "valid",
            r##"
            [console]
            static_dir = "tests/static"
            session_idle_timeout_minutes = 60
            session_absolute_timeout_minutes = 480
            [authn]
            schemes_external = []
            [log]
            mode = "file"
            level = "debug"
            path = "/nonexistent/path"
            if_exists = "fail"
            [timeseries_db]
            address = "[::1]:9000"
            [tunables]
            max_vpc_ipv4_subnet_prefix = 27
            [deployment]
            id = "28b90dc4-c22a-65ba-f49a-f051fe01208f"
            rack_id = "38b90dc4-c22a-65ba-f49a-f051fe01208f"
            external_dns_servers = [ "1.1.1.1", "9.9.9.9" ]
            [deployment.external_http_clients]
            interface = "opte0"
            [deployment.dropshot_external]
            bind_address = "10.1.2.3:4567"
            default_request_body_max_bytes = 1024
            [deployment.dropshot_internal]
            bind_address = "10.1.2.3:4568"
            default_request_body_max_bytes = 1024
            [deployment.dropshot_lockstep]
            bind_address = "10.1.2.3:4569"
            default_request_body_max_bytes = 1024
            [deployment.internal_dns]
            type = "from_subnet"
            subnet.net = "::/56"
            [deployment.database]
            type = "from_dns"
            [dendrite.switch0]
            address = "[::1]:12224"
            [mgd.switch0]
            address = "[::1]:4676"
            [initial_reconfigurator_config]
            planner_enabled = true
            planner_config.add_zones_with_mupdate_override = true
            [background_tasks]
            dns_internal.period_secs_config = 1
            dns_internal.period_secs_servers = 2
            dns_internal.period_secs_propagation = 3
            dns_internal.max_concurrent_server_updates = 4
            dns_external.period_secs_config = 5
            dns_external.period_secs_servers = 6
            dns_external.period_secs_propagation = 7
            dns_external.max_concurrent_server_updates = 8
            metrics_producer_gc.period_secs = 60
            external_endpoints.period_secs = 9
            nat_cleanup.period_secs = 30
            bfd_manager.period_secs = 30
            inventory.period_secs_load = 10
            inventory.period_secs_collect = 11
            inventory.nkeep = 12
            inventory.disable_collect = false
            support_bundle_collector.period_secs = 30
            physical_disk_adoption.period_secs = 30
            decommissioned_disk_cleaner.period_secs = 30
            phantom_disks.period_secs = 30
            blueprints.period_secs_load = 10
            blueprints.period_secs_plan = 60
            blueprints.period_secs_execute = 60
            blueprints.period_secs_rendezvous = 300
            blueprints.period_secs_collect_crdb_node_ids = 180
            blueprints.period_secs_load_reconfigurator_config = 5
            sync_service_zone_nat.period_secs = 30
            switch_port_settings_manager.period_secs = 30
            region_replacement.period_secs = 30
            region_replacement_driver.period_secs = 30
            instance_watcher.period_secs = 30
            instance_updater.period_secs = 30
            instance_updater.disable = false
            instance_reincarnation.period_secs = 67
            service_firewall_propagation.period_secs = 300
            v2p_mapping_propagation.period_secs = 30
            abandoned_vmm_reaper.period_secs = 60
            saga_recovery.period_secs = 60
            lookup_region_port.period_secs = 60
            region_snapshot_replacement_start.period_secs = 30
            region_snapshot_replacement_garbage_collection.period_secs = 30
            region_snapshot_replacement_step.period_secs = 30
            region_snapshot_replacement_finish.period_secs = 30
            tuf_artifact_replication.period_secs = 300
            tuf_artifact_replication.min_sled_replication = 3
            tuf_repo_pruner.period_secs = 299
            tuf_repo_pruner.nkeep_extra_target_releases = 51
            tuf_repo_pruner.nkeep_extra_newly_uploaded = 52
            read_only_region_replacement_start.period_secs = 30
            alert_dispatcher.period_secs = 42
            webhook_deliverator.period_secs = 43
            webhook_deliverator.lease_timeout_secs = 44
            webhook_deliverator.first_retry_backoff_secs = 45
            webhook_deliverator.second_retry_backoff_secs = 46
            sp_ereport_ingester.period_secs = 47
            fm.sitrep_load_period_secs = 48
<<<<<<< HEAD
            multicast_reconciler.period_secs = 60
=======
            fm.sitrep_gc_period_secs = 49
            probe_distributor.period_secs = 50
>>>>>>> e5fa9fbe
            [default_region_allocation_strategy]
            type = "random"
            seed = 0
            [omdb]
            bin_path = "/nonexistent/path/to/omdb"
            "##,
        )
        .unwrap();

        assert_eq!(
            config,
            NexusConfig {
                deployment: DeploymentConfig {
                    id: "28b90dc4-c22a-65ba-f49a-f051fe01208f".parse().unwrap(),
                    rack_id: "38b90dc4-c22a-65ba-f49a-f051fe01208f"
                        .parse()
                        .unwrap(),
                    techport_external_server_port:
                        default_techport_external_server_port(),
                    dropshot_external: ConfigDropshotWithTls {
                        tls: false,
                        dropshot: ConfigDropshot {
                            bind_address: "10.1.2.3:4567"
                                .parse::<SocketAddr>()
                                .unwrap(),
                            ..Default::default()
                        }
                    },
                    dropshot_internal: ConfigDropshot {
                        bind_address: "10.1.2.3:4568"
                            .parse::<SocketAddr>()
                            .unwrap(),
                        ..Default::default()
                    },
                    dropshot_lockstep: ConfigDropshot {
                        bind_address: "10.1.2.3:4569"
                            .parse::<SocketAddr>()
                            .unwrap(),
                        ..Default::default()
                    },
                    internal_dns: InternalDns::FromSubnet {
                        subnet: Ipv6Subnet::<RACK_PREFIX>::new(
                            Ipv6Addr::LOCALHOST
                        )
                    },
                    database: Database::FromDns,
                    external_dns_servers: vec![
                        "1.1.1.1".parse().unwrap(),
                        "9.9.9.9".parse().unwrap(),
                    ],
                    external_http_clients: ExternalHttpClientConfig {
                        interface: Some("opte0".to_string()),
                    },
                },
                pkg: PackageConfig {
                    console: ConsoleConfig {
                        static_dir: "tests/static".parse().unwrap(),
                        session_idle_timeout_minutes: 60,
                        session_absolute_timeout_minutes: 480
                    },
                    authn: AuthnConfig { schemes_external: Vec::new() },
                    log: ConfigLogging::File {
                        level: ConfigLoggingLevel::Debug,
                        if_exists: ConfigLoggingIfExists::Fail,
                        path: "/nonexistent/path".into()
                    },
                    timeseries_db: TimeseriesDbConfig {
                        address: Some(SocketAddr::V6(SocketAddrV6::new(
                            Ipv6Addr::LOCALHOST,
                            CLICKHOUSE_TCP_PORT,
                            0,
                            0,
                        ))),
                    },
                    omdb: OmdbConfig {
                        bin_path: "/nonexistent/path/to/omdb".into(),
                    },
                    schema: None,
                    tunables: Tunables {
                        max_vpc_ipv4_subnet_prefix: 27,
                        load_timeout: None
                    },
                    dendrite: HashMap::from([(
                        SwitchLocation::Switch0,
                        DpdConfig {
                            address: SocketAddr::from_str("[::1]:12224")
                                .unwrap(),
                        }
                    )]),
                    mgd: HashMap::from([(
                        SwitchLocation::Switch0,
                        MgdConfig {
                            address: SocketAddr::from_str("[::1]:4676")
                                .unwrap(),
                        }
                    )]),
                    initial_reconfigurator_config: Some(ReconfiguratorConfig {
                        planner_enabled: true,
                        planner_config: PlannerConfig {
                            add_zones_with_mupdate_override: true,
                        },
                    }),
                    background_tasks: BackgroundTaskConfig {
                        dns_internal: DnsTasksConfig {
                            period_secs_config: Duration::from_secs(1),
                            period_secs_servers: Duration::from_secs(2),
                            period_secs_propagation: Duration::from_secs(3),
                            max_concurrent_server_updates: 4,
                        },
                        dns_external: DnsTasksConfig {
                            period_secs_config: Duration::from_secs(5),
                            period_secs_servers: Duration::from_secs(6),
                            period_secs_propagation: Duration::from_secs(7),
                            max_concurrent_server_updates: 8,
                        },
                        metrics_producer_gc: MetricsProducerGcConfig {
                            period_secs: Duration::from_secs(60)
                        },
                        external_endpoints: ExternalEndpointsConfig {
                            period_secs: Duration::from_secs(9),
                        },
                        nat_cleanup: NatCleanupConfig {
                            period_secs: Duration::from_secs(30),
                        },
                        bfd_manager: BfdManagerConfig {
                            period_secs: Duration::from_secs(30),
                        },
                        inventory: InventoryConfig {
                            period_secs_load: Duration::from_secs(10),
                            period_secs_collect: Duration::from_secs(11),
                            nkeep: 12,
                            disable_collect: false,
                        },
                        support_bundle_collector:
                            SupportBundleCollectorConfig {
                                period_secs: Duration::from_secs(30),
                                disable: false,
                            },
                        physical_disk_adoption: PhysicalDiskAdoptionConfig {
                            period_secs: Duration::from_secs(30),
                            disable: false,
                        },
                        decommissioned_disk_cleaner:
                            DecommissionedDiskCleanerConfig {
                                period_secs: Duration::from_secs(30),
                                disable: false,
                            },
                        phantom_disks: PhantomDiskConfig {
                            period_secs: Duration::from_secs(30),
                        },
                        blueprints: BlueprintTasksConfig {
                            period_secs_load: Duration::from_secs(10),
                            period_secs_plan: Duration::from_secs(60),
                            period_secs_execute: Duration::from_secs(60),
                            period_secs_collect_crdb_node_ids:
                                Duration::from_secs(180),
                            period_secs_rendezvous: Duration::from_secs(300),
                            period_secs_load_reconfigurator_config:
                                Duration::from_secs(5)
                        },
                        sync_service_zone_nat: SyncServiceZoneNatConfig {
                            period_secs: Duration::from_secs(30)
                        },
                        switch_port_settings_manager:
                            SwitchPortSettingsManagerConfig {
                                period_secs: Duration::from_secs(30),
                            },
                        region_replacement: RegionReplacementConfig {
                            period_secs: Duration::from_secs(30),
                        },
                        region_replacement_driver:
                            RegionReplacementDriverConfig {
                                period_secs: Duration::from_secs(30),
                            },
                        instance_watcher: InstanceWatcherConfig {
                            period_secs: Duration::from_secs(30),
                        },
                        instance_updater: InstanceUpdaterConfig {
                            period_secs: Duration::from_secs(30),
                            disable: false,
                        },
                        instance_reincarnation: InstanceReincarnationConfig {
                            period_secs: Duration::from_secs(67),
                            disable: false,
                        },
                        service_firewall_propagation:
                            ServiceFirewallPropagationConfig {
                                period_secs: Duration::from_secs(300),
                            },
                        v2p_mapping_propagation: V2PMappingPropagationConfig {
                            period_secs: Duration::from_secs(30)
                        },
                        abandoned_vmm_reaper: AbandonedVmmReaperConfig {
                            period_secs: Duration::from_secs(60),
                        },
                        saga_recovery: SagaRecoveryConfig {
                            period_secs: Duration::from_secs(60),
                        },
                        lookup_region_port: LookupRegionPortConfig {
                            period_secs: Duration::from_secs(60),
                        },
                        region_snapshot_replacement_start:
                            RegionSnapshotReplacementStartConfig {
                                period_secs: Duration::from_secs(30),
                            },
                        region_snapshot_replacement_garbage_collection:
                            RegionSnapshotReplacementGarbageCollectionConfig {
                                period_secs: Duration::from_secs(30),
                            },
                        region_snapshot_replacement_step:
                            RegionSnapshotReplacementStepConfig {
                                period_secs: Duration::from_secs(30),
                            },
                        region_snapshot_replacement_finish:
                            RegionSnapshotReplacementFinishConfig {
                                period_secs: Duration::from_secs(30),
                            },
                        tuf_artifact_replication:
                            TufArtifactReplicationConfig {
                                period_secs: Duration::from_secs(300),
                                min_sled_replication: 3,
                            },
                        tuf_repo_pruner: TufRepoPrunerConfig {
                            period_secs: Duration::from_secs(299),
                            nkeep_extra_target_releases: 51,
                            nkeep_extra_newly_uploaded: 52,
                        },
                        read_only_region_replacement_start:
                            ReadOnlyRegionReplacementStartConfig {
                                period_secs: Duration::from_secs(30),
                            },
                        alert_dispatcher: AlertDispatcherConfig {
                            period_secs: Duration::from_secs(42),
                        },
                        webhook_deliverator: WebhookDeliveratorConfig {
                            period_secs: Duration::from_secs(43),
                            lease_timeout_secs: 44,
                            first_retry_backoff_secs: 45,
                            second_retry_backoff_secs: 46,
                        },
                        sp_ereport_ingester: SpEreportIngesterConfig {
                            period_secs: Duration::from_secs(47),
                            disable: false,
                        },
                        multicast_reconciler: MulticastGroupReconcilerConfig {
                            period_secs: Duration::from_secs(60),
                            sled_cache_ttl_secs: MulticastGroupReconcilerConfig::default_sled_cache_ttl_secs(),
                            backplane_cache_ttl_secs: MulticastGroupReconcilerConfig::default_backplane_cache_ttl_secs(),
                        },
                        fm: FmTasksConfig {
                            sitrep_load_period_secs: Duration::from_secs(48),
                            sitrep_gc_period_secs: Duration::from_secs(49),
                        },
                        probe_distributor: ProbeDistributorConfig {
                            period_secs: Duration::from_secs(50),
                        },
                    },
                    multicast: MulticastConfig { enabled: false },
                    default_region_allocation_strategy:
                        crate::nexus_config::RegionAllocationStrategy::Random {
                            seed: Some(0)
                        }
                },
            }
        );

        let config = read_config(
            "valid",
            r##"
            [console]
            static_dir = "tests/static"
            session_idle_timeout_minutes = 60
            session_absolute_timeout_minutes = 480
            [authn]
            schemes_external = [ "spoof", "session_cookie" ]
            [log]
            mode = "file"
            level = "debug"
            path = "/nonexistent/path"
            if_exists = "fail"
            [timeseries_db]
            address = "[::1]:9000"
            [deployment]
            id = "28b90dc4-c22a-65ba-f49a-f051fe01208f"
            rack_id = "38b90dc4-c22a-65ba-f49a-f051fe01208f"
            techport_external_server_port = 12345
            external_dns_servers = [ "1.1.1.1", "9.9.9.9" ]
            [deployment.dropshot_external]
            bind_address = "10.1.2.3:4567"
            default_request_body_max_bytes = 1024
            [deployment.dropshot_internal]
            bind_address = "10.1.2.3:4568"
            default_request_body_max_bytes = 1024
            [deployment.dropshot_lockstep]
            bind_address = "10.1.2.3:4569"
            default_request_body_max_bytes = 1024
            [deployment.internal_dns]
            type = "from_subnet"
            subnet.net = "::/56"
            [deployment.database]
            type = "from_dns"
            [dendrite.switch0]
            address = "[::1]:12224"
            [background_tasks]
            dns_internal.period_secs_config = 1
            dns_internal.period_secs_servers = 2
            dns_internal.period_secs_propagation = 3
            dns_internal.max_concurrent_server_updates = 4
            dns_external.period_secs_config = 5
            dns_external.period_secs_servers = 6
            dns_external.period_secs_propagation = 7
            dns_external.max_concurrent_server_updates = 8
            metrics_producer_gc.period_secs = 60
            external_endpoints.period_secs = 9
            nat_cleanup.period_secs = 30
            bfd_manager.period_secs = 30
            inventory.period_secs_load = 10
            inventory.period_secs_collect = 10
            inventory.nkeep = 3
            inventory.disable_collect = false
            support_bundle_collector.period_secs = 30
            physical_disk_adoption.period_secs = 30
            decommissioned_disk_cleaner.period_secs = 30
            phantom_disks.period_secs = 30
            blueprints.period_secs_load = 10
            blueprints.period_secs_plan = 60
            blueprints.period_secs_execute = 60
            blueprints.period_secs_rendezvous = 300
            blueprints.period_secs_collect_crdb_node_ids = 180
            blueprints.period_secs_load_reconfigurator_config = 5
            sync_service_zone_nat.period_secs = 30
            switch_port_settings_manager.period_secs = 30
            region_replacement.period_secs = 30
            region_replacement_driver.period_secs = 30
            instance_watcher.period_secs = 30
            instance_updater.period_secs = 30
            instance_reincarnation.period_secs = 67
            service_firewall_propagation.period_secs = 300
            v2p_mapping_propagation.period_secs = 30
            abandoned_vmm_reaper.period_secs = 60
            saga_recovery.period_secs = 60
            lookup_region_port.period_secs = 60
            region_snapshot_replacement_start.period_secs = 30
            region_snapshot_replacement_garbage_collection.period_secs = 30
            region_snapshot_replacement_step.period_secs = 30
            region_snapshot_replacement_finish.period_secs = 30
            tuf_artifact_replication.period_secs = 300
            tuf_artifact_replication.min_sled_replication = 3
            tuf_repo_pruner.period_secs = 299
            tuf_repo_pruner.nkeep_extra_target_releases = 51
            tuf_repo_pruner.nkeep_extra_newly_uploaded = 52
            read_only_region_replacement_start.period_secs = 30
            alert_dispatcher.period_secs = 42
            webhook_deliverator.period_secs = 43
            sp_ereport_ingester.period_secs = 44
            fm.sitrep_load_period_secs = 45
<<<<<<< HEAD
            multicast_reconciler.period_secs = 60
=======
            fm.sitrep_gc_period_secs = 46
            probe_distributor.period_secs = 47
>>>>>>> e5fa9fbe

            [default_region_allocation_strategy]
            type = "random"

            [omdb]
            bin_path = "/nonexistent/path/to/omdb"
            "##,
        )
        .unwrap();

        assert_eq!(
            config.pkg.authn.schemes_external,
            vec![SchemeName::Spoof, SchemeName::SessionCookie],
        );
        assert_eq!(config.deployment.techport_external_server_port, 12345);
    }

    #[test]
    fn test_bad_authn_schemes() {
        let error = read_config(
            "bad authn.schemes_external",
            r##"
            [console]
            static_dir = "tests/static"
            session_idle_timeout_minutes = 60
            session_absolute_timeout_minutes = 480
            [authn]
            schemes_external = ["trust-me"]
            [log]
            mode = "file"
            level = "debug"
            path = "/nonexistent/path"
            if_exists = "fail"
            [timeseries_db]
            address = "[::1]:9000"
            [deployment]
            id = "28b90dc4-c22a-65ba-f49a-f051fe01208f"
            rack_id = "38b90dc4-c22a-65ba-f49a-f051fe01208f"
            external_dns_servers = [ "1.1.1.1", "9.9.9.9" ]
            [deployment.dropshot_external]
            bind_address = "10.1.2.3:4567"
            default_request_body_max_bytes = 1024
            [deployment.dropshot_internal]
            bind_address = "10.1.2.3:4568"
            default_request_body_max_bytes = 1024
            [deployment.dropshot_lockstep]
            bind_address = "10.1.2.3:4569"
            default_request_body_max_bytes = 1024
            [deployment.internal_dns]
            type = "from_subnet"
            subnet.net = "::/56"
            [deployment.database]
            type = "from_dns"
            [omdb]
            bin_path = "/nonexistent/path/to/omdb"
            "##,
        )
        .expect_err("expected failure");
        if let LoadErrorKind::Parse(error) = &error.kind {
            assert!(
                error
                    .message()
                    .starts_with("unsupported authn scheme: \"trust-me\""),
                "error = {}",
                error
            );
        } else {
            panic!("Got an unexpected error, expected Parse but got {error:?}");
        }
    }

    #[test]
    fn test_invalid_ipv4_prefix_tunable() {
        let error = read_config(
            "invalid_ipv4_prefix_tunable",
            r##"
            [console]
            static_dir = "tests/static"
            session_idle_timeout_minutes = 60
            session_absolute_timeout_minutes = 480
            [authn]
            schemes_external = []
            [log]
            mode = "file"
            level = "debug"
            path = "/nonexistent/path"
            if_exists = "fail"
            [timeseries_db]
            address = "[::1]:9000"
            [tunables]
            max_vpc_ipv4_subnet_prefix = 100
            [deployment]
            id = "28b90dc4-c22a-65ba-f49a-f051fe01208f"
            rack_id = "38b90dc4-c22a-65ba-f49a-f051fe01208f"
            external_dns_servers = [ "1.1.1.1", "9.9.9.9" ]
            [deployment.dropshot_external]
            bind_address = "10.1.2.3:4567"
            default_request_body_max_bytes = 1024
            [deployment.dropshot_internal]
            bind_address = "10.1.2.3:4568"
            default_request_body_max_bytes = 1024
            [deployment.dropshot_lockstep]
            bind_address = "10.1.2.3:4568"
            default_request_body_max_bytes = 1024
            [deployment.internal_dns]
            type = "from_subnet"
            subnet.net = "::/56"
            [deployment.database]
            type = "from_dns"
            [omdb]
            bin_path = "/nonexistent/path/to/omdb"
            "##,
        )
        .expect_err("Expected failure");
        if let LoadErrorKind::Parse(error) = &error.kind {
            assert!(error.message().starts_with(
                r#"invalid "max_vpc_ipv4_subnet_prefix": "IPv4 subnet prefix must"#,
            ));
        } else {
            panic!("Got an unexpected error, expected Parse but got {error:?}");
        }
    }

    #[test]
    fn test_repo_configs_are_valid() {
        // The example config file should be valid.
        let config_path = "../nexus/examples/config.toml";
        println!("checking {:?}", config_path);
        let example_config = NexusConfig::from_file(config_path)
            .expect("example config file is not valid");

        // The second example config file should be valid.
        let config_path = "../nexus/examples/config-second.toml";
        println!("checking {:?}", config_path);
        let _ = NexusConfig::from_file(config_path)
            .expect("second example config file is not valid");

        // The config file used for the tests should also be valid.  The tests
        // won't clear the runway anyway if this file isn't valid.  But it's
        // helpful to verify this here explicitly as well.
        let config_path = "../nexus/examples/config.toml";
        println!("checking {:?}", config_path);
        let _ = NexusConfig::from_file(config_path)
            .expect("test config file is not valid");

        // The partial config file that's used to deploy Nexus must also be
        // valid.  However, it's missing the "deployment" section because that's
        // generated at deployment time.  We'll serialize this section from the
        // example config file (loaded above), append it to the contents of this
        // file, and verify the whole thing.
        #[derive(serde::Serialize)]
        struct DummyConfig {
            deployment: DeploymentConfig,
        }
        let example_deployment = toml::to_string_pretty(&DummyConfig {
            deployment: example_config.deployment,
        })
        .unwrap();

        let nexus_config_paths = [
            "../smf/nexus/single-sled/config-partial.toml",
            "../smf/nexus/multi-sled/config-partial.toml",
        ];
        for config_path in nexus_config_paths {
            println!(
                "checking {:?} with example deployment section added",
                config_path
            );
            let mut contents = std::fs::read_to_string(config_path)
                .expect("failed to read Nexus SMF config file");
            contents.push_str(
                "\n\n\n \
            # !! content below added by test_repo_configs_are_valid()\n\
            \n\n\n",
            );
            contents.push_str(&example_deployment);
            let _: NexusConfig = toml::from_str(&contents)
                .expect("Nexus SMF config file is not valid");
        }
    }

    #[test]
    fn test_deployment_config_schema() {
        let schema = schemars::schema_for!(DeploymentConfig);
        expectorate::assert_contents(
            "../schema/deployment-config.json",
            &serde_json::to_string_pretty(&schema).unwrap(),
        );
    }
}

/// Defines a strategy for choosing what physical disks to use when allocating
/// new crucible regions.
///
/// NOTE: More strategies can - and should! - be added.
///
/// See <https://rfd.shared.oxide.computer/rfd/0205> for a more
/// complete discussion.
///
/// Longer-term, we should consider:
/// - Storage size + remaining free space
/// - Sled placement of datasets
/// - What sort of loads we'd like to create (even split across all disks
///   may not be preferable, especially if maintenance is expected)
#[derive(Debug, Clone, Serialize, Deserialize, PartialEq, Eq)]
#[serde(tag = "type", rename_all = "snake_case")]
pub enum RegionAllocationStrategy {
    /// Choose disks pseudo-randomly. An optional seed may be provided to make
    /// the ordering deterministic, otherwise the current time in nanoseconds
    /// will be used. Ordering is based on sorting the output of `md5(UUID of
    /// candidate dataset + seed)`. The seed does not need to come from a
    /// cryptographically secure source.
    Random { seed: Option<u64> },

    /// Like Random, but ensures that each region is allocated on its own sled.
    RandomWithDistinctSleds { seed: Option<u64> },
}

/// Configuration details relevant to supporting `omdb`.
#[derive(Debug, Clone, Serialize, Deserialize, PartialEq, Eq)]
pub struct OmdbConfig {
    /// Path to the `omdb` binary that is packaged alongside Nexus.
    ///
    /// `omdb` is not typically used from within a Nexus zone, but we ship it
    /// alongside Nexus to ensure we always have a version of `omdb` on the
    /// system that matches the active version of Nexus. (During an upgrade, the
    /// `omdb` shipped in the switch zone will be updated much earlier in the
    /// process than the running Nexus zones, which means there's a period where
    /// the switch zone `omdb` is expecting the systems it pokes to be running
    /// already-updated software; this is particularly problematic for `omdb db
    /// ...` when the schema migration to the new version hasn't been applied
    /// yet.)
    pub bin_path: Utf8PathBuf,
}<|MERGE_RESOLUTION|>--- conflicted
+++ resolved
@@ -446,13 +446,10 @@
     pub sp_ereport_ingester: SpEreportIngesterConfig,
     /// configuration for fault management background tasks
     pub fm: FmTasksConfig,
-<<<<<<< HEAD
+    /// configuration for networking probe distributor
+    pub probe_distributor: ProbeDistributorConfig,
     /// configuration for multicast reconciler (group+members) task
     pub multicast_reconciler: MulticastGroupReconcilerConfig,
-=======
-    /// configuration for networking probe distributor
-    pub probe_distributor: ProbeDistributorConfig,
->>>>>>> e5fa9fbe
 }
 
 #[serde_as]
@@ -960,7 +957,6 @@
     }
 }
 
-<<<<<<< HEAD
 /// Fixed underlay admin-scoped IPv6 multicast network (ff04::/64) used for
 /// internal multicast group allocation and external→underlay mapping.
 /// This /64 subnet within the admin-scoped space provides 2^64 host addresses
@@ -983,7 +979,8 @@
     /// Default: false (experimental feature, disabled by default)
     #[serde(default)]
     pub enabled: bool,
-=======
+}
+
 #[serde_as]
 #[derive(Clone, Debug, Deserialize, Eq, PartialEq, Serialize)]
 pub struct ProbeDistributorConfig {
@@ -991,7 +988,6 @@
     /// distributes networking probe zones to sled-agents.
     #[serde_as(as = "DurationSeconds<u64>")]
     pub period_secs: Duration,
->>>>>>> e5fa9fbe
 }
 
 /// Configuration for a nexus server
@@ -1294,12 +1290,9 @@
             webhook_deliverator.second_retry_backoff_secs = 46
             sp_ereport_ingester.period_secs = 47
             fm.sitrep_load_period_secs = 48
-<<<<<<< HEAD
-            multicast_reconciler.period_secs = 60
-=======
             fm.sitrep_gc_period_secs = 49
             probe_distributor.period_secs = 50
->>>>>>> e5fa9fbe
+            multicast_reconciler.period_secs = 60
             [default_region_allocation_strategy]
             type = "random"
             seed = 0
@@ -1544,17 +1537,17 @@
                             period_secs: Duration::from_secs(47),
                             disable: false,
                         },
+                        fm: FmTasksConfig {
+                            sitrep_load_period_secs: Duration::from_secs(48),
+                            sitrep_gc_period_secs: Duration::from_secs(49),
+                        },
+                        probe_distributor: ProbeDistributorConfig {
+                            period_secs: Duration::from_secs(50),
+                        },
                         multicast_reconciler: MulticastGroupReconcilerConfig {
                             period_secs: Duration::from_secs(60),
                             sled_cache_ttl_secs: MulticastGroupReconcilerConfig::default_sled_cache_ttl_secs(),
                             backplane_cache_ttl_secs: MulticastGroupReconcilerConfig::default_backplane_cache_ttl_secs(),
-                        },
-                        fm: FmTasksConfig {
-                            sitrep_load_period_secs: Duration::from_secs(48),
-                            sitrep_gc_period_secs: Duration::from_secs(49),
-                        },
-                        probe_distributor: ProbeDistributorConfig {
-                            period_secs: Duration::from_secs(50),
                         },
                     },
                     multicast: MulticastConfig { enabled: false },
@@ -1656,12 +1649,9 @@
             webhook_deliverator.period_secs = 43
             sp_ereport_ingester.period_secs = 44
             fm.sitrep_load_period_secs = 45
-<<<<<<< HEAD
-            multicast_reconciler.period_secs = 60
-=======
             fm.sitrep_gc_period_secs = 46
             probe_distributor.period_secs = 47
->>>>>>> e5fa9fbe
+            multicast_reconciler.period_secs = 60
 
             [default_region_allocation_strategy]
             type = "random"
