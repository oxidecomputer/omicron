--- conflicted
+++ resolved
@@ -5,39 +5,13 @@
 license = "MPL-2.0"
 
 [dependencies]
-<<<<<<< HEAD
 async-trait.workspace = true
 chrono.workspace = true
 omicron-common.workspace = true
 progenitor.workspace = true
+ipnetwork.workspace = true
 regress.workspace = true
-reqwest = { workspace = true, features = [ "rustls-tls", "stream" ] }
+reqwest = { workspace = true, features = [ "json", "rustls-tls", "stream" ] }
 serde.workspace = true
 slog.workspace = true
-uuid.workspace = true
-=======
-async-trait = "0.1"
-ipnetwork = "0.20"
-progenitor = { git = "https://github.com/oxidecomputer/progenitor", branch = "main" }
-regress = "0.4.1"
-reqwest = { version = "0.11.13", default-features = false, features = ["rustls-tls", "stream"] }
-
-[dependencies.chrono]
-version = "0.4"
-features = [ "serde" ]
-
-[dependencies.omicron-common]
-path = "../common"
-
-[dependencies.serde]
-version = "1.0"
-features = [ "derive" ]
-
-[dependencies.slog]
-version = "2.5"
-features = [ "max_level_trace", "release_max_level_debug" ]
-
-[dependencies.uuid]
-version = "1.2.2"
-features = [ "serde", "v4" ]
->>>>>>> f47aefcb
+uuid.workspace = true