--- conflicted
+++ resolved
@@ -310,7 +310,6 @@
     }
 }
 
-<<<<<<< HEAD
 impl From<omicron_common::api::internal::sled_agent::DatasetKind>
     for types::DatasetKind
 {
@@ -349,7 +348,10 @@
         Self {
             name: s.name,
             addresses: s.addresses.into_iter().map(|s| s.to_string()).collect(),
-=======
+        }
+    }
+}
+
 impl From<omicron_common::api::internal::nexus::UpdateArtifact>
     for types::UpdateArtifact
 {
@@ -372,7 +374,6 @@
 
         match s {
             UpdateArtifactKind::Zone => types::UpdateArtifactKind::Zone,
->>>>>>> 31ecc011
         }
     }
 }
