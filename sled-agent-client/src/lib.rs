--- conflicted
+++ resolved
@@ -314,17 +314,9 @@
             UpdateArtifactKind::GimletRot => {
                 types::UpdateArtifactKind::GimletRot
             }
-<<<<<<< HEAD
-            UpdateArtifactKind::HostPhase1 => {
-                types::UpdateArtifactKind::HostPhase1
-            }
-            UpdateArtifactKind::HostPhase2 => {
-                types::UpdateArtifactKind::HostPhase2
-=======
             UpdateArtifactKind::Host => types::UpdateArtifactKind::Host,
             UpdateArtifactKind::Trampoline => {
                 types::UpdateArtifactKind::Trampoline
->>>>>>> e6352e3f
             }
             UpdateArtifactKind::ControlPlane => {
                 types::UpdateArtifactKind::ControlPlane
