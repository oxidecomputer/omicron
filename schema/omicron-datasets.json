--- conflicted
+++ resolved
@@ -170,23 +170,6 @@
         },
         "quota": {
           "description": "The upper bound on the amount of storage used by this dataset",
-<<<<<<< HEAD
-          "type": [
-            "integer",
-            "null"
-          ],
-          "format": "uint64",
-          "minimum": 0.0
-        },
-        "reservation": {
-          "description": "The lower bound on the amount of storage usable by this dataset",
-          "type": [
-            "integer",
-            "null"
-          ],
-          "format": "uint64",
-          "minimum": 0.0
-=======
           "anyOf": [
             {
               "$ref": "#/definitions/ByteCount"
@@ -206,7 +189,6 @@
               "type": "null"
             }
           ]
->>>>>>> 042f7863e77241994cdfc283e2c682817bc8c5b4
         }
       }
     },
