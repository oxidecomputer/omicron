--- conflicted
+++ resolved
@@ -5161,11 +5161,7 @@
     version,
     target_version
 ) VALUES
-<<<<<<< HEAD
-    (TRUE, NOW(), NOW(), '123.0.0', NULL)
-=======
-    (TRUE, NOW(), NOW(), '124.0.0', NULL)
->>>>>>> ff6d24aa
+    (TRUE, NOW(), NOW(), '125.0.0', NULL)
 ON CONFLICT DO NOTHING;
 
 COMMIT;