/*
 * dbinit.sql: raw SQL to initialize a database for use by Omicron
 *
 * It's not clear what the long-term story for managing the database schema will
 * be.  For now, this file can be used by the test suite and by developers (via
 * the "omicron-dev" program) to set up a local database with which to run the
 * system.
 */

/*
 * Important CockroachDB notes:
 *
 *    For timestamps, CockroachDB's docs recommend TIMESTAMPTZ rather than
 *    TIMESTAMP.  This does not change what is stored with each datum, but
 *    rather how it's interpreted when clients use it.  It should make no
 *    difference to us, so we stick with the recommendation.
 *
 *    We avoid explicit foreign keys due to this warning from the docs: "Foreign
 *    key dependencies can significantly impact query performance, as queries
 *    involving tables with foreign keys, or tables referenced by foreign keys,
 *    require CockroachDB to check two separate tables. We recommend using them
 *    sparingly."
 */

BEGIN;

/*
 * We assume the database and user do not already exist so that we don't
 * inadvertently clobber what's there.  If they might exist, the user has to
 * clear this first.
 *
 * NOTE: the database and user names MUST be kept in sync with the
 * initialization code and dbwipe.sql.
 */
CREATE DATABASE IF NOT EXISTS omicron;
CREATE USER IF NOT EXISTS omicron;
ALTER DEFAULT PRIVILEGES GRANT INSERT, SELECT, UPDATE, DELETE ON TABLES to omicron;

/*
 * Configure a replication factor of 5 to ensure that the system can maintain
 * availability in the face of any two node failures.
 */
ALTER RANGE default CONFIGURE ZONE USING num_replicas = 5;


/*
 * The deployment strategy for clickhouse 
 */
CREATE TYPE IF NOT EXISTS omicron.public.clickhouse_mode AS ENUM (
   -- Only deploy a single node clickhouse 
   'single_node_only',

   -- Only deploy a clickhouse cluster without any single node deployments 
   'cluster_only',

   -- Deploy both a single node and cluster deployment.
   -- This is the strategy for stage 1 described in RFD 468
   'both'
);

/*
 * A planning policy for clickhouse for a single multirack setup
 *
 * We currently implicitly tie this policy to a rack, as we don't yet support
 * multirack. Multiple parts of this database schema are going to have to change
 * to support multirack, so we add one more for now.
 */
CREATE TABLE IF NOT EXISTS omicron.public.clickhouse_policy (
    -- Monotonically increasing version for all policies
    --
    -- This is similar to `bp_target` which will also require being changed for
    -- multirack to associate with some sort of rack group ID.
    version INT8 PRIMARY KEY,

    clickhouse_mode omicron.public.clickhouse_mode NOT NULL,

    -- Only greater than 0 when clickhouse cluster is enabled
    clickhouse_cluster_target_servers INT2 NOT NULL,
    -- Only greater than 0 when clickhouse cluster is enabled
    clickhouse_cluster_target_keepers INT2 NOT NULL,

    time_created TIMESTAMPTZ NOT NULL
);


/*
 * The ClickHouse installation Oximeter should read from 
 */
CREATE TYPE IF NOT EXISTS omicron.public.oximeter_read_mode AS ENUM (
   -- Read from the single node ClickHouse installation 
   'single_node',

   -- Read from the replicated ClickHouse cluster 
   'cluster'
);

/*
 * A planning policy for oximeter_read for a single multirack setup
 */
CREATE TABLE IF NOT EXISTS omicron.public.oximeter_read_policy (
    -- Monotonically increasing version for all policies
    version INT8 PRIMARY KEY,

    oximeter_read_mode omicron.public.oximeter_read_mode NOT NULL,

    time_created TIMESTAMPTZ NOT NULL
);

/*
* Oximeter read policy defaults to reading from a single node ClickHouse server.
*/
INSERT INTO omicron.public.oximeter_read_policy (
    version,
    oximeter_read_mode,
    time_created
) VALUES (
    0,
    'single_node',
    NOW()
) ON CONFLICT DO NOTHING;

/*
 * Racks
 */
CREATE TABLE IF NOT EXISTS omicron.public.rack (
    /* Identity metadata (asset) */
    id UUID PRIMARY KEY,
    time_created TIMESTAMPTZ NOT NULL,
    time_modified TIMESTAMPTZ NOT NULL,

    /*
     * Identifies if rack management has been transferred from RSS -> Nexus.
     * If "false", RSS is still managing sleds, services, and DNS records.
     *
     * This value is set to "true" when RSS calls the
     * "rack_initialization_complete" endpoint on Nexus' internal interface.
     *
     * See RFD 278 for more detail.
     */
    initialized BOOL NOT NULL,

    /* Used to configure the updates service URL */
    tuf_base_url STRING(512),

    /* The IPv6 underlay /56 prefix for the rack */
    rack_subnet INET
);

/*
 * Sleds
 */

-- The disposition for a particular sled. This is updated solely by the
-- operator, and not by Nexus.
CREATE TYPE IF NOT EXISTS omicron.public.sled_policy AS ENUM (
    -- The sled is in service, and new resources can be provisioned onto it.
    'in_service',
    -- The sled is in service, but the operator has indicated that new
    -- resources should not be provisioned onto it.
    'no_provision',
    -- The operator has marked that the sled has, or will be, removed from the
    -- rack, and it should be assumed that any resources currently on it are
    -- now permanently missing.
    'expunged'
);

-- The actual state of the sled. This is updated exclusively by Nexus.
--
-- Nexus's goal is to match the sled's state with the operator-indicated
-- policy. For example, if the sled_policy is "expunged" and the sled_state is
-- "active", Nexus will assume that the sled is gone. Based on that, Nexus will
-- reallocate resources currently on the expunged sled to other sleds, etc.
-- Once the expunged sled no longer has any resources attached to it, Nexus
-- will mark it as decommissioned.
CREATE TYPE IF NOT EXISTS omicron.public.sled_state AS ENUM (
    -- The sled has resources of any kind allocated on it, or, is available for
    -- new resources.
    --
    -- The sled can be in this state and have a different sled policy, e.g.
    -- "expunged".
    'active',

    -- The sled no longer has resources allocated on it, now or in the future.
    --
    -- This is a terminal state. This state is only valid if the sled policy is
    -- 'expunged'.
    'decommissioned'
);

CREATE TABLE IF NOT EXISTS omicron.public.sled (
    /* Identity metadata (asset) */
    id UUID PRIMARY KEY,
    time_created TIMESTAMPTZ NOT NULL,
    time_modified TIMESTAMPTZ NOT NULL,
    time_deleted TIMESTAMPTZ,
    rcgen INT NOT NULL,

    /* FK into the Rack table */
    rack_id UUID NOT NULL,

    /* Idenfities if this Sled is a Scrimlet */
    is_scrimlet BOOL NOT NULL,

    /* Baseboard information about the sled */
    serial_number STRING(63) NOT NULL,
    part_number STRING(63) NOT NULL,
    revision INT8 NOT NULL,

    /* CPU & RAM summary for the sled */
    usable_hardware_threads INT8 CHECK (usable_hardware_threads BETWEEN 0 AND 4294967295) NOT NULL,
    usable_physical_ram INT8 NOT NULL,
    reservoir_size INT8 CHECK (reservoir_size < usable_physical_ram) NOT NULL,

    /* The IP address and bound port of the sled agent server. */
    ip INET NOT NULL,
    port INT4 CHECK (port BETWEEN 0 AND 65535) NOT NULL,

    /* The last address allocated to a propolis instance on this sled. */
    last_used_address INET NOT NULL,

    /* The policy for the sled, updated exclusively by the operator */
    sled_policy omicron.public.sled_policy NOT NULL,

    /* The actual state of the sled, updated exclusively by Nexus */
    sled_state omicron.public.sled_state NOT NULL,

    /* Generation number owned and incremented by the sled-agent */
    sled_agent_gen INT8 NOT NULL DEFAULT 1,

    /* The bound port of the Repo Depot API server, running on the same IP as
       the sled agent server. */
    repo_depot_port INT4 CHECK (port BETWEEN 0 AND 65535) NOT NULL
);

-- Add an index that ensures a given physical sled (identified by serial and
-- part number) can only be a commissioned member of the control plane once.
--
-- TODO Should `sled` reference `hw_baseboard_id` instead of having its own
-- serial/part columns?
CREATE UNIQUE INDEX IF NOT EXISTS commissioned_sled_uniqueness
    ON omicron.public.sled (serial_number, part_number)
    WHERE sled_state != 'decommissioned';

/* Add an index which lets us look up sleds on a rack */
CREATE UNIQUE INDEX IF NOT EXISTS lookup_sled_by_rack ON omicron.public.sled (
    rack_id,
    id
) WHERE time_deleted IS NULL;

/* Add an index which lets us look up sleds based on policy and state */
CREATE INDEX IF NOT EXISTS lookup_sled_by_policy_and_state ON omicron.public.sled (
    sled_policy,
    sled_state
);

-- Accounting for VMMs using resources on a sled
CREATE TABLE IF NOT EXISTS omicron.public.sled_resource_vmm (
    -- Should match the UUID of the corresponding VMM
    id UUID PRIMARY KEY,

    -- The sled where resources are being consumed
    sled_id UUID NOT NULL,

    -- The maximum number of hardware threads usable by this VMM
    hardware_threads INT8 NOT NULL,

    -- The maximum amount of RSS RAM provisioned to this VMM
    rss_ram INT8 NOT NULL,

    -- The maximum amount of Reservoir RAM provisioned to this VMM
    reservoir_ram INT8 NOT NULL,

    -- The UUID of the instance to which this VMM belongs.
    --
    -- This should eventually become NOT NULL for all VMMs, but is
    -- still nullable for backwards compatibility purposes. Specifically,
    -- the "instance start" saga can create rows in this table before creating
    -- rows for "omicron.public.vmm", which we would use for back-filling.
    -- If we tried to backfill + make this column non-nullable while that saga
    -- was mid-execution, we would still have some rows in this table with nullable
    -- values that would be more complex to fix.
    instance_id UUID
);

-- Allow looking up all VMM resources which reside on a sled
CREATE UNIQUE INDEX IF NOT EXISTS lookup_vmm_resource_by_sled ON omicron.public.sled_resource_vmm (
    sled_id,
    id
);

-- Allow looking up all resources by instance
CREATE INDEX IF NOT EXISTS lookup_vmm_resource_by_instance ON omicron.public.sled_resource_vmm (
    instance_id
);

-- Table of all sled subnets allocated for sleds added to an already initialized
-- rack. The sleds in this table and their allocated subnets are created before
-- a sled is added to the `sled` table. Addition to the `sled` table occurs
-- after the sled is initialized and notifies Nexus about itself.
--
-- For simplicity and space savings, this table doesn't actually contain the
-- full subnets for a given sled, but only the octet that extends a /56 rack
-- subnet to a /64 sled subnet. The rack subnet is maintained in the `rack`
-- table.
--
-- This table does not include subnet octets allocated during RSS and therefore
-- all of the octets start at 33. This makes the data in this table purely additive
-- post-RSS, which also implies that we cannot re-use subnet octets if an original
-- sled that was part of RSS was removed from the cluster.
CREATE TABLE IF NOT EXISTS omicron.public.sled_underlay_subnet_allocation (
    -- The physical identity of the sled
    -- (foreign key into `hw_baseboard_id` table)
    hw_baseboard_id UUID,

    -- The rack to which a sled is being added
    -- (foreign key into `rack` table)
    --
    -- We require this because the sled is not yet part of the sled table when
    -- we first allocate a subnet for it.
    rack_id UUID NOT NULL,

    -- The sled to which a subnet is being allocated
    --
    -- Eventually will be a foreign key into the `sled` table when the sled notifies nexus
    -- about itself after initialization.
    sled_id UUID NOT NULL,

    -- The octet that extends a /56 rack subnet to a /64 sled subnet
    --
    -- Always between 33 and 255 inclusive
    subnet_octet INT2 NOT NULL UNIQUE CHECK (subnet_octet BETWEEN 33 AND 255),

    PRIMARY KEY (hw_baseboard_id, sled_id)
);

-- Add an index which allows pagination by {rack_id, sled_id} pairs.
CREATE UNIQUE INDEX IF NOT EXISTS lookup_subnet_allocation_by_rack_and_sled ON omicron.public.sled_underlay_subnet_allocation (
    rack_id,
    sled_id
);

/*
 * Switches
 */

CREATE TABLE IF NOT EXISTS omicron.public.switch (
    /* Identity metadata (asset) */
    id UUID PRIMARY KEY,
    time_created TIMESTAMPTZ NOT NULL,
    time_modified TIMESTAMPTZ NOT NULL,
    time_deleted TIMESTAMPTZ,
    rcgen INT NOT NULL,

    /* FK into the Rack table */
    rack_id UUID NOT NULL,

    /* Baseboard information about the switch */
    serial_number STRING(63) NOT NULL,
    part_number STRING(63) NOT NULL,
    revision INT8 NOT NULL
);

/* Add an index which lets us look up switches on a rack */
CREATE UNIQUE INDEX IF NOT EXISTS lookup_switch_by_rack ON omicron.public.switch (
    rack_id,
    id
) WHERE time_deleted IS NULL;

/*
 * Services
 */

CREATE TYPE IF NOT EXISTS omicron.public.service_kind AS ENUM (
  'clickhouse',
  'clickhouse_keeper',
  'clickhouse_server',
  'cockroach',
  'crucible',
  'crucible_pantry',
  'dendrite',
  'external_dns',
  'internal_dns',
  'nexus',
  'ntp',
  'oximeter',
  'tfport',
  'mgd'
);

CREATE TYPE IF NOT EXISTS omicron.public.physical_disk_kind AS ENUM (
  'm2',
  'u2'
);

-- The disposition for a particular physical disk.
-- This is updated by the operator, either explicitly through an operator API,
-- or implicitly when altering sled policy.
CREATE TYPE IF NOT EXISTS omicron.public.physical_disk_policy AS ENUM (
    -- The disk is in service, and new resources can be provisioned onto it.
    'in_service',
    -- The disk has been, or will be, removed from the rack, and it should be
    -- assumed that any resources currently on it are now permanently missing.
    'expunged'
);

-- The actual state of a physical disk. This is updated exclusively by Nexus.
--
-- Nexus's goal is to match the physical disk's state with the
-- operator-indicated policy. For example, if the policy is "expunged" and the
-- state is "active", Nexus will assume that the physical disk is gone. Based
-- on that, Nexus will reallocate resources currently on the expunged disk
-- elsewhere, etc. Once the expunged disk no longer has any resources attached
-- to it, Nexus will mark it as decommissioned.
CREATE TYPE IF NOT EXISTS omicron.public.physical_disk_state AS ENUM (
    -- The disk has resources of any kind allocated on it, or, is available for
    -- new resources.
    --
    -- The disk can be in this state and have a different policy, e.g.
    -- "expunged".
    'active',

    -- The disk no longer has resources allocated on it, now or in the future.
    --
    -- This is a terminal state. This state is only valid if the policy is
    -- 'expunged'.
    'decommissioned'
);

-- A physical disk which exists inside the rack.
CREATE TABLE IF NOT EXISTS omicron.public.physical_disk (
    id UUID PRIMARY KEY,
    time_created TIMESTAMPTZ NOT NULL,
    time_modified TIMESTAMPTZ NOT NULL,
    time_deleted TIMESTAMPTZ,
    rcgen INT NOT NULL,

    vendor STRING(63) NOT NULL,
    serial STRING(63) NOT NULL,
    model STRING(63) NOT NULL,

    variant omicron.public.physical_disk_kind NOT NULL,

    -- FK into the Sled table
    sled_id UUID NOT NULL,

    disk_policy omicron.public.physical_disk_policy NOT NULL,
    disk_state omicron.public.physical_disk_state NOT NULL
);

-- This constraint only needs to be upheld for disks that are not deleted
-- nor decommissioned.
CREATE UNIQUE INDEX IF NOT EXISTS vendor_serial_model_unique on omicron.public.physical_disk (
  vendor, serial, model
) WHERE time_deleted IS NULL AND disk_state != 'decommissioned';

CREATE UNIQUE INDEX IF NOT EXISTS lookup_physical_disk_by_variant ON omicron.public.physical_disk (
    variant,
    id
) WHERE time_deleted IS NULL;

-- Make it efficient to look up physical disks by Sled.
CREATE UNIQUE INDEX IF NOT EXISTS lookup_physical_disk_by_sled ON omicron.public.physical_disk (
    sled_id,
    id
);

-- x509 certificates which may be used by services
CREATE TABLE IF NOT EXISTS omicron.public.certificate (
    -- Identity metadata (resource)
    id UUID PRIMARY KEY,
    name STRING(63) NOT NULL,
    description STRING(512) NOT NULL,
    time_created TIMESTAMPTZ NOT NULL,
    time_modified TIMESTAMPTZ NOT NULL,
    time_deleted TIMESTAMPTZ,

    -- which Silo this certificate is used for
    silo_id UUID NOT NULL,

    -- The service type which should use this certificate
    service omicron.public.service_kind NOT NULL,

    -- cert.pem file (certificate chain in PEM format) as a binary blob
    cert BYTES NOT NULL,

    -- key.pem file (private key in PEM format) as a binary blob
    key BYTES NOT NULL
);

-- Add an index which lets us look up certificates for a particular service
-- class.
CREATE UNIQUE INDEX IF NOT EXISTS lookup_certificate_by_service ON omicron.public.certificate (
    service,
    id
) WHERE
    time_deleted IS NULL;

-- Add an index which enforces that certificates have unique names, and which
-- allows pagination-by-name.
CREATE UNIQUE INDEX IF NOT EXISTS lookup_certificate_by_silo ON omicron.public.certificate (
    silo_id,
    name
) WHERE
    time_deleted IS NULL;

-- A table describing virtual resource provisioning which may be associated
-- with a collection of objects, including:
-- - Projects
-- - Silos
-- - Fleet
CREATE TABLE IF NOT EXISTS omicron.public.virtual_provisioning_collection (
    -- Should match the UUID of the corresponding collection.
    id UUID PRIMARY KEY,
    time_modified TIMESTAMPTZ NOT NULL DEFAULT NOW(),

    -- Identifies the type of the collection.
    collection_type STRING(63) NOT NULL,

    -- The amount of physical disk space which has been provisioned
    -- on behalf of the collection.
    virtual_disk_bytes_provisioned INT8 NOT NULL,

    -- The number of CPUs provisioned by VMs.
    cpus_provisioned INT8 NOT NULL,

    -- The amount of RAM provisioned by VMs.
    ram_provisioned INT8 NOT NULL
);

-- A table describing a single virtual resource which has been provisioned.
-- This may include:
-- - Disks
-- - Instances
-- - Snapshots
--
-- NOTE: You might think to yourself: "This table looks an awful lot like
-- the 'virtual_provisioning_collection' table, could they be condensed into
-- a single table?"
-- The answer to this question is unfortunately: "No". We use CTEs to both
-- UPDATE the collection table while INSERTing rows in the resource table, and
-- this would not be allowed if they came from the same table due to:
-- https://www.cockroachlabs.com/docs/v22.2/known-limitations#statements-containing-multiple-modification-subqueries-of-the-same-table-are-disallowed
-- However, by using separate tables, the CTE is able to function correctly.
CREATE TABLE IF NOT EXISTS omicron.public.virtual_provisioning_resource (
    -- Should match the UUID of the corresponding collection.
    id UUID PRIMARY KEY,
    time_modified TIMESTAMPTZ NOT NULL DEFAULT NOW(),

    -- Identifies the type of the resource.
    resource_type STRING(63) NOT NULL,

    -- The amount of physical disk space which has been provisioned
    -- on behalf of the resource.
    virtual_disk_bytes_provisioned INT8 NOT NULL,

    -- The number of CPUs provisioned.
    cpus_provisioned INT8 NOT NULL,

    -- The amount of RAM provisioned.
    ram_provisioned INT8 NOT NULL
);

-- ZPools of Storage, attached to Sleds.
-- These are backed by a single physical disk.
--
-- For information about the provisioned zpool, reference the
-- "omicron.public.inv_zpool" table, which returns information
-- that has actually been returned from the underlying sled.
CREATE TABLE IF NOT EXISTS omicron.public.zpool (
    /* Identity metadata (asset) */
    id UUID PRIMARY KEY,
    time_created TIMESTAMPTZ NOT NULL,
    time_modified TIMESTAMPTZ NOT NULL,
    time_deleted TIMESTAMPTZ,
    rcgen INT NOT NULL,

    /* FK into the Sled table */
    sled_id UUID NOT NULL,

    /* FK into the Physical Disk table */
    physical_disk_id UUID NOT NULL
);

/* Create an index on the physical disk id */
CREATE INDEX IF NOT EXISTS lookup_zpool_by_disk on omicron.public.zpool (
    physical_disk_id,
    id
) WHERE physical_disk_id IS NOT NULL AND time_deleted IS NULL;

CREATE TYPE IF NOT EXISTS omicron.public.dataset_kind AS ENUM (
  'crucible',
  'cockroach',
  'clickhouse',
  'clickhouse_keeper',
  'clickhouse_server',
  'external_dns',
  'internal_dns',
  'zone_root',
  'zone',
  'debug',
  'update'
);

/*
 * Table tracking the contact information and size used by datasets associated
 * with Crucible zones.
 *
 * This is a Reconfigurator rendezvous table: it reflects resources that
 * Reconfigurator has ensured exist. It is always possible that a resource
 * chosen from this table could be deleted after it's selected, but any
 * non-deleted row in this table is guaranteed to have been created.
 */
CREATE TABLE IF NOT EXISTS omicron.public.crucible_dataset (
    /* Identity metadata (asset) */
    id UUID PRIMARY KEY,
    time_created TIMESTAMPTZ NOT NULL,
    time_modified TIMESTAMPTZ NOT NULL,
    time_deleted TIMESTAMPTZ,
    rcgen INT NOT NULL,

    /* FK into the Pool table */
    pool_id UUID NOT NULL,

    /*
     * Contact information for the dataset: socket address of the Crucible
     * agent service that owns this dataset
     */
    ip INET NOT NULL,
    port INT4 CHECK (port BETWEEN 0 AND 65535) NOT NULL,

    /*
     * An upper bound on the amount of space that might be in-use
     *
     * This field is owned by Nexus. When a new row is inserted during the
     * Reconfigurator rendezvous process, this field is set to 0. Reconfigurator
     * otherwise ignores this field. It's updated by Nexus as region allocations
     * and deletions are performed using this dataset.
     */
    size_used INT NOT NULL
);

/* Create an index on the size usage for any Crucible dataset */
CREATE INDEX IF NOT EXISTS lookup_crucible_dataset_by_size_used ON
    omicron.public.crucible_dataset (size_used)
  WHERE time_deleted IS NULL;

/* Create an index on the zpool id */
CREATE INDEX IF NOT EXISTS lookup_crucible_dataset_by_zpool ON
    omicron.public.crucible_dataset (pool_id, id)
  WHERE time_deleted IS NULL;

CREATE INDEX IF NOT EXISTS lookup_crucible_dataset_by_ip ON
  omicron.public.crucible_dataset (ip);

/*
 * A region of space allocated to Crucible Downstairs, within a dataset.
 */
CREATE TABLE IF NOT EXISTS omicron.public.region (
    /* Identity metadata (asset) */
    id UUID PRIMARY KEY,
    time_created TIMESTAMPTZ NOT NULL,
    time_modified TIMESTAMPTZ NOT NULL,

    /* FK into the dataset table */
    dataset_id UUID NOT NULL,

    /* FK into the volume table */
    volume_id UUID NOT NULL,

    /* Metadata describing the region */
    block_size INT NOT NULL,
    blocks_per_extent INT NOT NULL,
    extent_count INT NOT NULL,

    port INT4,

    read_only BOOL NOT NULL,

    deleting BOOL NOT NULL
);

/*
 * Allow all regions belonging to a disk to be accessed quickly.
 */
CREATE UNIQUE INDEX IF NOT EXISTS lookup_region_by_volume on omicron.public.region (
    volume_id,
    id
);

/*
 * Allow all regions belonging to a dataset to be accessed quickly.
 */
CREATE UNIQUE INDEX IF NOT EXISTS lookup_region_by_dataset on omicron.public.region (
    dataset_id,
    id
);

CREATE INDEX IF NOT EXISTS lookup_regions_missing_ports
    on omicron.public.region (id)
    WHERE port IS NULL;

CREATE INDEX IF NOT EXISTS lookup_regions_by_read_only
    on omicron.public.region (read_only);

/*
 * A snapshot of a region, within a dataset.
 */
CREATE TABLE IF NOT EXISTS omicron.public.region_snapshot (
    dataset_id UUID NOT NULL,
    region_id UUID NOT NULL,

    /* Associated higher level virtual snapshot */
    snapshot_id UUID NOT NULL,

    /*
     * Target string, for identification as part of
     * volume construction request(s)
     */
    snapshot_addr TEXT NOT NULL,

    /* How many volumes reference this? */
    volume_references INT8 NOT NULL,

    /* Is this currently part of some resources_to_delete? */
    deleting BOOL NOT NULL,

    PRIMARY KEY (dataset_id, region_id, snapshot_id)
);

/* Indexes for use during join with region table */
CREATE INDEX IF NOT EXISTS lookup_region_by_dataset on omicron.public.region_snapshot (
    dataset_id, region_id
);

CREATE INDEX IF NOT EXISTS lookup_region_snapshot_by_region_id on omicron.public.region_snapshot (
    region_id
);

CREATE INDEX IF NOT EXISTS lookup_region_snapshot_by_deleting on omicron.public.region_snapshot (
    deleting
);

/*
 * Index on volume_references and snapshot_addr for crucible
 * resource accounting lookup
 */
CREATE INDEX IF NOT EXISTS lookup_region_snapshot_by_volume_reference on omicron.public.region_snapshot (
    volume_references
);

CREATE INDEX IF NOT EXISTS lookup_region_snapshot_by_snapshot_addr on omicron.public.region_snapshot (
    snapshot_addr
);

/*
 * A volume within Crucible
 */
CREATE TABLE IF NOT EXISTS omicron.public.volume (
    id UUID PRIMARY KEY,
    time_created TIMESTAMPTZ NOT NULL,
    time_modified TIMESTAMPTZ NOT NULL,
    time_deleted TIMESTAMPTZ,

    /* child resource generation number, per RFD 192 */
    rcgen INT NOT NULL,

    /*
     * A JSON document describing the construction of the volume, including all
     * sub volumes. This is what will be POSTed to propolis, and eventually
     * consumed by some Upstairs code to perform the volume creation. The Rust
     * type of this column should be Crucible::VolumeConstructionRequest.
     */
    data TEXT NOT NULL,

    /*
     * A JSON document describing what resources to clean up when deleting this
     * volume. The Rust type of this column should be the CrucibleResources
     * enum.
     */
    resources_to_clean_up TEXT
);

/* Quickly find deleted volumes */
CREATE INDEX IF NOT EXISTS lookup_volume_by_deleted on omicron.public.volume (
    time_deleted
);

/*
 * Silos
 */

CREATE TYPE IF NOT EXISTS omicron.public.authentication_mode AS ENUM (
  'local',
  'saml'
);

CREATE TYPE IF NOT EXISTS omicron.public.user_provision_type AS ENUM (
  'api_only',
  'jit'
);

CREATE TABLE IF NOT EXISTS omicron.public.silo (
    /* Identity metadata */
    id UUID PRIMARY KEY,
    name STRING(63) NOT NULL,
    description STRING(512) NOT NULL,
    time_created TIMESTAMPTZ NOT NULL,
    time_modified TIMESTAMPTZ NOT NULL,
    time_deleted TIMESTAMPTZ,

    discoverable BOOL NOT NULL,
    authentication_mode omicron.public.authentication_mode NOT NULL,
    user_provision_type omicron.public.user_provision_type NOT NULL,

    mapped_fleet_roles JSONB NOT NULL,

    /* child resource generation number, per RFD 192 */
    rcgen INT NOT NULL
);

CREATE UNIQUE INDEX IF NOT EXISTS lookup_silo_by_name ON omicron.public.silo (
    name
) WHERE
    time_deleted IS NULL;

/*
 * Silo users
 */
CREATE TABLE IF NOT EXISTS omicron.public.silo_user (
    id UUID PRIMARY KEY,
    time_created TIMESTAMPTZ NOT NULL,
    time_modified TIMESTAMPTZ NOT NULL,
    time_deleted TIMESTAMPTZ,

    silo_id UUID NOT NULL,
    external_id TEXT NOT NULL
);

/* This index lets us quickly find users for a given silo. */
CREATE UNIQUE INDEX IF NOT EXISTS lookup_silo_user_by_silo ON omicron.public.silo_user (
    silo_id,
    external_id
) WHERE
    time_deleted IS NULL;

CREATE TABLE IF NOT EXISTS omicron.public.silo_user_password_hash (
    silo_user_id UUID NOT NULL,
    hash TEXT NOT NULL,
    time_created TIMESTAMPTZ NOT NULL,

    PRIMARY KEY(silo_user_id)
);

/*
 * Silo groups
 */

CREATE TABLE IF NOT EXISTS omicron.public.silo_group (
    id UUID PRIMARY KEY,
    time_created TIMESTAMPTZ NOT NULL,
    time_modified TIMESTAMPTZ NOT NULL,
    time_deleted TIMESTAMPTZ,

    silo_id UUID NOT NULL,
    external_id TEXT NOT NULL
);

CREATE UNIQUE INDEX IF NOT EXISTS lookup_silo_group_by_silo ON omicron.public.silo_group (
    silo_id,
    external_id
) WHERE
    time_deleted IS NULL;

/*
 * Silo group membership
 */

CREATE TABLE IF NOT EXISTS omicron.public.silo_group_membership (
    silo_group_id UUID NOT NULL,
    silo_user_id UUID NOT NULL,

    PRIMARY KEY (silo_group_id, silo_user_id)
);

/*
 * The primary key lets us paginate through the users in a group.  We need to
 * index the same fields in the reverse order to be able to paginate through the
 * groups that a user is in.
 */
CREATE INDEX IF NOT EXISTS lookup_silo_group_by_user ON omicron.public.silo_group_membership (
    silo_user_id,
    silo_group_id
);

/*
 * Silo identity provider list
 */

CREATE TYPE IF NOT EXISTS omicron.public.provider_type AS ENUM (
  'saml'
);

CREATE TABLE IF NOT EXISTS omicron.public.identity_provider (
    /* Identity metadata */
    id UUID PRIMARY KEY,
    name STRING(63) NOT NULL,
    description STRING(512) NOT NULL,
    time_created TIMESTAMPTZ NOT NULL,
    time_modified TIMESTAMPTZ NOT NULL,
    time_deleted TIMESTAMPTZ,

    silo_id UUID NOT NULL,
    provider_type omicron.public.provider_type NOT NULL
);

CREATE UNIQUE INDEX IF NOT EXISTS lookup_idp_by_silo_id ON omicron.public.identity_provider (
    silo_id,
    id
) WHERE
    time_deleted IS NULL;

CREATE UNIQUE INDEX IF NOT EXISTS lookup_idp_by_silo_name ON omicron.public.identity_provider (
    silo_id,
    name
) WHERE
    time_deleted IS NULL;

/*
 * Silo SAML identity provider
 */
CREATE TABLE IF NOT EXISTS omicron.public.saml_identity_provider (
    /* Identity metadata */
    id UUID PRIMARY KEY,
    name STRING(63) NOT NULL,
    description STRING(512) NOT NULL,
    time_created TIMESTAMPTZ NOT NULL,
    time_modified TIMESTAMPTZ NOT NULL,
    time_deleted TIMESTAMPTZ,

    silo_id UUID NOT NULL,

    idp_metadata_document_string TEXT NOT NULL,

    idp_entity_id TEXT NOT NULL,
    sp_client_id TEXT NOT NULL,
    acs_url TEXT NOT NULL,
    slo_url TEXT NOT NULL,
    technical_contact_email TEXT NOT NULL,

    public_cert TEXT,
    private_key TEXT,

    group_attribute_name TEXT
);

CREATE UNIQUE INDEX IF NOT EXISTS lookup_saml_idp_by_silo_id ON omicron.public.saml_identity_provider (
    silo_id,
    id
) WHERE
    time_deleted IS NULL;

CREATE UNIQUE INDEX IF NOT EXISTS lookup_saml_idp_by_silo_name ON omicron.public.saml_identity_provider (
    silo_id,
    name
) WHERE
    time_deleted IS NULL;

/*
 * Users' public SSH keys, per RFD 44
 */
CREATE TABLE IF NOT EXISTS omicron.public.ssh_key (
    id UUID PRIMARY KEY,
    name STRING(63) NOT NULL,
    description STRING(512) NOT NULL,
    time_created TIMESTAMPTZ NOT NULL,
    time_modified TIMESTAMPTZ NOT NULL,
    time_deleted TIMESTAMPTZ,

    /* FK into silo_user table */
    silo_user_id UUID NOT NULL,

    /*
     * A 4096 bit RSA key without comment encodes to 726 ASCII characters.
     * A (256 bit) Ed25519 key w/o comment encodes to 82 ASCII characters.
     */
    public_key STRING(1023) NOT NULL
);

CREATE UNIQUE INDEX IF NOT EXISTS lookup_ssh_key_by_silo_user ON omicron.public.ssh_key (
    silo_user_id,
    name
) WHERE
    time_deleted IS NULL;

/**
 * Represents the SSH keys copied to an instance at create time by cloud-init.
 * Entries are added here when an instance is created (with configured SSH keys)
 * and removed when the instance is destroyed.
 *
 * TODO: Should this have time created / time deleted
 */
CREATE TABLE IF NOT EXISTS omicron.public.instance_ssh_key (
    instance_id UUID NOT NULL,
    ssh_key_id UUID NOT NULL,
    PRIMARY KEY (instance_id, ssh_key_id)
);

CREATE TABLE IF NOT EXISTS omicron.public.silo_quotas (
    silo_id UUID PRIMARY KEY,
    time_created TIMESTAMPTZ NOT NULL,
    time_modified TIMESTAMPTZ NOT NULL,
    cpus INT8 NOT NULL,
    memory_bytes INT8 NOT NULL,
    storage_bytes INT8 NOT NULL
);

/**
 * A view of the amount of provisioned and allocated (set by quotas) resources
 * on a given silo.
 */
CREATE VIEW IF NOT EXISTS omicron.public.silo_utilization
AS SELECT
    c.id AS silo_id,
    s.name AS silo_name,
    c.cpus_provisioned AS cpus_provisioned,
    c.ram_provisioned AS memory_provisioned,
    c.virtual_disk_bytes_provisioned AS storage_provisioned,
    q.cpus AS cpus_allocated,
    q.memory_bytes AS memory_allocated,
    q.storage_bytes AS storage_allocated,
    s.discoverable as silo_discoverable
FROM
    omicron.public.virtual_provisioning_collection AS c
    RIGHT JOIN omicron.public.silo_quotas AS q
    ON c.id = q.silo_id
    INNER JOIN omicron.public.silo AS s
    ON c.id = s.id
WHERE
    c.collection_type = 'Silo'
AND
    s.time_deleted IS NULL;

/*
 * Projects
 */

CREATE TABLE IF NOT EXISTS omicron.public.project (
    /* Identity metadata (resource) */
    id UUID PRIMARY KEY,
    name STRING(63) NOT NULL,
    description STRING(512) NOT NULL,
    time_created TIMESTAMPTZ NOT NULL,
    time_modified TIMESTAMPTZ NOT NULL,
    /* Indicates that the object has been deleted */
    time_deleted TIMESTAMPTZ,

    /* child resource generation number, per RFD 192 */
    rcgen INT NOT NULL,

    /* Which silo this project belongs to */
    silo_id UUID NOT NULL /* foreign key into "silo" table */
);

CREATE UNIQUE INDEX IF NOT EXISTS lookup_project_by_silo ON omicron.public.project (
    silo_id,
    name
) WHERE
    time_deleted IS NULL;

/*
 * Instances
 */

CREATE TYPE IF NOT EXISTS omicron.public.instance_state_v2 AS ENUM (
    /* The instance exists in the DB but its create saga is still in flight. */
    'creating',

    /*
     * The instance has no active VMM. Corresponds to the "stopped" external
     * state.
     */
    'no_vmm',

    /* The instance's state is derived from its active VMM's state. */
    'vmm',

    /* Something bad happened while trying to interact with the instance. */
    'failed',

    /* The instance has been destroyed. */
    'destroyed'
);

CREATE TYPE IF NOT EXISTS omicron.public.vmm_state AS ENUM (
    /*
     * The VMM is known to Nexus, but may not yet exist on a sled.
     *
     * VMM records are always inserted into the database in this state, and
     * then transition to 'starting' or 'migrating' once a sled-agent reports
     * that the VMM has been registered.
     */
    'creating',
    'starting',
    'running',
    'stopping',
    'stopped',
    'rebooting',
    'migrating',
    'failed',
    'destroyed',
    'saga_unwound'
);

CREATE TYPE IF NOT EXISTS omicron.public.instance_auto_restart AS ENUM (
    /*
     * The instance should not, under any circumstances, be automatically
     * rebooted by the control plane.
     */
    'never',
    /*
     * If this instance is running and unexpectedly fails (e.g. due to a host
     * software crash or unexpected host reboot), the control plane will make a
     * best-effort attempt to restart it. The control plane may choose not to
     * restart the instance to preserve the overall availability of the system.
     */
     'best_effort'
);


/*
 * TODO consider how we want to manage multiple sagas operating on the same
 * Instance -- e.g., reboot concurrent with destroy or concurrent reboots or the
 * like.  Or changing # of CPUs or memory size.
 */
CREATE TABLE IF NOT EXISTS omicron.public.instance (
    /* Identity metadata (resource) */
    id UUID PRIMARY KEY,
    name STRING(63) NOT NULL,
    description STRING(512) NOT NULL,
    time_created TIMESTAMPTZ NOT NULL,
    time_modified TIMESTAMPTZ NOT NULL,
    /* Indicates that the object has been deleted */
    /* This is redundant for Instances, but we keep it here for consistency. */
    time_deleted TIMESTAMPTZ,

    /* Every Instance is in exactly one Project at a time. */
    project_id UUID NOT NULL,

    /* user data for instance initialization systems (e.g. cloud-init) */
    user_data BYTES NOT NULL,

    /* The last-updated time and generation for the instance's state. */
    time_state_updated TIMESTAMPTZ NOT NULL,
    state_generation INT NOT NULL,

    /* FK into `vmm` for the Propolis server that's backing this instance. */
    active_propolis_id UUID,

    /* FK into `vmm` for the migration target Propolis server, if one exists. */
    target_propolis_id UUID,

    /* Identifies any ongoing migration for this instance. */
    migration_id UUID,

    /* Instance configuration */
    ncpus INT NOT NULL,
    memory INT NOT NULL,
    hostname STRING(63) NOT NULL,

    /* ID of the instance update saga that has locked this instance for
     * updating, if one exists. */
    updater_id UUID,

    /* Generation of the instance updater lock */
    updater_gen INT NOT NULL DEFAULT 0,

    /*
     * The internal instance state. If this is 'vmm', the externally-visible
     * instance state is derived from its active VMM's state. This column is
     * distant from its generation number and update time because it is
     * deleted and recreated by the schema upgrade process; see the
     * `separate-instance-and-vmm-states` schema change for details.
     */
    state omicron.public.instance_state_v2 NOT NULL,

    /*
     * The time of the most recent auto-restart attempt, or NULL if the control
     * plane has never attempted to automatically restart this instance.
     */
    time_last_auto_restarted TIMESTAMPTZ,

    /*
     * What failures should result in an instance being automatically restarted
     * by the control plane.
     */
    auto_restart_policy omicron.public.instance_auto_restart,
    /*
     * The cooldown period that must elapse between consecutive auto restart
     * attempts. If this is NULL, no cooldown period is explicitly configured
     * for this instance, and the default cooldown period should be used.
     */
     auto_restart_cooldown INTERVAL,

    /*
     * Which disk, if any, is the one this instance should be directed to boot
     * from. With a boot device selected, guest OSes cannot configure their
     * boot policy for future boots, so also permit NULL to indicate a guest
     * does not want our policy, and instead should be permitted control over
     * its boot-time fates.
     */
    boot_disk_id UUID,

    CONSTRAINT vmm_iff_active_propolis CHECK (
        ((state = 'vmm') AND (active_propolis_id IS NOT NULL)) OR
        ((state != 'vmm') AND (active_propolis_id IS NULL))
    )
);

-- Names for instances within a project should be unique
CREATE UNIQUE INDEX IF NOT EXISTS lookup_instance_by_project ON omicron.public.instance (
    project_id,
    name
) WHERE
    time_deleted IS NULL;

-- Many control plane operations wish to select all the instances in particular
-- states.
CREATE INDEX IF NOT EXISTS lookup_instance_by_state
ON
    omicron.public.instance (state)
WHERE
    time_deleted IS NULL;

/*
 * A special view of an instance provided to operators for insights into what's running
 * on a sled.
 *
 * This view requires the VMM table, which doesn't exist yet, so create a
 * "placeholder" view here and replace it with the full view once the table is
 * defined. See the README for more context.
 */

CREATE VIEW IF NOT EXISTS omicron.public.sled_instance
AS SELECT
    instance.id
FROM
    omicron.public.instance AS instance
WHERE
    instance.time_deleted IS NULL;

/*
 * Guest-Visible, Virtual Disks
 */

/*
 * TODO The Rust enum to which this type is converted
 * carries data in some of its variants, such as the UUID
 * of the instance to which a disk is attached.
 *
 * This makes the conversion to/from this enum type here much
 * more difficult, since we need a way to manage that data
 * coherently.
 *
 * See <https://github.com/oxidecomputer/omicron/issues/312>.
 */
-- CREATE TYPE omicron.public.DiskState AS ENUM (
--     'creating',
--     'detached',
--     'attaching',
--     'attached',
--     'detaching',
--     'destroyed',
--     'faulted'
-- );

CREATE TYPE IF NOT EXISTS omicron.public.block_size AS ENUM (
  '512',
  '2048',
  '4096'
);

CREATE TABLE IF NOT EXISTS omicron.public.disk (
    /* Identity metadata (resource) */
    id UUID PRIMARY KEY,
    name STRING(63) NOT NULL,
    description STRING(512) NOT NULL,
    time_created TIMESTAMPTZ NOT NULL,
    time_modified TIMESTAMPTZ NOT NULL,
    /* Indicates that the object has been deleted */
    /* This is redundant for Disks, but we keep it here for consistency. */
    time_deleted TIMESTAMPTZ,

    /* child resource generation number, per RFD 192 */
    rcgen INT NOT NULL,

    /* Every Disk is in exactly one Project at a time. */
    project_id UUID NOT NULL,

    /* Every disk consists of a root volume */
    volume_id UUID NOT NULL,

    /*
     * TODO Would it make sense for the runtime state to live in a separate
     * table?
     */
    /* Runtime state */
    -- disk_state omicron.public.DiskState NOT NULL, /* TODO see above */
    disk_state STRING(32) NOT NULL,
    /*
     * Every Disk may be attaching to, attached to, or detaching from at most
     * one Instance at a time.
     */
    attach_instance_id UUID,
    state_generation INT NOT NULL,
    slot INT2 CHECK (slot >= 0 AND slot < 8),
    time_state_updated TIMESTAMPTZ NOT NULL,

    /* Disk configuration */
    size_bytes INT NOT NULL,
    block_size omicron.public.block_size NOT NULL,
    origin_snapshot UUID,
    origin_image UUID,

    pantry_address TEXT
);

CREATE UNIQUE INDEX IF NOT EXISTS lookup_disk_by_project ON omicron.public.disk (
    project_id,
    name
) WHERE
    time_deleted IS NULL;

CREATE UNIQUE INDEX IF NOT EXISTS lookup_disk_by_instance ON omicron.public.disk (
    attach_instance_id,
    id
) WHERE
    time_deleted IS NULL AND attach_instance_id IS NOT NULL;

CREATE UNIQUE INDEX IF NOT EXISTS lookup_deleted_disk ON omicron.public.disk (
    id
) WHERE
    time_deleted IS NOT NULL;

CREATE UNIQUE INDEX IF NOT EXISTS lookup_disk_by_volume_id ON omicron.public.disk (
    volume_id
) WHERE
    time_deleted IS NULL;

CREATE TABLE IF NOT EXISTS omicron.public.image (
    /* Identity metadata (resource) */
    id UUID PRIMARY KEY,
    name STRING(63) NOT NULL,
    description STRING(512) NOT NULL,
    time_created TIMESTAMPTZ NOT NULL,
    time_modified TIMESTAMPTZ NOT NULL,
    /* Indicates that the object has been deleted */
    time_deleted TIMESTAMPTZ,

    silo_id UUID NOT NULL,
    project_id UUID,

    volume_id UUID NOT NULL,

    url STRING(8192),
    os STRING(64) NOT NULL,
    version STRING(64) NOT NULL,
    digest TEXT,
    block_size omicron.public.block_size NOT NULL,
    size_bytes INT NOT NULL
);

CREATE VIEW IF NOT EXISTS omicron.public.project_image AS
SELECT
    id,
    name,
    description,
    time_created,
    time_modified,
    time_deleted,
    silo_id,
    project_id,
    volume_id,
    url,
    os,
    version,
    digest,
    block_size,
    size_bytes
FROM
    omicron.public.image
WHERE
    project_id IS NOT NULL;

CREATE VIEW IF NOT EXISTS omicron.public.silo_image AS
SELECT
    id,
    name,
    description,
    time_created,
    time_modified,
    time_deleted,
    silo_id,
    volume_id,
    url,
    os,
    version,
    digest,
    block_size,
    size_bytes
FROM
    omicron.public.image
WHERE
    project_id IS NULL;

/* Index for silo images */
CREATE UNIQUE INDEX IF NOT EXISTS lookup_image_by_silo on omicron.public.image (
    silo_id,
    name
) WHERE
    time_deleted is NULL AND
    project_id is NULL;

/* Index for project images */
CREATE UNIQUE INDEX IF NOT EXISTS lookup_image_by_silo_and_project on omicron.public.image (
    silo_id,
    project_id,
    name
) WHERE
    time_deleted is NULL AND
    project_id is NOT NULL;

CREATE TYPE IF NOT EXISTS omicron.public.snapshot_state AS ENUM (
  'creating',
  'ready',
  'faulted',
  'destroyed'
);

CREATE TABLE IF NOT EXISTS omicron.public.snapshot (
    /* Identity metadata (resource) */
    id UUID PRIMARY KEY,
    name STRING(63) NOT NULL,
    description STRING(512) NOT NULL,
    time_created TIMESTAMPTZ NOT NULL,
    time_modified TIMESTAMPTZ NOT NULL,
    /* Indicates that the object has been deleted */
    time_deleted TIMESTAMPTZ,

    /* Every Snapshot is in exactly one Project at a time. */
    project_id UUID NOT NULL,

    /* Every Snapshot originated from a single disk */
    disk_id UUID NOT NULL,

    /* Every Snapshot consists of a root volume */
    volume_id UUID NOT NULL,

    /* Where will the scrubbed blocks eventually land? */
    destination_volume_id UUID NOT NULL,

    gen INT NOT NULL,
    state omicron.public.snapshot_state NOT NULL,
    block_size omicron.public.block_size NOT NULL,

    /* Disk configuration (from the time the snapshot was taken) */
    size_bytes INT NOT NULL
);

CREATE UNIQUE INDEX IF NOT EXISTS lookup_snapshot_by_project
    ON omicron.public.snapshot (
        project_id,
        name
    ) WHERE
        time_deleted IS NULL;

CREATE INDEX IF NOT EXISTS lookup_snapshot_by_destination_volume_id
    ON omicron.public.snapshot ( destination_volume_id );

CREATE INDEX IF NOT EXISTS lookup_snapshot_by_volume_id
    ON omicron.public.snapshot ( volume_id );

/*
 * Oximeter collector servers.
 */
CREATE TABLE IF NOT EXISTS omicron.public.oximeter (
    id UUID PRIMARY KEY,
    time_created TIMESTAMPTZ NOT NULL,
    time_modified TIMESTAMPTZ NOT NULL,
    ip INET NOT NULL,
    port INT4 CHECK (port BETWEEN 0 AND 65535) NOT NULL,
    time_expunged TIMESTAMPTZ
);

/*
 * The query Nexus runs to choose an Oximeter instance for new metric producers
 * involves listing the non-expunged instances sorted by ID, which would require
 * a full table scan without this index.
 */
CREATE UNIQUE INDEX IF NOT EXISTS list_non_expunged_oximeter ON omicron.public.oximeter (
    id
) WHERE
    time_expunged IS NULL;

/*
 * The kind of metric producer each record corresponds to.
 */
CREATE TYPE IF NOT EXISTS omicron.public.producer_kind AS ENUM (
    -- A sled agent for an entry in the sled table.
    'sled_agent',
    -- A service in a blueprint (typically the current target blueprint, but it
    -- may reference a prior blueprint if the service is in the process of being
    -- removed).
    'service',
    -- A Propolis VMM for an instance in the omicron.public.instance table
    'instance',
    -- A management gateway service on a scrimlet.
    'management_gateway'
);

/*
 * Information about registered metric producers.
 */
CREATE TABLE IF NOT EXISTS omicron.public.metric_producer (
    id UUID PRIMARY KEY,
    time_created TIMESTAMPTZ NOT NULL,
    time_modified TIMESTAMPTZ NOT NULL,
    kind omicron.public.producer_kind NOT NULL,
    ip INET NOT NULL,
    port INT4 CHECK (port BETWEEN 0 AND 65535) NOT NULL,
    interval FLOAT NOT NULL,
    /* Oximeter collector instance to which this metric producer is assigned. */
    oximeter_id UUID NOT NULL
);

CREATE UNIQUE INDEX IF NOT EXISTS lookup_producer_by_oximeter ON omicron.public.metric_producer (
    oximeter_id,
    id
);

CREATE INDEX IF NOT EXISTS lookup_producer_by_time_modified ON omicron.public.metric_producer (
    time_modified
);

/*
 * VPCs and networking primitives
 */


CREATE TABLE IF NOT EXISTS omicron.public.vpc (
    /* Identity metadata (resource) */
    id UUID PRIMARY KEY,
    name STRING(63) NOT NULL,
    description STRING(512) NOT NULL,
    time_created TIMESTAMPTZ NOT NULL,
    time_modified TIMESTAMPTZ NOT NULL,
    /* Indicates that the object has been deleted */
    time_deleted TIMESTAMPTZ,
    project_id UUID NOT NULL,
    system_router_id UUID NOT NULL,
    dns_name STRING(63) NOT NULL,

    /*
     * The Geneve Virtual Network Identifier for this VPC. Note that this is a
     * 24-bit unsigned value, properties which are checked in the application,
     * not the database.
     */
    vni INT4 NOT NULL,

    /* The IPv6 prefix allocated to subnets. */
    ipv6_prefix INET NOT NULL,

    /* Used to ensure that two requests do not concurrently modify the
       VPC's firewall */
    firewall_gen INT NOT NULL,

    /* Child-resource generation number for VPC Subnets. */
    subnet_gen INT8 NOT NULL
);

CREATE UNIQUE INDEX IF NOT EXISTS lookup_vpc_by_project ON omicron.public.vpc (
    project_id,
    name
) WHERE
    time_deleted IS NULL;

CREATE UNIQUE INDEX IF NOT EXISTS lookup_vpc_by_vni ON omicron.public.vpc (
    vni
) WHERE
    time_deleted IS NULL;

CREATE TABLE IF NOT EXISTS omicron.public.vpc_subnet (
    /* Identity metadata (resource) */
    id UUID PRIMARY KEY,
    name STRING(63) NOT NULL,
    description STRING(512) NOT NULL,
    time_created TIMESTAMPTZ NOT NULL,
    time_modified TIMESTAMPTZ NOT NULL,
    /* Indicates that the object has been deleted */
    time_deleted TIMESTAMPTZ,
    vpc_id UUID NOT NULL,
    /* Child resource creation generation number */
    rcgen INT8 NOT NULL,
    ipv4_block INET NOT NULL,
    ipv6_block INET NOT NULL,
    /* nullable FK to the `vpc_router` table. */
    custom_router_id UUID
);

/* Subnet and network interface names are unique per VPC, not project */
CREATE UNIQUE INDEX IF NOT EXISTS vpc_subnet_vpc_id_name_key ON omicron.public.vpc_subnet (
    vpc_id,
    name
) WHERE
    time_deleted IS NULL;

/* The kind of network interface. */
CREATE TYPE IF NOT EXISTS omicron.public.network_interface_kind AS ENUM (
    /* An interface attached to a guest instance. */
    'instance',

    /* An interface attached to a service. */
    'service',
    'probe'
);

CREATE TABLE IF NOT EXISTS omicron.public.network_interface (
    /* Identity metadata (resource) */
    id UUID PRIMARY KEY,
    name STRING(63) NOT NULL,
    description STRING(512) NOT NULL,
    time_created TIMESTAMPTZ NOT NULL,
    time_modified TIMESTAMPTZ NOT NULL,
    /* Indicates that the object has been deleted */
    time_deleted TIMESTAMPTZ,

    /* The kind of network interface, e.g., instance */
    kind omicron.public.network_interface_kind NOT NULL,

    /*
     * FK into the parent resource of this interface (e.g. Instance, Service)
     * as determined by the `kind`.
     */
    parent_id UUID NOT NULL,

    /* FK into VPC table */
    vpc_id UUID NOT NULL,
    /* FK into VPCSubnet table. */
    subnet_id UUID NOT NULL,

    /*
     * The EUI-48 MAC address of the guest interface.
     *
     * Note that we use the bytes of a 64-bit integer, in big-endian byte order
     * to represent the MAC.
     */
    mac INT8 NOT NULL,

    /* The private VPC IP address of the interface. */
    ip INET NOT NULL,

    /*
     * Limited to 8 NICs per instance. This value must be kept in sync with
     * `crate::nexus::MAX_NICS_PER_INSTANCE`.
     */
    slot INT2 NOT NULL CHECK (slot >= 0 AND slot < 8),

    /* True if this interface is the primary interface.
     *
     * The primary interface appears in DNS and its address is used for external
     * connectivity.
     */
    is_primary BOOL NOT NULL,

    /*
     * A supplementary list of addresses/CIDR blocks which a NIC is
     * *allowed* to send/receive traffic on, in addition to its
     * assigned address.
     */
    transit_ips INET[] NOT NULL DEFAULT ARRAY[]
);

CREATE INDEX IF NOT EXISTS instance_network_interface_mac
    ON omicron.public.network_interface (mac) STORING (time_deleted);

/* A view of the network_interface table for just instance-kind records. */
CREATE VIEW IF NOT EXISTS omicron.public.instance_network_interface AS
SELECT
    id,
    name,
    description,
    time_created,
    time_modified,
    time_deleted,
    parent_id AS instance_id,
    vpc_id,
    subnet_id,
    mac,
    ip,
    slot,
    is_primary,
    transit_ips
FROM
    omicron.public.network_interface
WHERE
    kind = 'instance';

/* A view of the network_interface table for just service-kind records. */
CREATE VIEW IF NOT EXISTS omicron.public.service_network_interface AS
SELECT
    id,
    name,
    description,
    time_created,
    time_modified,
    time_deleted,
    parent_id AS service_id,
    vpc_id,
    subnet_id,
    mac,
    ip,
    slot,
    is_primary
FROM
    omicron.public.network_interface
WHERE
    kind = 'service';

/* TODO-completeness

 * We currently have a NetworkInterface table with the IP and MAC addresses inline.
 * Eventually, we'll probably want to move these to their own tables, and
 * refer to them here, most notably to support multiple IPs per NIC, as well
 * as moving IPs between NICs on different instances, etc.
 */

/* Ensure we do not assign the same address twice within a subnet */
CREATE UNIQUE INDEX IF NOT EXISTS network_interface_subnet_id_ip_key ON omicron.public.network_interface (
    subnet_id,
    ip
) WHERE
    time_deleted IS NULL;

/* Ensure we do not assign the same MAC twice within a VPC
 * See RFD174's discussion on the scope of virtual MACs
 */
CREATE UNIQUE INDEX IF NOT EXISTS network_interface_vpc_id_mac_key ON omicron.public.network_interface (
    vpc_id,
    mac
) WHERE
    time_deleted IS NULL;

/*
 * Index used to verify that all interfaces for a resource (e.g. Instance,
 * Service) are contained within a single VPC, and that all interfaces are
 * in unique VPC Subnets.
 *
 * This is also used to quickly find the primary interface since
 * we store the `is_primary` column. Such queries are mostly used
 * when setting a new primary interface.
 */
CREATE UNIQUE INDEX IF NOT EXISTS network_interface_parent_id_name_kind_key ON omicron.public.network_interface (
    parent_id,
    name,
    kind
)
STORING (vpc_id, subnet_id, is_primary)
WHERE
    time_deleted IS NULL;

/*
 * Index used to verify that all interfaces for a resource (e.g. Instance,
 * Service) have unique slots.
 */
CREATE UNIQUE INDEX IF NOT EXISTS network_interface_parent_id_slot_key ON omicron.public.network_interface (
    parent_id,
    slot
)
WHERE
    time_deleted IS NULL;

CREATE TYPE IF NOT EXISTS omicron.public.vpc_firewall_rule_status AS ENUM (
    'disabled',
    'enabled'
);

CREATE TYPE IF NOT EXISTS omicron.public.vpc_firewall_rule_direction AS ENUM (
    'inbound',
    'outbound'
);

CREATE TYPE IF NOT EXISTS omicron.public.vpc_firewall_rule_action AS ENUM (
    'allow',
    'deny'
);

CREATE TYPE IF NOT EXISTS omicron.public.vpc_firewall_rule_protocol AS ENUM (
    'TCP',
    'UDP',
    'ICMP'
);

CREATE TABLE IF NOT EXISTS omicron.public.vpc_firewall_rule (
    /* Identity metadata (resource) */
    id UUID PRIMARY KEY,
    name STRING(63) NOT NULL,
    description STRING(512) NOT NULL,
    time_created TIMESTAMPTZ NOT NULL,
    time_modified TIMESTAMPTZ NOT NULL,
    /* Indicates that the object has been deleted */
    time_deleted TIMESTAMPTZ,

    vpc_id UUID NOT NULL,
    status omicron.public.vpc_firewall_rule_status NOT NULL,
    direction omicron.public.vpc_firewall_rule_direction NOT NULL,
    /* Array of targets. 128 was picked to include plenty of space for
       a tag, colon, and resource identifier. */
    targets STRING(128)[] NOT NULL,
    /* Also an array of targets */
    filter_hosts STRING(128)[],
    filter_ports STRING(11)[],
    filter_protocols omicron.public.vpc_firewall_rule_protocol[],
    action omicron.public.vpc_firewall_rule_action NOT NULL,
    priority INT4 CHECK (priority BETWEEN 0 AND 65535) NOT NULL
);

CREATE UNIQUE INDEX IF NOT EXISTS lookup_firewall_by_vpc ON omicron.public.vpc_firewall_rule (
    vpc_id,
    name
) WHERE
    time_deleted IS NULL;

CREATE TYPE IF NOT EXISTS omicron.public.vpc_router_kind AS ENUM (
    'system',
    'custom'
);

CREATE TABLE IF NOT EXISTS omicron.public.vpc_router (
    /* Identity metadata (resource) */
    id UUID PRIMARY KEY,
    name STRING(63) NOT NULL,
    description STRING(512) NOT NULL,
    time_created TIMESTAMPTZ NOT NULL,
    time_modified TIMESTAMPTZ NOT NULL,
    /* Indicates that the object has been deleted */
    time_deleted TIMESTAMPTZ,
    kind omicron.public.vpc_router_kind NOT NULL,
    vpc_id UUID NOT NULL,
    rcgen INT NOT NULL,
    /*
     * version information used to trigger VPC router RPW.
     * this is sensitive to CRUD on named resources beyond
     * routers e.g. instances, subnets, ...
     */
    resolved_version INT NOT NULL DEFAULT 0
);

CREATE UNIQUE INDEX IF NOT EXISTS lookup_router_by_vpc ON omicron.public.vpc_router (
    vpc_id,
    name
) WHERE
    time_deleted IS NULL;

/* Index used to accelerate vpc_increment_rpw_version and list. */
CREATE INDEX IF NOT EXISTS lookup_routers_in_vpc ON omicron.public.vpc_router (
    vpc_id
) WHERE
    time_deleted IS NULL;

CREATE TYPE IF NOT EXISTS omicron.public.router_route_kind AS ENUM (
    'default',
    'vpc_subnet',
    'vpc_peering',
    'custom'
);

CREATE TABLE IF NOT EXISTS omicron.public.router_route (
    /* Identity metadata (resource) */
    id UUID PRIMARY KEY,
    name STRING(63) NOT NULL,
    description STRING(512) NOT NULL,
    time_created TIMESTAMPTZ NOT NULL,
    time_modified TIMESTAMPTZ NOT NULL,
    /* Indicates that the object has been deleted */
    time_deleted TIMESTAMPTZ,

    /* FK to the `vpc_router` table. */
    vpc_router_id UUID NOT NULL,
    kind omicron.public.router_route_kind NOT NULL,
    target STRING(128) NOT NULL,
    destination STRING(128) NOT NULL,

    /* FK to the `vpc_subnet` table. See constraints below */
    vpc_subnet_id UUID,

    /*
     * Only nullable if this is rule is not, in-fact, virtual and tightly coupled to a
     * linked item. Today, these are 'vpc_subnet' rules and their parent subnets.
     * 'vpc_peering' routes may also fall into this category in future.
     *
     * User-created/modifiable routes must have this field as NULL.
     */
    CONSTRAINT non_null_vpc_subnet CHECK (
        (kind = 'vpc_subnet' AND vpc_subnet_id IS NOT NULL) OR
        (kind != 'vpc_subnet' AND vpc_subnet_id IS NULL)
    )
);

CREATE UNIQUE INDEX IF NOT EXISTS lookup_route_by_router ON omicron.public.router_route (
    vpc_router_id,
    name
) WHERE
    time_deleted IS NULL;

-- Enforce uniqueness of 'vpc_subnet' routes on parent (and help add/delete).
CREATE UNIQUE INDEX IF NOT EXISTS lookup_subnet_route_by_id ON omicron.public.router_route (
    vpc_subnet_id
) WHERE
    time_deleted IS NULL AND kind = 'vpc_subnet';

CREATE TABLE IF NOT EXISTS omicron.public.internet_gateway (
    id UUID PRIMARY KEY,
    name STRING(63) NOT NULL,
    description STRING(512) NOT NULL,
    time_created TIMESTAMPTZ NOT NULL,
    time_modified TIMESTAMPTZ NOT NULL,
    time_deleted TIMESTAMPTZ,
    vpc_id UUID NOT NULL,
    rcgen INT NOT NULL,
    resolved_version INT NOT NULL DEFAULT 0
);

CREATE UNIQUE INDEX IF NOT EXISTS lookup_internet_gateway_by_vpc ON omicron.public.internet_gateway (
    vpc_id,
    name
) WHERE
    time_deleted IS NULL;

CREATE TABLE IF NOT EXISTS omicron.public.internet_gateway_ip_pool (
    id UUID PRIMARY KEY,
    name STRING(63) NOT NULL,
    description STRING(512) NOT NULL,
    time_created TIMESTAMPTZ NOT NULL,
    time_modified TIMESTAMPTZ NOT NULL,
    time_deleted TIMESTAMPTZ,
    internet_gateway_id UUID,
    ip_pool_id UUID
);

CREATE INDEX IF NOT EXISTS lookup_internet_gateway_ip_pool_by_igw_id ON omicron.public.internet_gateway_ip_pool (
    internet_gateway_id
) WHERE
    time_deleted IS NULL;

CREATE TABLE IF NOT EXISTS omicron.public.internet_gateway_ip_address (
    id UUID PRIMARY KEY,
    name STRING(63) NOT NULL,
    description STRING(512) NOT NULL,
    time_created TIMESTAMPTZ NOT NULL,
    time_modified TIMESTAMPTZ NOT NULL,
    time_deleted TIMESTAMPTZ,
    internet_gateway_id UUID,
    address INET
);

CREATE UNIQUE INDEX IF NOT EXISTS lookup_internet_gateway_ip_address_by_igw_id ON omicron.public.internet_gateway_ip_address (
    internet_gateway_id
) WHERE
    time_deleted IS NULL;


/*
 * An IP Pool, a collection of zero or more IP ranges for external IPs.
 */
CREATE TABLE IF NOT EXISTS omicron.public.ip_pool (
    /* Resource identity metadata */
    id UUID PRIMARY KEY,
    name STRING(63) NOT NULL,
    description STRING(512) NOT NULL,
    time_created TIMESTAMPTZ NOT NULL,
    time_modified TIMESTAMPTZ NOT NULL,
    time_deleted TIMESTAMPTZ,

    /* The collection's child-resource generation number */
    rcgen INT8 NOT NULL
);

/*
 * Index ensuring uniqueness of IP Pool names, globally.
 */
CREATE UNIQUE INDEX IF NOT EXISTS lookup_pool_by_name ON omicron.public.ip_pool (
    name
) WHERE
    time_deleted IS NULL;

-- The order here is most-specific first, and it matters because we use this
-- fact to select the most specific default in the case where there is both a
-- silo default and a fleet default. If we were to add a project type, it should
-- be added before silo.
CREATE TYPE IF NOT EXISTS omicron.public.ip_pool_resource_type AS ENUM (
    'silo'
);

-- join table associating IP pools with resources like fleet or silo
CREATE TABLE IF NOT EXISTS omicron.public.ip_pool_resource (
    ip_pool_id UUID NOT NULL,
    resource_type omicron.public.ip_pool_resource_type NOT NULL,
    resource_id UUID NOT NULL,
    is_default BOOL NOT NULL,
    -- TODO: timestamps for soft deletes?

    -- resource_type is redundant because resource IDs are globally unique, but
    -- logically it belongs here
    PRIMARY KEY (ip_pool_id, resource_type, resource_id)
);

-- a given resource can only have one default ip pool
CREATE UNIQUE INDEX IF NOT EXISTS one_default_ip_pool_per_resource ON omicron.public.ip_pool_resource (
    resource_id
) where
    is_default = true;

-- created solely to prevent a table scan when we delete links on silo delete
CREATE INDEX IF NOT EXISTS ip_pool_resource_id ON omicron.public.ip_pool_resource (
    resource_id
);
CREATE INDEX IF NOT EXISTS ip_pool_resource_ip_pool_id ON omicron.public.ip_pool_resource (
    ip_pool_id
);

/*
 * IP Pools are made up of a set of IP ranges, which are start/stop addresses.
 * Note that these need not be CIDR blocks or well-behaved subnets with a
 * specific netmask.
 */
CREATE TABLE IF NOT EXISTS omicron.public.ip_pool_range (
    id UUID PRIMARY KEY,
    time_created TIMESTAMPTZ NOT NULL,
    time_modified TIMESTAMPTZ NOT NULL,
    time_deleted TIMESTAMPTZ,
    first_address INET NOT NULL,
    /* The range is inclusive of the last address. */
    last_address INET NOT NULL,
    ip_pool_id UUID NOT NULL,
    /* Tracks child resources, IP addresses allocated out of this range. */
    rcgen INT8 NOT NULL
);

/*
 * These help Nexus enforce that the ranges within an IP Pool do not overlap
 * with any other ranges. See `nexus/src/db/queries/ip_pool.rs` for the actual
 * query which does that.
 */
CREATE UNIQUE INDEX IF NOT EXISTS lookup_pool_range_by_first_address ON omicron.public.ip_pool_range (
    first_address
)
STORING (last_address)
WHERE time_deleted IS NULL;
CREATE UNIQUE INDEX IF NOT EXISTS lookup_pool_range_by_last_address ON omicron.public.ip_pool_range (
    last_address
)
STORING (first_address)
WHERE time_deleted IS NULL;


/* The kind of external IP address. */
CREATE TYPE IF NOT EXISTS omicron.public.ip_kind AS ENUM (
    /*
     * Source NAT provided to all guests by default or for services that
     * only require outbound external connectivity.
     */
    'snat',

    /*
     * An ephemeral IP is a fixed, known address whose lifetime is the same as
     * the instance to which it is attached.
     * Not valid for services.
     */
    'ephemeral',

    /*
     * A floating IP is an independent, named API resource that can be assigned
     * to an instance or service.
     */
    'floating'
);

CREATE TYPE IF NOT EXISTS omicron.public.ip_attach_state AS ENUM (
    'detached',
    'attached',
    'detaching',
    'attaching'
);

/*
 * External IP addresses used for guest instances and externally-facing
 * services.
 */
CREATE TABLE IF NOT EXISTS omicron.public.external_ip (
    /* Identity metadata */
    id UUID PRIMARY KEY,

    /* Name for floating IPs. See the constraints below. */
    name STRING(63),

    /* Description for floating IPs. See the constraints below. */
    description STRING(512),

    time_created TIMESTAMPTZ NOT NULL,
    time_modified TIMESTAMPTZ NOT NULL,
    time_deleted TIMESTAMPTZ,

    /* FK to the `ip_pool` table. */
    ip_pool_id UUID NOT NULL,

    /* FK to the `ip_pool_range` table. */
    ip_pool_range_id UUID NOT NULL,

    /* True if this IP is associated with a service rather than an instance. */
    is_service BOOL NOT NULL,

    /* FK to the `instance` or `service` table. See constraints below. */
    parent_id UUID,

    /* The kind of external address, e.g., ephemeral. */
    kind omicron.public.ip_kind NOT NULL,

    /* The actual external IP address. */
    ip INET NOT NULL,

    /* The first port in the allowed range, inclusive. */
    first_port INT4 NOT NULL,

    /* The last port in the allowed range, also inclusive. */
    last_port INT4 NOT NULL,

    /* FK to the `project` table. */
    project_id UUID,

    /* State of this IP with regard to instance attach/detach
     * operations. This is mainly used to prevent concurrent use
     * across sagas and allow rollback to correct state.
     */
    state omicron.public.ip_attach_state NOT NULL,

    is_probe BOOL NOT NULL DEFAULT false,

    /* The name must be non-NULL iff this is a floating IP. */
    CONSTRAINT null_fip_name CHECK (
        (kind != 'floating' AND name IS NULL) OR
        (kind = 'floating' AND name IS NOT NULL)
    ),

    /* The description must be non-NULL iff this is a floating IP. */
    CONSTRAINT null_fip_description CHECK (
        (kind != 'floating' AND description IS NULL) OR
        (kind = 'floating' AND description IS NOT NULL)
    ),

    /* Only floating IPs can be attached to a project, and
     * they must have a parent project if they are instance FIPs.
     */
    CONSTRAINT null_project_id CHECK (
        (kind = 'floating' AND is_service = FALSE AND project_id is NOT NULL) OR
        ((kind != 'floating' OR is_service = TRUE) AND project_id IS NULL)
    ),

    /*
     * Only nullable if this is a floating/ephemeral IP, which may exist not
     * attached to any instance or service yet. Ephemeral IPs should not generally
     * exist without parent instances/services, but need to temporarily exist in
     * this state for live attachment.
     */
    CONSTRAINT null_snat_parent_id CHECK (
        (kind != 'snat') OR (parent_id IS NOT NULL)
    ),

    /* Ephemeral IPs are not supported for services. */
    CONSTRAINT ephemeral_kind_service CHECK (
        (kind = 'ephemeral' AND is_service = FALSE) OR (kind != 'ephemeral')
    ),

    /*
     * (Not detached) => non-null parent_id.
     * This is not a two-way implication because SNAT IPs
     * cannot have a null parent_id.
     */
    CONSTRAINT detached_null_parent_id CHECK (
        (state = 'detached') OR (parent_id IS NOT NULL)
    )
);

/*
 * Index used to support quickly looking up children of the IP Pool range table,
 * when checking for allocated addresses during deletion.
 */
CREATE INDEX IF NOT EXISTS external_ip_by_pool ON omicron.public.external_ip (
    ip_pool_id,
    ip_pool_range_id
)
    WHERE time_deleted IS NULL;

/*
 * Index used to enforce uniqueness of external IPs
 *
 * NOTE: This relies on the uniqueness constraint of IP addresses across all
 * pools, _and_ on the fact that the number of ports assigned to each instance
 * is fixed at compile time.
 */
CREATE UNIQUE INDEX IF NOT EXISTS external_ip_unique ON omicron.public.external_ip (
    ip,
    first_port
)
    WHERE time_deleted IS NULL;

CREATE UNIQUE INDEX IF NOT EXISTS lookup_external_ip_by_parent ON omicron.public.external_ip (
    parent_id,
    id
)
    WHERE parent_id IS NOT NULL AND time_deleted IS NULL;

/* Enforce a limit of one Ephemeral IP per instance */
CREATE UNIQUE INDEX IF NOT EXISTS one_ephemeral_ip_per_instance ON omicron.public.external_ip (
    parent_id
)
    WHERE kind = 'ephemeral' AND parent_id IS NOT NULL AND time_deleted IS NULL;

/* Enforce name-uniqueness of floating (service) IPs at fleet level. */
CREATE UNIQUE INDEX IF NOT EXISTS lookup_floating_ip_by_name on omicron.public.external_ip (
    name
) WHERE
    kind = 'floating' AND
    time_deleted is NULL AND
    project_id is NULL;

/* Enforce name-uniqueness of floating IPs at project level. */
CREATE UNIQUE INDEX IF NOT EXISTS lookup_floating_ip_by_name_and_project on omicron.public.external_ip (
    project_id,
    name
) WHERE
    kind = 'floating' AND
    time_deleted is NULL AND
    project_id is NOT NULL;

CREATE VIEW IF NOT EXISTS omicron.public.floating_ip AS
SELECT
    id,
    name,
    description,
    time_created,
    time_modified,
    time_deleted,
    ip_pool_id,
    ip_pool_range_id,
    is_service,
    parent_id,
    ip,
    project_id
FROM
    omicron.public.external_ip
WHERE
    omicron.public.external_ip.kind = 'floating' AND
    project_id IS NOT NULL;

/*******************************************************************/

/*
 * Sagas
 */

CREATE TYPE IF NOT EXISTS omicron.public.saga_state AS ENUM (
    'running',
    'unwinding',
    'done'
);


CREATE TABLE IF NOT EXISTS omicron.public.saga (
    /* immutable fields */

    /* unique identifier for this execution */
    id UUID PRIMARY KEY,
    /* unique id of the creator */
    creator UUID NOT NULL,
    /* time the saga was started */
    time_created TIMESTAMPTZ NOT NULL,
    /* saga name */
    name STRING(128) NOT NULL,
    /* saga DAG (includes params and name) */
    saga_dag JSONB NOT NULL,

    /*
     * TODO:
     * - id for current SEC (maybe NULL?)
     * - time of last adoption
     * - previous SEC? previous adoption time?
     * - number of adoptions?
     */
    saga_state omicron.public.saga_state NOT NULL,
    current_sec UUID,
    adopt_generation INT NOT NULL,
    adopt_time TIMESTAMPTZ NOT NULL
);

/*
 * For recovery (and probably takeover), we need to be able to list running
 * sagas by SEC.  We need to paginate this list by the id.
 */
CREATE UNIQUE INDEX IF NOT EXISTS lookup_saga_by_sec ON omicron.public.saga (
    current_sec, id
) WHERE saga_state != 'done';

/*
 * TODO more indexes for Saga?
 * - Debugging and/or reporting: saga_name? creator?
 */
/*
 * TODO: This is a data-carrying enum, see note on disk_state.
 *
 * See <https://github.com/oxidecomputer/omicron/issues/312>.
 */
-- CREATE TYPE omicron.public.saga_node_event_type AS ENUM (
--    'started',
--    'succeeded',
--    'failed'
--    'undo_started'
--    'undo_finished'
-- );

CREATE TABLE IF NOT EXISTS omicron.public.saga_node_event (
    saga_id UUID NOT NULL,
    node_id INT NOT NULL,
    -- event_type omicron.public.saga_node_event_type NOT NULL,
    event_type STRING(31) NOT NULL,
    data JSONB,
    event_time TIMESTAMPTZ NOT NULL,
    creator UUID NOT NULL,

    /*
     * It's important to be able to list the nodes in a saga.  We put the
     * node_id in the saga so that we can paginate the list.
     *
     * We make it a UNIQUE index and include the event_type to prevent two SECs
     * from attempting to record the same event for the same saga.  Whether this
     * should be allowed is still TBD.
     */
    PRIMARY KEY (saga_id, node_id, event_type)
);

/*******************************************************************/

/*
 * Sessions for use by web console.
 */
CREATE TABLE IF NOT EXISTS omicron.public.console_session (
    token STRING(40) PRIMARY KEY,
    time_created TIMESTAMPTZ NOT NULL,
    time_last_used TIMESTAMPTZ NOT NULL,
    silo_user_id UUID NOT NULL
);

-- to be used for cleaning up old tokens
-- It's okay that this index is non-unique because we don't need to page through
-- this list.  We'll just grab the next N, delete them, then repeat.
CREATE INDEX IF NOT EXISTS lookup_console_by_creation ON omicron.public.console_session (
    time_created
);

-- This index is used to remove sessions for a user that's being deleted.
CREATE INDEX IF NOT EXISTS lookup_console_by_silo_user ON omicron.public.console_session (
    silo_user_id
);

/*******************************************************************/

-- Describes a single uploaded TUF repo.
--
-- Identified by both a random uuid and its SHA256 hash. The hash could be the
-- primary key, but it seems unnecessarily large and unwieldy.
CREATE TABLE IF NOT EXISTS omicron.public.tuf_repo (
    id UUID PRIMARY KEY,
    time_created TIMESTAMPTZ NOT NULL,

    -- TODO: Repos fetched over HTTP will not have a SHA256 hash; this is an
    -- implementation detail of our ZIP archives.
    sha256 STRING(64) NOT NULL,

    -- The version of the targets.json role that was used to generate the repo.
    targets_role_version INT NOT NULL,

    -- The valid_until time for the repo.
    -- TODO: Figure out timestamp validity policy for uploaded repos vs those
    -- fetched over HTTP; my (iliana's) current presumption is that we will make
    -- this NULL for uploaded ZIP archives of repos.
    valid_until TIMESTAMPTZ NOT NULL,

    -- The system version described in the TUF repo.
    --
    -- This is the "true" primary key, but is not treated as such in the
    -- database because we may want to change this format in the future.
    -- Re-doing primary keys is annoying.
    --
    -- Because the system version is embedded in the repo's artifacts.json,
    -- each system version is associated with exactly one checksum.
    system_version STRING(64) NOT NULL,

    -- For debugging only:
    -- Filename provided by the user.
    file_name TEXT NOT NULL,

    CONSTRAINT unique_checksum UNIQUE (sha256),
    CONSTRAINT unique_system_version UNIQUE (system_version)
);

-- Describes an individual artifact from an uploaded TUF repo.
--
-- In the future, this may also be used to describe artifacts that are fetched
-- from a remote TUF repo, but that requires some additional design work.
CREATE TABLE IF NOT EXISTS omicron.public.tuf_artifact (
    id UUID PRIMARY KEY,
    name STRING(63) NOT NULL,
    version STRING(63) NOT NULL,
    -- This used to be an enum but is now a string, because it can represent
    -- artifact kinds currently unknown to a particular version of Nexus as
    -- well.
    kind STRING(63) NOT NULL,

    -- The time this artifact was first recorded.
    time_created TIMESTAMPTZ NOT NULL,

    -- The SHA256 hash of the artifact, typically obtained from the TUF
    -- targets.json (and validated at extract time).
    sha256 STRING(64) NOT NULL,
    -- The length of the artifact, in bytes.
    artifact_size INT8 NOT NULL,

    CONSTRAINT unique_name_version_kind UNIQUE (name, version, kind)
);

-- Reflects that a particular artifact was provided by a particular TUF repo.
-- This is a many-many mapping.
CREATE TABLE IF NOT EXISTS omicron.public.tuf_repo_artifact (
    tuf_repo_id UUID NOT NULL,
    tuf_artifact_id UUID NOT NULL,

    PRIMARY KEY (tuf_repo_id, tuf_artifact_id)
);

/*******************************************************************/

-- The source of the software release that should be deployed to the rack.
CREATE TYPE IF NOT EXISTS omicron.public.target_release_source AS ENUM (
    'unspecified',
    'system_version'
);

-- Software releases that should be/have been deployed to the rack. The
-- current target release is the one with the largest generation number.
CREATE TABLE IF NOT EXISTS omicron.public.target_release (
    generation INT8 NOT NULL PRIMARY KEY,
    time_requested TIMESTAMPTZ NOT NULL,
    release_source omicron.public.target_release_source NOT NULL,
    tuf_repo_id UUID, -- "foreign key" into the `tuf_repo` table
    CONSTRAINT tuf_repo_for_system_version CHECK (
      (release_source != 'system_version' AND tuf_repo_id IS NULL) OR
      (release_source = 'system_version' AND tuf_repo_id IS NOT NULL)
    )
);

-- System software is by default from the `install` dataset.
INSERT INTO omicron.public.target_release (
    generation,
    time_requested,
    release_source,
    tuf_repo_id
) VALUES (
    1,
    NOW(),
    'unspecified',
    NULL
) ON CONFLICT DO NOTHING;

/*******************************************************************/

/*
 * Support Bundles
 */


CREATE TYPE IF NOT EXISTS omicron.public.support_bundle_state AS ENUM (
  -- The bundle is currently being created.
  --
  -- It might have storage that is partially allocated on a sled.
  'collecting',

  -- The bundle has been collected successfully, and has storage on
  -- a particular sled.
  'active',

  -- The user has explicitly requested that a bundle be destroyed.
  -- We must ensure that storage backing that bundle is gone before
  -- it is automatically deleted.
  'destroying',

  -- The support bundle is failing.
  -- This happens when Nexus is expunged partway through collection.
  --
  -- A different Nexus must ensure that storage is gone before the
  -- bundle can be marked "failed".
  'failing',

  -- The bundle has finished failing.
  --
  -- The only action that can be taken on this bundle is to delete it.
  'failed'
);

CREATE TABLE IF NOT EXISTS omicron.public.support_bundle (
    id UUID PRIMARY KEY,
    time_created TIMESTAMPTZ NOT NULL,
    reason_for_creation TEXT NOT NULL,
    reason_for_failure TEXT,
    state omicron.public.support_bundle_state NOT NULL,
    zpool_id UUID NOT NULL,
    dataset_id UUID NOT NULL,

    -- The Nexus which is in charge of collecting the support bundle,
    -- and later managing its storage.
    assigned_nexus UUID
);

-- The "UNIQUE" part of this index helps enforce that we allow one support bundle
-- per debug dataset. This constraint can be removed, if the query responsible
-- for allocation changes to allocate more intelligently.
CREATE UNIQUE INDEX IF NOT EXISTS one_bundle_per_dataset ON omicron.public.support_bundle (
    dataset_id
);

CREATE INDEX IF NOT EXISTS lookup_bundle_by_nexus ON omicron.public.support_bundle (
    assigned_nexus
);

/*******************************************************************/

/*
 * DNS Propagation
 *
 * The tables here are the source of truth of DNS data for both internal and
 * external DNS.
 */

/*
 * A DNS group is a collection of DNS zones covered by a single version number.
 * We have two DNS Groups in our system: "internal" (for internal service
 * discovery) and "external" (which we expose on customer networks to provide
 * DNS for our own customer-facing services, like the API and console).
 *
 * Each DNS server is associated with exactly one DNS group.  Nexus propagates
 * the entire contents of a DNS group (i.e., all of its zones and all of those
 * zones' DNS names and associated records) to every server in that group.
 */
CREATE TYPE IF NOT EXISTS omicron.public.dns_group AS ENUM (
    'internal',
    'external'
);

/*
 * A DNS Zone is basically just a DNS name at the root of a subtree served by
 * one of our DNS servers.  In a typical system, there would be two DNS zones:
 *
 * (1) in the "internal" DNS group, a zone called "control-plane.oxide.internal"
 *     used by the control plane for internal service discovery
 *
 * (2) in the "external" DNS group, a zone whose name is owned by the customer
 *     and specified when the rack is set up for the first time.  We will use
 *     this zone to advertise addresses for the services we provide on the
 *     customer network (i.e., the API and console).
 */
CREATE TABLE IF NOT EXISTS omicron.public.dns_zone (
    id UUID PRIMARY KEY,
    time_created TIMESTAMPTZ NOT NULL,
    dns_group omicron.public.dns_group NOT NULL,
    zone_name TEXT NOT NULL
);

/*
 * It's allowed (although probably not correct) for the same DNS zone to appear
 * in both the internal and external groups.  It is not allowed to specify the
 * same DNS zone twice within the same group.
 */
CREATE UNIQUE INDEX IF NOT EXISTS lookup_dns_zone_by_group ON omicron.public.dns_zone (
    dns_group, zone_name
);

/*
 * All the data associated with a DNS group is gathered together and assigned a
 * single version number, sometimes called a generation number.  When changing
 * the DNS data for a group (e.g., to add a new DNS name), clients first insert
 * a new row into this table with the next available generation number.  (This
 * table is not strictly necessary.  Instead, we could put the current version
 * number for the group into a `dns_group` table, and clients could update that
 * instead of inserting into this table.  But by using a table here, we have a
 * debugging record of all past generation updates, including metadata about who
 * created them and why.)
 */
CREATE TABLE IF NOT EXISTS omicron.public.dns_version (
    dns_group omicron.public.dns_group NOT NULL,
    version INT8 NOT NULL,

    /* These fields are for debugging only. */
    time_created TIMESTAMPTZ NOT NULL,
    creator TEXT NOT NULL,
    comment TEXT NOT NULL,

    PRIMARY KEY(dns_group, version)
);

/*
 * The meat of the DNS data: a list of DNS names.  Each name has one or more
 * records stored in JSON.
 *
 * To facilitate clients getting a consistent snapshot of the DNS data at a
 * given version, each name is stored with the version in which it was added and
 * (optionally) the version in which it was removed.  The name and record data
 * are immutable, so changing the records for a given name should be expressed
 * as removing the old name (setting "version_removed") and creating a new
 * record for the same name at a new version.
 */
CREATE TABLE IF NOT EXISTS omicron.public.dns_name (
    dns_zone_id UUID NOT NULL,
    version_added INT8 NOT NULL,
    version_removed INT8,
    name TEXT NOT NULL,
    dns_record_data JSONB NOT NULL,

    PRIMARY KEY (dns_zone_id, name, version_added)
);

/*
 * Any given live name should only exist once.  (Put differently: the primary
 * key already prevents us from having the same name added twice in the same
 * version.  But you should also not be able to add a name in any version if the
 * name is currently still live (i.e., version_removed IS NULL).
 */
CREATE UNIQUE INDEX IF NOT EXISTS lookup_dns_name_by_zone ON omicron.public.dns_name (
    dns_zone_id, name
) WHERE version_removed IS NULL;

/*******************************************************************/

/*
 * Identity and Access Management (IAM)
 *
 * **For more details and a worked example using the tables here, see the
 * documentation for the omicron_nexus crate, "authz" module.**
 */

/*
 * Users built into the system
 *
 * The ids and names for these users are well-known (i.e., they are used by
 * Nexus directly, so changing these would potentially break compatibility).
 */
CREATE TABLE IF NOT EXISTS omicron.public.user_builtin (
    /*
     * Identity metadata
     *
     * TODO-cleanup This uses the "resource identity" pattern because we want a
     * name and description, but it's not valid to support soft-deleting these
     * records.
     */
    id UUID PRIMARY KEY,
    name STRING(63) NOT NULL,
    description STRING(512) NOT NULL,
    time_created TIMESTAMPTZ NOT NULL,
    time_modified TIMESTAMPTZ NOT NULL,
    time_deleted TIMESTAMPTZ
);

CREATE UNIQUE INDEX IF NOT EXISTS lookup_user_builtin_by_name ON omicron.public.user_builtin (name);

/* User used by Nexus to create other users.  Do NOT add more users here! */
INSERT INTO omicron.public.user_builtin (
    id,
    name,
    description,
    time_created,
    time_modified
) VALUES (
    /* NOTE: this uuid and name are duplicated in nexus::authn. */
    '001de000-05e4-4000-8000-000000000001',
    'db-init',
    'user used for database initialization',
    NOW(),
    NOW()
) ON CONFLICT DO NOTHING;

/*
 * OAuth 2.0 Device Authorization Grant (RFC 8628)
 */

-- Device authorization requests. These records are short-lived,
-- and removed as soon as a token is granted. This allows us to
-- use the `user_code` as primary key, despite it not having very
-- much entropy.
-- TODO: A background task should remove unused expired records.
CREATE TABLE IF NOT EXISTS omicron.public.device_auth_request (
    user_code STRING(20) PRIMARY KEY,
    client_id UUID NOT NULL,
    device_code STRING(40) NOT NULL,
    time_created TIMESTAMPTZ NOT NULL,
    time_expires TIMESTAMPTZ NOT NULL
);

-- Access tokens granted in response to successful device authorization flows.
CREATE TABLE IF NOT EXISTS omicron.public.device_access_token (
    token STRING(40) PRIMARY KEY,
    client_id UUID NOT NULL,
    device_code STRING(40) NOT NULL,
    silo_user_id UUID NOT NULL,
    time_requested TIMESTAMPTZ NOT NULL,
    time_created TIMESTAMPTZ NOT NULL,
    time_expires TIMESTAMPTZ
);

-- This UNIQUE constraint is critical for ensuring that at most
-- one token is ever created for a given device authorization flow.
CREATE UNIQUE INDEX IF NOT EXISTS lookup_device_access_token_by_client ON omicron.public.device_access_token (
    client_id, device_code
);

-- This index is used to remove tokens for a user that's being deleted.
CREATE INDEX IF NOT EXISTS lookup_device_access_token_by_silo_user ON omicron.public.device_access_token (
    silo_user_id
);

/*
 * Roles built into the system
 *
 * You can think of a built-in role as an opaque token to which we assign a
 * hardcoded set of permissions.  The role that we call "project.viewer"
 * corresponds to the "viewer" role on the "project" resource.  A user that has
 * this role on a particular Project is granted various read-only permissions on
 * that Project.  The specific permissions associated with the role are defined
 * in Omicron's Polar (Oso) policy file.
 *
 * A built-in role like "project.viewer" has four parts:
 *
 * * resource type: "project"
 * * role name: "viewer"
 * * full name: "project.viewer"
 * * description: "Project Viewer"
 *
 * Internally, we can treat the tuple (resource type, role name) as a composite
 * primary key.  Externally, we expose this as the full name.  This is
 * consistent with RFD 43 and other IAM systems.
 *
 * These fields look awfully close to the identity metadata that we use for most
 * other tables.  But they're just different enough that we can't use most of
 * the same abstractions:
 *
 * * "id": We have no need for a uuid because the (resource_type, role_name) is
 *   already unique and immutable.
 * * "name": What we call "full name" above could instead be called "name",
 *   which would be consistent with other identity metadata.  But it's not a
 *   legal "name" because of the period, and it would be confusing to have
 *   "resource type", "role name", and "name".
 * * "time_created": not that useful because it's whenever the system was
 *   initialized, and we have plenty of other timestamps for that
 * * "time_modified": does not apply because the role cannot be changed
 * * "time_deleted" does not apply because the role cannot be deleted
 *
 * If the set of roles and their permissions are fixed, why store them in the
 * database at all?  Because what's dynamic is the assignment of roles to users.
 * We have a separate table that says "user U has role ROLE on resource
 * RESOURCE".  How do we represent the ROLE part of this association?  We use a
 * foreign key into this "role_builtin" table.
 */
CREATE TABLE IF NOT EXISTS omicron.public.role_builtin (
    resource_type STRING(63),
    role_name STRING(63),
    description STRING(512),

    PRIMARY KEY(resource_type, role_name)
);

/*
 * Assignments between users, roles, and resources
 *
 * An actor has a role on a resource if there's a record in this table that
 * points to that actor, role, and resource.
 *
 * For more details and a worked example, see the omicron_nexus::authz
 * module-level documentation.
 */

CREATE TYPE IF NOT EXISTS omicron.public.identity_type AS ENUM (
  'user_builtin',
  'silo_user',
  'silo_group'
);

CREATE TABLE IF NOT EXISTS omicron.public.role_assignment (
    /* Composite foreign key into "role_builtin" table */
    resource_type STRING(63) NOT NULL,
    role_name STRING(63) NOT NULL,

    /*
     * Foreign key into some other resource table.  Which table?  This is
     * identified implicitly by "resource_type" above.
     */
    resource_id UUID NOT NULL,

    /*
     * Foreign key into some other user table.  Which table?  That's determined
     * by "identity_type".
     */
    identity_id UUID NOT NULL,
    identity_type omicron.public.identity_type NOT NULL,

    /*
     * The resource_id, identity_id, and role_name uniquely identify the role
     * assignment.  We include the resource_type and identity_type as
     * belt-and-suspenders, but there should only be one resource type for any
     * resource id and one identity type for any identity id.
     *
     * By organizing the primary key by resource id, then role name, then
     * identity information, we can use it to generated paginated listings of
     * role assignments for a resource, ordered by role name.  It's surprisingly
     * load-bearing that "identity_type" appears last.  That's because when we
     * list a page of role assignments for a resource sorted by role name and
     * then identity id, every field _except_ identity_type is used in the
     * query's filter or sort order.  If identity_type appeared before one of
     * those fields, CockroachDB wouldn't necessarily know it could use the
     * primary key index to efficiently serve the query.
     */
    PRIMARY KEY(
        resource_id,
        resource_type,
        role_name,
        identity_id,
        identity_type
     )
);

/*******************************************************************/

/*
 * External Networking
 *
 * **For more details on external networking see RFD 267**
 */

CREATE TYPE IF NOT EXISTS omicron.public.address_lot_kind AS ENUM (
    'infra',
    'pool'
);

CREATE TABLE IF NOT EXISTS omicron.public.address_lot (
    id UUID PRIMARY KEY,
    name STRING(63) NOT NULL,
    description STRING(512) NOT NULL,
    time_created TIMESTAMPTZ NOT NULL,
    time_modified TIMESTAMPTZ NOT NULL,
    time_deleted TIMESTAMPTZ,
    kind omicron.public.address_lot_kind NOT NULL
);

CREATE UNIQUE INDEX IF NOT EXISTS lookup_address_lot_by_name ON omicron.public.address_lot (
    name
) WHERE
    time_deleted IS NULL;

CREATE TABLE IF NOT EXISTS omicron.public.address_lot_block (
    id UUID PRIMARY KEY,
    address_lot_id UUID NOT NULL,
    first_address INET NOT NULL,
    last_address INET NOT NULL
);

CREATE INDEX IF NOT EXISTS lookup_address_lot_block_by_lot ON omicron.public.address_lot_block (
    address_lot_id
);

CREATE TABLE IF NOT EXISTS omicron.public.address_lot_rsvd_block (
    id UUID PRIMARY KEY,
    address_lot_id UUID NOT NULL,
    first_address INET NOT NULL,
    last_address INET NOT NULL,
    anycast BOOL NOT NULL
);

CREATE INDEX IF NOT EXISTS lookup_address_lot_rsvd_block_by_lot ON omicron.public.address_lot_rsvd_block (
    address_lot_id
);

CREATE INDEX IF NOT EXISTS lookup_address_lot_rsvd_block_by_anycast ON omicron.public.address_lot_rsvd_block (
    anycast
);

CREATE TABLE IF NOT EXISTS omicron.public.loopback_address (
    id UUID PRIMARY KEY,
    time_created TIMESTAMPTZ NOT NULL,
    time_modified TIMESTAMPTZ NOT NULL,
    address_lot_block_id UUID NOT NULL,
    rsvd_address_lot_block_id UUID NOT NULL,
    rack_id UUID NOT NULL,
    switch_location TEXT NOT NULL,
    address INET NOT NULL,
    anycast BOOL NOT NULL
);

/* TODO https://github.com/oxidecomputer/omicron/issues/3001 */

CREATE UNIQUE INDEX IF NOT EXISTS lookup_loopback_address ON omicron.public.loopback_address (
    address, rack_id, switch_location
);

CREATE TABLE IF NOT EXISTS omicron.public.switch_port (
    id UUID PRIMARY KEY,
    rack_id UUID,
    switch_location TEXT,
    port_name TEXT,
    port_settings_id UUID,

    CONSTRAINT switch_port_rack_locaction_name_unique UNIQUE (
        rack_id, switch_location, port_name
    )
);

CREATE INDEX IF NOT EXISTS lookup_switch_port_by_port_settings ON omicron.public.switch_port (port_settings_id);

/* port settings groups included from port settings objects */
CREATE TABLE IF NOT EXISTS omicron.public.switch_port_settings_groups (
    port_settings_id UUID,
    port_settings_group_id UUID,

    PRIMARY KEY (port_settings_id, port_settings_group_id)
);

CREATE TABLE IF NOT EXISTS omicron.public.switch_port_settings_group (
    id UUID PRIMARY KEY,
    /* port settings in this group */
    port_settings_id UUID NOT NULL,
    name STRING(63) NOT NULL,
    description STRING(512) NOT NULL,
    time_created TIMESTAMPTZ NOT NULL,
    time_modified TIMESTAMPTZ NOT NULL,
    time_deleted TIMESTAMPTZ
);

CREATE UNIQUE INDEX IF NOT EXISTS lookup_switch_port_settings_group_by_name ON omicron.public.switch_port_settings_group (
    name
) WHERE
    time_deleted IS NULL;

CREATE TABLE IF NOT EXISTS omicron.public.switch_port_settings (
    id UUID PRIMARY KEY,
    name STRING(63) NOT NULL,
    description STRING(512) NOT NULL,
    time_created TIMESTAMPTZ NOT NULL,
    time_modified TIMESTAMPTZ NOT NULL,
    time_deleted TIMESTAMPTZ
);

CREATE UNIQUE INDEX IF NOT EXISTS switch_port_settings_by_name ON omicron.public.switch_port_settings (
    name
) WHERE
    time_deleted IS NULL;

CREATE TYPE IF NOT EXISTS omicron.public.switch_port_geometry AS ENUM (
    'Qsfp28x1',
    'Qsfp28x2',
    'Sfp28x4'
);

CREATE TABLE IF NOT EXISTS omicron.public.switch_port_settings_port_config (
    port_settings_id UUID PRIMARY KEY,
    geometry omicron.public.switch_port_geometry
);

CREATE TYPE IF NOT EXISTS omicron.public.switch_link_fec AS ENUM (
    'Firecode',
    'None',
    'Rs'
);

CREATE TYPE IF NOT EXISTS omicron.public.switch_link_speed AS ENUM (
    '0G',
    '1G',
    '10G',
    '25G',
    '40G',
    '50G',
    '100G',
    '200G',
    '400G'
);

CREATE TABLE IF NOT EXISTS omicron.public.switch_port_settings_link_config (
    port_settings_id UUID,
    link_name TEXT,
    mtu INT4,
    fec omicron.public.switch_link_fec,
    speed omicron.public.switch_link_speed,
    autoneg BOOL NOT NULL DEFAULT false,
    lldp_link_config_id UUID,
    tx_eq_config_id UUID,

    PRIMARY KEY (port_settings_id, link_name)
);

CREATE TABLE IF NOT EXISTS omicron.public.lldp_link_config (
    id UUID PRIMARY KEY,
    enabled BOOL NOT NULL,
    link_name STRING(63),
    link_description STRING(512),
    chassis_id STRING(63),
    system_name STRING(63),
    system_description STRING(612),
    management_ip TEXT,
    time_created TIMESTAMPTZ NOT NULL,
    time_modified TIMESTAMPTZ NOT NULL,
    time_deleted TIMESTAMPTZ
);

CREATE TABLE IF NOT EXISTS omicron.public.tx_eq_config (
    id UUID PRIMARY KEY,
    pre1 INT4,
    pre2 INT4,
    main INT4,
    post2 INT4,
    post1 INT4
);

CREATE TYPE IF NOT EXISTS omicron.public.switch_interface_kind AS ENUM (
    'primary',
    'vlan',
    'loopback'
);

CREATE TABLE IF NOT EXISTS omicron.public.switch_port_settings_interface_config (
    port_settings_id UUID,
    id UUID PRIMARY KEY,
    interface_name TEXT NOT NULL,
    v6_enabled BOOL NOT NULL,
    kind omicron.public.switch_interface_kind
);

CREATE UNIQUE INDEX IF NOT EXISTS switch_port_settings_interface_config_by_id ON omicron.public.switch_port_settings_interface_config (
    port_settings_id, interface_name
);

CREATE TABLE IF NOT EXISTS omicron.public.switch_vlan_interface_config (
    interface_config_id UUID,
    vid INT4,

    PRIMARY KEY (interface_config_id, vid)
);

CREATE TABLE IF NOT EXISTS omicron.public.switch_port_settings_route_config (
    port_settings_id UUID,
    interface_name TEXT,
    dst INET,
    gw INET,
    vid INT4,
    local_pref INT8,

    /* TODO https://github.com/oxidecomputer/omicron/issues/3013 */
    PRIMARY KEY (port_settings_id, interface_name, dst, gw)
);

CREATE TABLE IF NOT EXISTS omicron.public.switch_port_settings_bgp_peer_config (
    port_settings_id UUID,
    bgp_config_id UUID NOT NULL,
    interface_name TEXT,
    addr INET,
    hold_time INT8,
    idle_hold_time INT8,
    delay_open INT8,
    connect_retry INT8,
    keepalive INT8,
    remote_asn INT8,
    min_ttl INT2,
    md5_auth_key TEXT,
    multi_exit_discriminator INT8,
    local_pref INT8,
    enforce_first_as BOOLEAN NOT NULL DEFAULT false,
    allow_import_list_active BOOLEAN NOT NULL DEFAULT false,
    allow_export_list_active BOOLEAN NOT NULL DEFAULT false,
    vlan_id INT4,

    /* TODO https://github.com/oxidecomputer/omicron/issues/3013 */
    PRIMARY KEY (port_settings_id, interface_name, addr)
);

CREATE INDEX IF NOT EXISTS lookup_sps_bgp_peer_config_by_bgp_config_id on omicron.public.switch_port_settings_bgp_peer_config(
    bgp_config_id
);

CREATE TABLE IF NOT EXISTS omicron.public.switch_port_settings_bgp_peer_config_communities (
    port_settings_id UUID NOT NULL,
    interface_name TEXT NOT NULL,
    addr INET NOT NULL,
    community INT8 NOT NULL,

    PRIMARY KEY (port_settings_id, interface_name, addr, community)
);

CREATE TABLE IF NOT EXISTS omicron.public.switch_port_settings_bgp_peer_config_allow_import (
    port_settings_id UUID NOT NULL,
    interface_name TEXT NOT NULL,
    addr INET NOT NULL,
    prefix INET NOT NULL,

    PRIMARY KEY (port_settings_id, interface_name, addr, prefix)
);

CREATE TABLE IF NOT EXISTS omicron.public.switch_port_settings_bgp_peer_config_allow_export (
    port_settings_id UUID NOT NULL,
    interface_name TEXT NOT NULL,
    addr INET NOT NULL,
    prefix INET NOT NULL,

    PRIMARY KEY (port_settings_id, interface_name, addr, prefix)
);

CREATE TABLE IF NOT EXISTS omicron.public.bgp_config (
    id UUID PRIMARY KEY,
    name STRING(63) NOT NULL,
    description STRING(512) NOT NULL,
    time_created TIMESTAMPTZ NOT NULL,
    time_modified TIMESTAMPTZ NOT NULL,
    time_deleted TIMESTAMPTZ,
    asn INT8 NOT NULL,
    vrf TEXT,
    bgp_announce_set_id UUID NOT NULL,
    shaper TEXT,
    checker TEXT
);

CREATE UNIQUE INDEX IF NOT EXISTS lookup_bgp_config_by_name ON omicron.public.bgp_config (
    name
) WHERE
    time_deleted IS NULL;

CREATE INDEX IF NOT EXISTS lookup_bgp_config_by_asn ON omicron.public.bgp_config (
    asn
) WHERE time_deleted IS NULL;

CREATE TABLE IF NOT EXISTS omicron.public.bgp_announce_set (
    id UUID PRIMARY KEY,
    name STRING(63) NOT NULL,
    description STRING(512) NOT NULL,
    time_created TIMESTAMPTZ NOT NULL,
    time_modified TIMESTAMPTZ NOT NULL,
    time_deleted TIMESTAMPTZ
);

CREATE UNIQUE INDEX IF NOT EXISTS lookup_bgp_announce_set_by_name ON omicron.public.bgp_announce_set (
    name
) WHERE
    time_deleted IS NULL;

CREATE TABLE IF NOT EXISTS omicron.public.bgp_announcement (
    announce_set_id UUID,
    address_lot_block_id UUID NOT NULL,
    network INET,

    /* TODO https://github.com/oxidecomputer/omicron/issues/3013 */
    PRIMARY KEY (announce_set_id, network)
);

CREATE TABLE IF NOT EXISTS omicron.public.switch_port_settings_address_config (
    port_settings_id UUID,
    address_lot_block_id UUID NOT NULL,
    rsvd_address_lot_block_id UUID NOT NULL,
    address INET,
    interface_name TEXT,
    vlan_id INT4,

    /* TODO https://github.com/oxidecomputer/omicron/issues/3013 */
    PRIMARY KEY (port_settings_id, address, interface_name)
);

CREATE TABLE IF NOT EXISTS omicron.public.bootstore_keys (
    key TEXT NOT NULL PRIMARY KEY,
    generation INT8 NOT NULL
);

/*
 * Hardware/software inventory
 *
 * See RFD 433 for details.  Here are the highlights.
 *
 * Omicron periodically collects hardware/software inventory data from the
 * running system and stores it into the database.  Each discrete set of data is
 * called a **collection**.  Each collection contains lots of different kinds of
 * data, so there are many tables here.  For clarity, these tables are prefixed
 * with:
 *
 *     `inv_*` (examples: `inv_collection`, `inv_service_processor`)
 *
 *         Describes the complete set of hardware and software in the system.
 *         Rows in these tables are immutable, but they describe mutable facts
 *         about hardware and software (e.g., the slot that a disk is in).  When
 *         these facts change (e.g., a disk moves between slots), a new set of
 *         records is written.
 *
 * All rows in the `inv_*` tables point back to a particular collection.  They
 * represent the state observed at some particular time.  Generally, if two
 * observations came from two different places, they're not put into the same
 * row of the same table.  For example, caboose information comes from the SP,
 * but it doesn't go into the `inv_service_processor` table.  It goes in a
 * separate `inv_caboose` table.  This is debatable but it preserves a clearer
 * record of exactly what information came from where, since the separate record
 * has its own "source" and "time_collected".
 *
 * Information about service processors and roots of trust are joined with
 * information reported by sled agents via the baseboard id.
 *
 * Hardware and software identifiers are normalized for the usual database
 * design reasons.  This means instead of storing hardware and software
 * identifiers directly in the `inv_*` tables, these tables instead store
 * foreign keys into one of these groups of tables, whose names are also
 * prefixed for clarity:
 *
 *     `hw_*` (example: `hw_baseboard_id`)
 *
 *         Maps hardware-provided identifiers to UUIDs that are used as foreign
 *         keys in the rest of the schema. (Avoids embedding these identifiers
 *         into all the other tables.)
 *
 *     `sw_*` (example: `sw_caboose`)
 *
 *         Maps software-provided identifiers to UUIDs that are used as foreign
 *         keys in the rest of the schema. (Avoids embedding these identifiers
 *         into all the other tables.)
 *
 * Records in these tables are shared across potentially many collections.  To
 * see why this is useful, consider that `sw_caboose` records contain several
 * long identifiers (e.g., git commit, SHA sums) and in practice, most of the
 * time, we expect that all components of a given type will have the exact same
 * cabooses.  Rather than store the caboose contents in each
 * `inv_service_processor` row (for example), often replicating the exact same
 * contents for each SP for each collection, these rows just have pointers into
 * the `sw_caboose` table that stores this data once.  (This also makes it much
 * easier to determine that these components _do_ have the same cabooses.)
 *
 * On PC systems (i.e., non-Oxide hardware), most of these tables will be empty
 * because we do not support hardware inventory on these systems.
 *
 * Again, see RFD 433 for more on all this.
 */

/*
 * baseboard ids: this table assigns uuids to distinct part/serial values
 *
 * Usually we include the baseboard revision number when we reference the part
 * number and serial number.  The revision number is deliberately left out here.
 * If we happened to see the same baseboard part number and serial number with
 * different revisions, that's the same baseboard.
 */
CREATE TABLE IF NOT EXISTS omicron.public.hw_baseboard_id (
    id UUID PRIMARY KEY,
    part_number TEXT NOT NULL,
    serial_number TEXT NOT NULL
);
CREATE UNIQUE INDEX IF NOT EXISTS lookup_baseboard_id_by_props
    ON omicron.public.hw_baseboard_id (part_number, serial_number);

/* power states reportable by the SP */
CREATE TYPE IF NOT EXISTS omicron.public.hw_power_state AS ENUM (
    'A0',
    'A1',
    'A2'
);

/* root of trust firmware slots */
CREATE TYPE IF NOT EXISTS omicron.public.hw_rot_slot AS ENUM (
    'A',
    'B'
);

/* cabooses: this table assigns unique ids to distinct caboose contents */
CREATE TABLE IF NOT EXISTS omicron.public.sw_caboose (
    id UUID PRIMARY KEY,
    board TEXT NOT NULL,
    git_commit TEXT NOT NULL,
    name TEXT NOT NULL,
    version TEXT NOT NULL
);
CREATE UNIQUE INDEX IF NOT EXISTS caboose_properties
    on omicron.public.sw_caboose (board, git_commit, name, version);

/* root of trust pages: this table assigns unique ids to distinct RoT CMPA
   and CFPA page contents, each of which is a 512-byte blob */
CREATE TABLE IF NOT EXISTS omicron.public.sw_root_of_trust_page (
    id UUID PRIMARY KEY,
    data_base64 TEXT NOT NULL
);
CREATE UNIQUE INDEX IF NOT EXISTS root_of_trust_page_properties
    on omicron.public.sw_root_of_trust_page (data_base64);

/* Inventory Collections */

-- list of all collections
CREATE TABLE IF NOT EXISTS omicron.public.inv_collection (
    id UUID PRIMARY KEY,
    time_started TIMESTAMPTZ NOT NULL,
    time_done TIMESTAMPTZ NOT NULL,
    collector TEXT NOT NULL
);
-- Supports finding latest collection (to use) or the oldest collection (to
-- clean up)
CREATE INDEX IF NOT EXISTS inv_collection_by_time_started
    ON omicron.public.inv_collection (time_started);

CREATE INDEX IF NOT EXISTS inv_collectionby_time_done
    ON omicron.public.inv_collection (time_done DESC);

-- list of errors generated during a collection
CREATE TABLE IF NOT EXISTS omicron.public.inv_collection_error (
    inv_collection_id UUID NOT NULL,
    idx INT4 NOT NULL,
    message TEXT
);
CREATE INDEX IF NOT EXISTS errors_by_collection
    ON omicron.public.inv_collection_error (inv_collection_id, idx);

/* what kind of slot MGS reported a device in */
CREATE TYPE IF NOT EXISTS omicron.public.sp_type AS ENUM (
    'sled',
    'switch',
    'power'
);

-- observations from and about service processors
-- also see `inv_root_of_trust`
CREATE TABLE IF NOT EXISTS omicron.public.inv_service_processor (
    -- where this observation came from
    -- (foreign key into `inv_collection` table)
    inv_collection_id UUID NOT NULL,
    -- which system this SP reports it is part of
    -- (foreign key into `hw_baseboard_id` table)
    hw_baseboard_id UUID NOT NULL,
    -- when this observation was made
    time_collected TIMESTAMPTZ NOT NULL,
    -- which MGS instance reported this data
    source TEXT NOT NULL,

    -- identity of this device according to MGS
    sp_type omicron.public.sp_type NOT NULL,
    sp_slot INT4 NOT NULL,

    -- Data from MGS "Get SP Info" API.  See MGS API documentation.
    baseboard_revision INT8 NOT NULL,
    hubris_archive_id TEXT NOT NULL,
    power_state omicron.public.hw_power_state NOT NULL,

    PRIMARY KEY (inv_collection_id, hw_baseboard_id)
);

CREATE TYPE IF NOT EXISTS omicron.public.rot_image_error AS ENUM (
        'unchecked',
        'first_page_erased',
        'partially_programmed',
        'invalid_length',
        'header_not_programmed',
        'bootloader_too_small',
        'bad_magic',
        'header_image_size',
        'unaligned_length',
        'unsupported_type',
        'not_thumb2',
        'reset_vector',
        'signature'
);

-- root of trust information reported by SP
-- There's usually one row here for each row in inv_service_processor, but not
-- necessarily.
CREATE TABLE IF NOT EXISTS omicron.public.inv_root_of_trust (
    -- where this observation came from
    -- (foreign key into `inv_collection` table)
    inv_collection_id UUID NOT NULL,
    -- which system this SP reports it is part of
    -- (foreign key into `hw_baseboard_id` table)
    hw_baseboard_id UUID NOT NULL,
    -- when this observation was made
    time_collected TIMESTAMPTZ NOT NULL,
    -- which MGS instance reported this data
    source TEXT NOT NULL,

    slot_active omicron.public.hw_rot_slot NOT NULL,
    slot_boot_pref_transient omicron.public.hw_rot_slot, -- nullable
    slot_boot_pref_persistent omicron.public.hw_rot_slot NOT NULL,
    slot_boot_pref_persistent_pending omicron.public.hw_rot_slot, -- nullable
    slot_a_sha3_256 TEXT, -- nullable
    slot_b_sha3_256 TEXT, -- nullable
    stage0_fwid TEXT, -- nullable
    stage0next_fwid TEXT, -- nullable

    slot_a_error omicron.public.rot_image_error, -- nullable
    slot_b_error omicron.public.rot_image_error, -- nullable
    stage0_error omicron.public.rot_image_error, -- nullable
    stage0next_error omicron.public.rot_image_error, -- nullable

    PRIMARY KEY (inv_collection_id, hw_baseboard_id)
);

CREATE TYPE IF NOT EXISTS omicron.public.caboose_which AS ENUM (
    'sp_slot_0',
    'sp_slot_1',
    'rot_slot_A',
    'rot_slot_B',
    'stage0',
    'stage0next'
);

-- cabooses found
CREATE TABLE IF NOT EXISTS omicron.public.inv_caboose (
    -- where this observation came from
    -- (foreign key into `inv_collection` table)
    inv_collection_id UUID NOT NULL,
    -- which system this SP reports it is part of
    -- (foreign key into `hw_baseboard_id` table)
    hw_baseboard_id UUID NOT NULL,
    -- when this observation was made
    time_collected TIMESTAMPTZ NOT NULL,
    -- which MGS instance reported this data
    source TEXT NOT NULL,

    which omicron.public.caboose_which NOT NULL,
    sw_caboose_id UUID NOT NULL,

    PRIMARY KEY (inv_collection_id, hw_baseboard_id, which)
);

CREATE TYPE IF NOT EXISTS omicron.public.root_of_trust_page_which AS ENUM (
    'cmpa',
    'cfpa_active',
    'cfpa_inactive',
    'cfpa_scratch'
);

-- root of trust key signing pages found
CREATE TABLE IF NOT EXISTS omicron.public.inv_root_of_trust_page (
    -- where this observation came from
    -- (foreign key into `inv_collection` table)
    inv_collection_id UUID NOT NULL,
    -- which system this SP reports it is part of
    -- (foreign key into `hw_baseboard_id` table)
    hw_baseboard_id UUID NOT NULL,
    -- when this observation was made
    time_collected TIMESTAMPTZ NOT NULL,
    -- which MGS instance reported this data
    source TEXT NOT NULL,

    which omicron.public.root_of_trust_page_which NOT NULL,
    sw_root_of_trust_page_id UUID NOT NULL,

    PRIMARY KEY (inv_collection_id, hw_baseboard_id, which)
);

CREATE TYPE IF NOT EXISTS omicron.public.sled_role AS ENUM (
    -- this sled is directly attached to a Sidecar
    'scrimlet',
    -- everything else
    'gimlet'
);

-- observations from and about sled agents
CREATE TABLE IF NOT EXISTS omicron.public.inv_sled_agent (
    -- where this observation came from
    -- (foreign key into `inv_collection` table)
    inv_collection_id UUID NOT NULL,
    -- when this observation was made
    time_collected TIMESTAMPTZ NOT NULL,
    -- URL of the sled agent that reported this data
    source TEXT NOT NULL,

    -- unique id for this sled (should be foreign keys into `sled` table, though
    -- it's conceivable a sled will report an id that we don't know about)
    sled_id UUID NOT NULL,

    -- which system this sled agent reports it's running on
    -- (foreign key into `hw_baseboard_id` table)
    -- This is optional because dev/test systems support running on non-Oxide
    -- hardware.
    hw_baseboard_id UUID,

    -- Many of the following properties are duplicated from the `sled` table,
    -- which predates the current inventory system.
    sled_agent_ip INET NOT NULL,
    sled_agent_port INT4 NOT NULL,
    sled_role omicron.public.sled_role NOT NULL,
    usable_hardware_threads INT8
        CHECK (usable_hardware_threads BETWEEN 0 AND 4294967295) NOT NULL,
    usable_physical_ram INT8 NOT NULL,
    reservoir_size INT8 CHECK (reservoir_size < usable_physical_ram) NOT NULL,

    -- The last generation of OmicronPhysicalDisksConfig seen by the sled-agent
    omicron_physical_disks_generation INT8 NOT NULL,

    PRIMARY KEY (inv_collection_id, sled_id)
);

CREATE TABLE IF NOT EXISTS omicron.public.inv_physical_disk (
    -- where this observation came from
    -- (foreign key into `inv_collection` table)
    inv_collection_id UUID NOT NULL,

    -- unique id for this sled (should be foreign keys into `sled` table, though
    -- it's conceivable a sled will report an id that we don't know about)
    sled_id UUID NOT NULL,
    -- The slot where this disk was last observed
    slot INT8 CHECK (slot >= 0) NOT NULL,

    vendor STRING(63) NOT NULL,
    model STRING(63) NOT NULL,
    serial STRING(63) NOT NULL,

    variant omicron.public.physical_disk_kind NOT NULL,

    -- PK consisting of:
    -- - Which collection this was
    -- - The sled reporting the disk
    -- - The slot in which this disk was found
    PRIMARY KEY (inv_collection_id, sled_id, slot)
);

CREATE TABLE IF NOT EXISTS omicron.public.inv_nvme_disk_firmware (
    -- where this observation came from
    -- (foreign key into `inv_collection` table)
    inv_collection_id UUID NOT NULL,

    -- unique id for this sled (should be foreign keys into `sled` table, though
    -- it's conceivable a sled will report an id that we don't know about)
    sled_id UUID NOT NULL,
    -- The slot where this disk was last observed
    slot INT8 CHECK (slot >= 0) NOT NULL,

    -- total number of firmware slots the device has
    number_of_slots INT2 CHECK (number_of_slots BETWEEN 1 AND 7) NOT NULL,
    active_slot INT2 CHECK (active_slot BETWEEN 1 AND 7) NOT NULL,
    -- staged firmware slot to be active on reset
    next_active_slot INT2 CHECK (next_active_slot BETWEEN 1 AND 7),
    -- slot1 is distinct in the NVMe spec in the sense that it can be read only
    slot1_is_read_only BOOLEAN,
    -- the firmware version string for each NVMe slot (0 indexed), a NULL means the
    -- slot exists but is empty
    slot_firmware_versions STRING(8)[] CHECK (array_length(slot_firmware_versions, 1) BETWEEN 1 AND 7),
    
    -- PK consisting of:
    -- - Which collection this was
    -- - The sled reporting the disk
    -- - The slot in which the disk was found
    PRIMARY KEY (inv_collection_id, sled_id, slot)
);

CREATE TABLE IF NOT EXISTS omicron.public.inv_zpool (
    -- where this observation came from
    -- (foreign key into `inv_collection` table)
    inv_collection_id UUID NOT NULL,
    -- when this observation was made
    time_collected TIMESTAMPTZ NOT NULL,

    -- The control plane ID of the zpool
    id UUID NOT NULL,
    sled_id UUID NOT NULL,
    total_size INT NOT NULL,

    -- PK consisting of:
    -- - Which collection this was
    -- - The sled reporting the disk
    -- - The slot in which this disk was found
    PRIMARY KEY (inv_collection_id, sled_id, id)
);

-- Allow looking up the most recent Zpool by ID
CREATE INDEX IF NOT EXISTS inv_zpool_by_id_and_time ON omicron.public.inv_zpool (id, time_collected DESC);

CREATE TABLE IF NOT EXISTS omicron.public.inv_dataset (
    -- where this observation came from
    -- (foreign key into `inv_collection` table)
    inv_collection_id UUID NOT NULL,
    sled_id UUID NOT NULL,

    -- The control plane ID of the zpool.
    -- This is nullable because datasets have been historically
    -- self-managed by the Sled Agent, and some don't have explicit UUIDs.
    id UUID,

    name TEXT NOT NULL,
    available INT8 NOT NULL,
    used INT8 NOT NULL,
    quota INT8,
    reservation INT8,
    compression TEXT NOT NULL,

    -- PK consisting of:
    -- - Which collection this was
    -- - The sled reporting the disk
    -- - The name of this dataset
    PRIMARY KEY (inv_collection_id, sled_id, name)
);

-- TODO: This table is vestigial and can be combined with `inv_sled_agent`. See
-- https://github.com/oxidecomputer/omicron/issues/6770.
CREATE TABLE IF NOT EXISTS omicron.public.inv_sled_omicron_zones (
    -- where this observation came from
    -- (foreign key into `inv_collection` table)
    inv_collection_id UUID NOT NULL,
    -- when this observation was made
    time_collected TIMESTAMPTZ NOT NULL,
    -- URL of the sled agent that reported this data
    source TEXT NOT NULL,

    -- unique id for this sled (should be foreign keys into `sled` table, though
    -- it's conceivable a sled will report an id that we don't know about)
    sled_id UUID NOT NULL,

    -- OmicronZonesConfig generation reporting these zones
    generation INT8 NOT NULL,

    PRIMARY KEY (inv_collection_id, sled_id)
);

CREATE TYPE IF NOT EXISTS omicron.public.zone_type AS ENUM (
  'boundary_ntp',
  'clickhouse',
  'clickhouse_keeper',
  'clickhouse_server',
  'cockroach_db',
  'crucible',
  'crucible_pantry',
  'external_dns',
  'internal_dns',
  'internal_ntp',
  'nexus',
  'oximeter'
);

-- observations from sled agents about Omicron-managed zones
CREATE TABLE IF NOT EXISTS omicron.public.inv_omicron_zone (
    -- where this observation came from
    -- (foreign key into `inv_collection` table)
    inv_collection_id UUID NOT NULL,

    -- unique id for this sled (should be foreign keys into `sled` table, though
    -- it's conceivable a sled will report an id that we don't know about)
    sled_id UUID NOT NULL,

    -- unique id for this zone
    id UUID NOT NULL,
    zone_type omicron.public.zone_type NOT NULL,

    -- SocketAddr of the "primary" service for this zone
    -- (what this describes varies by zone type, but all zones have at least one
    -- service in them)
    primary_service_ip INET NOT NULL,
    primary_service_port INT4
        CHECK (primary_service_port BETWEEN 0 AND 65535)
        NOT NULL,

    -- The remaining properties may be NULL for different kinds of zones.  The
    -- specific constraints are not enforced at the database layer, basically
    -- because it's really complicated to do that and it's not obvious that it's
    -- worthwhile.

    -- Some zones have a second service.  Like the primary one, the meaning of
    -- this is zone-type-dependent.
    second_service_ip INET,
    second_service_port INT4
        CHECK (second_service_port IS NULL
        OR second_service_port BETWEEN 0 AND 65535),

    -- Zones may have an associated dataset.  They're currently always on a U.2.
    -- The only thing we need to identify it here is the name of the zpool that
    -- it's on.
    dataset_zpool_name TEXT,

    -- Zones with external IPs have an associated NIC and sockaddr for listening
    -- (first is a foreign key into `inv_omicron_zone_nic`)
    nic_id UUID,

    -- Properties for internal DNS servers
    -- address attached to this zone from outside the sled's subnet
    dns_gz_address INET,
    dns_gz_address_index INT8,

    -- Properties for boundary NTP zones
    -- these define upstream servers we need to contact
    ntp_ntp_servers TEXT[],
    ntp_dns_servers INET[],
    ntp_domain TEXT,

    -- Properties specific to Nexus zones
    nexus_external_tls BOOLEAN,
    nexus_external_dns_servers INET ARRAY,

    -- Source NAT configuration (currently used for boundary NTP only)
    snat_ip INET,
    snat_first_port INT4
        CHECK (snat_first_port IS NULL OR snat_first_port BETWEEN 0 AND 65535),
    snat_last_port INT4
        CHECK (snat_last_port IS NULL OR snat_last_port BETWEEN 0 AND 65535),

    -- TODO: This is nullable for backwards compatibility.
    -- Eventually, that nullability should be removed.
    filesystem_pool UUID,

    PRIMARY KEY (inv_collection_id, id)
);

CREATE INDEX IF NOT EXISTS inv_omicron_zone_nic_id ON omicron.public.inv_omicron_zone
    (nic_id) STORING (sled_id, primary_service_ip, second_service_ip, snat_ip);

CREATE TABLE IF NOT EXISTS omicron.public.inv_omicron_zone_nic (
    inv_collection_id UUID NOT NULL,
    id UUID NOT NULL,
    name TEXT NOT NULL,
    ip INET NOT NULL,
    mac INT8 NOT NULL,
    subnet INET NOT NULL,
    vni INT8 NOT NULL,
    is_primary BOOLEAN NOT NULL,
    slot INT2 NOT NULL,

    PRIMARY KEY (inv_collection_id, id)
);

CREATE TABLE IF NOT EXISTS omicron.public.inv_clickhouse_keeper_membership (
    inv_collection_id UUID NOT NULL,
    queried_keeper_id INT8 NOT NULL,
    leader_committed_log_index INT8 NOT NULL,
    raft_config INT8[] NOT NULL,

    PRIMARY KEY (inv_collection_id, queried_keeper_id)
);

/*
 * System-level blueprints
 *
 * See RFD 457 and 459 for context.
 *
 * A blueprint describes a potential system configuration. The primary table is
 * the `blueprint` table, which stores only a small amount of metadata about the
 * blueprint. The bulk of the information is stored in the `bp_*` tables below,
 * each of which references back to `blueprint` by ID.
 *
 * `bp_target` describes the "target blueprints" of the system. Insertion must
 * follow a strict set of rules:
 *
 * * The first target blueprint must have version=1, and must have no parent
 *   blueprint.
 * * The Nth target blueprint must have version=N, and its parent blueprint must
 *   be the blueprint that was the target at version=N-1.
 *
 * The result is that the current target blueprint can always be found by
 * looking at the maximally-versioned row in `bp_target`, and there is a linear
 * history from that blueprint all the way back to the version=1 blueprint. We
 * will eventually prune old blueprint targets, so it will not always be
 * possible to view the entire history.
 *
 * `bp_sled_omicron_zones`, `bp_omicron_zone`, and `bp_omicron_zone_nic` are
 * nearly identical to their `inv_*` counterparts, and record the
 * `OmicronZonesConfig` for each sled.
 */

CREATE TYPE IF NOT EXISTS omicron.public.bp_zone_disposition AS ENUM (
    'in_service',
    'expunged'
);

CREATE TYPE IF NOT EXISTS omicron.public.bp_dataset_disposition AS ENUM (
    'in_service',
    'expunged'
);

CREATE TYPE IF NOT EXISTS omicron.public.bp_physical_disk_disposition AS ENUM (
    'in_service',
    'expunged'
);

-- list of all blueprints
CREATE TABLE IF NOT EXISTS omicron.public.blueprint (
    id UUID PRIMARY KEY,

    -- This is effectively a foreign key back to this table; however, it is
    -- allowed to be NULL: the initial blueprint has no parent. Additionally,
    -- it may be non-NULL but no longer reference a row in this table: once a
    -- child blueprint has been created from a parent, it's possible for the
    -- parent to be deleted. We do not NULL out this field on such a deletion,
    -- so we can always see that there had been a particular parent even if it's
    -- now gone.
    parent_blueprint_id UUID,

    -- These fields are for debugging only.
    time_created TIMESTAMPTZ NOT NULL,
    creator TEXT NOT NULL,
    comment TEXT NOT NULL,

    -- identifies the latest internal DNS version when blueprint planning began
    internal_dns_version INT8 NOT NULL,
    -- identifies the latest external DNS version when blueprint planning began
    external_dns_version INT8 NOT NULL,
    -- identifies the CockroachDB state fingerprint when blueprint planning began
    cockroachdb_fingerprint TEXT NOT NULL,

    -- CockroachDB settings managed by blueprints.
    --
    -- We use NULL in these columns to reflect that blueprint execution should
    -- not modify the option; we're able to do this because CockroachDB settings
    -- require the value to be the correct type and not NULL. There is no value
    -- that represents "please reset this setting to the default value"; that is
    -- represented by the presence of the default value in that field.
    --
    -- `cluster.preserve_downgrade_option`
    cockroachdb_setting_preserve_downgrade TEXT
);

-- table describing both the current and historical target blueprints of the
-- system
CREATE TABLE IF NOT EXISTS omicron.public.bp_target (
    -- Monotonically increasing version for all bp_targets
    version INT8 PRIMARY KEY,

    -- Effectively a foreign key into the `blueprint` table, but may reference a
    -- blueprint that has been deleted (if this target is no longer the current
    -- target: the current target must not be deleted).
    blueprint_id UUID NOT NULL,

    -- Is this blueprint enabled?
    --
    -- Currently, we have no code that acts on this value; however, it exists as
    -- an escape hatch once we have automated blueprint planning and execution.
    -- An operator can set the current blueprint to disabled, which should stop
    -- planning and execution (presumably until a support case can address
    -- whatever issue the update system is causing).
    enabled BOOL NOT NULL,

    -- Timestamp for when this blueprint was made the current target
    time_made_target TIMESTAMPTZ NOT NULL
);

-- state of a sled in a blueprint
CREATE TABLE IF NOT EXISTS omicron.public.bp_sled_state (
    -- foreign key into `blueprint` table
    blueprint_id UUID NOT NULL,

    sled_id UUID NOT NULL,
    sled_state omicron.public.sled_state NOT NULL,
    PRIMARY KEY (blueprint_id, sled_id)
);

-- description of a collection of omicron physical disks stored in a blueprint.
CREATE TABLE IF NOT EXISTS omicron.public.bp_sled_omicron_physical_disks (
    -- foreign key into `blueprint` table
    blueprint_id UUID NOT NULL,

    sled_id UUID NOT NULL,
    generation INT8 NOT NULL,
    PRIMARY KEY (blueprint_id, sled_id)
);

-- description of omicron physical disks specified in a blueprint.
CREATE TABLE IF NOT EXISTS omicron.public.bp_omicron_physical_disk  (
    -- foreign key into the `blueprint` table
    blueprint_id UUID NOT NULL,

    -- unique id for this sled (should be foreign keys into `sled` table, though
    -- it's conceivable a blueprint could refer to a sled that no longer exists,
    -- particularly if the blueprint is older than the current target)
    sled_id UUID NOT NULL,

    vendor TEXT NOT NULL,
    serial TEXT NOT NULL,
    model TEXT NOT NULL,

    id UUID NOT NULL,
    pool_id UUID NOT NULL,

    disposition omicron.public.bp_physical_disk_disposition NOT NULL,

     -- Specific properties of the `expunged` disposition
    disposition_expunged_as_of_generation INT,
    disposition_expunged_ready_for_cleanup BOOL NOT NULL,

    PRIMARY KEY (blueprint_id, id),

    CONSTRAINT expunged_disposition_properties CHECK (
      (disposition != 'expunged'
          AND disposition_expunged_as_of_generation IS NULL
          AND NOT disposition_expunged_ready_for_cleanup)
      OR
      (disposition = 'expunged'
          AND disposition_expunged_as_of_generation IS NOT NULL)
    )
);

-- description of a collection of omicron datasets stored in a blueprint
CREATE TABLE IF NOT EXISTS omicron.public.bp_sled_omicron_datasets (
    -- foreign key into the `blueprint` table
    blueprint_id UUID NOT NULL,
    sled_id UUID NOT NULL,
    generation INT8 NOT NULL,

    PRIMARY KEY (blueprint_id, sled_id)
);

-- description of an omicron dataset specified in a blueprint.
CREATE TABLE IF NOT EXISTS omicron.public.bp_omicron_dataset (
    -- foreign key into the `blueprint` table
    blueprint_id UUID NOT NULL,
    sled_id UUID NOT NULL,
    id UUID NOT NULL,

    -- Dataset disposition
    disposition omicron.public.bp_dataset_disposition NOT NULL,

    pool_id UUID NOT NULL,
    kind omicron.public.dataset_kind NOT NULL,
    -- Only valid if kind = zone
    zone_name TEXT,

    -- Only valid if kind = crucible
    ip INET,
    port INT4 CHECK (port BETWEEN 0 AND 65535),

    quota INT8,
    reservation INT8,
    compression TEXT NOT NULL,

    CONSTRAINT zone_name_for_zone_kind CHECK (
      (kind != 'zone') OR
      (kind = 'zone' AND zone_name IS NOT NULL)
    ),

    CONSTRAINT ip_and_port_set_for_crucible CHECK (
      (kind != 'crucible') OR
      (kind = 'crucible' AND ip IS NOT NULL and port IS NOT NULL)
    ),

    PRIMARY KEY (blueprint_id, id)
);

-- see inv_sled_omicron_zones, which is identical except it references a
-- collection whereas this table references a blueprint
CREATE TABLE IF NOT EXISTS omicron.public.bp_sled_omicron_zones (
    -- foreign key into `blueprint` table
    blueprint_id UUID NOT NULL,

    sled_id UUID NOT NULL,
    generation INT8 NOT NULL,
    PRIMARY KEY (blueprint_id, sled_id)
);

-- description of omicron zones specified in a blueprint
--
-- This is currently identical to `inv_omicron_zone`, except that the foreign
-- keys reference other blueprint tables intead of inventory tables. We expect
-- their sameness to diverge over time as either inventory or blueprints (or
-- both) grow context-specific properties.
CREATE TABLE IF NOT EXISTS omicron.public.bp_omicron_zone (
    -- foreign key into the `blueprint` table
    blueprint_id UUID NOT NULL,

    -- unique id for this sled (should be foreign keys into `sled` table, though
    -- it's conceivable a blueprint could refer to a sled that no longer exists,
    -- particularly if the blueprint is older than the current target)
    sled_id UUID NOT NULL,

    -- unique id for this zone
    id UUID NOT NULL,
    zone_type omicron.public.zone_type NOT NULL,

    -- SocketAddr of the "primary" service for this zone
    -- (what this describes varies by zone type, but all zones have at least one
    -- service in them)
    primary_service_ip INET NOT NULL,
    primary_service_port INT4
        CHECK (primary_service_port BETWEEN 0 AND 65535)
        NOT NULL,

    -- The remaining properties may be NULL for different kinds of zones.  The
    -- specific constraints are not enforced at the database layer, basically
    -- because it's really complicated to do that and it's not obvious that it's
    -- worthwhile.

    -- Some zones have a second service.  Like the primary one, the meaning of
    -- this is zone-type-dependent.
    second_service_ip INET,
    second_service_port INT4
        CHECK (second_service_port IS NULL
        OR second_service_port BETWEEN 0 AND 65535),

    -- Zones may have an associated dataset.  They're currently always on a U.2.
    -- The only thing we need to identify it here is the name of the zpool that
    -- it's on.
    dataset_zpool_name TEXT,

    -- Zones with external IPs have an associated NIC and sockaddr for listening
    -- (first is a foreign key into `bp_omicron_zone_nic`)
    bp_nic_id UUID,

    -- Properties for internal DNS servers
    -- address attached to this zone from outside the sled's subnet
    dns_gz_address INET,
    dns_gz_address_index INT8,

    -- Properties for boundary NTP zones
    -- these define upstream servers we need to contact
    ntp_ntp_servers TEXT[],
    ntp_dns_servers INET[],
    ntp_domain TEXT,

    -- Properties specific to Nexus zones
    nexus_external_tls BOOLEAN,
    nexus_external_dns_servers INET ARRAY,

    -- Source NAT configuration (currently used for boundary NTP only)
    snat_ip INET,
    snat_first_port INT4
        CHECK (snat_first_port IS NULL OR snat_first_port BETWEEN 0 AND 65535),
    snat_last_port INT4
        CHECK (snat_last_port IS NULL OR snat_last_port BETWEEN 0 AND 65535),

    -- For some zones, either primary_service_ip or second_service_ip (but not
    -- both!) is an external IP address. For such zones, this is the ID of that
    -- external IP. In general this is a foreign key into
    -- omicron.public.external_ip, though the row many not exist: if this
    -- blueprint is old, it's possible the IP has been deleted, and if this
    -- blueprint has not yet been realized, it's possible the IP hasn't been
    -- created yet.
    external_ip_id UUID,

    -- TODO: This is nullable for backwards compatibility.
    -- Eventually, that nullability should be removed.
    filesystem_pool UUID,

    -- Zone disposition
    disposition omicron.public.bp_zone_disposition NOT NULL,

    -- Specific properties of the `expunged` disposition
    disposition_expunged_as_of_generation INT,
    disposition_expunged_ready_for_cleanup BOOL NOT NULL,

    PRIMARY KEY (blueprint_id, id),

    CONSTRAINT expunged_disposition_properties CHECK (
        (disposition != 'expunged'
            AND disposition_expunged_as_of_generation IS NULL
            AND NOT disposition_expunged_ready_for_cleanup)
        OR
        (disposition = 'expunged'
            AND disposition_expunged_as_of_generation IS NOT NULL)
    )
);

CREATE TABLE IF NOT EXISTS omicron.public.bp_omicron_zone_nic (
    blueprint_id UUID NOT NULL,
    id UUID NOT NULL,
    name TEXT NOT NULL,
    ip INET NOT NULL,
    mac INT8 NOT NULL,
    subnet INET NOT NULL,
    vni INT8 NOT NULL,
    is_primary BOOLEAN NOT NULL,
    slot INT2 NOT NULL,

    PRIMARY KEY (blueprint_id, id)
);

-- Blueprint information related to clickhouse cluster management
--
-- Rows for this table will only exist for deployments with an existing
-- `ClickhousePolicy` as part of the fleet `Policy`. In the limit, this will be
-- all deployments.
CREATE TABLE IF NOT EXISTS omicron.public.bp_clickhouse_cluster_config (
    -- Foreign key into the `blueprint` table
    blueprint_id UUID PRIMARY KEY,
    -- Generation number to track changes to the cluster state.
    -- Used as optimizitic concurrency control.
    generation INT8 NOT NULL,

    -- Clickhouse server and keeper ids can never be reused. We hand them out
    -- monotonically and keep track of the last one used here.
    max_used_server_id INT8 NOT NULL,
    max_used_keeper_id INT8 NOT NULL,

    -- Each clickhouse cluster has a unique name and secret value. These are set
    -- once and shared among all nodes for the lifetime of the fleet.
    cluster_name TEXT NOT NULL,
    cluster_secret TEXT NOT NULL,

    -- A recording of an inventory value that serves as a marker to inform the
    -- reconfigurator when a collection of a raft configuration is recent.
    highest_seen_keeper_leader_committed_log_index INT8 NOT NULL
);

-- Mapping of an Omicron zone ID to Clickhouse Keeper node ID in a specific
-- blueprint.
--
-- This can logically be considered a subtable of `bp_clickhouse_cluster_config`
CREATE TABLE IF NOT EXISTS omicron.public.bp_clickhouse_keeper_zone_id_to_node_id (
    -- Foreign key into the `blueprint` table
    blueprint_id UUID NOT NULL,

    omicron_zone_id UUID NOT NULL,
    keeper_id INT8 NOT NULL,

    PRIMARY KEY (blueprint_id, omicron_zone_id, keeper_id)
);

-- Mapping of an Omicron zone ID to Clickhouse Server node ID in a specific
-- blueprint.
--
-- This can logically be considered a subtable of `bp_clickhouse_cluster_config`
CREATE TABLE IF NOT EXISTS omicron.public.bp_clickhouse_server_zone_id_to_node_id (
    -- Foreign key into the `blueprint` table
    blueprint_id UUID NOT NULL,

    omicron_zone_id UUID NOT NULL,
    server_id INT8 NOT NULL,

    PRIMARY KEY (blueprint_id, omicron_zone_id, server_id)
);


-- Mapping of Omicron zone ID to CockroachDB node ID. This isn't directly used
-- by the blueprint tables above, but is used by the more general Reconfigurator
-- system along with them (e.g., to decommission expunged CRDB nodes).
CREATE TABLE IF NOT EXISTS omicron.public.cockroachdb_zone_id_to_node_id (
    omicron_zone_id UUID NOT NULL UNIQUE,
    crdb_node_id TEXT NOT NULL UNIQUE,

    -- We require the pair to be unique, and also require each column to be
    -- unique: there should only be one entry for a given zone ID, one entry for
    -- a given node ID, and we need a unique requirement on the pair (via this
    -- primary key) to support `ON CONFLICT DO NOTHING` idempotent inserts.
    PRIMARY KEY (omicron_zone_id, crdb_node_id)
);

/*
 * List of debug datasets available for use (e.g., by support bundles).
 *
 * This is a Reconfigurator rendezvous table: it reflects resources that
 * Reconfigurator has ensured exist. It is always possible that a resource
 * chosen from this table could be deleted after it's selected, but any
 * non-deleted row in this table is guaranteed to have been created.
 */
CREATE TABLE IF NOT EXISTS omicron.public.rendezvous_debug_dataset (
    /* ID of the dataset in a blueprint */
    id UUID PRIMARY KEY,

    /* Time this dataset was added to the table */
    time_created TIMESTAMPTZ NOT NULL,

    /*
     * If not NULL, indicates this dataset has been expunged in a blueprint.
     * Multiple Nexus instances operate concurrently, and it's possible any
     * given Nexus is operating on an old blueprint. We need to avoid a Nexus
     * operating on an old blueprint from inserting a dataset that has already
     * been expunged and removed from this table by a later blueprint, so
     * instead of hard deleting, we tombstone rows via this column.
     *
     * Hard deletion of tombstoned datasets will require some care with respect
     * to the problem above. For now we keep tombstoned datasets around forever.
     */
    time_tombstoned TIMESTAMPTZ,

    /* ID of the zpool on which this dataset is placed */
    pool_id UUID NOT NULL,

    /*
     * ID of the target blueprint the Reconfigurator reconciliation RPW was
     * acting on when this row was created.
     *
     * In practice, this will often be the same blueprint ID in which this
     * dataset was added, but it's not guaranteed to be (it could be any
     * descendent blueprint in which this dataset is still in service).
     */
    blueprint_id_when_created UUID NOT NULL,

    /*
     * ID of the target blueprint the Reconfigurator reconciliation RPW was
     * acting on when this row was tombstoned.
     *
     * In practice, this will often be the same blueprint ID in which this
     * dataset was expunged, but it's not guaranteed to be (it could be any
     * descendent blueprint in which this dataset is expunged and not yet
     * pruned).
     */
    blueprint_id_when_tombstoned UUID,

    /*
     * Either both `*_tombstoned` columns should be set (if this row has been
     * tombstoned) or neither should (if it has not).
     */
    CONSTRAINT tombstoned_consistency CHECK (
        (time_tombstoned IS NULL
            AND blueprint_id_when_tombstoned IS NULL)
        OR
        (time_tombstoned IS NOT NULL
            AND blueprint_id_when_tombstoned IS NOT NULL)
    )
);

/* Add an index which lets us find usable debug datasets */
CREATE INDEX IF NOT EXISTS lookup_usable_rendezvous_debug_dataset
    ON omicron.public.rendezvous_debug_dataset (id)
    WHERE time_tombstoned IS NULL;

/*******************************************************************/

/*
 * The `sled_instance` view's definition needs to be modified in a separate
 * transaction from the transaction that created it.
 */

COMMIT;
BEGIN;

-- Describes what happens when
-- (for affinity groups) instance cannot be co-located, or
-- (for anti-affinity groups) instance must be co-located, or
CREATE TYPE IF NOT EXISTS omicron.public.affinity_policy AS ENUM (
    -- If the affinity request cannot be satisfied, fail.
    'fail',

    -- If the affinity request cannot be satisfied, allow it anyway.
    'allow'
);

-- Determines what "co-location" means for instances within an affinity
-- or anti-affinity group.
CREATE TYPE IF NOT EXISTS omicron.public.failure_domain AS ENUM (
    -- Instances are co-located if they are on the same sled.
    'sled'
);

-- Describes a grouping of related instances that should be co-located.
CREATE TABLE IF NOT EXISTS omicron.public.affinity_group (
    id UUID PRIMARY KEY,
    name STRING(63) NOT NULL,
    description STRING(512) NOT NULL,
    time_created TIMESTAMPTZ NOT NULL,
    time_modified TIMESTAMPTZ NOT NULL,
    time_deleted TIMESTAMPTZ,
    -- Affinity groups are contained within projects
    project_id UUID NOT NULL,
    policy omicron.public.affinity_policy NOT NULL,
    failure_domain omicron.public.failure_domain NOT NULL
);

-- Names for affinity groups within a project should be unique
CREATE UNIQUE INDEX IF NOT EXISTS lookup_affinity_group_by_project ON omicron.public.affinity_group (
    project_id,
    name
) WHERE
    time_deleted IS NULL;

-- Describes an instance's membership within an affinity group
CREATE TABLE IF NOT EXISTS omicron.public.affinity_group_instance_membership (
    group_id UUID NOT NULL,
    instance_id UUID NOT NULL,

    PRIMARY KEY (group_id, instance_id)
);

-- We need to look up all memberships of an instance so we can revoke these
-- memberships efficiently when instances are deleted.
CREATE INDEX IF NOT EXISTS lookup_affinity_group_instance_membership_by_instance ON omicron.public.affinity_group_instance_membership (
    instance_id
);

-- Describes a collection of instances that should not be co-located.
CREATE TABLE IF NOT EXISTS omicron.public.anti_affinity_group (
    id UUID PRIMARY KEY,
    name STRING(63) NOT NULL,
    description STRING(512) NOT NULL,
    time_created TIMESTAMPTZ NOT NULL,
    time_modified TIMESTAMPTZ NOT NULL,
    time_deleted TIMESTAMPTZ,
    -- Anti-Affinity groups are contained within projects
    project_id UUID NOT NULL,
    policy omicron.public.affinity_policy NOT NULL,
    failure_domain omicron.public.failure_domain NOT NULL
);

-- Names for anti-affinity groups within a project should be unique
CREATE UNIQUE INDEX IF NOT EXISTS lookup_anti_affinity_group_by_project ON omicron.public.anti_affinity_group (
    project_id,
    name
) WHERE
    time_deleted IS NULL;

-- Describes an instance's membership within an anti-affinity group
CREATE TABLE IF NOT EXISTS omicron.public.anti_affinity_group_instance_membership (
    group_id UUID NOT NULL,
    instance_id UUID NOT NULL,

    PRIMARY KEY (group_id, instance_id)
);

-- We need to look up all memberships of an instance so we can revoke these
-- memberships efficiently when instances are deleted.
CREATE INDEX IF NOT EXISTS lookup_anti_affinity_group_instance_membership_by_instance ON omicron.public.anti_affinity_group_instance_membership (
    instance_id
);

-- Per-VMM state.
CREATE TABLE IF NOT EXISTS omicron.public.vmm (
    id UUID PRIMARY KEY,
    time_created TIMESTAMPTZ NOT NULL,
    time_deleted TIMESTAMPTZ,
    instance_id UUID NOT NULL,
    time_state_updated TIMESTAMPTZ NOT NULL,
    state_generation INT NOT NULL,
    sled_id UUID NOT NULL,
    propolis_ip INET NOT NULL,
    propolis_port INT4 NOT NULL CHECK (propolis_port BETWEEN 0 AND 65535) DEFAULT 12400,
    state omicron.public.vmm_state NOT NULL
);

CREATE INDEX IF NOT EXISTS lookup_vmms_by_sled_id ON omicron.public.vmm (
    sled_id
) WHERE time_deleted IS NULL;

/*
 * A special view of an instance provided to operators for insights into what's
 * running on a sled.
 *
 * This view replaces the placeholder `sled_instance` view defined above. Any
 * columns in the placeholder must appear in the replacement in the same order
 * and with the same types they had in the placeholder.
 */

CREATE OR REPLACE VIEW omicron.public.sled_instance
AS SELECT
   instance.id,
   instance.name,
   silo.name as silo_name,
   project.name as project_name,
   vmm.sled_id as active_sled_id,
   instance.time_created,
   instance.time_modified,
   instance.migration_id,
   instance.ncpus,
   instance.memory,
   vmm.state
FROM
    omicron.public.instance AS instance
    JOIN omicron.public.project AS project ON
            instance.project_id = project.id
    JOIN omicron.public.silo AS silo ON
            project.silo_id = silo.id
    JOIN omicron.public.vmm AS vmm ON
            instance.active_propolis_id = vmm.id
WHERE
    instance.time_deleted IS NULL AND vmm.time_deleted IS NULL;

CREATE SEQUENCE IF NOT EXISTS omicron.public.ipv4_nat_version START 1 INCREMENT 1;

CREATE TABLE IF NOT EXISTS omicron.public.ipv4_nat_entry (
    id UUID PRIMARY KEY DEFAULT gen_random_uuid(),
    external_address INET NOT NULL,
    first_port INT4 NOT NULL,
    last_port INT4 NOT NULL,
    sled_address INET NOT NULL,
    vni INT4 NOT NULL,
    mac INT8 NOT NULL,
    version_added INT8 NOT NULL DEFAULT nextval('omicron.public.ipv4_nat_version'),
    version_removed INT8,
    time_created TIMESTAMPTZ NOT NULL DEFAULT now(),
    time_deleted TIMESTAMPTZ
);

CREATE UNIQUE INDEX IF NOT EXISTS ipv4_nat_version_added ON omicron.public.ipv4_nat_entry (
    version_added
)
STORING (
    external_address,
    first_port,
    last_port,
    sled_address,
    vni,
    mac,
    time_created,
    time_deleted
);

CREATE UNIQUE INDEX IF NOT EXISTS overlapping_ipv4_nat_entry ON omicron.public.ipv4_nat_entry (
    external_address,
    first_port,
    last_port
) WHERE time_deleted IS NULL;

CREATE INDEX IF NOT EXISTS ipv4_nat_lookup ON omicron.public.ipv4_nat_entry (external_address, first_port, last_port, sled_address, vni, mac);

CREATE UNIQUE INDEX IF NOT EXISTS ipv4_nat_version_removed ON omicron.public.ipv4_nat_entry (
    version_removed
)
STORING (
    external_address,
    first_port,
    last_port,
    sled_address,
    vni,
    mac,
    time_created,
    time_deleted
);

CREATE TYPE IF NOT EXISTS omicron.public.bfd_mode AS ENUM (
    'single_hop',
    'multi_hop'
);

CREATE TABLE IF NOT EXISTS omicron.public.bfd_session (
    id UUID PRIMARY KEY,
    local INET,
    remote INET NOT NULL,
    detection_threshold INT8 NOT NULL,
    required_rx INT8 NOT NULL,
    switch TEXT NOT NULL,
    mode  omicron.public.bfd_mode,

    time_created TIMESTAMPTZ NOT NULL,
    time_modified TIMESTAMPTZ NOT NULL,
    time_deleted TIMESTAMPTZ
);

CREATE UNIQUE INDEX IF NOT EXISTS lookup_bfd_session ON omicron.public.bfd_session (
    remote,
    switch
) WHERE time_deleted IS NULL;

CREATE INDEX IF NOT EXISTS ipv4_nat_lookup_by_vni ON omicron.public.ipv4_nat_entry (
  vni
)
STORING (
  external_address,
  first_port,
  last_port,
  sled_address,
  mac,
  version_added,
  version_removed,
  time_created,
  time_deleted
);

/*
 * A view of the ipv4 nat change history
 * used to summarize changes for external viewing
 */
CREATE VIEW IF NOT EXISTS omicron.public.ipv4_nat_changes
AS
-- Subquery:
-- We need to be able to order partial changesets. ORDER BY on separate columns
-- will not accomplish this, so we'll do this by interleaving version_added
-- and version_removed (version_removed taking priority if NOT NULL) and then sorting
-- on the appropriate version numbers at call time.
WITH interleaved_versions AS (
  -- fetch all active NAT entries (entries that have not been soft deleted)
  SELECT
    external_address,
    first_port,
    last_port,
    sled_address,
    vni,
    mac,
    -- rename version_added to version
    version_added AS version,
    -- create a new virtual column, boolean value representing whether or not
    -- the record has been soft deleted
    (version_removed IS NOT NULL) as deleted
  FROM omicron.public.ipv4_nat_entry
  WHERE version_removed IS NULL

  -- combine the datasets, unifying the version_added and version_removed
  -- columns to a single `version` column so we can interleave and sort the entries
  UNION

  -- fetch all inactive NAT entries (entries that have been soft deleted)
  SELECT
    external_address,
    first_port,
    last_port,
    sled_address,
    vni,
    mac,
    -- rename version_removed to version
    version_removed AS version,
    -- create a new virtual column, boolean value representing whether or not
    -- the record has been soft deleted
    (version_removed IS NOT NULL) as deleted
  FROM omicron.public.ipv4_nat_entry
  WHERE version_removed IS NOT NULL
)
-- this is our new "table"
-- here we select the columns from the subquery defined above
SELECT
  external_address,
  first_port,
  last_port,
  sled_address,
  vni,
  mac,
  version,
  deleted
FROM interleaved_versions;

CREATE TABLE IF NOT EXISTS omicron.public.probe (
    id UUID NOT NULL PRIMARY KEY,
    name STRING(63) NOT NULL,
    description STRING(512) NOT NULL,
    time_created TIMESTAMPTZ NOT NULL,
    time_modified TIMESTAMPTZ NOT NULL,
    time_deleted TIMESTAMPTZ,
    project_id UUID NOT NULL,
    sled UUID NOT NULL
);

CREATE UNIQUE INDEX IF NOT EXISTS lookup_probe_by_name ON omicron.public.probe (
    name
) WHERE
    time_deleted IS NULL;

CREATE TYPE IF NOT EXISTS omicron.public.upstairs_repair_notification_type AS ENUM (
  'started',
  'succeeded',
  'failed'
);

CREATE TYPE IF NOT EXISTS omicron.public.upstairs_repair_type AS ENUM (
  'live',
  'reconciliation'
);

CREATE TABLE IF NOT EXISTS omicron.public.upstairs_repair_notification (
    time TIMESTAMPTZ NOT NULL,

    repair_id UUID NOT NULL,
    repair_type omicron.public.upstairs_repair_type NOT NULL,

    upstairs_id UUID NOT NULL,
    session_id UUID NOT NULL,

    region_id UUID NOT NULL,
    target_ip INET NOT NULL,
    target_port INT4 CHECK (target_port BETWEEN 0 AND 65535) NOT NULL,

    notification_type omicron.public.upstairs_repair_notification_type NOT NULL,

    /*
     * A repair is uniquely identified by the four UUIDs here, and a
     * notification is uniquely identified by its type.
     */
    PRIMARY KEY (repair_id, upstairs_id, session_id, region_id, notification_type)
);

CREATE TABLE IF NOT EXISTS omicron.public.upstairs_repair_progress (
    repair_id UUID NOT NULL,
    time TIMESTAMPTZ NOT NULL,
    current_item INT8 NOT NULL,
    total_items INT8 NOT NULL,

    PRIMARY KEY (repair_id, time, current_item, total_items)
);

CREATE TYPE IF NOT EXISTS omicron.public.downstairs_client_stop_request_reason_type AS ENUM (
  'replacing',
  'disabled',
  'failed_reconcile',
  'io_error',
  'bad_negotiation_order',
  'incompatible',
  'failed_live_repair',
  'too_many_outstanding_jobs',
  'deactivated'
);

CREATE TABLE IF NOT EXISTS omicron.public.downstairs_client_stop_request_notification (
    time TIMESTAMPTZ NOT NULL,
    upstairs_id UUID NOT NULL,
    downstairs_id UUID NOT NULL,
    reason omicron.public.downstairs_client_stop_request_reason_type NOT NULL,

    PRIMARY KEY (time, upstairs_id, downstairs_id, reason)
);

CREATE TYPE IF NOT EXISTS omicron.public.downstairs_client_stopped_reason_type AS ENUM (
  'connection_timeout',
  'connection_failed',
  'timeout',
  'write_failed',
  'read_failed',
  'requested_stop',
  'finished',
  'queue_closed',
  'receive_task_cancelled'
);

CREATE TABLE IF NOT EXISTS omicron.public.downstairs_client_stopped_notification (
    time TIMESTAMPTZ NOT NULL,
    upstairs_id UUID NOT NULL,
    downstairs_id UUID NOT NULL,
    reason omicron.public.downstairs_client_stopped_reason_type NOT NULL,

    PRIMARY KEY (time, upstairs_id, downstairs_id, reason)
);

CREATE INDEX IF NOT EXISTS rack_initialized ON omicron.public.rack (initialized);

-- table for tracking bootstore configuration changes over time
-- this makes reconciliation easier and also gives us a visible history of changes
CREATE TABLE IF NOT EXISTS omicron.public.bootstore_config (
    key TEXT NOT NULL,
    generation INT8 NOT NULL,
    PRIMARY KEY (key, generation),
    data JSONB NOT NULL,
    time_created TIMESTAMPTZ NOT NULL,
    time_deleted TIMESTAMPTZ
);

CREATE INDEX IF NOT EXISTS address_lot_names ON omicron.public.address_lot(name);

CREATE VIEW IF NOT EXISTS omicron.public.bgp_peer_view
AS
SELECT
 sp.switch_location,
 sp.port_name,
 bpc.addr,
 bpc.hold_time,
 bpc.idle_hold_time,
 bpc.delay_open,
 bpc.connect_retry,
 bpc.keepalive,
 bpc.remote_asn,
 bpc.min_ttl,
 bpc.md5_auth_key,
 bpc.multi_exit_discriminator,
 bpc.local_pref,
 bpc.enforce_first_as,
 bpc.vlan_id,
 bc.asn
FROM omicron.public.switch_port sp
JOIN omicron.public.switch_port_settings_bgp_peer_config bpc
ON sp.port_settings_id = bpc.port_settings_id
JOIN omicron.public.bgp_config bc ON bc.id = bpc.bgp_config_id;

CREATE INDEX IF NOT EXISTS switch_port_id_and_name
ON omicron.public.switch_port (port_settings_id, port_name) STORING (switch_location);

CREATE INDEX IF NOT EXISTS switch_port_name ON omicron.public.switch_port (port_name);

CREATE INDEX IF NOT EXISTS network_interface_by_parent
ON omicron.public.network_interface (parent_id)
STORING (name, kind, vpc_id, subnet_id, mac, ip, slot);

CREATE INDEX IF NOT EXISTS sled_by_policy_and_state
ON omicron.public.sled (sled_policy, sled_state, id) STORING (ip);

CREATE INDEX IF NOT EXISTS active_vmm
ON omicron.public.vmm (time_deleted, sled_id, instance_id);

CREATE INDEX IF NOT EXISTS v2p_mapping_details
ON omicron.public.network_interface (
  time_deleted, kind, subnet_id, vpc_id, parent_id
) STORING (mac, ip);

CREATE INDEX IF NOT EXISTS sled_by_policy
ON omicron.public.sled (sled_policy) STORING (ip, sled_state);

CREATE INDEX IF NOT EXISTS vmm_by_instance_id
ON omicron.public.vmm (instance_id) STORING (sled_id);

CREATE TYPE IF NOT EXISTS omicron.public.region_replacement_state AS ENUM (
  'requested',
  'allocating',
  'running',
  'driving',
  'replacement_done',
  'completing',
  'complete'
);

CREATE TABLE IF NOT EXISTS omicron.public.region_replacement (
    /* unique ID for this region replacement */
    id UUID PRIMARY KEY,

    request_time TIMESTAMPTZ NOT NULL,

    old_region_id UUID NOT NULL,

    volume_id UUID NOT NULL,

    old_region_volume_id UUID,

    new_region_id UUID,

    replacement_state omicron.public.region_replacement_state NOT NULL,

    operating_saga_id UUID
);

CREATE INDEX IF NOT EXISTS lookup_region_replacement_by_state on omicron.public.region_replacement (replacement_state);

CREATE TABLE IF NOT EXISTS omicron.public.volume_repair (
    volume_id UUID PRIMARY KEY,
    repair_id UUID NOT NULL
);

CREATE INDEX IF NOT EXISTS lookup_volume_repair_by_repair_id on omicron.public.volume_repair (
    repair_id
);

CREATE TYPE IF NOT EXISTS omicron.public.region_replacement_step_type AS ENUM (
  'propolis',
  'pantry'
);

CREATE TABLE IF NOT EXISTS omicron.public.region_replacement_step (
    replacement_id UUID NOT NULL,

    step_time TIMESTAMPTZ NOT NULL,

    step_type omicron.public.region_replacement_step_type NOT NULL,

    step_associated_instance_id UUID,
    step_associated_vmm_id UUID,

    step_associated_pantry_ip INET,
    step_associated_pantry_port INT4 CHECK (step_associated_pantry_port BETWEEN 0 AND 65535),
    step_associated_pantry_job_id UUID,

    PRIMARY KEY (replacement_id, step_time, step_type)
);

CREATE INDEX IF NOT EXISTS step_time_order on omicron.public.region_replacement_step (step_time);

CREATE INDEX IF NOT EXISTS search_for_repair_notifications ON omicron.public.upstairs_repair_notification (region_id, notification_type);

CREATE INDEX IF NOT EXISTS lookup_any_disk_by_volume_id ON omicron.public.disk (
    volume_id
);

CREATE TYPE IF NOT EXISTS omicron.public.region_snapshot_replacement_state AS ENUM (
  'requested',
  'allocating',
  'replacement_done',
  'deleting_old_volume',
  'running',
  'complete',
  'completing'
);

CREATE TYPE IF NOT EXISTS omicron.public.read_only_target_replacement_type AS ENUM (
  'region_snapshot',
  'read_only_region'
);

CREATE TABLE IF NOT EXISTS omicron.public.region_snapshot_replacement (
    id UUID PRIMARY KEY,

    request_time TIMESTAMPTZ NOT NULL,

    old_dataset_id UUID,
    old_region_id UUID NOT NULL,
    old_snapshot_id UUID,

    old_snapshot_volume_id UUID,

    new_region_id UUID,

    replacement_state omicron.public.region_snapshot_replacement_state NOT NULL,

    operating_saga_id UUID,

    new_region_volume_id UUID,

    replacement_type omicron.public.read_only_target_replacement_type NOT NULL,

    CONSTRAINT proper_replacement_fields CHECK (
      (
       (replacement_type = 'region_snapshot') AND
       ((old_dataset_id IS NOT NULL) AND (old_snapshot_id IS NOT NULL))
      ) OR (
       (replacement_type = 'read_only_region') AND
       ((old_dataset_id IS NULL) AND (old_snapshot_id IS NULL))
      )
    )
);

CREATE INDEX IF NOT EXISTS lookup_region_snapshot_replacement_by_state
ON omicron.public.region_snapshot_replacement (replacement_state);

CREATE TYPE IF NOT EXISTS omicron.public.region_snapshot_replacement_step_state AS ENUM (
  'requested',
  'running',
  'complete',
  'volume_deleted'
);

CREATE TABLE IF NOT EXISTS omicron.public.region_snapshot_replacement_step (
    id UUID PRIMARY KEY,

    request_id UUID NOT NULL,

    request_time TIMESTAMPTZ NOT NULL,

    volume_id UUID NOT NULL,

    old_snapshot_volume_id UUID,

    replacement_state omicron.public.region_snapshot_replacement_step_state NOT NULL,

    operating_saga_id UUID
);

CREATE INDEX IF NOT EXISTS lookup_region_snapshot_replacement_step_by_state
    on omicron.public.region_snapshot_replacement_step (replacement_state);

CREATE INDEX IF NOT EXISTS lookup_region_snapshot_replacement_step_by_old_volume_id
    on omicron.public.region_snapshot_replacement_step (old_snapshot_volume_id);

/*
 * Metadata for the schema itself. This version number isn't great, as there's
 * nothing to ensure it gets bumped when it should be, but it's a start.
 */
CREATE TABLE IF NOT EXISTS omicron.public.db_metadata (
    -- There should only be one row of this table for the whole DB.
    -- It's a little goofy, but filter on "singleton = true" before querying
    -- or applying updates, and you'll access the singleton row.
    --
    -- We also add a constraint on this table to ensure it's not possible to
    -- access the version of this table with "singleton = false".
    singleton BOOL NOT NULL PRIMARY KEY,
    time_created TIMESTAMPTZ NOT NULL,
    time_modified TIMESTAMPTZ NOT NULL,
    -- Semver representation of the DB version
    version STRING(64) NOT NULL,

    -- (Optional) Semver representation of the DB version to which we're upgrading
    target_version STRING(64),

    CHECK (singleton = true)
);

-- An allowlist of IP addresses that can make requests to user-facing services.
CREATE TABLE IF NOT EXISTS omicron.public.allow_list (
    id UUID PRIMARY KEY,
    time_created TIMESTAMPTZ NOT NULL,
    time_modified TIMESTAMPTZ NOT NULL,
    -- A nullable list of allowed source IPs.
    --
    -- NULL is used to indicate _any_ source IP is allowed. A _non-empty_ list
    -- represents an explicit allow list of IPs or IP subnets. Note that the
    -- list itself may never be empty.
    allowed_ips INET[] CHECK (array_length(allowed_ips, 1) > 0)
);

-- Insert default allowlist, allowing all traffic.
-- See `schema/crdb/insert-default-allowlist/up.sql` for details.
INSERT INTO omicron.public.allow_list (id, time_created, time_modified, allowed_ips)
VALUES (
    '001de000-a110-4000-8000-000000000000',
    NOW(),
    NOW(),
    NULL
)
ON CONFLICT (id)
DO NOTHING;

CREATE TYPE IF NOT EXISTS omicron.public.migration_state AS ENUM (
  'pending',
  'in_progress',
  'failed',
  'completed'
);

-- A table of the states of current migrations.
CREATE TABLE IF NOT EXISTS omicron.public.migration (
    id UUID PRIMARY KEY,

    /* The ID of the instance that was migrated */
    instance_id UUID NOT NULL,

    /* The time this migration record was created. */
    time_created TIMESTAMPTZ NOT NULL,

    /* The time this migration record was deleted. */
    time_deleted TIMESTAMPTZ,

    /* Note that there's no `time_modified/time_updated` timestamp for migration
     * records. This is because we track updated time separately for the source
     * and target sides of the migration, using separate `time_source_updated`
     * and time_target_updated` columns.
    */

    /* The state of the migration source */
    source_state omicron.public.migration_state NOT NULL,

    /* The ID of the migration source Propolis */
    source_propolis_id UUID NOT NULL,

    /* Generation number owned and incremented by the source sled-agent */
    source_gen INT8 NOT NULL DEFAULT 1,

    /* Timestamp of when the source field was last updated.
     *
     * This is provided by the sled-agent when publishing a migration state
     * update.
     */
    time_source_updated TIMESTAMPTZ,

    /* The state of the migration target */
    target_state omicron.public.migration_state NOT NULL,

    /* The ID of the migration target Propolis */
    target_propolis_id UUID NOT NULL,

    /* Generation number owned and incremented by the target sled-agent */
    target_gen INT8 NOT NULL DEFAULT 1,

    /* Timestamp of when the source field was last updated.
     *
     * This is provided by the sled-agent when publishing a migration state
     * update.
     */
    time_target_updated TIMESTAMPTZ
);

/* Lookup migrations by instance ID */
CREATE INDEX IF NOT EXISTS lookup_migrations_by_instance_id ON omicron.public.migration (
    instance_id
);

/* Migrations by time created.
 *
 * Currently, this is only used by OMDB for ordering the `omdb migration list`
 * output, but it may be used by other UIs in the future...
*/
CREATE INDEX IF NOT EXISTS migrations_by_time_created ON omicron.public.migration (
    time_created
);

/* Lookup region snapshot by snapshot id */
CREATE INDEX IF NOT EXISTS lookup_region_snapshot_by_snapshot_id on omicron.public.region_snapshot (
    snapshot_id
);

CREATE INDEX IF NOT EXISTS lookup_bgp_config_by_bgp_announce_set_id ON omicron.public.bgp_config (
    bgp_announce_set_id
) WHERE
    time_deleted IS NULL;

CREATE TYPE IF NOT EXISTS omicron.public.volume_resource_usage_type AS ENUM (
  'read_only_region',
  'region_snapshot'
);

/*
 * This table records when a Volume makes use of a read-only resource. When
 * there are no more entries for a particular read-only resource, then that
 * resource can be garbage collected.
 */
CREATE TABLE IF NOT EXISTS omicron.public.volume_resource_usage (
    usage_id UUID NOT NULL,

    volume_id UUID NOT NULL,

    usage_type omicron.public.volume_resource_usage_type NOT NULL,

    /*
     * This column contains a non-NULL value when the usage type is read_only
     * region
     */
    region_id UUID,

    /*
     * These columns contain non-NULL values when the usage type is region
     * snapshot
     */
    region_snapshot_dataset_id UUID,
    region_snapshot_region_id UUID,
    region_snapshot_snapshot_id UUID,

    PRIMARY KEY (usage_id),

    CONSTRAINT exactly_one_usage_source CHECK (
     (
      (usage_type = 'read_only_region') AND
      (region_id IS NOT NULL) AND
      (
       region_snapshot_dataset_id IS NULL AND
       region_snapshot_region_id IS NULL AND
       region_snapshot_snapshot_id IS NULL
      )
     )
    OR
     (
      (usage_type = 'region_snapshot') AND
      (region_id IS NULL) AND
      (
       region_snapshot_dataset_id IS NOT NULL AND
       region_snapshot_region_id IS NOT NULL AND
       region_snapshot_snapshot_id IS NOT NULL
      )
     )
    )
);

CREATE INDEX IF NOT EXISTS lookup_volume_resource_usage_by_region on omicron.public.volume_resource_usage (
    region_id
);

CREATE INDEX IF NOT EXISTS lookup_volume_resource_usage_by_snapshot on omicron.public.volume_resource_usage (
    region_snapshot_dataset_id, region_snapshot_region_id, region_snapshot_snapshot_id
);

CREATE UNIQUE INDEX IF NOT EXISTS one_record_per_volume_resource_usage on omicron.public.volume_resource_usage (
    volume_id,
    usage_type,
    region_id,
    region_snapshot_dataset_id,
    region_snapshot_region_id,
    region_snapshot_snapshot_id
);

/*
 * Keep this at the end of file so that the database does not contain a version
 * until it is fully populated.
 */
INSERT INTO omicron.public.db_metadata (
    singleton,
    time_created,
    time_modified,
    version,
    target_version
) VALUES
<<<<<<< HEAD
    (TRUE, NOW(), NOW(), '125.0.0', NULL)
=======
    (TRUE, NOW(), NOW(), '129.0.0', NULL)
>>>>>>> 45cb91c7
ON CONFLICT DO NOTHING;

COMMIT;<|MERGE_RESOLUTION|>--- conflicted
+++ resolved
@@ -5042,11 +5042,7 @@
     version,
     target_version
 ) VALUES
-<<<<<<< HEAD
-    (TRUE, NOW(), NOW(), '125.0.0', NULL)
-=======
-    (TRUE, NOW(), NOW(), '129.0.0', NULL)
->>>>>>> 45cb91c7
+    (TRUE, NOW(), NOW(), '130.0.0', NULL)
 ON CONFLICT DO NOTHING;
 
 COMMIT;