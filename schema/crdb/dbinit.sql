--- conflicted
+++ resolved
@@ -7390,11 +7390,7 @@
     version,
     target_version
 ) VALUES
-<<<<<<< HEAD
-    (TRUE, NOW(), NOW(), '210.0.0', NULL)
-=======
-    (TRUE, NOW(), NOW(), '211.0.0', NULL)
->>>>>>> 03fd5307
+    (TRUE, NOW(), NOW(), '212.0.0', NULL)
 ON CONFLICT DO NOTHING;
 
 COMMIT;