--- conflicted
+++ resolved
@@ -4372,11 +4372,7 @@
     version,
     target_version
 ) VALUES
-<<<<<<< HEAD
-    (TRUE, NOW(), NOW(), '96.0.0', NULL)
-=======
     (TRUE, NOW(), NOW(), '103.0.0', NULL)
->>>>>>> 0cd8e670
 ON CONFLICT DO NOTHING;
 
 COMMIT;