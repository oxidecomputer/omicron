--- conflicted
+++ resolved
@@ -3775,11 +3775,7 @@
     version,
     target_version
 ) VALUES
-<<<<<<< HEAD
-    ( TRUE, NOW(), NOW(), '48.0.0', NULL)
-=======
-    ( TRUE, NOW(), NOW(), '49.0.0', NULL)
->>>>>>> bf5c4b5d
+    ( TRUE, NOW(), NOW(), '50.0.0', NULL)
 ON CONFLICT DO NOTHING;
 
 COMMIT;