/*
 * dbinit.sql: raw SQL to initialize a database for use by Omicron
 *
 * It's not clear what the long-term story for managing the database schema will
 * be.  For now, this file can be used by the test suite and by developers (via
 * the "omicron-dev" program) to set up a local database with which to run the
 * system.
 */

/*
 * Important CockroachDB notes:
 *
 *    For timestamps, CockroachDB's docs recommend TIMESTAMPTZ rather than
 *    TIMESTAMP.  This does not change what is stored with each datum, but
 *    rather how it's interpreted when clients use it.  It should make no
 *    difference to us, so we stick with the recommendation.
 *
 *    We avoid explicit foreign keys due to this warning from the docs: "Foreign
 *    key dependencies can significantly impact query performance, as queries
 *    involving tables with foreign keys, or tables referenced by foreign keys,
 *    require CockroachDB to check two separate tables. We recommend using them
 *    sparingly."
 */

BEGIN;

/*
 * We assume the database and user do not already exist so that we don't
 * inadvertently clobber what's there.  If they might exist, the user has to
 * clear this first.
 *
 * NOTE: the database and user names MUST be kept in sync with the
 * initialization code and dbwipe.sql.
 */
CREATE DATABASE IF NOT EXISTS omicron;
CREATE USER IF NOT EXISTS omicron;
ALTER DEFAULT PRIVILEGES GRANT INSERT, SELECT, UPDATE, DELETE ON TABLES to omicron;

/*
 * Configure a replication factor of 5 to ensure that the system can maintain
 * availability in the face of any two node failures.
 */
ALTER RANGE default CONFIGURE ZONE USING num_replicas = 5;


/*
 * The deployment strategy for clickhouse
 */
CREATE TYPE IF NOT EXISTS omicron.public.clickhouse_mode AS ENUM (
   -- Only deploy a single node clickhouse
   'single_node_only',

   -- Only deploy a clickhouse cluster without any single node deployments
   'cluster_only',

   -- Deploy both a single node and cluster deployment.
   -- This is the strategy for stage 1 described in RFD 468
   'both'
);

/*
 * A planning policy for clickhouse for a single multirack setup
 *
 * We currently implicitly tie this policy to a rack, as we don't yet support
 * multirack. Multiple parts of this database schema are going to have to change
 * to support multirack, so we add one more for now.
 */
CREATE TABLE IF NOT EXISTS omicron.public.clickhouse_policy (
    -- Monotonically increasing version for all policies
    --
    -- This is similar to `bp_target` which will also require being changed for
    -- multirack to associate with some sort of rack group ID.
    version INT8 PRIMARY KEY,

    clickhouse_mode omicron.public.clickhouse_mode NOT NULL,

    -- Only greater than 0 when clickhouse cluster is enabled
    clickhouse_cluster_target_servers INT2 NOT NULL,
    -- Only greater than 0 when clickhouse cluster is enabled
    clickhouse_cluster_target_keepers INT2 NOT NULL,

    time_created TIMESTAMPTZ NOT NULL
);


/*
 * The ClickHouse installation Oximeter should read from
 */
CREATE TYPE IF NOT EXISTS omicron.public.oximeter_read_mode AS ENUM (
   -- Read from the single node ClickHouse installation
   'single_node',

   -- Read from the replicated ClickHouse cluster
   'cluster'
);

/*
 * A planning policy for oximeter_read for a single multirack setup
 */
CREATE TABLE IF NOT EXISTS omicron.public.oximeter_read_policy (
    -- Monotonically increasing version for all policies
    version INT8 PRIMARY KEY,

    oximeter_read_mode omicron.public.oximeter_read_mode NOT NULL,

    time_created TIMESTAMPTZ NOT NULL
);

/*
* Oximeter read policy defaults to reading from a single node ClickHouse server.
*/
INSERT INTO omicron.public.oximeter_read_policy (
    version,
    oximeter_read_mode,
    time_created
) VALUES (
    1,
    'single_node',
    NOW()
) ON CONFLICT DO NOTHING;

/*
 * Racks
 */
CREATE TABLE IF NOT EXISTS omicron.public.rack (
    /* Identity metadata (asset) */
    id UUID PRIMARY KEY,
    time_created TIMESTAMPTZ NOT NULL,
    time_modified TIMESTAMPTZ NOT NULL,

    /*
     * Identifies if rack management has been transferred from RSS -> Nexus.
     * If "false", RSS is still managing sleds, services, and DNS records.
     *
     * This value is set to "true" when RSS calls the
     * "rack_initialization_complete" endpoint on Nexus' internal interface.
     *
     * See RFD 278 for more detail.
     */
    initialized BOOL NOT NULL,

    /* Used to configure the updates service URL */
    tuf_base_url STRING(512),

    /* The IPv6 underlay /56 prefix for the rack */
    rack_subnet INET
);

/*
 * Sleds
 */

-- The disposition for a particular sled. This is updated solely by the
-- operator, and not by Nexus.
CREATE TYPE IF NOT EXISTS omicron.public.sled_policy AS ENUM (
    -- The sled is in service, and new resources can be provisioned onto it.
    'in_service',
    -- The sled is in service, but the operator has indicated that new
    -- resources should not be provisioned onto it.
    'no_provision',
    -- The operator has marked that the sled has, or will be, removed from the
    -- rack, and it should be assumed that any resources currently on it are
    -- now permanently missing.
    'expunged'
);

-- The actual state of the sled. This is updated exclusively by Nexus.
--
-- Nexus's goal is to match the sled's state with the operator-indicated
-- policy. For example, if the sled_policy is "expunged" and the sled_state is
-- "active", Nexus will assume that the sled is gone. Based on that, Nexus will
-- reallocate resources currently on the expunged sled to other sleds, etc.
-- Once the expunged sled no longer has any resources attached to it, Nexus
-- will mark it as decommissioned.
CREATE TYPE IF NOT EXISTS omicron.public.sled_state AS ENUM (
    -- The sled has resources of any kind allocated on it, or, is available for
    -- new resources.
    --
    -- The sled can be in this state and have a different sled policy, e.g.
    -- "expunged".
    'active',

    -- The sled no longer has resources allocated on it, now or in the future.
    --
    -- This is a terminal state. This state is only valid if the sled policy is
    -- 'expunged'.
    'decommissioned'
);

-- The model of CPU installed in a particular sled, discovered by sled-agent
-- and reported to Nexus. This determines what VMs can run on a sled: instances
-- that require a specific CPU platform can only run on sleds whose CPUs support
-- all the features of that platform.
CREATE TYPE IF NOT EXISTS omicron.public.sled_cpu_family AS ENUM (
    -- Sled-agent didn't recognize the sled's CPU.
    'unknown',

    -- AMD Milan, or lab CPU close enough that sled-agent reported it as one.
    'amd_milan',

    -- AMD Turin, or lab CPU close enough that sled-agent reported it as one.
    'amd_turin',

    -- AMD Turin Dense. There are no "Turin Dense-likes", so this is precise.
    'amd_turin_dense'
);

CREATE TABLE IF NOT EXISTS omicron.public.sled (
    /* Identity metadata (asset) */
    id UUID PRIMARY KEY,
    time_created TIMESTAMPTZ NOT NULL,
    time_modified TIMESTAMPTZ NOT NULL,
    time_deleted TIMESTAMPTZ,
    rcgen INT NOT NULL,

    /* FK into the Rack table */
    rack_id UUID NOT NULL,

    /* Idenfities if this Sled is a Scrimlet */
    is_scrimlet BOOL NOT NULL,

    /* Baseboard information about the sled */
    serial_number STRING(63) NOT NULL,
    part_number STRING(63) NOT NULL,
    revision INT8 NOT NULL,

    /* CPU & RAM summary for the sled */
    usable_hardware_threads INT8 CHECK (usable_hardware_threads BETWEEN 0 AND 4294967295) NOT NULL,
    usable_physical_ram INT8 NOT NULL,
    reservoir_size INT8 CHECK (reservoir_size < usable_physical_ram) NOT NULL,

    /* The IP address and bound port of the sled agent server. */
    ip INET NOT NULL,
    port INT4 CHECK (port BETWEEN 0 AND 65535) NOT NULL,

    /* The last address allocated to a propolis instance on this sled. */
    last_used_address INET NOT NULL,

    /* The policy for the sled, updated exclusively by the operator */
    sled_policy omicron.public.sled_policy NOT NULL,

    /* The actual state of the sled, updated exclusively by Nexus */
    sled_state omicron.public.sled_state NOT NULL,

    /* Generation number owned and incremented by the sled-agent */
    sled_agent_gen INT8 NOT NULL DEFAULT 1,

    /* The bound port of the Repo Depot API server, running on the same IP as
       the sled agent server. */
    repo_depot_port INT4 CHECK (port BETWEEN 0 AND 65535) NOT NULL,

    /* The sled's detected CPU family. */
    cpu_family omicron.public.sled_cpu_family NOT NULL
);

-- Add an index that ensures a given physical sled (identified by serial and
-- part number) can only be a commissioned member of the control plane once.
--
-- TODO Should `sled` reference `hw_baseboard_id` instead of having its own
-- serial/part columns?
CREATE UNIQUE INDEX IF NOT EXISTS commissioned_sled_uniqueness
    ON omicron.public.sled (serial_number, part_number)
    WHERE sled_state != 'decommissioned';

/* Add an index which lets us look up sleds on a rack */
CREATE UNIQUE INDEX IF NOT EXISTS lookup_sled_by_rack ON omicron.public.sled (
    rack_id,
    id
) WHERE time_deleted IS NULL;

/* Add an index which lets us look up sleds based on policy and state */
CREATE INDEX IF NOT EXISTS lookup_sled_by_policy_and_state ON omicron.public.sled (
    sled_policy,
    sled_state
);

-- Accounting for VMMs using resources on a sled
CREATE TABLE IF NOT EXISTS omicron.public.sled_resource_vmm (
    -- Should match the UUID of the corresponding VMM
    id UUID PRIMARY KEY,

    -- The sled where resources are being consumed
    sled_id UUID NOT NULL,

    -- The maximum number of hardware threads usable by this VMM
    hardware_threads INT8 NOT NULL,

    -- The maximum amount of RSS RAM provisioned to this VMM
    rss_ram INT8 NOT NULL,

    -- The maximum amount of Reservoir RAM provisioned to this VMM
    reservoir_ram INT8 NOT NULL,

    -- The UUID of the instance to which this VMM belongs.
    --
    -- This should eventually become NOT NULL for all VMMs, but is
    -- still nullable for backwards compatibility purposes. Specifically,
    -- the "instance start" saga can create rows in this table before creating
    -- rows for "omicron.public.vmm", which we would use for back-filling.
    -- If we tried to backfill + make this column non-nullable while that saga
    -- was mid-execution, we would still have some rows in this table with nullable
    -- values that would be more complex to fix.
    instance_id UUID
);

-- Allow looking up all VMM resources which reside on a sled
CREATE UNIQUE INDEX IF NOT EXISTS lookup_vmm_resource_by_sled ON omicron.public.sled_resource_vmm (
    sled_id,
    id
);

-- Allow looking up all resources by instance
CREATE INDEX IF NOT EXISTS lookup_vmm_resource_by_instance ON omicron.public.sled_resource_vmm (
    instance_id
);

-- Table of all sled subnets allocated for sleds added to an already initialized
-- rack. The sleds in this table and their allocated subnets are created before
-- a sled is added to the `sled` table. Addition to the `sled` table occurs
-- after the sled is initialized and notifies Nexus about itself.
--
-- For simplicity and space savings, this table doesn't actually contain the
-- full subnets for a given sled, but only the octet that extends a /56 rack
-- subnet to a /64 sled subnet. The rack subnet is maintained in the `rack`
-- table.
--
-- This table does not include subnet octets allocated during RSS and therefore
-- all of the octets start at 33. This makes the data in this table purely additive
-- post-RSS, which also implies that we cannot re-use subnet octets if an original
-- sled that was part of RSS was removed from the cluster.
CREATE TABLE IF NOT EXISTS omicron.public.sled_underlay_subnet_allocation (
    -- The physical identity of the sled
    -- (foreign key into `hw_baseboard_id` table)
    hw_baseboard_id UUID,

    -- The rack to which a sled is being added
    -- (foreign key into `rack` table)
    --
    -- We require this because the sled is not yet part of the sled table when
    -- we first allocate a subnet for it.
    rack_id UUID NOT NULL,

    -- The sled to which a subnet is being allocated
    --
    -- Eventually will be a foreign key into the `sled` table when the sled notifies nexus
    -- about itself after initialization.
    sled_id UUID NOT NULL,

    -- The octet that extends a /56 rack subnet to a /64 sled subnet
    --
    -- Always between 33 and 255 inclusive
    subnet_octet INT2 NOT NULL UNIQUE CHECK (subnet_octet BETWEEN 33 AND 255),

    PRIMARY KEY (hw_baseboard_id, sled_id)
);

-- Add an index which allows pagination by {rack_id, sled_id} pairs.
CREATE UNIQUE INDEX IF NOT EXISTS lookup_subnet_allocation_by_rack_and_sled ON omicron.public.sled_underlay_subnet_allocation (
    rack_id,
    sled_id
);

/*
 * Switches
 */

CREATE TABLE IF NOT EXISTS omicron.public.switch (
    /* Identity metadata (asset) */
    id UUID PRIMARY KEY,
    time_created TIMESTAMPTZ NOT NULL,
    time_modified TIMESTAMPTZ NOT NULL,
    time_deleted TIMESTAMPTZ,
    rcgen INT NOT NULL,

    /* FK into the Rack table */
    rack_id UUID NOT NULL,

    /* Baseboard information about the switch */
    serial_number STRING(63) NOT NULL,
    part_number STRING(63) NOT NULL,
    revision INT8 NOT NULL
);

/* Add an index which lets us look up switches on a rack */
CREATE UNIQUE INDEX IF NOT EXISTS lookup_switch_by_rack ON omicron.public.switch (
    rack_id,
    id
) WHERE time_deleted IS NULL;

/*
 * Services
 */

CREATE TYPE IF NOT EXISTS omicron.public.service_kind AS ENUM (
  'clickhouse',
  'clickhouse_keeper',
  'clickhouse_server',
  'cockroach',
  'crucible',
  'crucible_pantry',
  'dendrite',
  'external_dns',
  'internal_dns',
  'nexus',
  'ntp',
  'oximeter',
  'tfport',
  'mgd'
);

CREATE TYPE IF NOT EXISTS omicron.public.physical_disk_kind AS ENUM (
  'm2',
  'u2'
);

-- The disposition for a particular physical disk.
-- This is updated by the operator, either explicitly through an operator API,
-- or implicitly when altering sled policy.
CREATE TYPE IF NOT EXISTS omicron.public.physical_disk_policy AS ENUM (
    -- The disk is in service, and new resources can be provisioned onto it.
    'in_service',
    -- The disk has been, or will be, removed from the rack, and it should be
    -- assumed that any resources currently on it are now permanently missing.
    'expunged'
);

-- The actual state of a physical disk. This is updated exclusively by Nexus.
--
-- Nexus's goal is to match the physical disk's state with the
-- operator-indicated policy. For example, if the policy is "expunged" and the
-- state is "active", Nexus will assume that the physical disk is gone. Based
-- on that, Nexus will reallocate resources currently on the expunged disk
-- elsewhere, etc. Once the expunged disk no longer has any resources attached
-- to it, Nexus will mark it as decommissioned.
CREATE TYPE IF NOT EXISTS omicron.public.physical_disk_state AS ENUM (
    -- The disk has resources of any kind allocated on it, or, is available for
    -- new resources.
    --
    -- The disk can be in this state and have a different policy, e.g.
    -- "expunged".
    'active',

    -- The disk no longer has resources allocated on it, now or in the future.
    --
    -- This is a terminal state. This state is only valid if the policy is
    -- 'expunged'.
    'decommissioned'
);

-- A physical disk which exists inside the rack.
--
-- This is currently limited to U.2 disks, which are managed by the
-- control plane. A disk may exist within inventory, but not in this row:
-- if that's the case, it is not explicitly "managed" by Nexus.
CREATE TABLE IF NOT EXISTS omicron.public.physical_disk (
    id UUID PRIMARY KEY,
    time_created TIMESTAMPTZ NOT NULL,
    time_modified TIMESTAMPTZ NOT NULL,
    time_deleted TIMESTAMPTZ,
    rcgen INT NOT NULL,

    vendor STRING(63) NOT NULL,
    serial STRING(63) NOT NULL,
    model STRING(63) NOT NULL,

    variant omicron.public.physical_disk_kind NOT NULL,

    -- FK into the Sled table
    sled_id UUID NOT NULL,

    disk_policy omicron.public.physical_disk_policy NOT NULL,
    disk_state omicron.public.physical_disk_state NOT NULL,

    -- This table should be limited to U.2s, and disallow inserting
    -- other disk kinds, unless we explicitly want them to be controlled
    -- by Nexus.
    --
    -- See https://github.com/oxidecomputer/omicron/issues/8258 for additional
    -- context.
    CONSTRAINT physical_disk_variant_u2 CHECK (variant = 'u2')
);

-- This constraint only needs to be upheld for disks that are not deleted
-- nor decommissioned.
CREATE UNIQUE INDEX IF NOT EXISTS vendor_serial_model_unique on omicron.public.physical_disk (
  vendor, serial, model
) WHERE time_deleted IS NULL AND disk_state != 'decommissioned';

CREATE UNIQUE INDEX IF NOT EXISTS lookup_physical_disk_by_variant ON omicron.public.physical_disk (
    variant,
    id
) WHERE time_deleted IS NULL;

-- Make it efficient to look up physical disks by Sled.
CREATE UNIQUE INDEX IF NOT EXISTS lookup_physical_disk_by_sled ON omicron.public.physical_disk (
    sled_id,
    id
);

-- x509 certificates which may be used by services
CREATE TABLE IF NOT EXISTS omicron.public.certificate (
    -- Identity metadata (resource)
    id UUID PRIMARY KEY,
    name STRING(63) NOT NULL,
    description STRING(512) NOT NULL,
    time_created TIMESTAMPTZ NOT NULL,
    time_modified TIMESTAMPTZ NOT NULL,
    time_deleted TIMESTAMPTZ,

    -- which Silo this certificate is used for
    silo_id UUID NOT NULL,

    -- The service type which should use this certificate
    service omicron.public.service_kind NOT NULL,

    -- cert.pem file (certificate chain in PEM format) as a binary blob
    cert BYTES NOT NULL,

    -- key.pem file (private key in PEM format) as a binary blob
    key BYTES NOT NULL
);

-- Add an index which lets us look up certificates for a particular service
-- class.
CREATE UNIQUE INDEX IF NOT EXISTS lookup_certificate_by_service ON omicron.public.certificate (
    service,
    id
) WHERE
    time_deleted IS NULL;

-- Add an index which enforces that certificates have unique names, and which
-- allows pagination-by-name.
CREATE UNIQUE INDEX IF NOT EXISTS lookup_certificate_by_silo ON omicron.public.certificate (
    silo_id,
    name
) WHERE
    time_deleted IS NULL;

-- A table describing virtual resource provisioning which may be associated
-- with a collection of objects, including:
-- - Projects
-- - Silos
-- - Fleet
CREATE TABLE IF NOT EXISTS omicron.public.virtual_provisioning_collection (
    -- Should match the UUID of the corresponding collection.
    id UUID PRIMARY KEY,
    time_modified TIMESTAMPTZ NOT NULL DEFAULT NOW(),

    -- Identifies the type of the collection.
    collection_type STRING(63) NOT NULL,

    -- The amount of physical disk space which has been provisioned
    -- on behalf of the collection.
    virtual_disk_bytes_provisioned INT8 NOT NULL,

    -- The number of CPUs provisioned by VMs.
    cpus_provisioned INT8 NOT NULL,

    -- The amount of RAM provisioned by VMs.
    ram_provisioned INT8 NOT NULL
);

-- A table describing a single virtual resource which has been provisioned.
-- This may include:
-- - Disks
-- - Instances
-- - Snapshots
--
-- NOTE: You might think to yourself: "This table looks an awful lot like
-- the 'virtual_provisioning_collection' table, could they be condensed into
-- a single table?"
-- The answer to this question is unfortunately: "No". We use CTEs to both
-- UPDATE the collection table while INSERTing rows in the resource table, and
-- this would not be allowed if they came from the same table due to:
-- https://www.cockroachlabs.com/docs/v22.2/known-limitations#statements-containing-multiple-modification-subqueries-of-the-same-table-are-disallowed
-- However, by using separate tables, the CTE is able to function correctly.
CREATE TABLE IF NOT EXISTS omicron.public.virtual_provisioning_resource (
    -- Should match the UUID of the corresponding collection.
    id UUID PRIMARY KEY,
    time_modified TIMESTAMPTZ NOT NULL DEFAULT NOW(),

    -- Identifies the type of the resource.
    resource_type STRING(63) NOT NULL,

    -- The amount of physical disk space which has been provisioned
    -- on behalf of the resource.
    virtual_disk_bytes_provisioned INT8 NOT NULL,

    -- The number of CPUs provisioned.
    cpus_provisioned INT8 NOT NULL,

    -- The amount of RAM provisioned.
    ram_provisioned INT8 NOT NULL
);

-- ZPools of Storage, attached to Sleds.
-- These are backed by a single physical disk.
--
-- For information about the provisioned zpool, reference the
-- "omicron.public.inv_zpool" table, which returns information
-- that has actually been returned from the underlying sled.
CREATE TABLE IF NOT EXISTS omicron.public.zpool (
    /* Identity metadata (asset) */
    id UUID PRIMARY KEY,
    time_created TIMESTAMPTZ NOT NULL,
    time_modified TIMESTAMPTZ NOT NULL,
    time_deleted TIMESTAMPTZ,
    rcgen INT NOT NULL,

    /* FK into the Sled table */
    sled_id UUID NOT NULL,

    /* FK into the Physical Disk table */
    physical_disk_id UUID NOT NULL,

    /*
     * How many bytes to reserve for non-Crucible control plane storage
     */
    control_plane_storage_buffer INT NOT NULL
);

/* Create an index on the physical disk id */
CREATE INDEX IF NOT EXISTS lookup_zpool_by_disk on omicron.public.zpool (
    physical_disk_id,
    id
) WHERE physical_disk_id IS NOT NULL AND time_deleted IS NULL;

-- TODO-cleanup If modifying this enum, please remove 'update'; see
-- https://github.com/oxidecomputer/omicron/issues/8268.
CREATE TYPE IF NOT EXISTS omicron.public.dataset_kind AS ENUM (
  'crucible',
  'cockroach',
  'clickhouse',
  'clickhouse_keeper',
  'clickhouse_server',
  'external_dns',
  'internal_dns',
  'zone_root',
  'zone',
  'debug',
  'update',
  'local_storage'
);

/*
 * Table tracking the contact information and size used by datasets associated
 * with Crucible zones.
 *
 * This is a Reconfigurator rendezvous table: it reflects resources that
 * Reconfigurator has ensured exist. It is always possible that a resource
 * chosen from this table could be deleted after it's selected, but any
 * non-deleted row in this table is guaranteed to have been created.
 */
CREATE TABLE IF NOT EXISTS omicron.public.crucible_dataset (
    /* Identity metadata (asset) */
    id UUID PRIMARY KEY,
    time_created TIMESTAMPTZ NOT NULL,
    time_modified TIMESTAMPTZ NOT NULL,
    time_deleted TIMESTAMPTZ,
    rcgen INT NOT NULL,

    /* FK into the Pool table */
    pool_id UUID NOT NULL,

    /*
     * Contact information for the dataset: socket address of the Crucible
     * agent service that owns this dataset
     */
    ip INET NOT NULL,
    port INT4 CHECK (port BETWEEN 0 AND 65535) NOT NULL,

    /*
     * An upper bound on the amount of space that might be in-use
     *
     * This field is owned by Nexus. When a new row is inserted during the
     * Reconfigurator rendezvous process, this field is set to 0. Reconfigurator
     * otherwise ignores this field. It's updated by Nexus as region allocations
     * and deletions are performed using this dataset.
     *
     * Note that the value in this column is _not_ the sum of requested region
     * sizes, but sum of the size *reserved* by the Crucible agent for the
     * dataset that contains the regions (which is larger than the the actual
     * region size).
     */
    size_used INT NOT NULL,

    /* Do not consider this dataset during region allocation */
    no_provision BOOL NOT NULL
);

/* Create an index on the size usage for any Crucible dataset */
CREATE INDEX IF NOT EXISTS lookup_crucible_dataset_by_size_used ON
    omicron.public.crucible_dataset (size_used)
  WHERE time_deleted IS NULL;

/* Create an index on the zpool id */
CREATE INDEX IF NOT EXISTS lookup_crucible_dataset_by_zpool ON
    omicron.public.crucible_dataset (pool_id, id)
  WHERE time_deleted IS NULL;

CREATE INDEX IF NOT EXISTS lookup_crucible_dataset_by_ip ON
  omicron.public.crucible_dataset (ip);

CREATE TYPE IF NOT EXISTS omicron.public.region_reservation_percent AS ENUM (
  '25'
);

/*
 * A region of space allocated to Crucible Downstairs, within a dataset.
 */
CREATE TABLE IF NOT EXISTS omicron.public.region (
    /* Identity metadata (asset) */
    id UUID PRIMARY KEY,
    time_created TIMESTAMPTZ NOT NULL,
    time_modified TIMESTAMPTZ NOT NULL,

    /* FK into the dataset table */
    dataset_id UUID NOT NULL,

    /* FK into the volume table */
    volume_id UUID NOT NULL,

    /* Metadata describing the region */
    block_size INT NOT NULL,
    blocks_per_extent INT NOT NULL,
    extent_count INT NOT NULL,

    port INT4,

    read_only BOOL NOT NULL,

    deleting BOOL NOT NULL,

    /*
     * The Crucible Agent will reserve space for a region with overhead for
     * on-disk metadata that the downstairs needs to store. Record here the
     * overhead associated with a specific region as this may change or be
     * configurable in the future.
     */
    reservation_percent omicron.public.region_reservation_percent NOT NULL
);

/*
 * Allow all regions belonging to a disk to be accessed quickly.
 */
CREATE UNIQUE INDEX IF NOT EXISTS lookup_region_by_volume on omicron.public.region (
    volume_id,
    id
);

/*
 * Allow all regions belonging to a dataset to be accessed quickly.
 */
CREATE UNIQUE INDEX IF NOT EXISTS lookup_region_by_dataset on omicron.public.region (
    dataset_id,
    id
);

CREATE INDEX IF NOT EXISTS lookup_regions_missing_ports
    on omicron.public.region (id)
    WHERE port IS NULL;

CREATE INDEX IF NOT EXISTS lookup_regions_by_read_only
    on omicron.public.region (read_only);

/*
 * A snapshot of a region, within a dataset.
 */
CREATE TABLE IF NOT EXISTS omicron.public.region_snapshot (
    dataset_id UUID NOT NULL,
    region_id UUID NOT NULL,

    /* Associated higher level virtual snapshot */
    snapshot_id UUID NOT NULL,

    /*
     * Target string, for identification as part of
     * volume construction request(s)
     */
    snapshot_addr TEXT NOT NULL,

    /* How many volumes reference this? */
    volume_references INT8 NOT NULL,

    /* Is this currently part of some resources_to_delete? */
    deleting BOOL NOT NULL,

    PRIMARY KEY (dataset_id, region_id, snapshot_id)
);

/* Indexes for use during join with region table */
CREATE INDEX IF NOT EXISTS lookup_region_by_dataset on omicron.public.region_snapshot (
    dataset_id, region_id
);

CREATE INDEX IF NOT EXISTS lookup_region_snapshot_by_region_id on omicron.public.region_snapshot (
    region_id
);

CREATE INDEX IF NOT EXISTS lookup_region_snapshot_by_deleting on omicron.public.region_snapshot (
    deleting
);

/*
 * Index on volume_references and snapshot_addr for crucible
 * resource accounting lookup
 */
CREATE INDEX IF NOT EXISTS lookup_region_snapshot_by_volume_reference on omicron.public.region_snapshot (
    volume_references
);

CREATE INDEX IF NOT EXISTS lookup_region_snapshot_by_snapshot_addr on omicron.public.region_snapshot (
    snapshot_addr
);

/*
 * A volume within Crucible
 */
CREATE TABLE IF NOT EXISTS omicron.public.volume (
    id UUID PRIMARY KEY,
    time_created TIMESTAMPTZ NOT NULL,
    time_modified TIMESTAMPTZ NOT NULL,
    time_deleted TIMESTAMPTZ,

    /* child resource generation number, per RFD 192 */
    rcgen INT NOT NULL,

    /*
     * A JSON document describing the construction of the volume, including all
     * sub volumes. This is what will be POSTed to propolis, and eventually
     * consumed by some Upstairs code to perform the volume creation. The Rust
     * type of this column should be Crucible::VolumeConstructionRequest.
     */
    data TEXT NOT NULL,

    /*
     * A JSON document describing what resources to clean up when deleting this
     * volume. The Rust type of this column should be the CrucibleResources
     * enum.
     */
    resources_to_clean_up TEXT
);

/* Quickly find deleted volumes */
CREATE INDEX IF NOT EXISTS lookup_volume_by_deleted on omicron.public.volume (
    time_deleted
);

/*
 * Silos
 */

CREATE TYPE IF NOT EXISTS omicron.public.authentication_mode AS ENUM (
  'local',
  'saml'
);

CREATE TYPE IF NOT EXISTS omicron.public.user_provision_type AS ENUM (
  'api_only',
  'jit',
  'scim'
);

CREATE TABLE IF NOT EXISTS omicron.public.silo (
    /* Identity metadata */
    id UUID PRIMARY KEY,
    name STRING(63) NOT NULL,
    description STRING(512) NOT NULL,
    time_created TIMESTAMPTZ NOT NULL,
    time_modified TIMESTAMPTZ NOT NULL,
    time_deleted TIMESTAMPTZ,

    discoverable BOOL NOT NULL,
    authentication_mode omicron.public.authentication_mode NOT NULL,
    user_provision_type omicron.public.user_provision_type NOT NULL,

    mapped_fleet_roles JSONB NOT NULL,

    /* child resource generation number, per RFD 192 */
    rcgen INT NOT NULL,

    admin_group_name TEXT
);

CREATE UNIQUE INDEX IF NOT EXISTS lookup_silo_by_name ON omicron.public.silo (
    name
) WHERE
    time_deleted IS NULL;

/*
 * Silo users
 */
CREATE TABLE IF NOT EXISTS omicron.public.silo_user (
    id UUID PRIMARY KEY,
    time_created TIMESTAMPTZ NOT NULL,
    time_modified TIMESTAMPTZ NOT NULL,
    time_deleted TIMESTAMPTZ,

    silo_id UUID NOT NULL,

    -- if the user provision type is 'api_only' or 'jit', then this field must
    -- contain a value
    external_id TEXT,

    user_provision_type omicron.public.user_provision_type,

    -- if the user provision type is 'scim' then this field must contain a value
    user_name TEXT,

    -- if user provision type is 'scim', this field _may_ contain a value: it
    -- is not mandatory that the SCIM provisioning client support this field.
    active BOOL,

    CONSTRAINT user_provision_type_required_for_non_deleted CHECK (
      (user_provision_type IS NOT NULL AND time_deleted IS NULL)
      OR (time_deleted IS NOT NULL)
    ),

    CONSTRAINT external_id_consistency CHECK (
        CASE user_provision_type
          WHEN 'api_only' THEN external_id IS NOT NULL
          WHEN 'jit' THEN external_id IS NOT NULL
        END
    ),

    CONSTRAINT user_name_consistency CHECK (
        CASE user_provision_type
          WHEN 'scim' THEN user_name IS NOT NULL
        END
    )
);

/* These indexes let us quickly find users for a given silo, and prevents
   multiple users from having the same provision specific unique identifier. */
CREATE UNIQUE INDEX IF NOT EXISTS
  lookup_silo_user_by_silo_and_external_id
ON
  omicron.public.silo_user (silo_id, external_id)
WHERE
  time_deleted IS NULL AND
  (user_provision_type = 'api_only' OR user_provision_type = 'jit');

CREATE UNIQUE INDEX IF NOT EXISTS
  lookup_silo_user_by_silo_and_user_name_lower
ON
  omicron.public.silo_user (silo_id, LOWER(user_name))
WHERE
  time_deleted IS NULL AND user_provision_type = 'scim';

CREATE TABLE IF NOT EXISTS omicron.public.silo_user_password_hash (
    silo_user_id UUID NOT NULL,
    hash TEXT NOT NULL,
    time_created TIMESTAMPTZ NOT NULL,

    PRIMARY KEY(silo_user_id)
);

/*
 * Silo groups
 */

CREATE TABLE IF NOT EXISTS omicron.public.silo_group (
    id UUID PRIMARY KEY,
    time_created TIMESTAMPTZ NOT NULL,
    time_modified TIMESTAMPTZ NOT NULL,
    time_deleted TIMESTAMPTZ,

    silo_id UUID NOT NULL,

    -- if the user provision type is 'api_only' or 'jit', then this field must
    -- contain a value
    external_id TEXT,

    user_provision_type omicron.public.user_provision_type,

    -- if the user provision type is 'scim' then this field must contain a value
    display_name TEXT,

    CONSTRAINT user_provision_type_required_for_non_deleted CHECK (
      (user_provision_type IS NOT NULL AND time_deleted IS NULL)
      OR (time_deleted IS NOT NULL)
    ),

    CONSTRAINT external_id_consistency CHECK (
        CASE user_provision_type
          WHEN 'api_only' THEN external_id IS NOT NULL
          WHEN 'jit' THEN external_id IS NOT NULL
        END
    ),

    CONSTRAINT display_name_consistency CHECK (
        CASE user_provision_type
          WHEN 'scim' THEN display_name IS NOT NULL
        END
    )
);

CREATE UNIQUE INDEX IF NOT EXISTS
  lookup_silo_group_by_silo_and_external_id
ON
  omicron.public.silo_group (silo_id, external_id)
WHERE
  time_deleted IS NULL and
  (user_provision_type = 'api_only' OR user_provision_type = 'jit');

CREATE UNIQUE INDEX IF NOT EXISTS
  lookup_silo_group_by_silo_and_display_name_lower
ON
  omicron.public.silo_group (silo_id, LOWER(display_name))
WHERE
  time_deleted IS NULL AND user_provision_type = 'scim';

/*
 * Silo group membership
 */

CREATE TABLE IF NOT EXISTS omicron.public.silo_group_membership (
    silo_group_id UUID NOT NULL,
    silo_user_id UUID NOT NULL,

    PRIMARY KEY (silo_group_id, silo_user_id)
);

/*
 * The primary key lets us paginate through the users in a group.  We need to
 * index the same fields in the reverse order to be able to paginate through the
 * groups that a user is in.
 */
CREATE INDEX IF NOT EXISTS lookup_silo_group_by_user ON omicron.public.silo_group_membership (
    silo_user_id,
    silo_group_id
);

/*
 * Silo identity provider list
 */

CREATE TYPE IF NOT EXISTS omicron.public.provider_type AS ENUM (
  'saml'
);

CREATE TABLE IF NOT EXISTS omicron.public.identity_provider (
    /* Identity metadata */
    id UUID PRIMARY KEY,
    name STRING(63) NOT NULL,
    description STRING(512) NOT NULL,
    time_created TIMESTAMPTZ NOT NULL,
    time_modified TIMESTAMPTZ NOT NULL,
    time_deleted TIMESTAMPTZ,

    silo_id UUID NOT NULL,
    provider_type omicron.public.provider_type NOT NULL
);

CREATE UNIQUE INDEX IF NOT EXISTS lookup_idp_by_silo_id ON omicron.public.identity_provider (
    silo_id,
    id
) WHERE
    time_deleted IS NULL;

CREATE UNIQUE INDEX IF NOT EXISTS lookup_idp_by_silo_name ON omicron.public.identity_provider (
    silo_id,
    name
) WHERE
    time_deleted IS NULL;

/*
 * Silo SAML identity provider
 */
CREATE TABLE IF NOT EXISTS omicron.public.saml_identity_provider (
    /* Identity metadata */
    id UUID PRIMARY KEY,
    name STRING(63) NOT NULL,
    description STRING(512) NOT NULL,
    time_created TIMESTAMPTZ NOT NULL,
    time_modified TIMESTAMPTZ NOT NULL,
    time_deleted TIMESTAMPTZ,

    silo_id UUID NOT NULL,

    idp_metadata_document_string TEXT NOT NULL,

    idp_entity_id TEXT NOT NULL,
    sp_client_id TEXT NOT NULL,
    acs_url TEXT NOT NULL,
    slo_url TEXT NOT NULL,
    technical_contact_email TEXT NOT NULL,

    public_cert TEXT,
    private_key TEXT,

    group_attribute_name TEXT
);

CREATE UNIQUE INDEX IF NOT EXISTS lookup_saml_idp_by_silo_id ON omicron.public.saml_identity_provider (
    silo_id,
    id
) WHERE
    time_deleted IS NULL;

CREATE UNIQUE INDEX IF NOT EXISTS lookup_saml_idp_by_silo_name ON omicron.public.saml_identity_provider (
    silo_id,
    name
) WHERE
    time_deleted IS NULL;

/*
 * Users' public SSH keys, per RFD 44
 */
CREATE TABLE IF NOT EXISTS omicron.public.ssh_key (
    id UUID PRIMARY KEY,
    name STRING(63) NOT NULL,
    description STRING(512) NOT NULL,
    time_created TIMESTAMPTZ NOT NULL,
    time_modified TIMESTAMPTZ NOT NULL,
    time_deleted TIMESTAMPTZ,

    /* FK into silo_user table */
    silo_user_id UUID NOT NULL,

    /*
     * A 4096 bit RSA key without comment encodes to 726 ASCII characters.
     * A (256 bit) Ed25519 key w/o comment encodes to 82 ASCII characters.
     */
    public_key STRING(1023) NOT NULL
);

CREATE UNIQUE INDEX IF NOT EXISTS lookup_ssh_key_by_silo_user ON omicron.public.ssh_key (
    silo_user_id,
    name
) WHERE
    time_deleted IS NULL;

/**
 * Represents the SSH keys copied to an instance at create time by cloud-init.
 * Entries are added here when an instance is created (with configured SSH keys)
 * and removed when the instance is destroyed.
 *
 * TODO: Should this have time created / time deleted
 */
CREATE TABLE IF NOT EXISTS omicron.public.instance_ssh_key (
    instance_id UUID NOT NULL,
    ssh_key_id UUID NOT NULL,
    PRIMARY KEY (instance_id, ssh_key_id)
);

CREATE TABLE IF NOT EXISTS omicron.public.silo_quotas (
    silo_id UUID PRIMARY KEY,
    time_created TIMESTAMPTZ NOT NULL,
    time_modified TIMESTAMPTZ NOT NULL,
    cpus INT8 NOT NULL,
    memory_bytes INT8 NOT NULL,
    storage_bytes INT8 NOT NULL,

    CONSTRAINT cpus_not_negative CHECK (cpus >= 0),
    CONSTRAINT memory_not_negative CHECK (memory_bytes >= 0),
    CONSTRAINT storage_not_negative CHECK (storage_bytes >= 0)
);

/**
 * A view of the amount of provisioned and allocated (set by quotas) resources
 * on a given silo.
 */
CREATE VIEW IF NOT EXISTS omicron.public.silo_utilization
AS SELECT
    c.id AS silo_id,
    s.name AS silo_name,
    c.cpus_provisioned AS cpus_provisioned,
    c.ram_provisioned AS memory_provisioned,
    c.virtual_disk_bytes_provisioned AS storage_provisioned,
    q.cpus AS cpus_allocated,
    q.memory_bytes AS memory_allocated,
    q.storage_bytes AS storage_allocated,
    s.discoverable as silo_discoverable
FROM
    omicron.public.virtual_provisioning_collection AS c
    RIGHT JOIN omicron.public.silo_quotas AS q
    ON c.id = q.silo_id
    INNER JOIN omicron.public.silo AS s
    ON c.id = s.id
WHERE
    c.collection_type = 'Silo'
AND
    s.time_deleted IS NULL;

CREATE TABLE IF NOT EXISTS omicron.public.silo_auth_settings (
    silo_id UUID PRIMARY KEY,
    time_created TIMESTAMPTZ NOT NULL,
    time_modified TIMESTAMPTZ NOT NULL,

    -- null means no max: users can tokens that never expire
    device_token_max_ttl_seconds INT8 CHECK (device_token_max_ttl_seconds > 0)
);
/*
 * Projects
 */

CREATE TABLE IF NOT EXISTS omicron.public.project (
    /* Identity metadata (resource) */
    id UUID PRIMARY KEY,
    name STRING(63) NOT NULL,
    description STRING(512) NOT NULL,
    time_created TIMESTAMPTZ NOT NULL,
    time_modified TIMESTAMPTZ NOT NULL,
    /* Indicates that the object has been deleted */
    time_deleted TIMESTAMPTZ,

    /* child resource generation number, per RFD 192 */
    rcgen INT NOT NULL,

    /* Which silo this project belongs to */
    silo_id UUID NOT NULL /* foreign key into "silo" table */
);

CREATE UNIQUE INDEX IF NOT EXISTS lookup_project_by_silo ON omicron.public.project (
    silo_id,
    name
) WHERE
    time_deleted IS NULL;

/*
 * Instances
 */

CREATE TYPE IF NOT EXISTS omicron.public.instance_state_v2 AS ENUM (
    /* The instance exists in the DB but its create saga is still in flight. */
    'creating',

    /*
     * The instance has no active VMM. Corresponds to the "stopped" external
     * state.
     */
    'no_vmm',

    /* The instance's state is derived from its active VMM's state. */
    'vmm',

    /* Something bad happened while trying to interact with the instance. */
    'failed',

    /* The instance has been destroyed. */
    'destroyed'
);

CREATE TYPE IF NOT EXISTS omicron.public.vmm_state AS ENUM (
    /*
     * The VMM is known to Nexus, but may not yet exist on a sled.
     *
     * VMM records are always inserted into the database in this state, and
     * then transition to 'starting' or 'migrating' once a sled-agent reports
     * that the VMM has been registered.
     */
    'creating',
    'starting',
    'running',
    'stopping',
    'stopped',
    'rebooting',
    'migrating',
    'failed',
    'destroyed',
    'saga_unwound'
);

CREATE TYPE IF NOT EXISTS omicron.public.instance_auto_restart AS ENUM (
    /*
     * The instance should not, under any circumstances, be automatically
     * rebooted by the control plane.
     */
    'never',
    /*
     * If this instance is running and unexpectedly fails (e.g. due to a host
     * software crash or unexpected host reboot), the control plane will make a
     * best-effort attempt to restart it. The control plane may choose not to
     * restart the instance to preserve the overall availability of the system.
     */
     'best_effort'
);

CREATE TYPE IF NOT EXISTS omicron.public.instance_cpu_platform AS ENUM (
  'amd_milan',
  'amd_turin'
);

/*
 * Represents the *desired* state of an instance, as requested by the user.
 */
CREATE TYPE IF NOT EXISTS omicron.public.instance_intended_state AS ENUM (
    /* The instance should be running. */
    'running',

    /* The instance was asked to stop by an API request. */
    'stopped',

    /* The guest OS shut down the virtual machine.
     *
     * This is distinct from the 'stopped' intent, which represents a stop
     * requested by the API.
     */
    'guest_shutdown',

    /* The instance should be destroyed. */
    'destroyed'
);

/*
 * TODO consider how we want to manage multiple sagas operating on the same
 * Instance -- e.g., reboot concurrent with destroy or concurrent reboots or the
 * like.  Or changing # of CPUs or memory size.
 */
CREATE TABLE IF NOT EXISTS omicron.public.instance (
    /* Identity metadata (resource) */
    id UUID PRIMARY KEY,
    name STRING(63) NOT NULL,
    description STRING(512) NOT NULL,
    time_created TIMESTAMPTZ NOT NULL,
    time_modified TIMESTAMPTZ NOT NULL,
    /* Indicates that the object has been deleted */
    /* This is redundant for Instances, but we keep it here for consistency. */
    time_deleted TIMESTAMPTZ,

    /* Every Instance is in exactly one Project at a time. */
    project_id UUID NOT NULL,

    /* user data for instance initialization systems (e.g. cloud-init) */
    user_data BYTES NOT NULL,

    /* The last-updated time and generation for the instance's state. */
    time_state_updated TIMESTAMPTZ NOT NULL,
    state_generation INT NOT NULL,

    /* FK into `vmm` for the Propolis server that's backing this instance. */
    active_propolis_id UUID,

    /* FK into `vmm` for the migration target Propolis server, if one exists. */
    target_propolis_id UUID,

    /* Identifies any ongoing migration for this instance. */
    migration_id UUID,

    /* Instance configuration */
    ncpus INT NOT NULL,
    memory INT NOT NULL,
    hostname STRING(63) NOT NULL,

    /* ID of the instance update saga that has locked this instance for
     * updating, if one exists. */
    updater_id UUID,

    /* Generation of the instance updater lock */
    updater_gen INT NOT NULL DEFAULT 0,

    /*
     * The internal instance state. If this is 'vmm', the externally-visible
     * instance state is derived from its active VMM's state. This column is
     * distant from its generation number and update time because it is
     * deleted and recreated by the schema upgrade process; see the
     * `separate-instance-and-vmm-states` schema change for details.
     */
    state omicron.public.instance_state_v2 NOT NULL,

    /*
     * The time of the most recent auto-restart attempt, or NULL if the control
     * plane has never attempted to automatically restart this instance.
     */
    time_last_auto_restarted TIMESTAMPTZ,

    /*
     * What failures should result in an instance being automatically restarted
     * by the control plane.
     */
    auto_restart_policy omicron.public.instance_auto_restart,
    /*
     * The cooldown period that must elapse between consecutive auto restart
     * attempts. If this is NULL, no cooldown period is explicitly configured
     * for this instance, and the default cooldown period should be used.
     */
     auto_restart_cooldown INTERVAL,

    /*
     * Which disk, if any, is the one this instance should be directed to boot
     * from. With a boot device selected, guest OSes cannot configure their
     * boot policy for future boots, so also permit NULL to indicate a guest
     * does not want our policy, and instead should be permitted control over
     * its boot-time fates.
     */
    boot_disk_id UUID,

    /*
     * The intended state of the instance, as requested by the user.
     *
     * This may differ from its current state, and is used to determine what
     * action should be taken when the instance's VMM state changes.
     */
    intended_state omicron.public.instance_intended_state NOT NULL,

    /*
     * The required CPU platform for this instance. If set, the instance's VMs
     * may see additional features present in that platform, but in exchange
     * they may only run on sleds whose CPUs support all of those features.
     *
     * If this is NULL, the control plane ignores CPU constraints when selecting
     * a sled for this instance. Then, once it has selected a sled, it supplies
     * a "lowest common denominator" CPU platform that is compatible with that
     * sled to maximize the number of sleds the VM can migrate to.
     */
    cpu_platform omicron.public.instance_cpu_platform,

    CONSTRAINT vmm_iff_active_propolis CHECK (
        ((state = 'vmm') AND (active_propolis_id IS NOT NULL)) OR
        ((state != 'vmm') AND (active_propolis_id IS NULL))
    )
);

-- Names for instances within a project should be unique
CREATE UNIQUE INDEX IF NOT EXISTS lookup_instance_by_project ON omicron.public.instance (
    project_id,
    name
) WHERE
    time_deleted IS NULL;

-- Many control plane operations wish to select all the instances in particular
-- states.
CREATE INDEX IF NOT EXISTS lookup_instance_by_state
ON
    omicron.public.instance (state)
WHERE
    time_deleted IS NULL;

/*
 * A special view of an instance provided to operators for insights into what's running
 * on a sled.
 *
 * This view requires the VMM table, which doesn't exist yet, so create a
 * "placeholder" view here and replace it with the full view once the table is
 * defined. See the README for more context.
 */

CREATE VIEW IF NOT EXISTS omicron.public.sled_instance
AS SELECT
    instance.id
FROM
    omicron.public.instance AS instance
WHERE
    instance.time_deleted IS NULL;

/*
 * Guest-Visible, Virtual Disks
 */

/*
 * TODO The Rust enum to which this type is converted
 * carries data in some of its variants, such as the UUID
 * of the instance to which a disk is attached.
 *
 * This makes the conversion to/from this enum type here much
 * more difficult, since we need a way to manage that data
 * coherently.
 *
 * See <https://github.com/oxidecomputer/omicron/issues/312>.
 */
-- CREATE TYPE omicron.public.DiskState AS ENUM (
--     'creating',
--     'detached',
--     'attaching',
--     'attached',
--     'detaching',
--     'destroyed',
--     'faulted'
-- );

CREATE TYPE IF NOT EXISTS omicron.public.block_size AS ENUM (
  '512',
  '2048',
  '4096'
);

CREATE TABLE IF NOT EXISTS omicron.public.disk (
    /* Identity metadata (resource) */
    id UUID PRIMARY KEY,
    name STRING(63) NOT NULL,
    description STRING(512) NOT NULL,
    time_created TIMESTAMPTZ NOT NULL,
    time_modified TIMESTAMPTZ NOT NULL,
    /* Indicates that the object has been deleted */
    /* This is redundant for Disks, but we keep it here for consistency. */
    time_deleted TIMESTAMPTZ,

    /* child resource generation number, per RFD 192 */
    rcgen INT NOT NULL,

    /* Every Disk is in exactly one Project at a time. */
    project_id UUID NOT NULL,

    /* Every disk consists of a root volume */
    volume_id UUID NOT NULL,

    /*
     * TODO Would it make sense for the runtime state to live in a separate
     * table?
     */
    /* Runtime state */
    -- disk_state omicron.public.DiskState NOT NULL, /* TODO see above */
    disk_state STRING(32) NOT NULL,
    /*
     * Every Disk may be attaching to, attached to, or detaching from at most
     * one Instance at a time.
     */
    attach_instance_id UUID,
    state_generation INT NOT NULL,
    slot INT2 CHECK (slot >= 0 AND slot < 8),
    time_state_updated TIMESTAMPTZ NOT NULL,

    /* Disk configuration */
    size_bytes INT NOT NULL,
    block_size omicron.public.block_size NOT NULL,
    origin_snapshot UUID,
    origin_image UUID,

    pantry_address TEXT
);

CREATE UNIQUE INDEX IF NOT EXISTS lookup_disk_by_project ON omicron.public.disk (
    project_id,
    name
) WHERE
    time_deleted IS NULL;

CREATE UNIQUE INDEX IF NOT EXISTS lookup_disk_by_instance ON omicron.public.disk (
    attach_instance_id,
    id
) WHERE
    time_deleted IS NULL AND attach_instance_id IS NOT NULL;

CREATE UNIQUE INDEX IF NOT EXISTS lookup_deleted_disk ON omicron.public.disk (
    id
) WHERE
    time_deleted IS NOT NULL;

CREATE UNIQUE INDEX IF NOT EXISTS lookup_disk_by_volume_id ON omicron.public.disk (
    volume_id
) WHERE
    time_deleted IS NULL;

CREATE TABLE IF NOT EXISTS omicron.public.image (
    /* Identity metadata (resource) */
    id UUID PRIMARY KEY,
    name STRING(63) NOT NULL,
    description STRING(512) NOT NULL,
    time_created TIMESTAMPTZ NOT NULL,
    time_modified TIMESTAMPTZ NOT NULL,
    /* Indicates that the object has been deleted */
    time_deleted TIMESTAMPTZ,

    silo_id UUID NOT NULL,
    project_id UUID,

    volume_id UUID NOT NULL,

    url STRING(8192),
    os STRING(64) NOT NULL,
    version STRING(64) NOT NULL,
    digest TEXT,
    block_size omicron.public.block_size NOT NULL,
    size_bytes INT NOT NULL
);

CREATE VIEW IF NOT EXISTS omicron.public.project_image AS
SELECT
    id,
    name,
    description,
    time_created,
    time_modified,
    time_deleted,
    silo_id,
    project_id,
    volume_id,
    url,
    os,
    version,
    digest,
    block_size,
    size_bytes
FROM
    omicron.public.image
WHERE
    project_id IS NOT NULL;

CREATE VIEW IF NOT EXISTS omicron.public.silo_image AS
SELECT
    id,
    name,
    description,
    time_created,
    time_modified,
    time_deleted,
    silo_id,
    volume_id,
    url,
    os,
    version,
    digest,
    block_size,
    size_bytes
FROM
    omicron.public.image
WHERE
    project_id IS NULL;

/* Index for silo images */
CREATE UNIQUE INDEX IF NOT EXISTS lookup_image_by_silo on omicron.public.image (
    silo_id,
    name
) WHERE
    time_deleted is NULL AND
    project_id is NULL;

/* Index for project images */
CREATE UNIQUE INDEX IF NOT EXISTS lookup_image_by_silo_and_project on omicron.public.image (
    silo_id,
    project_id,
    name
) WHERE
    time_deleted is NULL AND
    project_id is NOT NULL;

CREATE TYPE IF NOT EXISTS omicron.public.snapshot_state AS ENUM (
  'creating',
  'ready',
  'faulted',
  'destroyed'
);

CREATE TABLE IF NOT EXISTS omicron.public.snapshot (
    /* Identity metadata (resource) */
    id UUID PRIMARY KEY,
    name STRING(63) NOT NULL,
    description STRING(512) NOT NULL,
    time_created TIMESTAMPTZ NOT NULL,
    time_modified TIMESTAMPTZ NOT NULL,
    /* Indicates that the object has been deleted */
    time_deleted TIMESTAMPTZ,

    /* Every Snapshot is in exactly one Project at a time. */
    project_id UUID NOT NULL,

    /* Every Snapshot originated from a single disk */
    disk_id UUID NOT NULL,

    /* Every Snapshot consists of a root volume */
    volume_id UUID NOT NULL,

    /* Where will the scrubbed blocks eventually land? */
    destination_volume_id UUID NOT NULL,

    gen INT NOT NULL,
    state omicron.public.snapshot_state NOT NULL,
    block_size omicron.public.block_size NOT NULL,

    /* Disk configuration (from the time the snapshot was taken) */
    size_bytes INT NOT NULL
);

CREATE UNIQUE INDEX IF NOT EXISTS lookup_snapshot_by_project
    ON omicron.public.snapshot (
        project_id,
        name
    ) WHERE
        time_deleted IS NULL;

CREATE INDEX IF NOT EXISTS lookup_snapshot_by_destination_volume_id
    ON omicron.public.snapshot ( destination_volume_id );

CREATE INDEX IF NOT EXISTS lookup_snapshot_by_volume_id
    ON omicron.public.snapshot ( volume_id );

/*
 * Oximeter collector servers.
 */
CREATE TABLE IF NOT EXISTS omicron.public.oximeter (
    id UUID PRIMARY KEY,
    time_created TIMESTAMPTZ NOT NULL,
    time_modified TIMESTAMPTZ NOT NULL,
    ip INET NOT NULL,
    port INT4 CHECK (port BETWEEN 0 AND 65535) NOT NULL,
    time_expunged TIMESTAMPTZ
);

/*
 * The query Nexus runs to choose an Oximeter instance for new metric producers
 * involves listing the non-expunged instances sorted by ID, which would require
 * a full table scan without this index.
 */
CREATE UNIQUE INDEX IF NOT EXISTS list_non_expunged_oximeter ON omicron.public.oximeter (
    id
) WHERE
    time_expunged IS NULL;

/*
 * The kind of metric producer each record corresponds to.
 */
CREATE TYPE IF NOT EXISTS omicron.public.producer_kind AS ENUM (
    -- A sled agent for an entry in the sled table.
    'sled_agent',
    -- A service in a blueprint (typically the current target blueprint, but it
    -- may reference a prior blueprint if the service is in the process of being
    -- removed).
    'service',
    -- A Propolis VMM for an instance in the omicron.public.instance table
    'instance',
    -- A management gateway service on a scrimlet.
    'management_gateway'
);

/*
 * Information about registered metric producers.
 */
CREATE TABLE IF NOT EXISTS omicron.public.metric_producer (
    id UUID PRIMARY KEY,
    time_created TIMESTAMPTZ NOT NULL,
    time_modified TIMESTAMPTZ NOT NULL,
    kind omicron.public.producer_kind NOT NULL,
    ip INET NOT NULL,
    port INT4 CHECK (port BETWEEN 0 AND 65535) NOT NULL,
    interval FLOAT NOT NULL,
    /* Oximeter collector instance to which this metric producer is assigned. */
    oximeter_id UUID NOT NULL
);

CREATE UNIQUE INDEX IF NOT EXISTS lookup_producer_by_oximeter ON omicron.public.metric_producer (
    oximeter_id,
    id
);

CREATE INDEX IF NOT EXISTS lookup_producer_by_time_modified ON omicron.public.metric_producer (
    time_modified
);

/*
 * VPCs and networking primitives
 */


CREATE TABLE IF NOT EXISTS omicron.public.vpc (
    /* Identity metadata (resource) */
    id UUID PRIMARY KEY,
    name STRING(63) NOT NULL,
    description STRING(512) NOT NULL,
    time_created TIMESTAMPTZ NOT NULL,
    time_modified TIMESTAMPTZ NOT NULL,
    /* Indicates that the object has been deleted */
    time_deleted TIMESTAMPTZ,
    project_id UUID NOT NULL,
    system_router_id UUID NOT NULL,
    dns_name STRING(63) NOT NULL,

    /*
     * The Geneve Virtual Network Identifier for this VPC. Note that this is a
     * 24-bit unsigned value, properties which are checked in the application,
     * not the database.
     */
    vni INT4 NOT NULL,

    /* The IPv6 prefix allocated to subnets. */
    ipv6_prefix INET NOT NULL,

    /* Used to ensure that two requests do not concurrently modify the
       VPC's firewall */
    firewall_gen INT NOT NULL,

    /* Child-resource generation number for VPC Subnets. */
    subnet_gen INT8 NOT NULL
);

CREATE UNIQUE INDEX IF NOT EXISTS lookup_vpc_by_project ON omicron.public.vpc (
    project_id,
    name
) WHERE
    time_deleted IS NULL;

CREATE UNIQUE INDEX IF NOT EXISTS lookup_vpc_by_vni ON omicron.public.vpc (
    vni
) WHERE
    time_deleted IS NULL;

CREATE TABLE IF NOT EXISTS omicron.public.vpc_subnet (
    /* Identity metadata (resource) */
    id UUID PRIMARY KEY,
    name STRING(63) NOT NULL,
    description STRING(512) NOT NULL,
    time_created TIMESTAMPTZ NOT NULL,
    time_modified TIMESTAMPTZ NOT NULL,
    /* Indicates that the object has been deleted */
    time_deleted TIMESTAMPTZ,
    vpc_id UUID NOT NULL,
    /* Child resource creation generation number */
    rcgen INT8 NOT NULL,
    ipv4_block INET NOT NULL,
    ipv6_block INET NOT NULL,
    /* nullable FK to the `vpc_router` table. */
    custom_router_id UUID
);

/* Subnet and network interface names are unique per VPC, not project */
CREATE UNIQUE INDEX IF NOT EXISTS vpc_subnet_vpc_id_name_key ON omicron.public.vpc_subnet (
    vpc_id,
    name
) WHERE
    time_deleted IS NULL;

/* The kind of network interface. */
CREATE TYPE IF NOT EXISTS omicron.public.network_interface_kind AS ENUM (
    /* An interface attached to a guest instance. */
    'instance',

    /* An interface attached to a service. */
    'service',
    'probe'
);

CREATE TABLE IF NOT EXISTS omicron.public.network_interface (
    /* Identity metadata (resource) */
    id UUID PRIMARY KEY,
    name STRING(63) NOT NULL,
    description STRING(512) NOT NULL,
    time_created TIMESTAMPTZ NOT NULL,
    time_modified TIMESTAMPTZ NOT NULL,
    /* Indicates that the object has been deleted */
    time_deleted TIMESTAMPTZ,

    /* The kind of network interface, e.g., instance */
    kind omicron.public.network_interface_kind NOT NULL,

    /*
     * FK into the parent resource of this interface (e.g. Instance, Service)
     * as determined by the `kind`.
     */
    parent_id UUID NOT NULL,

    /* FK into VPC table */
    vpc_id UUID NOT NULL,
    /* FK into VPCSubnet table. */
    subnet_id UUID NOT NULL,

    /*
     * The EUI-48 MAC address of the guest interface.
     *
     * Note that we use the bytes of a 64-bit integer, in big-endian byte order
     * to represent the MAC.
     */
    mac INT8 NOT NULL,

    /* The private VPC IPv4 address of the interface.
     *
     * At least one of the IPv4 and IPv6 addresses must be specified.
     *
     * NOTE: Despite the name, this is in fact the IPv4 address. We've kept the
     * original name `ip` since renaming columns idempotently is difficult in
     * CRDB right now.
     */
    ip INET,

    /*
     * Limited to 8 NICs per instance. This value must be kept in sync with
     * `nexus_db_model::MAX_NICS_PER_INSTANCE`.
     */
    slot INT2 NOT NULL CHECK (slot >= 0 AND slot < 8),

    /* True if this interface is the primary interface.
     *
     * The primary interface appears in DNS and its addresses are used for external
     * connectivity.
     */
    is_primary BOOL NOT NULL,

    /*
     * A supplementary list of addresses/CIDR blocks which a NIC is
     * *allowed* to send/receive traffic on, in addition to its
     * assigned address.
     */
    transit_ips INET[] NOT NULL DEFAULT ARRAY[],

    /* The private VPC IPv6 address of the interface.
     *
     * At least one of the IPv4 and IPv6 addresses must be specified.
     */
    ipv6 INET,

    /* Constraint ensuring we have at least one IP address from either family.
     * Both may be specified.
     */
    CONSTRAINT at_least_one_ip_address CHECK (
        ip IS NOT NULL OR ipv6 IS NOT NULL
    )
);

CREATE INDEX IF NOT EXISTS instance_network_interface_mac
    ON omicron.public.network_interface (mac) STORING (time_deleted);

/* A view of the network_interface table for just instance-kind records. */
CREATE VIEW IF NOT EXISTS omicron.public.instance_network_interface AS
SELECT
    id,
    name,
    description,
    time_created,
    time_modified,
    time_deleted,
    parent_id AS instance_id,
    vpc_id,
    subnet_id,
    mac,
    ip AS ipv4,
    ipv6,
    slot,
    is_primary,
    transit_ips
FROM
    omicron.public.network_interface
WHERE
    kind = 'instance';

/* A view of the network_interface table for just service-kind records. */
CREATE VIEW IF NOT EXISTS omicron.public.service_network_interface AS
SELECT
    id,
    name,
    description,
    time_created,
    time_modified,
    time_deleted,
    parent_id AS service_id,
    vpc_id,
    subnet_id,
    mac,
    ip AS ipv4,
    ipv6,
    slot,
    is_primary
FROM
    omicron.public.network_interface
WHERE
    kind = 'service';

/* TODO-completeness

 * We currently have a NetworkInterface table with the IP and MAC addresses inline.
 * Eventually, we'll probably want to move these to their own tables, and
 * refer to them here, most notably to support multiple IPs per NIC, as well
 * as moving IPs between NICs on different instances, etc.
 */

/* Ensure we do not assign the same addresses twice within a subnet */
CREATE UNIQUE INDEX IF NOT EXISTS network_interface_subnet_id_ipv4_key ON omicron.public.network_interface (
    subnet_id,
    ip
) WHERE
    time_deleted IS NULL AND ip IS NOT NULL;
CREATE UNIQUE INDEX IF NOT EXISTS network_interface_subnet_id_ipv6_key ON omicron.public.network_interface (
    subnet_id,
    ipv6
) WHERE
    time_deleted IS NULL AND ipv6 IS NOT NULL;

/* Ensure we do not assign the same MAC twice within a VPC
 * See RFD174's discussion on the scope of virtual MACs
 */
CREATE UNIQUE INDEX IF NOT EXISTS network_interface_vpc_id_mac_key ON omicron.public.network_interface (
    vpc_id,
    mac
) WHERE
    time_deleted IS NULL;

/*
 * Index used to verify that all interfaces for a resource (e.g. Instance,
 * Service) are contained within a single VPC, and that all interfaces are
 * in unique VPC Subnets.
 *
 * This is also used to quickly find the primary interface since
 * we store the `is_primary` column. Such queries are mostly used
 * when setting a new primary interface.
 */
CREATE UNIQUE INDEX IF NOT EXISTS network_interface_parent_id_name_kind_key ON omicron.public.network_interface (
    parent_id,
    name,
    kind
)
STORING (vpc_id, subnet_id, is_primary)
WHERE
    time_deleted IS NULL;

/*
 * Index used to verify that all interfaces for a resource (e.g. Instance,
 * Service) have unique slots.
 */
CREATE UNIQUE INDEX IF NOT EXISTS network_interface_parent_id_slot_key ON omicron.public.network_interface (
    parent_id,
    slot
)
WHERE
    time_deleted IS NULL;

/*
 * Index used to look up NIC details by its parent ID.
 */
CREATE INDEX IF NOT EXISTS network_interface_by_parent
ON omicron.public.network_interface (parent_id)
STORING (name, kind, vpc_id, subnet_id, mac, ip, ipv6, slot);

/*
 * Index used to select details needed to build the
 * virtual-to-physical mappings quickly.
 */
CREATE INDEX IF NOT EXISTS v2p_mapping_details
ON omicron.public.network_interface (
  time_deleted, kind, subnet_id, vpc_id, parent_id
) STORING (mac, ip, ipv6);

CREATE TYPE IF NOT EXISTS omicron.public.vpc_firewall_rule_status AS ENUM (
    'disabled',
    'enabled'
);

CREATE TYPE IF NOT EXISTS omicron.public.vpc_firewall_rule_direction AS ENUM (
    'inbound',
    'outbound'
);

CREATE TYPE IF NOT EXISTS omicron.public.vpc_firewall_rule_action AS ENUM (
    'allow',
    'deny'
);

CREATE TABLE IF NOT EXISTS omicron.public.vpc_firewall_rule (
    /* Identity metadata (resource) */
    id UUID PRIMARY KEY,
    name STRING(63) NOT NULL,
    description STRING(512) NOT NULL,
    time_created TIMESTAMPTZ NOT NULL,
    time_modified TIMESTAMPTZ NOT NULL,
    /* Indicates that the object has been deleted */
    time_deleted TIMESTAMPTZ,

    vpc_id UUID NOT NULL,
    status omicron.public.vpc_firewall_rule_status NOT NULL,
    direction omicron.public.vpc_firewall_rule_direction NOT NULL,
    /* Array of targets. 128 was picked to include plenty of space for
       a tag, colon, and resource identifier. */
    targets STRING(128)[] NOT NULL,
    /* Also an array of targets */
    filter_hosts STRING(128)[],
    filter_ports STRING(11)[],
    action omicron.public.vpc_firewall_rule_action NOT NULL,
    priority INT4 CHECK (priority BETWEEN 0 AND 65535) NOT NULL,
    filter_protocols STRING(32)[]
);

CREATE UNIQUE INDEX IF NOT EXISTS lookup_firewall_by_vpc ON omicron.public.vpc_firewall_rule (
    vpc_id,
    name
) WHERE
    time_deleted IS NULL;

CREATE TYPE IF NOT EXISTS omicron.public.vpc_router_kind AS ENUM (
    'system',
    'custom'
);

CREATE TABLE IF NOT EXISTS omicron.public.vpc_router (
    /* Identity metadata (resource) */
    id UUID PRIMARY KEY,
    name STRING(63) NOT NULL,
    description STRING(512) NOT NULL,
    time_created TIMESTAMPTZ NOT NULL,
    time_modified TIMESTAMPTZ NOT NULL,
    /* Indicates that the object has been deleted */
    time_deleted TIMESTAMPTZ,
    kind omicron.public.vpc_router_kind NOT NULL,
    vpc_id UUID NOT NULL,
    rcgen INT NOT NULL,
    /*
     * version information used to trigger VPC router RPW.
     * this is sensitive to CRUD on named resources beyond
     * routers e.g. instances, subnets, ...
     */
    resolved_version INT NOT NULL DEFAULT 0
);

CREATE UNIQUE INDEX IF NOT EXISTS lookup_router_by_vpc ON omicron.public.vpc_router (
    vpc_id,
    name
) WHERE
    time_deleted IS NULL;

/* Index used to accelerate vpc_increment_rpw_version and list. */
CREATE INDEX IF NOT EXISTS lookup_routers_in_vpc ON omicron.public.vpc_router (
    vpc_id
) WHERE
    time_deleted IS NULL;

CREATE TYPE IF NOT EXISTS omicron.public.router_route_kind AS ENUM (
    'default',
    'vpc_subnet',
    'vpc_peering',
    'custom'
);

CREATE TABLE IF NOT EXISTS omicron.public.router_route (
    /* Identity metadata (resource) */
    id UUID PRIMARY KEY,
    name STRING(63) NOT NULL,
    description STRING(512) NOT NULL,
    time_created TIMESTAMPTZ NOT NULL,
    time_modified TIMESTAMPTZ NOT NULL,
    /* Indicates that the object has been deleted */
    time_deleted TIMESTAMPTZ,

    /* FK to the `vpc_router` table. */
    vpc_router_id UUID NOT NULL,
    kind omicron.public.router_route_kind NOT NULL,
    target STRING(128) NOT NULL,
    destination STRING(128) NOT NULL,

    /* FK to the `vpc_subnet` table. See constraints below */
    vpc_subnet_id UUID,

    /*
     * Only nullable if this is rule is not, in-fact, virtual and tightly coupled to a
     * linked item. Today, these are 'vpc_subnet' rules and their parent subnets.
     * 'vpc_peering' routes may also fall into this category in future.
     *
     * User-created/modifiable routes must have this field as NULL.
     */
    CONSTRAINT non_null_vpc_subnet CHECK (
        (kind = 'vpc_subnet' AND vpc_subnet_id IS NOT NULL) OR
        (kind != 'vpc_subnet' AND vpc_subnet_id IS NULL)
    )
);

CREATE UNIQUE INDEX IF NOT EXISTS lookup_route_by_router ON omicron.public.router_route (
    vpc_router_id,
    name
) WHERE
    time_deleted IS NULL;

-- Enforce uniqueness of 'vpc_subnet' routes on parent (and help add/delete).
CREATE UNIQUE INDEX IF NOT EXISTS lookup_subnet_route_by_id ON omicron.public.router_route (
    vpc_subnet_id
) WHERE
    time_deleted IS NULL AND kind = 'vpc_subnet';

CREATE TABLE IF NOT EXISTS omicron.public.internet_gateway (
    id UUID PRIMARY KEY,
    name STRING(63) NOT NULL,
    description STRING(512) NOT NULL,
    time_created TIMESTAMPTZ NOT NULL,
    time_modified TIMESTAMPTZ NOT NULL,
    time_deleted TIMESTAMPTZ,
    vpc_id UUID NOT NULL,
    rcgen INT NOT NULL,
    resolved_version INT NOT NULL DEFAULT 0
);

CREATE UNIQUE INDEX IF NOT EXISTS lookup_internet_gateway_by_vpc ON omicron.public.internet_gateway (
    vpc_id,
    name
) WHERE
    time_deleted IS NULL;

CREATE TABLE IF NOT EXISTS omicron.public.internet_gateway_ip_pool (
    id UUID PRIMARY KEY,
    name STRING(63) NOT NULL,
    description STRING(512) NOT NULL,
    time_created TIMESTAMPTZ NOT NULL,
    time_modified TIMESTAMPTZ NOT NULL,
    time_deleted TIMESTAMPTZ,
    internet_gateway_id UUID,
    ip_pool_id UUID
);

CREATE INDEX IF NOT EXISTS lookup_internet_gateway_ip_pool_by_igw_id ON omicron.public.internet_gateway_ip_pool (
    internet_gateway_id
) WHERE
    time_deleted IS NULL;

CREATE TABLE IF NOT EXISTS omicron.public.internet_gateway_ip_address (
    id UUID PRIMARY KEY,
    name STRING(63) NOT NULL,
    description STRING(512) NOT NULL,
    time_created TIMESTAMPTZ NOT NULL,
    time_modified TIMESTAMPTZ NOT NULL,
    time_deleted TIMESTAMPTZ,
    internet_gateway_id UUID,
    address INET
);

CREATE UNIQUE INDEX IF NOT EXISTS lookup_internet_gateway_ip_address_by_igw_id ON omicron.public.internet_gateway_ip_address (
    internet_gateway_id
) WHERE
    time_deleted IS NULL;

/* The IP version of an IP address. */
CREATE TYPE IF NOT EXISTS omicron.public.ip_version AS ENUM (
    'v4',
    'v6'
);

/* Indicates what an IP Pool is reserved for. */
CREATE TYPE IF NOT EXISTS omicron.public.ip_pool_reservation_type AS ENUM (
    'external_silos',
    'oxide_internal'
);

/*
 * IP pool types for unicast vs multicast pools
 */
CREATE TYPE IF NOT EXISTS omicron.public.ip_pool_type AS ENUM (
    'unicast',
    'multicast'
);

/*
 * An IP Pool, a collection of zero or more IP ranges for external IPs.
 */
CREATE TABLE IF NOT EXISTS omicron.public.ip_pool (
    /* Resource identity metadata */
    id UUID PRIMARY KEY,
    name STRING(63) NOT NULL,
    description STRING(512) NOT NULL,
    time_created TIMESTAMPTZ NOT NULL,
    time_modified TIMESTAMPTZ NOT NULL,
    time_deleted TIMESTAMPTZ,

    /* The collection's child-resource generation number */
    rcgen INT8 NOT NULL,

    /* The IP version of the ranges contained in this pool. */
    ip_version omicron.public.ip_version NOT NULL,

    /* Indicates what the IP Pool is reserved for. */
    reservation_type omicron.public.ip_pool_reservation_type NOT NULL,

    /* Pool type for unicast (default) vs multicast pools. */
    pool_type omicron.public.ip_pool_type NOT NULL DEFAULT 'unicast'
);

/*
 * Index ensuring uniqueness of IP Pool names, globally.
 */
CREATE UNIQUE INDEX IF NOT EXISTS lookup_pool_by_name ON omicron.public.ip_pool (
    name
) WHERE
    time_deleted IS NULL;

/*
 * Index on pool type for efficient filtering of unicast vs multicast pools.
 */
CREATE INDEX IF NOT EXISTS lookup_ip_pool_by_type ON omicron.public.ip_pool (
    pool_type
) WHERE
    time_deleted IS NULL;

-- The order here is most-specific first, and it matters because we use this
-- fact to select the most specific default in the case where there is both a
-- silo default and a fleet default. If we were to add a project type, it should
-- be added before silo.
CREATE TYPE IF NOT EXISTS omicron.public.ip_pool_resource_type AS ENUM (
    'silo'
);

-- join table associating IP pools with resources like fleet or silo
CREATE TABLE IF NOT EXISTS omicron.public.ip_pool_resource (
    ip_pool_id UUID NOT NULL,
    resource_type omicron.public.ip_pool_resource_type NOT NULL,
    resource_id UUID NOT NULL,
    is_default BOOL NOT NULL,
    -- TODO: timestamps for soft deletes?

    -- resource_type is redundant because resource IDs are globally unique, but
    -- logically it belongs here
    PRIMARY KEY (ip_pool_id, resource_type, resource_id)
);

-- a given resource can only have one default ip pool
CREATE UNIQUE INDEX IF NOT EXISTS one_default_ip_pool_per_resource ON omicron.public.ip_pool_resource (
    resource_id
) where
    is_default = true;

-- created solely to prevent a table scan when we delete links on silo delete
CREATE INDEX IF NOT EXISTS ip_pool_resource_id ON omicron.public.ip_pool_resource (
    resource_id
);

CREATE INDEX IF NOT EXISTS ip_pool_resource_ip_pool_id ON omicron.public.ip_pool_resource (
    ip_pool_id
);

/*
 * IP Pools are made up of a set of IP ranges, which are start/stop addresses.
 * Note that these need not be CIDR blocks or well-behaved subnets with a
 * specific netmask.
 */
CREATE TABLE IF NOT EXISTS omicron.public.ip_pool_range (
    id UUID PRIMARY KEY,
    time_created TIMESTAMPTZ NOT NULL,
    time_modified TIMESTAMPTZ NOT NULL,
    time_deleted TIMESTAMPTZ,
    first_address INET NOT NULL,
    /* The range is inclusive of the last address. */
    last_address INET NOT NULL,
    /* FK into the `ip_pool` table. */
    ip_pool_id UUID NOT NULL,
    /* Tracks child resources, IP addresses allocated out of this range. */
    rcgen INT8 NOT NULL,

    /* Ensure first address is not greater than last address */
    CONSTRAINT check_address_order CHECK (first_address <= last_address)
);

/*
 * These help Nexus enforce that the ranges within an IP Pool do not overlap
 * with any other ranges. See `nexus/src/db/queries/ip_pool.rs` for the actual
 * query which does that.
 */
CREATE UNIQUE INDEX IF NOT EXISTS lookup_pool_range_by_first_address ON omicron.public.ip_pool_range (
    first_address
)
STORING (last_address)
WHERE time_deleted IS NULL;
CREATE UNIQUE INDEX IF NOT EXISTS lookup_pool_range_by_last_address ON omicron.public.ip_pool_range (
    last_address
)
STORING (first_address)
WHERE time_deleted IS NULL;


/* The kind of external IP address. */
CREATE TYPE IF NOT EXISTS omicron.public.ip_kind AS ENUM (
    /*
     * Source NAT provided to all guests by default or for services that
     * only require outbound external connectivity.
     */
    'snat',

    /*
     * An ephemeral IP is a fixed, known address whose lifetime is the same as
     * the instance to which it is attached.
     * Not valid for services.
     */
    'ephemeral',

    /*
     * A floating IP is an independent, named API resource that can be assigned
     * to an instance or service.
     */
    'floating'
);

CREATE TYPE IF NOT EXISTS omicron.public.ip_attach_state AS ENUM (
    'detached',
    'attached',
    'detaching',
    'attaching'
);

/*
 * External IP addresses used for guest instances and externally-facing
 * services.
 */
CREATE TABLE IF NOT EXISTS omicron.public.external_ip (
    /* Identity metadata */
    id UUID PRIMARY KEY,

    /* Name for floating IPs. See the constraints below. */
    name STRING(63),

    /* Description for floating IPs. See the constraints below. */
    description STRING(512),

    time_created TIMESTAMPTZ NOT NULL,
    time_modified TIMESTAMPTZ NOT NULL,
    time_deleted TIMESTAMPTZ,

    /* FK to the `ip_pool` table. */
    ip_pool_id UUID NOT NULL,

    /* FK to the `ip_pool_range` table. */
    ip_pool_range_id UUID NOT NULL,

    /* True if this IP is associated with a service rather than an instance. */
    is_service BOOL NOT NULL,

    /* FK to the `instance` or `service` table. See constraints below. */
    parent_id UUID,

    /* The kind of external address, e.g., ephemeral. */
    kind omicron.public.ip_kind NOT NULL,

    /* The actual external IP address. */
    ip INET NOT NULL,

    /* The first port in the allowed range, inclusive. */
    first_port INT4 NOT NULL,

    /* The last port in the allowed range, also inclusive. */
    last_port INT4 NOT NULL,

    /* FK to the `project` table. */
    project_id UUID,

    /* State of this IP with regard to instance attach/detach
     * operations. This is mainly used to prevent concurrent use
     * across sagas and allow rollback to correct state.
     */
    state omicron.public.ip_attach_state NOT NULL,

    is_probe BOOL NOT NULL DEFAULT false,

    /* The name must be non-NULL iff this is a floating IP. */
    CONSTRAINT null_fip_name CHECK (
        (kind != 'floating' AND name IS NULL) OR
        (kind = 'floating' AND name IS NOT NULL)
    ),

    /* The description must be non-NULL iff this is a floating IP. */
    CONSTRAINT null_fip_description CHECK (
        (kind != 'floating' AND description IS NULL) OR
        (kind = 'floating' AND description IS NOT NULL)
    ),

    /* Only floating IPs can be attached to a project, and
     * they must have a parent project if they are instance FIPs.
     */
    CONSTRAINT null_project_id CHECK (
        (kind = 'floating' AND is_service = FALSE AND project_id is NOT NULL) OR
        ((kind != 'floating' OR is_service = TRUE) AND project_id IS NULL)
    ),

    /*
     * Only nullable if this is a floating/ephemeral IP, which may exist not
     * attached to any instance or service yet. Ephemeral IPs should not generally
     * exist without parent instances/services, but need to temporarily exist in
     * this state for live attachment.
     */
    CONSTRAINT null_snat_parent_id CHECK (
        (kind != 'snat') OR (parent_id IS NOT NULL)
    ),

    /* Ephemeral IPs are not supported for services. */
    CONSTRAINT ephemeral_kind_service CHECK (
        (kind = 'ephemeral' AND is_service = FALSE) OR (kind != 'ephemeral')
    ),

    /*
     * (Not detached) => non-null parent_id.
     * This is not a two-way implication because SNAT IPs
     * cannot have a null parent_id.
     */
    CONSTRAINT detached_null_parent_id CHECK (
        (state = 'detached') OR (parent_id IS NOT NULL)
    )
);

/*
 * Index used to support quickly looking up children of the IP Pool range table,
 * when checking for allocated addresses during deletion. Note that this cannot
 * be unique, because SNAT addresses can share different port ranges of the same
 * IP address.
 */
CREATE INDEX IF NOT EXISTS external_ip_by_pool ON omicron.public.external_ip (
    ip_pool_id,
    ip_pool_range_id,
    ip
)
    WHERE time_deleted IS NULL;

/*
 * Index used to enforce uniqueness of external IPs
 *
 * NOTE: This relies on the uniqueness constraint of IP addresses across all
 * pools, _and_ on the fact that the number of ports assigned to each instance
 * is fixed at compile time.
 */
CREATE UNIQUE INDEX IF NOT EXISTS external_ip_unique ON omicron.public.external_ip (
    ip,
    first_port
)
    WHERE time_deleted IS NULL;

CREATE UNIQUE INDEX IF NOT EXISTS lookup_external_ip_by_parent ON omicron.public.external_ip (
    parent_id,
    id
)
    WHERE parent_id IS NOT NULL AND time_deleted IS NULL;

/* Enforce a limit of one Ephemeral IP per instance */
CREATE UNIQUE INDEX IF NOT EXISTS one_ephemeral_ip_per_instance ON omicron.public.external_ip (
    parent_id
)
    WHERE kind = 'ephemeral' AND parent_id IS NOT NULL AND time_deleted IS NULL;

/* Enforce name-uniqueness of floating (service) IPs at fleet level. */
CREATE UNIQUE INDEX IF NOT EXISTS lookup_floating_ip_by_name on omicron.public.external_ip (
    name
) WHERE
    kind = 'floating' AND
    time_deleted is NULL AND
    project_id is NULL;

/* Enforce name-uniqueness of floating IPs at project level. */
CREATE UNIQUE INDEX IF NOT EXISTS lookup_floating_ip_by_name_and_project on omicron.public.external_ip (
    project_id,
    name
) WHERE
    kind = 'floating' AND
    time_deleted is NULL AND
    project_id is NOT NULL;

CREATE VIEW IF NOT EXISTS omicron.public.floating_ip AS
SELECT
    id,
    name,
    description,
    time_created,
    time_modified,
    time_deleted,
    ip_pool_id,
    ip_pool_range_id,
    is_service,
    parent_id,
    ip,
    project_id
FROM
    omicron.public.external_ip
WHERE
    omicron.public.external_ip.kind = 'floating' AND
    project_id IS NOT NULL;

/*******************************************************************/

/*
 * Sagas
 */

CREATE TYPE IF NOT EXISTS omicron.public.saga_state AS ENUM (
    'running',
    'unwinding',
    'done',
    'abandoned'
);


CREATE TABLE IF NOT EXISTS omicron.public.saga (
    /* immutable fields */

    /* unique identifier for this execution */
    id UUID PRIMARY KEY,
    /* unique id of the creator */
    creator UUID NOT NULL,
    /* time the saga was started */
    time_created TIMESTAMPTZ NOT NULL,
    /* saga name */
    name STRING(128) NOT NULL,
    /* saga DAG (includes params and name) */
    saga_dag JSONB NOT NULL,

    /*
     * TODO:
     * - id for current SEC (maybe NULL?)
     * - time of last adoption
     * - previous SEC? previous adoption time?
     * - number of adoptions?
     */
    saga_state omicron.public.saga_state NOT NULL,
    current_sec UUID,
    adopt_generation INT NOT NULL,
    adopt_time TIMESTAMPTZ NOT NULL
);

/*
 * For recovery (and probably takeover), we need to be able to list running
 * sagas by SEC.  We need to paginate this list by the id.
 */
CREATE UNIQUE INDEX IF NOT EXISTS lookup_saga_by_sec ON omicron.public.saga (
    current_sec, id
) WHERE saga_state != 'done';

/*
 * TODO more indexes for Saga?
 * - Debugging and/or reporting: saga_name? creator?
 */
/*
 * TODO: This is a data-carrying enum, see note on disk_state.
 *
 * See <https://github.com/oxidecomputer/omicron/issues/312>.
 */
-- CREATE TYPE omicron.public.saga_node_event_type AS ENUM (
--    'started',
--    'succeeded',
--    'failed'
--    'undo_started'
--    'undo_finished'
-- );

CREATE TABLE IF NOT EXISTS omicron.public.saga_node_event (
    saga_id UUID NOT NULL,
    node_id INT NOT NULL,
    -- event_type omicron.public.saga_node_event_type NOT NULL,
    event_type STRING(31) NOT NULL,
    data JSONB,
    event_time TIMESTAMPTZ NOT NULL,
    creator UUID NOT NULL,

    /*
     * It's important to be able to list the nodes in a saga.  We put the
     * node_id in the saga so that we can paginate the list.
     *
     * We make it a UNIQUE index and include the event_type to prevent two SECs
     * from attempting to record the same event for the same saga.  Whether this
     * should be allowed is still TBD.
     */
    PRIMARY KEY (saga_id, node_id, event_type)
);

/*******************************************************************/

/*
 * Sessions for use by web console.
 */
CREATE TABLE IF NOT EXISTS omicron.public.console_session (
    id UUID PRIMARY KEY,
    token STRING(40) NOT NULL,
    time_created TIMESTAMPTZ NOT NULL,
    time_last_used TIMESTAMPTZ NOT NULL,
    silo_user_id UUID NOT NULL
);

-- to be used for cleaning up old tokens
-- It's okay that this index is non-unique because we don't need to page through
-- this list.  We'll just grab the next N, delete them, then repeat.
CREATE INDEX IF NOT EXISTS lookup_console_by_creation
    ON omicron.public.console_session (time_created);

-- This index is used to remove sessions for a user that's being deleted.
CREATE INDEX IF NOT EXISTS lookup_console_by_silo_user
    ON omicron.public.console_session (silo_user_id);

-- We added a UUID as the primary key, but we need the token to keep acting like
-- it did before. "When you change a primary key with ALTER PRIMARY KEY, the old
-- primary key index becomes a secondary index." We chose to use DROP CONSTRAINT
-- and ADD CONSTRAINT instead and manually create the index.
-- https://www.cockroachlabs.com/docs/v22.1/primary-key#changing-primary-key-columns
CREATE UNIQUE INDEX IF NOT EXISTS console_session_token_unique
	ON omicron.public.console_session (token);

/*******************************************************************/

-- Describes a single uploaded TUF repo.
--
-- Identified by both a random uuid and its SHA256 hash. The hash could be the
-- primary key, but it seems unnecessarily large and unwieldy.
CREATE TABLE IF NOT EXISTS omicron.public.tuf_repo (
    id UUID PRIMARY KEY,
    time_created TIMESTAMPTZ NOT NULL,

    -- TODO: Repos fetched over HTTP will not have a SHA256 hash; this is an
    -- implementation detail of our ZIP archives.
    sha256 STRING(64) NOT NULL,

    -- The version of the targets.json role that was used to generate the repo.
    targets_role_version INT NOT NULL,

    -- The valid_until time for the repo.
    -- TODO: Figure out timestamp validity policy for uploaded repos vs those
    -- fetched over HTTP; my (iliana's) current presumption is that we will make
    -- this NULL for uploaded ZIP archives of repos.
    valid_until TIMESTAMPTZ NOT NULL,

    -- The system version described in the TUF repo.
    --
    -- This is the "true" primary key, but is not treated as such in the
    -- database because we may want to change this format in the future.
    -- Re-doing primary keys is annoying.
    --
    -- Because the system version is embedded in the repo's artifacts.json,
    -- each system version is associated with exactly one checksum.
    system_version STRING(64) NOT NULL,

    -- For debugging only:
    -- Filename provided by the user.
    file_name TEXT NOT NULL,

    -- Set when the repository's artifacts can be deleted from replication.
    time_pruned TIMESTAMPTZ,

    CONSTRAINT unique_checksum UNIQUE (sha256),
    CONSTRAINT unique_system_version UNIQUE (system_version)
);

CREATE UNIQUE INDEX IF NOT EXISTS tuf_repo_not_pruned
    ON omicron.public.tuf_repo (id)
    WHERE time_pruned IS NULL;

-- Describes an individual artifact from an uploaded TUF repo.
--
-- In the future, this may also be used to describe artifacts that are fetched
-- from a remote TUF repo, but that requires some additional design work.
CREATE TABLE IF NOT EXISTS omicron.public.tuf_artifact (
    id UUID PRIMARY KEY,
    name STRING(63) NOT NULL,
    version STRING(64) NOT NULL,
    -- This used to be an enum but is now a string, because it can represent
    -- artifact kinds currently unknown to a particular version of Nexus as
    -- well.
    kind STRING(63) NOT NULL,

    -- The time this artifact was first recorded.
    time_created TIMESTAMPTZ NOT NULL,

    -- The SHA256 hash of the artifact, typically obtained from the TUF
    -- targets.json (and validated at extract time).
    sha256 STRING(64) NOT NULL,
    -- The length of the artifact, in bytes.
    artifact_size INT8 NOT NULL,

    -- The generation number this artifact was added for.
    generation_added INT8 NOT NULL,

    -- Sign (root key hash table) hash of a signed RoT or RoT bootloader image.
    sign BYTES, -- nullable

    -- Board (caboose BORD) for artifacts that are Hubris archives.
    board TEXT, -- nullable (null for non-Hubris artifacts)

    CONSTRAINT unique_name_version_kind UNIQUE (name, version, kind)
);

CREATE UNIQUE INDEX IF NOT EXISTS tuf_artifact_added
    ON omicron.public.tuf_artifact (generation_added, id)
    STORING (name, version, kind, time_created, sha256, artifact_size);

-- RFD 554: (kind, hash) is unique for artifacts. This index is used while
-- looking up artifacts.
CREATE UNIQUE INDEX IF NOT EXISTS tuf_artifact_kind_sha256
    ON omicron.public.tuf_artifact (kind, sha256);

-- Reflects that a particular artifact was provided by a particular TUF repo.
-- This is a many-many mapping.
CREATE TABLE IF NOT EXISTS omicron.public.tuf_repo_artifact (
    tuf_repo_id UUID NOT NULL,
    tuf_artifact_id UUID NOT NULL,

    PRIMARY KEY (tuf_repo_id, tuf_artifact_id)
);

-- Generation number for the current list of TUF artifacts the system wants.
-- This is incremented whenever a TUF repo is added or removed.
CREATE TABLE IF NOT EXISTS omicron.public.tuf_generation (
    -- There should only be one row of this table for the whole DB.
    -- It's a little goofy, but filter on "singleton = true" before querying
    -- or applying updates, and you'll access the singleton row.
    --
    -- We also add a constraint on this table to ensure it's not possible to
    -- access the version of this table with "singleton = false".
    singleton BOOL NOT NULL PRIMARY KEY,
    -- Generation number owned and incremented by Nexus
    generation INT8 NOT NULL,

    CHECK (singleton = true)
);
INSERT INTO omicron.public.tuf_generation (
    singleton,
    generation
) VALUES
    (TRUE, 1)
ON CONFLICT DO NOTHING;

-- Trusted TUF root roles, used to verify TUF repo signatures
CREATE TABLE IF NOT EXISTS omicron.public.tuf_trust_root (
    id UUID PRIMARY KEY,
    time_created TIMESTAMPTZ NOT NULL,
    time_deleted TIMESTAMPTZ,
    root_role JSONB NOT NULL
);

-- This index is used for paginating through non-deleted roots.
CREATE UNIQUE INDEX IF NOT EXISTS tuf_trust_root_by_id
ON omicron.public.tuf_trust_root (id)
WHERE
    time_deleted IS NULL;

/*******************************************************************/

-- The source of the software release that should be deployed to the rack.
CREATE TYPE IF NOT EXISTS omicron.public.target_release_source AS ENUM (
    'unspecified',
    'system_version'
);

-- Software releases that should be/have been deployed to the rack. The
-- current target release is the one with the largest generation number.
CREATE TABLE IF NOT EXISTS omicron.public.target_release (
    generation INT8 NOT NULL PRIMARY KEY,
    time_requested TIMESTAMPTZ NOT NULL,
    release_source omicron.public.target_release_source NOT NULL,
    tuf_repo_id UUID, -- "foreign key" into the `tuf_repo` table
    CONSTRAINT tuf_repo_for_system_version CHECK (
      (release_source != 'system_version' AND tuf_repo_id IS NULL) OR
      (release_source = 'system_version' AND tuf_repo_id IS NOT NULL)
    )
);

-- System software is by default from the `install` dataset.
INSERT INTO omicron.public.target_release (
    generation,
    time_requested,
    release_source,
    tuf_repo_id
) VALUES (
    1,
    NOW(),
    'unspecified',
    NULL
) ON CONFLICT DO NOTHING;

/*******************************************************************/

/*
 * Support Bundles
 */


CREATE TYPE IF NOT EXISTS omicron.public.support_bundle_state AS ENUM (
  -- The bundle is currently being created.
  --
  -- It might have storage that is partially allocated on a sled.
  'collecting',

  -- The bundle has been collected successfully, and has storage on
  -- a particular sled.
  'active',

  -- The user has explicitly requested that a bundle be destroyed.
  -- We must ensure that storage backing that bundle is gone before
  -- it is automatically deleted.
  'destroying',

  -- The support bundle is failing.
  -- This happens when Nexus is expunged partway through collection.
  --
  -- A different Nexus must ensure that storage is gone before the
  -- bundle can be marked "failed".
  'failing',

  -- The bundle has finished failing.
  --
  -- The only action that can be taken on this bundle is to delete it.
  'failed'
);

CREATE TABLE IF NOT EXISTS omicron.public.support_bundle (
    id UUID PRIMARY KEY,
    time_created TIMESTAMPTZ NOT NULL,
    reason_for_creation TEXT NOT NULL,
    reason_for_failure TEXT,
    state omicron.public.support_bundle_state NOT NULL,
    zpool_id UUID NOT NULL,
    dataset_id UUID NOT NULL,

    -- The Nexus which is in charge of collecting the support bundle,
    -- and later managing its storage.
    assigned_nexus UUID,

    user_comment TEXT

);

-- The "UNIQUE" part of this index helps enforce that we allow one support bundle
-- per debug dataset. This constraint can be removed, if the query responsible
-- for allocation changes to allocate more intelligently.
CREATE UNIQUE INDEX IF NOT EXISTS one_bundle_per_dataset ON omicron.public.support_bundle (
    dataset_id
);

CREATE INDEX IF NOT EXISTS lookup_bundle_by_nexus ON omicron.public.support_bundle (
    assigned_nexus
);

CREATE INDEX IF NOT EXISTS lookup_bundle_by_creation ON omicron.public.support_bundle (
    time_created
);

/*******************************************************************/

/*
 * DNS Propagation
 *
 * The tables here are the source of truth of DNS data for both internal and
 * external DNS.
 */

/*
 * A DNS group is a collection of DNS zones covered by a single version number.
 * We have two DNS Groups in our system: "internal" (for internal service
 * discovery) and "external" (which we expose on customer networks to provide
 * DNS for our own customer-facing services, like the API and console).
 *
 * Each DNS server is associated with exactly one DNS group.  Nexus propagates
 * the entire contents of a DNS group (i.e., all of its zones and all of those
 * zones' DNS names and associated records) to every server in that group.
 */
CREATE TYPE IF NOT EXISTS omicron.public.dns_group AS ENUM (
    'internal',
    'external'
);

/*
 * A DNS Zone is basically just a DNS name at the root of a subtree served by
 * one of our DNS servers.  In a typical system, there would be two DNS zones:
 *
 * (1) in the "internal" DNS group, a zone called "control-plane.oxide.internal"
 *     used by the control plane for internal service discovery
 *
 * (2) in the "external" DNS group, a zone whose name is owned by the customer
 *     and specified when the rack is set up for the first time.  We will use
 *     this zone to advertise addresses for the services we provide on the
 *     customer network (i.e., the API and console).
 */
CREATE TABLE IF NOT EXISTS omicron.public.dns_zone (
    id UUID PRIMARY KEY,
    time_created TIMESTAMPTZ NOT NULL,
    dns_group omicron.public.dns_group NOT NULL,
    zone_name TEXT NOT NULL
);

/*
 * It's allowed (although probably not correct) for the same DNS zone to appear
 * in both the internal and external groups.  It is not allowed to specify the
 * same DNS zone twice within the same group.
 */
CREATE UNIQUE INDEX IF NOT EXISTS lookup_dns_zone_by_group ON omicron.public.dns_zone (
    dns_group, zone_name
);

/*
 * All the data associated with a DNS group is gathered together and assigned a
 * single version number, sometimes called a generation number.  When changing
 * the DNS data for a group (e.g., to add a new DNS name), clients first insert
 * a new row into this table with the next available generation number.  (This
 * table is not strictly necessary.  Instead, we could put the current version
 * number for the group into a `dns_group` table, and clients could update that
 * instead of inserting into this table.  But by using a table here, we have a
 * debugging record of all past generation updates, including metadata about who
 * created them and why.)
 */
CREATE TABLE IF NOT EXISTS omicron.public.dns_version (
    dns_group omicron.public.dns_group NOT NULL,
    version INT8 NOT NULL,

    /* These fields are for debugging only. */
    time_created TIMESTAMPTZ NOT NULL,
    creator TEXT NOT NULL,
    comment TEXT NOT NULL,

    PRIMARY KEY(dns_group, version)
);

/*
 * The meat of the DNS data: a list of DNS names.  Each name has one or more
 * records stored in JSON.
 *
 * To facilitate clients getting a consistent snapshot of the DNS data at a
 * given version, each name is stored with the version in which it was added and
 * (optionally) the version in which it was removed.  The name and record data
 * are immutable, so changing the records for a given name should be expressed
 * as removing the old name (setting "version_removed") and creating a new
 * record for the same name at a new version.
 */
CREATE TABLE IF NOT EXISTS omicron.public.dns_name (
    dns_zone_id UUID NOT NULL,
    version_added INT8 NOT NULL,
    version_removed INT8,
    name TEXT NOT NULL,
    dns_record_data JSONB NOT NULL,

    PRIMARY KEY (dns_zone_id, name, version_added)
);

/*
 * Any given live name should only exist once.  (Put differently: the primary
 * key already prevents us from having the same name added twice in the same
 * version.  But you should also not be able to add a name in any version if the
 * name is currently still live (i.e., version_removed IS NULL).
 */
CREATE UNIQUE INDEX IF NOT EXISTS lookup_dns_name_by_zone ON omicron.public.dns_name (
    dns_zone_id, name
) WHERE version_removed IS NULL;

/*******************************************************************/

/*
 * Identity and Access Management (IAM)
 *
 * **For more details and a worked example using the tables here, see the
 * documentation for the omicron_nexus crate, "authz" module.**
 */

/*
 * Users built into the system
 *
 * The ids and names for these users are well-known (i.e., they are used by
 * Nexus directly, so changing these would potentially break compatibility).
 */
CREATE TABLE IF NOT EXISTS omicron.public.user_builtin (
    /*
     * Identity metadata
     *
     * TODO-cleanup This uses the "resource identity" pattern because we want a
     * name and description, but it's not valid to support soft-deleting these
     * records.
     */
    id UUID PRIMARY KEY,
    name STRING(63) NOT NULL,
    description STRING(512) NOT NULL,
    time_created TIMESTAMPTZ NOT NULL,
    time_modified TIMESTAMPTZ NOT NULL,
    time_deleted TIMESTAMPTZ
);

CREATE UNIQUE INDEX IF NOT EXISTS lookup_user_builtin_by_name ON omicron.public.user_builtin (name);

/* User used by Nexus to create other users.  Do NOT add more users here! */
INSERT INTO omicron.public.user_builtin (
    id,
    name,
    description,
    time_created,
    time_modified
) VALUES (
    /* NOTE: this uuid and name are duplicated in nexus::authn. */
    '001de000-05e4-4000-8000-000000000001',
    'db-init',
    'user used for database initialization',
    NOW(),
    NOW()
) ON CONFLICT DO NOTHING;

/*
 * OAuth 2.0 Device Authorization Grant (RFC 8628)
 */

-- Device authorization requests. These records are short-lived,
-- and removed as soon as a token is granted. This allows us to
-- use the `user_code` as primary key, despite it not having very
-- much entropy.
-- TODO: A background task should remove unused expired records.
CREATE TABLE IF NOT EXISTS omicron.public.device_auth_request (
    user_code STRING(20) PRIMARY KEY,
    client_id UUID NOT NULL,
    device_code STRING(40) NOT NULL,
    time_created TIMESTAMPTZ NOT NULL,
    time_expires TIMESTAMPTZ NOT NULL,
    -- requested TTL for the token in seconds (if specified by the user)
    token_ttl_seconds INT8 CHECK (token_ttl_seconds > 0)
);

-- Access tokens granted in response to successful device authorization flows.
CREATE TABLE IF NOT EXISTS omicron.public.device_access_token (
    id UUID PRIMARY KEY,
    token STRING(40) NOT NULL,
    client_id UUID NOT NULL,
    device_code STRING(40) NOT NULL,
    silo_user_id UUID NOT NULL,
    time_requested TIMESTAMPTZ NOT NULL,
    time_created TIMESTAMPTZ NOT NULL,
    time_expires TIMESTAMPTZ
);

-- This UNIQUE constraint is critical for ensuring that at most
-- one token is ever created for a given device authorization flow.
CREATE UNIQUE INDEX IF NOT EXISTS lookup_device_access_token_by_client
    ON omicron.public.device_access_token (client_id, device_code);

-- We added a UUID as the primary key, but we need the token to keep acting like
-- it did before
CREATE UNIQUE INDEX IF NOT EXISTS device_access_token_unique
    ON omicron.public.device_access_token (token);

-- This index is used to remove tokens for a user that's being deleted.
CREATE INDEX IF NOT EXISTS lookup_device_access_token_by_silo_user
    ON omicron.public.device_access_token (silo_user_id);


/*
 * Assignments between users, roles, and resources
 *
 * An actor has a role on a resource if there's a record in this table that
 * points to that actor, role, and resource.
 *
 * For more details and a worked example, see the omicron_nexus::authz
 * module-level documentation.
 */

CREATE TYPE IF NOT EXISTS omicron.public.identity_type AS ENUM (
  'user_builtin',
  'silo_user',
  'silo_group'
);

CREATE TABLE IF NOT EXISTS omicron.public.role_assignment (
    resource_type STRING(63) NOT NULL,
    role_name STRING(63) NOT NULL,

    /*
     * Foreign key into some other resource table.  Which table?  This is
     * identified implicitly by "resource_type" above.
     */
    resource_id UUID NOT NULL,

    /*
     * Foreign key into some other user table.  Which table?  That's determined
     * by "identity_type".
     */
    identity_id UUID NOT NULL,
    identity_type omicron.public.identity_type NOT NULL,

    /*
     * The resource_id, identity_id, and role_name uniquely identify the role
     * assignment.  We include the resource_type and identity_type as
     * belt-and-suspenders, but there should only be one resource type for any
     * resource id and one identity type for any identity id.
     *
     * By organizing the primary key by resource id, then role name, then
     * identity information, we can use it to generated paginated listings of
     * role assignments for a resource, ordered by role name.  It's surprisingly
     * load-bearing that "identity_type" appears last.  That's because when we
     * list a page of role assignments for a resource sorted by role name and
     * then identity id, every field _except_ identity_type is used in the
     * query's filter or sort order.  If identity_type appeared before one of
     * those fields, CockroachDB wouldn't necessarily know it could use the
     * primary key index to efficiently serve the query.
     */
    PRIMARY KEY(
        resource_id,
        resource_type,
        role_name,
        identity_id,
        identity_type
     )
);

/*
 * When SCIM IdPs delete users and groups we want to be able to cleanup all role
 * assignments associated with them.
 */
CREATE INDEX IF NOT EXISTS lookup_role_assignment_by_identity_id
    ON omicron.public.role_assignment ( identity_id );

/*******************************************************************/

/*
 * External Networking
 *
 * **For more details on external networking see RFD 267**
 */

CREATE TYPE IF NOT EXISTS omicron.public.address_lot_kind AS ENUM (
    'infra',
    'pool'
);

CREATE TABLE IF NOT EXISTS omicron.public.address_lot (
    id UUID PRIMARY KEY,
    name STRING(63) NOT NULL,
    description STRING(512) NOT NULL,
    time_created TIMESTAMPTZ NOT NULL,
    time_modified TIMESTAMPTZ NOT NULL,
    time_deleted TIMESTAMPTZ,
    kind omicron.public.address_lot_kind NOT NULL
);

CREATE UNIQUE INDEX IF NOT EXISTS lookup_address_lot_by_name ON omicron.public.address_lot (
    name
) WHERE
    time_deleted IS NULL;

CREATE TABLE IF NOT EXISTS omicron.public.address_lot_block (
    id UUID PRIMARY KEY,
    address_lot_id UUID NOT NULL,
    first_address INET NOT NULL,
    last_address INET NOT NULL
);

CREATE INDEX IF NOT EXISTS lookup_address_lot_block_by_lot ON omicron.public.address_lot_block (
    address_lot_id
);

CREATE TABLE IF NOT EXISTS omicron.public.address_lot_rsvd_block (
    id UUID PRIMARY KEY,
    address_lot_id UUID NOT NULL,
    first_address INET NOT NULL,
    last_address INET NOT NULL,
    anycast BOOL NOT NULL
);

CREATE INDEX IF NOT EXISTS lookup_address_lot_rsvd_block_by_lot ON omicron.public.address_lot_rsvd_block (
    address_lot_id
);

CREATE INDEX IF NOT EXISTS lookup_address_lot_rsvd_block_by_anycast ON omicron.public.address_lot_rsvd_block (
    anycast
);

CREATE TABLE IF NOT EXISTS omicron.public.loopback_address (
    id UUID PRIMARY KEY,
    time_created TIMESTAMPTZ NOT NULL,
    time_modified TIMESTAMPTZ NOT NULL,
    address_lot_block_id UUID NOT NULL,
    rsvd_address_lot_block_id UUID NOT NULL,
    rack_id UUID NOT NULL,
    switch_location TEXT NOT NULL,
    address INET NOT NULL,
    anycast BOOL NOT NULL
);

/* TODO https://github.com/oxidecomputer/omicron/issues/3001 */

CREATE UNIQUE INDEX IF NOT EXISTS lookup_loopback_address ON omicron.public.loopback_address (
    address, rack_id, switch_location
);

CREATE TABLE IF NOT EXISTS omicron.public.switch_port (
    id UUID PRIMARY KEY,
    rack_id UUID,
    switch_location TEXT,
    port_name TEXT,
    port_settings_id UUID,

    CONSTRAINT switch_port_rack_locaction_name_unique UNIQUE (
        rack_id, switch_location, port_name
    )
);

CREATE INDEX IF NOT EXISTS lookup_switch_port_by_port_settings ON omicron.public.switch_port (port_settings_id);

/* port settings groups included from port settings objects */
CREATE TABLE IF NOT EXISTS omicron.public.switch_port_settings_groups (
    port_settings_id UUID,
    port_settings_group_id UUID,

    PRIMARY KEY (port_settings_id, port_settings_group_id)
);

CREATE TABLE IF NOT EXISTS omicron.public.switch_port_settings_group (
    id UUID PRIMARY KEY,
    /* port settings in this group */
    port_settings_id UUID NOT NULL,
    name STRING(63) NOT NULL,
    description STRING(512) NOT NULL,
    time_created TIMESTAMPTZ NOT NULL,
    time_modified TIMESTAMPTZ NOT NULL,
    time_deleted TIMESTAMPTZ
);

CREATE UNIQUE INDEX IF NOT EXISTS lookup_switch_port_settings_group_by_name ON omicron.public.switch_port_settings_group (
    name
) WHERE
    time_deleted IS NULL;

CREATE TABLE IF NOT EXISTS omicron.public.switch_port_settings (
    id UUID PRIMARY KEY,
    name STRING(63) NOT NULL,
    description STRING(512) NOT NULL,
    time_created TIMESTAMPTZ NOT NULL,
    time_modified TIMESTAMPTZ NOT NULL,
    time_deleted TIMESTAMPTZ
);

CREATE UNIQUE INDEX IF NOT EXISTS switch_port_settings_by_name ON omicron.public.switch_port_settings (
    name
) WHERE
    time_deleted IS NULL;

CREATE TYPE IF NOT EXISTS omicron.public.switch_port_geometry AS ENUM (
    'Qsfp28x1',
    'Qsfp28x2',
    'Sfp28x4'
);

CREATE TABLE IF NOT EXISTS omicron.public.switch_port_settings_port_config (
    port_settings_id UUID PRIMARY KEY,
    geometry omicron.public.switch_port_geometry
);

CREATE TYPE IF NOT EXISTS omicron.public.switch_link_fec AS ENUM (
    'Firecode',
    'None',
    'Rs'
);

CREATE TYPE IF NOT EXISTS omicron.public.switch_link_speed AS ENUM (
    '0G',
    '1G',
    '10G',
    '25G',
    '40G',
    '50G',
    '100G',
    '200G',
    '400G'
);

CREATE TABLE IF NOT EXISTS omicron.public.switch_port_settings_link_config (
    port_settings_id UUID,
    link_name TEXT,
    mtu INT4,
    fec omicron.public.switch_link_fec,
    speed omicron.public.switch_link_speed,
    autoneg BOOL NOT NULL DEFAULT false,
    lldp_link_config_id UUID,
    tx_eq_config_id UUID,

    PRIMARY KEY (port_settings_id, link_name)
);

CREATE TABLE IF NOT EXISTS omicron.public.lldp_link_config (
    id UUID PRIMARY KEY,
    enabled BOOL NOT NULL,
    link_name STRING(63),
    link_description STRING(512),
    chassis_id STRING(63),
    system_name STRING(63),
    system_description STRING(612),
    time_created TIMESTAMPTZ NOT NULL,
    time_modified TIMESTAMPTZ NOT NULL,
    time_deleted TIMESTAMPTZ,
    management_ip INET
);

CREATE TABLE IF NOT EXISTS omicron.public.tx_eq_config (
    id UUID PRIMARY KEY,
    pre1 INT4,
    pre2 INT4,
    main INT4,
    post2 INT4,
    post1 INT4
);

CREATE TYPE IF NOT EXISTS omicron.public.switch_interface_kind AS ENUM (
    'primary',
    'vlan',
    'loopback'
);

CREATE TABLE IF NOT EXISTS omicron.public.switch_port_settings_interface_config (
    port_settings_id UUID,
    id UUID PRIMARY KEY,
    interface_name TEXT NOT NULL,
    v6_enabled BOOL NOT NULL,
    kind omicron.public.switch_interface_kind
);

CREATE UNIQUE INDEX IF NOT EXISTS switch_port_settings_interface_config_by_id ON omicron.public.switch_port_settings_interface_config (
    port_settings_id, interface_name
);

CREATE TABLE IF NOT EXISTS omicron.public.switch_vlan_interface_config (
    interface_config_id UUID,
    vid INT4,

    PRIMARY KEY (interface_config_id, vid)
);

CREATE TABLE IF NOT EXISTS omicron.public.switch_port_settings_route_config (
    port_settings_id UUID,
    interface_name TEXT,
    dst INET,
    gw INET,
    vid INT4,
    rib_priority INT2,

    /* TODO https://github.com/oxidecomputer/omicron/issues/3013 */
    PRIMARY KEY (port_settings_id, interface_name, dst, gw)
);

CREATE TABLE IF NOT EXISTS omicron.public.switch_port_settings_bgp_peer_config (
    port_settings_id UUID,
    bgp_config_id UUID NOT NULL,
    interface_name TEXT,
    addr INET,
    hold_time INT8,
    idle_hold_time INT8,
    delay_open INT8,
    connect_retry INT8,
    keepalive INT8,
    remote_asn INT8,
    min_ttl INT2,
    md5_auth_key TEXT,
    multi_exit_discriminator INT8,
    local_pref INT8,
    enforce_first_as BOOLEAN NOT NULL DEFAULT false,
    allow_import_list_active BOOLEAN NOT NULL DEFAULT false,
    allow_export_list_active BOOLEAN NOT NULL DEFAULT false,
    vlan_id INT4,

    /* TODO https://github.com/oxidecomputer/omicron/issues/3013 */
    PRIMARY KEY (port_settings_id, interface_name, addr)
);

CREATE INDEX IF NOT EXISTS lookup_sps_bgp_peer_config_by_bgp_config_id on omicron.public.switch_port_settings_bgp_peer_config(
    bgp_config_id
);

CREATE TABLE IF NOT EXISTS omicron.public.switch_port_settings_bgp_peer_config_communities (
    port_settings_id UUID NOT NULL,
    interface_name TEXT NOT NULL,
    addr INET NOT NULL,
    community INT8 NOT NULL,

    PRIMARY KEY (port_settings_id, interface_name, addr, community)
);

CREATE TABLE IF NOT EXISTS omicron.public.switch_port_settings_bgp_peer_config_allow_import (
    port_settings_id UUID NOT NULL,
    interface_name TEXT NOT NULL,
    addr INET NOT NULL,
    prefix INET NOT NULL,

    PRIMARY KEY (port_settings_id, interface_name, addr, prefix)
);

CREATE TABLE IF NOT EXISTS omicron.public.switch_port_settings_bgp_peer_config_allow_export (
    port_settings_id UUID NOT NULL,
    interface_name TEXT NOT NULL,
    addr INET NOT NULL,
    prefix INET NOT NULL,

    PRIMARY KEY (port_settings_id, interface_name, addr, prefix)
);

CREATE TABLE IF NOT EXISTS omicron.public.bgp_config (
    id UUID PRIMARY KEY,
    name STRING(63) NOT NULL,
    description STRING(512) NOT NULL,
    time_created TIMESTAMPTZ NOT NULL,
    time_modified TIMESTAMPTZ NOT NULL,
    time_deleted TIMESTAMPTZ,
    asn INT8 NOT NULL,
    vrf TEXT,
    bgp_announce_set_id UUID NOT NULL,
    shaper TEXT,
    checker TEXT
);

CREATE UNIQUE INDEX IF NOT EXISTS lookup_bgp_config_by_name ON omicron.public.bgp_config (
    name
) WHERE
    time_deleted IS NULL;

CREATE INDEX IF NOT EXISTS lookup_bgp_config_by_asn ON omicron.public.bgp_config (
    asn
) WHERE time_deleted IS NULL;

CREATE TABLE IF NOT EXISTS omicron.public.bgp_announce_set (
    id UUID PRIMARY KEY,
    name STRING(63) NOT NULL,
    description STRING(512) NOT NULL,
    time_created TIMESTAMPTZ NOT NULL,
    time_modified TIMESTAMPTZ NOT NULL,
    time_deleted TIMESTAMPTZ
);

CREATE UNIQUE INDEX IF NOT EXISTS lookup_bgp_announce_set_by_name ON omicron.public.bgp_announce_set (
    name
) WHERE
    time_deleted IS NULL;

CREATE TABLE IF NOT EXISTS omicron.public.bgp_announcement (
    announce_set_id UUID,
    address_lot_block_id UUID NOT NULL,
    network INET,

    /* TODO https://github.com/oxidecomputer/omicron/issues/3013 */
    PRIMARY KEY (announce_set_id, network)
);

CREATE TABLE IF NOT EXISTS omicron.public.switch_port_settings_address_config (
    port_settings_id UUID,
    address_lot_block_id UUID NOT NULL,
    rsvd_address_lot_block_id UUID NOT NULL,
    address INET,
    interface_name TEXT,
    vlan_id INT4,

    /* TODO https://github.com/oxidecomputer/omicron/issues/3013 */
    PRIMARY KEY (port_settings_id, address, interface_name)
);

CREATE TABLE IF NOT EXISTS omicron.public.bootstore_keys (
    key TEXT NOT NULL PRIMARY KEY,
    generation INT8 NOT NULL
);

/*
 * Hardware/software inventory
 *
 * See RFD 433 for details.  Here are the highlights.
 *
 * Omicron periodically collects hardware/software inventory data from the
 * running system and stores it into the database.  Each discrete set of data is
 * called a **collection**.  Each collection contains lots of different kinds of
 * data, so there are many tables here.  For clarity, these tables are prefixed
 * with:
 *
 *     `inv_*` (examples: `inv_collection`, `inv_service_processor`)
 *
 *         Describes the complete set of hardware and software in the system.
 *         Rows in these tables are immutable, but they describe mutable facts
 *         about hardware and software (e.g., the slot that a disk is in).  When
 *         these facts change (e.g., a disk moves between slots), a new set of
 *         records is written.
 *
 * All rows in the `inv_*` tables point back to a particular collection.  They
 * represent the state observed at some particular time.  Generally, if two
 * observations came from two different places, they're not put into the same
 * row of the same table.  For example, caboose information comes from the SP,
 * but it doesn't go into the `inv_service_processor` table.  It goes in a
 * separate `inv_caboose` table.  This is debatable but it preserves a clearer
 * record of exactly what information came from where, since the separate record
 * has its own "source" and "time_collected".
 *
 * Information about service processors and roots of trust are joined with
 * information reported by sled agents via the baseboard id.
 *
 * Hardware and software identifiers are normalized for the usual database
 * design reasons.  This means instead of storing hardware and software
 * identifiers directly in the `inv_*` tables, these tables instead store
 * foreign keys into one of these groups of tables, whose names are also
 * prefixed for clarity:
 *
 *     `hw_*` (example: `hw_baseboard_id`)
 *
 *         Maps hardware-provided identifiers to UUIDs that are used as foreign
 *         keys in the rest of the schema. (Avoids embedding these identifiers
 *         into all the other tables.)
 *
 *     `sw_*` (example: `sw_caboose`)
 *
 *         Maps software-provided identifiers to UUIDs that are used as foreign
 *         keys in the rest of the schema. (Avoids embedding these identifiers
 *         into all the other tables.)
 *
 * Records in these tables are shared across potentially many collections.  To
 * see why this is useful, consider that `sw_caboose` records contain several
 * long identifiers (e.g., git commit, SHA sums) and in practice, most of the
 * time, we expect that all components of a given type will have the exact same
 * cabooses.  Rather than store the caboose contents in each
 * `inv_service_processor` row (for example), often replicating the exact same
 * contents for each SP for each collection, these rows just have pointers into
 * the `sw_caboose` table that stores this data once.  (This also makes it much
 * easier to determine that these components _do_ have the same cabooses.)
 *
 * On PC systems (i.e., non-Oxide hardware), most of these tables will be empty
 * because we do not support hardware inventory on these systems.
 *
 * Again, see RFD 433 for more on all this.
 */

/*
 * baseboard ids: this table assigns uuids to distinct part/serial values
 *
 * Usually we include the baseboard revision number when we reference the part
 * number and serial number.  The revision number is deliberately left out here.
 * If we happened to see the same baseboard part number and serial number with
 * different revisions, that's the same baseboard.
 */
CREATE TABLE IF NOT EXISTS omicron.public.hw_baseboard_id (
    id UUID PRIMARY KEY,
    part_number TEXT NOT NULL,
    serial_number TEXT NOT NULL
);
CREATE UNIQUE INDEX IF NOT EXISTS lookup_baseboard_id_by_props
    ON omicron.public.hw_baseboard_id (part_number, serial_number);

/* power states reportable by the SP */
CREATE TYPE IF NOT EXISTS omicron.public.hw_power_state AS ENUM (
    'A0',
    'A1',
    'A2'
);

/* root of trust firmware slots */
CREATE TYPE IF NOT EXISTS omicron.public.hw_rot_slot AS ENUM (
    'A',
    'B'
);

/* cabooses: this table assigns unique ids to distinct caboose contents */
CREATE TABLE IF NOT EXISTS omicron.public.sw_caboose (
    id UUID PRIMARY KEY,
    board TEXT NOT NULL,
    git_commit TEXT NOT NULL,
    name TEXT NOT NULL,
    version TEXT NOT NULL,
    sign TEXT -- nullable
);

/*
 * We use a complete and a partial index to ensure uniqueness.
 * This is necessary because the sign column is NULLable, but in SQL, NULL values
 * are considered distinct. That means that a single complete index on all of these
 * columns would allow duplicate rows where sign is NULL, which we don't want.
 */
CREATE UNIQUE INDEX IF NOT EXISTS caboose_properties
    on omicron.public.sw_caboose (board, git_commit, name, version, sign);

CREATE UNIQUE INDEX IF NOT EXISTS caboose_properties_no_sign
    on omicron.public.sw_caboose (board, git_commit, name, version)
    WHERE sign IS NULL;

/* root of trust pages: this table assigns unique ids to distinct RoT CMPA
   and CFPA page contents, each of which is a 512-byte blob */
CREATE TABLE IF NOT EXISTS omicron.public.sw_root_of_trust_page (
    id UUID PRIMARY KEY,
    data_base64 TEXT NOT NULL
);
CREATE UNIQUE INDEX IF NOT EXISTS root_of_trust_page_properties
    on omicron.public.sw_root_of_trust_page (data_base64);

/* Inventory Collections */

-- list of all collections
CREATE TABLE IF NOT EXISTS omicron.public.inv_collection (
    id UUID PRIMARY KEY,
    time_started TIMESTAMPTZ NOT NULL,
    time_done TIMESTAMPTZ NOT NULL,
    collector TEXT NOT NULL
);
-- Supports finding latest collection (to use) or the oldest collection (to
-- clean up)
CREATE INDEX IF NOT EXISTS inv_collection_by_time_started
    ON omicron.public.inv_collection (time_started);

CREATE INDEX IF NOT EXISTS inv_collectionby_time_done
    ON omicron.public.inv_collection (time_done DESC);

-- list of errors generated during a collection
CREATE TABLE IF NOT EXISTS omicron.public.inv_collection_error (
    inv_collection_id UUID NOT NULL,
    idx INT4 NOT NULL,
    message TEXT
);
CREATE INDEX IF NOT EXISTS errors_by_collection
    ON omicron.public.inv_collection_error (inv_collection_id, idx);

/* what kind of slot MGS reported a device in */
CREATE TYPE IF NOT EXISTS omicron.public.sp_type AS ENUM (
    'sled',
    'switch',
    'power'
);

-- observations from and about service processors
-- also see `inv_root_of_trust`
CREATE TABLE IF NOT EXISTS omicron.public.inv_service_processor (
    -- where this observation came from
    -- (foreign key into `inv_collection` table)
    inv_collection_id UUID NOT NULL,
    -- which system this SP reports it is part of
    -- (foreign key into `hw_baseboard_id` table)
    hw_baseboard_id UUID NOT NULL,
    -- when this observation was made
    time_collected TIMESTAMPTZ NOT NULL,
    -- which MGS instance reported this data
    source TEXT NOT NULL,

    -- identity of this device according to MGS
    sp_type omicron.public.sp_type NOT NULL,
    sp_slot INT4 NOT NULL,

    -- Data from MGS "Get SP Info" API.  See MGS API documentation.
    baseboard_revision INT8 NOT NULL,
    hubris_archive_id TEXT NOT NULL,
    power_state omicron.public.hw_power_state NOT NULL,

    PRIMARY KEY (inv_collection_id, hw_baseboard_id)
);

CREATE TYPE IF NOT EXISTS omicron.public.rot_image_error AS ENUM (
        'unchecked',
        'first_page_erased',
        'partially_programmed',
        'invalid_length',
        'header_not_programmed',
        'bootloader_too_small',
        'bad_magic',
        'header_image_size',
        'unaligned_length',
        'unsupported_type',
        'not_thumb2',
        'reset_vector',
        'signature'
);

-- root of trust information reported by SP
-- There's usually one row here for each row in inv_service_processor, but not
-- necessarily.
CREATE TABLE IF NOT EXISTS omicron.public.inv_root_of_trust (
    -- where this observation came from
    -- (foreign key into `inv_collection` table)
    inv_collection_id UUID NOT NULL,
    -- which system this SP reports it is part of
    -- (foreign key into `hw_baseboard_id` table)
    hw_baseboard_id UUID NOT NULL,
    -- when this observation was made
    time_collected TIMESTAMPTZ NOT NULL,
    -- which MGS instance reported this data
    source TEXT NOT NULL,

    slot_active omicron.public.hw_rot_slot NOT NULL,
    slot_boot_pref_transient omicron.public.hw_rot_slot, -- nullable
    slot_boot_pref_persistent omicron.public.hw_rot_slot NOT NULL,
    slot_boot_pref_persistent_pending omicron.public.hw_rot_slot, -- nullable
    slot_a_sha3_256 TEXT, -- nullable
    slot_b_sha3_256 TEXT, -- nullable
    stage0_fwid TEXT, -- nullable
    stage0next_fwid TEXT, -- nullable

    slot_a_error omicron.public.rot_image_error, -- nullable
    slot_b_error omicron.public.rot_image_error, -- nullable
    stage0_error omicron.public.rot_image_error, -- nullable
    stage0next_error omicron.public.rot_image_error, -- nullable

    PRIMARY KEY (inv_collection_id, hw_baseboard_id)
);

-- host phase 1 slots
CREATE TYPE IF NOT EXISTS omicron.public.hw_m2_slot AS ENUM (
    'A',
    'B'
);

-- host phase 1 active slots found
CREATE TABLE IF NOT EXISTS omicron.public.inv_host_phase_1_active_slot (
    -- where this observation came from
    -- (foreign key into `inv_collection` table)
    inv_collection_id UUID NOT NULL,
    -- which system this SP reports it is part of
    -- (foreign key into `hw_baseboard_id` table)
    hw_baseboard_id UUID NOT NULL,
    -- when this observation was made
    time_collected TIMESTAMPTZ NOT NULL,
    -- which MGS instance reported this data
    source TEXT NOT NULL,

    -- active phase 1 slot
    slot omicron.public.hw_m2_slot NOT NULL,

    PRIMARY KEY (inv_collection_id, hw_baseboard_id)
);

-- host phase 1 flash hashes found
-- There are usually two rows here for each row in inv_service_processor, but
-- not necessarily (either or both slots' hash collection may fail).
CREATE TABLE IF NOT EXISTS omicron.public.inv_host_phase_1_flash_hash (
    -- where this observation came from
    -- (foreign key into `inv_collection` table)
    inv_collection_id UUID NOT NULL,
    -- which system this SP reports it is part of
    -- (foreign key into `hw_baseboard_id` table)
    hw_baseboard_id UUID NOT NULL,
    -- when this observation was made
    time_collected TIMESTAMPTZ NOT NULL,
    -- which MGS instance reported this data
    source TEXT NOT NULL,

    -- phase 1 slot for this hash
    slot omicron.public.hw_m2_slot NOT NULL,
    -- the actual hash of the contents
    hash STRING(64) NOT NULL,

    PRIMARY KEY (inv_collection_id, hw_baseboard_id, slot)
);

CREATE TYPE IF NOT EXISTS omicron.public.caboose_which AS ENUM (
    'sp_slot_0',
    'sp_slot_1',
    'rot_slot_A',
    'rot_slot_B',
    'stage0',
    'stage0next'
);

-- cabooses found
CREATE TABLE IF NOT EXISTS omicron.public.inv_caboose (
    -- where this observation came from
    -- (foreign key into `inv_collection` table)
    inv_collection_id UUID NOT NULL,
    -- which system this SP reports it is part of
    -- (foreign key into `hw_baseboard_id` table)
    hw_baseboard_id UUID NOT NULL,
    -- when this observation was made
    time_collected TIMESTAMPTZ NOT NULL,
    -- which MGS instance reported this data
    source TEXT NOT NULL,

    which omicron.public.caboose_which NOT NULL,
    sw_caboose_id UUID NOT NULL,

    PRIMARY KEY (inv_collection_id, hw_baseboard_id, which)
);

CREATE TYPE IF NOT EXISTS omicron.public.root_of_trust_page_which AS ENUM (
    'cmpa',
    'cfpa_active',
    'cfpa_inactive',
    'cfpa_scratch'
);

-- root of trust key signing pages found
CREATE TABLE IF NOT EXISTS omicron.public.inv_root_of_trust_page (
    -- where this observation came from
    -- (foreign key into `inv_collection` table)
    inv_collection_id UUID NOT NULL,
    -- which system this SP reports it is part of
    -- (foreign key into `hw_baseboard_id` table)
    hw_baseboard_id UUID NOT NULL,
    -- when this observation was made
    time_collected TIMESTAMPTZ NOT NULL,
    -- which MGS instance reported this data
    source TEXT NOT NULL,

    which omicron.public.root_of_trust_page_which NOT NULL,
    sw_root_of_trust_page_id UUID NOT NULL,

    PRIMARY KEY (inv_collection_id, hw_baseboard_id, which)
);

CREATE TYPE IF NOT EXISTS omicron.public.sled_role AS ENUM (
    -- this sled is directly attached to a Sidecar
    'scrimlet',
    -- everything else
    'gimlet'
);

CREATE TYPE IF NOT EXISTS omicron.public.inv_config_reconciler_status_kind
AS ENUM (
    'not-yet-run',
    'running',
    'idle'
);

CREATE TYPE IF NOT EXISTS omicron.public.inv_zone_manifest_source AS ENUM (
    'installinator',
    'sled-agent'
);

-- observations from and about sled agents
CREATE TABLE IF NOT EXISTS omicron.public.inv_sled_agent (
    -- where this observation came from
    -- (foreign key into `inv_collection` table)
    inv_collection_id UUID NOT NULL,
    -- when this observation was made
    time_collected TIMESTAMPTZ NOT NULL,
    -- URL of the sled agent that reported this data
    source TEXT NOT NULL,

    -- unique id for this sled (should be foreign keys into `sled` table, though
    -- it's conceivable a sled will report an id that we don't know about)
    sled_id UUID NOT NULL,

    -- which system this sled agent reports it's running on
    -- (foreign key into `hw_baseboard_id` table)
    -- This is optional because dev/test systems support running on non-Oxide
    -- hardware.
    hw_baseboard_id UUID,

    -- Many of the following properties are duplicated from the `sled` table,
    -- which predates the current inventory system.
    sled_agent_ip INET NOT NULL,
    sled_agent_port INT4 NOT NULL,
    sled_role omicron.public.sled_role NOT NULL,
    usable_hardware_threads INT8
        CHECK (usable_hardware_threads BETWEEN 0 AND 4294967295) NOT NULL,
    usable_physical_ram INT8 NOT NULL,
    reservoir_size INT8 CHECK (reservoir_size < usable_physical_ram) NOT NULL,

    -- Currently-ledgered `OmicronSledConfig`
    -- (foreign key into `inv_omicron_sled_config` table)
    -- This is optional because newly-added sleds don't yet have a config.
    ledgered_sled_config UUID,

    -- Columns making up the status of the config reconciler.
    reconciler_status_kind omicron.public.inv_config_reconciler_status_kind NOT NULL,
    -- (foreign key into `inv_omicron_sled_config` table)
    -- only present if `reconciler_status_kind = 'running'`
    reconciler_status_sled_config UUID,
    -- only present if `reconciler_status_kind != 'not-yet-run'`
    reconciler_status_timestamp TIMESTAMPTZ,
    -- only present if `reconciler_status_kind != 'not-yet-run'`
    reconciler_status_duration_secs FLOAT,

    -- Columns making up the zone image resolver's zone manifest description:
    --
    -- The path to the boot disk image file.
    zone_manifest_boot_disk_path TEXT NOT NULL,
    -- The source of the zone manifest on the boot disk: from installinator or
    -- sled-agent (synthetic). NULL means there is an error reading the zone manifest.
    zone_manifest_source omicron.public.inv_zone_manifest_source,
    -- The mupdate ID that created the zone manifest if this is from installinator. If
    -- this is NULL, then either the zone manifest is synthetic or there was an
    -- error reading the zone manifest.
    zone_manifest_mupdate_id UUID,
    -- Message describing the status of the zone manifest on the boot disk. If
    -- this is NULL, then the zone manifest was successfully read, and the
    -- inv_zone_manifest_zone table has entries corresponding to the zone
    -- manifest.
    zone_manifest_boot_disk_error TEXT,

    -- Columns making up the zone image resolver's mupdate override description.
    mupdate_override_boot_disk_path TEXT NOT NULL,
    -- The ID of the mupdate override. NULL means either that the mupdate
    -- override was not found or that we failed to read it -- the two cases are
    -- differentiated by the presence of a non-NULL value in the
    -- mupdate_override_boot_disk_error column.
    mupdate_override_id UUID,
    -- Error reading the mupdate override, if any. If this is NULL then
    -- the mupdate override was either successfully read or is not
    -- present.
    mupdate_override_boot_disk_error TEXT,

    -- The sled's CPU family. This is also duplicated with the `sled` table,
    -- similar to `usable_hardware_threads` and friends above.
    cpu_family omicron.public.sled_cpu_family NOT NULL,

    CONSTRAINT reconciler_status_sled_config_present_if_running CHECK (
        (reconciler_status_kind = 'running'
            AND reconciler_status_sled_config IS NOT NULL)
        OR
        (reconciler_status_kind != 'running'
            AND reconciler_status_sled_config IS NULL)
    ),
    CONSTRAINT reconciler_status_timing_present_unless_not_yet_run CHECK (
        (reconciler_status_kind = 'not-yet-run'
            AND reconciler_status_timestamp IS NULL
            AND reconciler_status_duration_secs IS NULL)
        OR
        (reconciler_status_kind != 'not-yet-run'
            AND reconciler_status_timestamp IS NOT NULL
            AND reconciler_status_duration_secs IS NOT NULL)
    ),

    -- For the zone manifest, there are three valid states:
    -- 1. Successfully read from installinator (has mupdate_id, no error)
    -- 2. Synthetic from sled-agent (no mupdate_id, no error)
    -- 3. Error reading (no mupdate_id, has error)
    --
    -- This is equivalent to Result<OmicronZoneManifestSource, String>.
    CONSTRAINT zone_manifest_consistency CHECK (
        (zone_manifest_source = 'installinator'
            AND zone_manifest_mupdate_id IS NOT NULL
            AND zone_manifest_boot_disk_error IS NULL)
        OR (zone_manifest_source = 'sled-agent'
            AND zone_manifest_mupdate_id IS NULL
            AND zone_manifest_boot_disk_error IS NULL)
        OR (
            zone_manifest_source IS NULL
            AND zone_manifest_mupdate_id IS NULL
            AND zone_manifest_boot_disk_error IS NOT NULL
        )
    ),

    -- For the mupdate override, three states are valid:
    -- 1. No override, no error
    -- 2. Override, no error
    -- 3. No override, error
    --
    -- This is equivalent to Result<Option<T>, String>.
    CONSTRAINT mupdate_override_consistency CHECK (
        (mupdate_override_id IS NULL
            AND mupdate_override_boot_disk_error IS NOT NULL)
        OR mupdate_override_boot_disk_error IS NULL
    ),

    PRIMARY KEY (inv_collection_id, sled_id)
);

-- This type name starts with "clear_" for legacy reasons. Prefer "remove" in
-- the future.
CREATE TYPE IF NOT EXISTS omicron.public.clear_mupdate_override_boot_success
AS ENUM (
    'cleared',
    'no-override'
);

CREATE TABLE IF NOT EXISTS omicron.public.inv_sled_config_reconciler (
    -- where this observation came from
    -- (foreign key into `inv_collection` table)
    inv_collection_id UUID NOT NULL,

    -- unique id for this sled (should be foreign keys into `sled` table, though
    -- it's conceivable a sled will report an id that we don't know about);
    -- guaranteed to match a row in this collection's `inv_sled_agent`
    sled_id UUID NOT NULL,

    -- Most-recently-reconciled `OmicronSledConfig`
    -- (foreign key into `inv_omicron_sled_config` table)
    last_reconciled_config UUID NOT NULL,

    -- Which internal disk slot did we use at boot?
    --
    -- If not NULL, `boot_disk_slot` must be 0 or 1 (corresponding to M2Slot::A
    -- and M2Slot::B, respectively). The column pair `boot_disk_slot` /
    -- `boot_disk_error` represents a Rust `Result`; one or the other must be
    -- non-NULL, but not both.
    boot_disk_slot INT2 CHECK (boot_disk_slot >= 0 AND boot_disk_slot <= 1),
    boot_disk_error TEXT,
    CONSTRAINT boot_disk_slot_or_error CHECK (
        (boot_disk_slot IS NULL AND boot_disk_error IS NOT NULL)
        OR
        (boot_disk_slot IS NOT NULL AND boot_disk_error IS NULL)
    ),

    -- If either error string is present, there was an error reading the boot
    -- partition for the corresponding M2Slot.
    --
    -- For either or both columns if NULL, there will be a row in
    -- `inv_sled_boot_partition` describing the contents of the boot partition
    -- for the given slot. As above 0=a and 1=b.
    boot_partition_a_error TEXT,
    boot_partition_b_error TEXT,

    -- The names below start with "clear_" for legacy reasons. Prefer "remove"
    -- in the future.
    --
    -- Success removing the mupdate override.
    clear_mupdate_override_boot_success omicron.public.clear_mupdate_override_boot_success,
    -- Error removing the mupdate override.
    clear_mupdate_override_boot_error TEXT,

    -- A message describing the result removing the mupdate override on the
    -- non-boot disk (success or error).
    clear_mupdate_override_non_boot_message TEXT,

    -- Three cases:
    --
    -- 1. No remove_mupdate_override instruction was passed in. All three
    --    columns are NULL.
    -- 2. Removing the override was successful. boot_success is NOT NULL,
    --    boot_error is NULL, and non_boot_message is NOT NULL.
    -- 3. Removing the override failed. boot_success is NULL, boot_error is
    --    NOT NULL, and non_boot_message is NOT NULL.
    CONSTRAINT clear_mupdate_override_consistency CHECK (
        (clear_mupdate_override_boot_success IS NULL
         AND clear_mupdate_override_boot_error IS NULL
         AND clear_mupdate_override_non_boot_message IS NULL)
    OR
        (clear_mupdate_override_boot_success IS NOT NULL
         AND clear_mupdate_override_boot_error IS NULL
         AND clear_mupdate_override_non_boot_message IS NOT NULL)
    OR
        (clear_mupdate_override_boot_success IS NULL
         AND clear_mupdate_override_boot_error IS NOT NULL
         AND clear_mupdate_override_non_boot_message IS NOT NULL)
    ),

    PRIMARY KEY (inv_collection_id, sled_id)
);

CREATE TABLE IF NOT EXISTS omicron.public.inv_sled_boot_partition (
    -- where this observation came from
    -- (foreign key into `inv_collection` table)
    inv_collection_id UUID NOT NULL,

    -- unique id for this sled (should be foreign keys into `sled` table, though
    -- it's conceivable a sled will report an id that we don't know about)
    sled_id UUID NOT NULL,

    -- the boot disk slot (0=M2Slot::A, 1=M2Slot::B)
    boot_disk_slot INT2
        CHECK (boot_disk_slot >= 0 AND boot_disk_slot <= 1) NOT NULL,

    -- SHA256 hash of the artifact; if we have a TUF repo containing this OS
    -- image, this will match the artifact hash of the phase 2 image
    artifact_hash STRING(64) NOT NULL,
    -- The length of the artifact in bytes
    artifact_size INT8 NOT NULL,

    -- Fields comprising the header of the phase 2 image
    header_flags INT8 NOT NULL,
    header_data_size INT8 NOT NULL,
    header_image_size INT8 NOT NULL,
    header_target_size INT8 NOT NULL,
    header_sha256 STRING(64) NOT NULL,
    header_image_name TEXT NOT NULL,

    PRIMARY KEY (inv_collection_id, sled_id, boot_disk_slot)
);

CREATE TABLE IF NOT EXISTS omicron.public.inv_physical_disk (
    -- where this observation came from
    -- (foreign key into `inv_collection` table)
    inv_collection_id UUID NOT NULL,

    -- unique id for this sled (should be foreign keys into `sled` table, though
    -- it's conceivable a sled will report an id that we don't know about)
    sled_id UUID NOT NULL,
    -- The slot where this disk was last observed
    slot INT8 CHECK (slot >= 0) NOT NULL,

    vendor STRING(63) NOT NULL,
    model STRING(63) NOT NULL,
    serial STRING(63) NOT NULL,

    variant omicron.public.physical_disk_kind NOT NULL,

    -- PK consisting of:
    -- - Which collection this was
    -- - The sled reporting the disk
    -- - The slot in which this disk was found
    PRIMARY KEY (inv_collection_id, sled_id, slot)
);

CREATE TABLE IF NOT EXISTS omicron.public.inv_nvme_disk_firmware (
    -- where this observation came from
    -- (foreign key into `inv_collection` table)
    inv_collection_id UUID NOT NULL,

    -- unique id for this sled (should be foreign keys into `sled` table, though
    -- it's conceivable a sled will report an id that we don't know about)
    sled_id UUID NOT NULL,
    -- The slot where this disk was last observed
    slot INT8 CHECK (slot >= 0) NOT NULL,

    -- total number of firmware slots the device has
    number_of_slots INT2 CHECK (number_of_slots BETWEEN 1 AND 7) NOT NULL,
    active_slot INT2 CHECK (active_slot BETWEEN 1 AND 7) NOT NULL,
    -- staged firmware slot to be active on reset
    next_active_slot INT2 CHECK (next_active_slot BETWEEN 1 AND 7),
    -- slot1 is distinct in the NVMe spec in the sense that it can be read only
    slot1_is_read_only BOOLEAN,
    -- the firmware version string for each NVMe slot (0 indexed), a NULL means the
    -- slot exists but is empty
    slot_firmware_versions STRING(8)[] CHECK (array_length(slot_firmware_versions, 1) BETWEEN 1 AND 7),

    -- PK consisting of:
    -- - Which collection this was
    -- - The sled reporting the disk
    -- - The slot in which the disk was found
    PRIMARY KEY (inv_collection_id, sled_id, slot)
);

CREATE TABLE IF NOT EXISTS omicron.public.inv_zpool (
    -- where this observation came from
    -- (foreign key into `inv_collection` table)
    inv_collection_id UUID NOT NULL,
    -- when this observation was made
    time_collected TIMESTAMPTZ NOT NULL,

    -- The control plane ID of the zpool
    id UUID NOT NULL,
    sled_id UUID NOT NULL,
    total_size INT NOT NULL,

    -- PK consisting of:
    -- - Which collection this was
    -- - The sled reporting the disk
    -- - The slot in which this disk was found
    PRIMARY KEY (inv_collection_id, sled_id, id)
);

-- Allow looking up the most recent Zpool by ID
CREATE INDEX IF NOT EXISTS inv_zpool_by_id_and_time ON omicron.public.inv_zpool (id, time_collected DESC);

CREATE TABLE IF NOT EXISTS omicron.public.inv_dataset (
    -- where this observation came from
    -- (foreign key into `inv_collection` table)
    inv_collection_id UUID NOT NULL,
    sled_id UUID NOT NULL,

    -- The control plane ID of the dataset.
    -- This is nullable because datasets have been historically
    -- self-managed by the Sled Agent, and some don't have explicit UUIDs.
    id UUID,

    name TEXT NOT NULL,
    available INT8 NOT NULL,
    used INT8 NOT NULL,
    quota INT8,
    reservation INT8,
    compression TEXT NOT NULL,

    -- PK consisting of:
    -- - Which collection this was
    -- - The sled reporting the disk
    -- - The name of this dataset
    PRIMARY KEY (inv_collection_id, sled_id, name)
);

CREATE TABLE IF NOT EXISTS omicron.public.inv_omicron_sled_config (
    -- where this observation came from
    -- (foreign key into `inv_collection` table)
    inv_collection_id UUID NOT NULL,

    -- ID of this sled config. A given inventory report from a sled agent may
    -- contain 0-3 sled configs, so we generate these IDs on insertion and
    -- record them as the foreign keys in `inv_sled_agent`.
    id UUID NOT NULL,

    -- config generation
    generation INT8 NOT NULL,

    -- remove mupdate override ID, if set
    remove_mupdate_override UUID,

    -- desired artifact hash for internal disk slots' boot partitions
    -- NULL is translated to `HostPhase2DesiredContents::CurrentContents`
    host_phase_2_desired_slot_a STRING(64),
    host_phase_2_desired_slot_b STRING(64),

    PRIMARY KEY (inv_collection_id, id)
);

CREATE TABLE IF NOT EXISTS omicron.public.inv_last_reconciliation_disk_result (
    -- where this observation came from
    -- (foreign key into `inv_collection` table)
    inv_collection_id UUID NOT NULL,

    -- unique id for this sled (should be foreign keys into `sled` table, though
    -- it's conceivable a sled will report an id that we don't know about)
    sled_id UUID NOT NULL,

    -- unique id for this physical disk
    disk_id UUID NOT NULL,

    -- error message; if NULL, an "ok" result
    error_message TEXT,

    PRIMARY KEY (inv_collection_id, sled_id, disk_id)
);

CREATE TABLE IF NOT EXISTS omicron.public.inv_last_reconciliation_dataset_result (
    -- where this observation came from
    -- (foreign key into `inv_collection` table)
    inv_collection_id UUID NOT NULL,

    -- unique id for this sled (should be foreign keys into `sled` table, though
    -- it's conceivable a sled will report an id that we don't know about)
    sled_id UUID NOT NULL,

    -- unique id for this dataset
    dataset_id UUID NOT NULL,

    -- error message; if NULL, an "ok" result
    error_message TEXT,

    PRIMARY KEY (inv_collection_id, sled_id, dataset_id)
);

CREATE TABLE IF NOT EXISTS omicron.public.inv_last_reconciliation_orphaned_dataset (
    -- where this observation came from
    -- (foreign key into `inv_collection` table)
    inv_collection_id UUID NOT NULL,

    -- unique id for this sled (should be foreign keys into `sled` table, though
    -- it's conceivable a sled will report an id that we don't know about)
    sled_id UUID NOT NULL,

    -- These three columns compose a `DatasetName`. Other tables that store a
    -- `DatasetName` use a nullable `zone_name` (since it's only supposed to be
    -- set for datasets with `kind = 'zone'`). This table instead uses the empty
    -- string for non-'zone' kinds, which allows the column to be NOT NULL and
    -- hence be a member of our primary key. (We have no other unique ID to
    -- distinguish different `DatasetName`s.)
    pool_id UUID NOT NULL,
    kind omicron.public.dataset_kind NOT NULL,
    zone_name TEXT NOT NULL,
    CONSTRAINT zone_name_for_zone_kind CHECK (
      (kind != 'zone' AND zone_name = '') OR
      (kind = 'zone' AND zone_name != '')
    ),

    reason TEXT NOT NULL,

    -- The control plane ID of the dataset.
    -- This is nullable because this is attached as the `oxide:uuid` property in
    -- ZFS, and we can't guarantee it exists for any given dataset.
    id UUID,

    -- Properties of the dataset at the time we detected it was an orphan.
    mounted BOOL NOT NULL,
    available INT8 NOT NULL,
    used INT8 NOT NULL,

    PRIMARY KEY (inv_collection_id, sled_id, pool_id, kind, zone_name)
);

CREATE TABLE IF NOT EXISTS omicron.public.inv_last_reconciliation_zone_result (
    -- where this observation came from
    -- (foreign key into `inv_collection` table)
    inv_collection_id UUID NOT NULL,

    -- unique id for this sled (should be foreign keys into `sled` table, though
    -- it's conceivable a sled will report an id that we don't know about)
    sled_id UUID NOT NULL,

    -- unique id for this zone
    zone_id UUID NOT NULL,

    -- error message; if NULL, an "ok" result
    error_message TEXT,

    PRIMARY KEY (inv_collection_id, sled_id, zone_id)
);

-- A table describing a single zone within a zone manifest collected by inventory.
CREATE TABLE IF NOT EXISTS omicron.public.inv_zone_manifest_zone (
    -- where this observation came from
    -- (foreign key into `inv_collection` table)
    inv_collection_id UUID NOT NULL,

    -- unique id for this sled (should be foreign keys into `sled` table, though
    -- it's conceivable a sled will report an id that we don't know about)
    sled_id UUID NOT NULL,

    -- Zone file name, part of the primary key within this table.
    zone_file_name TEXT NOT NULL,

    -- The full path to the file.
    path TEXT NOT NULL,

    -- The expected file size.
    expected_size INT8 NOT NULL,

    -- The expected hash.
    expected_sha256 STRING(64) NOT NULL,

    -- The error while reading the zone or matching it to the manifest, if any.
    -- NULL indicates success.
    error TEXT,

    PRIMARY KEY (inv_collection_id, sled_id, zone_file_name)
);

-- A table describing status for a single zone manifest on a non-boot disk
-- collected by inventory.
CREATE TABLE IF NOT EXISTS omicron.public.inv_zone_manifest_non_boot (
    -- where this observation came from
    -- (foreign key into `inv_collection` table)
    inv_collection_id UUID NOT NULL,

    -- unique id for this sled (should be foreign keys into `sled` table, though
    -- it's conceivable a sled will report an id that we don't know about)
    sled_id UUID NOT NULL,

    -- unique ID for this non-boot disk
    non_boot_zpool_id UUID NOT NULL,

    -- The full path to the zone manifest.
    path TEXT NOT NULL,

    -- Whether the non-boot disk is in a valid state.
    is_valid BOOLEAN NOT NULL,

    -- A message attached to this disk.
    message TEXT NOT NULL,

    PRIMARY KEY (inv_collection_id, sled_id, non_boot_zpool_id)
);

-- A table describing status for a single mupdate override on a non-boot disk
-- collected by inventory.
CREATE TABLE IF NOT EXISTS omicron.public.inv_mupdate_override_non_boot (
    -- where this observation came from
    -- (foreign key into `inv_collection` table)
    inv_collection_id UUID NOT NULL,

    -- unique id for this sled (should be foreign keys into `sled` table, though
    -- it's conceivable a sled will report an id that we don't know about)
    sled_id UUID NOT NULL,

    -- unique id for this non-boot disk
    non_boot_zpool_id UUID NOT NULL,

    -- The full path to the mupdate override file.
    path TEXT NOT NULL,

    -- Whether the non-boot disk is in a valid state.
    is_valid BOOLEAN NOT NULL,

    -- A message attached to this disk.
    message TEXT NOT NULL,

    PRIMARY KEY (inv_collection_id, sled_id, non_boot_zpool_id)
);

CREATE TYPE IF NOT EXISTS omicron.public.zone_type AS ENUM (
  'boundary_ntp',
  'clickhouse',
  'clickhouse_keeper',
  'clickhouse_server',
  'cockroach_db',
  'crucible',
  'crucible_pantry',
  'external_dns',
  'internal_dns',
  'internal_ntp',
  'nexus',
  'oximeter'
);

CREATE TYPE IF NOT EXISTS omicron.public.inv_zone_image_source AS ENUM (
    'install_dataset',
    'artifact'
);

-- `zones` portion of an `OmicronSledConfig` observed from sled-agent
CREATE TABLE IF NOT EXISTS omicron.public.inv_omicron_sled_config_zone (
    -- where this observation came from
    inv_collection_id UUID NOT NULL,

    -- (foreign key into `inv_omicron_sled_config` table)
    sled_config_id UUID NOT NULL,

    -- unique id for this zone
    id UUID NOT NULL,
    zone_type omicron.public.zone_type NOT NULL,

    -- SocketAddr of the "primary" service for this zone
    -- (what this describes varies by zone type, but all zones have at least one
    -- service in them)
    primary_service_ip INET NOT NULL,
    primary_service_port INT4
        CHECK (primary_service_port BETWEEN 0 AND 65535)
        NOT NULL,

    -- The remaining properties may be NULL for different kinds of zones.  The
    -- specific constraints are not enforced at the database layer, basically
    -- because it's really complicated to do that and it's not obvious that it's
    -- worthwhile.

    -- Some zones have a second service.  Like the primary one, the meaning of
    -- this is zone-type-dependent.
    second_service_ip INET,
    second_service_port INT4
        CHECK (second_service_port IS NULL
        OR second_service_port BETWEEN 0 AND 65535),

    -- Zones may have an associated dataset.  They're currently always on a U.2.
    -- The only thing we need to identify it here is the name of the zpool that
    -- it's on.
    dataset_zpool_name TEXT,

    -- Zones with external IPs have an associated NIC and sockaddr for listening
    -- (first is a foreign key into `inv_omicron_sled_config_zone_nic`)
    nic_id UUID,

    -- Properties for internal DNS servers
    -- address attached to this zone from outside the sled's subnet
    dns_gz_address INET,
    dns_gz_address_index INT8,

    -- Properties for boundary NTP zones
    -- these define upstream servers we need to contact
    ntp_ntp_servers TEXT[],
    ntp_dns_servers INET[],
    ntp_domain TEXT,

    -- Properties specific to Nexus zones
    nexus_external_tls BOOLEAN,
    nexus_external_dns_servers INET ARRAY,

    -- Source NAT configuration (currently used for boundary NTP only)
    snat_ip INET,
    snat_first_port INT4
        CHECK (snat_first_port IS NULL OR snat_first_port BETWEEN 0 AND 65535),
    snat_last_port INT4
        CHECK (snat_last_port IS NULL OR snat_last_port BETWEEN 0 AND 65535),

    -- TODO: This is nullable for backwards compatibility.
    -- Eventually, that nullability should be removed.
    filesystem_pool UUID,

    -- zone image source
    image_source omicron.public.inv_zone_image_source NOT NULL,
    image_artifact_sha256 STRING(64),

    -- Nexus lockstep service port, used only by Nexus zones
    nexus_lockstep_port INT4
        CHECK (nexus_lockstep_port IS NULL OR nexus_lockstep_port BETWEEN 0 AND 65535),

    CONSTRAINT zone_image_source_artifact_hash_present CHECK (
        (image_source = 'artifact'
            AND image_artifact_sha256 IS NOT NULL)
        OR
        (image_source != 'artifact'
            AND image_artifact_sha256 IS NULL)
    ),

    CONSTRAINT nexus_lockstep_port_for_nexus_zones CHECK (
        (zone_type = 'nexus' AND nexus_lockstep_port IS NOT NULL)
        OR
        (zone_type != 'nexus' AND nexus_lockstep_port IS NULL)
    ),

    PRIMARY KEY (inv_collection_id, sled_config_id, id)
);

CREATE INDEX IF NOT EXISTS inv_omicron_sled_config_zone_nic_id
    ON omicron.public.inv_omicron_sled_config_zone (nic_id)
    STORING (
        primary_service_ip,
        second_service_ip,
        snat_ip
    );

CREATE TABLE IF NOT EXISTS omicron.public.inv_omicron_sled_config_zone_nic (
    -- where this observation came from
    inv_collection_id UUID NOT NULL,

    sled_config_id UUID NOT NULL,
    id UUID NOT NULL,
    name TEXT NOT NULL,
    ip INET NOT NULL,
    mac INT8 NOT NULL,
    subnet INET NOT NULL,
    vni INT8 NOT NULL,
    is_primary BOOLEAN NOT NULL,
    slot INT2 NOT NULL,

    PRIMARY KEY (inv_collection_id, sled_config_id, id)
);

CREATE TABLE IF NOT EXISTS omicron.public.inv_omicron_sled_config_dataset (
    -- where this observation came from
    inv_collection_id UUID NOT NULL,

    -- foreign key into the `inv_omicron_sled_config` table
    sled_config_id UUID NOT NULL,
    id UUID NOT NULL,

    pool_id UUID NOT NULL,
    kind omicron.public.dataset_kind NOT NULL,
    -- Only valid if kind = zone
    zone_name TEXT,

    quota INT8,
    reservation INT8,
    compression TEXT NOT NULL,

    CONSTRAINT zone_name_for_zone_kind CHECK (
      (kind != 'zone') OR
      (kind = 'zone' AND zone_name IS NOT NULL)
    ),

    PRIMARY KEY (inv_collection_id, sled_config_id, id)
);

CREATE TABLE IF NOT EXISTS omicron.public.inv_omicron_sled_config_disk (
    -- where this observation came from
    inv_collection_id UUID NOT NULL,

    -- foreign key into the `inv_omicron_sled_config` table
    sled_config_id UUID NOT NULL,
    id UUID NOT NULL,

    vendor TEXT NOT NULL,
    serial TEXT NOT NULL,
    model TEXT NOT NULL,

    pool_id UUID NOT NULL,

    PRIMARY KEY (inv_collection_id, sled_config_id, id)
);

CREATE TABLE IF NOT EXISTS omicron.public.inv_clickhouse_keeper_membership (
    inv_collection_id UUID NOT NULL,
    queried_keeper_id INT8 NOT NULL,
    leader_committed_log_index INT8 NOT NULL,
    raft_config INT8[] NOT NULL,

    PRIMARY KEY (inv_collection_id, queried_keeper_id)
);

CREATE TABLE IF NOT EXISTS omicron.public.inv_cockroachdb_status (
    inv_collection_id UUID NOT NULL,
    node_id TEXT NOT NULL,
    ranges_underreplicated INT8,
    liveness_live_nodes INT8,

    PRIMARY KEY (inv_collection_id, node_id)
);

CREATE TABLE IF NOT EXISTS omicron.public.inv_ntp_timesync (
    inv_collection_id UUID NOT NULL,
    zone_id UUID NOT NULL,
    synced BOOL NOT NULL,

    PRIMARY KEY (inv_collection_id, zone_id)
);

CREATE TABLE IF NOT EXISTS omicron.public.inv_internal_dns (
    inv_collection_id UUID NOT NULL,
    zone_id UUID NOT NULL,
    generation INT8 NOT NULL,
    PRIMARY KEY (inv_collection_id, zone_id)
);

/*
 * Various runtime configuration switches for reconfigurator
 *
 * Each configuration option is a single column in a row, and the whole row
 * of configurations is updated atomically. The latest `version` is the active
 * configuration.
 *
 * See https://github.com/oxidecomputer/omicron/issues/8253 for more details.
 */
CREATE TABLE IF NOT EXISTS omicron.public.reconfigurator_config (
    -- Monotonically increasing version for all bp_targets
    version INT8 PRIMARY KEY,

    -- Enable the planner background task
    planner_enabled BOOL NOT NULL DEFAULT FALSE,

    -- The time at which the configuration for a version was set
    time_modified TIMESTAMPTZ NOT NULL,

    -- Whether to add zones while the system has detected a mupdate override.
    add_zones_with_mupdate_override BOOL NOT NULL
);

/*
 * System-level blueprints
 *
 * See RFD 457 and 459 for context.
 *
 * A blueprint describes a potential system configuration. The primary table is
 * the `blueprint` table, which stores only a small amount of metadata about the
 * blueprint. The bulk of the information is stored in the `bp_*` tables below,
 * each of which references back to `blueprint` by ID.
 *
 * `bp_target` describes the "target blueprints" of the system. Insertion must
 * follow a strict set of rules:
 *
 * * The first target blueprint must have version=1, and must have no parent
 *   blueprint.
 * * The Nth target blueprint must have version=N, and its parent blueprint must
 *   be the blueprint that was the target at version=N-1.
 *
 * The result is that the current target blueprint can always be found by
 * looking at the maximally-versioned row in `bp_target`, and there is a linear
 * history from that blueprint all the way back to the version=1 blueprint. We
 * will eventually prune old blueprint targets, so it will not always be
 * possible to view the entire history.
 *
 * `bp_omicron_zone` and `bp_omicron_zone_nic` are nearly identical to their
 * `inv_*` counterparts, and record the `OmicronZoneConfig`s for each sled.
 */

CREATE TYPE IF NOT EXISTS omicron.public.bp_zone_disposition AS ENUM (
    'in_service',
    'expunged'
);

CREATE TYPE IF NOT EXISTS omicron.public.bp_dataset_disposition AS ENUM (
    'in_service',
    'expunged'
);

CREATE TYPE IF NOT EXISTS omicron.public.bp_physical_disk_disposition AS ENUM (
    'in_service',
    'expunged'
);

CREATE TYPE IF NOT EXISTS omicron.public.bp_source AS ENUM (
    'rss',
    'planner',
    'reconfigurator_cli_edit',
    'test'
);

-- list of all blueprints
CREATE TABLE IF NOT EXISTS omicron.public.blueprint (
    id UUID PRIMARY KEY,

    -- This is effectively a foreign key back to this table; however, it is
    -- allowed to be NULL: the initial blueprint has no parent. Additionally,
    -- it may be non-NULL but no longer reference a row in this table: once a
    -- child blueprint has been created from a parent, it's possible for the
    -- parent to be deleted. We do not NULL out this field on such a deletion,
    -- so we can always see that there had been a particular parent even if it's
    -- now gone.
    parent_blueprint_id UUID,

    -- These fields are for debugging only.
    time_created TIMESTAMPTZ NOT NULL,
    creator TEXT NOT NULL,
    comment TEXT NOT NULL,

    -- identifies the latest internal DNS version when blueprint planning began
    internal_dns_version INT8 NOT NULL,
    -- identifies the latest external DNS version when blueprint planning began
    external_dns_version INT8 NOT NULL,
    -- identifies the CockroachDB state fingerprint when blueprint planning began
    cockroachdb_fingerprint TEXT NOT NULL,

    -- CockroachDB settings managed by blueprints.
    --
    -- We use NULL in these columns to reflect that blueprint execution should
    -- not modify the option; we're able to do this because CockroachDB settings
    -- require the value to be the correct type and not NULL. There is no value
    -- that represents "please reset this setting to the default value"; that is
    -- represented by the presence of the default value in that field.
    --
    -- `cluster.preserve_downgrade_option`
    cockroachdb_setting_preserve_downgrade TEXT,

    -- The smallest value of the target_release table's generation field that's
    -- accepted by the blueprint.
    --
    -- For example, let's say that the current target release generation is 5.
    -- Then, when reconfigurator detects a MUPdate:
    --
    -- * the target release is ignored in favor of the install dataset
    -- * this field is set to 6
    --
    -- Once an operator sets a new target release, its generation will be 6 or
    -- higher. Reconfigurator will then know that it is back in charge of
    -- driving the system to the target release.
    --
    -- This is set to 1 by default in application code.
    target_release_minimum_generation INT8 NOT NULL,

    -- The generation of the active group of Nexus instances
    nexus_generation INT8 NOT NULL,

    -- The source of this blueprint
    source omicron.public.bp_source NOT NULL
);

-- table describing both the current and historical target blueprints of the
-- system
CREATE TABLE IF NOT EXISTS omicron.public.bp_target (
    -- Monotonically increasing version for all bp_targets
    version INT8 PRIMARY KEY,

    -- Effectively a foreign key into the `blueprint` table, but may reference a
    -- blueprint that has been deleted (if this target is no longer the current
    -- target: the current target must not be deleted).
    blueprint_id UUID NOT NULL,

    -- Is this blueprint enabled?
    --
    -- Currently, we have no code that acts on this value; however, it exists as
    -- an escape hatch once we have automated blueprint planning and execution.
    -- An operator can set the current blueprint to disabled, which should stop
    -- planning and execution (presumably until a support case can address
    -- whatever issue the update system is causing).
    enabled BOOL NOT NULL,

    -- Timestamp for when this blueprint was made the current target
    time_made_target TIMESTAMPTZ NOT NULL
);

-- metadata associated with a single sled in a blueprint
CREATE TABLE IF NOT EXISTS omicron.public.bp_sled_metadata (
    -- foreign key into `blueprint` table
    blueprint_id UUID NOT NULL,

    sled_id UUID NOT NULL,
    sled_state omicron.public.sled_state NOT NULL,
    sled_agent_generation INT8 NOT NULL,
    -- NULL means do not remove any overrides
    remove_mupdate_override UUID,

    -- desired artifact hash for internal disk slots' boot partitions
    -- NULL is translated to
    -- `BlueprintHostPhase2DesiredContents::CurrentContents`
    host_phase_2_desired_slot_a STRING(64),
    host_phase_2_desired_slot_b STRING(64),

    PRIMARY KEY (blueprint_id, sled_id)
);

-- description of omicron physical disks specified in a blueprint.
CREATE TABLE IF NOT EXISTS omicron.public.bp_omicron_physical_disk  (
    -- foreign key into the `blueprint` table
    blueprint_id UUID NOT NULL,

    -- unique id for this sled (should be foreign keys into `sled` table, though
    -- it's conceivable a blueprint could refer to a sled that no longer exists,
    -- particularly if the blueprint is older than the current target)
    sled_id UUID NOT NULL,

    vendor TEXT NOT NULL,
    serial TEXT NOT NULL,
    model TEXT NOT NULL,

    id UUID NOT NULL,
    pool_id UUID NOT NULL,

    disposition omicron.public.bp_physical_disk_disposition NOT NULL,

     -- Specific properties of the `expunged` disposition
    disposition_expunged_as_of_generation INT,
    disposition_expunged_ready_for_cleanup BOOL NOT NULL,

    PRIMARY KEY (blueprint_id, id),

    CONSTRAINT expunged_disposition_properties CHECK (
      (disposition != 'expunged'
          AND disposition_expunged_as_of_generation IS NULL
          AND NOT disposition_expunged_ready_for_cleanup)
      OR
      (disposition = 'expunged'
          AND disposition_expunged_as_of_generation IS NOT NULL)
    )
);

-- description of an omicron dataset specified in a blueprint.
CREATE TABLE IF NOT EXISTS omicron.public.bp_omicron_dataset (
    -- foreign key into the `blueprint` table
    blueprint_id UUID NOT NULL,
    sled_id UUID NOT NULL,
    id UUID NOT NULL,

    -- Dataset disposition
    disposition omicron.public.bp_dataset_disposition NOT NULL,

    pool_id UUID NOT NULL,
    kind omicron.public.dataset_kind NOT NULL,
    -- Only valid if kind = zone
    zone_name TEXT,

    -- Only valid if kind = crucible
    ip INET,
    port INT4 CHECK (port BETWEEN 0 AND 65535),

    quota INT8,
    reservation INT8,
    compression TEXT NOT NULL,

    CONSTRAINT zone_name_for_zone_kind CHECK (
      (kind != 'zone') OR
      (kind = 'zone' AND zone_name IS NOT NULL)
    ),

    CONSTRAINT ip_and_port_set_for_crucible CHECK (
      (kind != 'crucible') OR
      (kind = 'crucible' AND ip IS NOT NULL and port IS NOT NULL)
    ),

    PRIMARY KEY (blueprint_id, id)
);

CREATE TYPE IF NOT EXISTS omicron.public.bp_zone_image_source AS ENUM (
    'install_dataset',
    'artifact'
);

-- description of omicron zones specified in a blueprint
CREATE TABLE IF NOT EXISTS omicron.public.bp_omicron_zone (
    -- foreign key into the `blueprint` table
    blueprint_id UUID NOT NULL,

    -- unique id for this sled (should be foreign keys into `sled` table, though
    -- it's conceivable a blueprint could refer to a sled that no longer exists,
    -- particularly if the blueprint is older than the current target)
    sled_id UUID NOT NULL,

    -- unique id for this zone
    id UUID NOT NULL,
    zone_type omicron.public.zone_type NOT NULL,

    -- SocketAddr of the "primary" service for this zone
    -- (what this describes varies by zone type, but all zones have at least one
    -- service in them)
    primary_service_ip INET NOT NULL,
    primary_service_port INT4
        CHECK (primary_service_port BETWEEN 0 AND 65535)
        NOT NULL,

    -- The remaining properties may be NULL for different kinds of zones.  The
    -- specific constraints are not enforced at the database layer, basically
    -- because it's really complicated to do that and it's not obvious that it's
    -- worthwhile.

    -- Some zones have a second service.  Like the primary one, the meaning of
    -- this is zone-type-dependent.
    second_service_ip INET,
    second_service_port INT4
        CHECK (second_service_port IS NULL
        OR second_service_port BETWEEN 0 AND 65535),

    -- Zones may have an associated dataset.  They're currently always on a U.2.
    -- The only thing we need to identify it here is the name of the zpool that
    -- it's on.
    dataset_zpool_name TEXT,

    -- Zones with external IPs have an associated NIC and sockaddr for listening
    -- (first is a foreign key into `bp_omicron_zone_nic`)
    bp_nic_id UUID,

    -- Properties for internal DNS servers
    -- address attached to this zone from outside the sled's subnet
    dns_gz_address INET,
    dns_gz_address_index INT8,

    -- Properties for boundary NTP zones
    -- these define upstream servers we need to contact
    ntp_ntp_servers TEXT[],
    ntp_dns_servers INET[],
    ntp_domain TEXT,

    -- Properties specific to Nexus zones
    nexus_external_tls BOOLEAN,
    nexus_external_dns_servers INET ARRAY,

    -- Source NAT configuration (currently used for boundary NTP only)
    snat_ip INET,
    snat_first_port INT4
        CHECK (snat_first_port IS NULL OR snat_first_port BETWEEN 0 AND 65535),
    snat_last_port INT4
        CHECK (snat_last_port IS NULL OR snat_last_port BETWEEN 0 AND 65535),

    -- For some zones, either primary_service_ip or second_service_ip (but not
    -- both!) is an external IP address. For such zones, this is the ID of that
    -- external IP. In general this is a foreign key into
    -- omicron.public.external_ip, though the row many not exist: if this
    -- blueprint is old, it's possible the IP has been deleted, and if this
    -- blueprint has not yet been realized, it's possible the IP hasn't been
    -- created yet.
    external_ip_id UUID,

    filesystem_pool UUID NOT NULL,

    -- Zone disposition
    disposition omicron.public.bp_zone_disposition NOT NULL,

    -- Specific properties of the `expunged` disposition
    disposition_expunged_as_of_generation INT,
    disposition_expunged_ready_for_cleanup BOOL NOT NULL,

    -- Blueprint zone image source
    image_source omicron.public.bp_zone_image_source NOT NULL,
    image_artifact_sha256 STRING(64),

    -- Generation for Nexus zones
    nexus_generation INT8,

    -- Nexus lockstep service port, used only by Nexus zones
    nexus_lockstep_port INT4
        CHECK (nexus_lockstep_port IS NULL OR nexus_lockstep_port BETWEEN 0 AND 65535),

    PRIMARY KEY (blueprint_id, id),

    CONSTRAINT expunged_disposition_properties CHECK (
        (disposition != 'expunged'
            AND disposition_expunged_as_of_generation IS NULL
            AND NOT disposition_expunged_ready_for_cleanup)
        OR
        (disposition = 'expunged'
            AND disposition_expunged_as_of_generation IS NOT NULL)
    ),

    CONSTRAINT zone_image_source_artifact_hash_present CHECK (
        (image_source = 'artifact'
            AND image_artifact_sha256 IS NOT NULL)
        OR
        (image_source != 'artifact'
            AND image_artifact_sha256 IS NULL)
    ),

    CONSTRAINT nexus_generation_for_nexus_zones CHECK (
        (zone_type = 'nexus' AND nexus_generation IS NOT NULL)
        OR
        (zone_type != 'nexus' AND nexus_generation IS NULL)
    ),

    CONSTRAINT nexus_lockstep_port_for_nexus_zones CHECK (
        (zone_type = 'nexus' AND nexus_lockstep_port IS NOT NULL)
        OR
        (zone_type != 'nexus' AND nexus_lockstep_port IS NULL)
    )
);

CREATE TABLE IF NOT EXISTS omicron.public.bp_omicron_zone_nic (
    blueprint_id UUID NOT NULL,
    id UUID NOT NULL,
    name TEXT NOT NULL,
    ip INET NOT NULL,
    mac INT8 NOT NULL,
    subnet INET NOT NULL,
    vni INT8 NOT NULL,
    is_primary BOOLEAN NOT NULL,
    slot INT2 NOT NULL,

    PRIMARY KEY (blueprint_id, id)
);

-- Blueprint information related to clickhouse cluster management
--
-- Rows for this table will only exist for deployments with an existing
-- `ClickhousePolicy` as part of the fleet `Policy`. In the limit, this will be
-- all deployments.
CREATE TABLE IF NOT EXISTS omicron.public.bp_clickhouse_cluster_config (
    -- Foreign key into the `blueprint` table
    blueprint_id UUID PRIMARY KEY,
    -- Generation number to track changes to the cluster state.
    -- Used as optimizitic concurrency control.
    generation INT8 NOT NULL,

    -- Clickhouse server and keeper ids can never be reused. We hand them out
    -- monotonically and keep track of the last one used here.
    max_used_server_id INT8 NOT NULL,
    max_used_keeper_id INT8 NOT NULL,

    -- Each clickhouse cluster has a unique name and secret value. These are set
    -- once and shared among all nodes for the lifetime of the fleet.
    cluster_name TEXT NOT NULL,
    cluster_secret TEXT NOT NULL,

    -- A recording of an inventory value that serves as a marker to inform the
    -- reconfigurator when a collection of a raft configuration is recent.
    highest_seen_keeper_leader_committed_log_index INT8 NOT NULL
);

-- Mapping of an Omicron zone ID to Clickhouse Keeper node ID in a specific
-- blueprint.
--
-- This can logically be considered a subtable of `bp_clickhouse_cluster_config`
CREATE TABLE IF NOT EXISTS omicron.public.bp_clickhouse_keeper_zone_id_to_node_id (
    -- Foreign key into the `blueprint` table
    blueprint_id UUID NOT NULL,

    omicron_zone_id UUID NOT NULL,
    keeper_id INT8 NOT NULL,

    PRIMARY KEY (blueprint_id, omicron_zone_id, keeper_id)
);

-- Mapping of an Omicron zone ID to Clickhouse Server node ID in a specific
-- blueprint.
--
-- This can logically be considered a subtable of `bp_clickhouse_cluster_config`
CREATE TABLE IF NOT EXISTS omicron.public.bp_clickhouse_server_zone_id_to_node_id (
    -- Foreign key into the `blueprint` table
    blueprint_id UUID NOT NULL,

    omicron_zone_id UUID NOT NULL,
    server_id INT8 NOT NULL,

    PRIMARY KEY (blueprint_id, omicron_zone_id, server_id)
);

-- Blueprint information related to which ClickHouse installation
-- oximeter is reading from.
CREATE TABLE IF NOT EXISTS omicron.public.bp_oximeter_read_policy (
    -- Foreign key into the `blueprint` table
    blueprint_id UUID PRIMARY KEY,

    -- Generation number.
    version INT8 NOT NULL,

    -- Which clickhouse installation should oximeter read from.
    oximeter_read_mode omicron.public.oximeter_read_mode NOT NULL
);

-- Blueprint information related to pending RoT bootloader upgrades.
CREATE TABLE IF NOT EXISTS omicron.public.bp_pending_mgs_update_rot_bootloader (
    -- Foreign key into the `blueprint` table
    blueprint_id UUID NOT NULL,
    -- identify of the device to be updated
    -- (foreign key into the `hw_baseboard_id` table)
    hw_baseboard_id UUID NOT NULL,
    -- location of this device according to MGS
    sp_type omicron.public.sp_type NOT NULL,
    sp_slot INT4 NOT NULL,
    -- artifact to be deployed to this device
    artifact_sha256 STRING(64) NOT NULL,
    artifact_version STRING(64) NOT NULL,

    -- RoT bootloader-specific details
    expected_stage0_version STRING NOT NULL,
    expected_stage0_next_version STRING, -- NULL means invalid (no version expected)

    PRIMARY KEY(blueprint_id, hw_baseboard_id)
);

-- Blueprint information related to pending SP upgrades.
CREATE TABLE IF NOT EXISTS omicron.public.bp_pending_mgs_update_sp (
    -- Foreign key into the `blueprint` table
    blueprint_id UUID NOT NULL,
    -- identify of the device to be updated
    -- (foreign key into the `hw_baseboard_id` table)
    hw_baseboard_id UUID NOT NULL,
    -- location of this device according to MGS
    sp_type omicron.public.sp_type NOT NULL,
    sp_slot INT4 NOT NULL,
    -- artifact to be deployed to this device
    artifact_sha256 STRING(64) NOT NULL,
    artifact_version STRING(64) NOT NULL,

    -- SP-specific details
    expected_active_version STRING NOT NULL,
    expected_inactive_version STRING, -- NULL means invalid (no version expected)

    PRIMARY KEY(blueprint_id, hw_baseboard_id)
);

-- Blueprint information related to pending RoT upgrades.
CREATE TABLE IF NOT EXISTS omicron.public.bp_pending_mgs_update_rot (
    -- Foreign key into the `blueprint` table
    blueprint_id UUID NOT NULL,
    -- identify of the device to be updated
    -- (foreign key into the `hw_baseboard_id` table)
    hw_baseboard_id UUID NOT NULL,
    -- location of this device according to MGS
    sp_type omicron.public.sp_type NOT NULL,
    sp_slot INT4 NOT NULL,
    -- artifact to be deployed to this device
    artifact_sha256 STRING(64) NOT NULL,
    artifact_version STRING(64) NOT NULL,

    -- RoT-specific details
    expected_active_slot omicron.public.hw_rot_slot NOT NULL,
    expected_active_version STRING NOT NULL,
    expected_inactive_version STRING, -- NULL means invalid (no version expected)
    expected_persistent_boot_preference omicron.public.hw_rot_slot NOT NULL,
    expected_pending_persistent_boot_preference omicron.public.hw_rot_slot,
    expected_transient_boot_preference omicron.public.hw_rot_slot,

    PRIMARY KEY(blueprint_id, hw_baseboard_id)
);

-- Blueprint information related to pending host OS phase 1 updates.
CREATE TABLE IF NOT EXISTS omicron.public.bp_pending_mgs_update_host_phase_1 (
    -- Foreign key into the `blueprint` table
    blueprint_id UUID NOT NULL,
    -- identify of the device to be updated
    -- (foreign key into the `hw_baseboard_id` table)
    hw_baseboard_id UUID NOT NULL,
    -- location of this device according to MGS
    sp_type omicron.public.sp_type NOT NULL,
    sp_slot INT4 NOT NULL,
    -- artifact to be deployed to this device
    artifact_sha256 STRING(64) NOT NULL,
    artifact_version STRING(64) NOT NULL,

    -- host-phase-1-specific details
    expected_active_phase_1_slot omicron.public.hw_m2_slot NOT NULL,
    expected_boot_disk omicron.public.hw_m2_slot NOT NULL,
    expected_active_phase_1_hash STRING(64) NOT NULL,
    expected_active_phase_2_hash STRING(64) NOT NULL,
    expected_inactive_phase_1_hash STRING(64) NOT NULL,
    expected_inactive_phase_2_hash STRING(64) NOT NULL,
    sled_agent_ip INET NOT NULL,
    sled_agent_port INT4 NOT NULL CHECK (sled_agent_port BETWEEN 0 AND 65535),

    PRIMARY KEY(blueprint_id, hw_baseboard_id)
);

-- Mapping of Omicron zone ID to CockroachDB node ID. This isn't directly used
-- by the blueprint tables above, but is used by the more general Reconfigurator
-- system along with them (e.g., to decommission expunged CRDB nodes).
CREATE TABLE IF NOT EXISTS omicron.public.cockroachdb_zone_id_to_node_id (
    omicron_zone_id UUID NOT NULL UNIQUE,
    crdb_node_id TEXT NOT NULL UNIQUE,

    -- We require the pair to be unique, and also require each column to be
    -- unique: there should only be one entry for a given zone ID, one entry for
    -- a given node ID, and we need a unique requirement on the pair (via this
    -- primary key) to support `ON CONFLICT DO NOTHING` idempotent inserts.
    PRIMARY KEY (omicron_zone_id, crdb_node_id)
);

-- Debug logging of blueprint planner reports
--
-- When the blueprint planner inside Nexus runs, it generates a report
-- describing what it did and why. Once the blueprint is generated, this report
-- is only intended for humans for debugging.  Because no shipping software ever
-- never needs to read this and because we want to prioritize ease of evolving
-- these structures, we we punt on a SQL representation entirely. This table
-- stores a JSON blob containing the planning reports for blueprints, but we _do
-- not_ provide any way to parse this data in Nexus or other shipping software.
-- (JSON in the database has all the normal problems of versioning, etc., and we
-- punt on that entirely by saying "do not parse this".) omdb and other dev
-- tooling is free to (attempt to) parse and interpret these JSON blobs.
CREATE TABLE IF NOT EXISTS omicron.public.debug_log_blueprint_planning (
    blueprint_id UUID NOT NULL PRIMARY KEY,
    debug_blob JSONB NOT NULL
);

/*
 * List of debug datasets available for use (e.g., by support bundles).
 *
 * This is a Reconfigurator rendezvous table: it reflects resources that
 * Reconfigurator has ensured exist. It is always possible that a resource
 * chosen from this table could be deleted after it's selected, but any
 * non-deleted row in this table is guaranteed to have been created.
 */
CREATE TABLE IF NOT EXISTS omicron.public.rendezvous_debug_dataset (
    /* ID of the dataset in a blueprint */
    id UUID PRIMARY KEY,

    /* Time this dataset was added to the table */
    time_created TIMESTAMPTZ NOT NULL,

    /*
     * If not NULL, indicates this dataset has been expunged in a blueprint.
     * Multiple Nexus instances operate concurrently, and it's possible any
     * given Nexus is operating on an old blueprint. We need to avoid a Nexus
     * operating on an old blueprint from inserting a dataset that has already
     * been expunged and removed from this table by a later blueprint, so
     * instead of hard deleting, we tombstone rows via this column.
     *
     * Hard deletion of tombstoned datasets will require some care with respect
     * to the problem above. For now we keep tombstoned datasets around forever.
     */
    time_tombstoned TIMESTAMPTZ,

    /* ID of the zpool on which this dataset is placed */
    pool_id UUID NOT NULL,

    /*
     * ID of the target blueprint the Reconfigurator reconciliation RPW was
     * acting on when this row was created.
     *
     * In practice, this will often be the same blueprint ID in which this
     * dataset was added, but it's not guaranteed to be (it could be any
     * descendent blueprint in which this dataset is still in service).
     */
    blueprint_id_when_created UUID NOT NULL,

    /*
     * ID of the target blueprint the Reconfigurator reconciliation RPW was
     * acting on when this row was tombstoned.
     *
     * In practice, this will often be the same blueprint ID in which this
     * dataset was expunged, but it's not guaranteed to be (it could be any
     * descendent blueprint in which this dataset is expunged and not yet
     * pruned).
     */
    blueprint_id_when_tombstoned UUID,

    /*
     * Either both `*_tombstoned` columns should be set (if this row has been
     * tombstoned) or neither should (if it has not).
     */
    CONSTRAINT tombstoned_consistency CHECK (
        (time_tombstoned IS NULL
            AND blueprint_id_when_tombstoned IS NULL)
        OR
        (time_tombstoned IS NOT NULL
            AND blueprint_id_when_tombstoned IS NOT NULL)
    )
);

/* Add an index which lets us find usable debug datasets */
CREATE INDEX IF NOT EXISTS lookup_usable_rendezvous_debug_dataset
    ON omicron.public.rendezvous_debug_dataset (id)
    WHERE time_tombstoned IS NULL;

/*******************************************************************/

/*
 * The `sled_instance` view's definition needs to be modified in a separate
 * transaction from the transaction that created it.
 */

COMMIT;
BEGIN;

-- Describes what happens when
-- (for affinity groups) instance cannot be co-located, or
-- (for anti-affinity groups) instance must be co-located, or
CREATE TYPE IF NOT EXISTS omicron.public.affinity_policy AS ENUM (
    -- If the affinity request cannot be satisfied, fail.
    'fail',

    -- If the affinity request cannot be satisfied, allow it anyway.
    'allow'
);

-- Determines what "co-location" means for instances within an affinity
-- or anti-affinity group.
CREATE TYPE IF NOT EXISTS omicron.public.failure_domain AS ENUM (
    -- Instances are co-located if they are on the same sled.
    'sled'
);

-- Describes a grouping of related instances that should be co-located.
CREATE TABLE IF NOT EXISTS omicron.public.affinity_group (
    id UUID PRIMARY KEY,
    name STRING(63) NOT NULL,
    description STRING(512) NOT NULL,
    time_created TIMESTAMPTZ NOT NULL,
    time_modified TIMESTAMPTZ NOT NULL,
    time_deleted TIMESTAMPTZ,
    -- Affinity groups are contained within projects
    project_id UUID NOT NULL,
    policy omicron.public.affinity_policy NOT NULL,
    failure_domain omicron.public.failure_domain NOT NULL
);

-- Names for affinity groups within a project should be unique
CREATE UNIQUE INDEX IF NOT EXISTS lookup_affinity_group_by_project ON omicron.public.affinity_group (
    project_id,
    name
) WHERE
    time_deleted IS NULL;

-- Describes an instance's membership within an affinity group
CREATE TABLE IF NOT EXISTS omicron.public.affinity_group_instance_membership (
    group_id UUID NOT NULL,
    instance_id UUID NOT NULL,

    PRIMARY KEY (group_id, instance_id)
);

-- We need to look up all memberships of an instance so we can revoke these
-- memberships efficiently when instances are deleted.
CREATE INDEX IF NOT EXISTS lookup_affinity_group_instance_membership_by_instance ON omicron.public.affinity_group_instance_membership (
    instance_id
);

-- Describes a collection of instances that should not be co-located.
CREATE TABLE IF NOT EXISTS omicron.public.anti_affinity_group (
    id UUID PRIMARY KEY,
    name STRING(63) NOT NULL,
    description STRING(512) NOT NULL,
    time_created TIMESTAMPTZ NOT NULL,
    time_modified TIMESTAMPTZ NOT NULL,
    time_deleted TIMESTAMPTZ,
    -- Anti-Affinity groups are contained within projects
    project_id UUID NOT NULL,
    policy omicron.public.affinity_policy NOT NULL,
    failure_domain omicron.public.failure_domain NOT NULL
);

-- Names for anti-affinity groups within a project should be unique
CREATE UNIQUE INDEX IF NOT EXISTS lookup_anti_affinity_group_by_project ON omicron.public.anti_affinity_group (
    project_id,
    name
) WHERE
    time_deleted IS NULL;

-- Describes an instance's membership within an anti-affinity group
CREATE TABLE IF NOT EXISTS omicron.public.anti_affinity_group_instance_membership (
    group_id UUID NOT NULL,
    instance_id UUID NOT NULL,

    PRIMARY KEY (group_id, instance_id)
);

-- We need to look up all memberships of an instance so we can revoke these
-- memberships efficiently when instances are deleted.
CREATE INDEX IF NOT EXISTS lookup_anti_affinity_group_instance_membership_by_instance ON omicron.public.anti_affinity_group_instance_membership (
    instance_id
);

CREATE TYPE IF NOT EXISTS omicron.public.vmm_cpu_platform AS ENUM (
  'sled_default',
  'amd_milan',
  'amd_turin'
);

-- Per-VMM state.
CREATE TABLE IF NOT EXISTS omicron.public.vmm (
    id UUID PRIMARY KEY,
    time_created TIMESTAMPTZ NOT NULL,
    time_deleted TIMESTAMPTZ,
    instance_id UUID NOT NULL,
    time_state_updated TIMESTAMPTZ NOT NULL,
    state_generation INT NOT NULL,
    sled_id UUID NOT NULL,
    propolis_ip INET NOT NULL,
    propolis_port INT4 NOT NULL CHECK (propolis_port BETWEEN 0 AND 65535) DEFAULT 12400,
    state omicron.public.vmm_state NOT NULL,
    cpu_platform omicron.public.vmm_cpu_platform
);

CREATE INDEX IF NOT EXISTS lookup_vmms_by_sled_id ON omicron.public.vmm (
    sled_id
) WHERE time_deleted IS NULL;

/*
 * A special view of an instance provided to operators for insights into what's
 * running on a sled.
 *
 * This view replaces the placeholder `sled_instance` view defined above. Any
 * columns in the placeholder must appear in the replacement in the same order
 * and with the same types they had in the placeholder.
 */

CREATE OR REPLACE VIEW omicron.public.sled_instance
AS SELECT
   instance.id,
   instance.name,
   silo.name as silo_name,
   project.name as project_name,
   vmm.sled_id as active_sled_id,
   instance.time_created,
   instance.time_modified,
   instance.migration_id,
   instance.ncpus,
   instance.memory,
   vmm.state
FROM
    omicron.public.instance AS instance
    JOIN omicron.public.project AS project ON
            instance.project_id = project.id
    JOIN omicron.public.silo AS silo ON
            project.silo_id = silo.id
    JOIN omicron.public.vmm AS vmm ON
            instance.active_propolis_id = vmm.id
WHERE
    instance.time_deleted IS NULL AND vmm.time_deleted IS NULL;

CREATE SEQUENCE IF NOT EXISTS omicron.public.nat_version START 1 INCREMENT 1;

CREATE TABLE IF NOT EXISTS omicron.public.nat_entry (
    id UUID PRIMARY KEY DEFAULT gen_random_uuid(),
    external_address INET NOT NULL,
    first_port INT4 NOT NULL,
    last_port INT4 NOT NULL,
    sled_address INET NOT NULL,
    vni INT4 NOT NULL,
    mac INT8 NOT NULL,
    version_added INT8 NOT NULL DEFAULT nextval('omicron.public.nat_version'),
    version_removed INT8,
    time_created TIMESTAMPTZ NOT NULL DEFAULT now(),
    time_deleted TIMESTAMPTZ
);

CREATE UNIQUE INDEX IF NOT EXISTS nat_version_added ON omicron.public.nat_entry (
    version_added
)
STORING (
    external_address,
    first_port,
    last_port,
    sled_address,
    vni,
    mac,
    time_created,
    time_deleted
);

CREATE UNIQUE INDEX IF NOT EXISTS overlapping_nat_entry ON omicron.public.nat_entry (
    external_address,
    first_port,
    last_port
) WHERE time_deleted IS NULL;

CREATE INDEX IF NOT EXISTS nat_lookup ON omicron.public.nat_entry (external_address, first_port, last_port, sled_address, vni, mac);

CREATE UNIQUE INDEX IF NOT EXISTS nat_version_removed ON omicron.public.nat_entry (
    version_removed
)
STORING (
    external_address,
    first_port,
    last_port,
    sled_address,
    vni,
    mac,
    time_created,
    time_deleted
);

CREATE INDEX IF NOT EXISTS nat_lookup_by_vni ON omicron.public.nat_entry (
  vni
)
STORING (
  external_address,
  first_port,
  last_port,
  sled_address,
  mac,
  version_added,
  version_removed,
  time_created,
  time_deleted
);

/*
 * A view of the ipv4 nat change history
 * used to summarize changes for external viewing
 */
CREATE VIEW IF NOT EXISTS omicron.public.nat_changes
AS
-- Subquery:
-- We need to be able to order partial changesets. ORDER BY on separate columns
-- will not accomplish this, so we'll do this by interleaving version_added
-- and version_removed (version_removed taking priority if NOT NULL) and then sorting
-- on the appropriate version numbers at call time.
WITH interleaved_versions AS (
  -- fetch all active NAT entries (entries that have not been soft deleted)
  SELECT
    external_address,
    first_port,
    last_port,
    sled_address,
    vni,
    mac,
    -- rename version_added to version
    version_added AS version,
    -- create a new virtual column, boolean value representing whether or not
    -- the record has been soft deleted
    (version_removed IS NOT NULL) as deleted
  FROM omicron.public.nat_entry
  WHERE version_removed IS NULL

  -- combine the datasets, unifying the version_added and version_removed
  -- columns to a single `version` column so we can interleave and sort the entries
  UNION

  -- fetch all inactive NAT entries (entries that have been soft deleted)
  SELECT
    external_address,
    first_port,
    last_port,
    sled_address,
    vni,
    mac,
    -- rename version_removed to version
    version_removed AS version,
    -- create a new virtual column, boolean value representing whether or not
    -- the record has been soft deleted
    (version_removed IS NOT NULL) as deleted
  FROM omicron.public.nat_entry
  WHERE version_removed IS NOT NULL
)
-- this is our new "table"
-- here we select the columns from the subquery defined above
SELECT
  external_address,
  first_port,
  last_port,
  sled_address,
  vni,
  mac,
  version,
  deleted
FROM interleaved_versions;

CREATE TYPE IF NOT EXISTS omicron.public.bfd_mode AS ENUM (
    'single_hop',
    'multi_hop'
);

CREATE TABLE IF NOT EXISTS omicron.public.bfd_session (
    id UUID PRIMARY KEY,
    local INET,
    remote INET NOT NULL,
    detection_threshold INT8 NOT NULL,
    required_rx INT8 NOT NULL,
    switch TEXT NOT NULL,
    mode  omicron.public.bfd_mode,

    time_created TIMESTAMPTZ NOT NULL,
    time_modified TIMESTAMPTZ NOT NULL,
    time_deleted TIMESTAMPTZ
);

CREATE UNIQUE INDEX IF NOT EXISTS lookup_bfd_session ON omicron.public.bfd_session (
    remote,
    switch
) WHERE time_deleted IS NULL;


CREATE TABLE IF NOT EXISTS omicron.public.probe (
    id UUID NOT NULL PRIMARY KEY,
    name STRING(63) NOT NULL,
    description STRING(512) NOT NULL,
    time_created TIMESTAMPTZ NOT NULL,
    time_modified TIMESTAMPTZ NOT NULL,
    time_deleted TIMESTAMPTZ,
    project_id UUID NOT NULL,
    sled UUID NOT NULL
);

CREATE UNIQUE INDEX IF NOT EXISTS lookup_probe_by_name ON omicron.public.probe (
    name
) WHERE
    time_deleted IS NULL;

CREATE TYPE IF NOT EXISTS omicron.public.upstairs_repair_notification_type AS ENUM (
  'started',
  'succeeded',
  'failed'
);

CREATE TYPE IF NOT EXISTS omicron.public.upstairs_repair_type AS ENUM (
  'live',
  'reconciliation'
);

CREATE TABLE IF NOT EXISTS omicron.public.upstairs_repair_notification (
    time TIMESTAMPTZ NOT NULL,

    repair_id UUID NOT NULL,
    repair_type omicron.public.upstairs_repair_type NOT NULL,

    upstairs_id UUID NOT NULL,
    session_id UUID NOT NULL,

    region_id UUID NOT NULL,
    target_ip INET NOT NULL,
    target_port INT4 CHECK (target_port BETWEEN 0 AND 65535) NOT NULL,

    notification_type omicron.public.upstairs_repair_notification_type NOT NULL,

    /*
     * A repair is uniquely identified by the four UUIDs here, and a
     * notification is uniquely identified by its type.
     */
    PRIMARY KEY (repair_id, upstairs_id, session_id, region_id, notification_type)
);

CREATE TABLE IF NOT EXISTS omicron.public.upstairs_repair_progress (
    repair_id UUID NOT NULL,
    time TIMESTAMPTZ NOT NULL,
    current_item INT8 NOT NULL,
    total_items INT8 NOT NULL,

    PRIMARY KEY (repair_id, time, current_item, total_items)
);

CREATE TYPE IF NOT EXISTS omicron.public.downstairs_client_stop_request_reason_type AS ENUM (
  'replacing',
  'disabled',
  'failed_reconcile',
  'io_error',
  'bad_negotiation_order',
  'incompatible',
  'failed_live_repair',
  'too_many_outstanding_jobs',
  'deactivated'
);

CREATE TABLE IF NOT EXISTS omicron.public.downstairs_client_stop_request_notification (
    time TIMESTAMPTZ NOT NULL,
    upstairs_id UUID NOT NULL,
    downstairs_id UUID NOT NULL,
    reason omicron.public.downstairs_client_stop_request_reason_type NOT NULL,

    PRIMARY KEY (time, upstairs_id, downstairs_id, reason)
);

CREATE TYPE IF NOT EXISTS omicron.public.downstairs_client_stopped_reason_type AS ENUM (
  'connection_timeout',
  'connection_failed',
  'timeout',
  'write_failed',
  'read_failed',
  'requested_stop',
  'finished',
  'queue_closed',
  'receive_task_cancelled'
);

CREATE TABLE IF NOT EXISTS omicron.public.downstairs_client_stopped_notification (
    time TIMESTAMPTZ NOT NULL,
    upstairs_id UUID NOT NULL,
    downstairs_id UUID NOT NULL,
    reason omicron.public.downstairs_client_stopped_reason_type NOT NULL,

    PRIMARY KEY (time, upstairs_id, downstairs_id, reason)
);

CREATE INDEX IF NOT EXISTS rack_initialized ON omicron.public.rack (initialized);

-- table for tracking bootstore configuration changes over time
-- this makes reconciliation easier and also gives us a visible history of changes
CREATE TABLE IF NOT EXISTS omicron.public.bootstore_config (
    key TEXT NOT NULL,
    generation INT8 NOT NULL,
    PRIMARY KEY (key, generation),
    data JSONB NOT NULL,
    time_created TIMESTAMPTZ NOT NULL,
    time_deleted TIMESTAMPTZ
);

CREATE INDEX IF NOT EXISTS address_lot_names ON omicron.public.address_lot(name);

CREATE VIEW IF NOT EXISTS omicron.public.bgp_peer_view
AS
SELECT
 sp.switch_location,
 sp.port_name,
 bpc.addr,
 bpc.hold_time,
 bpc.idle_hold_time,
 bpc.delay_open,
 bpc.connect_retry,
 bpc.keepalive,
 bpc.remote_asn,
 bpc.min_ttl,
 bpc.md5_auth_key,
 bpc.multi_exit_discriminator,
 bpc.local_pref,
 bpc.enforce_first_as,
 bpc.vlan_id,
 bc.asn
FROM omicron.public.switch_port sp
JOIN omicron.public.switch_port_settings_bgp_peer_config bpc
ON sp.port_settings_id = bpc.port_settings_id
JOIN omicron.public.bgp_config bc ON bc.id = bpc.bgp_config_id;

CREATE INDEX IF NOT EXISTS switch_port_id_and_name
ON omicron.public.switch_port (port_settings_id, port_name) STORING (switch_location);

CREATE INDEX IF NOT EXISTS switch_port_name ON omicron.public.switch_port (port_name);

CREATE INDEX IF NOT EXISTS sled_by_policy_and_state
ON omicron.public.sled (sled_policy, sled_state, id) STORING (ip);

CREATE INDEX IF NOT EXISTS active_vmm
ON omicron.public.vmm (time_deleted, sled_id, instance_id);

CREATE INDEX IF NOT EXISTS sled_by_policy
ON omicron.public.sled (sled_policy) STORING (ip, sled_state);

CREATE INDEX IF NOT EXISTS vmm_by_instance_id
ON omicron.public.vmm (instance_id) STORING (sled_id);

CREATE TYPE IF NOT EXISTS omicron.public.region_replacement_state AS ENUM (
  'requested',
  'allocating',
  'running',
  'driving',
  'replacement_done',
  'completing',
  'complete'
);

CREATE TABLE IF NOT EXISTS omicron.public.region_replacement (
    /* unique ID for this region replacement */
    id UUID PRIMARY KEY,

    request_time TIMESTAMPTZ NOT NULL,

    old_region_id UUID NOT NULL,

    volume_id UUID NOT NULL,

    old_region_volume_id UUID,

    new_region_id UUID,

    replacement_state omicron.public.region_replacement_state NOT NULL,

    operating_saga_id UUID
);

CREATE INDEX IF NOT EXISTS lookup_region_replacement_by_state on omicron.public.region_replacement (replacement_state);

CREATE TABLE IF NOT EXISTS omicron.public.volume_repair (
    volume_id UUID PRIMARY KEY,
    repair_id UUID NOT NULL
);

CREATE INDEX IF NOT EXISTS lookup_volume_repair_by_repair_id on omicron.public.volume_repair (
    repair_id
);

CREATE TYPE IF NOT EXISTS omicron.public.region_replacement_step_type AS ENUM (
  'propolis',
  'pantry'
);

CREATE TABLE IF NOT EXISTS omicron.public.region_replacement_step (
    replacement_id UUID NOT NULL,

    step_time TIMESTAMPTZ NOT NULL,

    step_type omicron.public.region_replacement_step_type NOT NULL,

    step_associated_instance_id UUID,
    step_associated_vmm_id UUID,

    step_associated_pantry_ip INET,
    step_associated_pantry_port INT4 CHECK (step_associated_pantry_port BETWEEN 0 AND 65535),
    step_associated_pantry_job_id UUID,

    PRIMARY KEY (replacement_id, step_time, step_type)
);

CREATE INDEX IF NOT EXISTS step_time_order on omicron.public.region_replacement_step (step_time);

CREATE INDEX IF NOT EXISTS search_for_repair_notifications ON omicron.public.upstairs_repair_notification (region_id, notification_type);

CREATE INDEX IF NOT EXISTS lookup_any_disk_by_volume_id ON omicron.public.disk (
    volume_id
);

CREATE TYPE IF NOT EXISTS omicron.public.region_snapshot_replacement_state AS ENUM (
  'requested',
  'allocating',
  'replacement_done',
  'deleting_old_volume',
  'running',
  'complete',
  'completing'
);

CREATE TYPE IF NOT EXISTS omicron.public.read_only_target_replacement_type AS ENUM (
  'region_snapshot',
  'read_only_region'
);

CREATE TABLE IF NOT EXISTS omicron.public.region_snapshot_replacement (
    id UUID PRIMARY KEY,

    request_time TIMESTAMPTZ NOT NULL,

    old_dataset_id UUID,
    old_region_id UUID NOT NULL,
    old_snapshot_id UUID,

    old_snapshot_volume_id UUID,

    new_region_id UUID,

    replacement_state omicron.public.region_snapshot_replacement_state NOT NULL,

    operating_saga_id UUID,

    new_region_volume_id UUID,

    replacement_type omicron.public.read_only_target_replacement_type NOT NULL,

    CONSTRAINT proper_replacement_fields CHECK (
      (
       (replacement_type = 'region_snapshot') AND
       ((old_dataset_id IS NOT NULL) AND (old_snapshot_id IS NOT NULL))
      ) OR (
       (replacement_type = 'read_only_region') AND
       ((old_dataset_id IS NULL) AND (old_snapshot_id IS NULL))
      )
    )
);

CREATE INDEX IF NOT EXISTS lookup_region_snapshot_replacement_by_state
ON omicron.public.region_snapshot_replacement (replacement_state);

CREATE TYPE IF NOT EXISTS omicron.public.region_snapshot_replacement_step_state AS ENUM (
  'requested',
  'running',
  'complete',
  'volume_deleted'
);

CREATE TABLE IF NOT EXISTS omicron.public.region_snapshot_replacement_step (
    id UUID PRIMARY KEY,

    request_id UUID NOT NULL,

    request_time TIMESTAMPTZ NOT NULL,

    volume_id UUID NOT NULL,

    old_snapshot_volume_id UUID,

    replacement_state omicron.public.region_snapshot_replacement_step_state NOT NULL,

    operating_saga_id UUID
);

CREATE INDEX IF NOT EXISTS lookup_region_snapshot_replacement_step_by_state
    on omicron.public.region_snapshot_replacement_step (replacement_state);

CREATE INDEX IF NOT EXISTS lookup_region_snapshot_replacement_step_by_old_volume_id
    on omicron.public.region_snapshot_replacement_step (old_snapshot_volume_id);

-- An allowlist of IP addresses that can make requests to user-facing services.
CREATE TABLE IF NOT EXISTS omicron.public.allow_list (
    id UUID PRIMARY KEY,
    time_created TIMESTAMPTZ NOT NULL,
    time_modified TIMESTAMPTZ NOT NULL,
    -- A nullable list of allowed source IPs.
    --
    -- NULL is used to indicate _any_ source IP is allowed. A _non-empty_ list
    -- represents an explicit allow list of IPs or IP subnets. Note that the
    -- list itself may never be empty.
    allowed_ips INET[] CHECK (array_length(allowed_ips, 1) > 0)
);

-- Insert default allowlist, allowing all traffic.
-- See `schema/crdb/insert-default-allowlist/up.sql` for details.
INSERT INTO omicron.public.allow_list (id, time_created, time_modified, allowed_ips)
VALUES (
    '001de000-a110-4000-8000-000000000000',
    NOW(),
    NOW(),
    NULL
)
ON CONFLICT (id)
DO NOTHING;

CREATE TYPE IF NOT EXISTS omicron.public.migration_state AS ENUM (
  'pending',
  'in_progress',
  'failed',
  'completed'
);

-- A table of the states of current migrations.
CREATE TABLE IF NOT EXISTS omicron.public.migration (
    id UUID PRIMARY KEY,

    /* The ID of the instance that was migrated */
    instance_id UUID NOT NULL,

    /* The time this migration record was created. */
    time_created TIMESTAMPTZ NOT NULL,

    /* The time this migration record was deleted. */
    time_deleted TIMESTAMPTZ,

    /* Note that there's no `time_modified/time_updated` timestamp for migration
     * records. This is because we track updated time separately for the source
     * and target sides of the migration, using separate `time_source_updated`
     * and time_target_updated` columns.
    */

    /* The state of the migration source */
    source_state omicron.public.migration_state NOT NULL,

    /* The ID of the migration source Propolis */
    source_propolis_id UUID NOT NULL,

    /* Generation number owned and incremented by the source sled-agent */
    source_gen INT8 NOT NULL DEFAULT 1,

    /* Timestamp of when the source field was last updated.
     *
     * This is provided by the sled-agent when publishing a migration state
     * update.
     */
    time_source_updated TIMESTAMPTZ,

    /* The state of the migration target */
    target_state omicron.public.migration_state NOT NULL,

    /* The ID of the migration target Propolis */
    target_propolis_id UUID NOT NULL,

    /* Generation number owned and incremented by the target sled-agent */
    target_gen INT8 NOT NULL DEFAULT 1,

    /* Timestamp of when the source field was last updated.
     *
     * This is provided by the sled-agent when publishing a migration state
     * update.
     */
    time_target_updated TIMESTAMPTZ
);

/* Lookup migrations by instance ID */
CREATE INDEX IF NOT EXISTS lookup_migrations_by_instance_id ON omicron.public.migration (
    instance_id
);

/* Migrations by time created.
 *
 * Currently, this is only used by OMDB for ordering the `omdb migration list`
 * output, but it may be used by other UIs in the future...
*/
CREATE INDEX IF NOT EXISTS migrations_by_time_created ON omicron.public.migration (
    time_created
);

/* Lookup region snapshot by snapshot id */
CREATE INDEX IF NOT EXISTS lookup_region_snapshot_by_snapshot_id on omicron.public.region_snapshot (
    snapshot_id
);

CREATE INDEX IF NOT EXISTS lookup_bgp_config_by_bgp_announce_set_id ON omicron.public.bgp_config (
    bgp_announce_set_id
) WHERE
    time_deleted IS NULL;

CREATE TYPE IF NOT EXISTS omicron.public.volume_resource_usage_type AS ENUM (
  'read_only_region',
  'region_snapshot'
);

/*
 * This table records when a Volume makes use of a read-only resource. When
 * there are no more entries for a particular read-only resource, then that
 * resource can be garbage collected.
 */
CREATE TABLE IF NOT EXISTS omicron.public.volume_resource_usage (
    usage_id UUID NOT NULL,

    volume_id UUID NOT NULL,

    usage_type omicron.public.volume_resource_usage_type NOT NULL,

    /*
     * This column contains a non-NULL value when the usage type is read_only
     * region
     */
    region_id UUID,

    /*
     * These columns contain non-NULL values when the usage type is region
     * snapshot
     */
    region_snapshot_dataset_id UUID,
    region_snapshot_region_id UUID,
    region_snapshot_snapshot_id UUID,

    PRIMARY KEY (usage_id),

    CONSTRAINT exactly_one_usage_source CHECK (
     (
      (usage_type = 'read_only_region') AND
      (region_id IS NOT NULL) AND
      (
       region_snapshot_dataset_id IS NULL AND
       region_snapshot_region_id IS NULL AND
       region_snapshot_snapshot_id IS NULL
      )
     )
    OR
     (
      (usage_type = 'region_snapshot') AND
      (region_id IS NULL) AND
      (
       region_snapshot_dataset_id IS NOT NULL AND
       region_snapshot_region_id IS NOT NULL AND
       region_snapshot_snapshot_id IS NOT NULL
      )
     )
    )
);

CREATE INDEX IF NOT EXISTS lookup_volume_resource_usage_by_region on omicron.public.volume_resource_usage (
    region_id
);

CREATE INDEX IF NOT EXISTS lookup_volume_resource_usage_by_snapshot on omicron.public.volume_resource_usage (
    region_snapshot_dataset_id, region_snapshot_region_id, region_snapshot_snapshot_id
);

CREATE UNIQUE INDEX IF NOT EXISTS one_record_per_volume_resource_usage on omicron.public.volume_resource_usage (
    volume_id,
    usage_type,
    region_id,
    region_snapshot_dataset_id,
    region_snapshot_region_id,
    region_snapshot_snapshot_id
);

CREATE TYPE IF NOT EXISTS omicron.public.audit_log_actor_kind AS ENUM (
    'user_builtin',
    'silo_user',
    'unauthenticated',
    'scim'
);

CREATE TYPE IF NOT EXISTS omicron.public.audit_log_result_kind AS ENUM (
    'success',
    'error',
    -- represents the case where we had to clean up a row and artificially
    -- complete it in order to get it into the log (because entries don't show
    -- up in the log until they're completed)
    'timeout'
);

CREATE TABLE IF NOT EXISTS omicron.public.audit_log (
    id UUID PRIMARY KEY,
    time_started TIMESTAMPTZ NOT NULL,
    -- request IDs are UUIDs but let's give them a little extra space
    -- https://github.com/oxidecomputer/dropshot/blob/83f78e7/dropshot/src/server.rs#L743
    request_id STRING(63) NOT NULL,
    request_uri STRING(512) NOT NULL,
    operation_id STRING(512) NOT NULL,
    source_ip INET NOT NULL,
    -- Pulled from request header if present and truncated
    user_agent STRING(256),

    -- these are all null if the request is unauthenticated. actor_id can
    -- be present while silo ID is null if the user is built in (non-silo).
    actor_id UUID,
    actor_silo_id UUID,
    -- actor kind indicating builtin user, silo user, or unauthenticated
    actor_kind omicron.public.audit_log_actor_kind NOT NULL,
    -- The name of the authn scheme used
    auth_method STRING(63),

    -- below are fields we can only fill in after the operation

    time_completed TIMESTAMPTZ,
    http_status_code INT4,

    -- only present on errors
    error_code STRING,
    error_message STRING,

    -- result kind indicating success, error, or timeout
    result_kind omicron.public.audit_log_result_kind,

    -- make sure time_completed and result_kind are either both null or both not
    CONSTRAINT time_completed_and_result_kind CHECK (
        (time_completed IS NULL AND result_kind IS NULL)
        OR (time_completed IS NOT NULL AND result_kind IS NOT NULL)
    ),

    -- Enforce consistency between result_kind and related fields:
    -- 'timeout': no HTTP status or error details
    -- 'success': requires HTTP status, no error details
    -- 'error': requires HTTP status and error message
    -- other/NULL: no HTTP status or error details
    CONSTRAINT result_kind_state_consistency CHECK (
        CASE result_kind
            WHEN 'timeout' THEN http_status_code IS NULL AND error_code IS NULL
                AND error_message IS NULL
            WHEN 'success' THEN error_code IS NULL AND error_message IS NULL AND
                http_status_code IS NOT NULL
            WHEN 'error' THEN http_status_code IS NOT NULL AND error_message IS
                NOT NULL
            ELSE http_status_code IS NULL AND error_code IS NULL AND error_message
                IS NULL
        END
    ),

    -- Ensure valid actor ID combinations
    -- Constraint: actor_kind and actor_id must be consistent
    CONSTRAINT actor_kind_and_id_consistent CHECK (
        -- For user_builtin: must have actor_id, must not have actor_silo_id
        (actor_kind = 'user_builtin' AND actor_id IS NOT NULL AND actor_silo_id IS NULL)
        OR
        -- For silo_user: must have both actor_id and actor_silo_id
        (actor_kind = 'silo_user' AND actor_id IS NOT NULL AND actor_silo_id IS NOT NULL)
        OR
        -- For a scim actor: must have a actor_silo_id
        (actor_kind = 'scim' AND actor_id IS NULL AND actor_silo_id IS NOT NULL)
        OR
        -- For unauthenticated: must not have actor_id or actor_silo_id
        (actor_kind = 'unauthenticated' AND actor_id IS NULL AND actor_silo_id IS NULL)
    )
);

-- When we query the audit log, we filter by time_completed and order by
-- (time_completed, id). CRDB docs talk about hash-sharded indexes for
-- sequential keys, but the PK on this table is the ID alone.
CREATE UNIQUE INDEX IF NOT EXISTS audit_log_by_time_completed
    ON omicron.public.audit_log (time_completed, id)
    WHERE time_completed IS NOT NULL;

-- View of audit log entries that have been "completed". This lets us treat that
-- subset of rows as its own table in the data model code. Completing an entry
-- means updating the entry after an operation is complete with the result of
-- the operation. Because we do not intend to fail or roll back the operation
-- if the completion write fails (while we do abort if the audit log entry
-- initialization call fails), it is always possible (though rare) that there
-- will be some incomplete entries remaining for operations that have in fact
-- completed. We intend to complete those periodically with some kind of job
-- and most likely mark them with a special third status that is neither success
-- nor failure.
CREATE VIEW IF NOT EXISTS omicron.public.audit_log_complete AS
SELECT
    id,
    time_started,
    request_id,
    request_uri,
    operation_id,
    source_ip,
    user_agent,
    actor_id,
    actor_silo_id,
    actor_kind,
    auth_method,
    time_completed,
    http_status_code,
    error_code,
    error_message,
    result_kind
FROM omicron.public.audit_log
WHERE
    time_completed IS NOT NULL
    AND result_kind IS NOT NULL;

/*
 * Alerts
 */


/*
 * Alert webhook receivers, receiver secrets, and receiver subscriptions.
 */

CREATE TABLE IF NOT EXISTS omicron.public.alert_receiver (
    /* Identity metadata (resource) */
    id UUID PRIMARY KEY,
    name STRING(63) NOT NULL,
    description STRING(512) NOT NULL,
    time_created TIMESTAMPTZ NOT NULL,
    time_modified TIMESTAMPTZ NOT NULL,
    time_deleted TIMESTAMPTZ,
    -- Child resource generation for secrets.
    secret_gen INT NOT NULL,

    -- Child resource generation for subscriptions. This is separate from
    -- `secret_gen`, as updating secrets and updating subscriptions are separate
    -- operations which don't conflict with each other.
    subscription_gen INT NOT NULL,
    -- URL of the endpoint webhooks are delivered to.
    endpoint STRING(512) NOT NULL
);

CREATE UNIQUE INDEX IF NOT EXISTS lookup_alert_rx_by_id
ON omicron.public.alert_receiver (id)
WHERE
    time_deleted IS NULL;

CREATE UNIQUE INDEX IF NOT EXISTS lookup_alert_rx_by_name
ON omicron.public.alert_receiver (
    name
) WHERE
    time_deleted IS NULL;

CREATE TABLE IF NOT EXISTS omicron.public.webhook_secret (
    -- ID of this secret.
    id UUID PRIMARY KEY,
    time_created TIMESTAMPTZ NOT NULL,
    -- N.B. that this will always be equal to `time_created` for secrets, as
    -- they are never modified once created.
    time_modified TIMESTAMPTZ NOT NULL,
    time_deleted TIMESTAMPTZ,
    -- UUID of the webhook receiver (foreign key into
    -- `omicron.public.webhook_rx`)
    rx_id UUID NOT NULL,
    -- Secret value.
    secret STRING(512) NOT NULL
);

CREATE INDEX IF NOT EXISTS lookup_webhook_secrets_by_rx
ON omicron.public.webhook_secret (
    rx_id
) WHERE
    time_deleted IS NULL;

-- Alert classes.
--
-- When creating new alert classes, be sure to add them here!
CREATE TYPE IF NOT EXISTS omicron.public.alert_class AS ENUM (
    -- Liveness probes, which are technically not real alerts, but, you know...
    'probe',
    -- Test classes used to test globbing.
    --
    -- These are not publicly exposed.
    'test.foo',
    'test.foo.bar',
    'test.foo.baz',
    'test.quux.bar',
    'test.quux.bar.baz'
    -- Add new alert classes here!
);

-- The set of alert class filters (either alert class names or alert class glob
-- patterns) associated with a alert receiver.
--
-- This is used when creating entries in the alert_subscription table to
-- indicate that a alert receiver is interested in a given event class.
CREATE TABLE IF NOT EXISTS omicron.public.alert_glob (
    -- UUID of the alert receiver (foreign key into
    -- `omicron.public.alert_receiver`)
    rx_id UUID NOT NULL,
    -- An event class glob to which this receiver is subscribed.
    glob STRING(512) NOT NULL,
    -- Regex used when evaluating this filter against concrete alert classes.
    regex STRING(512) NOT NULL,
    time_created TIMESTAMPTZ NOT NULL,
    -- The database schema version at which this glob was last expanded.
    --
    -- This is used to detect when a glob must be re-processed to generate exact
    -- subscriptions on schema changes.
    --
    -- If this is NULL, no exact subscriptions have been generated for this glob
    -- yet (i.e. it was just created)
    schema_version STRING(64),

    PRIMARY KEY (rx_id, glob)
);

-- Look up all event class globs for an alert receiver.
CREATE INDEX IF NOT EXISTS lookup_alert_globs_for_rx
ON omicron.public.alert_glob (
    rx_id
);

CREATE INDEX IF NOT EXISTS lookup_alert_globs_by_schema_version
ON omicron.public.alert_glob (schema_version);

CREATE TABLE IF NOT EXISTS omicron.public.alert_subscription (
    -- UUID of the alert receiver (foreign key into
    -- `omicron.public.alert_receiver`)
    rx_id UUID NOT NULL,
    -- An alert class to which the receiver is subscribed.
    alert_class omicron.public.alert_class NOT NULL,
    -- If this subscription is a concrete instantiation of a glob pattern, the
    -- value of the glob that created it (and, a foreign key into
    -- `webhook_rx_event_glob`). If the receiver is subscribed to this exact
    -- event class, then this is NULL.
    --
    -- This is used when deleting a glob subscription, as it is necessary to
    -- delete any concrete subscriptions to individual event classes matching
    -- that glob.
    glob STRING(512),

    time_created TIMESTAMPTZ NOT NULL,

    PRIMARY KEY (rx_id, alert_class)
);

-- Look up all receivers subscribed to an alert class. This is used by
-- the dispatcher to determine who is interested in a particular event.
CREATE INDEX IF NOT EXISTS lookup_alert_rxs_for_class
ON omicron.public.alert_subscription (
    alert_class
);

-- Look up all exact event class subscriptions for a receiver.
--
-- This is used when generating a view of all user-provided original
-- subscriptions provided for a receiver. That list is generated by looking up
-- all exact event class subscriptions for the receiver ID in this table,
-- combined with the list of all globs in the `alert_glob` table.
CREATE INDEX IF NOT EXISTS lookup_exact_subscriptions_for_alert_rx
on omicron.public.alert_subscription (
    rx_id
) WHERE glob IS NULL;

/*
 * Alert message queue.
 */

CREATE TABLE IF NOT EXISTS omicron.public.alert (
    id UUID PRIMARY KEY,
    time_created TIMESTAMPTZ NOT NULL,
    time_modified TIMESTAMPTZ NOT NULL,
    -- The class of alert that this is.
    alert_class omicron.public.alert_class NOT NULL,
    -- Actual alert data. The structure of this depends on the alert class.
    payload JSONB NOT NULL,

    -- Set when dispatch entries have been created for this alert.
    time_dispatched TIMESTAMPTZ,
    -- The number of receivers that this alart was dispatched to.
    num_dispatched INT8 NOT NULL,

    CONSTRAINT time_dispatched_set_if_dispatched CHECK (
        (num_dispatched = 0) OR (time_dispatched IS NOT NULL)
    ),

    CONSTRAINT num_dispatched_is_positive CHECK (
        (num_dispatched >= 0)
    )
);

-- Singleton probe alert
INSERT INTO omicron.public.alert (
    id,
    time_created,
    time_modified,
    alert_class,
    payload,
    time_dispatched,
    num_dispatched
) VALUES (
    -- NOTE: this UUID is duplicated in nexus_db_model::alert.
    '001de000-7768-4000-8000-000000000001',
    NOW(),
    NOW(),
    'probe',
    '{}',
    -- Pretend to be dispatched so we won't show up in "list alerts needing
    -- dispatch" queries
    NOW(),
    0
) ON CONFLICT DO NOTHING;

-- Look up webhook events in need of dispatching.
--
-- This is used by the message dispatcher when looking for events to dispatch.
CREATE INDEX IF NOT EXISTS lookup_undispatched_alerts
ON omicron.public.alert (
    id, time_created
) WHERE time_dispatched IS NULL;


/*
 * Alert message dispatching and delivery attempts.
 */

-- Describes why an alert delivery was triggered
CREATE TYPE IF NOT EXISTS omicron.public.alert_delivery_trigger AS ENUM (
    --  This delivery was triggered by the alert being dispatched.
    'alert',
    -- This delivery was triggered by an explicit call to the alert resend API.
    'resend',
    --- This delivery is a liveness probe.
    'probe'
);

-- Describes the state of an alert delivery
CREATE TYPE IF NOT EXISTS omicron.public.alert_delivery_state AS ENUM (
    --  This delivery has not yet completed.
    'pending',
    -- This delivery has failed.
    'failed',
    --- This delivery has completed successfully.
    'delivered'
);

-- Delivery dispatch table for webhook receivers.
CREATE TABLE IF NOT EXISTS omicron.public.webhook_delivery (
    -- UUID of this delivery.
    id UUID PRIMARY KEY,
    --- UUID of the alert (foreign key into `omicron.public.alert`).
    alert_id UUID NOT NULL,
    -- UUID of the webhook receiver (foreign key into
    -- `omicron.public.alert_receiver`)
    rx_id UUID NOT NULL,

    triggered_by omicron.public.alert_delivery_trigger NOT NULL,

    --- Delivery attempt count. Starts at 0.
    attempts INT2 NOT NULL,

    time_created TIMESTAMPTZ NOT NULL,
    -- If this is set, then this webhook message has either been delivered
    -- successfully, or is considered permanently failed.
    time_completed TIMESTAMPTZ,

    state omicron.public.alert_delivery_state NOT NULL,

    -- Deliverator coordination bits
    deliverator_id UUID,
    time_leased TIMESTAMPTZ,

    CONSTRAINT attempts_is_non_negative CHECK (attempts >= 0),
    CONSTRAINT active_deliveries_have_started_timestamps CHECK (
        (deliverator_id IS NULL) OR (
            deliverator_id IS NOT NULL AND time_leased IS NOT NULL
        )
    ),
    CONSTRAINT time_completed_iff_not_pending CHECK (
        (state = 'pending' AND time_completed IS NULL) OR
            (state != 'pending' AND time_completed IS NOT NULL)
    )
);

-- Ensure that initial delivery attempts (nexus-dispatched) are unique to avoid
-- duplicate work when an alert is dispatched. For deliveries created by calls
-- to the webhook event resend API, we don't enforce this constraint, to allow
-- re-delivery to be triggered multiple times.
CREATE UNIQUE INDEX IF NOT EXISTS one_webhook_event_dispatch_per_rx
ON omicron.public.webhook_delivery (
    alert_id, rx_id
)
WHERE
    triggered_by = 'alert';

-- Index for looking up all webhook messages dispatched to a receiver ID
CREATE INDEX IF NOT EXISTS lookup_webhook_delivery_dispatched_to_rx
ON omicron.public.webhook_delivery (
    rx_id, alert_id
);

-- Index for looking up all delivery attempts for an alert
CREATE INDEX IF NOT EXISTS lookup_webhook_deliveries_for_alert
ON omicron.public.webhook_delivery (
    alert_id
);

-- Index for looking up all currently in-flight webhook messages, and ordering
-- them by their creation times.
CREATE INDEX IF NOT EXISTS webhook_deliveries_in_flight
ON omicron.public.webhook_delivery (
    time_created, id
) WHERE
    time_completed IS NULL;

CREATE TYPE IF NOT EXISTS omicron.public.webhook_delivery_attempt_result as ENUM (
    -- The delivery attempt failed with an HTTP error.
    'failed_http_error',
    -- The delivery attempt failed because the receiver endpoint was
    -- unreachable.
    'failed_unreachable',
    --- The delivery attempt connected successfully but no response was received
    --  within the timeout.
    'failed_timeout',
    -- The delivery attempt succeeded.
    'succeeded'
);

CREATE TABLE IF NOT EXISTS omicron.public.webhook_delivery_attempt (
    -- Primary key
    id UUID PRIMARY KEY,
    -- Foreign key into `omicron.public.webhook_delivery`.
    delivery_id UUID NOT NULL,
    -- attempt number.
    attempt INT2 NOT NULL,

    -- UUID of the webhook receiver (foreign key into
    -- `omicron.public.webhook_rx`)
    rx_id UUID NOT NULL,

    result omicron.public.webhook_delivery_attempt_result NOT NULL,

    -- This is an INT4 to ensure we can store any unsigned 16-bit number,
    -- although status code > 599 would be Very Surprising...
    response_status INT4,
    response_duration INTERVAL,
    time_created TIMESTAMPTZ NOT NULL,
    -- UUID of the Nexus who did this delivery attempt.
    deliverator_id UUID NOT NULL,

    -- Attempt numbers start at 1
    CONSTRAINT attempts_start_at_1 CHECK (attempt >= 1),

    -- Ensure response status codes are not negative.
    -- We could be more prescriptive here, and also check that they're >= 100
    -- and <= 599, but some servers may return weird stuff, and we'd like to be
    -- able to record that they did that.
    CONSTRAINT response_status_is_unsigned CHECK (
        (response_status IS NOT NULL AND response_status >= 0) OR
            (response_status IS NULL)
    ),

    CONSTRAINT response_iff_not_unreachable CHECK (
        (
            -- If the result is 'succeedeed' or 'failed_http_error', response
            -- data must be present.
            (result = 'succeeded' OR result = 'failed_http_error') AND (
                response_status IS NOT NULL AND
                response_duration IS NOT NULL
            )
        ) OR (
            -- If the result is 'failed_unreachable' or 'failed_timeout', no
            -- response data is present.
            (result = 'failed_unreachable' OR result = 'failed_timeout') AND (
                response_status IS NULL AND
                response_duration IS NULL
            )
        )
    )
);

CREATE INDEX IF NOT EXISTS lookup_attempts_for_webhook_delivery
ON omicron.public.webhook_delivery_attempt (
    delivery_id
);

CREATE INDEX IF NOT EXISTS lookup_webhook_delivery_attempts_to_rx
ON omicron.public.webhook_delivery_attempt (
    rx_id
);

CREATE TYPE IF NOT EXISTS omicron.public.user_data_export_resource_type AS ENUM (
  'snapshot',
  'image'
);

CREATE TYPE IF NOT EXISTS omicron.public.user_data_export_state AS ENUM (
  'requested',
  'assigning',
  'live',
  'deleting',
  'deleted'
);

/*
 * This table contains a record when a snapshot is being exported.
 */
CREATE TABLE IF NOT EXISTS omicron.public.user_data_export (
    id UUID PRIMARY KEY,

    state omicron.public.user_data_export_state NOT NULL,
    operating_saga_id UUID,
    generation INT8 NOT NULL,

    resource_id UUID NOT NULL,
    resource_type omicron.public.user_data_export_resource_type NOT NULL,
    resource_deleted BOOL NOT NULL,

    pantry_ip INET,
    pantry_port INT4 CHECK (pantry_port BETWEEN 0 AND 65535),
    volume_id UUID
);

CREATE INDEX IF NOT EXISTS lookup_export_by_resource_type
ON omicron.public.user_data_export (resource_type);

CREATE UNIQUE INDEX IF NOT EXISTS one_export_record_per_resource
ON omicron.public.user_data_export (resource_id)
WHERE state != 'deleted';

CREATE INDEX IF NOT EXISTS lookup_export_by_volume
ON omicron.public.user_data_export (volume_id);

CREATE INDEX IF NOT EXISTS lookup_export_by_state
ON omicron.public.user_data_export (state);

/*
 * Ereports
 *
 * See RFD 520 for details:
 * https://rfd.shared.oxide.computer/rfd/520
 */

/* Ereports from service processors */
CREATE TABLE IF NOT EXISTS omicron.public.sp_ereport (
    /*
     * the primary key for an ereport is formed from the tuple of the
     * reporter's restart ID (a randomly generated UUID) and the ereport's ENA
     * (a 64-bit integer that uniquely identifies the ereport within that
     * restart of the reporter).
     *
     * see: https://rfd.shared.oxide.computer/rfd/520#ereport-metadata
     */
    restart_id UUID NOT NULL,
    ena INT8 NOT NULL,
    time_deleted TIMESTAMPTZ,

    /* time at which the ereport was collected */
    time_collected TIMESTAMPTZ NOT NULL,
    /* UUID of the Nexus instance that collected the ereport */
    collector_id UUID NOT NULL,

    /*
     * physical location of the reporting SP
     *
     * these fields are always present, as they are how requests to collect
     * ereports are indexed by MGS.
     */
    sp_type omicron.public.sp_type NOT NULL,
    sp_slot INT4 NOT NULL,

    /*
     * VPD identity of the reporting SP.
     *
     * unlike the physical location, these fields are nullable, as an ereport
     * may be generated in a state where the SP doesn't know who or what it is.
     * consider that "i don't know my own identity" is a reasonable condition
     * to want to generate an ereport about!
     */
    serial_number STRING,
    part_number STRING,

    /*
     * The ereport class, which indicates the category of event reported.
     *
     * This is nullable, as it is extracted from the report JSON, and reports
     * missing class information must still be ingested.
     */
    class STRING,

    /*
     * JSON representation of the ereport as received from the SP.
     *
     * the raw JSON representation of the ereport is always stored, alongside
     * any more structured data that we extract from it, as extracting data
     * from the received ereport requires additional knowledge of the ereport
     * formats generated by the SP and its various tasks. as these may change,
     * and new ereports may be added which Nexus may not yet be aware of,
     * we always store the raw JSON representation of the ereport. as Nexus
     * becomes aware of new ereport schemas, it can go back and extract
     * structured data from previously collected ereports with those schemas,
     * but this is only possible if the JSON blob is persisted.
     *
     * see also: https://rfd.shared.oxide.computer/rfd/520#data-model
     */
    report JSONB NOT NULL,

    PRIMARY KEY (restart_id, ena)
);

CREATE INDEX IF NOT EXISTS lookup_sp_ereports_by_slot
ON omicron.public.sp_ereport (
    sp_type,
    sp_slot,
    time_collected
)
where
    time_deleted IS NULL;

CREATE INDEX IF NOT EXISTS order_sp_ereports_by_timestamp
ON omicron.public.sp_ereport(
    time_collected
)
WHERE
    time_deleted IS NULL;

CREATE INDEX IF NOT EXISTS lookup_sp_ereports_by_serial
ON omicron.public.sp_ereport (
    serial_number
) WHERE
    time_deleted IS NULL;

/* Ereports from the host operating system */
CREATE TABLE IF NOT EXISTS omicron.public.host_ereport (
    /*
    * the primary key for an ereport is formed from the tuple of the
    * reporter's restart ID (a randomly generated UUID) and the ereport's ENA
    * (a 64-bit integer that uniquely identifies the ereport within that
    * restart of the reporter).
    *
    * see: https://rfd.shared.oxide.computer/rfd/520#ereport-metadata
    */
    restart_id UUID NOT NULL,
    ena INT8 NOT NULL,
    time_deleted TIMESTAMPTZ,

    /* time at which the ereport was collected */
    time_collected TIMESTAMPTZ NOT NULL,
    /* UUID of the Nexus instance that collected the ereport */
    collector_id UUID NOT NULL,

    /* identity of the reporting sled */
    sled_id UUID NOT NULL,
    sled_serial TEXT NOT NULL,

    /*
     * The ereport class, which indicates the category of event reported.
     *
     * This is nullable, as it is extracted from the report JSON, and reports
     * missing class information must still be ingested.
     */
    class STRING,

    /*
     * JSON representation of the ereport as received from the sled-agent.
     *
     * the raw JSON representation of the ereport is always stored, alongside
     * any more structured data that we extract from it, as extracting data
     * from the received ereport requires additional knowledge of the ereport
     * formats generated by the host OS' fault management system. as these may
     * change, and new ereports may be added which Nexus may not yet be aware
     * of, we always store the raw JSON representation of the ereport. as Nexus
     * becomes aware of new ereport schemas, it can go back and extract
     * structured data from previously collected ereports with those schemas,
     * but this is only possible if the JSON blob is persisted.
     *
     * see also: https://rfd.shared.oxide.computer/rfd/520#data-model
     */
    report JSONB NOT NULL,

    part_number STRING(63),

    PRIMARY KEY (restart_id, ena)
);

CREATE INDEX IF NOT EXISTS lookup_host_ereports_by_sled
ON omicron.public.host_ereport (
    sled_id,
    time_collected
)
WHERE
    time_deleted IS NULL;

CREATE INDEX IF NOT EXISTS order_host_ereports_by_timestamp
ON omicron.public.host_ereport (
    time_collected
)
WHERE
    time_deleted IS NULL;

CREATE INDEX IF NOT EXISTS lookup_host_ereports_by_serial
ON omicron.public.host_ereport (
    sled_serial
) WHERE
    time_deleted IS NULL;

/*
<<<<<<< HEAD
 * Fault management situation reports (and accessories)
 *
 * See RFD 603 for details:
 * https://rfd.shared.oxide.computer/rfd/603
*/

CREATE TABLE IF NOT EXISTS omicron.public.fm_sitrep (
    -- The ID of this sitrep.
    id UUID PRIMARY KEY,
    --  The ID of the parent sitrep.
    --
    -- A sitrep's _parent_ is the sitrep that was current when the planning
    -- phase that produced that sitrep ran. The parent sitrep is a planning
    -- input that produced this sitrep.
    --
    -- This is effectively a foreign key back to this table; however, it is
    -- allowed to be NULL: the initial sitrep has no parent. Additionally,
    -- it may be non-NULL but no longer reference a row in this table: once a
    -- child sitrep has been created from a parent, it's possible for the
    -- parent to be deleted. We do not NULL out this field on such a deletion,
    -- so we can always see that there had been a particular parent even if
    -- it's now gone.
    parent_sitrep_id UUID,
    -- The ID of the inventory collection that was used as input to this
    -- sitrep.
    --
    -- This is a foreign key that references a row in the `inv_collection`
    -- table (and other inventory records associated with that collection).
    --
    -- Note that inventory collections are pruned on a separate schedule
    -- from sitreps, so the inventory collection records may not exist.
    inv_collection_id UUID NOT NULL,

    -- These fields are not semantically meaningful and are intended
    -- debugging purposes.

    -- The time at which this sitrep was created.
    time_created TIMESTAMPTZ NOT NULL,
    -- The Omicron zone UUID of the Nexus instance that created this
    -- sitrep.
    creator_id UUID NOT NULL,
    -- A human-readable description of the changes represented by this
    -- sitrep.
    comment TEXT NOT NULL
);

-- The history of current sitreps.
--
-- The sitrep with the highest `version` in this table is the current sitrep.
CREATE TABLE IF NOT EXISTS omicron.public.fm_sitrep_history (
    -- Monotonically increasing version for all FM sitreps.
    version INT8 PRIMARY KEY,

    -- Effectively a foreign key into the `fm_sitrep` table, but may
    -- reference a fm_sitrep that has been deleted (if this sitrep is
    --  no longer current; the current sitrep must not be deleted).
    sitrep_id UUID NOT NULL,

    -- Timestamp for when this sitrep was made current.
    time_made_current TIMESTAMPTZ NOT NULL
);

CREATE UNIQUE INDEX IF NOT EXISTS
   lookup_sitrep_version_by_id
ON omicron.public.fm_sitrep_history (sitrep_id);
=======
 * List of datasets available to be sliced up and passed to VMMs for instance
 * local storage.
 *
 * This is a Reconfigurator rendezvous table: it reflects resources that
 * Reconfigurator has ensured exist. It is always possible that a resource
 * chosen from this table could be deleted after it's selected, but any
 * non-deleted row in this table is guaranteed to have been created.
 */
CREATE TABLE IF NOT EXISTS omicron.public.rendezvous_local_storage_dataset (
    /* ID of dataset */
    id UUID PRIMARY KEY,

    /* Time this dataset was added to the table */
    time_created TIMESTAMPTZ NOT NULL,

    /*
     * If not NULL, indicates this dataset has been expunged in a blueprint.
     * Multiple Nexus instances operate concurrently, and it's possible any
     * given Nexus is operating on an old blueprint. We need to avoid a Nexus
     * operating on an old blueprint from inserting a dataset that has already
     * been expunged and removed from this table by a later blueprint, so
     * instead of hard deleting, we tombstone rows via this column.
     *
     * Hard deletion of tombstoned datasets will require some care with respect
     * to the problem above. For now we keep tombstoned datasets around forever.
     */
    time_tombstoned TIMESTAMPTZ,

    /*
     * ID of the target blueprint the Reconfigurator reconciliation RPW was
     * acting on when this row was created.
     *
     * In practice, this will often be the same blueprint ID in which this
     * dataset was added, but it's not guaranteed to be (it could be any
     * descendent blueprint in which this dataset is still in service).
     */
    blueprint_id_when_created UUID NOT NULL,

    /*
     * ID of the target blueprint the Reconfigurator reconciliation RPW was
     * acting on when this row was tombstoned.
     *
     * In practice, this will often be the same blueprint ID in which this
     * dataset was expunged, but it's not guaranteed to be (it could be any
     * descendent blueprint in which this dataset is expunged and not yet
     * pruned).
     */
    blueprint_id_when_tombstoned UUID,

    /* ID of the zpool on which this dataset is placed */
    pool_id UUID NOT NULL,

    /*
     * An upper bound on the amount of space that might be in-use
     *
     * This field is owned by Nexus. When a new row is inserted during the
     * Reconfigurator rendezvous process, this field is set to 0. Reconfigurator
     * otherwise ignores this field. It's updated by Nexus as vmm allocations
     * and deletions are performed using this dataset.
     */
    size_used INT NOT NULL,

    /* Do not consider this dataset during local storage allocation */
    no_provision BOOL NOT NULL,

    /*
     * Either both `*_tombstoned` columns should be set (if this row has been
     * tombstoned) or neither should (if it has not).
     */
    CONSTRAINT tombstoned_consistency CHECK (
        (time_tombstoned IS NULL
            AND blueprint_id_when_tombstoned IS NULL)
        OR
        (time_tombstoned IS NOT NULL
            AND blueprint_id_when_tombstoned IS NOT NULL)
    )
);

/* Create an index on the size usage for any local storage dataset */
CREATE INDEX IF NOT EXISTS lookup_local_storage_dataset_by_size_used ON
    omicron.public.rendezvous_local_storage_dataset (size_used)
  WHERE time_tombstoned IS NULL;

/* Create an index on the zpool id */
CREATE INDEX IF NOT EXISTS lookup_local_storage_dataset_by_zpool ON
    omicron.public.rendezvous_local_storage_dataset (pool_id, id)
  WHERE time_tombstoned IS NULL;
>>>>>>> d1fd7555

-- Metadata for the schema itself.
--
-- This table may be read by Nexuses with different notions of "what the schema should be".
-- Unlike other tables in the database, caution should be taken when upgrading this schema.
CREATE TABLE IF NOT EXISTS omicron.public.db_metadata (
    -- There should only be one row of this table for the whole DB.
    -- It's a little goofy, but filter on "singleton = true" before querying
    -- or applying updates, and you'll access the singleton row.
    --
    -- We also add a constraint on this table to ensure it's not possible to
    -- access the version of this table with "singleton = false".
    singleton BOOL NOT NULL PRIMARY KEY,
    time_created TIMESTAMPTZ NOT NULL,
    time_modified TIMESTAMPTZ NOT NULL,
    -- Semver representation of the DB version
    version STRING(64) NOT NULL,

    -- (Optional) Semver representation of the DB version to which we're upgrading
    target_version STRING(64),

    CHECK (singleton = true)
);

CREATE TYPE IF NOT EXISTS omicron.public.db_metadata_nexus_state AS ENUM (
    -- This Nexus is allowed to access this database
    'active',

    -- This Nexus is not yet allowed to access the database
    'not_yet',

    -- This Nexus has committed to no longer accessing this database
    'quiesced'
);

-- Nexuses which may be attempting to access the database, and a state
-- which identifies if they should be allowed to do so.
--
-- This table is used during upgrade implement handoff between old and new
-- Nexus zones. It is read by all Nexuses during initialization to identify
-- if they should have access to the database.
CREATE TABLE IF NOT EXISTS omicron.public.db_metadata_nexus (
    nexus_id UUID NOT NULL PRIMARY KEY,
    last_drained_blueprint_id UUID,
    state omicron.public.db_metadata_nexus_state NOT NULL
);

CREATE UNIQUE INDEX IF NOT EXISTS lookup_db_metadata_nexus_by_state on omicron.public.db_metadata_nexus (
    state,
    nexus_id
);

CREATE TABLE IF NOT EXISTS omicron.public.scim_client_bearer_token (
    /* Identity metadata */
    id UUID PRIMARY KEY,

    time_created TIMESTAMPTZ NOT NULL,
    time_deleted TIMESTAMPTZ,
    time_expires TIMESTAMPTZ,

    silo_id UUID NOT NULL,

    bearer_token TEXT NOT NULL
);

CREATE UNIQUE INDEX IF NOT EXISTS
    lookup_scim_client_by_silo_id
ON
    omicron.public.scim_client_bearer_token (silo_id, id)
WHERE
    time_deleted IS NULL;

CREATE UNIQUE INDEX IF NOT EXISTS
    bearer_token_unique_for_scim_client
ON
    omicron.public.scim_client_bearer_token (bearer_token)
WHERE
    time_deleted IS NULL;

-- Keep this at the end of file so that the database does not contain a version
-- until it is fully populated.
INSERT INTO omicron.public.db_metadata (
    singleton,
    time_created,
    time_modified,
    version,
    target_version
) VALUES
<<<<<<< HEAD
    (TRUE, NOW(), NOW(), '202.0.0', NULL)
=======
    (TRUE, NOW(), NOW(), '204.0.0', NULL)
>>>>>>> d1fd7555
ON CONFLICT DO NOTHING;

COMMIT;<|MERGE_RESOLUTION|>--- conflicted
+++ resolved
@@ -6782,13 +6782,11 @@
     time_deleted IS NULL;
 
 /*
-<<<<<<< HEAD
- * Fault management situation reports (and accessories)
- *
- * See RFD 603 for details:
- * https://rfd.shared.oxide.computer/rfd/603
+    * Fault management situation reports (and accessories)
+    *
+    * See RFD 603 for details:
+    * https://rfd.shared.oxide.computer/rfd/603
 */
-
 CREATE TABLE IF NOT EXISTS omicron.public.fm_sitrep (
     -- The ID of this sitrep.
     id UUID PRIMARY KEY,
@@ -6846,9 +6844,10 @@
 );
 
 CREATE UNIQUE INDEX IF NOT EXISTS
-   lookup_sitrep_version_by_id
+    lookup_sitrep_version_by_id
 ON omicron.public.fm_sitrep_history (sitrep_id);
-=======
+
+/*
  * List of datasets available to be sliced up and passed to VMMs for instance
  * local storage.
  *
@@ -6936,7 +6935,6 @@
 CREATE INDEX IF NOT EXISTS lookup_local_storage_dataset_by_zpool ON
     omicron.public.rendezvous_local_storage_dataset (pool_id, id)
   WHERE time_tombstoned IS NULL;
->>>>>>> d1fd7555
 
 -- Metadata for the schema itself.
 --
@@ -7025,11 +7023,7 @@
     version,
     target_version
 ) VALUES
-<<<<<<< HEAD
-    (TRUE, NOW(), NOW(), '202.0.0', NULL)
-=======
-    (TRUE, NOW(), NOW(), '204.0.0', NULL)
->>>>>>> d1fd7555
+    (TRUE, NOW(), NOW(), '205.0.0', NULL)
 ON CONFLICT DO NOTHING;
 
 COMMIT;