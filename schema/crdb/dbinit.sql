--- conflicted
+++ resolved
@@ -2522,40 +2522,6 @@
  * nothing to ensure it gets bumped when it should be, but it's a start.
  */
 
-<<<<<<< HEAD
-CREATE TABLE IF NOT EXISTS omicron.public.db_metadata (
-    -- There should only be one row of this table for the whole DB.
-    -- It's a little goofy, but filter on "singleton = true" before querying
-    -- or applying updates, and you'll access the singleton row.
-    --
-    -- We also add a constraint on this table to ensure it's not possible to
-    -- access the version of this table with "singleton = false".
-    singleton BOOL NOT NULL PRIMARY KEY,
-    time_created TIMESTAMPTZ NOT NULL,
-    time_modified TIMESTAMPTZ NOT NULL,
-    -- Semver representation of the DB version
-    version STRING(64) NOT NULL,
-
-    -- (Optional) Semver representation of the DB version to which we're upgrading
-    target_version STRING(64),
-
-    CHECK (singleton = true)
-);
-
-INSERT INTO omicron.public.db_metadata (
-    singleton,
-    time_created,
-    time_modified,
-    version,
-    target_version
-) VALUES
-    ( TRUE, NOW(), NOW(), '8.0.0', NULL)
-ON CONFLICT DO NOTHING;
-
-
-
-=======
->>>>>>> 463cc1ae
 -- Per-VMM state.
 CREATE TABLE IF NOT EXISTS omicron.public.vmm (
     id UUID PRIMARY KEY,
@@ -2602,7 +2568,6 @@
 WHERE
     instance.time_deleted IS NULL AND vmm.time_deleted IS NULL;
 
-<<<<<<< HEAD
 CREATE TYPE IF NOT EXISTS omicron.public.switch_link_fec AS ENUM (
     'Firecode',
     'None',
@@ -2623,7 +2588,7 @@
 
 ALTER TABLE omicron.public.switch_port_settings_link_config ADD COLUMN IF NOT EXISTS fec omicron.public.switch_link_fec;
 ALTER TABLE omicron.public.switch_port_settings_link_config ADD COLUMN IF NOT EXISTS speed omicron.public.switch_link_speed;
-=======
+
 CREATE TABLE IF NOT EXISTS omicron.public.db_metadata (
     -- There should only be one row of this table for the whole DB.
     -- It's a little goofy, but filter on "singleton = true" before querying
@@ -2650,8 +2615,7 @@
     version,
     target_version
 ) VALUES
-    ( TRUE, NOW(), NOW(), '7.0.0', NULL)
+    ( TRUE, NOW(), NOW(), '8.0.0', NULL)
 ON CONFLICT DO NOTHING;
->>>>>>> 463cc1ae
 
 COMMIT;