/*
 * dbinit.sql: raw SQL to initialize a database for use by Omicron
 *
 * It's not clear what the long-term story for managing the database schema will
 * be.  For now, this file can be used by the test suite and by developers (via
 * the "omicron-dev" program) to set up a local database with which to run the
 * system.
 */

/*
 * Important CockroachDB notes:
 *
 *    For timestamps, CockroachDB's docs recommend TIMESTAMPTZ rather than
 *    TIMESTAMP.  This does not change what is stored with each datum, but
 *    rather how it's interpreted when clients use it.  It should make no
 *    difference to us, so we stick with the recommendation.
 *
 *    We avoid explicit foreign keys due to this warning from the docs: "Foreign
 *    key dependencies can significantly impact query performance, as queries
 *    involving tables with foreign keys, or tables referenced by foreign keys,
 *    require CockroachDB to check two separate tables. We recommend using them
 *    sparingly."
 */

BEGIN;

/*
 * We assume the database and user do not already exist so that we don't
 * inadvertently clobber what's there.  If they might exist, the user has to
 * clear this first.
 *
 * NOTE: the database and user names MUST be kept in sync with the
 * initialization code and dbwipe.sql.
 */
CREATE DATABASE IF NOT EXISTS omicron;
CREATE USER IF NOT EXISTS omicron;
ALTER DEFAULT PRIVILEGES GRANT INSERT, SELECT, UPDATE, DELETE ON TABLES to omicron;

/*
 * Configure a replication factor of 5 to ensure that the system can maintain
 * availability in the face of any two node failures.
 */
ALTER RANGE default CONFIGURE ZONE USING num_replicas = 5;


/*
 * The deployment strategy for clickhouse
 */
CREATE TYPE IF NOT EXISTS omicron.public.clickhouse_mode AS ENUM (
   -- Only deploy a single node clickhouse
   'single_node_only',

   -- Only deploy a clickhouse cluster without any single node deployments
   'cluster_only',

   -- Deploy both a single node and cluster deployment.
   -- This is the strategy for stage 1 described in RFD 468
   'both'
);

/*
 * A planning policy for clickhouse for a single multirack setup
 *
 * We currently implicitly tie this policy to a rack, as we don't yet support
 * multirack. Multiple parts of this database schema are going to have to change
 * to support multirack, so we add one more for now.
 */
CREATE TABLE IF NOT EXISTS omicron.public.clickhouse_policy (
    -- Monotonically increasing version for all policies
    --
    -- This is similar to `bp_target` which will also require being changed for
    -- multirack to associate with some sort of rack group ID.
    version INT8 PRIMARY KEY,

    clickhouse_mode omicron.public.clickhouse_mode NOT NULL,

    -- Only greater than 0 when clickhouse cluster is enabled
    clickhouse_cluster_target_servers INT2 NOT NULL,
    -- Only greater than 0 when clickhouse cluster is enabled
    clickhouse_cluster_target_keepers INT2 NOT NULL,

    time_created TIMESTAMPTZ NOT NULL
);


/*
 * The ClickHouse installation Oximeter should read from
 */
CREATE TYPE IF NOT EXISTS omicron.public.oximeter_read_mode AS ENUM (
   -- Read from the single node ClickHouse installation
   'single_node',

   -- Read from the replicated ClickHouse cluster
   'cluster'
);

/*
 * A planning policy for oximeter_read for a single multirack setup
 */
CREATE TABLE IF NOT EXISTS omicron.public.oximeter_read_policy (
    -- Monotonically increasing version for all policies
    version INT8 PRIMARY KEY,

    oximeter_read_mode omicron.public.oximeter_read_mode NOT NULL,

    time_created TIMESTAMPTZ NOT NULL
);

/*
* Oximeter read policy defaults to reading from a single node ClickHouse server.
*/
INSERT INTO omicron.public.oximeter_read_policy (
    version,
    oximeter_read_mode,
    time_created
) VALUES (
    1,
    'single_node',
    NOW()
) ON CONFLICT DO NOTHING;

/*
 * Racks
 */
CREATE TABLE IF NOT EXISTS omicron.public.rack (
    /* Identity metadata (asset) */
    id UUID PRIMARY KEY,
    time_created TIMESTAMPTZ NOT NULL,
    time_modified TIMESTAMPTZ NOT NULL,

    /*
     * Identifies if rack management has been transferred from RSS -> Nexus.
     * If "false", RSS is still managing sleds, services, and DNS records.
     *
     * This value is set to "true" when RSS calls the
     * "rack_initialization_complete" endpoint on Nexus' internal interface.
     *
     * See RFD 278 for more detail.
     */
    initialized BOOL NOT NULL,

    /* Used to configure the updates service URL */
    tuf_base_url STRING(512),

    /* The IPv6 underlay /56 prefix for the rack */
    rack_subnet INET
);

/*
 * Sleds
 */

-- The disposition for a particular sled. This is updated solely by the
-- operator, and not by Nexus.
CREATE TYPE IF NOT EXISTS omicron.public.sled_policy AS ENUM (
    -- The sled is in service, and new resources can be provisioned onto it.
    'in_service',
    -- The sled is in service, but the operator has indicated that new
    -- resources should not be provisioned onto it.
    'no_provision',
    -- The operator has marked that the sled has, or will be, removed from the
    -- rack, and it should be assumed that any resources currently on it are
    -- now permanently missing.
    'expunged'
);

-- The actual state of the sled. This is updated exclusively by Nexus.
--
-- Nexus's goal is to match the sled's state with the operator-indicated
-- policy. For example, if the sled_policy is "expunged" and the sled_state is
-- "active", Nexus will assume that the sled is gone. Based on that, Nexus will
-- reallocate resources currently on the expunged sled to other sleds, etc.
-- Once the expunged sled no longer has any resources attached to it, Nexus
-- will mark it as decommissioned.
CREATE TYPE IF NOT EXISTS omicron.public.sled_state AS ENUM (
    -- The sled has resources of any kind allocated on it, or, is available for
    -- new resources.
    --
    -- The sled can be in this state and have a different sled policy, e.g.
    -- "expunged".
    'active',

    -- The sled no longer has resources allocated on it, now or in the future.
    --
    -- This is a terminal state. This state is only valid if the sled policy is
    -- 'expunged'.
    'decommissioned'
);

CREATE TABLE IF NOT EXISTS omicron.public.sled (
    /* Identity metadata (asset) */
    id UUID PRIMARY KEY,
    time_created TIMESTAMPTZ NOT NULL,
    time_modified TIMESTAMPTZ NOT NULL,
    time_deleted TIMESTAMPTZ,
    rcgen INT NOT NULL,

    /* FK into the Rack table */
    rack_id UUID NOT NULL,

    /* Idenfities if this Sled is a Scrimlet */
    is_scrimlet BOOL NOT NULL,

    /* Baseboard information about the sled */
    serial_number STRING(63) NOT NULL,
    part_number STRING(63) NOT NULL,
    revision INT8 NOT NULL,

    /* CPU & RAM summary for the sled */
    usable_hardware_threads INT8 CHECK (usable_hardware_threads BETWEEN 0 AND 4294967295) NOT NULL,
    usable_physical_ram INT8 NOT NULL,
    reservoir_size INT8 CHECK (reservoir_size < usable_physical_ram) NOT NULL,

    /* The IP address and bound port of the sled agent server. */
    ip INET NOT NULL,
    port INT4 CHECK (port BETWEEN 0 AND 65535) NOT NULL,

    /* The last address allocated to a propolis instance on this sled. */
    last_used_address INET NOT NULL,

    /* The policy for the sled, updated exclusively by the operator */
    sled_policy omicron.public.sled_policy NOT NULL,

    /* The actual state of the sled, updated exclusively by Nexus */
    sled_state omicron.public.sled_state NOT NULL,

    /* Generation number owned and incremented by the sled-agent */
    sled_agent_gen INT8 NOT NULL DEFAULT 1,

    /* The bound port of the Repo Depot API server, running on the same IP as
       the sled agent server. */
    repo_depot_port INT4 CHECK (port BETWEEN 0 AND 65535) NOT NULL
);

-- Add an index that ensures a given physical sled (identified by serial and
-- part number) can only be a commissioned member of the control plane once.
--
-- TODO Should `sled` reference `hw_baseboard_id` instead of having its own
-- serial/part columns?
CREATE UNIQUE INDEX IF NOT EXISTS commissioned_sled_uniqueness
    ON omicron.public.sled (serial_number, part_number)
    WHERE sled_state != 'decommissioned';

/* Add an index which lets us look up sleds on a rack */
CREATE UNIQUE INDEX IF NOT EXISTS lookup_sled_by_rack ON omicron.public.sled (
    rack_id,
    id
) WHERE time_deleted IS NULL;

/* Add an index which lets us look up sleds based on policy and state */
CREATE INDEX IF NOT EXISTS lookup_sled_by_policy_and_state ON omicron.public.sled (
    sled_policy,
    sled_state
);

-- Accounting for VMMs using resources on a sled
CREATE TABLE IF NOT EXISTS omicron.public.sled_resource_vmm (
    -- Should match the UUID of the corresponding VMM
    id UUID PRIMARY KEY,

    -- The sled where resources are being consumed
    sled_id UUID NOT NULL,

    -- The maximum number of hardware threads usable by this VMM
    hardware_threads INT8 NOT NULL,

    -- The maximum amount of RSS RAM provisioned to this VMM
    rss_ram INT8 NOT NULL,

    -- The maximum amount of Reservoir RAM provisioned to this VMM
    reservoir_ram INT8 NOT NULL,

    -- The UUID of the instance to which this VMM belongs.
    --
    -- This should eventually become NOT NULL for all VMMs, but is
    -- still nullable for backwards compatibility purposes. Specifically,
    -- the "instance start" saga can create rows in this table before creating
    -- rows for "omicron.public.vmm", which we would use for back-filling.
    -- If we tried to backfill + make this column non-nullable while that saga
    -- was mid-execution, we would still have some rows in this table with nullable
    -- values that would be more complex to fix.
    instance_id UUID
);

-- Allow looking up all VMM resources which reside on a sled
CREATE UNIQUE INDEX IF NOT EXISTS lookup_vmm_resource_by_sled ON omicron.public.sled_resource_vmm (
    sled_id,
    id
);

-- Allow looking up all resources by instance
CREATE INDEX IF NOT EXISTS lookup_vmm_resource_by_instance ON omicron.public.sled_resource_vmm (
    instance_id
);

-- Table of all sled subnets allocated for sleds added to an already initialized
-- rack. The sleds in this table and their allocated subnets are created before
-- a sled is added to the `sled` table. Addition to the `sled` table occurs
-- after the sled is initialized and notifies Nexus about itself.
--
-- For simplicity and space savings, this table doesn't actually contain the
-- full subnets for a given sled, but only the octet that extends a /56 rack
-- subnet to a /64 sled subnet. The rack subnet is maintained in the `rack`
-- table.
--
-- This table does not include subnet octets allocated during RSS and therefore
-- all of the octets start at 33. This makes the data in this table purely additive
-- post-RSS, which also implies that we cannot re-use subnet octets if an original
-- sled that was part of RSS was removed from the cluster.
CREATE TABLE IF NOT EXISTS omicron.public.sled_underlay_subnet_allocation (
    -- The physical identity of the sled
    -- (foreign key into `hw_baseboard_id` table)
    hw_baseboard_id UUID,

    -- The rack to which a sled is being added
    -- (foreign key into `rack` table)
    --
    -- We require this because the sled is not yet part of the sled table when
    -- we first allocate a subnet for it.
    rack_id UUID NOT NULL,

    -- The sled to which a subnet is being allocated
    --
    -- Eventually will be a foreign key into the `sled` table when the sled notifies nexus
    -- about itself after initialization.
    sled_id UUID NOT NULL,

    -- The octet that extends a /56 rack subnet to a /64 sled subnet
    --
    -- Always between 33 and 255 inclusive
    subnet_octet INT2 NOT NULL UNIQUE CHECK (subnet_octet BETWEEN 33 AND 255),

    PRIMARY KEY (hw_baseboard_id, sled_id)
);

-- Add an index which allows pagination by {rack_id, sled_id} pairs.
CREATE UNIQUE INDEX IF NOT EXISTS lookup_subnet_allocation_by_rack_and_sled ON omicron.public.sled_underlay_subnet_allocation (
    rack_id,
    sled_id
);

/*
 * Switches
 */

CREATE TABLE IF NOT EXISTS omicron.public.switch (
    /* Identity metadata (asset) */
    id UUID PRIMARY KEY,
    time_created TIMESTAMPTZ NOT NULL,
    time_modified TIMESTAMPTZ NOT NULL,
    time_deleted TIMESTAMPTZ,
    rcgen INT NOT NULL,

    /* FK into the Rack table */
    rack_id UUID NOT NULL,

    /* Baseboard information about the switch */
    serial_number STRING(63) NOT NULL,
    part_number STRING(63) NOT NULL,
    revision INT8 NOT NULL
);

/* Add an index which lets us look up switches on a rack */
CREATE UNIQUE INDEX IF NOT EXISTS lookup_switch_by_rack ON omicron.public.switch (
    rack_id,
    id
) WHERE time_deleted IS NULL;

/*
 * Services
 */

CREATE TYPE IF NOT EXISTS omicron.public.service_kind AS ENUM (
  'clickhouse',
  'clickhouse_keeper',
  'clickhouse_server',
  'cockroach',
  'crucible',
  'crucible_pantry',
  'dendrite',
  'external_dns',
  'internal_dns',
  'nexus',
  'ntp',
  'oximeter',
  'tfport',
  'mgd'
);

CREATE TYPE IF NOT EXISTS omicron.public.physical_disk_kind AS ENUM (
  'm2',
  'u2'
);

-- The disposition for a particular physical disk.
-- This is updated by the operator, either explicitly through an operator API,
-- or implicitly when altering sled policy.
CREATE TYPE IF NOT EXISTS omicron.public.physical_disk_policy AS ENUM (
    -- The disk is in service, and new resources can be provisioned onto it.
    'in_service',
    -- The disk has been, or will be, removed from the rack, and it should be
    -- assumed that any resources currently on it are now permanently missing.
    'expunged'
);

-- The actual state of a physical disk. This is updated exclusively by Nexus.
--
-- Nexus's goal is to match the physical disk's state with the
-- operator-indicated policy. For example, if the policy is "expunged" and the
-- state is "active", Nexus will assume that the physical disk is gone. Based
-- on that, Nexus will reallocate resources currently on the expunged disk
-- elsewhere, etc. Once the expunged disk no longer has any resources attached
-- to it, Nexus will mark it as decommissioned.
CREATE TYPE IF NOT EXISTS omicron.public.physical_disk_state AS ENUM (
    -- The disk has resources of any kind allocated on it, or, is available for
    -- new resources.
    --
    -- The disk can be in this state and have a different policy, e.g.
    -- "expunged".
    'active',

    -- The disk no longer has resources allocated on it, now or in the future.
    --
    -- This is a terminal state. This state is only valid if the policy is
    -- 'expunged'.
    'decommissioned'
);

-- A physical disk which exists inside the rack.
--
-- This is currently limited to U.2 disks, which are managed by the
-- control plane. A disk may exist within inventory, but not in this row:
-- if that's the case, it is not explicitly "managed" by Nexus.
CREATE TABLE IF NOT EXISTS omicron.public.physical_disk (
    id UUID PRIMARY KEY,
    time_created TIMESTAMPTZ NOT NULL,
    time_modified TIMESTAMPTZ NOT NULL,
    time_deleted TIMESTAMPTZ,
    rcgen INT NOT NULL,

    vendor STRING(63) NOT NULL,
    serial STRING(63) NOT NULL,
    model STRING(63) NOT NULL,

    variant omicron.public.physical_disk_kind NOT NULL,

    -- FK into the Sled table
    sled_id UUID NOT NULL,

    disk_policy omicron.public.physical_disk_policy NOT NULL,
    disk_state omicron.public.physical_disk_state NOT NULL,

    -- This table should be limited to U.2s, and disallow inserting
    -- other disk kinds, unless we explicitly want them to be controlled
    -- by Nexus.
    --
    -- See https://github.com/oxidecomputer/omicron/issues/8258 for additional
    -- context.
    CONSTRAINT physical_disk_variant_u2 CHECK (variant = 'u2')
);

-- This constraint only needs to be upheld for disks that are not deleted
-- nor decommissioned.
CREATE UNIQUE INDEX IF NOT EXISTS vendor_serial_model_unique on omicron.public.physical_disk (
  vendor, serial, model
) WHERE time_deleted IS NULL AND disk_state != 'decommissioned';

CREATE UNIQUE INDEX IF NOT EXISTS lookup_physical_disk_by_variant ON omicron.public.physical_disk (
    variant,
    id
) WHERE time_deleted IS NULL;

-- Make it efficient to look up physical disks by Sled.
CREATE UNIQUE INDEX IF NOT EXISTS lookup_physical_disk_by_sled ON omicron.public.physical_disk (
    sled_id,
    id
);

-- x509 certificates which may be used by services
CREATE TABLE IF NOT EXISTS omicron.public.certificate (
    -- Identity metadata (resource)
    id UUID PRIMARY KEY,
    name STRING(63) NOT NULL,
    description STRING(512) NOT NULL,
    time_created TIMESTAMPTZ NOT NULL,
    time_modified TIMESTAMPTZ NOT NULL,
    time_deleted TIMESTAMPTZ,

    -- which Silo this certificate is used for
    silo_id UUID NOT NULL,

    -- The service type which should use this certificate
    service omicron.public.service_kind NOT NULL,

    -- cert.pem file (certificate chain in PEM format) as a binary blob
    cert BYTES NOT NULL,

    -- key.pem file (private key in PEM format) as a binary blob
    key BYTES NOT NULL
);

-- Add an index which lets us look up certificates for a particular service
-- class.
CREATE UNIQUE INDEX IF NOT EXISTS lookup_certificate_by_service ON omicron.public.certificate (
    service,
    id
) WHERE
    time_deleted IS NULL;

-- Add an index which enforces that certificates have unique names, and which
-- allows pagination-by-name.
CREATE UNIQUE INDEX IF NOT EXISTS lookup_certificate_by_silo ON omicron.public.certificate (
    silo_id,
    name
) WHERE
    time_deleted IS NULL;

-- A table describing virtual resource provisioning which may be associated
-- with a collection of objects, including:
-- - Projects
-- - Silos
-- - Fleet
CREATE TABLE IF NOT EXISTS omicron.public.virtual_provisioning_collection (
    -- Should match the UUID of the corresponding collection.
    id UUID PRIMARY KEY,
    time_modified TIMESTAMPTZ NOT NULL DEFAULT NOW(),

    -- Identifies the type of the collection.
    collection_type STRING(63) NOT NULL,

    -- The amount of physical disk space which has been provisioned
    -- on behalf of the collection.
    virtual_disk_bytes_provisioned INT8 NOT NULL,

    -- The number of CPUs provisioned by VMs.
    cpus_provisioned INT8 NOT NULL,

    -- The amount of RAM provisioned by VMs.
    ram_provisioned INT8 NOT NULL
);

-- A table describing a single virtual resource which has been provisioned.
-- This may include:
-- - Disks
-- - Instances
-- - Snapshots
--
-- NOTE: You might think to yourself: "This table looks an awful lot like
-- the 'virtual_provisioning_collection' table, could they be condensed into
-- a single table?"
-- The answer to this question is unfortunately: "No". We use CTEs to both
-- UPDATE the collection table while INSERTing rows in the resource table, and
-- this would not be allowed if they came from the same table due to:
-- https://www.cockroachlabs.com/docs/v22.2/known-limitations#statements-containing-multiple-modification-subqueries-of-the-same-table-are-disallowed
-- However, by using separate tables, the CTE is able to function correctly.
CREATE TABLE IF NOT EXISTS omicron.public.virtual_provisioning_resource (
    -- Should match the UUID of the corresponding collection.
    id UUID PRIMARY KEY,
    time_modified TIMESTAMPTZ NOT NULL DEFAULT NOW(),

    -- Identifies the type of the resource.
    resource_type STRING(63) NOT NULL,

    -- The amount of physical disk space which has been provisioned
    -- on behalf of the resource.
    virtual_disk_bytes_provisioned INT8 NOT NULL,

    -- The number of CPUs provisioned.
    cpus_provisioned INT8 NOT NULL,

    -- The amount of RAM provisioned.
    ram_provisioned INT8 NOT NULL
);

-- ZPools of Storage, attached to Sleds.
-- These are backed by a single physical disk.
--
-- For information about the provisioned zpool, reference the
-- "omicron.public.inv_zpool" table, which returns information
-- that has actually been returned from the underlying sled.
CREATE TABLE IF NOT EXISTS omicron.public.zpool (
    /* Identity metadata (asset) */
    id UUID PRIMARY KEY,
    time_created TIMESTAMPTZ NOT NULL,
    time_modified TIMESTAMPTZ NOT NULL,
    time_deleted TIMESTAMPTZ,
    rcgen INT NOT NULL,

    /* FK into the Sled table */
    sled_id UUID NOT NULL,

    /* FK into the Physical Disk table */
    physical_disk_id UUID NOT NULL,

    /*
     * How many bytes to reserve for non-Crucible control plane storage
     */
    control_plane_storage_buffer INT NOT NULL
);

/* Create an index on the physical disk id */
CREATE INDEX IF NOT EXISTS lookup_zpool_by_disk on omicron.public.zpool (
    physical_disk_id,
    id
) WHERE physical_disk_id IS NOT NULL AND time_deleted IS NULL;

-- TODO-cleanup If modifying this enum, please remove 'update'; see
-- https://github.com/oxidecomputer/omicron/issues/8268.
CREATE TYPE IF NOT EXISTS omicron.public.dataset_kind AS ENUM (
  'crucible',
  'cockroach',
  'clickhouse',
  'clickhouse_keeper',
  'clickhouse_server',
  'external_dns',
  'internal_dns',
  'zone_root',
  'zone',
  'debug',
  'update'
);

/*
 * Table tracking the contact information and size used by datasets associated
 * with Crucible zones.
 *
 * This is a Reconfigurator rendezvous table: it reflects resources that
 * Reconfigurator has ensured exist. It is always possible that a resource
 * chosen from this table could be deleted after it's selected, but any
 * non-deleted row in this table is guaranteed to have been created.
 */
CREATE TABLE IF NOT EXISTS omicron.public.crucible_dataset (
    /* Identity metadata (asset) */
    id UUID PRIMARY KEY,
    time_created TIMESTAMPTZ NOT NULL,
    time_modified TIMESTAMPTZ NOT NULL,
    time_deleted TIMESTAMPTZ,
    rcgen INT NOT NULL,

    /* FK into the Pool table */
    pool_id UUID NOT NULL,

    /*
     * Contact information for the dataset: socket address of the Crucible
     * agent service that owns this dataset
     */
    ip INET NOT NULL,
    port INT4 CHECK (port BETWEEN 0 AND 65535) NOT NULL,

    /*
     * An upper bound on the amount of space that might be in-use
     *
     * This field is owned by Nexus. When a new row is inserted during the
     * Reconfigurator rendezvous process, this field is set to 0. Reconfigurator
     * otherwise ignores this field. It's updated by Nexus as region allocations
     * and deletions are performed using this dataset.
     *
     * Note that the value in this column is _not_ the sum of requested region
     * sizes, but sum of the size *reserved* by the Crucible agent for the
     * dataset that contains the regions (which is larger than the the actual
     * region size).
     */
    size_used INT NOT NULL,

    /* Do not consider this dataset during region allocation */
    no_provision BOOL NOT NULL
);

/* Create an index on the size usage for any Crucible dataset */
CREATE INDEX IF NOT EXISTS lookup_crucible_dataset_by_size_used ON
    omicron.public.crucible_dataset (size_used)
  WHERE time_deleted IS NULL;

/* Create an index on the zpool id */
CREATE INDEX IF NOT EXISTS lookup_crucible_dataset_by_zpool ON
    omicron.public.crucible_dataset (pool_id, id)
  WHERE time_deleted IS NULL;

CREATE INDEX IF NOT EXISTS lookup_crucible_dataset_by_ip ON
  omicron.public.crucible_dataset (ip);

CREATE TYPE IF NOT EXISTS omicron.public.region_reservation_percent AS ENUM (
  '25'
);

/*
 * A region of space allocated to Crucible Downstairs, within a dataset.
 */
CREATE TABLE IF NOT EXISTS omicron.public.region (
    /* Identity metadata (asset) */
    id UUID PRIMARY KEY,
    time_created TIMESTAMPTZ NOT NULL,
    time_modified TIMESTAMPTZ NOT NULL,

    /* FK into the dataset table */
    dataset_id UUID NOT NULL,

    /* FK into the volume table */
    volume_id UUID NOT NULL,

    /* Metadata describing the region */
    block_size INT NOT NULL,
    blocks_per_extent INT NOT NULL,
    extent_count INT NOT NULL,

    port INT4,

    read_only BOOL NOT NULL,

    deleting BOOL NOT NULL,

    /*
     * The Crucible Agent will reserve space for a region with overhead for
     * on-disk metadata that the downstairs needs to store. Record here the
     * overhead associated with a specific region as this may change or be
     * configurable in the future.
     */
    reservation_percent omicron.public.region_reservation_percent NOT NULL
);

/*
 * Allow all regions belonging to a disk to be accessed quickly.
 */
CREATE UNIQUE INDEX IF NOT EXISTS lookup_region_by_volume on omicron.public.region (
    volume_id,
    id
);

/*
 * Allow all regions belonging to a dataset to be accessed quickly.
 */
CREATE UNIQUE INDEX IF NOT EXISTS lookup_region_by_dataset on omicron.public.region (
    dataset_id,
    id
);

CREATE INDEX IF NOT EXISTS lookup_regions_missing_ports
    on omicron.public.region (id)
    WHERE port IS NULL;

CREATE INDEX IF NOT EXISTS lookup_regions_by_read_only
    on omicron.public.region (read_only);

/*
 * A snapshot of a region, within a dataset.
 */
CREATE TABLE IF NOT EXISTS omicron.public.region_snapshot (
    dataset_id UUID NOT NULL,
    region_id UUID NOT NULL,

    /* Associated higher level virtual snapshot */
    snapshot_id UUID NOT NULL,

    /*
     * Target string, for identification as part of
     * volume construction request(s)
     */
    snapshot_addr TEXT NOT NULL,

    /* How many volumes reference this? */
    volume_references INT8 NOT NULL,

    /* Is this currently part of some resources_to_delete? */
    deleting BOOL NOT NULL,

    PRIMARY KEY (dataset_id, region_id, snapshot_id)
);

/* Indexes for use during join with region table */
CREATE INDEX IF NOT EXISTS lookup_region_by_dataset on omicron.public.region_snapshot (
    dataset_id, region_id
);

CREATE INDEX IF NOT EXISTS lookup_region_snapshot_by_region_id on omicron.public.region_snapshot (
    region_id
);

CREATE INDEX IF NOT EXISTS lookup_region_snapshot_by_deleting on omicron.public.region_snapshot (
    deleting
);

/*
 * Index on volume_references and snapshot_addr for crucible
 * resource accounting lookup
 */
CREATE INDEX IF NOT EXISTS lookup_region_snapshot_by_volume_reference on omicron.public.region_snapshot (
    volume_references
);

CREATE INDEX IF NOT EXISTS lookup_region_snapshot_by_snapshot_addr on omicron.public.region_snapshot (
    snapshot_addr
);

/*
 * A volume within Crucible
 */
CREATE TABLE IF NOT EXISTS omicron.public.volume (
    id UUID PRIMARY KEY,
    time_created TIMESTAMPTZ NOT NULL,
    time_modified TIMESTAMPTZ NOT NULL,
    time_deleted TIMESTAMPTZ,

    /* child resource generation number, per RFD 192 */
    rcgen INT NOT NULL,

    /*
     * A JSON document describing the construction of the volume, including all
     * sub volumes. This is what will be POSTed to propolis, and eventually
     * consumed by some Upstairs code to perform the volume creation. The Rust
     * type of this column should be Crucible::VolumeConstructionRequest.
     */
    data TEXT NOT NULL,

    /*
     * A JSON document describing what resources to clean up when deleting this
     * volume. The Rust type of this column should be the CrucibleResources
     * enum.
     */
    resources_to_clean_up TEXT
);

/* Quickly find deleted volumes */
CREATE INDEX IF NOT EXISTS lookup_volume_by_deleted on omicron.public.volume (
    time_deleted
);

/*
 * Silos
 */

CREATE TYPE IF NOT EXISTS omicron.public.authentication_mode AS ENUM (
  'local',
  'saml'
);

CREATE TYPE IF NOT EXISTS omicron.public.user_provision_type AS ENUM (
  'api_only',
  'jit'
);

CREATE TABLE IF NOT EXISTS omicron.public.silo (
    /* Identity metadata */
    id UUID PRIMARY KEY,
    name STRING(63) NOT NULL,
    description STRING(512) NOT NULL,
    time_created TIMESTAMPTZ NOT NULL,
    time_modified TIMESTAMPTZ NOT NULL,
    time_deleted TIMESTAMPTZ,

    discoverable BOOL NOT NULL,
    authentication_mode omicron.public.authentication_mode NOT NULL,
    user_provision_type omicron.public.user_provision_type NOT NULL,

    mapped_fleet_roles JSONB NOT NULL,

    /* child resource generation number, per RFD 192 */
    rcgen INT NOT NULL
);

CREATE UNIQUE INDEX IF NOT EXISTS lookup_silo_by_name ON omicron.public.silo (
    name
) WHERE
    time_deleted IS NULL;

/*
 * Silo users
 */
CREATE TABLE IF NOT EXISTS omicron.public.silo_user (
    id UUID PRIMARY KEY,
    time_created TIMESTAMPTZ NOT NULL,
    time_modified TIMESTAMPTZ NOT NULL,
    time_deleted TIMESTAMPTZ,

    silo_id UUID NOT NULL,
    external_id TEXT NOT NULL
);

/* This index lets us quickly find users for a given silo. */
CREATE UNIQUE INDEX IF NOT EXISTS lookup_silo_user_by_silo ON omicron.public.silo_user (
    silo_id,
    external_id
) WHERE
    time_deleted IS NULL;

CREATE TABLE IF NOT EXISTS omicron.public.silo_user_password_hash (
    silo_user_id UUID NOT NULL,
    hash TEXT NOT NULL,
    time_created TIMESTAMPTZ NOT NULL,

    PRIMARY KEY(silo_user_id)
);

/*
 * Silo groups
 */

CREATE TABLE IF NOT EXISTS omicron.public.silo_group (
    id UUID PRIMARY KEY,
    time_created TIMESTAMPTZ NOT NULL,
    time_modified TIMESTAMPTZ NOT NULL,
    time_deleted TIMESTAMPTZ,

    silo_id UUID NOT NULL,
    external_id TEXT NOT NULL
);

CREATE UNIQUE INDEX IF NOT EXISTS lookup_silo_group_by_silo ON omicron.public.silo_group (
    silo_id,
    external_id
) WHERE
    time_deleted IS NULL;

/*
 * Silo group membership
 */

CREATE TABLE IF NOT EXISTS omicron.public.silo_group_membership (
    silo_group_id UUID NOT NULL,
    silo_user_id UUID NOT NULL,

    PRIMARY KEY (silo_group_id, silo_user_id)
);

/*
 * The primary key lets us paginate through the users in a group.  We need to
 * index the same fields in the reverse order to be able to paginate through the
 * groups that a user is in.
 */
CREATE INDEX IF NOT EXISTS lookup_silo_group_by_user ON omicron.public.silo_group_membership (
    silo_user_id,
    silo_group_id
);

/*
 * Silo identity provider list
 */

CREATE TYPE IF NOT EXISTS omicron.public.provider_type AS ENUM (
  'saml'
);

CREATE TABLE IF NOT EXISTS omicron.public.identity_provider (
    /* Identity metadata */
    id UUID PRIMARY KEY,
    name STRING(63) NOT NULL,
    description STRING(512) NOT NULL,
    time_created TIMESTAMPTZ NOT NULL,
    time_modified TIMESTAMPTZ NOT NULL,
    time_deleted TIMESTAMPTZ,

    silo_id UUID NOT NULL,
    provider_type omicron.public.provider_type NOT NULL
);

CREATE UNIQUE INDEX IF NOT EXISTS lookup_idp_by_silo_id ON omicron.public.identity_provider (
    silo_id,
    id
) WHERE
    time_deleted IS NULL;

CREATE UNIQUE INDEX IF NOT EXISTS lookup_idp_by_silo_name ON omicron.public.identity_provider (
    silo_id,
    name
) WHERE
    time_deleted IS NULL;

/*
 * Silo SAML identity provider
 */
CREATE TABLE IF NOT EXISTS omicron.public.saml_identity_provider (
    /* Identity metadata */
    id UUID PRIMARY KEY,
    name STRING(63) NOT NULL,
    description STRING(512) NOT NULL,
    time_created TIMESTAMPTZ NOT NULL,
    time_modified TIMESTAMPTZ NOT NULL,
    time_deleted TIMESTAMPTZ,

    silo_id UUID NOT NULL,

    idp_metadata_document_string TEXT NOT NULL,

    idp_entity_id TEXT NOT NULL,
    sp_client_id TEXT NOT NULL,
    acs_url TEXT NOT NULL,
    slo_url TEXT NOT NULL,
    technical_contact_email TEXT NOT NULL,

    public_cert TEXT,
    private_key TEXT,

    group_attribute_name TEXT
);

CREATE UNIQUE INDEX IF NOT EXISTS lookup_saml_idp_by_silo_id ON omicron.public.saml_identity_provider (
    silo_id,
    id
) WHERE
    time_deleted IS NULL;

CREATE UNIQUE INDEX IF NOT EXISTS lookup_saml_idp_by_silo_name ON omicron.public.saml_identity_provider (
    silo_id,
    name
) WHERE
    time_deleted IS NULL;

/*
 * Users' public SSH keys, per RFD 44
 */
CREATE TABLE IF NOT EXISTS omicron.public.ssh_key (
    id UUID PRIMARY KEY,
    name STRING(63) NOT NULL,
    description STRING(512) NOT NULL,
    time_created TIMESTAMPTZ NOT NULL,
    time_modified TIMESTAMPTZ NOT NULL,
    time_deleted TIMESTAMPTZ,

    /* FK into silo_user table */
    silo_user_id UUID NOT NULL,

    /*
     * A 4096 bit RSA key without comment encodes to 726 ASCII characters.
     * A (256 bit) Ed25519 key w/o comment encodes to 82 ASCII characters.
     */
    public_key STRING(1023) NOT NULL
);

CREATE UNIQUE INDEX IF NOT EXISTS lookup_ssh_key_by_silo_user ON omicron.public.ssh_key (
    silo_user_id,
    name
) WHERE
    time_deleted IS NULL;

/**
 * Represents the SSH keys copied to an instance at create time by cloud-init.
 * Entries are added here when an instance is created (with configured SSH keys)
 * and removed when the instance is destroyed.
 *
 * TODO: Should this have time created / time deleted
 */
CREATE TABLE IF NOT EXISTS omicron.public.instance_ssh_key (
    instance_id UUID NOT NULL,
    ssh_key_id UUID NOT NULL,
    PRIMARY KEY (instance_id, ssh_key_id)
);

CREATE TABLE IF NOT EXISTS omicron.public.silo_quotas (
    silo_id UUID PRIMARY KEY,
    time_created TIMESTAMPTZ NOT NULL,
    time_modified TIMESTAMPTZ NOT NULL,
    cpus INT8 NOT NULL,
    memory_bytes INT8 NOT NULL,
    storage_bytes INT8 NOT NULL
);

/**
 * A view of the amount of provisioned and allocated (set by quotas) resources
 * on a given silo.
 */
CREATE VIEW IF NOT EXISTS omicron.public.silo_utilization
AS SELECT
    c.id AS silo_id,
    s.name AS silo_name,
    c.cpus_provisioned AS cpus_provisioned,
    c.ram_provisioned AS memory_provisioned,
    c.virtual_disk_bytes_provisioned AS storage_provisioned,
    q.cpus AS cpus_allocated,
    q.memory_bytes AS memory_allocated,
    q.storage_bytes AS storage_allocated,
    s.discoverable as silo_discoverable
FROM
    omicron.public.virtual_provisioning_collection AS c
    RIGHT JOIN omicron.public.silo_quotas AS q
    ON c.id = q.silo_id
    INNER JOIN omicron.public.silo AS s
    ON c.id = s.id
WHERE
    c.collection_type = 'Silo'
AND
    s.time_deleted IS NULL;

CREATE TABLE IF NOT EXISTS omicron.public.silo_auth_settings (
    silo_id UUID PRIMARY KEY,
    time_created TIMESTAMPTZ NOT NULL,
    time_modified TIMESTAMPTZ NOT NULL,

    -- null means no max: users can tokens that never expire
    device_token_max_ttl_seconds INT8 CHECK (device_token_max_ttl_seconds > 0)
);
/*
 * Projects
 */

CREATE TABLE IF NOT EXISTS omicron.public.project (
    /* Identity metadata (resource) */
    id UUID PRIMARY KEY,
    name STRING(63) NOT NULL,
    description STRING(512) NOT NULL,
    time_created TIMESTAMPTZ NOT NULL,
    time_modified TIMESTAMPTZ NOT NULL,
    /* Indicates that the object has been deleted */
    time_deleted TIMESTAMPTZ,

    /* child resource generation number, per RFD 192 */
    rcgen INT NOT NULL,

    /* Which silo this project belongs to */
    silo_id UUID NOT NULL /* foreign key into "silo" table */
);

CREATE UNIQUE INDEX IF NOT EXISTS lookup_project_by_silo ON omicron.public.project (
    silo_id,
    name
) WHERE
    time_deleted IS NULL;

/*
 * Instances
 */

CREATE TYPE IF NOT EXISTS omicron.public.instance_state_v2 AS ENUM (
    /* The instance exists in the DB but its create saga is still in flight. */
    'creating',

    /*
     * The instance has no active VMM. Corresponds to the "stopped" external
     * state.
     */
    'no_vmm',

    /* The instance's state is derived from its active VMM's state. */
    'vmm',

    /* Something bad happened while trying to interact with the instance. */
    'failed',

    /* The instance has been destroyed. */
    'destroyed'
);

CREATE TYPE IF NOT EXISTS omicron.public.vmm_state AS ENUM (
    /*
     * The VMM is known to Nexus, but may not yet exist on a sled.
     *
     * VMM records are always inserted into the database in this state, and
     * then transition to 'starting' or 'migrating' once a sled-agent reports
     * that the VMM has been registered.
     */
    'creating',
    'starting',
    'running',
    'stopping',
    'stopped',
    'rebooting',
    'migrating',
    'failed',
    'destroyed',
    'saga_unwound'
);

CREATE TYPE IF NOT EXISTS omicron.public.instance_auto_restart AS ENUM (
    /*
     * The instance should not, under any circumstances, be automatically
     * rebooted by the control plane.
     */
    'never',
    /*
     * If this instance is running and unexpectedly fails (e.g. due to a host
     * software crash or unexpected host reboot), the control plane will make a
     * best-effort attempt to restart it. The control plane may choose not to
     * restart the instance to preserve the overall availability of the system.
     */
     'best_effort'
);

/*
 * Represents the *desired* state of an instance, as requested by the user.
*/
CREATE TYPE IF NOT EXISTS omicron.public.instance_intended_state AS ENUM (
    /* The instance should be running. */
    'running',

    /* The instance was asked to stop by an API request. */
    'stopped',

    /* The guest OS shut down the virtual machine.
     *
     * This is distinct from the 'stopped' intent, which represents a stop
     * requested by the API.
     */
    'guest_shutdown',

    /* The instance should be destroyed. */
    'destroyed'
);

/*
 * TODO consider how we want to manage multiple sagas operating on the same
 * Instance -- e.g., reboot concurrent with destroy or concurrent reboots or the
 * like.  Or changing # of CPUs or memory size.
 */
CREATE TABLE IF NOT EXISTS omicron.public.instance (
    /* Identity metadata (resource) */
    id UUID PRIMARY KEY,
    name STRING(63) NOT NULL,
    description STRING(512) NOT NULL,
    time_created TIMESTAMPTZ NOT NULL,
    time_modified TIMESTAMPTZ NOT NULL,
    /* Indicates that the object has been deleted */
    /* This is redundant for Instances, but we keep it here for consistency. */
    time_deleted TIMESTAMPTZ,

    /* Every Instance is in exactly one Project at a time. */
    project_id UUID NOT NULL,

    /* user data for instance initialization systems (e.g. cloud-init) */
    user_data BYTES NOT NULL,

    /* The last-updated time and generation for the instance's state. */
    time_state_updated TIMESTAMPTZ NOT NULL,
    state_generation INT NOT NULL,

    /* FK into `vmm` for the Propolis server that's backing this instance. */
    active_propolis_id UUID,

    /* FK into `vmm` for the migration target Propolis server, if one exists. */
    target_propolis_id UUID,

    /* Identifies any ongoing migration for this instance. */
    migration_id UUID,

    /* Instance configuration */
    ncpus INT NOT NULL,
    memory INT NOT NULL,
    hostname STRING(63) NOT NULL,

    /* ID of the instance update saga that has locked this instance for
     * updating, if one exists. */
    updater_id UUID,

    /* Generation of the instance updater lock */
    updater_gen INT NOT NULL DEFAULT 0,

    /*
     * The internal instance state. If this is 'vmm', the externally-visible
     * instance state is derived from its active VMM's state. This column is
     * distant from its generation number and update time because it is
     * deleted and recreated by the schema upgrade process; see the
     * `separate-instance-and-vmm-states` schema change for details.
     */
    state omicron.public.instance_state_v2 NOT NULL,

    /*
     * The time of the most recent auto-restart attempt, or NULL if the control
     * plane has never attempted to automatically restart this instance.
     */
    time_last_auto_restarted TIMESTAMPTZ,

    /*
     * What failures should result in an instance being automatically restarted
     * by the control plane.
     */
    auto_restart_policy omicron.public.instance_auto_restart,
    /*
     * The cooldown period that must elapse between consecutive auto restart
     * attempts. If this is NULL, no cooldown period is explicitly configured
     * for this instance, and the default cooldown period should be used.
     */
     auto_restart_cooldown INTERVAL,

    /*
     * Which disk, if any, is the one this instance should be directed to boot
     * from. With a boot device selected, guest OSes cannot configure their
     * boot policy for future boots, so also permit NULL to indicate a guest
     * does not want our policy, and instead should be permitted control over
     * its boot-time fates.
     */
    boot_disk_id UUID,

    /*
     * The intended state of the instance, as requested by the user.
     *
     * This may differ from its current state, and is used to determine what
     * action should be taken when the instance's VMM state changes.
     */
    intended_state omicron.public.instance_intended_state NOT NULL,

    CONSTRAINT vmm_iff_active_propolis CHECK (
        ((state = 'vmm') AND (active_propolis_id IS NOT NULL)) OR
        ((state != 'vmm') AND (active_propolis_id IS NULL))
    )
);

-- Names for instances within a project should be unique
CREATE UNIQUE INDEX IF NOT EXISTS lookup_instance_by_project ON omicron.public.instance (
    project_id,
    name
) WHERE
    time_deleted IS NULL;

-- Many control plane operations wish to select all the instances in particular
-- states.
CREATE INDEX IF NOT EXISTS lookup_instance_by_state
ON
    omicron.public.instance (state)
WHERE
    time_deleted IS NULL;

/*
 * A special view of an instance provided to operators for insights into what's running
 * on a sled.
 *
 * This view requires the VMM table, which doesn't exist yet, so create a
 * "placeholder" view here and replace it with the full view once the table is
 * defined. See the README for more context.
 */

CREATE VIEW IF NOT EXISTS omicron.public.sled_instance
AS SELECT
    instance.id
FROM
    omicron.public.instance AS instance
WHERE
    instance.time_deleted IS NULL;

/*
 * Guest-Visible, Virtual Disks
 */

/*
 * TODO The Rust enum to which this type is converted
 * carries data in some of its variants, such as the UUID
 * of the instance to which a disk is attached.
 *
 * This makes the conversion to/from this enum type here much
 * more difficult, since we need a way to manage that data
 * coherently.
 *
 * See <https://github.com/oxidecomputer/omicron/issues/312>.
 */
-- CREATE TYPE omicron.public.DiskState AS ENUM (
--     'creating',
--     'detached',
--     'attaching',
--     'attached',
--     'detaching',
--     'destroyed',
--     'faulted'
-- );

CREATE TYPE IF NOT EXISTS omicron.public.block_size AS ENUM (
  '512',
  '2048',
  '4096'
);

CREATE TABLE IF NOT EXISTS omicron.public.disk (
    /* Identity metadata (resource) */
    id UUID PRIMARY KEY,
    name STRING(63) NOT NULL,
    description STRING(512) NOT NULL,
    time_created TIMESTAMPTZ NOT NULL,
    time_modified TIMESTAMPTZ NOT NULL,
    /* Indicates that the object has been deleted */
    /* This is redundant for Disks, but we keep it here for consistency. */
    time_deleted TIMESTAMPTZ,

    /* child resource generation number, per RFD 192 */
    rcgen INT NOT NULL,

    /* Every Disk is in exactly one Project at a time. */
    project_id UUID NOT NULL,

    /* Every disk consists of a root volume */
    volume_id UUID NOT NULL,

    /*
     * TODO Would it make sense for the runtime state to live in a separate
     * table?
     */
    /* Runtime state */
    -- disk_state omicron.public.DiskState NOT NULL, /* TODO see above */
    disk_state STRING(32) NOT NULL,
    /*
     * Every Disk may be attaching to, attached to, or detaching from at most
     * one Instance at a time.
     */
    attach_instance_id UUID,
    state_generation INT NOT NULL,
    slot INT2 CHECK (slot >= 0 AND slot < 8),
    time_state_updated TIMESTAMPTZ NOT NULL,

    /* Disk configuration */
    size_bytes INT NOT NULL,
    block_size omicron.public.block_size NOT NULL,
    origin_snapshot UUID,
    origin_image UUID,

    pantry_address TEXT
);

CREATE UNIQUE INDEX IF NOT EXISTS lookup_disk_by_project ON omicron.public.disk (
    project_id,
    name
) WHERE
    time_deleted IS NULL;

CREATE UNIQUE INDEX IF NOT EXISTS lookup_disk_by_instance ON omicron.public.disk (
    attach_instance_id,
    id
) WHERE
    time_deleted IS NULL AND attach_instance_id IS NOT NULL;

CREATE UNIQUE INDEX IF NOT EXISTS lookup_deleted_disk ON omicron.public.disk (
    id
) WHERE
    time_deleted IS NOT NULL;

CREATE UNIQUE INDEX IF NOT EXISTS lookup_disk_by_volume_id ON omicron.public.disk (
    volume_id
) WHERE
    time_deleted IS NULL;

CREATE TABLE IF NOT EXISTS omicron.public.image (
    /* Identity metadata (resource) */
    id UUID PRIMARY KEY,
    name STRING(63) NOT NULL,
    description STRING(512) NOT NULL,
    time_created TIMESTAMPTZ NOT NULL,
    time_modified TIMESTAMPTZ NOT NULL,
    /* Indicates that the object has been deleted */
    time_deleted TIMESTAMPTZ,

    silo_id UUID NOT NULL,
    project_id UUID,

    volume_id UUID NOT NULL,

    url STRING(8192),
    os STRING(64) NOT NULL,
    version STRING(64) NOT NULL,
    digest TEXT,
    block_size omicron.public.block_size NOT NULL,
    size_bytes INT NOT NULL
);

CREATE VIEW IF NOT EXISTS omicron.public.project_image AS
SELECT
    id,
    name,
    description,
    time_created,
    time_modified,
    time_deleted,
    silo_id,
    project_id,
    volume_id,
    url,
    os,
    version,
    digest,
    block_size,
    size_bytes
FROM
    omicron.public.image
WHERE
    project_id IS NOT NULL;

CREATE VIEW IF NOT EXISTS omicron.public.silo_image AS
SELECT
    id,
    name,
    description,
    time_created,
    time_modified,
    time_deleted,
    silo_id,
    volume_id,
    url,
    os,
    version,
    digest,
    block_size,
    size_bytes
FROM
    omicron.public.image
WHERE
    project_id IS NULL;

/* Index for silo images */
CREATE UNIQUE INDEX IF NOT EXISTS lookup_image_by_silo on omicron.public.image (
    silo_id,
    name
) WHERE
    time_deleted is NULL AND
    project_id is NULL;

/* Index for project images */
CREATE UNIQUE INDEX IF NOT EXISTS lookup_image_by_silo_and_project on omicron.public.image (
    silo_id,
    project_id,
    name
) WHERE
    time_deleted is NULL AND
    project_id is NOT NULL;

CREATE TYPE IF NOT EXISTS omicron.public.snapshot_state AS ENUM (
  'creating',
  'ready',
  'faulted',
  'destroyed'
);

CREATE TABLE IF NOT EXISTS omicron.public.snapshot (
    /* Identity metadata (resource) */
    id UUID PRIMARY KEY,
    name STRING(63) NOT NULL,
    description STRING(512) NOT NULL,
    time_created TIMESTAMPTZ NOT NULL,
    time_modified TIMESTAMPTZ NOT NULL,
    /* Indicates that the object has been deleted */
    time_deleted TIMESTAMPTZ,

    /* Every Snapshot is in exactly one Project at a time. */
    project_id UUID NOT NULL,

    /* Every Snapshot originated from a single disk */
    disk_id UUID NOT NULL,

    /* Every Snapshot consists of a root volume */
    volume_id UUID NOT NULL,

    /* Where will the scrubbed blocks eventually land? */
    destination_volume_id UUID NOT NULL,

    gen INT NOT NULL,
    state omicron.public.snapshot_state NOT NULL,
    block_size omicron.public.block_size NOT NULL,

    /* Disk configuration (from the time the snapshot was taken) */
    size_bytes INT NOT NULL
);

CREATE UNIQUE INDEX IF NOT EXISTS lookup_snapshot_by_project
    ON omicron.public.snapshot (
        project_id,
        name
    ) WHERE
        time_deleted IS NULL;

CREATE INDEX IF NOT EXISTS lookup_snapshot_by_destination_volume_id
    ON omicron.public.snapshot ( destination_volume_id );

CREATE INDEX IF NOT EXISTS lookup_snapshot_by_volume_id
    ON omicron.public.snapshot ( volume_id );

/*
 * Oximeter collector servers.
 */
CREATE TABLE IF NOT EXISTS omicron.public.oximeter (
    id UUID PRIMARY KEY,
    time_created TIMESTAMPTZ NOT NULL,
    time_modified TIMESTAMPTZ NOT NULL,
    ip INET NOT NULL,
    port INT4 CHECK (port BETWEEN 0 AND 65535) NOT NULL,
    time_expunged TIMESTAMPTZ
);

/*
 * The query Nexus runs to choose an Oximeter instance for new metric producers
 * involves listing the non-expunged instances sorted by ID, which would require
 * a full table scan without this index.
 */
CREATE UNIQUE INDEX IF NOT EXISTS list_non_expunged_oximeter ON omicron.public.oximeter (
    id
) WHERE
    time_expunged IS NULL;

/*
 * The kind of metric producer each record corresponds to.
 */
CREATE TYPE IF NOT EXISTS omicron.public.producer_kind AS ENUM (
    -- A sled agent for an entry in the sled table.
    'sled_agent',
    -- A service in a blueprint (typically the current target blueprint, but it
    -- may reference a prior blueprint if the service is in the process of being
    -- removed).
    'service',
    -- A Propolis VMM for an instance in the omicron.public.instance table
    'instance',
    -- A management gateway service on a scrimlet.
    'management_gateway'
);

/*
 * Information about registered metric producers.
 */
CREATE TABLE IF NOT EXISTS omicron.public.metric_producer (
    id UUID PRIMARY KEY,
    time_created TIMESTAMPTZ NOT NULL,
    time_modified TIMESTAMPTZ NOT NULL,
    kind omicron.public.producer_kind NOT NULL,
    ip INET NOT NULL,
    port INT4 CHECK (port BETWEEN 0 AND 65535) NOT NULL,
    interval FLOAT NOT NULL,
    /* Oximeter collector instance to which this metric producer is assigned. */
    oximeter_id UUID NOT NULL
);

CREATE UNIQUE INDEX IF NOT EXISTS lookup_producer_by_oximeter ON omicron.public.metric_producer (
    oximeter_id,
    id
);

CREATE INDEX IF NOT EXISTS lookup_producer_by_time_modified ON omicron.public.metric_producer (
    time_modified
);

/*
 * VPCs and networking primitives
 */


CREATE TABLE IF NOT EXISTS omicron.public.vpc (
    /* Identity metadata (resource) */
    id UUID PRIMARY KEY,
    name STRING(63) NOT NULL,
    description STRING(512) NOT NULL,
    time_created TIMESTAMPTZ NOT NULL,
    time_modified TIMESTAMPTZ NOT NULL,
    /* Indicates that the object has been deleted */
    time_deleted TIMESTAMPTZ,
    project_id UUID NOT NULL,
    system_router_id UUID NOT NULL,
    dns_name STRING(63) NOT NULL,

    /*
     * The Geneve Virtual Network Identifier for this VPC. Note that this is a
     * 24-bit unsigned value, properties which are checked in the application,
     * not the database.
     */
    vni INT4 NOT NULL,

    /* The IPv6 prefix allocated to subnets. */
    ipv6_prefix INET NOT NULL,

    /* Used to ensure that two requests do not concurrently modify the
       VPC's firewall */
    firewall_gen INT NOT NULL,

    /* Child-resource generation number for VPC Subnets. */
    subnet_gen INT8 NOT NULL
);

CREATE UNIQUE INDEX IF NOT EXISTS lookup_vpc_by_project ON omicron.public.vpc (
    project_id,
    name
) WHERE
    time_deleted IS NULL;

CREATE UNIQUE INDEX IF NOT EXISTS lookup_vpc_by_vni ON omicron.public.vpc (
    vni
) WHERE
    time_deleted IS NULL;

CREATE TABLE IF NOT EXISTS omicron.public.vpc_subnet (
    /* Identity metadata (resource) */
    id UUID PRIMARY KEY,
    name STRING(63) NOT NULL,
    description STRING(512) NOT NULL,
    time_created TIMESTAMPTZ NOT NULL,
    time_modified TIMESTAMPTZ NOT NULL,
    /* Indicates that the object has been deleted */
    time_deleted TIMESTAMPTZ,
    vpc_id UUID NOT NULL,
    /* Child resource creation generation number */
    rcgen INT8 NOT NULL,
    ipv4_block INET NOT NULL,
    ipv6_block INET NOT NULL,
    /* nullable FK to the `vpc_router` table. */
    custom_router_id UUID
);

/* Subnet and network interface names are unique per VPC, not project */
CREATE UNIQUE INDEX IF NOT EXISTS vpc_subnet_vpc_id_name_key ON omicron.public.vpc_subnet (
    vpc_id,
    name
) WHERE
    time_deleted IS NULL;

/* The kind of network interface. */
CREATE TYPE IF NOT EXISTS omicron.public.network_interface_kind AS ENUM (
    /* An interface attached to a guest instance. */
    'instance',

    /* An interface attached to a service. */
    'service',
    'probe'
);

CREATE TABLE IF NOT EXISTS omicron.public.network_interface (
    /* Identity metadata (resource) */
    id UUID PRIMARY KEY,
    name STRING(63) NOT NULL,
    description STRING(512) NOT NULL,
    time_created TIMESTAMPTZ NOT NULL,
    time_modified TIMESTAMPTZ NOT NULL,
    /* Indicates that the object has been deleted */
    time_deleted TIMESTAMPTZ,

    /* The kind of network interface, e.g., instance */
    kind omicron.public.network_interface_kind NOT NULL,

    /*
     * FK into the parent resource of this interface (e.g. Instance, Service)
     * as determined by the `kind`.
     */
    parent_id UUID NOT NULL,

    /* FK into VPC table */
    vpc_id UUID NOT NULL,
    /* FK into VPCSubnet table. */
    subnet_id UUID NOT NULL,

    /*
     * The EUI-48 MAC address of the guest interface.
     *
     * Note that we use the bytes of a 64-bit integer, in big-endian byte order
     * to represent the MAC.
     */
    mac INT8 NOT NULL,

    /* The private VPC IP address of the interface. */
    ip INET NOT NULL,

    /*
     * Limited to 8 NICs per instance. This value must be kept in sync with
     * `crate::nexus::MAX_NICS_PER_INSTANCE`.
     */
    slot INT2 NOT NULL CHECK (slot >= 0 AND slot < 8),

    /* True if this interface is the primary interface.
     *
     * The primary interface appears in DNS and its address is used for external
     * connectivity.
     */
    is_primary BOOL NOT NULL,

    /*
     * A supplementary list of addresses/CIDR blocks which a NIC is
     * *allowed* to send/receive traffic on, in addition to its
     * assigned address.
     */
    transit_ips INET[] NOT NULL DEFAULT ARRAY[]
);

CREATE INDEX IF NOT EXISTS instance_network_interface_mac
    ON omicron.public.network_interface (mac) STORING (time_deleted);

/* A view of the network_interface table for just instance-kind records. */
CREATE VIEW IF NOT EXISTS omicron.public.instance_network_interface AS
SELECT
    id,
    name,
    description,
    time_created,
    time_modified,
    time_deleted,
    parent_id AS instance_id,
    vpc_id,
    subnet_id,
    mac,
    ip,
    slot,
    is_primary,
    transit_ips
FROM
    omicron.public.network_interface
WHERE
    kind = 'instance';

/* A view of the network_interface table for just service-kind records. */
CREATE VIEW IF NOT EXISTS omicron.public.service_network_interface AS
SELECT
    id,
    name,
    description,
    time_created,
    time_modified,
    time_deleted,
    parent_id AS service_id,
    vpc_id,
    subnet_id,
    mac,
    ip,
    slot,
    is_primary
FROM
    omicron.public.network_interface
WHERE
    kind = 'service';

/* TODO-completeness

 * We currently have a NetworkInterface table with the IP and MAC addresses inline.
 * Eventually, we'll probably want to move these to their own tables, and
 * refer to them here, most notably to support multiple IPs per NIC, as well
 * as moving IPs between NICs on different instances, etc.
 */

/* Ensure we do not assign the same address twice within a subnet */
CREATE UNIQUE INDEX IF NOT EXISTS network_interface_subnet_id_ip_key ON omicron.public.network_interface (
    subnet_id,
    ip
) WHERE
    time_deleted IS NULL;

/* Ensure we do not assign the same MAC twice within a VPC
 * See RFD174's discussion on the scope of virtual MACs
 */
CREATE UNIQUE INDEX IF NOT EXISTS network_interface_vpc_id_mac_key ON omicron.public.network_interface (
    vpc_id,
    mac
) WHERE
    time_deleted IS NULL;

/*
 * Index used to verify that all interfaces for a resource (e.g. Instance,
 * Service) are contained within a single VPC, and that all interfaces are
 * in unique VPC Subnets.
 *
 * This is also used to quickly find the primary interface since
 * we store the `is_primary` column. Such queries are mostly used
 * when setting a new primary interface.
 */
CREATE UNIQUE INDEX IF NOT EXISTS network_interface_parent_id_name_kind_key ON omicron.public.network_interface (
    parent_id,
    name,
    kind
)
STORING (vpc_id, subnet_id, is_primary)
WHERE
    time_deleted IS NULL;

/*
 * Index used to verify that all interfaces for a resource (e.g. Instance,
 * Service) have unique slots.
 */
CREATE UNIQUE INDEX IF NOT EXISTS network_interface_parent_id_slot_key ON omicron.public.network_interface (
    parent_id,
    slot
)
WHERE
    time_deleted IS NULL;

CREATE TYPE IF NOT EXISTS omicron.public.vpc_firewall_rule_status AS ENUM (
    'disabled',
    'enabled'
);

CREATE TYPE IF NOT EXISTS omicron.public.vpc_firewall_rule_direction AS ENUM (
    'inbound',
    'outbound'
);

CREATE TYPE IF NOT EXISTS omicron.public.vpc_firewall_rule_action AS ENUM (
    'allow',
    'deny'
);

CREATE TABLE IF NOT EXISTS omicron.public.vpc_firewall_rule (
    /* Identity metadata (resource) */
    id UUID PRIMARY KEY,
    name STRING(63) NOT NULL,
    description STRING(512) NOT NULL,
    time_created TIMESTAMPTZ NOT NULL,
    time_modified TIMESTAMPTZ NOT NULL,
    /* Indicates that the object has been deleted */
    time_deleted TIMESTAMPTZ,

    vpc_id UUID NOT NULL,
    status omicron.public.vpc_firewall_rule_status NOT NULL,
    direction omicron.public.vpc_firewall_rule_direction NOT NULL,
    /* Array of targets. 128 was picked to include plenty of space for
       a tag, colon, and resource identifier. */
    targets STRING(128)[] NOT NULL,
    /* Also an array of targets */
    filter_hosts STRING(128)[],
    filter_ports STRING(11)[],
    action omicron.public.vpc_firewall_rule_action NOT NULL,
    priority INT4 CHECK (priority BETWEEN 0 AND 65535) NOT NULL,
    filter_protocols STRING(32)[]
);

CREATE UNIQUE INDEX IF NOT EXISTS lookup_firewall_by_vpc ON omicron.public.vpc_firewall_rule (
    vpc_id,
    name
) WHERE
    time_deleted IS NULL;

CREATE TYPE IF NOT EXISTS omicron.public.vpc_router_kind AS ENUM (
    'system',
    'custom'
);

CREATE TABLE IF NOT EXISTS omicron.public.vpc_router (
    /* Identity metadata (resource) */
    id UUID PRIMARY KEY,
    name STRING(63) NOT NULL,
    description STRING(512) NOT NULL,
    time_created TIMESTAMPTZ NOT NULL,
    time_modified TIMESTAMPTZ NOT NULL,
    /* Indicates that the object has been deleted */
    time_deleted TIMESTAMPTZ,
    kind omicron.public.vpc_router_kind NOT NULL,
    vpc_id UUID NOT NULL,
    rcgen INT NOT NULL,
    /*
     * version information used to trigger VPC router RPW.
     * this is sensitive to CRUD on named resources beyond
     * routers e.g. instances, subnets, ...
     */
    resolved_version INT NOT NULL DEFAULT 0
);

CREATE UNIQUE INDEX IF NOT EXISTS lookup_router_by_vpc ON omicron.public.vpc_router (
    vpc_id,
    name
) WHERE
    time_deleted IS NULL;

/* Index used to accelerate vpc_increment_rpw_version and list. */
CREATE INDEX IF NOT EXISTS lookup_routers_in_vpc ON omicron.public.vpc_router (
    vpc_id
) WHERE
    time_deleted IS NULL;

CREATE TYPE IF NOT EXISTS omicron.public.router_route_kind AS ENUM (
    'default',
    'vpc_subnet',
    'vpc_peering',
    'custom'
);

CREATE TABLE IF NOT EXISTS omicron.public.router_route (
    /* Identity metadata (resource) */
    id UUID PRIMARY KEY,
    name STRING(63) NOT NULL,
    description STRING(512) NOT NULL,
    time_created TIMESTAMPTZ NOT NULL,
    time_modified TIMESTAMPTZ NOT NULL,
    /* Indicates that the object has been deleted */
    time_deleted TIMESTAMPTZ,

    /* FK to the `vpc_router` table. */
    vpc_router_id UUID NOT NULL,
    kind omicron.public.router_route_kind NOT NULL,
    target STRING(128) NOT NULL,
    destination STRING(128) NOT NULL,

    /* FK to the `vpc_subnet` table. See constraints below */
    vpc_subnet_id UUID,

    /*
     * Only nullable if this is rule is not, in-fact, virtual and tightly coupled to a
     * linked item. Today, these are 'vpc_subnet' rules and their parent subnets.
     * 'vpc_peering' routes may also fall into this category in future.
     *
     * User-created/modifiable routes must have this field as NULL.
     */
    CONSTRAINT non_null_vpc_subnet CHECK (
        (kind = 'vpc_subnet' AND vpc_subnet_id IS NOT NULL) OR
        (kind != 'vpc_subnet' AND vpc_subnet_id IS NULL)
    )
);

CREATE UNIQUE INDEX IF NOT EXISTS lookup_route_by_router ON omicron.public.router_route (
    vpc_router_id,
    name
) WHERE
    time_deleted IS NULL;

-- Enforce uniqueness of 'vpc_subnet' routes on parent (and help add/delete).
CREATE UNIQUE INDEX IF NOT EXISTS lookup_subnet_route_by_id ON omicron.public.router_route (
    vpc_subnet_id
) WHERE
    time_deleted IS NULL AND kind = 'vpc_subnet';

CREATE TABLE IF NOT EXISTS omicron.public.internet_gateway (
    id UUID PRIMARY KEY,
    name STRING(63) NOT NULL,
    description STRING(512) NOT NULL,
    time_created TIMESTAMPTZ NOT NULL,
    time_modified TIMESTAMPTZ NOT NULL,
    time_deleted TIMESTAMPTZ,
    vpc_id UUID NOT NULL,
    rcgen INT NOT NULL,
    resolved_version INT NOT NULL DEFAULT 0
);

CREATE UNIQUE INDEX IF NOT EXISTS lookup_internet_gateway_by_vpc ON omicron.public.internet_gateway (
    vpc_id,
    name
) WHERE
    time_deleted IS NULL;

CREATE TABLE IF NOT EXISTS omicron.public.internet_gateway_ip_pool (
    id UUID PRIMARY KEY,
    name STRING(63) NOT NULL,
    description STRING(512) NOT NULL,
    time_created TIMESTAMPTZ NOT NULL,
    time_modified TIMESTAMPTZ NOT NULL,
    time_deleted TIMESTAMPTZ,
    internet_gateway_id UUID,
    ip_pool_id UUID
);

CREATE INDEX IF NOT EXISTS lookup_internet_gateway_ip_pool_by_igw_id ON omicron.public.internet_gateway_ip_pool (
    internet_gateway_id
) WHERE
    time_deleted IS NULL;

CREATE TABLE IF NOT EXISTS omicron.public.internet_gateway_ip_address (
    id UUID PRIMARY KEY,
    name STRING(63) NOT NULL,
    description STRING(512) NOT NULL,
    time_created TIMESTAMPTZ NOT NULL,
    time_modified TIMESTAMPTZ NOT NULL,
    time_deleted TIMESTAMPTZ,
    internet_gateway_id UUID,
    address INET
);

CREATE UNIQUE INDEX IF NOT EXISTS lookup_internet_gateway_ip_address_by_igw_id ON omicron.public.internet_gateway_ip_address (
    internet_gateway_id
) WHERE
    time_deleted IS NULL;


/*
 * An IP Pool, a collection of zero or more IP ranges for external IPs.
 */
CREATE TABLE IF NOT EXISTS omicron.public.ip_pool (
    /* Resource identity metadata */
    id UUID PRIMARY KEY,
    name STRING(63) NOT NULL,
    description STRING(512) NOT NULL,
    time_created TIMESTAMPTZ NOT NULL,
    time_modified TIMESTAMPTZ NOT NULL,
    time_deleted TIMESTAMPTZ,

    /* The collection's child-resource generation number */
    rcgen INT8 NOT NULL
);

/*
 * Index ensuring uniqueness of IP Pool names, globally.
 */
CREATE UNIQUE INDEX IF NOT EXISTS lookup_pool_by_name ON omicron.public.ip_pool (
    name
) WHERE
    time_deleted IS NULL;

-- The order here is most-specific first, and it matters because we use this
-- fact to select the most specific default in the case where there is both a
-- silo default and a fleet default. If we were to add a project type, it should
-- be added before silo.
CREATE TYPE IF NOT EXISTS omicron.public.ip_pool_resource_type AS ENUM (
    'silo'
);

-- join table associating IP pools with resources like fleet or silo
CREATE TABLE IF NOT EXISTS omicron.public.ip_pool_resource (
    ip_pool_id UUID NOT NULL,
    resource_type omicron.public.ip_pool_resource_type NOT NULL,
    resource_id UUID NOT NULL,
    is_default BOOL NOT NULL,
    -- TODO: timestamps for soft deletes?

    -- resource_type is redundant because resource IDs are globally unique, but
    -- logically it belongs here
    PRIMARY KEY (ip_pool_id, resource_type, resource_id)
);

-- a given resource can only have one default ip pool
CREATE UNIQUE INDEX IF NOT EXISTS one_default_ip_pool_per_resource ON omicron.public.ip_pool_resource (
    resource_id
) where
    is_default = true;

-- created solely to prevent a table scan when we delete links on silo delete
CREATE INDEX IF NOT EXISTS ip_pool_resource_id ON omicron.public.ip_pool_resource (
    resource_id
);
CREATE INDEX IF NOT EXISTS ip_pool_resource_ip_pool_id ON omicron.public.ip_pool_resource (
    ip_pool_id
);

/*
 * IP Pools are made up of a set of IP ranges, which are start/stop addresses.
 * Note that these need not be CIDR blocks or well-behaved subnets with a
 * specific netmask.
 */
CREATE TABLE IF NOT EXISTS omicron.public.ip_pool_range (
    id UUID PRIMARY KEY,
    time_created TIMESTAMPTZ NOT NULL,
    time_modified TIMESTAMPTZ NOT NULL,
    time_deleted TIMESTAMPTZ,
    first_address INET NOT NULL,
    /* The range is inclusive of the last address. */
    last_address INET NOT NULL,
    ip_pool_id UUID NOT NULL,
    /* Tracks child resources, IP addresses allocated out of this range. */
    rcgen INT8 NOT NULL
);

/*
 * These help Nexus enforce that the ranges within an IP Pool do not overlap
 * with any other ranges. See `nexus/src/db/queries/ip_pool.rs` for the actual
 * query which does that.
 */
CREATE UNIQUE INDEX IF NOT EXISTS lookup_pool_range_by_first_address ON omicron.public.ip_pool_range (
    first_address
)
STORING (last_address)
WHERE time_deleted IS NULL;
CREATE UNIQUE INDEX IF NOT EXISTS lookup_pool_range_by_last_address ON omicron.public.ip_pool_range (
    last_address
)
STORING (first_address)
WHERE time_deleted IS NULL;


/* The kind of external IP address. */
CREATE TYPE IF NOT EXISTS omicron.public.ip_kind AS ENUM (
    /*
     * Source NAT provided to all guests by default or for services that
     * only require outbound external connectivity.
     */
    'snat',

    /*
     * An ephemeral IP is a fixed, known address whose lifetime is the same as
     * the instance to which it is attached.
     * Not valid for services.
     */
    'ephemeral',

    /*
     * A floating IP is an independent, named API resource that can be assigned
     * to an instance or service.
     */
    'floating'
);

CREATE TYPE IF NOT EXISTS omicron.public.ip_attach_state AS ENUM (
    'detached',
    'attached',
    'detaching',
    'attaching'
);

/*
 * External IP addresses used for guest instances and externally-facing
 * services.
 */
CREATE TABLE IF NOT EXISTS omicron.public.external_ip (
    /* Identity metadata */
    id UUID PRIMARY KEY,

    /* Name for floating IPs. See the constraints below. */
    name STRING(63),

    /* Description for floating IPs. See the constraints below. */
    description STRING(512),

    time_created TIMESTAMPTZ NOT NULL,
    time_modified TIMESTAMPTZ NOT NULL,
    time_deleted TIMESTAMPTZ,

    /* FK to the `ip_pool` table. */
    ip_pool_id UUID NOT NULL,

    /* FK to the `ip_pool_range` table. */
    ip_pool_range_id UUID NOT NULL,

    /* True if this IP is associated with a service rather than an instance. */
    is_service BOOL NOT NULL,

    /* FK to the `instance` or `service` table. See constraints below. */
    parent_id UUID,

    /* The kind of external address, e.g., ephemeral. */
    kind omicron.public.ip_kind NOT NULL,

    /* The actual external IP address. */
    ip INET NOT NULL,

    /* The first port in the allowed range, inclusive. */
    first_port INT4 NOT NULL,

    /* The last port in the allowed range, also inclusive. */
    last_port INT4 NOT NULL,

    /* FK to the `project` table. */
    project_id UUID,

    /* State of this IP with regard to instance attach/detach
     * operations. This is mainly used to prevent concurrent use
     * across sagas and allow rollback to correct state.
     */
    state omicron.public.ip_attach_state NOT NULL,

    is_probe BOOL NOT NULL DEFAULT false,

    /* The name must be non-NULL iff this is a floating IP. */
    CONSTRAINT null_fip_name CHECK (
        (kind != 'floating' AND name IS NULL) OR
        (kind = 'floating' AND name IS NOT NULL)
    ),

    /* The description must be non-NULL iff this is a floating IP. */
    CONSTRAINT null_fip_description CHECK (
        (kind != 'floating' AND description IS NULL) OR
        (kind = 'floating' AND description IS NOT NULL)
    ),

    /* Only floating IPs can be attached to a project, and
     * they must have a parent project if they are instance FIPs.
     */
    CONSTRAINT null_project_id CHECK (
        (kind = 'floating' AND is_service = FALSE AND project_id is NOT NULL) OR
        ((kind != 'floating' OR is_service = TRUE) AND project_id IS NULL)
    ),

    /*
     * Only nullable if this is a floating/ephemeral IP, which may exist not
     * attached to any instance or service yet. Ephemeral IPs should not generally
     * exist without parent instances/services, but need to temporarily exist in
     * this state for live attachment.
     */
    CONSTRAINT null_snat_parent_id CHECK (
        (kind != 'snat') OR (parent_id IS NOT NULL)
    ),

    /* Ephemeral IPs are not supported for services. */
    CONSTRAINT ephemeral_kind_service CHECK (
        (kind = 'ephemeral' AND is_service = FALSE) OR (kind != 'ephemeral')
    ),

    /*
     * (Not detached) => non-null parent_id.
     * This is not a two-way implication because SNAT IPs
     * cannot have a null parent_id.
     */
    CONSTRAINT detached_null_parent_id CHECK (
        (state = 'detached') OR (parent_id IS NOT NULL)
    )
);

/*
 * Index used to support quickly looking up children of the IP Pool range table,
 * when checking for allocated addresses during deletion.
 */
CREATE INDEX IF NOT EXISTS external_ip_by_pool ON omicron.public.external_ip (
    ip_pool_id,
    ip_pool_range_id
)
    WHERE time_deleted IS NULL;

/*
 * Index used to enforce uniqueness of external IPs
 *
 * NOTE: This relies on the uniqueness constraint of IP addresses across all
 * pools, _and_ on the fact that the number of ports assigned to each instance
 * is fixed at compile time.
 */
CREATE UNIQUE INDEX IF NOT EXISTS external_ip_unique ON omicron.public.external_ip (
    ip,
    first_port
)
    WHERE time_deleted IS NULL;

CREATE UNIQUE INDEX IF NOT EXISTS lookup_external_ip_by_parent ON omicron.public.external_ip (
    parent_id,
    id
)
    WHERE parent_id IS NOT NULL AND time_deleted IS NULL;

/* Enforce a limit of one Ephemeral IP per instance */
CREATE UNIQUE INDEX IF NOT EXISTS one_ephemeral_ip_per_instance ON omicron.public.external_ip (
    parent_id
)
    WHERE kind = 'ephemeral' AND parent_id IS NOT NULL AND time_deleted IS NULL;

/* Enforce name-uniqueness of floating (service) IPs at fleet level. */
CREATE UNIQUE INDEX IF NOT EXISTS lookup_floating_ip_by_name on omicron.public.external_ip (
    name
) WHERE
    kind = 'floating' AND
    time_deleted is NULL AND
    project_id is NULL;

/* Enforce name-uniqueness of floating IPs at project level. */
CREATE UNIQUE INDEX IF NOT EXISTS lookup_floating_ip_by_name_and_project on omicron.public.external_ip (
    project_id,
    name
) WHERE
    kind = 'floating' AND
    time_deleted is NULL AND
    project_id is NOT NULL;

CREATE VIEW IF NOT EXISTS omicron.public.floating_ip AS
SELECT
    id,
    name,
    description,
    time_created,
    time_modified,
    time_deleted,
    ip_pool_id,
    ip_pool_range_id,
    is_service,
    parent_id,
    ip,
    project_id
FROM
    omicron.public.external_ip
WHERE
    omicron.public.external_ip.kind = 'floating' AND
    project_id IS NOT NULL;

/*******************************************************************/

/*
 * Sagas
 */

CREATE TYPE IF NOT EXISTS omicron.public.saga_state AS ENUM (
    'running',
    'unwinding',
    'done',
    'abandoned'
);


CREATE TABLE IF NOT EXISTS omicron.public.saga (
    /* immutable fields */

    /* unique identifier for this execution */
    id UUID PRIMARY KEY,
    /* unique id of the creator */
    creator UUID NOT NULL,
    /* time the saga was started */
    time_created TIMESTAMPTZ NOT NULL,
    /* saga name */
    name STRING(128) NOT NULL,
    /* saga DAG (includes params and name) */
    saga_dag JSONB NOT NULL,

    /*
     * TODO:
     * - id for current SEC (maybe NULL?)
     * - time of last adoption
     * - previous SEC? previous adoption time?
     * - number of adoptions?
     */
    saga_state omicron.public.saga_state NOT NULL,
    current_sec UUID,
    adopt_generation INT NOT NULL,
    adopt_time TIMESTAMPTZ NOT NULL
);

/*
 * For recovery (and probably takeover), we need to be able to list running
 * sagas by SEC.  We need to paginate this list by the id.
 */
CREATE UNIQUE INDEX IF NOT EXISTS lookup_saga_by_sec ON omicron.public.saga (
    current_sec, id
) WHERE saga_state != 'done';

/*
 * TODO more indexes for Saga?
 * - Debugging and/or reporting: saga_name? creator?
 */
/*
 * TODO: This is a data-carrying enum, see note on disk_state.
 *
 * See <https://github.com/oxidecomputer/omicron/issues/312>.
 */
-- CREATE TYPE omicron.public.saga_node_event_type AS ENUM (
--    'started',
--    'succeeded',
--    'failed'
--    'undo_started'
--    'undo_finished'
-- );

CREATE TABLE IF NOT EXISTS omicron.public.saga_node_event (
    saga_id UUID NOT NULL,
    node_id INT NOT NULL,
    -- event_type omicron.public.saga_node_event_type NOT NULL,
    event_type STRING(31) NOT NULL,
    data JSONB,
    event_time TIMESTAMPTZ NOT NULL,
    creator UUID NOT NULL,

    /*
     * It's important to be able to list the nodes in a saga.  We put the
     * node_id in the saga so that we can paginate the list.
     *
     * We make it a UNIQUE index and include the event_type to prevent two SECs
     * from attempting to record the same event for the same saga.  Whether this
     * should be allowed is still TBD.
     */
    PRIMARY KEY (saga_id, node_id, event_type)
);

/*******************************************************************/

/*
 * Sessions for use by web console.
 */
CREATE TABLE IF NOT EXISTS omicron.public.console_session (
    id UUID PRIMARY KEY,
    token STRING(40) NOT NULL,
    time_created TIMESTAMPTZ NOT NULL,
    time_last_used TIMESTAMPTZ NOT NULL,
    silo_user_id UUID NOT NULL
);

-- to be used for cleaning up old tokens
-- It's okay that this index is non-unique because we don't need to page through
-- this list.  We'll just grab the next N, delete them, then repeat.
CREATE INDEX IF NOT EXISTS lookup_console_by_creation
    ON omicron.public.console_session (time_created);

-- This index is used to remove sessions for a user that's being deleted.
CREATE INDEX IF NOT EXISTS lookup_console_by_silo_user
    ON omicron.public.console_session (silo_user_id);

-- We added a UUID as the primary key, but we need the token to keep acting like
-- it did before. "When you change a primary key with ALTER PRIMARY KEY, the old
-- primary key index becomes a secondary index." We chose to use DROP CONSTRAINT
-- and ADD CONSTRAINT instead and manually create the index.
-- https://www.cockroachlabs.com/docs/v22.1/primary-key#changing-primary-key-columns
CREATE UNIQUE INDEX IF NOT EXISTS console_session_token_unique
	ON omicron.public.console_session (token);

/*******************************************************************/

-- Describes a single uploaded TUF repo.
--
-- Identified by both a random uuid and its SHA256 hash. The hash could be the
-- primary key, but it seems unnecessarily large and unwieldy.
CREATE TABLE IF NOT EXISTS omicron.public.tuf_repo (
    id UUID PRIMARY KEY,
    time_created TIMESTAMPTZ NOT NULL,

    -- TODO: Repos fetched over HTTP will not have a SHA256 hash; this is an
    -- implementation detail of our ZIP archives.
    sha256 STRING(64) NOT NULL,

    -- The version of the targets.json role that was used to generate the repo.
    targets_role_version INT NOT NULL,

    -- The valid_until time for the repo.
    -- TODO: Figure out timestamp validity policy for uploaded repos vs those
    -- fetched over HTTP; my (iliana's) current presumption is that we will make
    -- this NULL for uploaded ZIP archives of repos.
    valid_until TIMESTAMPTZ NOT NULL,

    -- The system version described in the TUF repo.
    --
    -- This is the "true" primary key, but is not treated as such in the
    -- database because we may want to change this format in the future.
    -- Re-doing primary keys is annoying.
    --
    -- Because the system version is embedded in the repo's artifacts.json,
    -- each system version is associated with exactly one checksum.
    system_version STRING(64) NOT NULL,

    -- For debugging only:
    -- Filename provided by the user.
    file_name TEXT NOT NULL,

    CONSTRAINT unique_checksum UNIQUE (sha256),
    CONSTRAINT unique_system_version UNIQUE (system_version)
);

-- Describes an individual artifact from an uploaded TUF repo.
--
-- In the future, this may also be used to describe artifacts that are fetched
-- from a remote TUF repo, but that requires some additional design work.
CREATE TABLE IF NOT EXISTS omicron.public.tuf_artifact (
    id UUID PRIMARY KEY,
    name STRING(63) NOT NULL,
    version STRING(64) NOT NULL,
    -- This used to be an enum but is now a string, because it can represent
    -- artifact kinds currently unknown to a particular version of Nexus as
    -- well.
    kind STRING(63) NOT NULL,

    -- The time this artifact was first recorded.
    time_created TIMESTAMPTZ NOT NULL,

    -- The SHA256 hash of the artifact, typically obtained from the TUF
    -- targets.json (and validated at extract time).
    sha256 STRING(64) NOT NULL,
    -- The length of the artifact, in bytes.
    artifact_size INT8 NOT NULL,

    -- The generation number this artifact was added for.
    generation_added INT8 NOT NULL,

    CONSTRAINT unique_name_version_kind UNIQUE (name, version, kind)
);

CREATE UNIQUE INDEX IF NOT EXISTS tuf_artifact_added
    ON omicron.public.tuf_artifact (generation_added, id)
    STORING (name, version, kind, time_created, sha256, artifact_size);

-- RFD 554: (kind, hash) is unique for artifacts. This index is used while
-- looking up artifacts.
CREATE UNIQUE INDEX IF NOT EXISTS tuf_artifact_kind_sha256
    ON omicron.public.tuf_artifact (kind, sha256);

-- Reflects that a particular artifact was provided by a particular TUF repo.
-- This is a many-many mapping.
CREATE TABLE IF NOT EXISTS omicron.public.tuf_repo_artifact (
    tuf_repo_id UUID NOT NULL,
    tuf_artifact_id UUID NOT NULL,

    PRIMARY KEY (tuf_repo_id, tuf_artifact_id)
);

-- Generation number for the current list of TUF artifacts the system wants.
-- This is incremented whenever a TUF repo is added or removed.
CREATE TABLE IF NOT EXISTS omicron.public.tuf_generation (
    -- There should only be one row of this table for the whole DB.
    -- It's a little goofy, but filter on "singleton = true" before querying
    -- or applying updates, and you'll access the singleton row.
    --
    -- We also add a constraint on this table to ensure it's not possible to
    -- access the version of this table with "singleton = false".
    singleton BOOL NOT NULL PRIMARY KEY,
    -- Generation number owned and incremented by Nexus
    generation INT8 NOT NULL,

    CHECK (singleton = true)
);
INSERT INTO omicron.public.tuf_generation (
    singleton,
    generation
) VALUES
    (TRUE, 1)
ON CONFLICT DO NOTHING;

/*******************************************************************/

-- The source of the software release that should be deployed to the rack.
CREATE TYPE IF NOT EXISTS omicron.public.target_release_source AS ENUM (
    'unspecified',
    'system_version'
);

-- Software releases that should be/have been deployed to the rack. The
-- current target release is the one with the largest generation number.
CREATE TABLE IF NOT EXISTS omicron.public.target_release (
    generation INT8 NOT NULL PRIMARY KEY,
    time_requested TIMESTAMPTZ NOT NULL,
    release_source omicron.public.target_release_source NOT NULL,
    tuf_repo_id UUID, -- "foreign key" into the `tuf_repo` table
    CONSTRAINT tuf_repo_for_system_version CHECK (
      (release_source != 'system_version' AND tuf_repo_id IS NULL) OR
      (release_source = 'system_version' AND tuf_repo_id IS NOT NULL)
    )
);

-- System software is by default from the `install` dataset.
INSERT INTO omicron.public.target_release (
    generation,
    time_requested,
    release_source,
    tuf_repo_id
) VALUES (
    1,
    NOW(),
    'unspecified',
    NULL
) ON CONFLICT DO NOTHING;

/*******************************************************************/

/*
 * Support Bundles
 */


CREATE TYPE IF NOT EXISTS omicron.public.support_bundle_state AS ENUM (
  -- The bundle is currently being created.
  --
  -- It might have storage that is partially allocated on a sled.
  'collecting',

  -- The bundle has been collected successfully, and has storage on
  -- a particular sled.
  'active',

  -- The user has explicitly requested that a bundle be destroyed.
  -- We must ensure that storage backing that bundle is gone before
  -- it is automatically deleted.
  'destroying',

  -- The support bundle is failing.
  -- This happens when Nexus is expunged partway through collection.
  --
  -- A different Nexus must ensure that storage is gone before the
  -- bundle can be marked "failed".
  'failing',

  -- The bundle has finished failing.
  --
  -- The only action that can be taken on this bundle is to delete it.
  'failed'
);

CREATE TABLE IF NOT EXISTS omicron.public.support_bundle (
    id UUID PRIMARY KEY,
    time_created TIMESTAMPTZ NOT NULL,
    reason_for_creation TEXT NOT NULL,
    reason_for_failure TEXT,
    state omicron.public.support_bundle_state NOT NULL,
    zpool_id UUID NOT NULL,
    dataset_id UUID NOT NULL,

    -- The Nexus which is in charge of collecting the support bundle,
    -- and later managing its storage.
    assigned_nexus UUID
);

-- The "UNIQUE" part of this index helps enforce that we allow one support bundle
-- per debug dataset. This constraint can be removed, if the query responsible
-- for allocation changes to allocate more intelligently.
CREATE UNIQUE INDEX IF NOT EXISTS one_bundle_per_dataset ON omicron.public.support_bundle (
    dataset_id
);

CREATE INDEX IF NOT EXISTS lookup_bundle_by_nexus ON omicron.public.support_bundle (
    assigned_nexus
);

/*******************************************************************/

/*
 * DNS Propagation
 *
 * The tables here are the source of truth of DNS data for both internal and
 * external DNS.
 */

/*
 * A DNS group is a collection of DNS zones covered by a single version number.
 * We have two DNS Groups in our system: "internal" (for internal service
 * discovery) and "external" (which we expose on customer networks to provide
 * DNS for our own customer-facing services, like the API and console).
 *
 * Each DNS server is associated with exactly one DNS group.  Nexus propagates
 * the entire contents of a DNS group (i.e., all of its zones and all of those
 * zones' DNS names and associated records) to every server in that group.
 */
CREATE TYPE IF NOT EXISTS omicron.public.dns_group AS ENUM (
    'internal',
    'external'
);

/*
 * A DNS Zone is basically just a DNS name at the root of a subtree served by
 * one of our DNS servers.  In a typical system, there would be two DNS zones:
 *
 * (1) in the "internal" DNS group, a zone called "control-plane.oxide.internal"
 *     used by the control plane for internal service discovery
 *
 * (2) in the "external" DNS group, a zone whose name is owned by the customer
 *     and specified when the rack is set up for the first time.  We will use
 *     this zone to advertise addresses for the services we provide on the
 *     customer network (i.e., the API and console).
 */
CREATE TABLE IF NOT EXISTS omicron.public.dns_zone (
    id UUID PRIMARY KEY,
    time_created TIMESTAMPTZ NOT NULL,
    dns_group omicron.public.dns_group NOT NULL,
    zone_name TEXT NOT NULL
);

/*
 * It's allowed (although probably not correct) for the same DNS zone to appear
 * in both the internal and external groups.  It is not allowed to specify the
 * same DNS zone twice within the same group.
 */
CREATE UNIQUE INDEX IF NOT EXISTS lookup_dns_zone_by_group ON omicron.public.dns_zone (
    dns_group, zone_name
);

/*
 * All the data associated with a DNS group is gathered together and assigned a
 * single version number, sometimes called a generation number.  When changing
 * the DNS data for a group (e.g., to add a new DNS name), clients first insert
 * a new row into this table with the next available generation number.  (This
 * table is not strictly necessary.  Instead, we could put the current version
 * number for the group into a `dns_group` table, and clients could update that
 * instead of inserting into this table.  But by using a table here, we have a
 * debugging record of all past generation updates, including metadata about who
 * created them and why.)
 */
CREATE TABLE IF NOT EXISTS omicron.public.dns_version (
    dns_group omicron.public.dns_group NOT NULL,
    version INT8 NOT NULL,

    /* These fields are for debugging only. */
    time_created TIMESTAMPTZ NOT NULL,
    creator TEXT NOT NULL,
    comment TEXT NOT NULL,

    PRIMARY KEY(dns_group, version)
);

/*
 * The meat of the DNS data: a list of DNS names.  Each name has one or more
 * records stored in JSON.
 *
 * To facilitate clients getting a consistent snapshot of the DNS data at a
 * given version, each name is stored with the version in which it was added and
 * (optionally) the version in which it was removed.  The name and record data
 * are immutable, so changing the records for a given name should be expressed
 * as removing the old name (setting "version_removed") and creating a new
 * record for the same name at a new version.
 */
CREATE TABLE IF NOT EXISTS omicron.public.dns_name (
    dns_zone_id UUID NOT NULL,
    version_added INT8 NOT NULL,
    version_removed INT8,
    name TEXT NOT NULL,
    dns_record_data JSONB NOT NULL,

    PRIMARY KEY (dns_zone_id, name, version_added)
);

/*
 * Any given live name should only exist once.  (Put differently: the primary
 * key already prevents us from having the same name added twice in the same
 * version.  But you should also not be able to add a name in any version if the
 * name is currently still live (i.e., version_removed IS NULL).
 */
CREATE UNIQUE INDEX IF NOT EXISTS lookup_dns_name_by_zone ON omicron.public.dns_name (
    dns_zone_id, name
) WHERE version_removed IS NULL;

/*******************************************************************/

/*
 * Identity and Access Management (IAM)
 *
 * **For more details and a worked example using the tables here, see the
 * documentation for the omicron_nexus crate, "authz" module.**
 */

/*
 * Users built into the system
 *
 * The ids and names for these users are well-known (i.e., they are used by
 * Nexus directly, so changing these would potentially break compatibility).
 */
CREATE TABLE IF NOT EXISTS omicron.public.user_builtin (
    /*
     * Identity metadata
     *
     * TODO-cleanup This uses the "resource identity" pattern because we want a
     * name and description, but it's not valid to support soft-deleting these
     * records.
     */
    id UUID PRIMARY KEY,
    name STRING(63) NOT NULL,
    description STRING(512) NOT NULL,
    time_created TIMESTAMPTZ NOT NULL,
    time_modified TIMESTAMPTZ NOT NULL,
    time_deleted TIMESTAMPTZ
);

CREATE UNIQUE INDEX IF NOT EXISTS lookup_user_builtin_by_name ON omicron.public.user_builtin (name);

/* User used by Nexus to create other users.  Do NOT add more users here! */
INSERT INTO omicron.public.user_builtin (
    id,
    name,
    description,
    time_created,
    time_modified
) VALUES (
    /* NOTE: this uuid and name are duplicated in nexus::authn. */
    '001de000-05e4-4000-8000-000000000001',
    'db-init',
    'user used for database initialization',
    NOW(),
    NOW()
) ON CONFLICT DO NOTHING;

/*
 * OAuth 2.0 Device Authorization Grant (RFC 8628)
 */

-- Device authorization requests. These records are short-lived,
-- and removed as soon as a token is granted. This allows us to
-- use the `user_code` as primary key, despite it not having very
-- much entropy.
-- TODO: A background task should remove unused expired records.
CREATE TABLE IF NOT EXISTS omicron.public.device_auth_request (
    user_code STRING(20) PRIMARY KEY,
    client_id UUID NOT NULL,
    device_code STRING(40) NOT NULL,
    time_created TIMESTAMPTZ NOT NULL,
    time_expires TIMESTAMPTZ NOT NULL,
    -- requested TTL for the token in seconds (if specified by the user)
    token_ttl_seconds INT8 CHECK (token_ttl_seconds > 0)
);

-- Access tokens granted in response to successful device authorization flows.
CREATE TABLE IF NOT EXISTS omicron.public.device_access_token (
    id UUID PRIMARY KEY,
    token STRING(40) NOT NULL,
    client_id UUID NOT NULL,
    device_code STRING(40) NOT NULL,
    silo_user_id UUID NOT NULL,
    time_requested TIMESTAMPTZ NOT NULL,
    time_created TIMESTAMPTZ NOT NULL,
    time_expires TIMESTAMPTZ
);

-- This UNIQUE constraint is critical for ensuring that at most
-- one token is ever created for a given device authorization flow.
CREATE UNIQUE INDEX IF NOT EXISTS lookup_device_access_token_by_client
    ON omicron.public.device_access_token (client_id, device_code);

-- We added a UUID as the primary key, but we need the token to keep acting like
-- it did before
CREATE UNIQUE INDEX IF NOT EXISTS device_access_token_unique
    ON omicron.public.device_access_token (token);

-- This index is used to remove tokens for a user that's being deleted.
CREATE INDEX IF NOT EXISTS lookup_device_access_token_by_silo_user
    ON omicron.public.device_access_token (silo_user_id);

/*
 * Roles built into the system
 *
 * You can think of a built-in role as an opaque token to which we assign a
 * hardcoded set of permissions.  The role that we call "project.viewer"
 * corresponds to the "viewer" role on the "project" resource.  A user that has
 * this role on a particular Project is granted various read-only permissions on
 * that Project.  The specific permissions associated with the role are defined
 * in Omicron's Polar (Oso) policy file.
 *
 * A built-in role like "project.viewer" has four parts:
 *
 * * resource type: "project"
 * * role name: "viewer"
 * * full name: "project.viewer"
 * * description: "Project Viewer"
 *
 * Internally, we can treat the tuple (resource type, role name) as a composite
 * primary key.  Externally, we expose this as the full name.  This is
 * consistent with RFD 43 and other IAM systems.
 *
 * These fields look awfully close to the identity metadata that we use for most
 * other tables.  But they're just different enough that we can't use most of
 * the same abstractions:
 *
 * * "id": We have no need for a uuid because the (resource_type, role_name) is
 *   already unique and immutable.
 * * "name": What we call "full name" above could instead be called "name",
 *   which would be consistent with other identity metadata.  But it's not a
 *   legal "name" because of the period, and it would be confusing to have
 *   "resource type", "role name", and "name".
 * * "time_created": not that useful because it's whenever the system was
 *   initialized, and we have plenty of other timestamps for that
 * * "time_modified": does not apply because the role cannot be changed
 * * "time_deleted" does not apply because the role cannot be deleted
 *
 * If the set of roles and their permissions are fixed, why store them in the
 * database at all?  Because what's dynamic is the assignment of roles to users.
 * We have a separate table that says "user U has role ROLE on resource
 * RESOURCE".  How do we represent the ROLE part of this association?  We use a
 * foreign key into this "role_builtin" table.
 */
CREATE TABLE IF NOT EXISTS omicron.public.role_builtin (
    resource_type STRING(63),
    role_name STRING(63),
    description STRING(512),

    PRIMARY KEY(resource_type, role_name)
);

/*
 * Assignments between users, roles, and resources
 *
 * An actor has a role on a resource if there's a record in this table that
 * points to that actor, role, and resource.
 *
 * For more details and a worked example, see the omicron_nexus::authz
 * module-level documentation.
 */

CREATE TYPE IF NOT EXISTS omicron.public.identity_type AS ENUM (
  'user_builtin',
  'silo_user',
  'silo_group'
);

CREATE TABLE IF NOT EXISTS omicron.public.role_assignment (
    /* Composite foreign key into "role_builtin" table */
    resource_type STRING(63) NOT NULL,
    role_name STRING(63) NOT NULL,

    /*
     * Foreign key into some other resource table.  Which table?  This is
     * identified implicitly by "resource_type" above.
     */
    resource_id UUID NOT NULL,

    /*
     * Foreign key into some other user table.  Which table?  That's determined
     * by "identity_type".
     */
    identity_id UUID NOT NULL,
    identity_type omicron.public.identity_type NOT NULL,

    /*
     * The resource_id, identity_id, and role_name uniquely identify the role
     * assignment.  We include the resource_type and identity_type as
     * belt-and-suspenders, but there should only be one resource type for any
     * resource id and one identity type for any identity id.
     *
     * By organizing the primary key by resource id, then role name, then
     * identity information, we can use it to generated paginated listings of
     * role assignments for a resource, ordered by role name.  It's surprisingly
     * load-bearing that "identity_type" appears last.  That's because when we
     * list a page of role assignments for a resource sorted by role name and
     * then identity id, every field _except_ identity_type is used in the
     * query's filter or sort order.  If identity_type appeared before one of
     * those fields, CockroachDB wouldn't necessarily know it could use the
     * primary key index to efficiently serve the query.
     */
    PRIMARY KEY(
        resource_id,
        resource_type,
        role_name,
        identity_id,
        identity_type
     )
);

/*******************************************************************/

/*
 * External Networking
 *
 * **For more details on external networking see RFD 267**
 */

CREATE TYPE IF NOT EXISTS omicron.public.address_lot_kind AS ENUM (
    'infra',
    'pool'
);

CREATE TABLE IF NOT EXISTS omicron.public.address_lot (
    id UUID PRIMARY KEY,
    name STRING(63) NOT NULL,
    description STRING(512) NOT NULL,
    time_created TIMESTAMPTZ NOT NULL,
    time_modified TIMESTAMPTZ NOT NULL,
    time_deleted TIMESTAMPTZ,
    kind omicron.public.address_lot_kind NOT NULL
);

CREATE UNIQUE INDEX IF NOT EXISTS lookup_address_lot_by_name ON omicron.public.address_lot (
    name
) WHERE
    time_deleted IS NULL;

CREATE TABLE IF NOT EXISTS omicron.public.address_lot_block (
    id UUID PRIMARY KEY,
    address_lot_id UUID NOT NULL,
    first_address INET NOT NULL,
    last_address INET NOT NULL
);

CREATE INDEX IF NOT EXISTS lookup_address_lot_block_by_lot ON omicron.public.address_lot_block (
    address_lot_id
);

CREATE TABLE IF NOT EXISTS omicron.public.address_lot_rsvd_block (
    id UUID PRIMARY KEY,
    address_lot_id UUID NOT NULL,
    first_address INET NOT NULL,
    last_address INET NOT NULL,
    anycast BOOL NOT NULL
);

CREATE INDEX IF NOT EXISTS lookup_address_lot_rsvd_block_by_lot ON omicron.public.address_lot_rsvd_block (
    address_lot_id
);

CREATE INDEX IF NOT EXISTS lookup_address_lot_rsvd_block_by_anycast ON omicron.public.address_lot_rsvd_block (
    anycast
);

CREATE TABLE IF NOT EXISTS omicron.public.loopback_address (
    id UUID PRIMARY KEY,
    time_created TIMESTAMPTZ NOT NULL,
    time_modified TIMESTAMPTZ NOT NULL,
    address_lot_block_id UUID NOT NULL,
    rsvd_address_lot_block_id UUID NOT NULL,
    rack_id UUID NOT NULL,
    switch_location TEXT NOT NULL,
    address INET NOT NULL,
    anycast BOOL NOT NULL
);

/* TODO https://github.com/oxidecomputer/omicron/issues/3001 */

CREATE UNIQUE INDEX IF NOT EXISTS lookup_loopback_address ON omicron.public.loopback_address (
    address, rack_id, switch_location
);

CREATE TABLE IF NOT EXISTS omicron.public.switch_port (
    id UUID PRIMARY KEY,
    rack_id UUID,
    switch_location TEXT,
    port_name TEXT,
    port_settings_id UUID,

    CONSTRAINT switch_port_rack_locaction_name_unique UNIQUE (
        rack_id, switch_location, port_name
    )
);

CREATE INDEX IF NOT EXISTS lookup_switch_port_by_port_settings ON omicron.public.switch_port (port_settings_id);

/* port settings groups included from port settings objects */
CREATE TABLE IF NOT EXISTS omicron.public.switch_port_settings_groups (
    port_settings_id UUID,
    port_settings_group_id UUID,

    PRIMARY KEY (port_settings_id, port_settings_group_id)
);

CREATE TABLE IF NOT EXISTS omicron.public.switch_port_settings_group (
    id UUID PRIMARY KEY,
    /* port settings in this group */
    port_settings_id UUID NOT NULL,
    name STRING(63) NOT NULL,
    description STRING(512) NOT NULL,
    time_created TIMESTAMPTZ NOT NULL,
    time_modified TIMESTAMPTZ NOT NULL,
    time_deleted TIMESTAMPTZ
);

CREATE UNIQUE INDEX IF NOT EXISTS lookup_switch_port_settings_group_by_name ON omicron.public.switch_port_settings_group (
    name
) WHERE
    time_deleted IS NULL;

CREATE TABLE IF NOT EXISTS omicron.public.switch_port_settings (
    id UUID PRIMARY KEY,
    name STRING(63) NOT NULL,
    description STRING(512) NOT NULL,
    time_created TIMESTAMPTZ NOT NULL,
    time_modified TIMESTAMPTZ NOT NULL,
    time_deleted TIMESTAMPTZ
);

CREATE UNIQUE INDEX IF NOT EXISTS switch_port_settings_by_name ON omicron.public.switch_port_settings (
    name
) WHERE
    time_deleted IS NULL;

CREATE TYPE IF NOT EXISTS omicron.public.switch_port_geometry AS ENUM (
    'Qsfp28x1',
    'Qsfp28x2',
    'Sfp28x4'
);

CREATE TABLE IF NOT EXISTS omicron.public.switch_port_settings_port_config (
    port_settings_id UUID PRIMARY KEY,
    geometry omicron.public.switch_port_geometry
);

CREATE TYPE IF NOT EXISTS omicron.public.switch_link_fec AS ENUM (
    'Firecode',
    'None',
    'Rs'
);

CREATE TYPE IF NOT EXISTS omicron.public.switch_link_speed AS ENUM (
    '0G',
    '1G',
    '10G',
    '25G',
    '40G',
    '50G',
    '100G',
    '200G',
    '400G'
);

CREATE TABLE IF NOT EXISTS omicron.public.switch_port_settings_link_config (
    port_settings_id UUID,
    link_name TEXT,
    mtu INT4,
    fec omicron.public.switch_link_fec,
    speed omicron.public.switch_link_speed,
    autoneg BOOL NOT NULL DEFAULT false,
    lldp_link_config_id UUID,
    tx_eq_config_id UUID,

    PRIMARY KEY (port_settings_id, link_name)
);

CREATE TABLE IF NOT EXISTS omicron.public.lldp_link_config (
    id UUID PRIMARY KEY,
    enabled BOOL NOT NULL,
    link_name STRING(63),
    link_description STRING(512),
    chassis_id STRING(63),
    system_name STRING(63),
    system_description STRING(612),
    management_ip TEXT,
    time_created TIMESTAMPTZ NOT NULL,
    time_modified TIMESTAMPTZ NOT NULL,
    time_deleted TIMESTAMPTZ
);

CREATE TABLE IF NOT EXISTS omicron.public.tx_eq_config (
    id UUID PRIMARY KEY,
    pre1 INT4,
    pre2 INT4,
    main INT4,
    post2 INT4,
    post1 INT4
);

CREATE TYPE IF NOT EXISTS omicron.public.switch_interface_kind AS ENUM (
    'primary',
    'vlan',
    'loopback'
);

CREATE TABLE IF NOT EXISTS omicron.public.switch_port_settings_interface_config (
    port_settings_id UUID,
    id UUID PRIMARY KEY,
    interface_name TEXT NOT NULL,
    v6_enabled BOOL NOT NULL,
    kind omicron.public.switch_interface_kind
);

CREATE UNIQUE INDEX IF NOT EXISTS switch_port_settings_interface_config_by_id ON omicron.public.switch_port_settings_interface_config (
    port_settings_id, interface_name
);

CREATE TABLE IF NOT EXISTS omicron.public.switch_vlan_interface_config (
    interface_config_id UUID,
    vid INT4,

    PRIMARY KEY (interface_config_id, vid)
);

CREATE TABLE IF NOT EXISTS omicron.public.switch_port_settings_route_config (
    port_settings_id UUID,
    interface_name TEXT,
    dst INET,
    gw INET,
    vid INT4,
    local_pref INT8,

    /* TODO https://github.com/oxidecomputer/omicron/issues/3013 */
    PRIMARY KEY (port_settings_id, interface_name, dst, gw)
);

CREATE TABLE IF NOT EXISTS omicron.public.switch_port_settings_bgp_peer_config (
    port_settings_id UUID,
    bgp_config_id UUID NOT NULL,
    interface_name TEXT,
    addr INET,
    hold_time INT8,
    idle_hold_time INT8,
    delay_open INT8,
    connect_retry INT8,
    keepalive INT8,
    remote_asn INT8,
    min_ttl INT2,
    md5_auth_key TEXT,
    multi_exit_discriminator INT8,
    local_pref INT8,
    enforce_first_as BOOLEAN NOT NULL DEFAULT false,
    allow_import_list_active BOOLEAN NOT NULL DEFAULT false,
    allow_export_list_active BOOLEAN NOT NULL DEFAULT false,
    vlan_id INT4,

    /* TODO https://github.com/oxidecomputer/omicron/issues/3013 */
    PRIMARY KEY (port_settings_id, interface_name, addr)
);

CREATE INDEX IF NOT EXISTS lookup_sps_bgp_peer_config_by_bgp_config_id on omicron.public.switch_port_settings_bgp_peer_config(
    bgp_config_id
);

CREATE TABLE IF NOT EXISTS omicron.public.switch_port_settings_bgp_peer_config_communities (
    port_settings_id UUID NOT NULL,
    interface_name TEXT NOT NULL,
    addr INET NOT NULL,
    community INT8 NOT NULL,

    PRIMARY KEY (port_settings_id, interface_name, addr, community)
);

CREATE TABLE IF NOT EXISTS omicron.public.switch_port_settings_bgp_peer_config_allow_import (
    port_settings_id UUID NOT NULL,
    interface_name TEXT NOT NULL,
    addr INET NOT NULL,
    prefix INET NOT NULL,

    PRIMARY KEY (port_settings_id, interface_name, addr, prefix)
);

CREATE TABLE IF NOT EXISTS omicron.public.switch_port_settings_bgp_peer_config_allow_export (
    port_settings_id UUID NOT NULL,
    interface_name TEXT NOT NULL,
    addr INET NOT NULL,
    prefix INET NOT NULL,

    PRIMARY KEY (port_settings_id, interface_name, addr, prefix)
);

CREATE TABLE IF NOT EXISTS omicron.public.bgp_config (
    id UUID PRIMARY KEY,
    name STRING(63) NOT NULL,
    description STRING(512) NOT NULL,
    time_created TIMESTAMPTZ NOT NULL,
    time_modified TIMESTAMPTZ NOT NULL,
    time_deleted TIMESTAMPTZ,
    asn INT8 NOT NULL,
    vrf TEXT,
    bgp_announce_set_id UUID NOT NULL,
    shaper TEXT,
    checker TEXT
);

CREATE UNIQUE INDEX IF NOT EXISTS lookup_bgp_config_by_name ON omicron.public.bgp_config (
    name
) WHERE
    time_deleted IS NULL;

CREATE INDEX IF NOT EXISTS lookup_bgp_config_by_asn ON omicron.public.bgp_config (
    asn
) WHERE time_deleted IS NULL;

CREATE TABLE IF NOT EXISTS omicron.public.bgp_announce_set (
    id UUID PRIMARY KEY,
    name STRING(63) NOT NULL,
    description STRING(512) NOT NULL,
    time_created TIMESTAMPTZ NOT NULL,
    time_modified TIMESTAMPTZ NOT NULL,
    time_deleted TIMESTAMPTZ
);

CREATE UNIQUE INDEX IF NOT EXISTS lookup_bgp_announce_set_by_name ON omicron.public.bgp_announce_set (
    name
) WHERE
    time_deleted IS NULL;

CREATE TABLE IF NOT EXISTS omicron.public.bgp_announcement (
    announce_set_id UUID,
    address_lot_block_id UUID NOT NULL,
    network INET,

    /* TODO https://github.com/oxidecomputer/omicron/issues/3013 */
    PRIMARY KEY (announce_set_id, network)
);

CREATE TABLE IF NOT EXISTS omicron.public.switch_port_settings_address_config (
    port_settings_id UUID,
    address_lot_block_id UUID NOT NULL,
    rsvd_address_lot_block_id UUID NOT NULL,
    address INET,
    interface_name TEXT,
    vlan_id INT4,

    /* TODO https://github.com/oxidecomputer/omicron/issues/3013 */
    PRIMARY KEY (port_settings_id, address, interface_name)
);

CREATE TABLE IF NOT EXISTS omicron.public.bootstore_keys (
    key TEXT NOT NULL PRIMARY KEY,
    generation INT8 NOT NULL
);

/*
 * Hardware/software inventory
 *
 * See RFD 433 for details.  Here are the highlights.
 *
 * Omicron periodically collects hardware/software inventory data from the
 * running system and stores it into the database.  Each discrete set of data is
 * called a **collection**.  Each collection contains lots of different kinds of
 * data, so there are many tables here.  For clarity, these tables are prefixed
 * with:
 *
 *     `inv_*` (examples: `inv_collection`, `inv_service_processor`)
 *
 *         Describes the complete set of hardware and software in the system.
 *         Rows in these tables are immutable, but they describe mutable facts
 *         about hardware and software (e.g., the slot that a disk is in).  When
 *         these facts change (e.g., a disk moves between slots), a new set of
 *         records is written.
 *
 * All rows in the `inv_*` tables point back to a particular collection.  They
 * represent the state observed at some particular time.  Generally, if two
 * observations came from two different places, they're not put into the same
 * row of the same table.  For example, caboose information comes from the SP,
 * but it doesn't go into the `inv_service_processor` table.  It goes in a
 * separate `inv_caboose` table.  This is debatable but it preserves a clearer
 * record of exactly what information came from where, since the separate record
 * has its own "source" and "time_collected".
 *
 * Information about service processors and roots of trust are joined with
 * information reported by sled agents via the baseboard id.
 *
 * Hardware and software identifiers are normalized for the usual database
 * design reasons.  This means instead of storing hardware and software
 * identifiers directly in the `inv_*` tables, these tables instead store
 * foreign keys into one of these groups of tables, whose names are also
 * prefixed for clarity:
 *
 *     `hw_*` (example: `hw_baseboard_id`)
 *
 *         Maps hardware-provided identifiers to UUIDs that are used as foreign
 *         keys in the rest of the schema. (Avoids embedding these identifiers
 *         into all the other tables.)
 *
 *     `sw_*` (example: `sw_caboose`)
 *
 *         Maps software-provided identifiers to UUIDs that are used as foreign
 *         keys in the rest of the schema. (Avoids embedding these identifiers
 *         into all the other tables.)
 *
 * Records in these tables are shared across potentially many collections.  To
 * see why this is useful, consider that `sw_caboose` records contain several
 * long identifiers (e.g., git commit, SHA sums) and in practice, most of the
 * time, we expect that all components of a given type will have the exact same
 * cabooses.  Rather than store the caboose contents in each
 * `inv_service_processor` row (for example), often replicating the exact same
 * contents for each SP for each collection, these rows just have pointers into
 * the `sw_caboose` table that stores this data once.  (This also makes it much
 * easier to determine that these components _do_ have the same cabooses.)
 *
 * On PC systems (i.e., non-Oxide hardware), most of these tables will be empty
 * because we do not support hardware inventory on these systems.
 *
 * Again, see RFD 433 for more on all this.
 */

/*
 * baseboard ids: this table assigns uuids to distinct part/serial values
 *
 * Usually we include the baseboard revision number when we reference the part
 * number and serial number.  The revision number is deliberately left out here.
 * If we happened to see the same baseboard part number and serial number with
 * different revisions, that's the same baseboard.
 */
CREATE TABLE IF NOT EXISTS omicron.public.hw_baseboard_id (
    id UUID PRIMARY KEY,
    part_number TEXT NOT NULL,
    serial_number TEXT NOT NULL
);
CREATE UNIQUE INDEX IF NOT EXISTS lookup_baseboard_id_by_props
    ON omicron.public.hw_baseboard_id (part_number, serial_number);

/* power states reportable by the SP */
CREATE TYPE IF NOT EXISTS omicron.public.hw_power_state AS ENUM (
    'A0',
    'A1',
    'A2'
);

/* root of trust firmware slots */
CREATE TYPE IF NOT EXISTS omicron.public.hw_rot_slot AS ENUM (
    'A',
    'B'
);

/* cabooses: this table assigns unique ids to distinct caboose contents */
CREATE TABLE IF NOT EXISTS omicron.public.sw_caboose (
    id UUID PRIMARY KEY,
    board TEXT NOT NULL,
    git_commit TEXT NOT NULL,
    name TEXT NOT NULL,
    version TEXT NOT NULL,
    sign TEXT -- nullable
);

/*
 * We use a complete and a partial index to ensure uniqueness.
 * This is necessary because the sign column is NULLable, but in SQL, NULL values
 * are considered distinct. That means that a single complete index on all of these
 * columns would allow duplicate rows where sign is NULL, which we don't want.
 */
CREATE UNIQUE INDEX IF NOT EXISTS caboose_properties
    on omicron.public.sw_caboose (board, git_commit, name, version, sign);

CREATE UNIQUE INDEX IF NOT EXISTS caboose_properties_no_sign
    on omicron.public.sw_caboose (board, git_commit, name, version)
    WHERE sign IS NULL;

/* root of trust pages: this table assigns unique ids to distinct RoT CMPA
   and CFPA page contents, each of which is a 512-byte blob */
CREATE TABLE IF NOT EXISTS omicron.public.sw_root_of_trust_page (
    id UUID PRIMARY KEY,
    data_base64 TEXT NOT NULL
);
CREATE UNIQUE INDEX IF NOT EXISTS root_of_trust_page_properties
    on omicron.public.sw_root_of_trust_page (data_base64);

/* Inventory Collections */

-- list of all collections
CREATE TABLE IF NOT EXISTS omicron.public.inv_collection (
    id UUID PRIMARY KEY,
    time_started TIMESTAMPTZ NOT NULL,
    time_done TIMESTAMPTZ NOT NULL,
    collector TEXT NOT NULL
);
-- Supports finding latest collection (to use) or the oldest collection (to
-- clean up)
CREATE INDEX IF NOT EXISTS inv_collection_by_time_started
    ON omicron.public.inv_collection (time_started);

CREATE INDEX IF NOT EXISTS inv_collectionby_time_done
    ON omicron.public.inv_collection (time_done DESC);

-- list of errors generated during a collection
CREATE TABLE IF NOT EXISTS omicron.public.inv_collection_error (
    inv_collection_id UUID NOT NULL,
    idx INT4 NOT NULL,
    message TEXT
);
CREATE INDEX IF NOT EXISTS errors_by_collection
    ON omicron.public.inv_collection_error (inv_collection_id, idx);

/* what kind of slot MGS reported a device in */
CREATE TYPE IF NOT EXISTS omicron.public.sp_type AS ENUM (
    'sled',
    'switch',
    'power'
);

-- observations from and about service processors
-- also see `inv_root_of_trust`
CREATE TABLE IF NOT EXISTS omicron.public.inv_service_processor (
    -- where this observation came from
    -- (foreign key into `inv_collection` table)
    inv_collection_id UUID NOT NULL,
    -- which system this SP reports it is part of
    -- (foreign key into `hw_baseboard_id` table)
    hw_baseboard_id UUID NOT NULL,
    -- when this observation was made
    time_collected TIMESTAMPTZ NOT NULL,
    -- which MGS instance reported this data
    source TEXT NOT NULL,

    -- identity of this device according to MGS
    sp_type omicron.public.sp_type NOT NULL,
    sp_slot INT4 NOT NULL,

    -- Data from MGS "Get SP Info" API.  See MGS API documentation.
    baseboard_revision INT8 NOT NULL,
    hubris_archive_id TEXT NOT NULL,
    power_state omicron.public.hw_power_state NOT NULL,

    PRIMARY KEY (inv_collection_id, hw_baseboard_id)
);

CREATE TYPE IF NOT EXISTS omicron.public.rot_image_error AS ENUM (
        'unchecked',
        'first_page_erased',
        'partially_programmed',
        'invalid_length',
        'header_not_programmed',
        'bootloader_too_small',
        'bad_magic',
        'header_image_size',
        'unaligned_length',
        'unsupported_type',
        'not_thumb2',
        'reset_vector',
        'signature'
);

-- root of trust information reported by SP
-- There's usually one row here for each row in inv_service_processor, but not
-- necessarily.
CREATE TABLE IF NOT EXISTS omicron.public.inv_root_of_trust (
    -- where this observation came from
    -- (foreign key into `inv_collection` table)
    inv_collection_id UUID NOT NULL,
    -- which system this SP reports it is part of
    -- (foreign key into `hw_baseboard_id` table)
    hw_baseboard_id UUID NOT NULL,
    -- when this observation was made
    time_collected TIMESTAMPTZ NOT NULL,
    -- which MGS instance reported this data
    source TEXT NOT NULL,

    slot_active omicron.public.hw_rot_slot NOT NULL,
    slot_boot_pref_transient omicron.public.hw_rot_slot, -- nullable
    slot_boot_pref_persistent omicron.public.hw_rot_slot NOT NULL,
    slot_boot_pref_persistent_pending omicron.public.hw_rot_slot, -- nullable
    slot_a_sha3_256 TEXT, -- nullable
    slot_b_sha3_256 TEXT, -- nullable
    stage0_fwid TEXT, -- nullable
    stage0next_fwid TEXT, -- nullable

    slot_a_error omicron.public.rot_image_error, -- nullable
    slot_b_error omicron.public.rot_image_error, -- nullable
    stage0_error omicron.public.rot_image_error, -- nullable
    stage0next_error omicron.public.rot_image_error, -- nullable

    PRIMARY KEY (inv_collection_id, hw_baseboard_id)
);

CREATE TYPE IF NOT EXISTS omicron.public.caboose_which AS ENUM (
    'sp_slot_0',
    'sp_slot_1',
    'rot_slot_A',
    'rot_slot_B',
    'stage0',
    'stage0next'
);

-- cabooses found
CREATE TABLE IF NOT EXISTS omicron.public.inv_caboose (
    -- where this observation came from
    -- (foreign key into `inv_collection` table)
    inv_collection_id UUID NOT NULL,
    -- which system this SP reports it is part of
    -- (foreign key into `hw_baseboard_id` table)
    hw_baseboard_id UUID NOT NULL,
    -- when this observation was made
    time_collected TIMESTAMPTZ NOT NULL,
    -- which MGS instance reported this data
    source TEXT NOT NULL,

    which omicron.public.caboose_which NOT NULL,
    sw_caboose_id UUID NOT NULL,

    PRIMARY KEY (inv_collection_id, hw_baseboard_id, which)
);

CREATE TYPE IF NOT EXISTS omicron.public.root_of_trust_page_which AS ENUM (
    'cmpa',
    'cfpa_active',
    'cfpa_inactive',
    'cfpa_scratch'
);

-- root of trust key signing pages found
CREATE TABLE IF NOT EXISTS omicron.public.inv_root_of_trust_page (
    -- where this observation came from
    -- (foreign key into `inv_collection` table)
    inv_collection_id UUID NOT NULL,
    -- which system this SP reports it is part of
    -- (foreign key into `hw_baseboard_id` table)
    hw_baseboard_id UUID NOT NULL,
    -- when this observation was made
    time_collected TIMESTAMPTZ NOT NULL,
    -- which MGS instance reported this data
    source TEXT NOT NULL,

    which omicron.public.root_of_trust_page_which NOT NULL,
    sw_root_of_trust_page_id UUID NOT NULL,

    PRIMARY KEY (inv_collection_id, hw_baseboard_id, which)
);

CREATE TYPE IF NOT EXISTS omicron.public.sled_role AS ENUM (
    -- this sled is directly attached to a Sidecar
    'scrimlet',
    -- everything else
    'gimlet'
);

CREATE TYPE IF NOT EXISTS omicron.public.inv_config_reconciler_status_kind
AS ENUM (
    'not-yet-run',
    'running',
    'idle'
);

-- observations from and about sled agents
CREATE TABLE IF NOT EXISTS omicron.public.inv_sled_agent (
    -- where this observation came from
    -- (foreign key into `inv_collection` table)
    inv_collection_id UUID NOT NULL,
    -- when this observation was made
    time_collected TIMESTAMPTZ NOT NULL,
    -- URL of the sled agent that reported this data
    source TEXT NOT NULL,

    -- unique id for this sled (should be foreign keys into `sled` table, though
    -- it's conceivable a sled will report an id that we don't know about)
    sled_id UUID NOT NULL,

    -- which system this sled agent reports it's running on
    -- (foreign key into `hw_baseboard_id` table)
    -- This is optional because dev/test systems support running on non-Oxide
    -- hardware.
    hw_baseboard_id UUID,

    -- Many of the following properties are duplicated from the `sled` table,
    -- which predates the current inventory system.
    sled_agent_ip INET NOT NULL,
    sled_agent_port INT4 NOT NULL,
    sled_role omicron.public.sled_role NOT NULL,
    usable_hardware_threads INT8
        CHECK (usable_hardware_threads BETWEEN 0 AND 4294967295) NOT NULL,
    usable_physical_ram INT8 NOT NULL,
    reservoir_size INT8 CHECK (reservoir_size < usable_physical_ram) NOT NULL,

    -- Currently-ledgered `OmicronSledConfig`
    -- (foreign key into `inv_omicron_sled_config` table)
    -- This is optional because newly-added sleds don't yet have a config.
    ledgered_sled_config UUID,

    -- Most-recently-reconciled `OmicronSledConfig`
    -- (foreign key into `inv_omicron_sled_config` table)
    -- This is optional because the reconciler may not have run yet
    last_reconciliation_sled_config UUID,

    -- Columns making up the status of the config reconciler.
    reconciler_status_kind omicron.public.inv_config_reconciler_status_kind NOT NULL,
    -- (foreign key into `inv_omicron_sled_config` table)
    -- only present if `reconciler_status_kind = 'running'`
    reconciler_status_sled_config UUID,
    -- only present if `reconciler_status_kind != 'not-yet-run'`
    reconciler_status_timestamp TIMESTAMPTZ,
    -- only present if `reconciler_status_kind != 'not-yet-run'`
    reconciler_status_duration_secs FLOAT,

    CONSTRAINT reconciler_status_sled_config_present_if_running CHECK (
        (reconciler_status_kind = 'running'
            AND reconciler_status_sled_config IS NOT NULL)
        OR
        (reconciler_status_kind != 'running'
            AND reconciler_status_sled_config IS NULL)
    ),
    CONSTRAINT reconciler_status_timing_present_unless_not_yet_run CHECK (
        (reconciler_status_kind = 'not-yet-run'
            AND reconciler_status_timestamp IS NULL
            AND reconciler_status_duration_secs IS NULL)
        OR
        (reconciler_status_kind != 'not-yet-run'
            AND reconciler_status_timestamp IS NOT NULL
            AND reconciler_status_duration_secs IS NOT NULL)
    ),

    PRIMARY KEY (inv_collection_id, sled_id)
);

CREATE TABLE IF NOT EXISTS omicron.public.inv_physical_disk (
    -- where this observation came from
    -- (foreign key into `inv_collection` table)
    inv_collection_id UUID NOT NULL,

    -- unique id for this sled (should be foreign keys into `sled` table, though
    -- it's conceivable a sled will report an id that we don't know about)
    sled_id UUID NOT NULL,
    -- The slot where this disk was last observed
    slot INT8 CHECK (slot >= 0) NOT NULL,

    vendor STRING(63) NOT NULL,
    model STRING(63) NOT NULL,
    serial STRING(63) NOT NULL,

    variant omicron.public.physical_disk_kind NOT NULL,

    -- PK consisting of:
    -- - Which collection this was
    -- - The sled reporting the disk
    -- - The slot in which this disk was found
    PRIMARY KEY (inv_collection_id, sled_id, slot)
);

CREATE TABLE IF NOT EXISTS omicron.public.inv_nvme_disk_firmware (
    -- where this observation came from
    -- (foreign key into `inv_collection` table)
    inv_collection_id UUID NOT NULL,

    -- unique id for this sled (should be foreign keys into `sled` table, though
    -- it's conceivable a sled will report an id that we don't know about)
    sled_id UUID NOT NULL,
    -- The slot where this disk was last observed
    slot INT8 CHECK (slot >= 0) NOT NULL,

    -- total number of firmware slots the device has
    number_of_slots INT2 CHECK (number_of_slots BETWEEN 1 AND 7) NOT NULL,
    active_slot INT2 CHECK (active_slot BETWEEN 1 AND 7) NOT NULL,
    -- staged firmware slot to be active on reset
    next_active_slot INT2 CHECK (next_active_slot BETWEEN 1 AND 7),
    -- slot1 is distinct in the NVMe spec in the sense that it can be read only
    slot1_is_read_only BOOLEAN,
    -- the firmware version string for each NVMe slot (0 indexed), a NULL means the
    -- slot exists but is empty
    slot_firmware_versions STRING(8)[] CHECK (array_length(slot_firmware_versions, 1) BETWEEN 1 AND 7),

    -- PK consisting of:
    -- - Which collection this was
    -- - The sled reporting the disk
    -- - The slot in which the disk was found
    PRIMARY KEY (inv_collection_id, sled_id, slot)
);

CREATE TABLE IF NOT EXISTS omicron.public.inv_zpool (
    -- where this observation came from
    -- (foreign key into `inv_collection` table)
    inv_collection_id UUID NOT NULL,
    -- when this observation was made
    time_collected TIMESTAMPTZ NOT NULL,

    -- The control plane ID of the zpool
    id UUID NOT NULL,
    sled_id UUID NOT NULL,
    total_size INT NOT NULL,

    -- PK consisting of:
    -- - Which collection this was
    -- - The sled reporting the disk
    -- - The slot in which this disk was found
    PRIMARY KEY (inv_collection_id, sled_id, id)
);

-- Allow looking up the most recent Zpool by ID
CREATE INDEX IF NOT EXISTS inv_zpool_by_id_and_time ON omicron.public.inv_zpool (id, time_collected DESC);

CREATE TABLE IF NOT EXISTS omicron.public.inv_dataset (
    -- where this observation came from
    -- (foreign key into `inv_collection` table)
    inv_collection_id UUID NOT NULL,
    sled_id UUID NOT NULL,

    -- The control plane ID of the dataset.
    -- This is nullable because datasets have been historically
    -- self-managed by the Sled Agent, and some don't have explicit UUIDs.
    id UUID,

    name TEXT NOT NULL,
    available INT8 NOT NULL,
    used INT8 NOT NULL,
    quota INT8,
    reservation INT8,
    compression TEXT NOT NULL,

    -- PK consisting of:
    -- - Which collection this was
    -- - The sled reporting the disk
    -- - The name of this dataset
    PRIMARY KEY (inv_collection_id, sled_id, name)
);

CREATE TABLE IF NOT EXISTS omicron.public.inv_omicron_sled_config (
    -- where this observation came from
    -- (foreign key into `inv_collection` table)
    inv_collection_id UUID NOT NULL,

    -- ID of this sled config. A given inventory report from a sled agent may
    -- contain 0-3 sled configs, so we generate these IDs on insertion and
    -- record them as the foreign keys in `inv_sled_agent`.
    id UUID NOT NULL,

    -- config generation
    generation INT8 NOT NULL,

    -- remove mupdate override ID, if set
    remove_mupdate_override UUID,

    PRIMARY KEY (inv_collection_id, id)
);

CREATE TABLE IF NOT EXISTS omicron.public.inv_last_reconciliation_disk_result (
    -- where this observation came from
    -- (foreign key into `inv_collection` table)
    inv_collection_id UUID NOT NULL,

    -- unique id for this sled (should be foreign keys into `sled` table, though
    -- it's conceivable a sled will report an id that we don't know about)
    sled_id UUID NOT NULL,

    -- unique id for this physical disk
    disk_id UUID NOT NULL,

    -- error message; if NULL, an "ok" result
    error_message TEXT,

    PRIMARY KEY (inv_collection_id, sled_id, disk_id)
);

CREATE TABLE IF NOT EXISTS omicron.public.inv_last_reconciliation_dataset_result (
    -- where this observation came from
    -- (foreign key into `inv_collection` table)
    inv_collection_id UUID NOT NULL,

    -- unique id for this sled (should be foreign keys into `sled` table, though
    -- it's conceivable a sled will report an id that we don't know about)
    sled_id UUID NOT NULL,

    -- unique id for this dataset
    dataset_id UUID NOT NULL,

    -- error message; if NULL, an "ok" result
    error_message TEXT,

    PRIMARY KEY (inv_collection_id, sled_id, dataset_id)
);

CREATE TABLE IF NOT EXISTS omicron.public.inv_last_reconciliation_orphaned_dataset (
    -- where this observation came from
    -- (foreign key into `inv_collection` table)
    inv_collection_id UUID NOT NULL,

    -- unique id for this sled (should be foreign keys into `sled` table, though
    -- it's conceivable a sled will report an id that we don't know about)
    sled_id UUID NOT NULL,

    -- These three columns compose a `DatasetName`. Other tables that store a
    -- `DatasetName` use a nullable `zone_name` (since it's only supposed to be
    -- set for datasets with `kind = 'zone'`). This table instead uses the empty
    -- string for non-'zone' kinds, which allows the column to be NOT NULL and
    -- hence be a member of our primary key. (We have no other unique ID to
    -- distinguish different `DatasetName`s.)
    pool_id UUID NOT NULL,
    kind omicron.public.dataset_kind NOT NULL,
    zone_name TEXT NOT NULL,
    CONSTRAINT zone_name_for_zone_kind CHECK (
      (kind != 'zone' AND zone_name = '') OR
      (kind = 'zone' AND zone_name != '')
    ),

    reason TEXT NOT NULL,

    -- The control plane ID of the dataset.
    -- This is nullable because this is attached as the `oxide:uuid` property in
    -- ZFS, and we can't guarantee it exists for any given dataset.
    id UUID,

    -- Properties of the dataset at the time we detected it was an orphan.
    mounted BOOL NOT NULL,
    available INT8 NOT NULL,
    used INT8 NOT NULL,

    PRIMARY KEY (inv_collection_id, sled_id, pool_id, kind, zone_name)
);

CREATE TABLE IF NOT EXISTS omicron.public.inv_last_reconciliation_zone_result (
    -- where this observation came from
    -- (foreign key into `inv_collection` table)
    inv_collection_id UUID NOT NULL,

    -- unique id for this sled (should be foreign keys into `sled` table, though
    -- it's conceivable a sled will report an id that we don't know about)
    sled_id UUID NOT NULL,

    -- unique id for this zone
    zone_id UUID NOT NULL,

    -- error message; if NULL, an "ok" result
    error_message TEXT,

    PRIMARY KEY (inv_collection_id, sled_id, zone_id)
);

CREATE TYPE IF NOT EXISTS omicron.public.zone_type AS ENUM (
  'boundary_ntp',
  'clickhouse',
  'clickhouse_keeper',
  'clickhouse_server',
  'cockroach_db',
  'crucible',
  'crucible_pantry',
  'external_dns',
  'internal_dns',
  'internal_ntp',
  'nexus',
  'oximeter'
);

CREATE TYPE IF NOT EXISTS omicron.public.inv_zone_image_source AS ENUM (
    'install_dataset',
    'artifact'
);

-- `zones` portion of an `OmicronSledConfig` observed from sled-agent
CREATE TABLE IF NOT EXISTS omicron.public.inv_omicron_sled_config_zone (
    -- where this observation came from
    inv_collection_id UUID NOT NULL,

    -- (foreign key into `inv_omicron_sled_config` table)
    sled_config_id UUID NOT NULL,

    -- unique id for this zone
    id UUID NOT NULL,
    zone_type omicron.public.zone_type NOT NULL,

    -- SocketAddr of the "primary" service for this zone
    -- (what this describes varies by zone type, but all zones have at least one
    -- service in them)
    primary_service_ip INET NOT NULL,
    primary_service_port INT4
        CHECK (primary_service_port BETWEEN 0 AND 65535)
        NOT NULL,

    -- The remaining properties may be NULL for different kinds of zones.  The
    -- specific constraints are not enforced at the database layer, basically
    -- because it's really complicated to do that and it's not obvious that it's
    -- worthwhile.

    -- Some zones have a second service.  Like the primary one, the meaning of
    -- this is zone-type-dependent.
    second_service_ip INET,
    second_service_port INT4
        CHECK (second_service_port IS NULL
        OR second_service_port BETWEEN 0 AND 65535),

    -- Zones may have an associated dataset.  They're currently always on a U.2.
    -- The only thing we need to identify it here is the name of the zpool that
    -- it's on.
    dataset_zpool_name TEXT,

    -- Zones with external IPs have an associated NIC and sockaddr for listening
    -- (first is a foreign key into `inv_omicron_sled_config_zone_nic`)
    nic_id UUID,

    -- Properties for internal DNS servers
    -- address attached to this zone from outside the sled's subnet
    dns_gz_address INET,
    dns_gz_address_index INT8,

    -- Properties for boundary NTP zones
    -- these define upstream servers we need to contact
    ntp_ntp_servers TEXT[],
    ntp_dns_servers INET[],
    ntp_domain TEXT,

    -- Properties specific to Nexus zones
    nexus_external_tls BOOLEAN,
    nexus_external_dns_servers INET ARRAY,

    -- Source NAT configuration (currently used for boundary NTP only)
    snat_ip INET,
    snat_first_port INT4
        CHECK (snat_first_port IS NULL OR snat_first_port BETWEEN 0 AND 65535),
    snat_last_port INT4
        CHECK (snat_last_port IS NULL OR snat_last_port BETWEEN 0 AND 65535),

    -- TODO: This is nullable for backwards compatibility.
    -- Eventually, that nullability should be removed.
    filesystem_pool UUID,

    -- zone image source
    image_source omicron.public.inv_zone_image_source NOT NULL,
    image_artifact_sha256 STRING(64),

    CONSTRAINT zone_image_source_artifact_hash_present CHECK (
        (image_source = 'artifact'
            AND image_artifact_sha256 IS NOT NULL)
        OR
        (image_source != 'artifact'
            AND image_artifact_sha256 IS NULL)
    ),

    PRIMARY KEY (inv_collection_id, sled_config_id, id)
);

CREATE INDEX IF NOT EXISTS inv_omicron_sled_config_zone_nic_id
    ON omicron.public.inv_omicron_sled_config_zone (nic_id)
    STORING (
        primary_service_ip,
        second_service_ip,
        snat_ip
    );

CREATE TABLE IF NOT EXISTS omicron.public.inv_omicron_sled_config_zone_nic (
    -- where this observation came from
    inv_collection_id UUID NOT NULL,

    sled_config_id UUID NOT NULL,
    id UUID NOT NULL,
    name TEXT NOT NULL,
    ip INET NOT NULL,
    mac INT8 NOT NULL,
    subnet INET NOT NULL,
    vni INT8 NOT NULL,
    is_primary BOOLEAN NOT NULL,
    slot INT2 NOT NULL,

    PRIMARY KEY (inv_collection_id, sled_config_id, id)
);

CREATE TABLE IF NOT EXISTS omicron.public.inv_omicron_sled_config_dataset (
    -- where this observation came from
    inv_collection_id UUID NOT NULL,

    -- foreign key into the `inv_omicron_sled_config` table
    sled_config_id UUID NOT NULL,
    id UUID NOT NULL,

    pool_id UUID NOT NULL,
    kind omicron.public.dataset_kind NOT NULL,
    -- Only valid if kind = zone
    zone_name TEXT,

    quota INT8,
    reservation INT8,
    compression TEXT NOT NULL,

    CONSTRAINT zone_name_for_zone_kind CHECK (
      (kind != 'zone') OR
      (kind = 'zone' AND zone_name IS NOT NULL)
    ),

    PRIMARY KEY (inv_collection_id, sled_config_id, id)
);

CREATE TABLE IF NOT EXISTS omicron.public.inv_omicron_sled_config_disk (
    -- where this observation came from
    inv_collection_id UUID NOT NULL,

    -- foreign key into the `inv_omicron_sled_config` table
    sled_config_id UUID NOT NULL,
    id UUID NOT NULL,

    vendor TEXT NOT NULL,
    serial TEXT NOT NULL,
    model TEXT NOT NULL,

    pool_id UUID NOT NULL,

    PRIMARY KEY (inv_collection_id, sled_config_id, id)
);

CREATE TABLE IF NOT EXISTS omicron.public.inv_clickhouse_keeper_membership (
    inv_collection_id UUID NOT NULL,
    queried_keeper_id INT8 NOT NULL,
    leader_committed_log_index INT8 NOT NULL,
    raft_config INT8[] NOT NULL,

    PRIMARY KEY (inv_collection_id, queried_keeper_id)
);

/*
 * System-level blueprints
 *
 * See RFD 457 and 459 for context.
 *
 * A blueprint describes a potential system configuration. The primary table is
 * the `blueprint` table, which stores only a small amount of metadata about the
 * blueprint. The bulk of the information is stored in the `bp_*` tables below,
 * each of which references back to `blueprint` by ID.
 *
 * `bp_target` describes the "target blueprints" of the system. Insertion must
 * follow a strict set of rules:
 *
 * * The first target blueprint must have version=1, and must have no parent
 *   blueprint.
 * * The Nth target blueprint must have version=N, and its parent blueprint must
 *   be the blueprint that was the target at version=N-1.
 *
 * The result is that the current target blueprint can always be found by
 * looking at the maximally-versioned row in `bp_target`, and there is a linear
 * history from that blueprint all the way back to the version=1 blueprint. We
 * will eventually prune old blueprint targets, so it will not always be
 * possible to view the entire history.
 *
 * `bp_omicron_zone` and `bp_omicron_zone_nic` are nearly identical to their
 * `inv_*` counterparts, and record the `OmicronZoneConfig`s for each sled.
 */

CREATE TYPE IF NOT EXISTS omicron.public.bp_zone_disposition AS ENUM (
    'in_service',
    'expunged'
);

CREATE TYPE IF NOT EXISTS omicron.public.bp_dataset_disposition AS ENUM (
    'in_service',
    'expunged'
);

CREATE TYPE IF NOT EXISTS omicron.public.bp_physical_disk_disposition AS ENUM (
    'in_service',
    'expunged'
);

-- list of all blueprints
CREATE TABLE IF NOT EXISTS omicron.public.blueprint (
    id UUID PRIMARY KEY,

    -- This is effectively a foreign key back to this table; however, it is
    -- allowed to be NULL: the initial blueprint has no parent. Additionally,
    -- it may be non-NULL but no longer reference a row in this table: once a
    -- child blueprint has been created from a parent, it's possible for the
    -- parent to be deleted. We do not NULL out this field on such a deletion,
    -- so we can always see that there had been a particular parent even if it's
    -- now gone.
    parent_blueprint_id UUID,

    -- These fields are for debugging only.
    time_created TIMESTAMPTZ NOT NULL,
    creator TEXT NOT NULL,
    comment TEXT NOT NULL,

    -- identifies the latest internal DNS version when blueprint planning began
    internal_dns_version INT8 NOT NULL,
    -- identifies the latest external DNS version when blueprint planning began
    external_dns_version INT8 NOT NULL,
    -- identifies the CockroachDB state fingerprint when blueprint planning began
    cockroachdb_fingerprint TEXT NOT NULL,

    -- CockroachDB settings managed by blueprints.
    --
    -- We use NULL in these columns to reflect that blueprint execution should
    -- not modify the option; we're able to do this because CockroachDB settings
    -- require the value to be the correct type and not NULL. There is no value
    -- that represents "please reset this setting to the default value"; that is
    -- represented by the presence of the default value in that field.
    --
    -- `cluster.preserve_downgrade_option`
    cockroachdb_setting_preserve_downgrade TEXT,

    -- The smallest value of the target_release table's generation field that's
    -- accepted by the blueprint.
    --
    -- For example, let's say that the current target release generation is 5.
    -- Then, when reconfigurator detects a MUPdate:
    --
    -- * the target release is ignored in favor of the install dataset
    -- * this field is set to 6
    --
    -- Once an operator sets a new target release, its generation will be 6 or
    -- higher. Reconfigurator will then know that it is back in charge of
    -- driving the system to the target release.
    --
    -- This is set to 1 by default in application code.
    target_release_minimum_generation INT8 NOT NULL
);

-- table describing both the current and historical target blueprints of the
-- system
CREATE TABLE IF NOT EXISTS omicron.public.bp_target (
    -- Monotonically increasing version for all bp_targets
    version INT8 PRIMARY KEY,

    -- Effectively a foreign key into the `blueprint` table, but may reference a
    -- blueprint that has been deleted (if this target is no longer the current
    -- target: the current target must not be deleted).
    blueprint_id UUID NOT NULL,

    -- Is this blueprint enabled?
    --
    -- Currently, we have no code that acts on this value; however, it exists as
    -- an escape hatch once we have automated blueprint planning and execution.
    -- An operator can set the current blueprint to disabled, which should stop
    -- planning and execution (presumably until a support case can address
    -- whatever issue the update system is causing).
    enabled BOOL NOT NULL,

    -- Timestamp for when this blueprint was made the current target
    time_made_target TIMESTAMPTZ NOT NULL
);

-- metadata associated with a single sled in a blueprint
CREATE TABLE IF NOT EXISTS omicron.public.bp_sled_metadata (
    -- foreign key into `blueprint` table
    blueprint_id UUID NOT NULL,

    sled_id UUID NOT NULL,
    sled_state omicron.public.sled_state NOT NULL,
    sled_agent_generation INT8 NOT NULL,
    -- NULL means do not remove any overrides
    remove_mupdate_override UUID,
    PRIMARY KEY (blueprint_id, sled_id)
);

-- description of omicron physical disks specified in a blueprint.
CREATE TABLE IF NOT EXISTS omicron.public.bp_omicron_physical_disk  (
    -- foreign key into the `blueprint` table
    blueprint_id UUID NOT NULL,

    -- unique id for this sled (should be foreign keys into `sled` table, though
    -- it's conceivable a blueprint could refer to a sled that no longer exists,
    -- particularly if the blueprint is older than the current target)
    sled_id UUID NOT NULL,

    vendor TEXT NOT NULL,
    serial TEXT NOT NULL,
    model TEXT NOT NULL,

    id UUID NOT NULL,
    pool_id UUID NOT NULL,

    disposition omicron.public.bp_physical_disk_disposition NOT NULL,

     -- Specific properties of the `expunged` disposition
    disposition_expunged_as_of_generation INT,
    disposition_expunged_ready_for_cleanup BOOL NOT NULL,

    PRIMARY KEY (blueprint_id, id),

    CONSTRAINT expunged_disposition_properties CHECK (
      (disposition != 'expunged'
          AND disposition_expunged_as_of_generation IS NULL
          AND NOT disposition_expunged_ready_for_cleanup)
      OR
      (disposition = 'expunged'
          AND disposition_expunged_as_of_generation IS NOT NULL)
    )
);

-- description of an omicron dataset specified in a blueprint.
CREATE TABLE IF NOT EXISTS omicron.public.bp_omicron_dataset (
    -- foreign key into the `blueprint` table
    blueprint_id UUID NOT NULL,
    sled_id UUID NOT NULL,
    id UUID NOT NULL,

    -- Dataset disposition
    disposition omicron.public.bp_dataset_disposition NOT NULL,

    pool_id UUID NOT NULL,
    kind omicron.public.dataset_kind NOT NULL,
    -- Only valid if kind = zone
    zone_name TEXT,

    -- Only valid if kind = crucible
    ip INET,
    port INT4 CHECK (port BETWEEN 0 AND 65535),

    quota INT8,
    reservation INT8,
    compression TEXT NOT NULL,

    CONSTRAINT zone_name_for_zone_kind CHECK (
      (kind != 'zone') OR
      (kind = 'zone' AND zone_name IS NOT NULL)
    ),

    CONSTRAINT ip_and_port_set_for_crucible CHECK (
      (kind != 'crucible') OR
      (kind = 'crucible' AND ip IS NOT NULL and port IS NOT NULL)
    ),

    PRIMARY KEY (blueprint_id, id)
);

CREATE TYPE IF NOT EXISTS omicron.public.bp_zone_image_source AS ENUM (
    'install_dataset',
    'artifact'
);

-- description of omicron zones specified in a blueprint
CREATE TABLE IF NOT EXISTS omicron.public.bp_omicron_zone (
    -- foreign key into the `blueprint` table
    blueprint_id UUID NOT NULL,

    -- unique id for this sled (should be foreign keys into `sled` table, though
    -- it's conceivable a blueprint could refer to a sled that no longer exists,
    -- particularly if the blueprint is older than the current target)
    sled_id UUID NOT NULL,

    -- unique id for this zone
    id UUID NOT NULL,
    zone_type omicron.public.zone_type NOT NULL,

    -- SocketAddr of the "primary" service for this zone
    -- (what this describes varies by zone type, but all zones have at least one
    -- service in them)
    primary_service_ip INET NOT NULL,
    primary_service_port INT4
        CHECK (primary_service_port BETWEEN 0 AND 65535)
        NOT NULL,

    -- The remaining properties may be NULL for different kinds of zones.  The
    -- specific constraints are not enforced at the database layer, basically
    -- because it's really complicated to do that and it's not obvious that it's
    -- worthwhile.

    -- Some zones have a second service.  Like the primary one, the meaning of
    -- this is zone-type-dependent.
    second_service_ip INET,
    second_service_port INT4
        CHECK (second_service_port IS NULL
        OR second_service_port BETWEEN 0 AND 65535),

    -- Zones may have an associated dataset.  They're currently always on a U.2.
    -- The only thing we need to identify it here is the name of the zpool that
    -- it's on.
    dataset_zpool_name TEXT,

    -- Zones with external IPs have an associated NIC and sockaddr for listening
    -- (first is a foreign key into `bp_omicron_zone_nic`)
    bp_nic_id UUID,

    -- Properties for internal DNS servers
    -- address attached to this zone from outside the sled's subnet
    dns_gz_address INET,
    dns_gz_address_index INT8,

    -- Properties for boundary NTP zones
    -- these define upstream servers we need to contact
    ntp_ntp_servers TEXT[],
    ntp_dns_servers INET[],
    ntp_domain TEXT,

    -- Properties specific to Nexus zones
    nexus_external_tls BOOLEAN,
    nexus_external_dns_servers INET ARRAY,

    -- Source NAT configuration (currently used for boundary NTP only)
    snat_ip INET,
    snat_first_port INT4
        CHECK (snat_first_port IS NULL OR snat_first_port BETWEEN 0 AND 65535),
    snat_last_port INT4
        CHECK (snat_last_port IS NULL OR snat_last_port BETWEEN 0 AND 65535),

    -- For some zones, either primary_service_ip or second_service_ip (but not
    -- both!) is an external IP address. For such zones, this is the ID of that
    -- external IP. In general this is a foreign key into
    -- omicron.public.external_ip, though the row many not exist: if this
    -- blueprint is old, it's possible the IP has been deleted, and if this
    -- blueprint has not yet been realized, it's possible the IP hasn't been
    -- created yet.
    external_ip_id UUID,

    filesystem_pool UUID NOT NULL,

    -- Zone disposition
    disposition omicron.public.bp_zone_disposition NOT NULL,

    -- Specific properties of the `expunged` disposition
    disposition_expunged_as_of_generation INT,
    disposition_expunged_ready_for_cleanup BOOL NOT NULL,

    -- Blueprint zone image source
    image_source omicron.public.bp_zone_image_source NOT NULL,
    image_artifact_sha256 STRING(64),

    PRIMARY KEY (blueprint_id, id),

    CONSTRAINT expunged_disposition_properties CHECK (
        (disposition != 'expunged'
            AND disposition_expunged_as_of_generation IS NULL
            AND NOT disposition_expunged_ready_for_cleanup)
        OR
        (disposition = 'expunged'
            AND disposition_expunged_as_of_generation IS NOT NULL)
    ),

    CONSTRAINT zone_image_source_artifact_hash_present CHECK (
        (image_source = 'artifact'
            AND image_artifact_sha256 IS NOT NULL)
        OR
        (image_source != 'artifact'
            AND image_artifact_sha256 IS NULL)
    )
);

CREATE TABLE IF NOT EXISTS omicron.public.bp_omicron_zone_nic (
    blueprint_id UUID NOT NULL,
    id UUID NOT NULL,
    name TEXT NOT NULL,
    ip INET NOT NULL,
    mac INT8 NOT NULL,
    subnet INET NOT NULL,
    vni INT8 NOT NULL,
    is_primary BOOLEAN NOT NULL,
    slot INT2 NOT NULL,

    PRIMARY KEY (blueprint_id, id)
);

-- Blueprint information related to clickhouse cluster management
--
-- Rows for this table will only exist for deployments with an existing
-- `ClickhousePolicy` as part of the fleet `Policy`. In the limit, this will be
-- all deployments.
CREATE TABLE IF NOT EXISTS omicron.public.bp_clickhouse_cluster_config (
    -- Foreign key into the `blueprint` table
    blueprint_id UUID PRIMARY KEY,
    -- Generation number to track changes to the cluster state.
    -- Used as optimizitic concurrency control.
    generation INT8 NOT NULL,

    -- Clickhouse server and keeper ids can never be reused. We hand them out
    -- monotonically and keep track of the last one used here.
    max_used_server_id INT8 NOT NULL,
    max_used_keeper_id INT8 NOT NULL,

    -- Each clickhouse cluster has a unique name and secret value. These are set
    -- once and shared among all nodes for the lifetime of the fleet.
    cluster_name TEXT NOT NULL,
    cluster_secret TEXT NOT NULL,

    -- A recording of an inventory value that serves as a marker to inform the
    -- reconfigurator when a collection of a raft configuration is recent.
    highest_seen_keeper_leader_committed_log_index INT8 NOT NULL
);

-- Mapping of an Omicron zone ID to Clickhouse Keeper node ID in a specific
-- blueprint.
--
-- This can logically be considered a subtable of `bp_clickhouse_cluster_config`
CREATE TABLE IF NOT EXISTS omicron.public.bp_clickhouse_keeper_zone_id_to_node_id (
    -- Foreign key into the `blueprint` table
    blueprint_id UUID NOT NULL,

    omicron_zone_id UUID NOT NULL,
    keeper_id INT8 NOT NULL,

    PRIMARY KEY (blueprint_id, omicron_zone_id, keeper_id)
);

-- Mapping of an Omicron zone ID to Clickhouse Server node ID in a specific
-- blueprint.
--
-- This can logically be considered a subtable of `bp_clickhouse_cluster_config`
CREATE TABLE IF NOT EXISTS omicron.public.bp_clickhouse_server_zone_id_to_node_id (
    -- Foreign key into the `blueprint` table
    blueprint_id UUID NOT NULL,

    omicron_zone_id UUID NOT NULL,
    server_id INT8 NOT NULL,

    PRIMARY KEY (blueprint_id, omicron_zone_id, server_id)
);

-- Blueprint information related to which ClickHouse installation
-- oximeter is reading from.
CREATE TABLE IF NOT EXISTS omicron.public.bp_oximeter_read_policy (
    -- Foreign key into the `blueprint` table
    blueprint_id UUID PRIMARY KEY,

    -- Generation number.
    version INT8 NOT NULL,

    -- Which clickhouse installation should oximeter read from.
    oximeter_read_mode omicron.public.oximeter_read_mode NOT NULL
);

-- Mapping of Omicron zone ID to CockroachDB node ID. This isn't directly used
-- by the blueprint tables above, but is used by the more general Reconfigurator
-- system along with them (e.g., to decommission expunged CRDB nodes).
CREATE TABLE IF NOT EXISTS omicron.public.cockroachdb_zone_id_to_node_id (
    omicron_zone_id UUID NOT NULL UNIQUE,
    crdb_node_id TEXT NOT NULL UNIQUE,

    -- We require the pair to be unique, and also require each column to be
    -- unique: there should only be one entry for a given zone ID, one entry for
    -- a given node ID, and we need a unique requirement on the pair (via this
    -- primary key) to support `ON CONFLICT DO NOTHING` idempotent inserts.
    PRIMARY KEY (omicron_zone_id, crdb_node_id)
);

/*
 * List of debug datasets available for use (e.g., by support bundles).
 *
 * This is a Reconfigurator rendezvous table: it reflects resources that
 * Reconfigurator has ensured exist. It is always possible that a resource
 * chosen from this table could be deleted after it's selected, but any
 * non-deleted row in this table is guaranteed to have been created.
 */
CREATE TABLE IF NOT EXISTS omicron.public.rendezvous_debug_dataset (
    /* ID of the dataset in a blueprint */
    id UUID PRIMARY KEY,

    /* Time this dataset was added to the table */
    time_created TIMESTAMPTZ NOT NULL,

    /*
     * If not NULL, indicates this dataset has been expunged in a blueprint.
     * Multiple Nexus instances operate concurrently, and it's possible any
     * given Nexus is operating on an old blueprint. We need to avoid a Nexus
     * operating on an old blueprint from inserting a dataset that has already
     * been expunged and removed from this table by a later blueprint, so
     * instead of hard deleting, we tombstone rows via this column.
     *
     * Hard deletion of tombstoned datasets will require some care with respect
     * to the problem above. For now we keep tombstoned datasets around forever.
     */
    time_tombstoned TIMESTAMPTZ,

    /* ID of the zpool on which this dataset is placed */
    pool_id UUID NOT NULL,

    /*
     * ID of the target blueprint the Reconfigurator reconciliation RPW was
     * acting on when this row was created.
     *
     * In practice, this will often be the same blueprint ID in which this
     * dataset was added, but it's not guaranteed to be (it could be any
     * descendent blueprint in which this dataset is still in service).
     */
    blueprint_id_when_created UUID NOT NULL,

    /*
     * ID of the target blueprint the Reconfigurator reconciliation RPW was
     * acting on when this row was tombstoned.
     *
     * In practice, this will often be the same blueprint ID in which this
     * dataset was expunged, but it's not guaranteed to be (it could be any
     * descendent blueprint in which this dataset is expunged and not yet
     * pruned).
     */
    blueprint_id_when_tombstoned UUID,

    /*
     * Either both `*_tombstoned` columns should be set (if this row has been
     * tombstoned) or neither should (if it has not).
     */
    CONSTRAINT tombstoned_consistency CHECK (
        (time_tombstoned IS NULL
            AND blueprint_id_when_tombstoned IS NULL)
        OR
        (time_tombstoned IS NOT NULL
            AND blueprint_id_when_tombstoned IS NOT NULL)
    )
);

/* Add an index which lets us find usable debug datasets */
CREATE INDEX IF NOT EXISTS lookup_usable_rendezvous_debug_dataset
    ON omicron.public.rendezvous_debug_dataset (id)
    WHERE time_tombstoned IS NULL;

/*******************************************************************/

/*
 * The `sled_instance` view's definition needs to be modified in a separate
 * transaction from the transaction that created it.
 */

COMMIT;
BEGIN;

-- Describes what happens when
-- (for affinity groups) instance cannot be co-located, or
-- (for anti-affinity groups) instance must be co-located, or
CREATE TYPE IF NOT EXISTS omicron.public.affinity_policy AS ENUM (
    -- If the affinity request cannot be satisfied, fail.
    'fail',

    -- If the affinity request cannot be satisfied, allow it anyway.
    'allow'
);

-- Determines what "co-location" means for instances within an affinity
-- or anti-affinity group.
CREATE TYPE IF NOT EXISTS omicron.public.failure_domain AS ENUM (
    -- Instances are co-located if they are on the same sled.
    'sled'
);

-- Describes a grouping of related instances that should be co-located.
CREATE TABLE IF NOT EXISTS omicron.public.affinity_group (
    id UUID PRIMARY KEY,
    name STRING(63) NOT NULL,
    description STRING(512) NOT NULL,
    time_created TIMESTAMPTZ NOT NULL,
    time_modified TIMESTAMPTZ NOT NULL,
    time_deleted TIMESTAMPTZ,
    -- Affinity groups are contained within projects
    project_id UUID NOT NULL,
    policy omicron.public.affinity_policy NOT NULL,
    failure_domain omicron.public.failure_domain NOT NULL
);

-- Names for affinity groups within a project should be unique
CREATE UNIQUE INDEX IF NOT EXISTS lookup_affinity_group_by_project ON omicron.public.affinity_group (
    project_id,
    name
) WHERE
    time_deleted IS NULL;

-- Describes an instance's membership within an affinity group
CREATE TABLE IF NOT EXISTS omicron.public.affinity_group_instance_membership (
    group_id UUID NOT NULL,
    instance_id UUID NOT NULL,

    PRIMARY KEY (group_id, instance_id)
);

-- We need to look up all memberships of an instance so we can revoke these
-- memberships efficiently when instances are deleted.
CREATE INDEX IF NOT EXISTS lookup_affinity_group_instance_membership_by_instance ON omicron.public.affinity_group_instance_membership (
    instance_id
);

-- Describes a collection of instances that should not be co-located.
CREATE TABLE IF NOT EXISTS omicron.public.anti_affinity_group (
    id UUID PRIMARY KEY,
    name STRING(63) NOT NULL,
    description STRING(512) NOT NULL,
    time_created TIMESTAMPTZ NOT NULL,
    time_modified TIMESTAMPTZ NOT NULL,
    time_deleted TIMESTAMPTZ,
    -- Anti-Affinity groups are contained within projects
    project_id UUID NOT NULL,
    policy omicron.public.affinity_policy NOT NULL,
    failure_domain omicron.public.failure_domain NOT NULL
);

-- Names for anti-affinity groups within a project should be unique
CREATE UNIQUE INDEX IF NOT EXISTS lookup_anti_affinity_group_by_project ON omicron.public.anti_affinity_group (
    project_id,
    name
) WHERE
    time_deleted IS NULL;

-- Describes an instance's membership within an anti-affinity group
CREATE TABLE IF NOT EXISTS omicron.public.anti_affinity_group_instance_membership (
    group_id UUID NOT NULL,
    instance_id UUID NOT NULL,

    PRIMARY KEY (group_id, instance_id)
);

-- We need to look up all memberships of an instance so we can revoke these
-- memberships efficiently when instances are deleted.
CREATE INDEX IF NOT EXISTS lookup_anti_affinity_group_instance_membership_by_instance ON omicron.public.anti_affinity_group_instance_membership (
    instance_id
);

-- Per-VMM state.
CREATE TABLE IF NOT EXISTS omicron.public.vmm (
    id UUID PRIMARY KEY,
    time_created TIMESTAMPTZ NOT NULL,
    time_deleted TIMESTAMPTZ,
    instance_id UUID NOT NULL,
    time_state_updated TIMESTAMPTZ NOT NULL,
    state_generation INT NOT NULL,
    sled_id UUID NOT NULL,
    propolis_ip INET NOT NULL,
    propolis_port INT4 NOT NULL CHECK (propolis_port BETWEEN 0 AND 65535) DEFAULT 12400,
    state omicron.public.vmm_state NOT NULL
);

CREATE INDEX IF NOT EXISTS lookup_vmms_by_sled_id ON omicron.public.vmm (
    sled_id
) WHERE time_deleted IS NULL;

/*
 * A special view of an instance provided to operators for insights into what's
 * running on a sled.
 *
 * This view replaces the placeholder `sled_instance` view defined above. Any
 * columns in the placeholder must appear in the replacement in the same order
 * and with the same types they had in the placeholder.
 */

CREATE OR REPLACE VIEW omicron.public.sled_instance
AS SELECT
   instance.id,
   instance.name,
   silo.name as silo_name,
   project.name as project_name,
   vmm.sled_id as active_sled_id,
   instance.time_created,
   instance.time_modified,
   instance.migration_id,
   instance.ncpus,
   instance.memory,
   vmm.state
FROM
    omicron.public.instance AS instance
    JOIN omicron.public.project AS project ON
            instance.project_id = project.id
    JOIN omicron.public.silo AS silo ON
            project.silo_id = silo.id
    JOIN omicron.public.vmm AS vmm ON
            instance.active_propolis_id = vmm.id
WHERE
    instance.time_deleted IS NULL AND vmm.time_deleted IS NULL;

CREATE SEQUENCE IF NOT EXISTS omicron.public.ipv4_nat_version START 1 INCREMENT 1;

CREATE TABLE IF NOT EXISTS omicron.public.ipv4_nat_entry (
    id UUID PRIMARY KEY DEFAULT gen_random_uuid(),
    external_address INET NOT NULL,
    first_port INT4 NOT NULL,
    last_port INT4 NOT NULL,
    sled_address INET NOT NULL,
    vni INT4 NOT NULL,
    mac INT8 NOT NULL,
    version_added INT8 NOT NULL DEFAULT nextval('omicron.public.ipv4_nat_version'),
    version_removed INT8,
    time_created TIMESTAMPTZ NOT NULL DEFAULT now(),
    time_deleted TIMESTAMPTZ
);

CREATE UNIQUE INDEX IF NOT EXISTS ipv4_nat_version_added ON omicron.public.ipv4_nat_entry (
    version_added
)
STORING (
    external_address,
    first_port,
    last_port,
    sled_address,
    vni,
    mac,
    time_created,
    time_deleted
);

CREATE UNIQUE INDEX IF NOT EXISTS overlapping_ipv4_nat_entry ON omicron.public.ipv4_nat_entry (
    external_address,
    first_port,
    last_port
) WHERE time_deleted IS NULL;

CREATE INDEX IF NOT EXISTS ipv4_nat_lookup ON omicron.public.ipv4_nat_entry (external_address, first_port, last_port, sled_address, vni, mac);

CREATE UNIQUE INDEX IF NOT EXISTS ipv4_nat_version_removed ON omicron.public.ipv4_nat_entry (
    version_removed
)
STORING (
    external_address,
    first_port,
    last_port,
    sled_address,
    vni,
    mac,
    time_created,
    time_deleted
);

CREATE TYPE IF NOT EXISTS omicron.public.bfd_mode AS ENUM (
    'single_hop',
    'multi_hop'
);

CREATE TABLE IF NOT EXISTS omicron.public.bfd_session (
    id UUID PRIMARY KEY,
    local INET,
    remote INET NOT NULL,
    detection_threshold INT8 NOT NULL,
    required_rx INT8 NOT NULL,
    switch TEXT NOT NULL,
    mode  omicron.public.bfd_mode,

    time_created TIMESTAMPTZ NOT NULL,
    time_modified TIMESTAMPTZ NOT NULL,
    time_deleted TIMESTAMPTZ
);

CREATE UNIQUE INDEX IF NOT EXISTS lookup_bfd_session ON omicron.public.bfd_session (
    remote,
    switch
) WHERE time_deleted IS NULL;

CREATE INDEX IF NOT EXISTS ipv4_nat_lookup_by_vni ON omicron.public.ipv4_nat_entry (
  vni
)
STORING (
  external_address,
  first_port,
  last_port,
  sled_address,
  mac,
  version_added,
  version_removed,
  time_created,
  time_deleted
);

/*
 * A view of the ipv4 nat change history
 * used to summarize changes for external viewing
 */
CREATE VIEW IF NOT EXISTS omicron.public.ipv4_nat_changes
AS
-- Subquery:
-- We need to be able to order partial changesets. ORDER BY on separate columns
-- will not accomplish this, so we'll do this by interleaving version_added
-- and version_removed (version_removed taking priority if NOT NULL) and then sorting
-- on the appropriate version numbers at call time.
WITH interleaved_versions AS (
  -- fetch all active NAT entries (entries that have not been soft deleted)
  SELECT
    external_address,
    first_port,
    last_port,
    sled_address,
    vni,
    mac,
    -- rename version_added to version
    version_added AS version,
    -- create a new virtual column, boolean value representing whether or not
    -- the record has been soft deleted
    (version_removed IS NOT NULL) as deleted
  FROM omicron.public.ipv4_nat_entry
  WHERE version_removed IS NULL

  -- combine the datasets, unifying the version_added and version_removed
  -- columns to a single `version` column so we can interleave and sort the entries
  UNION

  -- fetch all inactive NAT entries (entries that have been soft deleted)
  SELECT
    external_address,
    first_port,
    last_port,
    sled_address,
    vni,
    mac,
    -- rename version_removed to version
    version_removed AS version,
    -- create a new virtual column, boolean value representing whether or not
    -- the record has been soft deleted
    (version_removed IS NOT NULL) as deleted
  FROM omicron.public.ipv4_nat_entry
  WHERE version_removed IS NOT NULL
)
-- this is our new "table"
-- here we select the columns from the subquery defined above
SELECT
  external_address,
  first_port,
  last_port,
  sled_address,
  vni,
  mac,
  version,
  deleted
FROM interleaved_versions;

CREATE TABLE IF NOT EXISTS omicron.public.probe (
    id UUID NOT NULL PRIMARY KEY,
    name STRING(63) NOT NULL,
    description STRING(512) NOT NULL,
    time_created TIMESTAMPTZ NOT NULL,
    time_modified TIMESTAMPTZ NOT NULL,
    time_deleted TIMESTAMPTZ,
    project_id UUID NOT NULL,
    sled UUID NOT NULL
);

CREATE UNIQUE INDEX IF NOT EXISTS lookup_probe_by_name ON omicron.public.probe (
    name
) WHERE
    time_deleted IS NULL;

CREATE TYPE IF NOT EXISTS omicron.public.upstairs_repair_notification_type AS ENUM (
  'started',
  'succeeded',
  'failed'
);

CREATE TYPE IF NOT EXISTS omicron.public.upstairs_repair_type AS ENUM (
  'live',
  'reconciliation'
);

CREATE TABLE IF NOT EXISTS omicron.public.upstairs_repair_notification (
    time TIMESTAMPTZ NOT NULL,

    repair_id UUID NOT NULL,
    repair_type omicron.public.upstairs_repair_type NOT NULL,

    upstairs_id UUID NOT NULL,
    session_id UUID NOT NULL,

    region_id UUID NOT NULL,
    target_ip INET NOT NULL,
    target_port INT4 CHECK (target_port BETWEEN 0 AND 65535) NOT NULL,

    notification_type omicron.public.upstairs_repair_notification_type NOT NULL,

    /*
     * A repair is uniquely identified by the four UUIDs here, and a
     * notification is uniquely identified by its type.
     */
    PRIMARY KEY (repair_id, upstairs_id, session_id, region_id, notification_type)
);

CREATE TABLE IF NOT EXISTS omicron.public.upstairs_repair_progress (
    repair_id UUID NOT NULL,
    time TIMESTAMPTZ NOT NULL,
    current_item INT8 NOT NULL,
    total_items INT8 NOT NULL,

    PRIMARY KEY (repair_id, time, current_item, total_items)
);

CREATE TYPE IF NOT EXISTS omicron.public.downstairs_client_stop_request_reason_type AS ENUM (
  'replacing',
  'disabled',
  'failed_reconcile',
  'io_error',
  'bad_negotiation_order',
  'incompatible',
  'failed_live_repair',
  'too_many_outstanding_jobs',
  'deactivated'
);

CREATE TABLE IF NOT EXISTS omicron.public.downstairs_client_stop_request_notification (
    time TIMESTAMPTZ NOT NULL,
    upstairs_id UUID NOT NULL,
    downstairs_id UUID NOT NULL,
    reason omicron.public.downstairs_client_stop_request_reason_type NOT NULL,

    PRIMARY KEY (time, upstairs_id, downstairs_id, reason)
);

CREATE TYPE IF NOT EXISTS omicron.public.downstairs_client_stopped_reason_type AS ENUM (
  'connection_timeout',
  'connection_failed',
  'timeout',
  'write_failed',
  'read_failed',
  'requested_stop',
  'finished',
  'queue_closed',
  'receive_task_cancelled'
);

CREATE TABLE IF NOT EXISTS omicron.public.downstairs_client_stopped_notification (
    time TIMESTAMPTZ NOT NULL,
    upstairs_id UUID NOT NULL,
    downstairs_id UUID NOT NULL,
    reason omicron.public.downstairs_client_stopped_reason_type NOT NULL,

    PRIMARY KEY (time, upstairs_id, downstairs_id, reason)
);

CREATE INDEX IF NOT EXISTS rack_initialized ON omicron.public.rack (initialized);

-- table for tracking bootstore configuration changes over time
-- this makes reconciliation easier and also gives us a visible history of changes
CREATE TABLE IF NOT EXISTS omicron.public.bootstore_config (
    key TEXT NOT NULL,
    generation INT8 NOT NULL,
    PRIMARY KEY (key, generation),
    data JSONB NOT NULL,
    time_created TIMESTAMPTZ NOT NULL,
    time_deleted TIMESTAMPTZ
);

CREATE INDEX IF NOT EXISTS address_lot_names ON omicron.public.address_lot(name);

CREATE VIEW IF NOT EXISTS omicron.public.bgp_peer_view
AS
SELECT
 sp.switch_location,
 sp.port_name,
 bpc.addr,
 bpc.hold_time,
 bpc.idle_hold_time,
 bpc.delay_open,
 bpc.connect_retry,
 bpc.keepalive,
 bpc.remote_asn,
 bpc.min_ttl,
 bpc.md5_auth_key,
 bpc.multi_exit_discriminator,
 bpc.local_pref,
 bpc.enforce_first_as,
 bpc.vlan_id,
 bc.asn
FROM omicron.public.switch_port sp
JOIN omicron.public.switch_port_settings_bgp_peer_config bpc
ON sp.port_settings_id = bpc.port_settings_id
JOIN omicron.public.bgp_config bc ON bc.id = bpc.bgp_config_id;

CREATE INDEX IF NOT EXISTS switch_port_id_and_name
ON omicron.public.switch_port (port_settings_id, port_name) STORING (switch_location);

CREATE INDEX IF NOT EXISTS switch_port_name ON omicron.public.switch_port (port_name);

CREATE INDEX IF NOT EXISTS network_interface_by_parent
ON omicron.public.network_interface (parent_id)
STORING (name, kind, vpc_id, subnet_id, mac, ip, slot);

CREATE INDEX IF NOT EXISTS sled_by_policy_and_state
ON omicron.public.sled (sled_policy, sled_state, id) STORING (ip);

CREATE INDEX IF NOT EXISTS active_vmm
ON omicron.public.vmm (time_deleted, sled_id, instance_id);

CREATE INDEX IF NOT EXISTS v2p_mapping_details
ON omicron.public.network_interface (
  time_deleted, kind, subnet_id, vpc_id, parent_id
) STORING (mac, ip);

CREATE INDEX IF NOT EXISTS sled_by_policy
ON omicron.public.sled (sled_policy) STORING (ip, sled_state);

CREATE INDEX IF NOT EXISTS vmm_by_instance_id
ON omicron.public.vmm (instance_id) STORING (sled_id);

CREATE TYPE IF NOT EXISTS omicron.public.region_replacement_state AS ENUM (
  'requested',
  'allocating',
  'running',
  'driving',
  'replacement_done',
  'completing',
  'complete'
);

CREATE TABLE IF NOT EXISTS omicron.public.region_replacement (
    /* unique ID for this region replacement */
    id UUID PRIMARY KEY,

    request_time TIMESTAMPTZ NOT NULL,

    old_region_id UUID NOT NULL,

    volume_id UUID NOT NULL,

    old_region_volume_id UUID,

    new_region_id UUID,

    replacement_state omicron.public.region_replacement_state NOT NULL,

    operating_saga_id UUID
);

CREATE INDEX IF NOT EXISTS lookup_region_replacement_by_state on omicron.public.region_replacement (replacement_state);

CREATE TABLE IF NOT EXISTS omicron.public.volume_repair (
    volume_id UUID PRIMARY KEY,
    repair_id UUID NOT NULL
);

CREATE INDEX IF NOT EXISTS lookup_volume_repair_by_repair_id on omicron.public.volume_repair (
    repair_id
);

CREATE TYPE IF NOT EXISTS omicron.public.region_replacement_step_type AS ENUM (
  'propolis',
  'pantry'
);

CREATE TABLE IF NOT EXISTS omicron.public.region_replacement_step (
    replacement_id UUID NOT NULL,

    step_time TIMESTAMPTZ NOT NULL,

    step_type omicron.public.region_replacement_step_type NOT NULL,

    step_associated_instance_id UUID,
    step_associated_vmm_id UUID,

    step_associated_pantry_ip INET,
    step_associated_pantry_port INT4 CHECK (step_associated_pantry_port BETWEEN 0 AND 65535),
    step_associated_pantry_job_id UUID,

    PRIMARY KEY (replacement_id, step_time, step_type)
);

CREATE INDEX IF NOT EXISTS step_time_order on omicron.public.region_replacement_step (step_time);

CREATE INDEX IF NOT EXISTS search_for_repair_notifications ON omicron.public.upstairs_repair_notification (region_id, notification_type);

CREATE INDEX IF NOT EXISTS lookup_any_disk_by_volume_id ON omicron.public.disk (
    volume_id
);

CREATE TYPE IF NOT EXISTS omicron.public.region_snapshot_replacement_state AS ENUM (
  'requested',
  'allocating',
  'replacement_done',
  'deleting_old_volume',
  'running',
  'complete',
  'completing'
);

CREATE TYPE IF NOT EXISTS omicron.public.read_only_target_replacement_type AS ENUM (
  'region_snapshot',
  'read_only_region'
);

CREATE TABLE IF NOT EXISTS omicron.public.region_snapshot_replacement (
    id UUID PRIMARY KEY,

    request_time TIMESTAMPTZ NOT NULL,

    old_dataset_id UUID,
    old_region_id UUID NOT NULL,
    old_snapshot_id UUID,

    old_snapshot_volume_id UUID,

    new_region_id UUID,

    replacement_state omicron.public.region_snapshot_replacement_state NOT NULL,

    operating_saga_id UUID,

    new_region_volume_id UUID,

    replacement_type omicron.public.read_only_target_replacement_type NOT NULL,

    CONSTRAINT proper_replacement_fields CHECK (
      (
       (replacement_type = 'region_snapshot') AND
       ((old_dataset_id IS NOT NULL) AND (old_snapshot_id IS NOT NULL))
      ) OR (
       (replacement_type = 'read_only_region') AND
       ((old_dataset_id IS NULL) AND (old_snapshot_id IS NULL))
      )
    )
);

CREATE INDEX IF NOT EXISTS lookup_region_snapshot_replacement_by_state
ON omicron.public.region_snapshot_replacement (replacement_state);

CREATE TYPE IF NOT EXISTS omicron.public.region_snapshot_replacement_step_state AS ENUM (
  'requested',
  'running',
  'complete',
  'volume_deleted'
);

CREATE TABLE IF NOT EXISTS omicron.public.region_snapshot_replacement_step (
    id UUID PRIMARY KEY,

    request_id UUID NOT NULL,

    request_time TIMESTAMPTZ NOT NULL,

    volume_id UUID NOT NULL,

    old_snapshot_volume_id UUID,

    replacement_state omicron.public.region_snapshot_replacement_step_state NOT NULL,

    operating_saga_id UUID
);

CREATE INDEX IF NOT EXISTS lookup_region_snapshot_replacement_step_by_state
    on omicron.public.region_snapshot_replacement_step (replacement_state);

CREATE INDEX IF NOT EXISTS lookup_region_snapshot_replacement_step_by_old_volume_id
    on omicron.public.region_snapshot_replacement_step (old_snapshot_volume_id);

/*
 * Metadata for the schema itself. This version number isn't great, as there's
 * nothing to ensure it gets bumped when it should be, but it's a start.
 */
CREATE TABLE IF NOT EXISTS omicron.public.db_metadata (
    -- There should only be one row of this table for the whole DB.
    -- It's a little goofy, but filter on "singleton = true" before querying
    -- or applying updates, and you'll access the singleton row.
    --
    -- We also add a constraint on this table to ensure it's not possible to
    -- access the version of this table with "singleton = false".
    singleton BOOL NOT NULL PRIMARY KEY,
    time_created TIMESTAMPTZ NOT NULL,
    time_modified TIMESTAMPTZ NOT NULL,
    -- Semver representation of the DB version
    version STRING(64) NOT NULL,

    -- (Optional) Semver representation of the DB version to which we're upgrading
    target_version STRING(64),

    CHECK (singleton = true)
);

-- An allowlist of IP addresses that can make requests to user-facing services.
CREATE TABLE IF NOT EXISTS omicron.public.allow_list (
    id UUID PRIMARY KEY,
    time_created TIMESTAMPTZ NOT NULL,
    time_modified TIMESTAMPTZ NOT NULL,
    -- A nullable list of allowed source IPs.
    --
    -- NULL is used to indicate _any_ source IP is allowed. A _non-empty_ list
    -- represents an explicit allow list of IPs or IP subnets. Note that the
    -- list itself may never be empty.
    allowed_ips INET[] CHECK (array_length(allowed_ips, 1) > 0)
);

-- Insert default allowlist, allowing all traffic.
-- See `schema/crdb/insert-default-allowlist/up.sql` for details.
INSERT INTO omicron.public.allow_list (id, time_created, time_modified, allowed_ips)
VALUES (
    '001de000-a110-4000-8000-000000000000',
    NOW(),
    NOW(),
    NULL
)
ON CONFLICT (id)
DO NOTHING;

CREATE TYPE IF NOT EXISTS omicron.public.migration_state AS ENUM (
  'pending',
  'in_progress',
  'failed',
  'completed'
);

-- A table of the states of current migrations.
CREATE TABLE IF NOT EXISTS omicron.public.migration (
    id UUID PRIMARY KEY,

    /* The ID of the instance that was migrated */
    instance_id UUID NOT NULL,

    /* The time this migration record was created. */
    time_created TIMESTAMPTZ NOT NULL,

    /* The time this migration record was deleted. */
    time_deleted TIMESTAMPTZ,

    /* Note that there's no `time_modified/time_updated` timestamp for migration
     * records. This is because we track updated time separately for the source
     * and target sides of the migration, using separate `time_source_updated`
     * and time_target_updated` columns.
    */

    /* The state of the migration source */
    source_state omicron.public.migration_state NOT NULL,

    /* The ID of the migration source Propolis */
    source_propolis_id UUID NOT NULL,

    /* Generation number owned and incremented by the source sled-agent */
    source_gen INT8 NOT NULL DEFAULT 1,

    /* Timestamp of when the source field was last updated.
     *
     * This is provided by the sled-agent when publishing a migration state
     * update.
     */
    time_source_updated TIMESTAMPTZ,

    /* The state of the migration target */
    target_state omicron.public.migration_state NOT NULL,

    /* The ID of the migration target Propolis */
    target_propolis_id UUID NOT NULL,

    /* Generation number owned and incremented by the target sled-agent */
    target_gen INT8 NOT NULL DEFAULT 1,

    /* Timestamp of when the source field was last updated.
     *
     * This is provided by the sled-agent when publishing a migration state
     * update.
     */
    time_target_updated TIMESTAMPTZ
);

/* Lookup migrations by instance ID */
CREATE INDEX IF NOT EXISTS lookup_migrations_by_instance_id ON omicron.public.migration (
    instance_id
);

/* Migrations by time created.
 *
 * Currently, this is only used by OMDB for ordering the `omdb migration list`
 * output, but it may be used by other UIs in the future...
*/
CREATE INDEX IF NOT EXISTS migrations_by_time_created ON omicron.public.migration (
    time_created
);

/* Lookup region snapshot by snapshot id */
CREATE INDEX IF NOT EXISTS lookup_region_snapshot_by_snapshot_id on omicron.public.region_snapshot (
    snapshot_id
);

CREATE INDEX IF NOT EXISTS lookup_bgp_config_by_bgp_announce_set_id ON omicron.public.bgp_config (
    bgp_announce_set_id
) WHERE
    time_deleted IS NULL;

CREATE TYPE IF NOT EXISTS omicron.public.volume_resource_usage_type AS ENUM (
  'read_only_region',
  'region_snapshot'
);

/*
 * This table records when a Volume makes use of a read-only resource. When
 * there are no more entries for a particular read-only resource, then that
 * resource can be garbage collected.
 */
CREATE TABLE IF NOT EXISTS omicron.public.volume_resource_usage (
    usage_id UUID NOT NULL,

    volume_id UUID NOT NULL,

    usage_type omicron.public.volume_resource_usage_type NOT NULL,

    /*
     * This column contains a non-NULL value when the usage type is read_only
     * region
     */
    region_id UUID,

    /*
     * These columns contain non-NULL values when the usage type is region
     * snapshot
     */
    region_snapshot_dataset_id UUID,
    region_snapshot_region_id UUID,
    region_snapshot_snapshot_id UUID,

    PRIMARY KEY (usage_id),

    CONSTRAINT exactly_one_usage_source CHECK (
     (
      (usage_type = 'read_only_region') AND
      (region_id IS NOT NULL) AND
      (
       region_snapshot_dataset_id IS NULL AND
       region_snapshot_region_id IS NULL AND
       region_snapshot_snapshot_id IS NULL
      )
     )
    OR
     (
      (usage_type = 'region_snapshot') AND
      (region_id IS NULL) AND
      (
       region_snapshot_dataset_id IS NOT NULL AND
       region_snapshot_region_id IS NOT NULL AND
       region_snapshot_snapshot_id IS NOT NULL
      )
     )
    )
);

CREATE INDEX IF NOT EXISTS lookup_volume_resource_usage_by_region on omicron.public.volume_resource_usage (
    region_id
);

CREATE INDEX IF NOT EXISTS lookup_volume_resource_usage_by_snapshot on omicron.public.volume_resource_usage (
    region_snapshot_dataset_id, region_snapshot_region_id, region_snapshot_snapshot_id
);

CREATE UNIQUE INDEX IF NOT EXISTS one_record_per_volume_resource_usage on omicron.public.volume_resource_usage (
    volume_id,
    usage_type,
    region_id,
    region_snapshot_dataset_id,
    region_snapshot_region_id,
    region_snapshot_snapshot_id
);

/*
 * Alerts
 */


/*
 * Alert webhook receivers, receiver secrets, and receiver subscriptions.
 */

CREATE TABLE IF NOT EXISTS omicron.public.alert_receiver (
    /* Identity metadata (resource) */
    id UUID PRIMARY KEY,
    name STRING(63) NOT NULL,
    description STRING(512) NOT NULL,
    time_created TIMESTAMPTZ NOT NULL,
    time_modified TIMESTAMPTZ NOT NULL,
    time_deleted TIMESTAMPTZ,
    -- Child resource generation for secrets.
    secret_gen INT NOT NULL,

    -- Child resource generation for subscriptions. This is separate from
    -- `secret_gen`, as updating secrets and updating subscriptions are separate
    -- operations which don't conflict with each other.
    subscription_gen INT NOT NULL,
    -- URL of the endpoint webhooks are delivered to.
    endpoint STRING(512) NOT NULL
);

CREATE UNIQUE INDEX IF NOT EXISTS lookup_alert_rx_by_id
ON omicron.public.alert_receiver (id)
WHERE
    time_deleted IS NULL;

CREATE UNIQUE INDEX IF NOT EXISTS lookup_alert_rx_by_name
ON omicron.public.alert_receiver (
    name
) WHERE
    time_deleted IS NULL;

CREATE TABLE IF NOT EXISTS omicron.public.webhook_secret (
    -- ID of this secret.
    id UUID PRIMARY KEY,
    time_created TIMESTAMPTZ NOT NULL,
    -- N.B. that this will always be equal to `time_created` for secrets, as
    -- they are never modified once created.
    time_modified TIMESTAMPTZ NOT NULL,
    time_deleted TIMESTAMPTZ,
    -- UUID of the webhook receiver (foreign key into
    -- `omicron.public.webhook_rx`)
    rx_id UUID NOT NULL,
    -- Secret value.
    secret STRING(512) NOT NULL
);

CREATE INDEX IF NOT EXISTS lookup_webhook_secrets_by_rx
ON omicron.public.webhook_secret (
    rx_id
) WHERE
    time_deleted IS NULL;

-- Alert classes.
--
-- When creating new alert classes, be sure to add them here!
CREATE TYPE IF NOT EXISTS omicron.public.alert_class AS ENUM (
    -- Liveness probes, which are technically not real alerts, but, you know...
    'probe',
    -- Test classes used to test globbing.
    --
    -- These are not publicly exposed.
    'test.foo',
    'test.foo.bar',
    'test.foo.baz',
    'test.quux.bar',
    'test.quux.bar.baz'
    -- Add new alert classes here!
);

-- The set of alert class filters (either alert class names or alert class glob
-- patterns) associated with a alert receiver.
--
-- This is used when creating entries in the alert_subscription table to
-- indicate that a alert receiver is interested in a given event class.
CREATE TABLE IF NOT EXISTS omicron.public.alert_glob (
    -- UUID of the alert receiver (foreign key into
    -- `omicron.public.alert_receiver`)
    rx_id UUID NOT NULL,
    -- An event class glob to which this receiver is subscribed.
    glob STRING(512) NOT NULL,
    -- Regex used when evaluating this filter against concrete alert classes.
    regex STRING(512) NOT NULL,
    time_created TIMESTAMPTZ NOT NULL,
    -- The database schema version at which this glob was last expanded.
    --
    -- This is used to detect when a glob must be re-processed to generate exact
    -- subscriptions on schema changes.
    --
    -- If this is NULL, no exact subscriptions have been generated for this glob
    -- yet (i.e. it was just created)
    schema_version STRING(64),

    PRIMARY KEY (rx_id, glob)
);

-- Look up all event class globs for an alert receiver.
CREATE INDEX IF NOT EXISTS lookup_alert_globs_for_rx
ON omicron.public.alert_glob (
    rx_id
);

CREATE INDEX IF NOT EXISTS lookup_alert_globs_by_schema_version
ON omicron.public.alert_glob (schema_version);

CREATE TABLE IF NOT EXISTS omicron.public.alert_subscription (
    -- UUID of the alert receiver (foreign key into
    -- `omicron.public.alert_receiver`)
    rx_id UUID NOT NULL,
    -- An alert class to which the receiver is subscribed.
    alert_class omicron.public.alert_class NOT NULL,
    -- If this subscription is a concrete instantiation of a glob pattern, the
    -- value of the glob that created it (and, a foreign key into
    -- `webhook_rx_event_glob`). If the receiver is subscribed to this exact
    -- event class, then this is NULL.
    --
    -- This is used when deleting a glob subscription, as it is necessary to
    -- delete any concrete subscriptions to individual event classes matching
    -- that glob.
    glob STRING(512),

    time_created TIMESTAMPTZ NOT NULL,

    PRIMARY KEY (rx_id, alert_class)
);

-- Look up all receivers subscribed to an alert class. This is used by
-- the dispatcher to determine who is interested in a particular event.
CREATE INDEX IF NOT EXISTS lookup_alert_rxs_for_class
ON omicron.public.alert_subscription (
    alert_class
);

-- Look up all exact event class subscriptions for a receiver.
--
-- This is used when generating a view of all user-provided original
-- subscriptions provided for a receiver. That list is generated by looking up
-- all exact event class subscriptions for the receiver ID in this table,
-- combined with the list of all globs in the `alert_glob` table.
CREATE INDEX IF NOT EXISTS lookup_exact_subscriptions_for_alert_rx
on omicron.public.alert_subscription (
    rx_id
) WHERE glob IS NULL;

/*
 * Alert message queue.
 */

CREATE TABLE IF NOT EXISTS omicron.public.alert (
    id UUID PRIMARY KEY,
    time_created TIMESTAMPTZ NOT NULL,
    time_modified TIMESTAMPTZ NOT NULL,
    -- The class of alert that this is.
    alert_class omicron.public.alert_class NOT NULL,
    -- Actual alert data. The structure of this depends on the alert class.
    payload JSONB NOT NULL,

    -- Set when dispatch entries have been created for this alert.
    time_dispatched TIMESTAMPTZ,
    -- The number of receivers that this alart was dispatched to.
    num_dispatched INT8 NOT NULL,

    CONSTRAINT time_dispatched_set_if_dispatched CHECK (
        (num_dispatched = 0) OR (time_dispatched IS NOT NULL)
    ),

    CONSTRAINT num_dispatched_is_positive CHECK (
        (num_dispatched >= 0)
    )
);

-- Singleton probe alert
INSERT INTO omicron.public.alert (
    id,
    time_created,
    time_modified,
    alert_class,
    payload,
    time_dispatched,
    num_dispatched
) VALUES (
    -- NOTE: this UUID is duplicated in nexus_db_model::alert.
    '001de000-7768-4000-8000-000000000001',
    NOW(),
    NOW(),
    'probe',
    '{}',
    -- Pretend to be dispatched so we won't show up in "list alerts needing
    -- dispatch" queries
    NOW(),
    0
) ON CONFLICT DO NOTHING;

-- Look up webhook events in need of dispatching.
--
-- This is used by the message dispatcher when looking for events to dispatch.
CREATE INDEX IF NOT EXISTS lookup_undispatched_alerts
ON omicron.public.alert (
    id, time_created
) WHERE time_dispatched IS NULL;


/*
 * Alert message dispatching and delivery attempts.
 */

-- Describes why an alert delivery was triggered
CREATE TYPE IF NOT EXISTS omicron.public.alert_delivery_trigger AS ENUM (
    --  This delivery was triggered by the alert being dispatched.
    'alert',
    -- This delivery was triggered by an explicit call to the alert resend API.
    'resend',
    --- This delivery is a liveness probe.
    'probe'
);

-- Describes the state of an alert delivery
CREATE TYPE IF NOT EXISTS omicron.public.alert_delivery_state AS ENUM (
    --  This delivery has not yet completed.
    'pending',
    -- This delivery has failed.
    'failed',
    --- This delivery has completed successfully.
    'delivered'
);

-- Delivery dispatch table for webhook receivers.
CREATE TABLE IF NOT EXISTS omicron.public.webhook_delivery (
    -- UUID of this delivery.
    id UUID PRIMARY KEY,
    --- UUID of the alert (foreign key into `omicron.public.alert`).
    alert_id UUID NOT NULL,
    -- UUID of the webhook receiver (foreign key into
    -- `omicron.public.alert_receiver`)
    rx_id UUID NOT NULL,

    triggered_by omicron.public.alert_delivery_trigger NOT NULL,

    --- Delivery attempt count. Starts at 0.
    attempts INT2 NOT NULL,

    time_created TIMESTAMPTZ NOT NULL,
    -- If this is set, then this webhook message has either been delivered
    -- successfully, or is considered permanently failed.
    time_completed TIMESTAMPTZ,

    state omicron.public.alert_delivery_state NOT NULL,

    -- Deliverator coordination bits
    deliverator_id UUID,
    time_leased TIMESTAMPTZ,

    CONSTRAINT attempts_is_non_negative CHECK (attempts >= 0),
    CONSTRAINT active_deliveries_have_started_timestamps CHECK (
        (deliverator_id IS NULL) OR (
            deliverator_id IS NOT NULL AND time_leased IS NOT NULL
        )
    ),
    CONSTRAINT time_completed_iff_not_pending CHECK (
        (state = 'pending' AND time_completed IS NULL) OR
            (state != 'pending' AND time_completed IS NOT NULL)
    )
);

-- Ensure that initial delivery attempts (nexus-dispatched) are unique to avoid
-- duplicate work when an alert is dispatched. For deliveries created by calls
-- to the webhook event resend API, we don't enforce this constraint, to allow
-- re-delivery to be triggered multiple times.
CREATE UNIQUE INDEX IF NOT EXISTS one_webhook_event_dispatch_per_rx
ON omicron.public.webhook_delivery (
    alert_id, rx_id
)
WHERE
    triggered_by = 'alert';

-- Index for looking up all webhook messages dispatched to a receiver ID
CREATE INDEX IF NOT EXISTS lookup_webhook_delivery_dispatched_to_rx
ON omicron.public.webhook_delivery (
    rx_id, alert_id
);

-- Index for looking up all delivery attempts for an alert
CREATE INDEX IF NOT EXISTS lookup_webhook_deliveries_for_alert
ON omicron.public.webhook_delivery (
    alert_id
);

-- Index for looking up all currently in-flight webhook messages, and ordering
-- them by their creation times.
CREATE INDEX IF NOT EXISTS webhook_deliveries_in_flight
ON omicron.public.webhook_delivery (
    time_created, id
) WHERE
    time_completed IS NULL;

CREATE TYPE IF NOT EXISTS omicron.public.webhook_delivery_attempt_result as ENUM (
    -- The delivery attempt failed with an HTTP error.
    'failed_http_error',
    -- The delivery attempt failed because the receiver endpoint was
    -- unreachable.
    'failed_unreachable',
    --- The delivery attempt connected successfully but no response was received
    --  within the timeout.
    'failed_timeout',
    -- The delivery attempt succeeded.
    'succeeded'
);

CREATE TABLE IF NOT EXISTS omicron.public.webhook_delivery_attempt (
    -- Primary key
    id UUID PRIMARY KEY,
    -- Foreign key into `omicron.public.webhook_delivery`.
    delivery_id UUID NOT NULL,
    -- attempt number.
    attempt INT2 NOT NULL,

    -- UUID of the webhook receiver (foreign key into
    -- `omicron.public.webhook_rx`)
    rx_id UUID NOT NULL,

    result omicron.public.webhook_delivery_attempt_result NOT NULL,

    -- This is an INT4 to ensure we can store any unsigned 16-bit number,
    -- although status code > 599 would be Very Surprising...
    response_status INT4,
    response_duration INTERVAL,
    time_created TIMESTAMPTZ NOT NULL,
    -- UUID of the Nexus who did this delivery attempt.
    deliverator_id UUID NOT NULL,

    -- Attempt numbers start at 1
    CONSTRAINT attempts_start_at_1 CHECK (attempt >= 1),

    -- Ensure response status codes are not negative.
    -- We could be more prescriptive here, and also check that they're >= 100
    -- and <= 599, but some servers may return weird stuff, and we'd like to be
    -- able to record that they did that.
    CONSTRAINT response_status_is_unsigned CHECK (
        (response_status IS NOT NULL AND response_status >= 0) OR
            (response_status IS NULL)
    ),

    CONSTRAINT response_iff_not_unreachable CHECK (
        (
            -- If the result is 'succeedeed' or 'failed_http_error', response
            -- data must be present.
            (result = 'succeeded' OR result = 'failed_http_error') AND (
                response_status IS NOT NULL AND
                response_duration IS NOT NULL
            )
        ) OR (
            -- If the result is 'failed_unreachable' or 'failed_timeout', no
            -- response data is present.
            (result = 'failed_unreachable' OR result = 'failed_timeout') AND (
                response_status IS NULL AND
                response_duration IS NULL
            )
        )
    )
);

CREATE INDEX IF NOT EXISTS lookup_attempts_for_webhook_delivery
ON omicron.public.webhook_delivery_attempt (
    delivery_id
);

CREATE INDEX IF NOT EXISTS lookup_webhook_delivery_attempts_to_rx
ON omicron.public.webhook_delivery_attempt (
    rx_id
);

/*
 * Keep this at the end of file so that the database does not contain a version
 * until it is fully populated.
 */
INSERT INTO omicron.public.db_metadata (
    singleton,
    time_created,
    time_modified,
    version,
    target_version
) VALUES
<<<<<<< HEAD
    (TRUE, NOW(), NOW(), '145.0.0', NULL)
=======
    (TRUE, NOW(), NOW(), '150.0.0', NULL)
>>>>>>> 7bd853b3
ON CONFLICT DO NOTHING;

COMMIT;<|MERGE_RESOLUTION|>--- conflicted
+++ resolved
@@ -5754,11 +5754,7 @@
     version,
     target_version
 ) VALUES
-<<<<<<< HEAD
-    (TRUE, NOW(), NOW(), '145.0.0', NULL)
-=======
-    (TRUE, NOW(), NOW(), '150.0.0', NULL)
->>>>>>> 7bd853b3
+    (TRUE, NOW(), NOW(), '151.0.0', NULL)
 ON CONFLICT DO NOTHING;
 
 COMMIT;