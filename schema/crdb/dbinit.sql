/*
 * dbinit.sql: raw SQL to initialize a database for use by Omicron
 *
 * It's not clear what the long-term story for managing the database schema will
 * be.  For now, this file can be used by the test suite and by developers (via
 * the "omicron-dev" program) to set up a local database with which to run the
 * system.
 */

/*
 * Important CockroachDB notes:
 *
 *    For timestamps, CockroachDB's docs recommend TIMESTAMPTZ rather than
 *    TIMESTAMP.  This does not change what is stored with each datum, but
 *    rather how it's interpreted when clients use it.  It should make no
 *    difference to us, so we stick with the recommendation.
 *
 *    We avoid explicit foreign keys due to this warning from the docs: "Foreign
 *    key dependencies can significantly impact query performance, as queries
 *    involving tables with foreign keys, or tables referenced by foreign keys,
 *    require CockroachDB to check two separate tables. We recommend using them
 *    sparingly."
 */

BEGIN;

/*
 * We assume the database and user do not already exist so that we don't
 * inadvertently clobber what's there.  If they might exist, the user has to
 * clear this first.
 *
 * NOTE: the database and user names MUST be kept in sync with the
 * initialization code and dbwipe.sql.
 */
CREATE DATABASE IF NOT EXISTS omicron;
CREATE USER IF NOT EXISTS omicron;
ALTER DEFAULT PRIVILEGES GRANT INSERT, SELECT, UPDATE, DELETE ON TABLES to omicron;

/*
 * Configure a replication factor of 5 to ensure that the system can maintain
 * availability in the face of any two node failures.
 */
ALTER RANGE default CONFIGURE ZONE USING num_replicas = 5;


/*
 * The deployment strategy for clickhouse 
 */
CREATE TYPE IF NOT EXISTS omicron.public.clickhouse_mode AS ENUM (
   -- Only deploy a single node clickhouse 
   'single_node_only',

   -- Only deploy a clickhouse cluster without any single node deployments 
   'cluster_only',

   -- Deploy both a single node and cluster deployment.
   -- This is the strategy for stage 1 described in RFD 468
   'both'
);

/*
 * A planning policy for clickhouse for a single multirack setup
 *
 * We currently implicitly tie this policy to a rack, as we don't yet support
 * multirack. Multiple parts of this database schema are going to have to change
 * to support multirack, so we add one more for now.
 */
CREATE TABLE IF NOT EXISTS omicron.public.clickhouse_policy (
    -- Monotonically increasing version for all policies
    --
    -- This is similar to `bp_target` which will also require being changed for
    -- multirack to associate with some sort of rack group ID.
    version INT8 PRIMARY KEY,

    clickhouse_mode omicron.public.clickhouse_mode NOT NULL,

    -- Only greater than 0 when clickhouse cluster is enabled
    clickhouse_cluster_target_servers INT2 NOT NULL,
    -- Only greater than 0 when clickhouse cluster is enabled
    clickhouse_cluster_target_keepers INT2 NOT NULL,

    time_created TIMESTAMPTZ NOT NULL
);

/*
 * Racks
 */
CREATE TABLE IF NOT EXISTS omicron.public.rack (
    /* Identity metadata (asset) */
    id UUID PRIMARY KEY,
    time_created TIMESTAMPTZ NOT NULL,
    time_modified TIMESTAMPTZ NOT NULL,

    /*
     * Identifies if rack management has been transferred from RSS -> Nexus.
     * If "false", RSS is still managing sleds, services, and DNS records.
     *
     * This value is set to "true" when RSS calls the
     * "rack_initialization_complete" endpoint on Nexus' internal interface.
     *
     * See RFD 278 for more detail.
     */
    initialized BOOL NOT NULL,

    /* Used to configure the updates service URL */
    tuf_base_url STRING(512),

    /* The IPv6 underlay /56 prefix for the rack */
    rack_subnet INET
);

/*
 * Sleds
 */

-- The disposition for a particular sled. This is updated solely by the
-- operator, and not by Nexus.
CREATE TYPE IF NOT EXISTS omicron.public.sled_policy AS ENUM (
    -- The sled is in service, and new resources can be provisioned onto it.
    'in_service',
    -- The sled is in service, but the operator has indicated that new
    -- resources should not be provisioned onto it.
    'no_provision',
    -- The operator has marked that the sled has, or will be, removed from the
    -- rack, and it should be assumed that any resources currently on it are
    -- now permanently missing.
    'expunged'
);

-- The actual state of the sled. This is updated exclusively by Nexus.
--
-- Nexus's goal is to match the sled's state with the operator-indicated
-- policy. For example, if the sled_policy is "expunged" and the sled_state is
-- "active", Nexus will assume that the sled is gone. Based on that, Nexus will
-- reallocate resources currently on the expunged sled to other sleds, etc.
-- Once the expunged sled no longer has any resources attached to it, Nexus
-- will mark it as decommissioned.
CREATE TYPE IF NOT EXISTS omicron.public.sled_state AS ENUM (
    -- The sled has resources of any kind allocated on it, or, is available for
    -- new resources.
    --
    -- The sled can be in this state and have a different sled policy, e.g.
    -- "expunged".
    'active',

    -- The sled no longer has resources allocated on it, now or in the future.
    --
    -- This is a terminal state. This state is only valid if the sled policy is
    -- 'expunged'.
    'decommissioned'
);

CREATE TABLE IF NOT EXISTS omicron.public.sled (
    /* Identity metadata (asset) */
    id UUID PRIMARY KEY,
    time_created TIMESTAMPTZ NOT NULL,
    time_modified TIMESTAMPTZ NOT NULL,
    time_deleted TIMESTAMPTZ,
    rcgen INT NOT NULL,

    /* FK into the Rack table */
    rack_id UUID NOT NULL,

    /* Idenfities if this Sled is a Scrimlet */
    is_scrimlet BOOL NOT NULL,

    /* Baseboard information about the sled */
    serial_number STRING(63) NOT NULL,
    part_number STRING(63) NOT NULL,
    revision INT8 NOT NULL,

    /* CPU & RAM summary for the sled */
    usable_hardware_threads INT8 CHECK (usable_hardware_threads BETWEEN 0 AND 4294967295) NOT NULL,
    usable_physical_ram INT8 NOT NULL,
    reservoir_size INT8 CHECK (reservoir_size < usable_physical_ram) NOT NULL,

    /* The IP address and bound port of the sled agent server. */
    ip INET NOT NULL,
    port INT4 CHECK (port BETWEEN 0 AND 65535) NOT NULL,

    /* The last address allocated to a propolis instance on this sled. */
    last_used_address INET NOT NULL,

    /* The policy for the sled, updated exclusively by the operator */
    sled_policy omicron.public.sled_policy NOT NULL,

    /* The actual state of the sled, updated exclusively by Nexus */
    sled_state omicron.public.sled_state NOT NULL,

    /* Generation number owned and incremented by the sled-agent */
    sled_agent_gen INT8 NOT NULL DEFAULT 1
);

-- Add an index that ensures a given physical sled (identified by serial and
-- part number) can only be a commissioned member of the control plane once.
--
-- TODO Should `sled` reference `hw_baseboard_id` instead of having its own
-- serial/part columns?
CREATE UNIQUE INDEX IF NOT EXISTS commissioned_sled_uniqueness
    ON omicron.public.sled (serial_number, part_number)
    WHERE sled_state != 'decommissioned';

/* Add an index which lets us look up sleds on a rack */
CREATE UNIQUE INDEX IF NOT EXISTS lookup_sled_by_rack ON omicron.public.sled (
    rack_id,
    id
) WHERE time_deleted IS NULL;

/* Add an index which lets us look up sleds based on policy and state */
CREATE INDEX IF NOT EXISTS lookup_sled_by_policy_and_state ON omicron.public.sled (
    sled_policy,
    sled_state
);

CREATE TYPE IF NOT EXISTS omicron.public.sled_resource_kind AS ENUM (
    -- omicron.public.instance
    'instance'
    -- We expect to other resource kinds here in the future; e.g., to track
    -- resources used by control plane services. For now, we only track
    -- instances.
);

-- Accounting for programs using resources on a sled
CREATE TABLE IF NOT EXISTS omicron.public.sled_resource (
    -- Should match the UUID of the corresponding resource
    id UUID PRIMARY KEY,

    -- The sled where resources are being consumed
    sled_id UUID NOT NULL,

    -- The maximum number of hardware threads usable by this resource
    hardware_threads INT8 NOT NULL,

    -- The maximum amount of RSS RAM provisioned to this resource
    rss_ram INT8 NOT NULL,

    -- The maximum amount of Reservoir RAM provisioned to this resource
    reservoir_ram INT8 NOT NULL,

    -- Identifies the type of the resource
    kind omicron.public.sled_resource_kind NOT NULL
);

-- Allow looking up all resources which reside on a sled
CREATE UNIQUE INDEX IF NOT EXISTS lookup_resource_by_sled ON omicron.public.sled_resource (
    sled_id,
    id
);


-- Table of all sled subnets allocated for sleds added to an already initialized
-- rack. The sleds in this table and their allocated subnets are created before
-- a sled is added to the `sled` table. Addition to the `sled` table occurs
-- after the sled is initialized and notifies Nexus about itself.
--
-- For simplicity and space savings, this table doesn't actually contain the
-- full subnets for a given sled, but only the octet that extends a /56 rack
-- subnet to a /64 sled subnet. The rack subnet is maintained in the `rack`
-- table.
--
-- This table does not include subnet octets allocated during RSS and therefore
-- all of the octets start at 33. This makes the data in this table purely additive
-- post-RSS, which also implies that we cannot re-use subnet octets if an original
-- sled that was part of RSS was removed from the cluster.
CREATE TABLE IF NOT EXISTS omicron.public.sled_underlay_subnet_allocation (
    -- The physical identity of the sled
    -- (foreign key into `hw_baseboard_id` table)
    hw_baseboard_id UUID,

    -- The rack to which a sled is being added
    -- (foreign key into `rack` table)
    --
    -- We require this because the sled is not yet part of the sled table when
    -- we first allocate a subnet for it.
    rack_id UUID NOT NULL,

    -- The sled to which a subnet is being allocated
    --
    -- Eventually will be a foreign key into the `sled` table when the sled notifies nexus
    -- about itself after initialization.
    sled_id UUID NOT NULL,

    -- The octet that extends a /56 rack subnet to a /64 sled subnet
    --
    -- Always between 33 and 255 inclusive
    subnet_octet INT2 NOT NULL UNIQUE CHECK (subnet_octet BETWEEN 33 AND 255),

    PRIMARY KEY (hw_baseboard_id, sled_id)
);

-- Add an index which allows pagination by {rack_id, sled_id} pairs.
CREATE UNIQUE INDEX IF NOT EXISTS lookup_subnet_allocation_by_rack_and_sled ON omicron.public.sled_underlay_subnet_allocation (
    rack_id,
    sled_id
);

/*
 * Switches
 */

CREATE TABLE IF NOT EXISTS omicron.public.switch (
    /* Identity metadata (asset) */
    id UUID PRIMARY KEY,
    time_created TIMESTAMPTZ NOT NULL,
    time_modified TIMESTAMPTZ NOT NULL,
    time_deleted TIMESTAMPTZ,
    rcgen INT NOT NULL,

    /* FK into the Rack table */
    rack_id UUID NOT NULL,

    /* Baseboard information about the switch */
    serial_number STRING(63) NOT NULL,
    part_number STRING(63) NOT NULL,
    revision INT8 NOT NULL
);

/* Add an index which lets us look up switches on a rack */
CREATE UNIQUE INDEX IF NOT EXISTS lookup_switch_by_rack ON omicron.public.switch (
    rack_id,
    id
) WHERE time_deleted IS NULL;

/*
 * Services
 */

CREATE TYPE IF NOT EXISTS omicron.public.service_kind AS ENUM (
  'clickhouse',
  'clickhouse_keeper',
  'clickhouse_server',
  'cockroach',
  'crucible',
  'crucible_pantry',
  'dendrite',
  'external_dns',
  'internal_dns',
  'nexus',
  'ntp',
  'oximeter',
  'tfport',
  'mgd'
);

CREATE TYPE IF NOT EXISTS omicron.public.physical_disk_kind AS ENUM (
  'm2',
  'u2'
);

-- The disposition for a particular physical disk.
-- This is updated by the operator, either explicitly through an operator API,
-- or implicitly when altering sled policy.
CREATE TYPE IF NOT EXISTS omicron.public.physical_disk_policy AS ENUM (
    -- The disk is in service, and new resources can be provisioned onto it.
    'in_service',
    -- The disk has been, or will be, removed from the rack, and it should be
    -- assumed that any resources currently on it are now permanently missing.
    'expunged'
);

-- The actual state of a physical disk. This is updated exclusively by Nexus.
--
-- Nexus's goal is to match the physical disk's state with the
-- operator-indicated policy. For example, if the policy is "expunged" and the
-- state is "active", Nexus will assume that the physical disk is gone. Based
-- on that, Nexus will reallocate resources currently on the expunged disk
-- elsewhere, etc. Once the expunged disk no longer has any resources attached
-- to it, Nexus will mark it as decommissioned.
CREATE TYPE IF NOT EXISTS omicron.public.physical_disk_state AS ENUM (
    -- The disk has resources of any kind allocated on it, or, is available for
    -- new resources.
    --
    -- The disk can be in this state and have a different policy, e.g.
    -- "expunged".
    'active',

    -- The disk no longer has resources allocated on it, now or in the future.
    --
    -- This is a terminal state. This state is only valid if the policy is
    -- 'expunged'.
    'decommissioned'
);

-- A physical disk which exists inside the rack.
CREATE TABLE IF NOT EXISTS omicron.public.physical_disk (
    id UUID PRIMARY KEY,
    time_created TIMESTAMPTZ NOT NULL,
    time_modified TIMESTAMPTZ NOT NULL,
    time_deleted TIMESTAMPTZ,
    rcgen INT NOT NULL,

    vendor STRING(63) NOT NULL,
    serial STRING(63) NOT NULL,
    model STRING(63) NOT NULL,

    variant omicron.public.physical_disk_kind NOT NULL,

    -- FK into the Sled table
    sled_id UUID NOT NULL,

    disk_policy omicron.public.physical_disk_policy NOT NULL,
    disk_state omicron.public.physical_disk_state NOT NULL
);

-- This constraint only needs to be upheld for disks that are not deleted
-- nor decommissioned.
CREATE UNIQUE INDEX IF NOT EXISTS vendor_serial_model_unique on omicron.public.physical_disk (
  vendor, serial, model
) WHERE time_deleted IS NULL AND disk_state != 'decommissioned';

CREATE UNIQUE INDEX IF NOT EXISTS lookup_physical_disk_by_variant ON omicron.public.physical_disk (
    variant,
    id
) WHERE time_deleted IS NULL;

-- Make it efficient to look up physical disks by Sled.
CREATE UNIQUE INDEX IF NOT EXISTS lookup_physical_disk_by_sled ON omicron.public.physical_disk (
    sled_id,
    id
);

-- x509 certificates which may be used by services
CREATE TABLE IF NOT EXISTS omicron.public.certificate (
    -- Identity metadata (resource)
    id UUID PRIMARY KEY,
    name STRING(63) NOT NULL,
    description STRING(512) NOT NULL,
    time_created TIMESTAMPTZ NOT NULL,
    time_modified TIMESTAMPTZ NOT NULL,
    time_deleted TIMESTAMPTZ,

    -- which Silo this certificate is used for
    silo_id UUID NOT NULL,

    -- The service type which should use this certificate
    service omicron.public.service_kind NOT NULL,

    -- cert.pem file (certificate chain in PEM format) as a binary blob
    cert BYTES NOT NULL,

    -- key.pem file (private key in PEM format) as a binary blob
    key BYTES NOT NULL
);

-- Add an index which lets us look up certificates for a particular service
-- class.
CREATE UNIQUE INDEX IF NOT EXISTS lookup_certificate_by_service ON omicron.public.certificate (
    service,
    id
) WHERE
    time_deleted IS NULL;

-- Add an index which enforces that certificates have unique names, and which
-- allows pagination-by-name.
CREATE UNIQUE INDEX IF NOT EXISTS lookup_certificate_by_silo ON omicron.public.certificate (
    silo_id,
    name
) WHERE
    time_deleted IS NULL;

-- A table describing virtual resource provisioning which may be associated
-- with a collection of objects, including:
-- - Projects
-- - Silos
-- - Fleet
CREATE TABLE IF NOT EXISTS omicron.public.virtual_provisioning_collection (
    -- Should match the UUID of the corresponding collection.
    id UUID PRIMARY KEY,
    time_modified TIMESTAMPTZ NOT NULL DEFAULT NOW(),

    -- Identifies the type of the collection.
    collection_type STRING(63) NOT NULL,

    -- The amount of physical disk space which has been provisioned
    -- on behalf of the collection.
    virtual_disk_bytes_provisioned INT8 NOT NULL,

    -- The number of CPUs provisioned by VMs.
    cpus_provisioned INT8 NOT NULL,

    -- The amount of RAM provisioned by VMs.
    ram_provisioned INT8 NOT NULL
);

-- A table describing a single virtual resource which has been provisioned.
-- This may include:
-- - Disks
-- - Instances
-- - Snapshots
--
-- NOTE: You might think to yourself: "This table looks an awful lot like
-- the 'virtual_provisioning_collection' table, could they be condensed into
-- a single table?"
-- The answer to this question is unfortunately: "No". We use CTEs to both
-- UPDATE the collection table while INSERTing rows in the resource table, and
-- this would not be allowed if they came from the same table due to:
-- https://www.cockroachlabs.com/docs/v22.2/known-limitations#statements-containing-multiple-modification-subqueries-of-the-same-table-are-disallowed
-- However, by using separate tables, the CTE is able to function correctly.
CREATE TABLE IF NOT EXISTS omicron.public.virtual_provisioning_resource (
    -- Should match the UUID of the corresponding collection.
    id UUID PRIMARY KEY,
    time_modified TIMESTAMPTZ NOT NULL DEFAULT NOW(),

    -- Identifies the type of the resource.
    resource_type STRING(63) NOT NULL,

    -- The amount of physical disk space which has been provisioned
    -- on behalf of the resource.
    virtual_disk_bytes_provisioned INT8 NOT NULL,

    -- The number of CPUs provisioned.
    cpus_provisioned INT8 NOT NULL,

    -- The amount of RAM provisioned.
    ram_provisioned INT8 NOT NULL
);

-- ZPools of Storage, attached to Sleds.
-- These are backed by a single physical disk.
--
-- For information about the provisioned zpool, reference the
-- "omicron.public.inv_zpool" table, which returns information
-- that has actually been returned from the underlying sled.
CREATE TABLE IF NOT EXISTS omicron.public.zpool (
    /* Identity metadata (asset) */
    id UUID PRIMARY KEY,
    time_created TIMESTAMPTZ NOT NULL,
    time_modified TIMESTAMPTZ NOT NULL,
    time_deleted TIMESTAMPTZ,
    rcgen INT NOT NULL,

    /* FK into the Sled table */
    sled_id UUID NOT NULL,

    /* FK into the Physical Disk table */
    physical_disk_id UUID NOT NULL
);

/* Create an index on the physical disk id */
CREATE INDEX IF NOT EXISTS lookup_zpool_by_disk on omicron.public.zpool (
    physical_disk_id,
    id
) WHERE physical_disk_id IS NOT NULL AND time_deleted IS NULL;

CREATE TYPE IF NOT EXISTS omicron.public.dataset_kind AS ENUM (
  'crucible',
  'cockroach',
  'clickhouse',
  'clickhouse_keeper',
  'clickhouse_server',
  'external_dns',
  'internal_dns',
  'zone_root',
  'zone',
  'debug',
  'update'
);

/*
 * A dataset of allocated space within a zpool.
 */
CREATE TABLE IF NOT EXISTS omicron.public.dataset (
    /* Identity metadata (asset) */
    id UUID PRIMARY KEY,
    time_created TIMESTAMPTZ NOT NULL,
    time_modified TIMESTAMPTZ NOT NULL,
    time_deleted TIMESTAMPTZ,
    rcgen INT NOT NULL,

    /* FK into the Pool table */
    pool_id UUID NOT NULL,

    /* Contact information for the dataset */
    ip INET,
    port INT4 CHECK (port BETWEEN 0 AND 65535),

    kind omicron.public.dataset_kind NOT NULL,

    /* An upper bound on the amount of space that might be in-use */
    size_used INT,

    /* Only valid if kind = zone -- the name of this zone */
    zone_name TEXT,

    quota INT8,
    reservation INT8,
    compression TEXT,

    /* Crucible must make use of 'size_used'; other datasets manage their own storage */
    CONSTRAINT size_used_column_set_for_crucible CHECK (
      (kind != 'crucible') OR
      (kind = 'crucible' AND size_used IS NOT NULL)
    ),

    CONSTRAINT ip_and_port_set_for_crucible CHECK (
      (kind != 'crucible') OR
      (kind = 'crucible' AND ip IS NOT NULL and port IS NOT NULL)
    ),

    CONSTRAINT zone_name_for_zone_kind CHECK (
      (kind != 'zone') OR
      (kind = 'zone' AND zone_name IS NOT NULL)
    )
);

/* Create an index on the size usage for Crucible's allocation */
CREATE INDEX IF NOT EXISTS lookup_dataset_by_size_used_crucible on omicron.public.dataset (
    size_used
) WHERE size_used IS NOT NULL AND time_deleted IS NULL AND kind = 'crucible';

/* Create an index on the size usage for any dataset */
CREATE INDEX IF NOT EXISTS lookup_dataset_by_size_used on omicron.public.dataset (
    size_used
) WHERE size_used IS NOT NULL AND time_deleted IS NULL;

/* Create an index on the zpool id */
CREATE INDEX IF NOT EXISTS lookup_dataset_by_zpool on omicron.public.dataset (
    pool_id,
    id
) WHERE pool_id IS NOT NULL AND time_deleted IS NULL;

CREATE INDEX IF NOT EXISTS lookup_dataset_by_ip on omicron.public.dataset (ip);

/*
 * A region of space allocated to Crucible Downstairs, within a dataset.
 */
CREATE TABLE IF NOT EXISTS omicron.public.region (
    /* Identity metadata (asset) */
    id UUID PRIMARY KEY,
    time_created TIMESTAMPTZ NOT NULL,
    time_modified TIMESTAMPTZ NOT NULL,

    /* FK into the dataset table */
    dataset_id UUID NOT NULL,

    /* FK into the volume table */
    volume_id UUID NOT NULL,

    /* Metadata describing the region */
    block_size INT NOT NULL,
    blocks_per_extent INT NOT NULL,
    extent_count INT NOT NULL,

    port INT4,

    read_only BOOL NOT NULL,

    deleting BOOL NOT NULL
);

/*
 * Allow all regions belonging to a disk to be accessed quickly.
 */
CREATE UNIQUE INDEX IF NOT EXISTS lookup_region_by_volume on omicron.public.region (
    volume_id,
    id
);

/*
 * Allow all regions belonging to a dataset to be accessed quickly.
 */
CREATE UNIQUE INDEX IF NOT EXISTS lookup_region_by_dataset on omicron.public.region (
    dataset_id,
    id
);

CREATE INDEX IF NOT EXISTS lookup_regions_missing_ports
    on omicron.public.region (id)
    WHERE port IS NULL;

CREATE INDEX IF NOT EXISTS lookup_regions_by_read_only
    on omicron.public.region (read_only);

/*
 * A snapshot of a region, within a dataset.
 */
CREATE TABLE IF NOT EXISTS omicron.public.region_snapshot (
    dataset_id UUID NOT NULL,
    region_id UUID NOT NULL,

    /* Associated higher level virtual snapshot */
    snapshot_id UUID NOT NULL,

    /*
     * Target string, for identification as part of
     * volume construction request(s)
     */
    snapshot_addr TEXT NOT NULL,

    /* How many volumes reference this? */
    volume_references INT8 NOT NULL,

    /* Is this currently part of some resources_to_delete? */
    deleting BOOL NOT NULL,

    PRIMARY KEY (dataset_id, region_id, snapshot_id)
);

/* Indexes for use during join with region table */
CREATE INDEX IF NOT EXISTS lookup_region_by_dataset on omicron.public.region_snapshot (
    dataset_id, region_id
);

CREATE INDEX IF NOT EXISTS lookup_region_snapshot_by_region_id on omicron.public.region_snapshot (
    region_id
);

CREATE INDEX IF NOT EXISTS lookup_region_snapshot_by_deleting on omicron.public.region_snapshot (
    deleting
);

/*
 * Index on volume_references and snapshot_addr for crucible
 * resource accounting lookup
 */
CREATE INDEX IF NOT EXISTS lookup_region_snapshot_by_volume_reference on omicron.public.region_snapshot (
    volume_references
);

CREATE INDEX IF NOT EXISTS lookup_region_snapshot_by_snapshot_addr on omicron.public.region_snapshot (
    snapshot_addr
);

/*
 * A volume within Crucible
 */
CREATE TABLE IF NOT EXISTS omicron.public.volume (
    id UUID PRIMARY KEY,
    time_created TIMESTAMPTZ NOT NULL,
    time_modified TIMESTAMPTZ NOT NULL,
    time_deleted TIMESTAMPTZ,

    /* child resource generation number, per RFD 192 */
    rcgen INT NOT NULL,

    /*
     * A JSON document describing the construction of the volume, including all
     * sub volumes. This is what will be POSTed to propolis, and eventually
     * consumed by some Upstairs code to perform the volume creation. The Rust
     * type of this column should be Crucible::VolumeConstructionRequest.
     */
    data TEXT NOT NULL,

    /*
     * A JSON document describing what resources to clean up when deleting this
     * volume. The Rust type of this column should be the CrucibleResources
     * enum.
     */
    resources_to_clean_up TEXT
);

/* Quickly find deleted volumes */
CREATE INDEX IF NOT EXISTS lookup_volume_by_deleted on omicron.public.volume (
    time_deleted
);

/*
 * Silos
 */

CREATE TYPE IF NOT EXISTS omicron.public.authentication_mode AS ENUM (
  'local',
  'saml'
);

CREATE TYPE IF NOT EXISTS omicron.public.user_provision_type AS ENUM (
  'api_only',
  'jit'
);

CREATE TABLE IF NOT EXISTS omicron.public.silo (
    /* Identity metadata */
    id UUID PRIMARY KEY,
    name STRING(63) NOT NULL,
    description STRING(512) NOT NULL,
    time_created TIMESTAMPTZ NOT NULL,
    time_modified TIMESTAMPTZ NOT NULL,
    time_deleted TIMESTAMPTZ,

    discoverable BOOL NOT NULL,
    authentication_mode omicron.public.authentication_mode NOT NULL,
    user_provision_type omicron.public.user_provision_type NOT NULL,

    mapped_fleet_roles JSONB NOT NULL,

    /* child resource generation number, per RFD 192 */
    rcgen INT NOT NULL
);

CREATE UNIQUE INDEX IF NOT EXISTS lookup_silo_by_name ON omicron.public.silo (
    name
) WHERE
    time_deleted IS NULL;

/*
 * Silo users
 */
CREATE TABLE IF NOT EXISTS omicron.public.silo_user (
    id UUID PRIMARY KEY,
    time_created TIMESTAMPTZ NOT NULL,
    time_modified TIMESTAMPTZ NOT NULL,
    time_deleted TIMESTAMPTZ,

    silo_id UUID NOT NULL,
    external_id TEXT NOT NULL
);

/* This index lets us quickly find users for a given silo. */
CREATE UNIQUE INDEX IF NOT EXISTS lookup_silo_user_by_silo ON omicron.public.silo_user (
    silo_id,
    external_id
) WHERE
    time_deleted IS NULL;

CREATE TABLE IF NOT EXISTS omicron.public.silo_user_password_hash (
    silo_user_id UUID NOT NULL,
    hash TEXT NOT NULL,
    time_created TIMESTAMPTZ NOT NULL,

    PRIMARY KEY(silo_user_id)
);

/*
 * Silo groups
 */

CREATE TABLE IF NOT EXISTS omicron.public.silo_group (
    id UUID PRIMARY KEY,
    time_created TIMESTAMPTZ NOT NULL,
    time_modified TIMESTAMPTZ NOT NULL,
    time_deleted TIMESTAMPTZ,

    silo_id UUID NOT NULL,
    external_id TEXT NOT NULL
);

CREATE UNIQUE INDEX IF NOT EXISTS lookup_silo_group_by_silo ON omicron.public.silo_group (
    silo_id,
    external_id
) WHERE
    time_deleted IS NULL;

/*
 * Silo group membership
 */

CREATE TABLE IF NOT EXISTS omicron.public.silo_group_membership (
    silo_group_id UUID NOT NULL,
    silo_user_id UUID NOT NULL,

    PRIMARY KEY (silo_group_id, silo_user_id)
);

/*
 * The primary key lets us paginate through the users in a group.  We need to
 * index the same fields in the reverse order to be able to paginate through the
 * groups that a user is in.
 */
CREATE INDEX IF NOT EXISTS lookup_silo_group_by_user ON omicron.public.silo_group_membership (
    silo_user_id,
    silo_group_id
);

/*
 * Silo identity provider list
 */

CREATE TYPE IF NOT EXISTS omicron.public.provider_type AS ENUM (
  'saml'
);

CREATE TABLE IF NOT EXISTS omicron.public.identity_provider (
    /* Identity metadata */
    id UUID PRIMARY KEY,
    name STRING(63) NOT NULL,
    description STRING(512) NOT NULL,
    time_created TIMESTAMPTZ NOT NULL,
    time_modified TIMESTAMPTZ NOT NULL,
    time_deleted TIMESTAMPTZ,

    silo_id UUID NOT NULL,
    provider_type omicron.public.provider_type NOT NULL
);

CREATE UNIQUE INDEX IF NOT EXISTS lookup_idp_by_silo_id ON omicron.public.identity_provider (
    silo_id,
    id
) WHERE
    time_deleted IS NULL;

CREATE UNIQUE INDEX IF NOT EXISTS lookup_idp_by_silo_name ON omicron.public.identity_provider (
    silo_id,
    name
) WHERE
    time_deleted IS NULL;

/*
 * Silo SAML identity provider
 */
CREATE TABLE IF NOT EXISTS omicron.public.saml_identity_provider (
    /* Identity metadata */
    id UUID PRIMARY KEY,
    name STRING(63) NOT NULL,
    description STRING(512) NOT NULL,
    time_created TIMESTAMPTZ NOT NULL,
    time_modified TIMESTAMPTZ NOT NULL,
    time_deleted TIMESTAMPTZ,

    silo_id UUID NOT NULL,

    idp_metadata_document_string TEXT NOT NULL,

    idp_entity_id TEXT NOT NULL,
    sp_client_id TEXT NOT NULL,
    acs_url TEXT NOT NULL,
    slo_url TEXT NOT NULL,
    technical_contact_email TEXT NOT NULL,

    public_cert TEXT,
    private_key TEXT,

    group_attribute_name TEXT
);

CREATE UNIQUE INDEX IF NOT EXISTS lookup_saml_idp_by_silo_id ON omicron.public.saml_identity_provider (
    silo_id,
    id
) WHERE
    time_deleted IS NULL;

CREATE UNIQUE INDEX IF NOT EXISTS lookup_saml_idp_by_silo_name ON omicron.public.saml_identity_provider (
    silo_id,
    name
) WHERE
    time_deleted IS NULL;

/*
 * Users' public SSH keys, per RFD 44
 */
CREATE TABLE IF NOT EXISTS omicron.public.ssh_key (
    id UUID PRIMARY KEY,
    name STRING(63) NOT NULL,
    description STRING(512) NOT NULL,
    time_created TIMESTAMPTZ NOT NULL,
    time_modified TIMESTAMPTZ NOT NULL,
    time_deleted TIMESTAMPTZ,

    /* FK into silo_user table */
    silo_user_id UUID NOT NULL,

    /*
     * A 4096 bit RSA key without comment encodes to 726 ASCII characters.
     * A (256 bit) Ed25519 key w/o comment encodes to 82 ASCII characters.
     */
    public_key STRING(1023) NOT NULL
);

CREATE UNIQUE INDEX IF NOT EXISTS lookup_ssh_key_by_silo_user ON omicron.public.ssh_key (
    silo_user_id,
    name
) WHERE
    time_deleted IS NULL;

/**
 * Represents the SSH keys copied to an instance at create time by cloud-init.
 * Entries are added here when an instance is created (with configured SSH keys)
 * and removed when the instance is destroyed.
 *
 * TODO: Should this have time created / time deleted
 */
CREATE TABLE IF NOT EXISTS omicron.public.instance_ssh_key (
    instance_id UUID NOT NULL,
    ssh_key_id UUID NOT NULL,
    PRIMARY KEY (instance_id, ssh_key_id)
);

CREATE TABLE IF NOT EXISTS omicron.public.silo_quotas (
    silo_id UUID PRIMARY KEY,
    time_created TIMESTAMPTZ NOT NULL,
    time_modified TIMESTAMPTZ NOT NULL,
    cpus INT8 NOT NULL,
    memory_bytes INT8 NOT NULL,
    storage_bytes INT8 NOT NULL
);

/**
 * A view of the amount of provisioned and allocated (set by quotas) resources
 * on a given silo.
 */
CREATE VIEW IF NOT EXISTS omicron.public.silo_utilization
AS SELECT
    c.id AS silo_id,
    s.name AS silo_name,
    c.cpus_provisioned AS cpus_provisioned,
    c.ram_provisioned AS memory_provisioned,
    c.virtual_disk_bytes_provisioned AS storage_provisioned,
    q.cpus AS cpus_allocated,
    q.memory_bytes AS memory_allocated,
    q.storage_bytes AS storage_allocated,
    s.discoverable as silo_discoverable
FROM
    omicron.public.virtual_provisioning_collection AS c
    RIGHT JOIN omicron.public.silo_quotas AS q
    ON c.id = q.silo_id
    INNER JOIN omicron.public.silo AS s
    ON c.id = s.id
WHERE
    c.collection_type = 'Silo'
AND
    s.time_deleted IS NULL;

/*
 * Projects
 */

CREATE TABLE IF NOT EXISTS omicron.public.project (
    /* Identity metadata (resource) */
    id UUID PRIMARY KEY,
    name STRING(63) NOT NULL,
    description STRING(512) NOT NULL,
    time_created TIMESTAMPTZ NOT NULL,
    time_modified TIMESTAMPTZ NOT NULL,
    /* Indicates that the object has been deleted */
    time_deleted TIMESTAMPTZ,

    /* child resource generation number, per RFD 192 */
    rcgen INT NOT NULL,

    /* Which silo this project belongs to */
    silo_id UUID NOT NULL /* foreign key into "silo" table */
);

CREATE UNIQUE INDEX IF NOT EXISTS lookup_project_by_silo ON omicron.public.project (
    silo_id,
    name
) WHERE
    time_deleted IS NULL;

/*
 * Instances
 */

CREATE TYPE IF NOT EXISTS omicron.public.instance_state_v2 AS ENUM (
    /* The instance exists in the DB but its create saga is still in flight. */
    'creating',

    /*
     * The instance has no active VMM. Corresponds to the "stopped" external
     * state.
     */
    'no_vmm',

    /* The instance's state is derived from its active VMM's state. */
    'vmm',

    /* Something bad happened while trying to interact with the instance. */
    'failed',

    /* The instance has been destroyed. */
    'destroyed'
);

CREATE TYPE IF NOT EXISTS omicron.public.vmm_state AS ENUM (
    /*
     * The VMM is known to Nexus, but may not yet exist on a sled.
     *
     * VMM records are always inserted into the database in this state, and
     * then transition to 'starting' or 'migrating' once a sled-agent reports
     * that the VMM has been registered.
     */
    'creating',
    'starting',
    'running',
    'stopping',
    'stopped',
    'rebooting',
    'migrating',
    'failed',
    'destroyed',
    'saga_unwound'
);

CREATE TYPE IF NOT EXISTS omicron.public.instance_auto_restart AS ENUM (
    /*
     * The instance should not, under any circumstances, be automatically
     * rebooted by the control plane.
     */
    'never',
    /*
     * If this instance is running and unexpectedly fails (e.g. due to a host
     * software crash or unexpected host reboot), the control plane will make a
     * best-effort attempt to restart it. The control plane may choose not to
     * restart the instance to preserve the overall availability of the system.
     */
     'best_effort'
);


/*
 * TODO consider how we want to manage multiple sagas operating on the same
 * Instance -- e.g., reboot concurrent with destroy or concurrent reboots or the
 * like.  Or changing # of CPUs or memory size.
 */
CREATE TABLE IF NOT EXISTS omicron.public.instance (
    /* Identity metadata (resource) */
    id UUID PRIMARY KEY,
    name STRING(63) NOT NULL,
    description STRING(512) NOT NULL,
    time_created TIMESTAMPTZ NOT NULL,
    time_modified TIMESTAMPTZ NOT NULL,
    /* Indicates that the object has been deleted */
    /* This is redundant for Instances, but we keep it here for consistency. */
    time_deleted TIMESTAMPTZ,

    /* Every Instance is in exactly one Project at a time. */
    project_id UUID NOT NULL,

    /* user data for instance initialization systems (e.g. cloud-init) */
    user_data BYTES NOT NULL,

    /* The last-updated time and generation for the instance's state. */
    time_state_updated TIMESTAMPTZ NOT NULL,
    state_generation INT NOT NULL,

    /* FK into `vmm` for the Propolis server that's backing this instance. */
    active_propolis_id UUID,

    /* FK into `vmm` for the migration target Propolis server, if one exists. */
    target_propolis_id UUID,

    /* Identifies any ongoing migration for this instance. */
    migration_id UUID,

    /* Instance configuration */
    ncpus INT NOT NULL,
    memory INT NOT NULL,
    hostname STRING(63) NOT NULL,

    /* ID of the instance update saga that has locked this instance for
     * updating, if one exists. */
    updater_id UUID,

    /* Generation of the instance updater lock */
    updater_gen INT NOT NULL DEFAULT 0,

    /*
     * The internal instance state. If this is 'vmm', the externally-visible
     * instance state is derived from its active VMM's state. This column is
     * distant from its generation number and update time because it is
     * deleted and recreated by the schema upgrade process; see the
     * `separate-instance-and-vmm-states` schema change for details.
     */
    state omicron.public.instance_state_v2 NOT NULL,

    /*
     * The time of the most recent auto-restart attempt, or NULL if the control
     * plane has never attempted to automatically restart this instance.
     */
    time_last_auto_restarted TIMESTAMPTZ,

    /*
     * What failures should result in an instance being automatically restarted
     * by the control plane.
     */
    auto_restart_policy omicron.public.instance_auto_restart,
    /*
     * The cooldown period that must elapse between consecutive auto restart
     * attempts. If this is NULL, no cooldown period is explicitly configured
     * for this instance, and the default cooldown period should be used.
     */
     auto_restart_cooldown INTERVAL,

    /*
     * Which disk, if any, is the one this instance should be directed to boot
     * from. With a boot device selected, guest OSes cannot configure their
     * boot policy for future boots, so also permit NULL to indicate a guest
     * does not want our policy, and instead should be permitted control over
     * its boot-time fates.
     */
    boot_disk_id UUID,

    CONSTRAINT vmm_iff_active_propolis CHECK (
        ((state = 'vmm') AND (active_propolis_id IS NOT NULL)) OR
        ((state != 'vmm') AND (active_propolis_id IS NULL))
    )
);

-- Names for instances within a project should be unique
CREATE UNIQUE INDEX IF NOT EXISTS lookup_instance_by_project ON omicron.public.instance (
    project_id,
    name
) WHERE
    time_deleted IS NULL;

-- Many control plane operations wish to select all the instances in particular
-- states.
CREATE INDEX IF NOT EXISTS lookup_instance_by_state
ON
    omicron.public.instance (state)
WHERE
    time_deleted IS NULL;

/*
 * A special view of an instance provided to operators for insights into what's running
 * on a sled.
 *
 * This view requires the VMM table, which doesn't exist yet, so create a
 * "placeholder" view here and replace it with the full view once the table is
 * defined. See the README for more context.
 */

CREATE VIEW IF NOT EXISTS omicron.public.sled_instance
AS SELECT
    instance.id
FROM
    omicron.public.instance AS instance
WHERE
    instance.time_deleted IS NULL;

/*
 * Guest-Visible, Virtual Disks
 */

/*
 * TODO The Rust enum to which this type is converted
 * carries data in some of its variants, such as the UUID
 * of the instance to which a disk is attached.
 *
 * This makes the conversion to/from this enum type here much
 * more difficult, since we need a way to manage that data
 * coherently.
 *
 * See <https://github.com/oxidecomputer/omicron/issues/312>.
 */
-- CREATE TYPE omicron.public.DiskState AS ENUM (
--     'creating',
--     'detached',
--     'attaching',
--     'attached',
--     'detaching',
--     'destroyed',
--     'faulted'
-- );

CREATE TYPE IF NOT EXISTS omicron.public.block_size AS ENUM (
  '512',
  '2048',
  '4096'
);

CREATE TABLE IF NOT EXISTS omicron.public.disk (
    /* Identity metadata (resource) */
    id UUID PRIMARY KEY,
    name STRING(63) NOT NULL,
    description STRING(512) NOT NULL,
    time_created TIMESTAMPTZ NOT NULL,
    time_modified TIMESTAMPTZ NOT NULL,
    /* Indicates that the object has been deleted */
    /* This is redundant for Disks, but we keep it here for consistency. */
    time_deleted TIMESTAMPTZ,

    /* child resource generation number, per RFD 192 */
    rcgen INT NOT NULL,

    /* Every Disk is in exactly one Project at a time. */
    project_id UUID NOT NULL,

    /* Every disk consists of a root volume */
    volume_id UUID NOT NULL,

    /*
     * TODO Would it make sense for the runtime state to live in a separate
     * table?
     */
    /* Runtime state */
    -- disk_state omicron.public.DiskState NOT NULL, /* TODO see above */
    disk_state STRING(32) NOT NULL,
    /*
     * Every Disk may be attaching to, attached to, or detaching from at most
     * one Instance at a time.
     */
    attach_instance_id UUID,
    state_generation INT NOT NULL,
    slot INT2 CHECK (slot >= 0 AND slot < 8),
    time_state_updated TIMESTAMPTZ NOT NULL,

    /* Disk configuration */
    size_bytes INT NOT NULL,
    block_size omicron.public.block_size NOT NULL,
    origin_snapshot UUID,
    origin_image UUID,

    pantry_address TEXT
);

CREATE UNIQUE INDEX IF NOT EXISTS lookup_disk_by_project ON omicron.public.disk (
    project_id,
    name
) WHERE
    time_deleted IS NULL;

CREATE UNIQUE INDEX IF NOT EXISTS lookup_disk_by_instance ON omicron.public.disk (
    attach_instance_id,
    id
) WHERE
    time_deleted IS NULL AND attach_instance_id IS NOT NULL;

CREATE UNIQUE INDEX IF NOT EXISTS lookup_deleted_disk ON omicron.public.disk (
    id
) WHERE
    time_deleted IS NOT NULL;

CREATE UNIQUE INDEX IF NOT EXISTS lookup_disk_by_volume_id ON omicron.public.disk (
    volume_id
) WHERE
    time_deleted IS NULL;

CREATE TABLE IF NOT EXISTS omicron.public.image (
    /* Identity metadata (resource) */
    id UUID PRIMARY KEY,
    name STRING(63) NOT NULL,
    description STRING(512) NOT NULL,
    time_created TIMESTAMPTZ NOT NULL,
    time_modified TIMESTAMPTZ NOT NULL,
    /* Indicates that the object has been deleted */
    time_deleted TIMESTAMPTZ,

    silo_id UUID NOT NULL,
    project_id UUID,

    volume_id UUID NOT NULL,

    url STRING(8192),
    os STRING(64) NOT NULL,
    version STRING(64) NOT NULL,
    digest TEXT,
    block_size omicron.public.block_size NOT NULL,
    size_bytes INT NOT NULL
);

CREATE VIEW IF NOT EXISTS omicron.public.project_image AS
SELECT
    id,
    name,
    description,
    time_created,
    time_modified,
    time_deleted,
    silo_id,
    project_id,
    volume_id,
    url,
    os,
    version,
    digest,
    block_size,
    size_bytes
FROM
    omicron.public.image
WHERE
    project_id IS NOT NULL;

CREATE VIEW IF NOT EXISTS omicron.public.silo_image AS
SELECT
    id,
    name,
    description,
    time_created,
    time_modified,
    time_deleted,
    silo_id,
    volume_id,
    url,
    os,
    version,
    digest,
    block_size,
    size_bytes
FROM
    omicron.public.image
WHERE
    project_id IS NULL;

/* Index for silo images */
CREATE UNIQUE INDEX IF NOT EXISTS lookup_image_by_silo on omicron.public.image (
    silo_id,
    name
) WHERE
    time_deleted is NULL AND
    project_id is NULL;

/* Index for project images */
CREATE UNIQUE INDEX IF NOT EXISTS lookup_image_by_silo_and_project on omicron.public.image (
    silo_id,
    project_id,
    name
) WHERE
    time_deleted is NULL AND
    project_id is NOT NULL;

CREATE TYPE IF NOT EXISTS omicron.public.snapshot_state AS ENUM (
  'creating',
  'ready',
  'faulted',
  'destroyed'
);

CREATE TABLE IF NOT EXISTS omicron.public.snapshot (
    /* Identity metadata (resource) */
    id UUID PRIMARY KEY,
    name STRING(63) NOT NULL,
    description STRING(512) NOT NULL,
    time_created TIMESTAMPTZ NOT NULL,
    time_modified TIMESTAMPTZ NOT NULL,
    /* Indicates that the object has been deleted */
    time_deleted TIMESTAMPTZ,

    /* Every Snapshot is in exactly one Project at a time. */
    project_id UUID NOT NULL,

    /* Every Snapshot originated from a single disk */
    disk_id UUID NOT NULL,

    /* Every Snapshot consists of a root volume */
    volume_id UUID NOT NULL,

    /* Where will the scrubbed blocks eventually land? */
    destination_volume_id UUID NOT NULL,

    gen INT NOT NULL,
    state omicron.public.snapshot_state NOT NULL,
    block_size omicron.public.block_size NOT NULL,

    /* Disk configuration (from the time the snapshot was taken) */
    size_bytes INT NOT NULL
);

CREATE UNIQUE INDEX IF NOT EXISTS lookup_snapshot_by_project ON omicron.public.snapshot (
    project_id,
    name
) WHERE
    time_deleted IS NULL;

/*
 * Oximeter collector servers.
 */
CREATE TABLE IF NOT EXISTS omicron.public.oximeter (
    id UUID PRIMARY KEY,
    time_created TIMESTAMPTZ NOT NULL,
    time_modified TIMESTAMPTZ NOT NULL,
    ip INET NOT NULL,
    port INT4 CHECK (port BETWEEN 0 AND 65535) NOT NULL,
    time_expunged TIMESTAMPTZ
);

/*
 * The query Nexus runs to choose an Oximeter instance for new metric producers
 * involves listing the non-expunged instances sorted by ID, which would require
 * a full table scan without this index.
 */
CREATE UNIQUE INDEX IF NOT EXISTS list_non_expunged_oximeter ON omicron.public.oximeter (
    id
) WHERE
    time_expunged IS NULL;

/*
 * The kind of metric producer each record corresponds to.
 */
CREATE TYPE IF NOT EXISTS omicron.public.producer_kind AS ENUM (
    -- A sled agent for an entry in the sled table.
    'sled_agent',
    -- A service in a blueprint (typically the current target blueprint, but it
    -- may reference a prior blueprint if the service is in the process of being
    -- removed).
    'service',
    -- A Propolis VMM for an instance in the omicron.public.instance table
    'instance',
    -- A management gateway service on a scrimlet.
    'management_gateway'
);

/*
 * Information about registered metric producers.
 */
CREATE TABLE IF NOT EXISTS omicron.public.metric_producer (
    id UUID PRIMARY KEY,
    time_created TIMESTAMPTZ NOT NULL,
    time_modified TIMESTAMPTZ NOT NULL,
    kind omicron.public.producer_kind NOT NULL,
    ip INET NOT NULL,
    port INT4 CHECK (port BETWEEN 0 AND 65535) NOT NULL,
    interval FLOAT NOT NULL,
    /* Oximeter collector instance to which this metric producer is assigned. */
    oximeter_id UUID NOT NULL
);

CREATE UNIQUE INDEX IF NOT EXISTS lookup_producer_by_oximeter ON omicron.public.metric_producer (
    oximeter_id,
    id
);

CREATE INDEX IF NOT EXISTS lookup_producer_by_time_modified ON omicron.public.metric_producer (
    time_modified
);

/*
 * VPCs and networking primitives
 */


CREATE TABLE IF NOT EXISTS omicron.public.vpc (
    /* Identity metadata (resource) */
    id UUID PRIMARY KEY,
    name STRING(63) NOT NULL,
    description STRING(512) NOT NULL,
    time_created TIMESTAMPTZ NOT NULL,
    time_modified TIMESTAMPTZ NOT NULL,
    /* Indicates that the object has been deleted */
    time_deleted TIMESTAMPTZ,
    project_id UUID NOT NULL,
    system_router_id UUID NOT NULL,
    dns_name STRING(63) NOT NULL,

    /*
     * The Geneve Virtual Network Identifier for this VPC. Note that this is a
     * 24-bit unsigned value, properties which are checked in the application,
     * not the database.
     */
    vni INT4 NOT NULL,

    /* The IPv6 prefix allocated to subnets. */
    ipv6_prefix INET NOT NULL,

    /* Used to ensure that two requests do not concurrently modify the
       VPC's firewall */
    firewall_gen INT NOT NULL,

    /* Child-resource generation number for VPC Subnets. */
    subnet_gen INT8 NOT NULL
);

CREATE UNIQUE INDEX IF NOT EXISTS lookup_vpc_by_project ON omicron.public.vpc (
    project_id,
    name
) WHERE
    time_deleted IS NULL;

CREATE UNIQUE INDEX IF NOT EXISTS lookup_vpc_by_vni ON omicron.public.vpc (
    vni
) WHERE
    time_deleted IS NULL;

CREATE TABLE IF NOT EXISTS omicron.public.vpc_subnet (
    /* Identity metadata (resource) */
    id UUID PRIMARY KEY,
    name STRING(63) NOT NULL,
    description STRING(512) NOT NULL,
    time_created TIMESTAMPTZ NOT NULL,
    time_modified TIMESTAMPTZ NOT NULL,
    /* Indicates that the object has been deleted */
    time_deleted TIMESTAMPTZ,
    vpc_id UUID NOT NULL,
    /* Child resource creation generation number */
    rcgen INT8 NOT NULL,
    ipv4_block INET NOT NULL,
    ipv6_block INET NOT NULL,
    /* nullable FK to the `vpc_router` table. */
    custom_router_id UUID
);

/* Subnet and network interface names are unique per VPC, not project */
CREATE UNIQUE INDEX IF NOT EXISTS vpc_subnet_vpc_id_name_key ON omicron.public.vpc_subnet (
    vpc_id,
    name
) WHERE
    time_deleted IS NULL;

/* The kind of network interface. */
CREATE TYPE IF NOT EXISTS omicron.public.network_interface_kind AS ENUM (
    /* An interface attached to a guest instance. */
    'instance',

    /* An interface attached to a service. */
    'service',
    'probe'
);

CREATE TABLE IF NOT EXISTS omicron.public.network_interface (
    /* Identity metadata (resource) */
    id UUID PRIMARY KEY,
    name STRING(63) NOT NULL,
    description STRING(512) NOT NULL,
    time_created TIMESTAMPTZ NOT NULL,
    time_modified TIMESTAMPTZ NOT NULL,
    /* Indicates that the object has been deleted */
    time_deleted TIMESTAMPTZ,

    /* The kind of network interface, e.g., instance */
    kind omicron.public.network_interface_kind NOT NULL,

    /*
     * FK into the parent resource of this interface (e.g. Instance, Service)
     * as determined by the `kind`.
     */
    parent_id UUID NOT NULL,

    /* FK into VPC table */
    vpc_id UUID NOT NULL,
    /* FK into VPCSubnet table. */
    subnet_id UUID NOT NULL,

    /*
     * The EUI-48 MAC address of the guest interface.
     *
     * Note that we use the bytes of a 64-bit integer, in big-endian byte order
     * to represent the MAC.
     */
    mac INT8 NOT NULL,

    /* The private VPC IP address of the interface. */
    ip INET NOT NULL,

    /*
     * Limited to 8 NICs per instance. This value must be kept in sync with
     * `crate::nexus::MAX_NICS_PER_INSTANCE`.
     */
    slot INT2 NOT NULL CHECK (slot >= 0 AND slot < 8),

    /* True if this interface is the primary interface.
     *
     * The primary interface appears in DNS and its address is used for external
     * connectivity.
     */
    is_primary BOOL NOT NULL,

    /*
     * A supplementary list of addresses/CIDR blocks which a NIC is
     * *allowed* to send/receive traffic on, in addition to its
     * assigned address.
     */
    transit_ips INET[] NOT NULL DEFAULT ARRAY[]
);

CREATE INDEX IF NOT EXISTS instance_network_interface_mac
    ON omicron.public.network_interface (mac) STORING (time_deleted);

/* A view of the network_interface table for just instance-kind records. */
CREATE VIEW IF NOT EXISTS omicron.public.instance_network_interface AS
SELECT
    id,
    name,
    description,
    time_created,
    time_modified,
    time_deleted,
    parent_id AS instance_id,
    vpc_id,
    subnet_id,
    mac,
    ip,
    slot,
    is_primary,
    transit_ips
FROM
    omicron.public.network_interface
WHERE
    kind = 'instance';

/* A view of the network_interface table for just service-kind records. */
CREATE VIEW IF NOT EXISTS omicron.public.service_network_interface AS
SELECT
    id,
    name,
    description,
    time_created,
    time_modified,
    time_deleted,
    parent_id AS service_id,
    vpc_id,
    subnet_id,
    mac,
    ip,
    slot,
    is_primary
FROM
    omicron.public.network_interface
WHERE
    kind = 'service';

/* TODO-completeness

 * We currently have a NetworkInterface table with the IP and MAC addresses inline.
 * Eventually, we'll probably want to move these to their own tables, and
 * refer to them here, most notably to support multiple IPs per NIC, as well
 * as moving IPs between NICs on different instances, etc.
 */

/* Ensure we do not assign the same address twice within a subnet */
CREATE UNIQUE INDEX IF NOT EXISTS network_interface_subnet_id_ip_key ON omicron.public.network_interface (
    subnet_id,
    ip
) WHERE
    time_deleted IS NULL;

/* Ensure we do not assign the same MAC twice within a VPC
 * See RFD174's discussion on the scope of virtual MACs
 */
CREATE UNIQUE INDEX IF NOT EXISTS network_interface_vpc_id_mac_key ON omicron.public.network_interface (
    vpc_id,
    mac
) WHERE
    time_deleted IS NULL;

/*
 * Index used to verify that all interfaces for a resource (e.g. Instance,
 * Service) are contained within a single VPC, and that all interfaces are
 * in unique VPC Subnets.
 *
 * This is also used to quickly find the primary interface since
 * we store the `is_primary` column. Such queries are mostly used
 * when setting a new primary interface.
 */
CREATE UNIQUE INDEX IF NOT EXISTS network_interface_parent_id_name_kind_key ON omicron.public.network_interface (
    parent_id,
    name,
    kind
)
STORING (vpc_id, subnet_id, is_primary)
WHERE
    time_deleted IS NULL;

/*
 * Index used to verify that all interfaces for a resource (e.g. Instance,
 * Service) have unique slots.
 */
CREATE UNIQUE INDEX IF NOT EXISTS network_interface_parent_id_slot_key ON omicron.public.network_interface (
    parent_id,
    slot
)
WHERE
    time_deleted IS NULL;

CREATE TYPE IF NOT EXISTS omicron.public.vpc_firewall_rule_status AS ENUM (
    'disabled',
    'enabled'
);

CREATE TYPE IF NOT EXISTS omicron.public.vpc_firewall_rule_direction AS ENUM (
    'inbound',
    'outbound'
);

CREATE TYPE IF NOT EXISTS omicron.public.vpc_firewall_rule_action AS ENUM (
    'allow',
    'deny'
);

CREATE TYPE IF NOT EXISTS omicron.public.vpc_firewall_rule_protocol AS ENUM (
    'TCP',
    'UDP',
    'ICMP'
);

CREATE TABLE IF NOT EXISTS omicron.public.vpc_firewall_rule (
    /* Identity metadata (resource) */
    id UUID PRIMARY KEY,
    name STRING(63) NOT NULL,
    description STRING(512) NOT NULL,
    time_created TIMESTAMPTZ NOT NULL,
    time_modified TIMESTAMPTZ NOT NULL,
    /* Indicates that the object has been deleted */
    time_deleted TIMESTAMPTZ,

    vpc_id UUID NOT NULL,
    status omicron.public.vpc_firewall_rule_status NOT NULL,
    direction omicron.public.vpc_firewall_rule_direction NOT NULL,
    /* Array of targets. 128 was picked to include plenty of space for
       a tag, colon, and resource identifier. */
    targets STRING(128)[] NOT NULL,
    /* Also an array of targets */
    filter_hosts STRING(128)[],
    filter_ports STRING(11)[],
    filter_protocols omicron.public.vpc_firewall_rule_protocol[],
    action omicron.public.vpc_firewall_rule_action NOT NULL,
    priority INT4 CHECK (priority BETWEEN 0 AND 65535) NOT NULL
);

CREATE UNIQUE INDEX IF NOT EXISTS lookup_firewall_by_vpc ON omicron.public.vpc_firewall_rule (
    vpc_id,
    name
) WHERE
    time_deleted IS NULL;

CREATE TYPE IF NOT EXISTS omicron.public.vpc_router_kind AS ENUM (
    'system',
    'custom'
);

CREATE TABLE IF NOT EXISTS omicron.public.vpc_router (
    /* Identity metadata (resource) */
    id UUID PRIMARY KEY,
    name STRING(63) NOT NULL,
    description STRING(512) NOT NULL,
    time_created TIMESTAMPTZ NOT NULL,
    time_modified TIMESTAMPTZ NOT NULL,
    /* Indicates that the object has been deleted */
    time_deleted TIMESTAMPTZ,
    kind omicron.public.vpc_router_kind NOT NULL,
    vpc_id UUID NOT NULL,
    rcgen INT NOT NULL,
    /*
     * version information used to trigger VPC router RPW.
     * this is sensitive to CRUD on named resources beyond
     * routers e.g. instances, subnets, ...
     */
    resolved_version INT NOT NULL DEFAULT 0
);

CREATE UNIQUE INDEX IF NOT EXISTS lookup_router_by_vpc ON omicron.public.vpc_router (
    vpc_id,
    name
) WHERE
    time_deleted IS NULL;

/* Index used to accelerate vpc_increment_rpw_version and list. */
CREATE INDEX IF NOT EXISTS lookup_routers_in_vpc ON omicron.public.vpc_router (
    vpc_id
) WHERE
    time_deleted IS NULL;

CREATE TYPE IF NOT EXISTS omicron.public.router_route_kind AS ENUM (
    'default',
    'vpc_subnet',
    'vpc_peering',
    'custom'
);

CREATE TABLE IF NOT EXISTS omicron.public.router_route (
    /* Identity metadata (resource) */
    id UUID PRIMARY KEY,
    name STRING(63) NOT NULL,
    description STRING(512) NOT NULL,
    time_created TIMESTAMPTZ NOT NULL,
    time_modified TIMESTAMPTZ NOT NULL,
    /* Indicates that the object has been deleted */
    time_deleted TIMESTAMPTZ,

    /* FK to the `vpc_router` table. */
    vpc_router_id UUID NOT NULL,
    kind omicron.public.router_route_kind NOT NULL,
    target STRING(128) NOT NULL,
    destination STRING(128) NOT NULL
);

CREATE UNIQUE INDEX IF NOT EXISTS lookup_route_by_router ON omicron.public.router_route (
    vpc_router_id,
    name
) WHERE
    time_deleted IS NULL;

CREATE TABLE IF NOT EXISTS omicron.public.internet_gateway (
    id UUID PRIMARY KEY,
    name STRING(63) NOT NULL,
    description STRING(512) NOT NULL,
    time_created TIMESTAMPTZ NOT NULL,
    time_modified TIMESTAMPTZ NOT NULL,
    time_deleted TIMESTAMPTZ,
    vpc_id UUID NOT NULL,
    rcgen INT NOT NULL,
    resolved_version INT NOT NULL DEFAULT 0
);

CREATE UNIQUE INDEX IF NOT EXISTS lookup_internet_gateway_by_vpc ON omicron.public.internet_gateway (
    vpc_id,
    name
) WHERE
    time_deleted IS NULL;

CREATE TABLE IF NOT EXISTS omicron.public.internet_gateway_ip_pool (
    id UUID PRIMARY KEY,
    name STRING(63) NOT NULL,
    description STRING(512) NOT NULL,
    time_created TIMESTAMPTZ NOT NULL,
    time_modified TIMESTAMPTZ NOT NULL,
    time_deleted TIMESTAMPTZ,
    internet_gateway_id UUID,
    ip_pool_id UUID
);

CREATE INDEX IF NOT EXISTS lookup_internet_gateway_ip_pool_by_igw_id ON omicron.public.internet_gateway_ip_pool (
    internet_gateway_id
) WHERE
    time_deleted IS NULL;

CREATE TABLE IF NOT EXISTS omicron.public.internet_gateway_ip_address (
    id UUID PRIMARY KEY,
    name STRING(63) NOT NULL,
    description STRING(512) NOT NULL,
    time_created TIMESTAMPTZ NOT NULL,
    time_modified TIMESTAMPTZ NOT NULL,
    time_deleted TIMESTAMPTZ,
    internet_gateway_id UUID,
    address INET
);

CREATE UNIQUE INDEX IF NOT EXISTS lookup_internet_gateway_ip_address_by_igw_id ON omicron.public.internet_gateway_ip_address (
    internet_gateway_id
) WHERE
    time_deleted IS NULL;


/*
 * An IP Pool, a collection of zero or more IP ranges for external IPs.
 */
CREATE TABLE IF NOT EXISTS omicron.public.ip_pool (
    /* Resource identity metadata */
    id UUID PRIMARY KEY,
    name STRING(63) NOT NULL,
    description STRING(512) NOT NULL,
    time_created TIMESTAMPTZ NOT NULL,
    time_modified TIMESTAMPTZ NOT NULL,
    time_deleted TIMESTAMPTZ,

    /* The collection's child-resource generation number */
    rcgen INT8 NOT NULL
);

/*
 * Index ensuring uniqueness of IP Pool names, globally.
 */
CREATE UNIQUE INDEX IF NOT EXISTS lookup_pool_by_name ON omicron.public.ip_pool (
    name
) WHERE
    time_deleted IS NULL;

-- The order here is most-specific first, and it matters because we use this
-- fact to select the most specific default in the case where there is both a
-- silo default and a fleet default. If we were to add a project type, it should
-- be added before silo.
CREATE TYPE IF NOT EXISTS omicron.public.ip_pool_resource_type AS ENUM (
    'silo'
);

-- join table associating IP pools with resources like fleet or silo
CREATE TABLE IF NOT EXISTS omicron.public.ip_pool_resource (
    ip_pool_id UUID NOT NULL,
    resource_type omicron.public.ip_pool_resource_type NOT NULL,
    resource_id UUID NOT NULL,
    is_default BOOL NOT NULL,
    -- TODO: timestamps for soft deletes?

    -- resource_type is redundant because resource IDs are globally unique, but
    -- logically it belongs here
    PRIMARY KEY (ip_pool_id, resource_type, resource_id)
);

-- a given resource can only have one default ip pool
CREATE UNIQUE INDEX IF NOT EXISTS one_default_ip_pool_per_resource ON omicron.public.ip_pool_resource (
    resource_id
) where
    is_default = true;

-- created solely to prevent a table scan when we delete links on silo delete
CREATE INDEX IF NOT EXISTS ip_pool_resource_id ON omicron.public.ip_pool_resource (
    resource_id
);
CREATE INDEX IF NOT EXISTS ip_pool_resource_ip_pool_id ON omicron.public.ip_pool_resource (
    ip_pool_id
);

/*
 * IP Pools are made up of a set of IP ranges, which are start/stop addresses.
 * Note that these need not be CIDR blocks or well-behaved subnets with a
 * specific netmask.
 */
CREATE TABLE IF NOT EXISTS omicron.public.ip_pool_range (
    id UUID PRIMARY KEY,
    time_created TIMESTAMPTZ NOT NULL,
    time_modified TIMESTAMPTZ NOT NULL,
    time_deleted TIMESTAMPTZ,
    first_address INET NOT NULL,
    /* The range is inclusive of the last address. */
    last_address INET NOT NULL,
    ip_pool_id UUID NOT NULL,
    /* Tracks child resources, IP addresses allocated out of this range. */
    rcgen INT8 NOT NULL
);

/*
 * These help Nexus enforce that the ranges within an IP Pool do not overlap
 * with any other ranges. See `nexus/src/db/queries/ip_pool.rs` for the actual
 * query which does that.
 */
CREATE UNIQUE INDEX IF NOT EXISTS lookup_pool_range_by_first_address ON omicron.public.ip_pool_range (
    first_address
)
STORING (last_address)
WHERE time_deleted IS NULL;
CREATE UNIQUE INDEX IF NOT EXISTS lookup_pool_range_by_last_address ON omicron.public.ip_pool_range (
    last_address
)
STORING (first_address)
WHERE time_deleted IS NULL;


/* The kind of external IP address. */
CREATE TYPE IF NOT EXISTS omicron.public.ip_kind AS ENUM (
    /*
     * Source NAT provided to all guests by default or for services that
     * only require outbound external connectivity.
     */
    'snat',

    /*
     * An ephemeral IP is a fixed, known address whose lifetime is the same as
     * the instance to which it is attached.
     * Not valid for services.
     */
    'ephemeral',

    /*
     * A floating IP is an independent, named API resource that can be assigned
     * to an instance or service.
     */
    'floating'
);

CREATE TYPE IF NOT EXISTS omicron.public.ip_attach_state AS ENUM (
    'detached',
    'attached',
    'detaching',
    'attaching'
);

/*
 * External IP addresses used for guest instances and externally-facing
 * services.
 */
CREATE TABLE IF NOT EXISTS omicron.public.external_ip (
    /* Identity metadata */
    id UUID PRIMARY KEY,

    /* Name for floating IPs. See the constraints below. */
    name STRING(63),

    /* Description for floating IPs. See the constraints below. */
    description STRING(512),

    time_created TIMESTAMPTZ NOT NULL,
    time_modified TIMESTAMPTZ NOT NULL,
    time_deleted TIMESTAMPTZ,

    /* FK to the `ip_pool` table. */
    ip_pool_id UUID NOT NULL,

    /* FK to the `ip_pool_range` table. */
    ip_pool_range_id UUID NOT NULL,

    /* True if this IP is associated with a service rather than an instance. */
    is_service BOOL NOT NULL,

    /* FK to the `instance` or `service` table. See constraints below. */
    parent_id UUID,

    /* The kind of external address, e.g., ephemeral. */
    kind omicron.public.ip_kind NOT NULL,

    /* The actual external IP address. */
    ip INET NOT NULL,

    /* The first port in the allowed range, inclusive. */
    first_port INT4 NOT NULL,

    /* The last port in the allowed range, also inclusive. */
    last_port INT4 NOT NULL,

    /* FK to the `project` table. */
    project_id UUID,

    /* State of this IP with regard to instance attach/detach
     * operations. This is mainly used to prevent concurrent use
     * across sagas and allow rollback to correct state.
     */
    state omicron.public.ip_attach_state NOT NULL,

    is_probe BOOL NOT NULL DEFAULT false,

    /* The name must be non-NULL iff this is a floating IP. */
    CONSTRAINT null_fip_name CHECK (
        (kind != 'floating' AND name IS NULL) OR
        (kind = 'floating' AND name IS NOT NULL)
    ),

    /* The description must be non-NULL iff this is a floating IP. */
    CONSTRAINT null_fip_description CHECK (
        (kind != 'floating' AND description IS NULL) OR
        (kind = 'floating' AND description IS NOT NULL)
    ),

    /* Only floating IPs can be attached to a project, and
     * they must have a parent project if they are instance FIPs.
     */
    CONSTRAINT null_project_id CHECK (
        (kind = 'floating' AND is_service = FALSE AND project_id is NOT NULL) OR
        ((kind != 'floating' OR is_service = TRUE) AND project_id IS NULL)
    ),

    /*
     * Only nullable if this is a floating/ephemeral IP, which may exist not
     * attached to any instance or service yet. Ephemeral IPs should not generally
     * exist without parent instances/services, but need to temporarily exist in
     * this state for live attachment.
     */
    CONSTRAINT null_snat_parent_id CHECK (
        (kind != 'snat') OR (parent_id IS NOT NULL)
    ),

    /* Ephemeral IPs are not supported for services. */
    CONSTRAINT ephemeral_kind_service CHECK (
        (kind = 'ephemeral' AND is_service = FALSE) OR (kind != 'ephemeral')
    ),

    /*
     * (Not detached) => non-null parent_id.
     * This is not a two-way implication because SNAT IPs
     * cannot have a null parent_id.
     */
    CONSTRAINT detached_null_parent_id CHECK (
        (state = 'detached') OR (parent_id IS NOT NULL)
    )
);

/*
 * Index used to support quickly looking up children of the IP Pool range table,
 * when checking for allocated addresses during deletion.
 */
CREATE INDEX IF NOT EXISTS external_ip_by_pool ON omicron.public.external_ip (
    ip_pool_id,
    ip_pool_range_id
)
    WHERE time_deleted IS NULL;

/*
 * Index used to enforce uniqueness of external IPs
 *
 * NOTE: This relies on the uniqueness constraint of IP addresses across all
 * pools, _and_ on the fact that the number of ports assigned to each instance
 * is fixed at compile time.
 */
CREATE UNIQUE INDEX IF NOT EXISTS external_ip_unique ON omicron.public.external_ip (
    ip,
    first_port
)
    WHERE time_deleted IS NULL;

CREATE UNIQUE INDEX IF NOT EXISTS lookup_external_ip_by_parent ON omicron.public.external_ip (
    parent_id,
    id
)
    WHERE parent_id IS NOT NULL AND time_deleted IS NULL;

/* Enforce a limit of one Ephemeral IP per instance */
CREATE UNIQUE INDEX IF NOT EXISTS one_ephemeral_ip_per_instance ON omicron.public.external_ip (
    parent_id
)
    WHERE kind = 'ephemeral' AND parent_id IS NOT NULL AND time_deleted IS NULL;

/* Enforce name-uniqueness of floating (service) IPs at fleet level. */
CREATE UNIQUE INDEX IF NOT EXISTS lookup_floating_ip_by_name on omicron.public.external_ip (
    name
) WHERE
    kind = 'floating' AND
    time_deleted is NULL AND
    project_id is NULL;

/* Enforce name-uniqueness of floating IPs at project level. */
CREATE UNIQUE INDEX IF NOT EXISTS lookup_floating_ip_by_name_and_project on omicron.public.external_ip (
    project_id,
    name
) WHERE
    kind = 'floating' AND
    time_deleted is NULL AND
    project_id is NOT NULL;

CREATE VIEW IF NOT EXISTS omicron.public.floating_ip AS
SELECT
    id,
    name,
    description,
    time_created,
    time_modified,
    time_deleted,
    ip_pool_id,
    ip_pool_range_id,
    is_service,
    parent_id,
    ip,
    project_id
FROM
    omicron.public.external_ip
WHERE
    omicron.public.external_ip.kind = 'floating' AND
    project_id IS NOT NULL;

/*******************************************************************/

/*
 * Sagas
 */

CREATE TYPE IF NOT EXISTS omicron.public.saga_state AS ENUM (
    'running',
    'unwinding',
    'done'
);


CREATE TABLE IF NOT EXISTS omicron.public.saga (
    /* immutable fields */

    /* unique identifier for this execution */
    id UUID PRIMARY KEY,
    /* unique id of the creator */
    creator UUID NOT NULL,
    /* time the saga was started */
    time_created TIMESTAMPTZ NOT NULL,
    /* saga name */
    name STRING(128) NOT NULL,
    /* saga DAG (includes params and name) */
    saga_dag JSONB NOT NULL,

    /*
     * TODO:
     * - id for current SEC (maybe NULL?)
     * - time of last adoption
     * - previous SEC? previous adoption time?
     * - number of adoptions?
     */
    saga_state omicron.public.saga_state NOT NULL,
    current_sec UUID,
    adopt_generation INT NOT NULL,
    adopt_time TIMESTAMPTZ NOT NULL
);

/*
 * For recovery (and probably takeover), we need to be able to list running
 * sagas by SEC.  We need to paginate this list by the id.
 */
CREATE UNIQUE INDEX IF NOT EXISTS lookup_saga_by_sec ON omicron.public.saga (
    current_sec, id
) WHERE saga_state != 'done';

/*
 * TODO more indexes for Saga?
 * - Debugging and/or reporting: saga_name? creator?
 */
/*
 * TODO: This is a data-carrying enum, see note on disk_state.
 *
 * See <https://github.com/oxidecomputer/omicron/issues/312>.
 */
-- CREATE TYPE omicron.public.saga_node_event_type AS ENUM (
--    'started',
--    'succeeded',
--    'failed'
--    'undo_started'
--    'undo_finished'
-- );

CREATE TABLE IF NOT EXISTS omicron.public.saga_node_event (
    saga_id UUID NOT NULL,
    node_id INT NOT NULL,
    -- event_type omicron.public.saga_node_event_type NOT NULL,
    event_type STRING(31) NOT NULL,
    data JSONB,
    event_time TIMESTAMPTZ NOT NULL,
    creator UUID NOT NULL,

    /*
     * It's important to be able to list the nodes in a saga.  We put the
     * node_id in the saga so that we can paginate the list.
     *
     * We make it a UNIQUE index and include the event_type to prevent two SECs
     * from attempting to record the same event for the same saga.  Whether this
     * should be allowed is still TBD.
     */
    PRIMARY KEY (saga_id, node_id, event_type)
);

/*******************************************************************/

/*
 * Sessions for use by web console.
 */
CREATE TABLE IF NOT EXISTS omicron.public.console_session (
    token STRING(40) PRIMARY KEY,
    time_created TIMESTAMPTZ NOT NULL,
    time_last_used TIMESTAMPTZ NOT NULL,
    silo_user_id UUID NOT NULL
);

-- to be used for cleaning up old tokens
-- It's okay that this index is non-unique because we don't need to page through
-- this list.  We'll just grab the next N, delete them, then repeat.
CREATE INDEX IF NOT EXISTS lookup_console_by_creation ON omicron.public.console_session (
    time_created
);

-- This index is used to remove sessions for a user that's being deleted.
CREATE INDEX IF NOT EXISTS lookup_console_by_silo_user ON omicron.public.console_session (
    silo_user_id
);

/*******************************************************************/

-- Describes a single uploaded TUF repo.
--
-- Identified by both a random uuid and its SHA256 hash. The hash could be the
-- primary key, but it seems unnecessarily large and unwieldy.
CREATE TABLE IF NOT EXISTS omicron.public.tuf_repo (
    id UUID PRIMARY KEY,
    time_created TIMESTAMPTZ NOT NULL,

    sha256 STRING(64) NOT NULL,

    -- The version of the targets.json role that was used to generate the repo.
    targets_role_version INT NOT NULL,

    -- The valid_until time for the repo.
    valid_until TIMESTAMPTZ NOT NULL,

    -- The system version described in the TUF repo.
    --
    -- This is the "true" primary key, but is not treated as such in the
    -- database because we may want to change this format in the future.
    -- Re-doing primary keys is annoying.
    --
    -- Because the system version is embedded in the repo's artifacts.json,
    -- each system version is associated with exactly one checksum.
    system_version STRING(64) NOT NULL,

    -- For debugging only:
    -- Filename provided by the user.
    file_name TEXT NOT NULL,

    CONSTRAINT unique_checksum UNIQUE (sha256),
    CONSTRAINT unique_system_version UNIQUE (system_version)
);

-- Describes an individual artifact from an uploaded TUF repo.
--
-- In the future, this may also be used to describe artifacts that are fetched
-- from a remote TUF repo, but that requires some additional design work.
CREATE TABLE IF NOT EXISTS omicron.public.tuf_artifact (
    name STRING(63) NOT NULL,
    version STRING(63) NOT NULL,
    -- This used to be an enum but is now a string, because it can represent
    -- artifact kinds currently unknown to a particular version of Nexus as
    -- well.
    kind STRING(63) NOT NULL,

    -- The time this artifact was first recorded.
    time_created TIMESTAMPTZ NOT NULL,

    -- The SHA256 hash of the artifact, typically obtained from the TUF
    -- targets.json (and validated at extract time).
    sha256 STRING(64) NOT NULL,
    -- The length of the artifact, in bytes.
    artifact_size INT8 NOT NULL,

    PRIMARY KEY (name, version, kind)
);

-- Reflects that a particular artifact was provided by a particular TUF repo.
-- This is a many-many mapping.
CREATE TABLE IF NOT EXISTS omicron.public.tuf_repo_artifact (
    tuf_repo_id UUID NOT NULL,
    tuf_artifact_name STRING(63) NOT NULL,
    tuf_artifact_version STRING(63) NOT NULL,
    tuf_artifact_kind STRING(63) NOT NULL,

    /*
    For the primary key, this definition uses the natural key rather than a
    smaller surrogate key (UUID). That's because with CockroachDB the most
    important factor in selecting a primary key is the ability to distribute
    well. In this case, the first element of the primary key is the tuf_repo_id,
    which is a random UUID.

    For more, see https://www.cockroachlabs.com/blog/how-to-choose-a-primary-key/.
    */
    PRIMARY KEY (
        tuf_repo_id, tuf_artifact_name, tuf_artifact_version, tuf_artifact_kind
    )
);

/*******************************************************************/

/*
 * DNS Propagation
 *
 * The tables here are the source of truth of DNS data for both internal and
 * external DNS.
 */

/*
 * A DNS group is a collection of DNS zones covered by a single version number.
 * We have two DNS Groups in our system: "internal" (for internal service
 * discovery) and "external" (which we expose on customer networks to provide
 * DNS for our own customer-facing services, like the API and console).
 *
 * Each DNS server is associated with exactly one DNS group.  Nexus propagates
 * the entire contents of a DNS group (i.e., all of its zones and all of those
 * zones' DNS names and associated records) to every server in that group.
 */
CREATE TYPE IF NOT EXISTS omicron.public.dns_group AS ENUM (
    'internal',
    'external'
);

/*
 * A DNS Zone is basically just a DNS name at the root of a subtree served by
 * one of our DNS servers.  In a typical system, there would be two DNS zones:
 *
 * (1) in the "internal" DNS group, a zone called "control-plane.oxide.internal"
 *     used by the control plane for internal service discovery
 *
 * (2) in the "external" DNS group, a zone whose name is owned by the customer
 *     and specified when the rack is set up for the first time.  We will use
 *     this zone to advertise addresses for the services we provide on the
 *     customer network (i.e., the API and console).
 */
CREATE TABLE IF NOT EXISTS omicron.public.dns_zone (
    id UUID PRIMARY KEY,
    time_created TIMESTAMPTZ NOT NULL,
    dns_group omicron.public.dns_group NOT NULL,
    zone_name TEXT NOT NULL
);

/*
 * It's allowed (although probably not correct) for the same DNS zone to appear
 * in both the internal and external groups.  It is not allowed to specify the
 * same DNS zone twice within the same group.
 */
CREATE UNIQUE INDEX IF NOT EXISTS lookup_dns_zone_by_group ON omicron.public.dns_zone (
    dns_group, zone_name
);

/*
 * All the data associated with a DNS group is gathered together and assigned a
 * single version number, sometimes called a generation number.  When changing
 * the DNS data for a group (e.g., to add a new DNS name), clients first insert
 * a new row into this table with the next available generation number.  (This
 * table is not strictly necessary.  Instead, we could put the current version
 * number for the group into a `dns_group` table, and clients could update that
 * instead of inserting into this table.  But by using a table here, we have a
 * debugging record of all past generation updates, including metadata about who
 * created them and why.)
 */
CREATE TABLE IF NOT EXISTS omicron.public.dns_version (
    dns_group omicron.public.dns_group NOT NULL,
    version INT8 NOT NULL,

    /* These fields are for debugging only. */
    time_created TIMESTAMPTZ NOT NULL,
    creator TEXT NOT NULL,
    comment TEXT NOT NULL,

    PRIMARY KEY(dns_group, version)
);

/*
 * The meat of the DNS data: a list of DNS names.  Each name has one or more
 * records stored in JSON.
 *
 * To facilitate clients getting a consistent snapshot of the DNS data at a
 * given version, each name is stored with the version in which it was added and
 * (optionally) the version in which it was removed.  The name and record data
 * are immutable, so changing the records for a given name should be expressed
 * as removing the old name (setting "version_removed") and creating a new
 * record for the same name at a new version.
 */
CREATE TABLE IF NOT EXISTS omicron.public.dns_name (
    dns_zone_id UUID NOT NULL,
    version_added INT8 NOT NULL,
    version_removed INT8,
    name TEXT NOT NULL,
    dns_record_data JSONB NOT NULL,

    PRIMARY KEY (dns_zone_id, name, version_added)
);

/*
 * Any given live name should only exist once.  (Put differently: the primary
 * key already prevents us from having the same name added twice in the same
 * version.  But you should also not be able to add a name in any version if the
 * name is currently still live (i.e., version_removed IS NULL).
 */
CREATE UNIQUE INDEX IF NOT EXISTS lookup_dns_name_by_zone ON omicron.public.dns_name (
    dns_zone_id, name
) WHERE version_removed IS NULL;

/*******************************************************************/

/*
 * Identity and Access Management (IAM)
 *
 * **For more details and a worked example using the tables here, see the
 * documentation for the omicron_nexus crate, "authz" module.**
 */

/*
 * Users built into the system
 *
 * The ids and names for these users are well-known (i.e., they are used by
 * Nexus directly, so changing these would potentially break compatibility).
 */
CREATE TABLE IF NOT EXISTS omicron.public.user_builtin (
    /*
     * Identity metadata
     *
     * TODO-cleanup This uses the "resource identity" pattern because we want a
     * name and description, but it's not valid to support soft-deleting these
     * records.
     */
    id UUID PRIMARY KEY,
    name STRING(63) NOT NULL,
    description STRING(512) NOT NULL,
    time_created TIMESTAMPTZ NOT NULL,
    time_modified TIMESTAMPTZ NOT NULL,
    time_deleted TIMESTAMPTZ
);

CREATE UNIQUE INDEX IF NOT EXISTS lookup_user_builtin_by_name ON omicron.public.user_builtin (name);

/* User used by Nexus to create other users.  Do NOT add more users here! */
INSERT INTO omicron.public.user_builtin (
    id,
    name,
    description,
    time_created,
    time_modified
) VALUES (
    /* NOTE: this uuid and name are duplicated in nexus::authn. */
    '001de000-05e4-4000-8000-000000000001',
    'db-init',
    'user used for database initialization',
    NOW(),
    NOW()
) ON CONFLICT DO NOTHING;

/*
 * OAuth 2.0 Device Authorization Grant (RFC 8628)
 */

-- Device authorization requests. These records are short-lived,
-- and removed as soon as a token is granted. This allows us to
-- use the `user_code` as primary key, despite it not having very
-- much entropy.
-- TODO: A background task should remove unused expired records.
CREATE TABLE IF NOT EXISTS omicron.public.device_auth_request (
    user_code STRING(20) PRIMARY KEY,
    client_id UUID NOT NULL,
    device_code STRING(40) NOT NULL,
    time_created TIMESTAMPTZ NOT NULL,
    time_expires TIMESTAMPTZ NOT NULL
);

-- Access tokens granted in response to successful device authorization flows.
CREATE TABLE IF NOT EXISTS omicron.public.device_access_token (
    token STRING(40) PRIMARY KEY,
    client_id UUID NOT NULL,
    device_code STRING(40) NOT NULL,
    silo_user_id UUID NOT NULL,
    time_requested TIMESTAMPTZ NOT NULL,
    time_created TIMESTAMPTZ NOT NULL,
    time_expires TIMESTAMPTZ
);

-- This UNIQUE constraint is critical for ensuring that at most
-- one token is ever created for a given device authorization flow.
CREATE UNIQUE INDEX IF NOT EXISTS lookup_device_access_token_by_client ON omicron.public.device_access_token (
    client_id, device_code
);

-- This index is used to remove tokens for a user that's being deleted.
CREATE INDEX IF NOT EXISTS lookup_device_access_token_by_silo_user ON omicron.public.device_access_token (
    silo_user_id
);

/*
 * Roles built into the system
 *
 * You can think of a built-in role as an opaque token to which we assign a
 * hardcoded set of permissions.  The role that we call "project.viewer"
 * corresponds to the "viewer" role on the "project" resource.  A user that has
 * this role on a particular Project is granted various read-only permissions on
 * that Project.  The specific permissions associated with the role are defined
 * in Omicron's Polar (Oso) policy file.
 *
 * A built-in role like "project.viewer" has four parts:
 *
 * * resource type: "project"
 * * role name: "viewer"
 * * full name: "project.viewer"
 * * description: "Project Viewer"
 *
 * Internally, we can treat the tuple (resource type, role name) as a composite
 * primary key.  Externally, we expose this as the full name.  This is
 * consistent with RFD 43 and other IAM systems.
 *
 * These fields look awfully close to the identity metadata that we use for most
 * other tables.  But they're just different enough that we can't use most of
 * the same abstractions:
 *
 * * "id": We have no need for a uuid because the (resource_type, role_name) is
 *   already unique and immutable.
 * * "name": What we call "full name" above could instead be called "name",
 *   which would be consistent with other identity metadata.  But it's not a
 *   legal "name" because of the period, and it would be confusing to have
 *   "resource type", "role name", and "name".
 * * "time_created": not that useful because it's whenever the system was
 *   initialized, and we have plenty of other timestamps for that
 * * "time_modified": does not apply because the role cannot be changed
 * * "time_deleted" does not apply because the role cannot be deleted
 *
 * If the set of roles and their permissions are fixed, why store them in the
 * database at all?  Because what's dynamic is the assignment of roles to users.
 * We have a separate table that says "user U has role ROLE on resource
 * RESOURCE".  How do we represent the ROLE part of this association?  We use a
 * foreign key into this "role_builtin" table.
 */
CREATE TABLE IF NOT EXISTS omicron.public.role_builtin (
    resource_type STRING(63),
    role_name STRING(63),
    description STRING(512),

    PRIMARY KEY(resource_type, role_name)
);

/*
 * Assignments between users, roles, and resources
 *
 * An actor has a role on a resource if there's a record in this table that
 * points to that actor, role, and resource.
 *
 * For more details and a worked example, see the omicron_nexus::authz
 * module-level documentation.
 */

CREATE TYPE IF NOT EXISTS omicron.public.identity_type AS ENUM (
  'user_builtin',
  'silo_user',
  'silo_group'
);

CREATE TABLE IF NOT EXISTS omicron.public.role_assignment (
    /* Composite foreign key into "role_builtin" table */
    resource_type STRING(63) NOT NULL,
    role_name STRING(63) NOT NULL,

    /*
     * Foreign key into some other resource table.  Which table?  This is
     * identified implicitly by "resource_type" above.
     */
    resource_id UUID NOT NULL,

    /*
     * Foreign key into some other user table.  Which table?  That's determined
     * by "identity_type".
     */
    identity_id UUID NOT NULL,
    identity_type omicron.public.identity_type NOT NULL,

    /*
     * The resource_id, identity_id, and role_name uniquely identify the role
     * assignment.  We include the resource_type and identity_type as
     * belt-and-suspenders, but there should only be one resource type for any
     * resource id and one identity type for any identity id.
     *
     * By organizing the primary key by resource id, then role name, then
     * identity information, we can use it to generated paginated listings of
     * role assignments for a resource, ordered by role name.  It's surprisingly
     * load-bearing that "identity_type" appears last.  That's because when we
     * list a page of role assignments for a resource sorted by role name and
     * then identity id, every field _except_ identity_type is used in the
     * query's filter or sort order.  If identity_type appeared before one of
     * those fields, CockroachDB wouldn't necessarily know it could use the
     * primary key index to efficiently serve the query.
     */
    PRIMARY KEY(
        resource_id,
        resource_type,
        role_name,
        identity_id,
        identity_type
     )
);

/*******************************************************************/

/*
 * External Networking
 *
 * **For more details on external networking see RFD 267**
 */

CREATE TYPE IF NOT EXISTS omicron.public.address_lot_kind AS ENUM (
    'infra',
    'pool'
);

CREATE TABLE IF NOT EXISTS omicron.public.address_lot (
    id UUID PRIMARY KEY,
    name STRING(63) NOT NULL,
    description STRING(512) NOT NULL,
    time_created TIMESTAMPTZ NOT NULL,
    time_modified TIMESTAMPTZ NOT NULL,
    time_deleted TIMESTAMPTZ,
    kind omicron.public.address_lot_kind NOT NULL
);

CREATE UNIQUE INDEX IF NOT EXISTS lookup_address_lot_by_name ON omicron.public.address_lot (
    name
) WHERE
    time_deleted IS NULL;

CREATE TABLE IF NOT EXISTS omicron.public.address_lot_block (
    id UUID PRIMARY KEY,
    address_lot_id UUID NOT NULL,
    first_address INET NOT NULL,
    last_address INET NOT NULL
);

CREATE INDEX IF NOT EXISTS lookup_address_lot_block_by_lot ON omicron.public.address_lot_block (
    address_lot_id
);

CREATE TABLE IF NOT EXISTS omicron.public.address_lot_rsvd_block (
    id UUID PRIMARY KEY,
    address_lot_id UUID NOT NULL,
    first_address INET NOT NULL,
    last_address INET NOT NULL,
    anycast BOOL NOT NULL
);

CREATE INDEX IF NOT EXISTS lookup_address_lot_rsvd_block_by_lot ON omicron.public.address_lot_rsvd_block (
    address_lot_id
);

CREATE INDEX IF NOT EXISTS lookup_address_lot_rsvd_block_by_anycast ON omicron.public.address_lot_rsvd_block (
    anycast
);

CREATE TABLE IF NOT EXISTS omicron.public.loopback_address (
    id UUID PRIMARY KEY,
    time_created TIMESTAMPTZ NOT NULL,
    time_modified TIMESTAMPTZ NOT NULL,
    address_lot_block_id UUID NOT NULL,
    rsvd_address_lot_block_id UUID NOT NULL,
    rack_id UUID NOT NULL,
    switch_location TEXT NOT NULL,
    address INET NOT NULL,
    anycast BOOL NOT NULL
);

/* TODO https://github.com/oxidecomputer/omicron/issues/3001 */

CREATE UNIQUE INDEX IF NOT EXISTS lookup_loopback_address ON omicron.public.loopback_address (
    address, rack_id, switch_location
);

CREATE TABLE IF NOT EXISTS omicron.public.switch_port (
    id UUID PRIMARY KEY,
    rack_id UUID,
    switch_location TEXT,
    port_name TEXT,
    port_settings_id UUID,

    CONSTRAINT switch_port_rack_locaction_name_unique UNIQUE (
        rack_id, switch_location, port_name
    )
);

CREATE INDEX IF NOT EXISTS lookup_switch_port_by_port_settings ON omicron.public.switch_port (port_settings_id);

/* port settings groups included from port settings objects */
CREATE TABLE IF NOT EXISTS omicron.public.switch_port_settings_groups (
    port_settings_id UUID,
    port_settings_group_id UUID,

    PRIMARY KEY (port_settings_id, port_settings_group_id)
);

CREATE TABLE IF NOT EXISTS omicron.public.switch_port_settings_group (
    id UUID PRIMARY KEY,
    /* port settings in this group */
    port_settings_id UUID NOT NULL,
    name STRING(63) NOT NULL,
    description STRING(512) NOT NULL,
    time_created TIMESTAMPTZ NOT NULL,
    time_modified TIMESTAMPTZ NOT NULL,
    time_deleted TIMESTAMPTZ
);

CREATE UNIQUE INDEX IF NOT EXISTS lookup_switch_port_settings_group_by_name ON omicron.public.switch_port_settings_group (
    name
) WHERE
    time_deleted IS NULL;

CREATE TABLE IF NOT EXISTS omicron.public.switch_port_settings (
    id UUID PRIMARY KEY,
    name STRING(63) NOT NULL,
    description STRING(512) NOT NULL,
    time_created TIMESTAMPTZ NOT NULL,
    time_modified TIMESTAMPTZ NOT NULL,
    time_deleted TIMESTAMPTZ
);

CREATE UNIQUE INDEX IF NOT EXISTS switch_port_settings_by_name ON omicron.public.switch_port_settings (
    name
) WHERE
    time_deleted IS NULL;

CREATE TYPE IF NOT EXISTS omicron.public.switch_port_geometry AS ENUM (
    'Qsfp28x1',
    'Qsfp28x2',
    'Sfp28x4'
);

CREATE TABLE IF NOT EXISTS omicron.public.switch_port_settings_port_config (
    port_settings_id UUID PRIMARY KEY,
    geometry omicron.public.switch_port_geometry
);

CREATE TYPE IF NOT EXISTS omicron.public.switch_link_fec AS ENUM (
    'Firecode',
    'None',
    'Rs'
);

CREATE TYPE IF NOT EXISTS omicron.public.switch_link_speed AS ENUM (
    '0G',
    '1G',
    '10G',
    '25G',
    '40G',
    '50G',
    '100G',
    '200G',
    '400G'
);

CREATE TABLE IF NOT EXISTS omicron.public.switch_port_settings_link_config (
    port_settings_id UUID,
    link_name TEXT,
    mtu INT4,
    fec omicron.public.switch_link_fec,
    speed omicron.public.switch_link_speed,
    autoneg BOOL NOT NULL DEFAULT false,
    lldp_link_config_id UUID,
    tx_eq_config_id UUID,

    PRIMARY KEY (port_settings_id, link_name)
);

CREATE TABLE IF NOT EXISTS omicron.public.lldp_link_config (
    id UUID PRIMARY KEY,
    enabled BOOL NOT NULL,
    link_name STRING(63),
    link_description STRING(512),
    chassis_id STRING(63),
    system_name STRING(63),
    system_description STRING(612),
    management_ip TEXT,
    time_created TIMESTAMPTZ NOT NULL,
    time_modified TIMESTAMPTZ NOT NULL,
    time_deleted TIMESTAMPTZ
);

CREATE TABLE IF NOT EXISTS omicron.public.tx_eq_config (
    id UUID PRIMARY KEY,
    pre1 INT4,
    pre2 INT4,
    main INT4,
    post2 INT4,
    post1 INT4
);

CREATE TYPE IF NOT EXISTS omicron.public.switch_interface_kind AS ENUM (
    'primary',
    'vlan',
    'loopback'
);

CREATE TABLE IF NOT EXISTS omicron.public.switch_port_settings_interface_config (
    port_settings_id UUID,
    id UUID PRIMARY KEY,
    interface_name TEXT NOT NULL,
    v6_enabled BOOL NOT NULL,
    kind omicron.public.switch_interface_kind
);

CREATE UNIQUE INDEX IF NOT EXISTS switch_port_settings_interface_config_by_id ON omicron.public.switch_port_settings_interface_config (
    port_settings_id, interface_name
);

CREATE TABLE IF NOT EXISTS omicron.public.switch_vlan_interface_config (
    interface_config_id UUID,
    vid INT4,

    PRIMARY KEY (interface_config_id, vid)
);

CREATE TABLE IF NOT EXISTS omicron.public.switch_port_settings_route_config (
    port_settings_id UUID,
    interface_name TEXT,
    dst INET,
    gw INET,
    vid INT4,
    local_pref INT8,

    /* TODO https://github.com/oxidecomputer/omicron/issues/3013 */
    PRIMARY KEY (port_settings_id, interface_name, dst, gw)
);

CREATE TABLE IF NOT EXISTS omicron.public.switch_port_settings_bgp_peer_config (
    port_settings_id UUID,
    bgp_config_id UUID NOT NULL,
    interface_name TEXT,
    addr INET,
    hold_time INT8,
    idle_hold_time INT8,
    delay_open INT8,
    connect_retry INT8,
    keepalive INT8,
    remote_asn INT8,
    min_ttl INT2,
    md5_auth_key TEXT,
    multi_exit_discriminator INT8,
    local_pref INT8,
    enforce_first_as BOOLEAN NOT NULL DEFAULT false,
    allow_import_list_active BOOLEAN NOT NULL DEFAULT false,
    allow_export_list_active BOOLEAN NOT NULL DEFAULT false,
    vlan_id INT4,

    /* TODO https://github.com/oxidecomputer/omicron/issues/3013 */
    PRIMARY KEY (port_settings_id, interface_name, addr)
);

CREATE INDEX IF NOT EXISTS lookup_sps_bgp_peer_config_by_bgp_config_id on omicron.public.switch_port_settings_bgp_peer_config(
    bgp_config_id
);

CREATE TABLE IF NOT EXISTS omicron.public.switch_port_settings_bgp_peer_config_communities (
    port_settings_id UUID NOT NULL,
    interface_name TEXT NOT NULL,
    addr INET NOT NULL,
    community INT8 NOT NULL,

    PRIMARY KEY (port_settings_id, interface_name, addr, community)
);

CREATE TABLE IF NOT EXISTS omicron.public.switch_port_settings_bgp_peer_config_allow_import (
    port_settings_id UUID NOT NULL,
    interface_name TEXT NOT NULL,
    addr INET NOT NULL,
    prefix INET NOT NULL,

    PRIMARY KEY (port_settings_id, interface_name, addr, prefix)
);

CREATE TABLE IF NOT EXISTS omicron.public.switch_port_settings_bgp_peer_config_allow_export (
    port_settings_id UUID NOT NULL,
    interface_name TEXT NOT NULL,
    addr INET NOT NULL,
    prefix INET NOT NULL,

    PRIMARY KEY (port_settings_id, interface_name, addr, prefix)
);

CREATE TABLE IF NOT EXISTS omicron.public.bgp_config (
    id UUID PRIMARY KEY,
    name STRING(63) NOT NULL,
    description STRING(512) NOT NULL,
    time_created TIMESTAMPTZ NOT NULL,
    time_modified TIMESTAMPTZ NOT NULL,
    time_deleted TIMESTAMPTZ,
    asn INT8 NOT NULL,
    vrf TEXT,
    bgp_announce_set_id UUID NOT NULL,
    shaper TEXT,
    checker TEXT
);

CREATE UNIQUE INDEX IF NOT EXISTS lookup_bgp_config_by_name ON omicron.public.bgp_config (
    name
) WHERE
    time_deleted IS NULL;

CREATE INDEX IF NOT EXISTS lookup_bgp_config_by_asn ON omicron.public.bgp_config (
    asn
) WHERE time_deleted IS NULL;

CREATE TABLE IF NOT EXISTS omicron.public.bgp_announce_set (
    id UUID PRIMARY KEY,
    name STRING(63) NOT NULL,
    description STRING(512) NOT NULL,
    time_created TIMESTAMPTZ NOT NULL,
    time_modified TIMESTAMPTZ NOT NULL,
    time_deleted TIMESTAMPTZ
);

CREATE UNIQUE INDEX IF NOT EXISTS lookup_bgp_announce_set_by_name ON omicron.public.bgp_announce_set (
    name
) WHERE
    time_deleted IS NULL;

CREATE TABLE IF NOT EXISTS omicron.public.bgp_announcement (
    announce_set_id UUID,
    address_lot_block_id UUID NOT NULL,
    network INET,

    /* TODO https://github.com/oxidecomputer/omicron/issues/3013 */
    PRIMARY KEY (announce_set_id, network)
);

CREATE TABLE IF NOT EXISTS omicron.public.switch_port_settings_address_config (
    port_settings_id UUID,
    address_lot_block_id UUID NOT NULL,
    rsvd_address_lot_block_id UUID NOT NULL,
    address INET,
    interface_name TEXT,
    vlan_id INT4,

    /* TODO https://github.com/oxidecomputer/omicron/issues/3013 */
    PRIMARY KEY (port_settings_id, address, interface_name)
);

CREATE TABLE IF NOT EXISTS omicron.public.bootstore_keys (
    key TEXT NOT NULL PRIMARY KEY,
    generation INT8 NOT NULL
);

/*
 * Hardware/software inventory
 *
 * See RFD 433 for details.  Here are the highlights.
 *
 * Omicron periodically collects hardware/software inventory data from the
 * running system and stores it into the database.  Each discrete set of data is
 * called a **collection**.  Each collection contains lots of different kinds of
 * data, so there are many tables here.  For clarity, these tables are prefixed
 * with:
 *
 *     `inv_*` (examples: `inv_collection`, `inv_service_processor`)
 *
 *         Describes the complete set of hardware and software in the system.
 *         Rows in these tables are immutable, but they describe mutable facts
 *         about hardware and software (e.g., the slot that a disk is in).  When
 *         these facts change (e.g., a disk moves between slots), a new set of
 *         records is written.
 *
 * All rows in the `inv_*` tables point back to a particular collection.  They
 * represent the state observed at some particular time.  Generally, if two
 * observations came from two different places, they're not put into the same
 * row of the same table.  For example, caboose information comes from the SP,
 * but it doesn't go into the `inv_service_processor` table.  It goes in a
 * separate `inv_caboose` table.  This is debatable but it preserves a clearer
 * record of exactly what information came from where, since the separate record
 * has its own "source" and "time_collected".
 *
 * Information about service processors and roots of trust are joined with
 * information reported by sled agents via the baseboard id.
 *
 * Hardware and software identifiers are normalized for the usual database
 * design reasons.  This means instead of storing hardware and software
 * identifiers directly in the `inv_*` tables, these tables instead store
 * foreign keys into one of these groups of tables, whose names are also
 * prefixed for clarity:
 *
 *     `hw_*` (example: `hw_baseboard_id`)
 *
 *         Maps hardware-provided identifiers to UUIDs that are used as foreign
 *         keys in the rest of the schema. (Avoids embedding these identifiers
 *         into all the other tables.)
 *
 *     `sw_*` (example: `sw_caboose`)
 *
 *         Maps software-provided identifiers to UUIDs that are used as foreign
 *         keys in the rest of the schema. (Avoids embedding these identifiers
 *         into all the other tables.)
 *
 * Records in these tables are shared across potentially many collections.  To
 * see why this is useful, consider that `sw_caboose` records contain several
 * long identifiers (e.g., git commit, SHA sums) and in practice, most of the
 * time, we expect that all components of a given type will have the exact same
 * cabooses.  Rather than store the caboose contents in each
 * `inv_service_processor` row (for example), often replicating the exact same
 * contents for each SP for each collection, these rows just have pointers into
 * the `sw_caboose` table that stores this data once.  (This also makes it much
 * easier to determine that these components _do_ have the same cabooses.)
 *
 * On PC systems (i.e., non-Oxide hardware), most of these tables will be empty
 * because we do not support hardware inventory on these systems.
 *
 * Again, see RFD 433 for more on all this.
 */

/*
 * baseboard ids: this table assigns uuids to distinct part/serial values
 *
 * Usually we include the baseboard revision number when we reference the part
 * number and serial number.  The revision number is deliberately left out here.
 * If we happened to see the same baseboard part number and serial number with
 * different revisions, that's the same baseboard.
 */
CREATE TABLE IF NOT EXISTS omicron.public.hw_baseboard_id (
    id UUID PRIMARY KEY,
    part_number TEXT NOT NULL,
    serial_number TEXT NOT NULL
);
CREATE UNIQUE INDEX IF NOT EXISTS lookup_baseboard_id_by_props
    ON omicron.public.hw_baseboard_id (part_number, serial_number);

/* power states reportable by the SP */
CREATE TYPE IF NOT EXISTS omicron.public.hw_power_state AS ENUM (
    'A0',
    'A1',
    'A2'
);

/* root of trust firmware slots */
CREATE TYPE IF NOT EXISTS omicron.public.hw_rot_slot AS ENUM (
    'A',
    'B'
);

/* cabooses: this table assigns unique ids to distinct caboose contents */
CREATE TABLE IF NOT EXISTS omicron.public.sw_caboose (
    id UUID PRIMARY KEY,
    board TEXT NOT NULL,
    git_commit TEXT NOT NULL,
    name TEXT NOT NULL,
    version TEXT NOT NULL
);
CREATE UNIQUE INDEX IF NOT EXISTS caboose_properties
    on omicron.public.sw_caboose (board, git_commit, name, version);

/* root of trust pages: this table assigns unique ids to distinct RoT CMPA
   and CFPA page contents, each of which is a 512-byte blob */
CREATE TABLE IF NOT EXISTS omicron.public.sw_root_of_trust_page (
    id UUID PRIMARY KEY,
    data_base64 TEXT NOT NULL
);
CREATE UNIQUE INDEX IF NOT EXISTS root_of_trust_page_properties
    on omicron.public.sw_root_of_trust_page (data_base64);

/* Inventory Collections */

-- list of all collections
CREATE TABLE IF NOT EXISTS omicron.public.inv_collection (
    id UUID PRIMARY KEY,
    time_started TIMESTAMPTZ NOT NULL,
    time_done TIMESTAMPTZ NOT NULL,
    collector TEXT NOT NULL
);
-- Supports finding latest collection (to use) or the oldest collection (to
-- clean up)
CREATE INDEX IF NOT EXISTS inv_collection_by_time_started
    ON omicron.public.inv_collection (time_started);

CREATE INDEX IF NOT EXISTS inv_collectionby_time_done
    ON omicron.public.inv_collection (time_done DESC);

-- list of errors generated during a collection
CREATE TABLE IF NOT EXISTS omicron.public.inv_collection_error (
    inv_collection_id UUID NOT NULL,
    idx INT4 NOT NULL,
    message TEXT
);
CREATE INDEX IF NOT EXISTS errors_by_collection
    ON omicron.public.inv_collection_error (inv_collection_id, idx);

/* what kind of slot MGS reported a device in */
CREATE TYPE IF NOT EXISTS omicron.public.sp_type AS ENUM (
    'sled',
    'switch',
    'power'
);

-- observations from and about service processors
-- also see `inv_root_of_trust`
CREATE TABLE IF NOT EXISTS omicron.public.inv_service_processor (
    -- where this observation came from
    -- (foreign key into `inv_collection` table)
    inv_collection_id UUID NOT NULL,
    -- which system this SP reports it is part of
    -- (foreign key into `hw_baseboard_id` table)
    hw_baseboard_id UUID NOT NULL,
    -- when this observation was made
    time_collected TIMESTAMPTZ NOT NULL,
    -- which MGS instance reported this data
    source TEXT NOT NULL,

    -- identity of this device according to MGS
    sp_type omicron.public.sp_type NOT NULL,
    sp_slot INT4 NOT NULL,

    -- Data from MGS "Get SP Info" API.  See MGS API documentation.
    baseboard_revision INT8 NOT NULL,
    hubris_archive_id TEXT NOT NULL,
    power_state omicron.public.hw_power_state NOT NULL,

    PRIMARY KEY (inv_collection_id, hw_baseboard_id)
);

CREATE TYPE IF NOT EXISTS omicron.public.rot_image_error AS ENUM (
        'unchecked',
        'first_page_erased',
        'partially_programmed',
        'invalid_length',
        'header_not_programmed',
        'bootloader_too_small',
        'bad_magic',
        'header_image_size',
        'unaligned_length',
        'unsupported_type',
        'not_thumb2',
        'reset_vector',
        'signature'
);

-- root of trust information reported by SP
-- There's usually one row here for each row in inv_service_processor, but not
-- necessarily.
CREATE TABLE IF NOT EXISTS omicron.public.inv_root_of_trust (
    -- where this observation came from
    -- (foreign key into `inv_collection` table)
    inv_collection_id UUID NOT NULL,
    -- which system this SP reports it is part of
    -- (foreign key into `hw_baseboard_id` table)
    hw_baseboard_id UUID NOT NULL,
    -- when this observation was made
    time_collected TIMESTAMPTZ NOT NULL,
    -- which MGS instance reported this data
    source TEXT NOT NULL,

    slot_active omicron.public.hw_rot_slot NOT NULL,
    slot_boot_pref_transient omicron.public.hw_rot_slot, -- nullable
    slot_boot_pref_persistent omicron.public.hw_rot_slot NOT NULL,
    slot_boot_pref_persistent_pending omicron.public.hw_rot_slot, -- nullable
    slot_a_sha3_256 TEXT, -- nullable
    slot_b_sha3_256 TEXT, -- nullable
    stage0_fwid TEXT, -- nullable
    stage0next_fwid TEXT, -- nullable

    slot_a_error omicron.public.rot_image_error, -- nullable
    slot_b_error omicron.public.rot_image_error, -- nullable
    stage0_error omicron.public.rot_image_error, -- nullable
    stage0next_error omicron.public.rot_image_error, -- nullable

    PRIMARY KEY (inv_collection_id, hw_baseboard_id)
);

CREATE TYPE IF NOT EXISTS omicron.public.caboose_which AS ENUM (
    'sp_slot_0',
    'sp_slot_1',
    'rot_slot_A',
    'rot_slot_B',
    'stage0',
    'stage0next'
);

-- cabooses found
CREATE TABLE IF NOT EXISTS omicron.public.inv_caboose (
    -- where this observation came from
    -- (foreign key into `inv_collection` table)
    inv_collection_id UUID NOT NULL,
    -- which system this SP reports it is part of
    -- (foreign key into `hw_baseboard_id` table)
    hw_baseboard_id UUID NOT NULL,
    -- when this observation was made
    time_collected TIMESTAMPTZ NOT NULL,
    -- which MGS instance reported this data
    source TEXT NOT NULL,

    which omicron.public.caboose_which NOT NULL,
    sw_caboose_id UUID NOT NULL,

    PRIMARY KEY (inv_collection_id, hw_baseboard_id, which)
);

CREATE TYPE IF NOT EXISTS omicron.public.root_of_trust_page_which AS ENUM (
    'cmpa',
    'cfpa_active',
    'cfpa_inactive',
    'cfpa_scratch'
);

-- root of trust key signing pages found
CREATE TABLE IF NOT EXISTS omicron.public.inv_root_of_trust_page (
    -- where this observation came from
    -- (foreign key into `inv_collection` table)
    inv_collection_id UUID NOT NULL,
    -- which system this SP reports it is part of
    -- (foreign key into `hw_baseboard_id` table)
    hw_baseboard_id UUID NOT NULL,
    -- when this observation was made
    time_collected TIMESTAMPTZ NOT NULL,
    -- which MGS instance reported this data
    source TEXT NOT NULL,

    which omicron.public.root_of_trust_page_which NOT NULL,
    sw_root_of_trust_page_id UUID NOT NULL,

    PRIMARY KEY (inv_collection_id, hw_baseboard_id, which)
);

CREATE TYPE IF NOT EXISTS omicron.public.sled_role AS ENUM (
    -- this sled is directly attached to a Sidecar
    'scrimlet',
    -- everything else
    'gimlet'
);

-- observations from and about sled agents
CREATE TABLE IF NOT EXISTS omicron.public.inv_sled_agent (
    -- where this observation came from
    -- (foreign key into `inv_collection` table)
    inv_collection_id UUID NOT NULL,
    -- when this observation was made
    time_collected TIMESTAMPTZ NOT NULL,
    -- URL of the sled agent that reported this data
    source TEXT NOT NULL,

    -- unique id for this sled (should be foreign keys into `sled` table, though
    -- it's conceivable a sled will report an id that we don't know about)
    sled_id UUID NOT NULL,

    -- which system this sled agent reports it's running on
    -- (foreign key into `hw_baseboard_id` table)
    -- This is optional because dev/test systems support running on non-Oxide
    -- hardware.
    hw_baseboard_id UUID,

    -- Many of the following properties are duplicated from the `sled` table,
    -- which predates the current inventory system.
    sled_agent_ip INET NOT NULL,
    sled_agent_port INT4 NOT NULL,
    sled_role omicron.public.sled_role NOT NULL,
    usable_hardware_threads INT8
        CHECK (usable_hardware_threads BETWEEN 0 AND 4294967295) NOT NULL,
    usable_physical_ram INT8 NOT NULL,
    reservoir_size INT8 CHECK (reservoir_size < usable_physical_ram) NOT NULL,

    -- The last generation of OmicronPhysicalDisksConfig seen by the sled-agent
    omicron_physical_disks_generation INT8 NOT NULL,

    PRIMARY KEY (inv_collection_id, sled_id)
);

CREATE TABLE IF NOT EXISTS omicron.public.inv_physical_disk (
    -- where this observation came from
    -- (foreign key into `inv_collection` table)
    inv_collection_id UUID NOT NULL,

    -- unique id for this sled (should be foreign keys into `sled` table, though
    -- it's conceivable a sled will report an id that we don't know about)
    sled_id UUID NOT NULL,
    -- The slot where this disk was last observed
    slot INT8 CHECK (slot >= 0) NOT NULL,

    vendor STRING(63) NOT NULL,
    model STRING(63) NOT NULL,
    serial STRING(63) NOT NULL,

    variant omicron.public.physical_disk_kind NOT NULL,

    -- PK consisting of:
    -- - Which collection this was
    -- - The sled reporting the disk
    -- - The slot in which this disk was found
    PRIMARY KEY (inv_collection_id, sled_id, slot)
);

CREATE TABLE IF NOT EXISTS omicron.public.inv_nvme_disk_firmware (
    -- where this observation came from
    -- (foreign key into `inv_collection` table)
    inv_collection_id UUID NOT NULL,

    -- unique id for this sled (should be foreign keys into `sled` table, though
    -- it's conceivable a sled will report an id that we don't know about)
    sled_id UUID NOT NULL,
    -- The slot where this disk was last observed
    slot INT8 CHECK (slot >= 0) NOT NULL,

    -- total number of firmware slots the device has
    number_of_slots INT2 CHECK (number_of_slots BETWEEN 1 AND 7) NOT NULL,
    active_slot INT2 CHECK (active_slot BETWEEN 1 AND 7) NOT NULL,
    -- staged firmware slot to be active on reset
    next_active_slot INT2 CHECK (next_active_slot BETWEEN 1 AND 7),
    -- slot1 is distinct in the NVMe spec in the sense that it can be read only
    slot1_is_read_only BOOLEAN,
    -- the firmware version string for each NVMe slot (0 indexed), a NULL means the
    -- slot exists but is empty
    slot_firmware_versions STRING(8)[] CHECK (array_length(slot_firmware_versions, 1) BETWEEN 1 AND 7),
    
    -- PK consisting of:
    -- - Which collection this was
    -- - The sled reporting the disk
    -- - The slot in which the disk was found
    PRIMARY KEY (inv_collection_id, sled_id, slot)
);

CREATE TABLE IF NOT EXISTS omicron.public.inv_zpool (
    -- where this observation came from
    -- (foreign key into `inv_collection` table)
    inv_collection_id UUID NOT NULL,
    -- when this observation was made
    time_collected TIMESTAMPTZ NOT NULL,

    -- The control plane ID of the zpool
    id UUID NOT NULL,
    sled_id UUID NOT NULL,
    total_size INT NOT NULL,

    -- PK consisting of:
    -- - Which collection this was
    -- - The sled reporting the disk
    -- - The slot in which this disk was found
    PRIMARY KEY (inv_collection_id, sled_id, id)
);

-- Allow looking up the most recent Zpool by ID
CREATE INDEX IF NOT EXISTS inv_zpool_by_id_and_time ON omicron.public.inv_zpool (id, time_collected DESC);

CREATE TABLE IF NOT EXISTS omicron.public.inv_dataset (
    -- where this observation came from
    -- (foreign key into `inv_collection` table)
    inv_collection_id UUID NOT NULL,
    sled_id UUID NOT NULL,

    -- The control plane ID of the zpool.
    -- This is nullable because datasets have been historically
    -- self-managed by the Sled Agent, and some don't have explicit UUIDs.
    id UUID,

    name TEXT NOT NULL,
    available INT8 NOT NULL,
    used INT8 NOT NULL,
    quota INT8,
    reservation INT8,
    compression TEXT NOT NULL,

    -- PK consisting of:
    -- - Which collection this was
    -- - The sled reporting the disk
    -- - The name of this dataset
    PRIMARY KEY (inv_collection_id, sled_id, name)
);

-- TODO: This table is vestigial and can be combined with `inv_sled_agent`. See
-- https://github.com/oxidecomputer/omicron/issues/6770.
CREATE TABLE IF NOT EXISTS omicron.public.inv_sled_omicron_zones (
    -- where this observation came from
    -- (foreign key into `inv_collection` table)
    inv_collection_id UUID NOT NULL,
    -- when this observation was made
    time_collected TIMESTAMPTZ NOT NULL,
    -- URL of the sled agent that reported this data
    source TEXT NOT NULL,

    -- unique id for this sled (should be foreign keys into `sled` table, though
    -- it's conceivable a sled will report an id that we don't know about)
    sled_id UUID NOT NULL,

    -- OmicronZonesConfig generation reporting these zones
    generation INT8 NOT NULL,

    PRIMARY KEY (inv_collection_id, sled_id)
);

CREATE TYPE IF NOT EXISTS omicron.public.zone_type AS ENUM (
  'boundary_ntp',
  'clickhouse',
  'clickhouse_keeper',
  'clickhouse_server',
  'cockroach_db',
  'crucible',
  'crucible_pantry',
  'external_dns',
  'internal_dns',
  'internal_ntp',
  'nexus',
  'oximeter'
);

-- observations from sled agents about Omicron-managed zones
CREATE TABLE IF NOT EXISTS omicron.public.inv_omicron_zone (
    -- where this observation came from
    -- (foreign key into `inv_collection` table)
    inv_collection_id UUID NOT NULL,

    -- unique id for this sled (should be foreign keys into `sled` table, though
    -- it's conceivable a sled will report an id that we don't know about)
    sled_id UUID NOT NULL,

    -- unique id for this zone
    id UUID NOT NULL,
    zone_type omicron.public.zone_type NOT NULL,

    -- SocketAddr of the "primary" service for this zone
    -- (what this describes varies by zone type, but all zones have at least one
    -- service in them)
    primary_service_ip INET NOT NULL,
    primary_service_port INT4
        CHECK (primary_service_port BETWEEN 0 AND 65535)
        NOT NULL,

    -- The remaining properties may be NULL for different kinds of zones.  The
    -- specific constraints are not enforced at the database layer, basically
    -- because it's really complicated to do that and it's not obvious that it's
    -- worthwhile.

    -- Some zones have a second service.  Like the primary one, the meaning of
    -- this is zone-type-dependent.
    second_service_ip INET,
    second_service_port INT4
        CHECK (second_service_port IS NULL
        OR second_service_port BETWEEN 0 AND 65535),

    -- Zones may have an associated dataset.  They're currently always on a U.2.
    -- The only thing we need to identify it here is the name of the zpool that
    -- it's on.
    dataset_zpool_name TEXT,

    -- Zones with external IPs have an associated NIC and sockaddr for listening
    -- (first is a foreign key into `inv_omicron_zone_nic`)
    nic_id UUID,

    -- Properties for internal DNS servers
    -- address attached to this zone from outside the sled's subnet
    dns_gz_address INET,
    dns_gz_address_index INT8,

    -- Properties for boundary NTP zones
    -- these define upstream servers we need to contact
    ntp_ntp_servers TEXT[],
    ntp_dns_servers INET[],
    ntp_domain TEXT,

    -- Properties specific to Nexus zones
    nexus_external_tls BOOLEAN,
    nexus_external_dns_servers INET ARRAY,

    -- Source NAT configuration (currently used for boundary NTP only)
    snat_ip INET,
    snat_first_port INT4
        CHECK (snat_first_port IS NULL OR snat_first_port BETWEEN 0 AND 65535),
    snat_last_port INT4
        CHECK (snat_last_port IS NULL OR snat_last_port BETWEEN 0 AND 65535),

    -- TODO: This is nullable for backwards compatibility.
    -- Eventually, that nullability should be removed.
    filesystem_pool UUID,

    PRIMARY KEY (inv_collection_id, id)
);

CREATE INDEX IF NOT EXISTS inv_omicron_zone_nic_id ON omicron.public.inv_omicron_zone
    (nic_id) STORING (sled_id, primary_service_ip, second_service_ip, snat_ip);

CREATE TABLE IF NOT EXISTS omicron.public.inv_omicron_zone_nic (
    inv_collection_id UUID NOT NULL,
    id UUID NOT NULL,
    name TEXT NOT NULL,
    ip INET NOT NULL,
    mac INT8 NOT NULL,
    subnet INET NOT NULL,
    vni INT8 NOT NULL,
    is_primary BOOLEAN NOT NULL,
    slot INT2 NOT NULL,

    PRIMARY KEY (inv_collection_id, id)
);

CREATE TABLE IF NOT EXISTS omicron.public.inv_clickhouse_keeper_membership (
    inv_collection_id UUID NOT NULL,
    queried_keeper_id INT8 NOT NULL,
    leader_committed_log_index INT8 NOT NULL,
    raft_config INT8[] NOT NULL,

    PRIMARY KEY (inv_collection_id, queried_keeper_id)
);

/*
 * System-level blueprints
 *
 * See RFD 457 and 459 for context.
 *
 * A blueprint describes a potential system configuration. The primary table is
 * the `blueprint` table, which stores only a small amount of metadata about the
 * blueprint. The bulk of the information is stored in the `bp_*` tables below,
 * each of which references back to `blueprint` by ID.
 *
 * `bp_target` describes the "target blueprints" of the system. Insertion must
 * follow a strict set of rules:
 *
 * * The first target blueprint must have version=1, and must have no parent
 *   blueprint.
 * * The Nth target blueprint must have version=N, and its parent blueprint must
 *   be the blueprint that was the target at version=N-1.
 *
 * The result is that the current target blueprint can always be found by
 * looking at the maximally-versioned row in `bp_target`, and there is a linear
 * history from that blueprint all the way back to the version=1 blueprint. We
 * will eventually prune old blueprint targets, so it will not always be
 * possible to view the entire history.
 *
 * `bp_sled_omicron_zones`, `bp_omicron_zone`, and `bp_omicron_zone_nic` are
 * nearly identical to their `inv_*` counterparts, and record the
 * `OmicronZonesConfig` for each sled.
 */

CREATE TYPE IF NOT EXISTS omicron.public.bp_zone_disposition AS ENUM (
    'in_service',
    'quiesced',
    'expunged'
);

CREATE TYPE IF NOT EXISTS omicron.public.bp_dataset_disposition AS ENUM (
    'in_service',
    'expunged'
);

CREATE TYPE IF NOT EXISTS omicron.public.bp_physical_disk_disposition AS ENUM (
    'in_service',
    'expunged'
);

-- list of all blueprints
CREATE TABLE IF NOT EXISTS omicron.public.blueprint (
    id UUID PRIMARY KEY,

    -- This is effectively a foreign key back to this table; however, it is
    -- allowed to be NULL: the initial blueprint has no parent. Additionally,
    -- it may be non-NULL but no longer reference a row in this table: once a
    -- child blueprint has been created from a parent, it's possible for the
    -- parent to be deleted. We do not NULL out this field on such a deletion,
    -- so we can always see that there had been a particular parent even if it's
    -- now gone.
    parent_blueprint_id UUID,

    -- These fields are for debugging only.
    time_created TIMESTAMPTZ NOT NULL,
    creator TEXT NOT NULL,
    comment TEXT NOT NULL,

    -- identifies the latest internal DNS version when blueprint planning began
    internal_dns_version INT8 NOT NULL,
    -- identifies the latest external DNS version when blueprint planning began
    external_dns_version INT8 NOT NULL,
    -- identifies the CockroachDB state fingerprint when blueprint planning began
    cockroachdb_fingerprint TEXT NOT NULL,

    -- CockroachDB settings managed by blueprints.
    --
    -- We use NULL in these columns to reflect that blueprint execution should
    -- not modify the option; we're able to do this because CockroachDB settings
    -- require the value to be the correct type and not NULL. There is no value
    -- that represents "please reset this setting to the default value"; that is
    -- represented by the presence of the default value in that field.
    --
    -- `cluster.preserve_downgrade_option`
    cockroachdb_setting_preserve_downgrade TEXT
);

-- table describing both the current and historical target blueprints of the
-- system
CREATE TABLE IF NOT EXISTS omicron.public.bp_target (
    -- Monotonically increasing version for all bp_targets
    version INT8 PRIMARY KEY,

    -- Effectively a foreign key into the `blueprint` table, but may reference a
    -- blueprint that has been deleted (if this target is no longer the current
    -- target: the current target must not be deleted).
    blueprint_id UUID NOT NULL,

    -- Is this blueprint enabled?
    --
    -- Currently, we have no code that acts on this value; however, it exists as
    -- an escape hatch once we have automated blueprint planning and execution.
    -- An operator can set the current blueprint to disabled, which should stop
    -- planning and execution (presumably until a support case can address
    -- whatever issue the update system is causing).
    enabled BOOL NOT NULL,

    -- Timestamp for when this blueprint was made the current target
    time_made_target TIMESTAMPTZ NOT NULL
);

-- state of a sled in a blueprint
CREATE TABLE IF NOT EXISTS omicron.public.bp_sled_state (
    -- foreign key into `blueprint` table
    blueprint_id UUID NOT NULL,

    sled_id UUID NOT NULL,
    sled_state omicron.public.sled_state NOT NULL,
    PRIMARY KEY (blueprint_id, sled_id)
);

-- description of a collection of omicron physical disks stored in a blueprint.
CREATE TABLE IF NOT EXISTS omicron.public.bp_sled_omicron_physical_disks (
    -- foreign key into `blueprint` table
    blueprint_id UUID NOT NULL,

    sled_id UUID NOT NULL,
    generation INT8 NOT NULL,
    PRIMARY KEY (blueprint_id, sled_id)
);

-- description of omicron physical disks specified in a blueprint.
CREATE TABLE IF NOT EXISTS omicron.public.bp_omicron_physical_disk  (
    -- foreign key into the `blueprint` table
    blueprint_id UUID NOT NULL,

    -- unique id for this sled (should be foreign keys into `sled` table, though
    -- it's conceivable a blueprint could refer to a sled that no longer exists,
    -- particularly if the blueprint is older than the current target)
    sled_id UUID NOT NULL,

    vendor TEXT NOT NULL,
    serial TEXT NOT NULL,
    model TEXT NOT NULL,

    id UUID NOT NULL,
    pool_id UUID NOT NULL,

    disposition omicron.public.bp_physical_disk_disposition NOT NULL,

    PRIMARY KEY (blueprint_id, id)
);

-- description of a collection of omicron datasets stored in a blueprint
CREATE TABLE IF NOT EXISTS omicron.public.bp_sled_omicron_datasets (
    -- foreign key into the `blueprint` table
    blueprint_id UUID NOT NULL,
    sled_id UUID NOT NULL,
    generation INT8 NOT NULL,

    PRIMARY KEY (blueprint_id, sled_id)
);

-- description of an omicron dataset specified in a blueprint.
CREATE TABLE IF NOT EXISTS omicron.public.bp_omicron_dataset (
    -- foreign key into the `blueprint` table
    blueprint_id UUID NOT NULL,
    sled_id UUID NOT NULL,
    id UUID NOT NULL,

    -- Dataset disposition
    disposition omicron.public.bp_dataset_disposition NOT NULL,

    pool_id UUID NOT NULL,
    kind omicron.public.dataset_kind NOT NULL,
    -- Only valid if kind = zone
    zone_name TEXT,

    -- Only valid if kind = crucible
    ip INET,
    port INT4 CHECK (port BETWEEN 0 AND 65535),

    quota INT8,
    reservation INT8,
    compression TEXT NOT NULL,

    CONSTRAINT zone_name_for_zone_kind CHECK (
      (kind != 'zone') OR
      (kind = 'zone' AND zone_name IS NOT NULL)
    ),

    CONSTRAINT ip_and_port_set_for_crucible CHECK (
      (kind != 'crucible') OR
      (kind = 'crucible' AND ip IS NOT NULL and port IS NOT NULL)
    ),

    PRIMARY KEY (blueprint_id, id)
);

-- see inv_sled_omicron_zones, which is identical except it references a
-- collection whereas this table references a blueprint
CREATE TABLE IF NOT EXISTS omicron.public.bp_sled_omicron_zones (
    -- foreign key into `blueprint` table
    blueprint_id UUID NOT NULL,

    sled_id UUID NOT NULL,
    generation INT8 NOT NULL,
    PRIMARY KEY (blueprint_id, sled_id)
);

-- description of omicron zones specified in a blueprint
--
-- This is currently identical to `inv_omicron_zone`, except that the foreign
-- keys reference other blueprint tables intead of inventory tables. We expect
-- their sameness to diverge over time as either inventory or blueprints (or
-- both) grow context-specific properties.
CREATE TABLE IF NOT EXISTS omicron.public.bp_omicron_zone (
    -- foreign key into the `blueprint` table
    blueprint_id UUID NOT NULL,

    -- unique id for this sled (should be foreign keys into `sled` table, though
    -- it's conceivable a blueprint could refer to a sled that no longer exists,
    -- particularly if the blueprint is older than the current target)
    sled_id UUID NOT NULL,

    -- unique id for this zone
    id UUID NOT NULL,
    zone_type omicron.public.zone_type NOT NULL,

    -- SocketAddr of the "primary" service for this zone
    -- (what this describes varies by zone type, but all zones have at least one
    -- service in them)
    primary_service_ip INET NOT NULL,
    primary_service_port INT4
        CHECK (primary_service_port BETWEEN 0 AND 65535)
        NOT NULL,

    -- The remaining properties may be NULL for different kinds of zones.  The
    -- specific constraints are not enforced at the database layer, basically
    -- because it's really complicated to do that and it's not obvious that it's
    -- worthwhile.

    -- Some zones have a second service.  Like the primary one, the meaning of
    -- this is zone-type-dependent.
    second_service_ip INET,
    second_service_port INT4
        CHECK (second_service_port IS NULL
        OR second_service_port BETWEEN 0 AND 65535),

    -- Zones may have an associated dataset.  They're currently always on a U.2.
    -- The only thing we need to identify it here is the name of the zpool that
    -- it's on.
    dataset_zpool_name TEXT,

    -- Zones with external IPs have an associated NIC and sockaddr for listening
    -- (first is a foreign key into `bp_omicron_zone_nic`)
    bp_nic_id UUID,

    -- Properties for internal DNS servers
    -- address attached to this zone from outside the sled's subnet
    dns_gz_address INET,
    dns_gz_address_index INT8,

    -- Properties for boundary NTP zones
    -- these define upstream servers we need to contact
    ntp_ntp_servers TEXT[],
    ntp_dns_servers INET[],
    ntp_domain TEXT,

    -- Properties specific to Nexus zones
    nexus_external_tls BOOLEAN,
    nexus_external_dns_servers INET ARRAY,

    -- Source NAT configuration (currently used for boundary NTP only)
    snat_ip INET,
    snat_first_port INT4
        CHECK (snat_first_port IS NULL OR snat_first_port BETWEEN 0 AND 65535),
    snat_last_port INT4
        CHECK (snat_last_port IS NULL OR snat_last_port BETWEEN 0 AND 65535),

    -- Zone disposition
    disposition omicron.public.bp_zone_disposition NOT NULL,

    -- For some zones, either primary_service_ip or second_service_ip (but not
    -- both!) is an external IP address. For such zones, this is the ID of that
    -- external IP. In general this is a foreign key into
    -- omicron.public.external_ip, though the row many not exist: if this
    -- blueprint is old, it's possible the IP has been deleted, and if this
    -- blueprint has not yet been realized, it's possible the IP hasn't been
    -- created yet.
    external_ip_id UUID,

    -- TODO: This is nullable for backwards compatibility.
    -- Eventually, that nullability should be removed.
    filesystem_pool UUID,

    PRIMARY KEY (blueprint_id, id)
);

CREATE TABLE IF NOT EXISTS omicron.public.bp_omicron_zone_nic (
    blueprint_id UUID NOT NULL,
    id UUID NOT NULL,
    name TEXT NOT NULL,
    ip INET NOT NULL,
    mac INT8 NOT NULL,
    subnet INET NOT NULL,
    vni INT8 NOT NULL,
    is_primary BOOLEAN NOT NULL,
    slot INT2 NOT NULL,

    PRIMARY KEY (blueprint_id, id)
);

-- Blueprint information related to clickhouse cluster management
--
-- Rows for this table will only exist for deployments with an existing
-- `ClickhousePolicy` as part of the fleet `Policy`. In the limit, this will be
-- all deployments.
CREATE TABLE IF NOT EXISTS omicron.public.bp_clickhouse_cluster_config (
    -- Foreign key into the `blueprint` table
    blueprint_id UUID PRIMARY KEY,
    -- Generation number to track changes to the cluster state.
    -- Used as optimizitic concurrency control.
    generation INT8 NOT NULL,

    -- Clickhouse server and keeper ids can never be reused. We hand them out
    -- monotonically and keep track of the last one used here.
    max_used_server_id INT8 NOT NULL,
    max_used_keeper_id INT8 NOT NULL,

    -- Each clickhouse cluster has a unique name and secret value. These are set
    -- once and shared among all nodes for the lifetime of the fleet.
    cluster_name TEXT NOT NULL,
    cluster_secret TEXT NOT NULL,

    -- A recording of an inventory value that serves as a marker to inform the
    -- reconfigurator when a collection of a raft configuration is recent.
    highest_seen_keeper_leader_committed_log_index INT8 NOT NULL
);

-- Mapping of an Omicron zone ID to Clickhouse Keeper node ID in a specific
-- blueprint.
--
-- This can logically be considered a subtable of `bp_clickhouse_cluster_config`
CREATE TABLE IF NOT EXISTS omicron.public.bp_clickhouse_keeper_zone_id_to_node_id (
    -- Foreign key into the `blueprint` table
    blueprint_id UUID NOT NULL,

    omicron_zone_id UUID NOT NULL,
    keeper_id INT8 NOT NULL,

    PRIMARY KEY (blueprint_id, omicron_zone_id, keeper_id)
);

-- Mapping of an Omicron zone ID to Clickhouse Server node ID in a specific
-- blueprint.
--
-- This can logically be considered a subtable of `bp_clickhouse_cluster_config`
CREATE TABLE IF NOT EXISTS omicron.public.bp_clickhouse_server_zone_id_to_node_id (
    -- Foreign key into the `blueprint` table
    blueprint_id UUID NOT NULL,

    omicron_zone_id UUID NOT NULL,
    server_id INT8 NOT NULL,

    PRIMARY KEY (blueprint_id, omicron_zone_id, server_id)
);


-- Mapping of Omicron zone ID to CockroachDB node ID. This isn't directly used
-- by the blueprint tables above, but is used by the more general Reconfigurator
-- system along with them (e.g., to decommission expunged CRDB nodes).
CREATE TABLE IF NOT EXISTS omicron.public.cockroachdb_zone_id_to_node_id (
    omicron_zone_id UUID NOT NULL UNIQUE,
    crdb_node_id TEXT NOT NULL UNIQUE,

    -- We require the pair to be unique, and also require each column to be
    -- unique: there should only be one entry for a given zone ID, one entry for
    -- a given node ID, and we need a unique requirement on the pair (via this
    -- primary key) to support `ON CONFLICT DO NOTHING` idempotent inserts.
    PRIMARY KEY (omicron_zone_id, crdb_node_id)
);

/*******************************************************************/

/*
 * The `sled_instance` view's definition needs to be modified in a separate
 * transaction from the transaction that created it.
 */

COMMIT;
BEGIN;

-- Per-VMM state.
CREATE TABLE IF NOT EXISTS omicron.public.vmm (
    id UUID PRIMARY KEY,
    time_created TIMESTAMPTZ NOT NULL,
    time_deleted TIMESTAMPTZ,
    instance_id UUID NOT NULL,
    time_state_updated TIMESTAMPTZ NOT NULL,
    state_generation INT NOT NULL,
    sled_id UUID NOT NULL,
    propolis_ip INET NOT NULL,
    propolis_port INT4 NOT NULL CHECK (propolis_port BETWEEN 0 AND 65535) DEFAULT 12400,
    state omicron.public.vmm_state NOT NULL
);

CREATE INDEX IF NOT EXISTS lookup_vmms_by_sled_id ON omicron.public.vmm (
    sled_id
) WHERE time_deleted IS NULL;

/*
 * A special view of an instance provided to operators for insights into what's
 * running on a sled.
 *
 * This view replaces the placeholder `sled_instance` view defined above. Any
 * columns in the placeholder must appear in the replacement in the same order
 * and with the same types they had in the placeholder.
 */

CREATE OR REPLACE VIEW omicron.public.sled_instance
AS SELECT
   instance.id,
   instance.name,
   silo.name as silo_name,
   project.name as project_name,
   vmm.sled_id as active_sled_id,
   instance.time_created,
   instance.time_modified,
   instance.migration_id,
   instance.ncpus,
   instance.memory,
   vmm.state
FROM
    omicron.public.instance AS instance
    JOIN omicron.public.project AS project ON
            instance.project_id = project.id
    JOIN omicron.public.silo AS silo ON
            project.silo_id = silo.id
    JOIN omicron.public.vmm AS vmm ON
            instance.active_propolis_id = vmm.id
WHERE
    instance.time_deleted IS NULL AND vmm.time_deleted IS NULL;

CREATE SEQUENCE IF NOT EXISTS omicron.public.ipv4_nat_version START 1 INCREMENT 1;

CREATE TABLE IF NOT EXISTS omicron.public.ipv4_nat_entry (
    id UUID PRIMARY KEY DEFAULT gen_random_uuid(),
    external_address INET NOT NULL,
    first_port INT4 NOT NULL,
    last_port INT4 NOT NULL,
    sled_address INET NOT NULL,
    vni INT4 NOT NULL,
    mac INT8 NOT NULL,
    version_added INT8 NOT NULL DEFAULT nextval('omicron.public.ipv4_nat_version'),
    version_removed INT8,
    time_created TIMESTAMPTZ NOT NULL DEFAULT now(),
    time_deleted TIMESTAMPTZ
);

CREATE UNIQUE INDEX IF NOT EXISTS ipv4_nat_version_added ON omicron.public.ipv4_nat_entry (
    version_added
)
STORING (
    external_address,
    first_port,
    last_port,
    sled_address,
    vni,
    mac,
    time_created,
    time_deleted
);

CREATE UNIQUE INDEX IF NOT EXISTS overlapping_ipv4_nat_entry ON omicron.public.ipv4_nat_entry (
    external_address,
    first_port,
    last_port
) WHERE time_deleted IS NULL;

CREATE INDEX IF NOT EXISTS ipv4_nat_lookup ON omicron.public.ipv4_nat_entry (external_address, first_port, last_port, sled_address, vni, mac);

CREATE UNIQUE INDEX IF NOT EXISTS ipv4_nat_version_removed ON omicron.public.ipv4_nat_entry (
    version_removed
)
STORING (
    external_address,
    first_port,
    last_port,
    sled_address,
    vni,
    mac,
    time_created,
    time_deleted
);

CREATE TYPE IF NOT EXISTS omicron.public.bfd_mode AS ENUM (
    'single_hop',
    'multi_hop'
);

CREATE TABLE IF NOT EXISTS omicron.public.bfd_session (
    id UUID PRIMARY KEY,
    local INET,
    remote INET NOT NULL,
    detection_threshold INT8 NOT NULL,
    required_rx INT8 NOT NULL,
    switch TEXT NOT NULL,
    mode  omicron.public.bfd_mode,

    time_created TIMESTAMPTZ NOT NULL,
    time_modified TIMESTAMPTZ NOT NULL,
    time_deleted TIMESTAMPTZ
);

CREATE UNIQUE INDEX IF NOT EXISTS lookup_bfd_session ON omicron.public.bfd_session (
    remote,
    switch
) WHERE time_deleted IS NULL;

CREATE INDEX IF NOT EXISTS ipv4_nat_lookup_by_vni ON omicron.public.ipv4_nat_entry (
  vni
)
STORING (
  external_address,
  first_port,
  last_port,
  sled_address,
  mac,
  version_added,
  version_removed,
  time_created,
  time_deleted
);

/*
 * A view of the ipv4 nat change history
 * used to summarize changes for external viewing
 */
CREATE VIEW IF NOT EXISTS omicron.public.ipv4_nat_changes
AS
-- Subquery:
-- We need to be able to order partial changesets. ORDER BY on separate columns
-- will not accomplish this, so we'll do this by interleaving version_added
-- and version_removed (version_removed taking priority if NOT NULL) and then sorting
-- on the appropriate version numbers at call time.
WITH interleaved_versions AS (
  -- fetch all active NAT entries (entries that have not been soft deleted)
  SELECT
    external_address,
    first_port,
    last_port,
    sled_address,
    vni,
    mac,
    -- rename version_added to version
    version_added AS version,
    -- create a new virtual column, boolean value representing whether or not
    -- the record has been soft deleted
    (version_removed IS NOT NULL) as deleted
  FROM omicron.public.ipv4_nat_entry
  WHERE version_removed IS NULL

  -- combine the datasets, unifying the version_added and version_removed
  -- columns to a single `version` column so we can interleave and sort the entries
  UNION

  -- fetch all inactive NAT entries (entries that have been soft deleted)
  SELECT
    external_address,
    first_port,
    last_port,
    sled_address,
    vni,
    mac,
    -- rename version_removed to version
    version_removed AS version,
    -- create a new virtual column, boolean value representing whether or not
    -- the record has been soft deleted
    (version_removed IS NOT NULL) as deleted
  FROM omicron.public.ipv4_nat_entry
  WHERE version_removed IS NOT NULL
)
-- this is our new "table"
-- here we select the columns from the subquery defined above
SELECT
  external_address,
  first_port,
  last_port,
  sled_address,
  vni,
  mac,
  version,
  deleted
FROM interleaved_versions;

CREATE TABLE IF NOT EXISTS omicron.public.probe (
    id UUID NOT NULL PRIMARY KEY,
    name STRING(63) NOT NULL,
    description STRING(512) NOT NULL,
    time_created TIMESTAMPTZ NOT NULL,
    time_modified TIMESTAMPTZ NOT NULL,
    time_deleted TIMESTAMPTZ,
    project_id UUID NOT NULL,
    sled UUID NOT NULL
);

CREATE UNIQUE INDEX IF NOT EXISTS lookup_probe_by_name ON omicron.public.probe (
    name
) WHERE
    time_deleted IS NULL;

CREATE TYPE IF NOT EXISTS omicron.public.upstairs_repair_notification_type AS ENUM (
  'started',
  'succeeded',
  'failed'
);

CREATE TYPE IF NOT EXISTS omicron.public.upstairs_repair_type AS ENUM (
  'live',
  'reconciliation'
);

CREATE TABLE IF NOT EXISTS omicron.public.upstairs_repair_notification (
    time TIMESTAMPTZ NOT NULL,

    repair_id UUID NOT NULL,
    repair_type omicron.public.upstairs_repair_type NOT NULL,

    upstairs_id UUID NOT NULL,
    session_id UUID NOT NULL,

    region_id UUID NOT NULL,
    target_ip INET NOT NULL,
    target_port INT4 CHECK (target_port BETWEEN 0 AND 65535) NOT NULL,

    notification_type omicron.public.upstairs_repair_notification_type NOT NULL,

    /*
     * A repair is uniquely identified by the four UUIDs here, and a
     * notification is uniquely identified by its type.
     */
    PRIMARY KEY (repair_id, upstairs_id, session_id, region_id, notification_type)
);

CREATE TABLE IF NOT EXISTS omicron.public.upstairs_repair_progress (
    repair_id UUID NOT NULL,
    time TIMESTAMPTZ NOT NULL,
    current_item INT8 NOT NULL,
    total_items INT8 NOT NULL,

    PRIMARY KEY (repair_id, time, current_item, total_items)
);

CREATE TYPE IF NOT EXISTS omicron.public.downstairs_client_stop_request_reason_type AS ENUM (
  'replacing',
  'disabled',
  'failed_reconcile',
  'io_error',
  'bad_negotiation_order',
  'incompatible',
  'failed_live_repair',
  'too_many_outstanding_jobs',
  'deactivated'
);

CREATE TABLE IF NOT EXISTS omicron.public.downstairs_client_stop_request_notification (
    time TIMESTAMPTZ NOT NULL,
    upstairs_id UUID NOT NULL,
    downstairs_id UUID NOT NULL,
    reason omicron.public.downstairs_client_stop_request_reason_type NOT NULL,

    PRIMARY KEY (time, upstairs_id, downstairs_id, reason)
);

CREATE TYPE IF NOT EXISTS omicron.public.downstairs_client_stopped_reason_type AS ENUM (
  'connection_timeout',
  'connection_failed',
  'timeout',
  'write_failed',
  'read_failed',
  'requested_stop',
  'finished',
  'queue_closed',
  'receive_task_cancelled'
);

CREATE TABLE IF NOT EXISTS omicron.public.downstairs_client_stopped_notification (
    time TIMESTAMPTZ NOT NULL,
    upstairs_id UUID NOT NULL,
    downstairs_id UUID NOT NULL,
    reason omicron.public.downstairs_client_stopped_reason_type NOT NULL,

    PRIMARY KEY (time, upstairs_id, downstairs_id, reason)
);

CREATE INDEX IF NOT EXISTS rack_initialized ON omicron.public.rack (initialized);

-- table for tracking bootstore configuration changes over time
-- this makes reconciliation easier and also gives us a visible history of changes
CREATE TABLE IF NOT EXISTS omicron.public.bootstore_config (
    key TEXT NOT NULL,
    generation INT8 NOT NULL,
    PRIMARY KEY (key, generation),
    data JSONB NOT NULL,
    time_created TIMESTAMPTZ NOT NULL,
    time_deleted TIMESTAMPTZ
);

CREATE INDEX IF NOT EXISTS address_lot_names ON omicron.public.address_lot(name);

CREATE VIEW IF NOT EXISTS omicron.public.bgp_peer_view
AS
SELECT
 sp.switch_location,
 sp.port_name,
 bpc.addr,
 bpc.hold_time,
 bpc.idle_hold_time,
 bpc.delay_open,
 bpc.connect_retry,
 bpc.keepalive,
 bpc.remote_asn,
 bpc.min_ttl,
 bpc.md5_auth_key,
 bpc.multi_exit_discriminator,
 bpc.local_pref,
 bpc.enforce_first_as,
 bpc.vlan_id,
 bc.asn
FROM omicron.public.switch_port sp
JOIN omicron.public.switch_port_settings_bgp_peer_config bpc
ON sp.port_settings_id = bpc.port_settings_id
JOIN omicron.public.bgp_config bc ON bc.id = bpc.bgp_config_id;

CREATE INDEX IF NOT EXISTS switch_port_id_and_name
ON omicron.public.switch_port (port_settings_id, port_name) STORING (switch_location);

CREATE INDEX IF NOT EXISTS switch_port_name ON omicron.public.switch_port (port_name);

CREATE INDEX IF NOT EXISTS network_interface_by_parent
ON omicron.public.network_interface (parent_id)
STORING (name, kind, vpc_id, subnet_id, mac, ip, slot);

CREATE INDEX IF NOT EXISTS sled_by_policy_and_state
ON omicron.public.sled (sled_policy, sled_state, id) STORING (ip);

CREATE INDEX IF NOT EXISTS active_vmm
ON omicron.public.vmm (time_deleted, sled_id, instance_id);

CREATE INDEX IF NOT EXISTS v2p_mapping_details
ON omicron.public.network_interface (
  time_deleted, kind, subnet_id, vpc_id, parent_id
) STORING (mac, ip);

CREATE INDEX IF NOT EXISTS sled_by_policy
ON omicron.public.sled (sled_policy) STORING (ip, sled_state);

CREATE INDEX IF NOT EXISTS vmm_by_instance_id
ON omicron.public.vmm (instance_id) STORING (sled_id);

CREATE TYPE IF NOT EXISTS omicron.public.region_replacement_state AS ENUM (
  'requested',
  'allocating',
  'running',
  'driving',
  'replacement_done',
  'completing',
  'complete'
);

CREATE TABLE IF NOT EXISTS omicron.public.region_replacement (
    /* unique ID for this region replacement */
    id UUID PRIMARY KEY,

    request_time TIMESTAMPTZ NOT NULL,

    old_region_id UUID NOT NULL,

    volume_id UUID NOT NULL,

    old_region_volume_id UUID,

    new_region_id UUID,

    replacement_state omicron.public.region_replacement_state NOT NULL,

    operating_saga_id UUID
);

CREATE INDEX IF NOT EXISTS lookup_region_replacement_by_state on omicron.public.region_replacement (replacement_state);

CREATE TABLE IF NOT EXISTS omicron.public.volume_repair (
    volume_id UUID PRIMARY KEY,
    repair_id UUID NOT NULL
);

CREATE INDEX IF NOT EXISTS lookup_volume_repair_by_repair_id on omicron.public.volume_repair (
    repair_id
);

CREATE TYPE IF NOT EXISTS omicron.public.region_replacement_step_type AS ENUM (
  'propolis',
  'pantry'
);

CREATE TABLE IF NOT EXISTS omicron.public.region_replacement_step (
    replacement_id UUID NOT NULL,

    step_time TIMESTAMPTZ NOT NULL,

    step_type omicron.public.region_replacement_step_type NOT NULL,

    step_associated_instance_id UUID,
    step_associated_vmm_id UUID,

    step_associated_pantry_ip INET,
    step_associated_pantry_port INT4 CHECK (step_associated_pantry_port BETWEEN 0 AND 65535),
    step_associated_pantry_job_id UUID,

    PRIMARY KEY (replacement_id, step_time, step_type)
);

CREATE INDEX IF NOT EXISTS step_time_order on omicron.public.region_replacement_step (step_time);

CREATE INDEX IF NOT EXISTS search_for_repair_notifications ON omicron.public.upstairs_repair_notification (region_id, notification_type);

CREATE INDEX IF NOT EXISTS lookup_any_disk_by_volume_id ON omicron.public.disk (
    volume_id
);

CREATE INDEX IF NOT EXISTS lookup_snapshot_by_destination_volume_id ON omicron.public.snapshot ( destination_volume_id );

CREATE TYPE IF NOT EXISTS omicron.public.region_snapshot_replacement_state AS ENUM (
  'requested',
  'allocating',
  'replacement_done',
  'deleting_old_volume',
  'running',
  'complete',
  'completing'
);

CREATE TABLE IF NOT EXISTS omicron.public.region_snapshot_replacement (
    id UUID PRIMARY KEY,

    request_time TIMESTAMPTZ NOT NULL,

    old_dataset_id UUID NOT NULL,
    old_region_id UUID NOT NULL,
    old_snapshot_id UUID NOT NULL,

    old_snapshot_volume_id UUID,

    new_region_id UUID,

    replacement_state omicron.public.region_snapshot_replacement_state NOT NULL,

    operating_saga_id UUID,

    new_region_volume_id UUID
);

CREATE INDEX IF NOT EXISTS lookup_region_snapshot_replacement_by_state on omicron.public.region_snapshot_replacement (replacement_state);

CREATE TYPE IF NOT EXISTS omicron.public.region_snapshot_replacement_step_state AS ENUM (
  'requested',
  'running',
  'complete',
  'volume_deleted'
);

CREATE TABLE IF NOT EXISTS omicron.public.region_snapshot_replacement_step (
    id UUID PRIMARY KEY,

    request_id UUID NOT NULL,

    request_time TIMESTAMPTZ NOT NULL,

    volume_id UUID NOT NULL,

    old_snapshot_volume_id UUID,

    replacement_state omicron.public.region_snapshot_replacement_step_state NOT NULL,

    operating_saga_id UUID
);

CREATE INDEX IF NOT EXISTS lookup_region_snapshot_replacement_step_by_state
    on omicron.public.region_snapshot_replacement_step (replacement_state);

CREATE INDEX IF NOT EXISTS lookup_region_snapshot_replacement_step_by_old_volume_id
    on omicron.public.region_snapshot_replacement_step (old_snapshot_volume_id);

/*
 * Metadata for the schema itself. This version number isn't great, as there's
 * nothing to ensure it gets bumped when it should be, but it's a start.
 */
CREATE TABLE IF NOT EXISTS omicron.public.db_metadata (
    -- There should only be one row of this table for the whole DB.
    -- It's a little goofy, but filter on "singleton = true" before querying
    -- or applying updates, and you'll access the singleton row.
    --
    -- We also add a constraint on this table to ensure it's not possible to
    -- access the version of this table with "singleton = false".
    singleton BOOL NOT NULL PRIMARY KEY,
    time_created TIMESTAMPTZ NOT NULL,
    time_modified TIMESTAMPTZ NOT NULL,
    -- Semver representation of the DB version
    version STRING(64) NOT NULL,

    -- (Optional) Semver representation of the DB version to which we're upgrading
    target_version STRING(64),

    CHECK (singleton = true)
);

-- An allowlist of IP addresses that can make requests to user-facing services.
CREATE TABLE IF NOT EXISTS omicron.public.allow_list (
    id UUID PRIMARY KEY,
    time_created TIMESTAMPTZ NOT NULL,
    time_modified TIMESTAMPTZ NOT NULL,
    -- A nullable list of allowed source IPs.
    --
    -- NULL is used to indicate _any_ source IP is allowed. A _non-empty_ list
    -- represents an explicit allow list of IPs or IP subnets. Note that the
    -- list itself may never be empty.
    allowed_ips INET[] CHECK (array_length(allowed_ips, 1) > 0)
);

-- Insert default allowlist, allowing all traffic.
-- See `schema/crdb/insert-default-allowlist/up.sql` for details.
INSERT INTO omicron.public.allow_list (id, time_created, time_modified, allowed_ips)
VALUES (
    '001de000-a110-4000-8000-000000000000',
    NOW(),
    NOW(),
    NULL
)
ON CONFLICT (id)
DO NOTHING;

CREATE TYPE IF NOT EXISTS omicron.public.migration_state AS ENUM (
  'pending',
  'in_progress',
  'failed',
  'completed'
);

-- A table of the states of current migrations.
CREATE TABLE IF NOT EXISTS omicron.public.migration (
    id UUID PRIMARY KEY,

    /* The ID of the instance that was migrated */
    instance_id UUID NOT NULL,

    /* The time this migration record was created. */
    time_created TIMESTAMPTZ NOT NULL,

    /* The time this migration record was deleted. */
    time_deleted TIMESTAMPTZ,

    /* Note that there's no `time_modified/time_updated` timestamp for migration
     * records. This is because we track updated time separately for the source
     * and target sides of the migration, using separate `time_source_updated`
     * and time_target_updated` columns.
    */

    /* The state of the migration source */
    source_state omicron.public.migration_state NOT NULL,

    /* The ID of the migration source Propolis */
    source_propolis_id UUID NOT NULL,

    /* Generation number owned and incremented by the source sled-agent */
    source_gen INT8 NOT NULL DEFAULT 1,

    /* Timestamp of when the source field was last updated.
     *
     * This is provided by the sled-agent when publishing a migration state
     * update.
     */
    time_source_updated TIMESTAMPTZ,

    /* The state of the migration target */
    target_state omicron.public.migration_state NOT NULL,

    /* The ID of the migration target Propolis */
    target_propolis_id UUID NOT NULL,

    /* Generation number owned and incremented by the target sled-agent */
    target_gen INT8 NOT NULL DEFAULT 1,

    /* Timestamp of when the source field was last updated.
     *
     * This is provided by the sled-agent when publishing a migration state
     * update.
     */
    time_target_updated TIMESTAMPTZ
);

/* Lookup migrations by instance ID */
CREATE INDEX IF NOT EXISTS lookup_migrations_by_instance_id ON omicron.public.migration (
    instance_id
);

/* Migrations by time created.
 *
 * Currently, this is only used by OMDB for ordering the `omdb migration list`
 * output, but it may be used by other UIs in the future...
*/
CREATE INDEX IF NOT EXISTS migrations_by_time_created ON omicron.public.migration (
    time_created
);

/* Lookup region snapshot by snapshot id */
CREATE INDEX IF NOT EXISTS lookup_region_snapshot_by_snapshot_id on omicron.public.region_snapshot (
    snapshot_id
);

CREATE INDEX IF NOT EXISTS lookup_bgp_config_by_bgp_announce_set_id ON omicron.public.bgp_config (
    bgp_announce_set_id
) WHERE
    time_deleted IS NULL;

CREATE TYPE IF NOT EXISTS omicron.public.volume_resource_usage_type AS ENUM (
  'read_only_region',
  'region_snapshot'
);

/*
 * This table records when a Volume makes use of a read-only resource. When
 * there are no more entries for a particular read-only resource, then that
 * resource can be garbage collected.
 */
CREATE TABLE IF NOT EXISTS omicron.public.volume_resource_usage (
    usage_id UUID NOT NULL,

    volume_id UUID NOT NULL,

    usage_type omicron.public.volume_resource_usage_type NOT NULL,

    /*
     * This column contains a non-NULL value when the usage type is read_only
     * region
     */
    region_id UUID,

    /*
     * These columns contain non-NULL values when the usage type is region
     * snapshot
     */
    region_snapshot_dataset_id UUID,
    region_snapshot_region_id UUID,
    region_snapshot_snapshot_id UUID,

    PRIMARY KEY (usage_id),

    CONSTRAINT exactly_one_usage_source CHECK (
     (
      (usage_type = 'read_only_region') AND
      (region_id IS NOT NULL) AND
      (
       region_snapshot_dataset_id IS NULL AND
       region_snapshot_region_id IS NULL AND
       region_snapshot_snapshot_id IS NULL
      )
     )
    OR
     (
      (usage_type = 'region_snapshot') AND
      (region_id IS NULL) AND
      (
       region_snapshot_dataset_id IS NOT NULL AND
       region_snapshot_region_id IS NOT NULL AND
       region_snapshot_snapshot_id IS NOT NULL
      )
     )
    )
);

CREATE INDEX IF NOT EXISTS lookup_volume_resource_usage_by_region on omicron.public.volume_resource_usage (
    region_id
);

CREATE INDEX IF NOT EXISTS lookup_volume_resource_usage_by_snapshot on omicron.public.volume_resource_usage (
    region_snapshot_dataset_id, region_snapshot_region_id, region_snapshot_snapshot_id
);

CREATE UNIQUE INDEX IF NOT EXISTS one_record_per_volume_resource_usage on omicron.public.volume_resource_usage (
    volume_id,
    usage_type,
    region_id,
    region_snapshot_dataset_id,
    region_snapshot_region_id,
    region_snapshot_snapshot_id
);

/*
 * Keep this at the end of file so that the database does not contain a version
 * until it is fully populated.
 */
INSERT INTO omicron.public.db_metadata (
    singleton,
    time_created,
    time_modified,
    version,
    target_version
) VALUES
<<<<<<< HEAD
    (TRUE, NOW(), NOW(), '115.0.0', NULL)
=======
    (TRUE, NOW(), NOW(), '116.0.0', NULL)
>>>>>>> d01b2ee5
ON CONFLICT DO NOTHING;

COMMIT;<|MERGE_RESOLUTION|>--- conflicted
+++ resolved
@@ -4697,11 +4697,7 @@
     version,
     target_version
 ) VALUES
-<<<<<<< HEAD
-    (TRUE, NOW(), NOW(), '115.0.0', NULL)
-=======
-    (TRUE, NOW(), NOW(), '116.0.0', NULL)
->>>>>>> d01b2ee5
+    (TRUE, NOW(), NOW(), '117.0.0', NULL)
 ON CONFLICT DO NOTHING;
 
 COMMIT;