/*
 * dbinit.sql: raw SQL to initialize a database for use by Omicron
 *
 * It's not clear what the long-term story for managing the database schema will
 * be.  For now, this file can be used by the test suite and by developers (via
 * the "omicron-dev" program) to set up a local database with which to run the
 * system.
 */

/*
 * Important CockroachDB notes:
 *
 *    For timestamps, CockroachDB's docs recommend TIMESTAMPTZ rather than
 *    TIMESTAMP.  This does not change what is stored with each datum, but
 *    rather how it's interpreted when clients use it.  It should make no
 *    difference to us, so we stick with the recommendation.
 *
 *    We avoid explicit foreign keys due to this warning from the docs: "Foreign
 *    key dependencies can significantly impact query performance, as queries
 *    involving tables with foreign keys, or tables referenced by foreign keys,
 *    require CockroachDB to check two separate tables. We recommend using them
 *    sparingly."
 */

BEGIN;

/*
 * We assume the database and user do not already exist so that we don't
 * inadvertently clobber what's there.  If they might exist, the user has to
 * clear this first.
 *
 * NOTE: the database and user names MUST be kept in sync with the
 * initialization code and dbwipe.sql.
 */
CREATE DATABASE IF NOT EXISTS omicron;
CREATE USER IF NOT EXISTS omicron;
ALTER DEFAULT PRIVILEGES GRANT INSERT, SELECT, UPDATE, DELETE ON TABLES to omicron;

/*
 * Configure a replication factor of 5 to ensure that the system can maintain
 * availability in the face of any two node failures.
 */
ALTER RANGE default CONFIGURE ZONE USING num_replicas = 5;

/*
 * Racks
 */
CREATE TABLE IF NOT EXISTS omicron.public.rack (
    /* Identity metadata (asset) */
    id UUID PRIMARY KEY,
    time_created TIMESTAMPTZ NOT NULL,
    time_modified TIMESTAMPTZ NOT NULL,

    /*
     * Identifies if rack management has been transferred from RSS -> Nexus.
     * If "false", RSS is still managing sleds, services, and DNS records.
     *
     * This value is set to "true" when RSS calls the
     * "rack_initialization_complete" endpoint on Nexus' internal interface.
     *
     * See RFD 278 for more detail.
     */
    initialized BOOL NOT NULL,

    /* Used to configure the updates service URL */
    tuf_base_url STRING(512),

    /* The IPv6 underlay /56 prefix for the rack */
    rack_subnet INET
);

/*
 * Sleds
 */

-- The disposition for a particular sled. This is updated solely by the
-- operator, and not by Nexus.
CREATE TYPE IF NOT EXISTS omicron.public.sled_policy AS ENUM (
    -- The sled is in service, and new resources can be provisioned onto it.
    'in_service',
    -- The sled is in service, but the operator has indicated that new
    -- resources should not be provisioned onto it.
    'no_provision',
    -- The operator has marked that the sled has, or will be, removed from the
    -- rack, and it should be assumed that any resources currently on it are
    -- now permanently missing.
    'expunged'
);

-- The actual state of the sled. This is updated exclusively by Nexus.
--
-- Nexus's goal is to match the sled's state with the operator-indicated
-- policy. For example, if the sled_policy is "expunged" and the sled_state is
-- "active", Nexus will assume that the sled is gone. Based on that, Nexus will
-- reallocate resources currently on the expunged sled to other sleds, etc.
-- Once the expunged sled no longer has any resources attached to it, Nexus
-- will mark it as decommissioned.
CREATE TYPE IF NOT EXISTS omicron.public.sled_state AS ENUM (
    -- The sled has resources of any kind allocated on it, or, is available for
    -- new resources.
    --
    -- The sled can be in this state and have a different sled policy, e.g.
    -- "expunged".
    'active',

    -- The sled no longer has resources allocated on it, now or in the future.
    --
    -- This is a terminal state. This state is only valid if the sled policy is
    -- 'expunged'.
    'decommissioned'
);

CREATE TABLE IF NOT EXISTS omicron.public.sled (
    /* Identity metadata (asset) */
    id UUID PRIMARY KEY,
    time_created TIMESTAMPTZ NOT NULL,
    time_modified TIMESTAMPTZ NOT NULL,
    time_deleted TIMESTAMPTZ,
    rcgen INT NOT NULL,

    /* FK into the Rack table */
    rack_id UUID NOT NULL,

    /* Idenfities if this Sled is a Scrimlet */
    is_scrimlet BOOL NOT NULL,

    /* Baseboard information about the sled */
    serial_number STRING(63) NOT NULL,
    part_number STRING(63) NOT NULL,
    revision INT8 NOT NULL,

    /* CPU & RAM summary for the sled */
    usable_hardware_threads INT8 CHECK (usable_hardware_threads BETWEEN 0 AND 4294967295) NOT NULL,
    usable_physical_ram INT8 NOT NULL,
    reservoir_size INT8 CHECK (reservoir_size < usable_physical_ram) NOT NULL,

    /* The IP address and bound port of the sled agent server. */
    ip INET NOT NULL,
    port INT4 CHECK (port BETWEEN 0 AND 65535) NOT NULL,

    /* The last address allocated to a propolis instance on this sled. */
    last_used_address INET NOT NULL,

    /* The policy for the sled, updated exclusively by the operator */
    sled_policy omicron.public.sled_policy NOT NULL,

    /* The actual state of the sled, updated exclusively by Nexus */
    sled_state omicron.public.sled_state NOT NULL,

    /* Generation number owned and incremented by the sled-agent */
    sled_agent_gen INT8 NOT NULL DEFAULT 1,

    -- This constraint should be upheld, even for deleted disks
    -- in the fleet.
    CONSTRAINT serial_part_revision_unique UNIQUE (
      serial_number, part_number, revision
    )
);

/* Add an index which lets us look up sleds on a rack */
CREATE UNIQUE INDEX IF NOT EXISTS lookup_sled_by_rack ON omicron.public.sled (
    rack_id,
    id
) WHERE time_deleted IS NULL;

CREATE TYPE IF NOT EXISTS omicron.public.sled_resource_kind AS ENUM (
    -- omicron.public.dataset
    'dataset',
    -- omicron.public.service
    'service',
    -- omicron.public.instance
    'instance',
    -- omicron.public.sled
    --
    -- reserved as an approximation of sled internal usage, such as "by the OS
    -- and all unaccounted services".
    'reserved'
);

-- Accounting for programs using resources on a sled
CREATE TABLE IF NOT EXISTS omicron.public.sled_resource (
    -- Should match the UUID of the corresponding service
    id UUID PRIMARY KEY,

    -- The sled where resources are being consumed
    sled_id UUID NOT NULL,

    -- Identifies the type of the resource
    kind omicron.public.sled_resource_kind NOT NULL,

    -- The maximum number of hardware threads usable by this resource
    hardware_threads INT8 NOT NULL,

    -- The maximum amount of RSS RAM provisioned to this resource
    rss_ram INT8 NOT NULL,

    -- The maximum amount of Reservoir RAM provisioned to this resource
    reservoir_ram INT8 NOT NULL
);

-- Allow looking up all resources which reside on a sled
CREATE UNIQUE INDEX IF NOT EXISTS lookup_resource_by_sled ON omicron.public.sled_resource (
    sled_id,
    id
);


-- Table of all sled subnets allocated for sleds added to an already initialized
-- rack. The sleds in this table and their allocated subnets are created before
-- a sled is added to the `sled` table. Addition to the `sled` table occurs
-- after the sled is initialized and notifies Nexus about itself.
--
-- For simplicity and space savings, this table doesn't actually contain the
-- full subnets for a given sled, but only the octet that extends a /56 rack
-- subnet to a /64 sled subnet. The rack subnet is maintained in the `rack`
-- table.
--
-- This table does not include subnet octets allocated during RSS and therefore
-- all of the octets start at 33. This makes the data in this table purely additive
-- post-RSS, which also implies that we cannot re-use subnet octets if an original
-- sled that was part of RSS was removed from the cluster.
CREATE TABLE IF NOT EXISTS omicron.public.sled_underlay_subnet_allocation (
    -- The physical identity of the sled
    -- (foreign key into `hw_baseboard_id` table)
    hw_baseboard_id UUID PRIMARY KEY,

    -- The rack to which a sled is being added
    -- (foreign key into `rack` table)
    --
    -- We require this because the sled is not yet part of the sled table when
    -- we first allocate a subnet for it.
    rack_id UUID NOT NULL,

    -- The sled to which a subnet is being allocated
    --
    -- Eventually will be a foreign key into the `sled` table when the sled notifies nexus
    -- about itself after initialization.
    sled_id UUID NOT NULL,

    -- The octet that extends a /56 rack subnet to a /64 sled subnet
    --
    -- Always between 33 and 255 inclusive
    subnet_octet INT2 NOT NULL UNIQUE CHECK (subnet_octet BETWEEN 33 AND 255)
);

-- Add an index which allows pagination by {rack_id, sled_id} pairs.
CREATE UNIQUE INDEX IF NOT EXISTS lookup_subnet_allocation_by_rack_and_sled ON omicron.public.sled_underlay_subnet_allocation (
    rack_id,
    sled_id
);

/*
 * Switches
 */

CREATE TABLE IF NOT EXISTS omicron.public.switch (
    /* Identity metadata (asset) */
    id UUID PRIMARY KEY,
    time_created TIMESTAMPTZ NOT NULL,
    time_modified TIMESTAMPTZ NOT NULL,
    time_deleted TIMESTAMPTZ,
    rcgen INT NOT NULL,

    /* FK into the Rack table */
    rack_id UUID NOT NULL,

    /* Baseboard information about the switch */
    serial_number STRING(63) NOT NULL,
    part_number STRING(63) NOT NULL,
    revision INT8 NOT NULL
);

/* Add an index which lets us look up switches on a rack */
CREATE UNIQUE INDEX IF NOT EXISTS lookup_switch_by_rack ON omicron.public.switch (
    rack_id,
    id
) WHERE time_deleted IS NULL;

/*
 * Services
 */

CREATE TYPE IF NOT EXISTS omicron.public.service_kind AS ENUM (
  'clickhouse',
  'clickhouse_keeper',
  'cockroach',
  'crucible',
  'crucible_pantry',
  'dendrite',
  'external_dns',
  'internal_dns',
  'nexus',
  'ntp',
  'oximeter',
  'tfport',
  'mgd'
);

CREATE TABLE IF NOT EXISTS omicron.public.service (
    /* Identity metadata (asset) */
    id UUID PRIMARY KEY,
    time_created TIMESTAMPTZ NOT NULL,
    time_modified TIMESTAMPTZ NOT NULL,

    /* FK into the Sled table */
    sled_id UUID NOT NULL,
    /* For services in illumos zones, the zone's unique id (for debugging) */
    zone_id UUID,
    /* The IP address of the service. */
    ip INET NOT NULL,
    /* The UDP or TCP port on which the service listens. */
    port INT4 CHECK (port BETWEEN 0 AND 65535) NOT NULL,
    /* Indicates the type of service. */
    kind omicron.public.service_kind NOT NULL
);

/* Add an index which lets us look up the services on a sled */
CREATE UNIQUE INDEX IF NOT EXISTS lookup_service_by_sled ON omicron.public.service (
    sled_id,
    id
);

/* Look up (and paginate) services of a given kind. */
CREATE UNIQUE INDEX IF NOT EXISTS lookup_service_by_kind ON omicron.public.service (
    kind,
    id
);

CREATE TYPE IF NOT EXISTS omicron.public.physical_disk_kind AS ENUM (
  'm2',
  'u2'
);

-- A physical disk which exists inside the rack.
CREATE TABLE IF NOT EXISTS omicron.public.physical_disk (
    id UUID PRIMARY KEY,
    time_created TIMESTAMPTZ NOT NULL,
    time_modified TIMESTAMPTZ NOT NULL,
    time_deleted TIMESTAMPTZ,
    rcgen INT NOT NULL,

    vendor STRING(63) NOT NULL,
    serial STRING(63) NOT NULL,
    model STRING(63) NOT NULL,

    variant omicron.public.physical_disk_kind NOT NULL,

    -- FK into the Sled table
    sled_id UUID NOT NULL,

    -- This constraint should be upheld, even for deleted disks
    -- in the fleet.
    CONSTRAINT vendor_serial_model_unique UNIQUE (
      vendor, serial, model
    )
);

CREATE UNIQUE INDEX IF NOT EXISTS lookup_physical_disk_by_variant ON omicron.public.physical_disk (
    variant,
    id
) WHERE time_deleted IS NULL;

-- Make it efficient to look up physical disks by Sled.
CREATE UNIQUE INDEX IF NOT EXISTS lookup_physical_disk_by_sled ON omicron.public.physical_disk (
    sled_id,
    id
) WHERE time_deleted IS NULL;

-- x509 certificates which may be used by services
CREATE TABLE IF NOT EXISTS omicron.public.certificate (
    -- Identity metadata (resource)
    id UUID PRIMARY KEY,
    name STRING(63) NOT NULL,
    description STRING(512) NOT NULL,
    time_created TIMESTAMPTZ NOT NULL,
    time_modified TIMESTAMPTZ NOT NULL,
    time_deleted TIMESTAMPTZ,

    -- which Silo this certificate is used for
    silo_id UUID NOT NULL,

    -- The service type which should use this certificate
    service omicron.public.service_kind NOT NULL,

    -- cert.pem file (certificate chain in PEM format) as a binary blob
    cert BYTES NOT NULL,

    -- key.pem file (private key in PEM format) as a binary blob
    key BYTES NOT NULL
);

-- Add an index which lets us look up certificates for a particular service
-- class.
CREATE UNIQUE INDEX IF NOT EXISTS lookup_certificate_by_service ON omicron.public.certificate (
    service,
    id
) WHERE
    time_deleted IS NULL;

-- Add an index which enforces that certificates have unique names, and which
-- allows pagination-by-name.
CREATE UNIQUE INDEX IF NOT EXISTS lookup_certificate_by_silo ON omicron.public.certificate (
    silo_id,
    name
) WHERE
    time_deleted IS NULL;

-- A table describing virtual resource provisioning which may be associated
-- with a collection of objects, including:
-- - Projects
-- - Silos
-- - Fleet
CREATE TABLE IF NOT EXISTS omicron.public.virtual_provisioning_collection (
    -- Should match the UUID of the corresponding collection.
    id UUID PRIMARY KEY,
    time_modified TIMESTAMPTZ NOT NULL DEFAULT NOW(),

    -- Identifies the type of the collection.
    collection_type STRING(63) NOT NULL,

    -- The amount of physical disk space which has been provisioned
    -- on behalf of the collection.
    virtual_disk_bytes_provisioned INT8 NOT NULL,

    -- The number of CPUs provisioned by VMs.
    cpus_provisioned INT8 NOT NULL,

    -- The amount of RAM provisioned by VMs.
    ram_provisioned INT8 NOT NULL
);

-- A table describing a single virtual resource which has been provisioned.
-- This may include:
-- - Disks
-- - Instances
-- - Snapshots
--
-- NOTE: You might think to yourself: "This table looks an awful lot like
-- the 'virtual_provisioning_collection' table, could they be condensed into
-- a single table?"
-- The answer to this question is unfortunately: "No". We use CTEs to both
-- UPDATE the collection table while INSERTing rows in the resource table, and
-- this would not be allowed if they came from the same table due to:
-- https://www.cockroachlabs.com/docs/v22.2/known-limitations#statements-containing-multiple-modification-subqueries-of-the-same-table-are-disallowed
-- However, by using separate tables, the CTE is able to function correctly.
CREATE TABLE IF NOT EXISTS omicron.public.virtual_provisioning_resource (
    -- Should match the UUID of the corresponding collection.
    id UUID PRIMARY KEY,
    time_modified TIMESTAMPTZ NOT NULL DEFAULT NOW(),

    -- Identifies the type of the resource.
    resource_type STRING(63) NOT NULL,

    -- The amount of physical disk space which has been provisioned
    -- on behalf of the resource.
    virtual_disk_bytes_provisioned INT8 NOT NULL,

    -- The number of CPUs provisioned.
    cpus_provisioned INT8 NOT NULL,

    -- The amount of RAM provisioned.
    ram_provisioned INT8 NOT NULL
);

/*
 * ZPools of Storage, attached to Sleds.
 * These are backed by a single physical disk.
 */
CREATE TABLE IF NOT EXISTS omicron.public.zpool (
    /* Identity metadata (asset) */
    id UUID PRIMARY KEY,
    time_created TIMESTAMPTZ NOT NULL,
    time_modified TIMESTAMPTZ NOT NULL,
    time_deleted TIMESTAMPTZ,
    rcgen INT NOT NULL,

    /* FK into the Sled table */
    sled_id UUID NOT NULL,

    /* FK into the Physical Disk table */
    physical_disk_id UUID NOT NULL,

    total_size INT NOT NULL
);

/* Create an index on the physical disk id */
CREATE INDEX IF NOT EXISTS lookup_zpool_by_disk on omicron.public.zpool (
    physical_disk_id,
    id
) WHERE physical_disk_id IS NOT NULL AND time_deleted IS NULL;

CREATE TYPE IF NOT EXISTS omicron.public.dataset_kind AS ENUM (
  'crucible',
  'cockroach',
  'clickhouse',
  'clickhouse_keeper',
  'external_dns',
  'internal_dns'
);

/*
 * A dataset of allocated space within a zpool.
 */
CREATE TABLE IF NOT EXISTS omicron.public.dataset (
    /* Identity metadata (asset) */
    id UUID PRIMARY KEY,
    time_created TIMESTAMPTZ NOT NULL,
    time_modified TIMESTAMPTZ NOT NULL,
    time_deleted TIMESTAMPTZ,
    rcgen INT NOT NULL,

    /* FK into the Pool table */
    pool_id UUID NOT NULL,

    /* Contact information for the dataset */
    ip INET NOT NULL,
    port INT4 CHECK (port BETWEEN 0 AND 65535) NOT NULL,

    kind omicron.public.dataset_kind NOT NULL,

    /* An upper bound on the amount of space that might be in-use */
    size_used INT,

    /* Crucible must make use of 'size_used'; other datasets manage their own storage */
    CONSTRAINT size_used_column_set_for_crucible CHECK (
      (kind != 'crucible') OR
      (kind = 'crucible' AND size_used IS NOT NULL)
    )
);

/* Create an index on the size usage for Crucible's allocation */
CREATE INDEX IF NOT EXISTS lookup_dataset_by_size_used_crucible on omicron.public.dataset (
    size_used
) WHERE size_used IS NOT NULL AND time_deleted IS NULL AND kind = 'crucible';

/* Create an index on the size usage for any dataset */
CREATE INDEX IF NOT EXISTS lookup_dataset_by_size_used on omicron.public.dataset (
    size_used
) WHERE size_used IS NOT NULL AND time_deleted IS NULL;

/* Create an index on the zpool id */
CREATE INDEX IF NOT EXISTS lookup_dataset_by_zpool on omicron.public.dataset (
    pool_id,
    id
) WHERE pool_id IS NOT NULL AND time_deleted IS NULL;

/*
 * A region of space allocated to Crucible Downstairs, within a dataset.
 */
CREATE TABLE IF NOT EXISTS omicron.public.region (
    /* Identity metadata (asset) */
    id UUID PRIMARY KEY,
    time_created TIMESTAMPTZ NOT NULL,
    time_modified TIMESTAMPTZ NOT NULL,

    /* FK into the dataset table */
    dataset_id UUID NOT NULL,

    /* FK into the volume table */
    volume_id UUID NOT NULL,

    /* Metadata describing the region */
    block_size INT NOT NULL,
    blocks_per_extent INT NOT NULL,
    extent_count INT NOT NULL
);

/*
 * Allow all regions belonging to a disk to be accessed quickly.
 */
CREATE UNIQUE INDEX IF NOT EXISTS lookup_region_by_volume on omicron.public.region (
    volume_id,
    id
);

/*
 * Allow all regions belonging to a dataset to be accessed quickly.
 */
CREATE UNIQUE INDEX IF NOT EXISTS lookup_region_by_dataset on omicron.public.region (
    dataset_id,
    id
);

/*
 * A snapshot of a region, within a dataset.
 */
CREATE TABLE IF NOT EXISTS omicron.public.region_snapshot (
    dataset_id UUID NOT NULL,
    region_id UUID NOT NULL,

    /* Associated higher level virtual snapshot */
    snapshot_id UUID NOT NULL,

    /*
     * Target string, for identification as part of
     * volume construction request(s)
     */
    snapshot_addr TEXT NOT NULL,

    /* How many volumes reference this? */
    volume_references INT8 NOT NULL,

    /* Is this currently part of some resources_to_delete? */
    deleting BOOL NOT NULL,

    PRIMARY KEY (dataset_id, region_id, snapshot_id)
);

/* Index for use during join with region table */
CREATE INDEX IF NOT EXISTS lookup_region_by_dataset on omicron.public.region_snapshot (
    dataset_id, region_id
);

/*
 * Index on volume_references and snapshot_addr for crucible
 * resource accounting lookup
 */
CREATE INDEX IF NOT EXISTS lookup_region_snapshot_by_volume_reference on omicron.public.region_snapshot (
    volume_references
);

CREATE INDEX IF NOT EXISTS lookup_region_snapshot_by_snapshot_addr on omicron.public.region_snapshot (
    snapshot_addr
);

/*
 * A volume within Crucible
 */
CREATE TABLE IF NOT EXISTS omicron.public.volume (
    id UUID PRIMARY KEY,
    time_created TIMESTAMPTZ NOT NULL,
    time_modified TIMESTAMPTZ NOT NULL,
    time_deleted TIMESTAMPTZ,

    /* child resource generation number, per RFD 192 */
    rcgen INT NOT NULL,

    /*
     * A JSON document describing the construction of the volume, including all
     * sub volumes. This is what will be POSTed to propolis, and eventually
     * consumed by some Upstairs code to perform the volume creation. The Rust
     * type of this column should be Crucible::VolumeConstructionRequest.
     */
    data TEXT NOT NULL,

    /*
     * A JSON document describing what resources to clean up when deleting this
     * volume. The Rust type of this column should be the CrucibleResources
     * enum.
     */
    resources_to_clean_up TEXT
);

/* Quickly find deleted volumes */
CREATE INDEX IF NOT EXISTS lookup_volume_by_deleted on omicron.public.volume (
    time_deleted
);

/*
 * Silos
 */

CREATE TYPE IF NOT EXISTS omicron.public.authentication_mode AS ENUM (
  'local',
  'saml'
);

CREATE TYPE IF NOT EXISTS omicron.public.user_provision_type AS ENUM (
  'api_only',
  'jit'
);

CREATE TABLE IF NOT EXISTS omicron.public.silo (
    /* Identity metadata */
    id UUID PRIMARY KEY,
    name STRING(63) NOT NULL,
    description STRING(512) NOT NULL,
    time_created TIMESTAMPTZ NOT NULL,
    time_modified TIMESTAMPTZ NOT NULL,
    time_deleted TIMESTAMPTZ,

    discoverable BOOL NOT NULL,
    authentication_mode omicron.public.authentication_mode NOT NULL,
    user_provision_type omicron.public.user_provision_type NOT NULL,

    mapped_fleet_roles JSONB NOT NULL,

    /* child resource generation number, per RFD 192 */
    rcgen INT NOT NULL
);

CREATE UNIQUE INDEX IF NOT EXISTS lookup_silo_by_name ON omicron.public.silo (
    name
) WHERE
    time_deleted IS NULL;

/*
 * Silo users
 */
CREATE TABLE IF NOT EXISTS omicron.public.silo_user (
    id UUID PRIMARY KEY,
    time_created TIMESTAMPTZ NOT NULL,
    time_modified TIMESTAMPTZ NOT NULL,
    time_deleted TIMESTAMPTZ,

    silo_id UUID NOT NULL,
    external_id TEXT NOT NULL
);

/* This index lets us quickly find users for a given silo. */
CREATE UNIQUE INDEX IF NOT EXISTS lookup_silo_user_by_silo ON omicron.public.silo_user (
    silo_id,
    external_id
) WHERE
    time_deleted IS NULL;

CREATE TABLE IF NOT EXISTS omicron.public.silo_user_password_hash (
    silo_user_id UUID NOT NULL,
    hash TEXT NOT NULL,
    time_created TIMESTAMPTZ NOT NULL,

    PRIMARY KEY(silo_user_id)
);

/*
 * Silo groups
 */

CREATE TABLE IF NOT EXISTS omicron.public.silo_group (
    id UUID PRIMARY KEY,
    time_created TIMESTAMPTZ NOT NULL,
    time_modified TIMESTAMPTZ NOT NULL,
    time_deleted TIMESTAMPTZ,

    silo_id UUID NOT NULL,
    external_id TEXT NOT NULL
);

CREATE UNIQUE INDEX IF NOT EXISTS lookup_silo_group_by_silo ON omicron.public.silo_group (
    silo_id,
    external_id
) WHERE
    time_deleted IS NULL;

/*
 * Silo group membership
 */

CREATE TABLE IF NOT EXISTS omicron.public.silo_group_membership (
    silo_group_id UUID NOT NULL,
    silo_user_id UUID NOT NULL,

    PRIMARY KEY (silo_group_id, silo_user_id)
);

/*
 * The primary key lets us paginate through the users in a group.  We need to
 * index the same fields in the reverse order to be able to paginate through the
 * groups that a user is in.
 */
CREATE INDEX IF NOT EXISTS lookup_silo_group_by_user ON omicron.public.silo_group_membership (
    silo_user_id,
    silo_group_id
);

/*
 * Silo identity provider list
 */

CREATE TYPE IF NOT EXISTS omicron.public.provider_type AS ENUM (
  'saml'
);

CREATE TABLE IF NOT EXISTS omicron.public.identity_provider (
    /* Identity metadata */
    id UUID PRIMARY KEY,
    name STRING(63) NOT NULL,
    description STRING(512) NOT NULL,
    time_created TIMESTAMPTZ NOT NULL,
    time_modified TIMESTAMPTZ NOT NULL,
    time_deleted TIMESTAMPTZ,

    silo_id UUID NOT NULL,
    provider_type omicron.public.provider_type NOT NULL
);

CREATE UNIQUE INDEX IF NOT EXISTS lookup_idp_by_silo_id ON omicron.public.identity_provider (
    silo_id,
    id
) WHERE
    time_deleted IS NULL;

CREATE UNIQUE INDEX IF NOT EXISTS lookup_idp_by_silo_name ON omicron.public.identity_provider (
    silo_id,
    name
) WHERE
    time_deleted IS NULL;

/*
 * Silo SAML identity provider
 */
CREATE TABLE IF NOT EXISTS omicron.public.saml_identity_provider (
    /* Identity metadata */
    id UUID PRIMARY KEY,
    name STRING(63) NOT NULL,
    description STRING(512) NOT NULL,
    time_created TIMESTAMPTZ NOT NULL,
    time_modified TIMESTAMPTZ NOT NULL,
    time_deleted TIMESTAMPTZ,

    silo_id UUID NOT NULL,

    idp_metadata_document_string TEXT NOT NULL,

    idp_entity_id TEXT NOT NULL,
    sp_client_id TEXT NOT NULL,
    acs_url TEXT NOT NULL,
    slo_url TEXT NOT NULL,
    technical_contact_email TEXT NOT NULL,

    public_cert TEXT,
    private_key TEXT,

    group_attribute_name TEXT
);

CREATE UNIQUE INDEX IF NOT EXISTS lookup_saml_idp_by_silo_id ON omicron.public.saml_identity_provider (
    silo_id,
    id
) WHERE
    time_deleted IS NULL;

CREATE UNIQUE INDEX IF NOT EXISTS lookup_saml_idp_by_silo_name ON omicron.public.saml_identity_provider (
    silo_id,
    name
) WHERE
    time_deleted IS NULL;

/*
 * Users' public SSH keys, per RFD 44
 */
CREATE TABLE IF NOT EXISTS omicron.public.ssh_key (
    id UUID PRIMARY KEY,
    name STRING(63) NOT NULL,
    description STRING(512) NOT NULL,
    time_created TIMESTAMPTZ NOT NULL,
    time_modified TIMESTAMPTZ NOT NULL,
    time_deleted TIMESTAMPTZ,

    /* FK into silo_user table */
    silo_user_id UUID NOT NULL,

    /*
     * A 4096 bit RSA key without comment encodes to 726 ASCII characters.
     * A (256 bit) Ed25519 key w/o comment encodes to 82 ASCII characters.
     */
    public_key STRING(1023) NOT NULL
);

CREATE UNIQUE INDEX IF NOT EXISTS lookup_ssh_key_by_silo_user ON omicron.public.ssh_key (
    silo_user_id,
    name
) WHERE
    time_deleted IS NULL;

/**
 * Represents the SSH keys copied to an instance at create time by cloud-init.
 * Entries are added here when an instance is created (with configured SSH keys)
 * and removed when the instance is destroyed.
 *
 * TODO: Should this have time created / time deleted
 */
CREATE TABLE IF NOT EXISTS omicron.public.instance_ssh_key (
    instance_id UUID NOT NULL,
    ssh_key_id UUID NOT NULL,
    PRIMARY KEY (instance_id, ssh_key_id)
);

CREATE TABLE IF NOT EXISTS omicron.public.silo_quotas (
    silo_id UUID PRIMARY KEY,
    time_created TIMESTAMPTZ NOT NULL,
    time_modified TIMESTAMPTZ NOT NULL,
    cpus INT8 NOT NULL,
    memory_bytes INT8 NOT NULL,
    storage_bytes INT8 NOT NULL
);

/**
 * A view of the amount of provisioned and allocated (set by quotas) resources
 * on a given silo.
 */
CREATE VIEW IF NOT EXISTS omicron.public.silo_utilization
AS SELECT
    c.id AS silo_id,
    s.name AS silo_name,
    c.cpus_provisioned AS cpus_provisioned,
    c.ram_provisioned AS memory_provisioned,
    c.virtual_disk_bytes_provisioned AS storage_provisioned,
    q.cpus AS cpus_allocated,
    q.memory_bytes AS memory_allocated,
    q.storage_bytes AS storage_allocated,
    s.discoverable as silo_discoverable
FROM
    omicron.public.virtual_provisioning_collection AS c
    RIGHT JOIN omicron.public.silo_quotas AS q
    ON c.id = q.silo_id
    INNER JOIN omicron.public.silo AS s
    ON c.id = s.id
WHERE
    c.collection_type = 'Silo'
AND
    s.time_deleted IS NULL;

/*
 * Projects
 */

CREATE TABLE IF NOT EXISTS omicron.public.project (
    /* Identity metadata (resource) */
    id UUID PRIMARY KEY,
    name STRING(63) NOT NULL,
    description STRING(512) NOT NULL,
    time_created TIMESTAMPTZ NOT NULL,
    time_modified TIMESTAMPTZ NOT NULL,
    /* Indicates that the object has been deleted */
    time_deleted TIMESTAMPTZ,

    /* child resource generation number, per RFD 192 */
    rcgen INT NOT NULL,

    /* Which silo this project belongs to */
    silo_id UUID NOT NULL /* foreign key into "silo" table */
);

CREATE UNIQUE INDEX IF NOT EXISTS lookup_project_by_silo ON omicron.public.project (
    silo_id,
    name
) WHERE
    time_deleted IS NULL;

/*
 * Instances
 */

CREATE TYPE IF NOT EXISTS omicron.public.instance_state AS ENUM (
    'creating',
    'starting',
    'running',
    'stopping',
    'stopped',
    'rebooting',
    'migrating',
    'repairing',
    'failed',
    'destroyed'
);

/*
 * TODO consider how we want to manage multiple sagas operating on the same
 * Instance -- e.g., reboot concurrent with destroy or concurrent reboots or the
 * like.  Or changing # of CPUs or memory size.
 */
CREATE TABLE IF NOT EXISTS omicron.public.instance (
    /* Identity metadata (resource) */
    id UUID PRIMARY KEY,
    name STRING(63) NOT NULL,
    description STRING(512) NOT NULL,
    time_created TIMESTAMPTZ NOT NULL,
    time_modified TIMESTAMPTZ NOT NULL,
    /* Indicates that the object has been deleted */
    /* This is redundant for Instances, but we keep it here for consistency. */
    time_deleted TIMESTAMPTZ,

    /* Every Instance is in exactly one Project at a time. */
    project_id UUID NOT NULL,

    /* user data for instance initialization systems (e.g. cloud-init) */
    user_data BYTES NOT NULL,

    /* The state of the instance when it has no active VMM. */
    state omicron.public.instance_state NOT NULL,
    time_state_updated TIMESTAMPTZ NOT NULL,
    state_generation INT NOT NULL,

    /* FK into `vmm` for the Propolis server that's backing this instance. */
    active_propolis_id UUID,

    /* FK into `vmm` for the migration target Propolis server, if one exists. */
    target_propolis_id UUID,

    /* Identifies any ongoing migration for this instance. */
    migration_id UUID,

    /* Instance configuration */
    ncpus INT NOT NULL,
    memory INT NOT NULL,
    hostname STRING(63) NOT NULL,
    boot_on_fault BOOL NOT NULL DEFAULT false
);

-- Names for instances within a project should be unique
CREATE UNIQUE INDEX IF NOT EXISTS lookup_instance_by_project ON omicron.public.instance (
    project_id,
    name
) WHERE
    time_deleted IS NULL;

/*
 * A special view of an instance provided to operators for insights into what's running
 * on a sled.
 *
 * This view requires the VMM table, which doesn't exist yet, so create a
 * "placeholder" view here and replace it with the full view once the table is
 * defined. See the README for more context.
 */

CREATE VIEW IF NOT EXISTS omicron.public.sled_instance
AS SELECT
    instance.id
FROM
    omicron.public.instance AS instance
WHERE
    instance.time_deleted IS NULL;

/*
 * Guest-Visible, Virtual Disks
 */

/*
 * TODO The Rust enum to which this type is converted
 * carries data in some of its variants, such as the UUID
 * of the instance to which a disk is attached.
 *
 * This makes the conversion to/from this enum type here much
 * more difficult, since we need a way to manage that data
 * coherently.
 *
 * See <https://github.com/oxidecomputer/omicron/issues/312>.
 */
-- CREATE TYPE omicron.public.DiskState AS ENUM (
--     'creating',
--     'detached',
--     'attaching',
--     'attached',
--     'detaching',
--     'destroyed',
--     'faulted'
-- );

CREATE TYPE IF NOT EXISTS omicron.public.block_size AS ENUM (
  '512',
  '2048',
  '4096'
);

CREATE TABLE IF NOT EXISTS omicron.public.disk (
    /* Identity metadata (resource) */
    id UUID PRIMARY KEY,
    name STRING(63) NOT NULL,
    description STRING(512) NOT NULL,
    time_created TIMESTAMPTZ NOT NULL,
    time_modified TIMESTAMPTZ NOT NULL,
    /* Indicates that the object has been deleted */
    /* This is redundant for Disks, but we keep it here for consistency. */
    time_deleted TIMESTAMPTZ,

    /* child resource generation number, per RFD 192 */
    rcgen INT NOT NULL,

    /* Every Disk is in exactly one Project at a time. */
    project_id UUID NOT NULL,

    /* Every disk consists of a root volume */
    volume_id UUID NOT NULL,

    /*
     * TODO Would it make sense for the runtime state to live in a separate
     * table?
     */
    /* Runtime state */
    -- disk_state omicron.public.DiskState NOT NULL, /* TODO see above */
    disk_state STRING(32) NOT NULL,
    /*
     * Every Disk may be attaching to, attached to, or detaching from at most
     * one Instance at a time.
     */
    attach_instance_id UUID,
    state_generation INT NOT NULL,
    slot INT2 CHECK (slot >= 0 AND slot < 8),
    time_state_updated TIMESTAMPTZ NOT NULL,

    /* Disk configuration */
    size_bytes INT NOT NULL,
    block_size omicron.public.block_size NOT NULL,
    origin_snapshot UUID,
    origin_image UUID,

    pantry_address TEXT
);

CREATE UNIQUE INDEX IF NOT EXISTS lookup_disk_by_project ON omicron.public.disk (
    project_id,
    name
) WHERE
    time_deleted IS NULL;

CREATE UNIQUE INDEX IF NOT EXISTS lookup_disk_by_instance ON omicron.public.disk (
    attach_instance_id,
    id
) WHERE
    time_deleted IS NULL AND attach_instance_id IS NOT NULL;

CREATE UNIQUE INDEX IF NOT EXISTS lookup_deleted_disk ON omicron.public.disk (
    id
) WHERE
    time_deleted IS NOT NULL;

CREATE TABLE IF NOT EXISTS omicron.public.image (
    /* Identity metadata (resource) */
    id UUID PRIMARY KEY,
    name STRING(63) NOT NULL,
    description STRING(512) NOT NULL,
    time_created TIMESTAMPTZ NOT NULL,
    time_modified TIMESTAMPTZ NOT NULL,
    /* Indicates that the object has been deleted */
    time_deleted TIMESTAMPTZ,

    silo_id UUID NOT NULL,
    project_id UUID,

    volume_id UUID NOT NULL,

    url STRING(8192),
    os STRING(64) NOT NULL,
    version STRING(64) NOT NULL,
    digest TEXT,
    block_size omicron.public.block_size NOT NULL,
    size_bytes INT NOT NULL
);

CREATE VIEW IF NOT EXISTS omicron.public.project_image AS
SELECT
    id,
    name,
    description,
    time_created,
    time_modified,
    time_deleted,
    silo_id,
    project_id,
    volume_id,
    url,
    os,
    version,
    digest,
    block_size,
    size_bytes
FROM
    omicron.public.image
WHERE
    project_id IS NOT NULL;

CREATE VIEW IF NOT EXISTS omicron.public.silo_image AS
SELECT
    id,
    name,
    description,
    time_created,
    time_modified,
    time_deleted,
    silo_id,
    volume_id,
    url,
    os,
    version,
    digest,
    block_size,
    size_bytes
FROM
    omicron.public.image
WHERE
    project_id IS NULL;

/* Index for silo images */
CREATE UNIQUE INDEX IF NOT EXISTS lookup_image_by_silo on omicron.public.image (
    silo_id,
    name
) WHERE
    time_deleted is NULL AND
    project_id is NULL;

/* Index for project images */
CREATE UNIQUE INDEX IF NOT EXISTS lookup_image_by_silo_and_project on omicron.public.image (
    silo_id,
    project_id,
    name
) WHERE
    time_deleted is NULL AND
    project_id is NOT NULL;

CREATE TYPE IF NOT EXISTS omicron.public.snapshot_state AS ENUM (
  'creating',
  'ready',
  'faulted',
  'destroyed'
);

CREATE TABLE IF NOT EXISTS omicron.public.snapshot (
    /* Identity metadata (resource) */
    id UUID PRIMARY KEY,
    name STRING(63) NOT NULL,
    description STRING(512) NOT NULL,
    time_created TIMESTAMPTZ NOT NULL,
    time_modified TIMESTAMPTZ NOT NULL,
    /* Indicates that the object has been deleted */
    time_deleted TIMESTAMPTZ,

    /* Every Snapshot is in exactly one Project at a time. */
    project_id UUID NOT NULL,

    /* Every Snapshot originated from a single disk */
    disk_id UUID NOT NULL,

    /* Every Snapshot consists of a root volume */
    volume_id UUID NOT NULL,

    /* Where will the scrubbed blocks eventually land? */
    destination_volume_id UUID NOT NULL,

    gen INT NOT NULL,
    state omicron.public.snapshot_state NOT NULL,
    block_size omicron.public.block_size NOT NULL,

    /* Disk configuration (from the time the snapshot was taken) */
    size_bytes INT NOT NULL
);

CREATE UNIQUE INDEX IF NOT EXISTS lookup_snapshot_by_project ON omicron.public.snapshot (
    project_id,
    name
) WHERE
    time_deleted IS NULL;

/*
 * Oximeter collector servers.
 */
CREATE TABLE IF NOT EXISTS omicron.public.oximeter (
    id UUID PRIMARY KEY,
    time_created TIMESTAMPTZ NOT NULL,
    time_modified TIMESTAMPTZ NOT NULL,
    ip INET NOT NULL,
    port INT4 CHECK (port BETWEEN 0 AND 65535) NOT NULL
);

/*
 * The kind of metric producer each record corresponds to.
 */
CREATE TYPE IF NOT EXISTS omicron.public.producer_kind AS ENUM (
    -- A sled agent for an entry in the sled table.
    'sled_agent',
    -- A service in the omicron.public.service table
    'service',
    -- A Propolis VMM for an instance in the omicron.public.instance table
    'instance'
);

/*
 * Information about registered metric producers.
 */
CREATE TABLE IF NOT EXISTS omicron.public.metric_producer (
    id UUID PRIMARY KEY,
    time_created TIMESTAMPTZ NOT NULL,
    time_modified TIMESTAMPTZ NOT NULL,
    kind omicron.public.producer_kind NOT NULL,
    ip INET NOT NULL,
    port INT4 CHECK (port BETWEEN 0 AND 65535) NOT NULL,
    interval FLOAT NOT NULL,
    /* TODO: Is this length appropriate? */
    base_route STRING(512) NOT NULL,
    /* Oximeter collector instance to which this metric producer is assigned. */
    oximeter_id UUID NOT NULL
);

CREATE UNIQUE INDEX IF NOT EXISTS lookup_producer_by_oximeter ON omicron.public.metric_producer (
    oximeter_id,
    id
);

/*
 * VPCs and networking primitives
 */


CREATE TABLE IF NOT EXISTS omicron.public.vpc (
    /* Identity metadata (resource) */
    id UUID PRIMARY KEY,
    name STRING(63) NOT NULL,
    description STRING(512) NOT NULL,
    time_created TIMESTAMPTZ NOT NULL,
    time_modified TIMESTAMPTZ NOT NULL,
    /* Indicates that the object has been deleted */
    time_deleted TIMESTAMPTZ,
    project_id UUID NOT NULL,
    system_router_id UUID NOT NULL,
    dns_name STRING(63) NOT NULL,

    /*
     * The Geneve Virtual Network Identifier for this VPC. Note that this is a
     * 24-bit unsigned value, properties which are checked in the application,
     * not the database.
     */
    vni INT4 NOT NULL,

    /* The IPv6 prefix allocated to subnets. */
    ipv6_prefix INET NOT NULL,

    /* Used to ensure that two requests do not concurrently modify the
       VPC's firewall */
    firewall_gen INT NOT NULL,

    /* Child-resource generation number for VPC Subnets. */
    subnet_gen INT8 NOT NULL
);

CREATE UNIQUE INDEX IF NOT EXISTS lookup_vpc_by_project ON omicron.public.vpc (
    project_id,
    name
) WHERE
    time_deleted IS NULL;

CREATE UNIQUE INDEX IF NOT EXISTS lookup_vpc_by_vni ON omicron.public.vpc (
    vni
) WHERE
    time_deleted IS NULL;

CREATE TABLE IF NOT EXISTS omicron.public.vpc_subnet (
    /* Identity metadata (resource) */
    id UUID PRIMARY KEY,
    name STRING(63) NOT NULL,
    description STRING(512) NOT NULL,
    time_created TIMESTAMPTZ NOT NULL,
    time_modified TIMESTAMPTZ NOT NULL,
    /* Indicates that the object has been deleted */
    time_deleted TIMESTAMPTZ,
    vpc_id UUID NOT NULL,
    /* Child resource creation generation number */
    rcgen INT8 NOT NULL,
    ipv4_block INET NOT NULL,
    ipv6_block INET NOT NULL
);

/* Subnet and network interface names are unique per VPC, not project */
CREATE UNIQUE INDEX IF NOT EXISTS vpc_subnet_vpc_id_name_key ON omicron.public.vpc_subnet (
    vpc_id,
    name
) WHERE
    time_deleted IS NULL;

/* The kind of network interface. */
CREATE TYPE IF NOT EXISTS omicron.public.network_interface_kind AS ENUM (
    /* An interface attached to a guest instance. */
    'instance',

    /* An interface attached to a service. */
    'service'
);

CREATE TABLE IF NOT EXISTS omicron.public.network_interface (
    /* Identity metadata (resource) */
    id UUID PRIMARY KEY,
    name STRING(63) NOT NULL,
    description STRING(512) NOT NULL,
    time_created TIMESTAMPTZ NOT NULL,
    time_modified TIMESTAMPTZ NOT NULL,
    /* Indicates that the object has been deleted */
    time_deleted TIMESTAMPTZ,

    /* The kind of network interface, e.g., instance */
    kind omicron.public.network_interface_kind NOT NULL,

    /*
     * FK into the parent resource of this interface (e.g. Instance, Service)
     * as determined by the `kind`.
     */
    parent_id UUID NOT NULL,

    /* FK into VPC table */
    vpc_id UUID NOT NULL,
    /* FK into VPCSubnet table. */
    subnet_id UUID NOT NULL,

    /*
     * The EUI-48 MAC address of the guest interface.
     *
     * Note that we use the bytes of a 64-bit integer, in big-endian byte order
     * to represent the MAC.
     */
    mac INT8 NOT NULL,

    /* The private VPC IP address of the interface. */
    ip INET NOT NULL,

    /*
     * Limited to 8 NICs per instance. This value must be kept in sync with
     * `crate::nexus::MAX_NICS_PER_INSTANCE`.
     */
    slot INT2 NOT NULL CHECK (slot >= 0 AND slot < 8),

    /* True if this interface is the primary interface.
     *
     * The primary interface appears in DNS and its address is used for external
     * connectivity.
     */
    is_primary BOOL NOT NULL
);

/* A view of the network_interface table for just instance-kind records. */
CREATE VIEW IF NOT EXISTS omicron.public.instance_network_interface AS
SELECT
    id,
    name,
    description,
    time_created,
    time_modified,
    time_deleted,
    parent_id AS instance_id,
    vpc_id,
    subnet_id,
    mac,
    ip,
    slot,
    is_primary
FROM
    omicron.public.network_interface
WHERE
    kind = 'instance';

/* A view of the network_interface table for just service-kind records. */
CREATE VIEW IF NOT EXISTS omicron.public.service_network_interface AS
SELECT
    id,
    name,
    description,
    time_created,
    time_modified,
    time_deleted,
    parent_id AS service_id,
    vpc_id,
    subnet_id,
    mac,
    ip,
    slot,
    is_primary
FROM
    omicron.public.network_interface
WHERE
    kind = 'service';

/* TODO-completeness

 * We currently have a NetworkInterface table with the IP and MAC addresses inline.
 * Eventually, we'll probably want to move these to their own tables, and
 * refer to them here, most notably to support multiple IPs per NIC, as well
 * as moving IPs between NICs on different instances, etc.
 */

/* Ensure we do not assign the same address twice within a subnet */
CREATE UNIQUE INDEX IF NOT EXISTS network_interface_subnet_id_ip_key ON omicron.public.network_interface (
    subnet_id,
    ip
) WHERE
    time_deleted IS NULL;

/* Ensure we do not assign the same MAC twice within a VPC
 * See RFD174's discussion on the scope of virtual MACs
 */
CREATE UNIQUE INDEX IF NOT EXISTS network_interface_vpc_id_mac_key ON omicron.public.network_interface (
    vpc_id,
    mac
) WHERE
    time_deleted IS NULL;

/*
 * Index used to verify that all interfaces for a resource (e.g. Instance,
 * Service) are contained within a single VPC, and that all interfaces are
 * in unique VPC Subnets.
 *
 * This is also used to quickly find the primary interface since
 * we store the `is_primary` column. Such queries are mostly used
 * when setting a new primary interface.
 */
CREATE UNIQUE INDEX IF NOT EXISTS network_interface_parent_id_name_kind_key ON omicron.public.network_interface (
    parent_id,
    name,
    kind
)
STORING (vpc_id, subnet_id, is_primary)
WHERE
    time_deleted IS NULL;

/*
 * Index used to verify that all interfaces for a resource (e.g. Instance,
 * Service) have unique slots.
 */
CREATE UNIQUE INDEX IF NOT EXISTS network_interface_parent_id_slot_key ON omicron.public.network_interface (
    parent_id,
    slot
)
WHERE
    time_deleted IS NULL;

CREATE TYPE IF NOT EXISTS omicron.public.vpc_firewall_rule_status AS ENUM (
    'disabled',
    'enabled'
);

CREATE TYPE IF NOT EXISTS omicron.public.vpc_firewall_rule_direction AS ENUM (
    'inbound',
    'outbound'
);

CREATE TYPE IF NOT EXISTS omicron.public.vpc_firewall_rule_action AS ENUM (
    'allow',
    'deny'
);

CREATE TYPE IF NOT EXISTS omicron.public.vpc_firewall_rule_protocol AS ENUM (
    'TCP',
    'UDP',
    'ICMP'
);

CREATE TABLE IF NOT EXISTS omicron.public.vpc_firewall_rule (
    /* Identity metadata (resource) */
    id UUID PRIMARY KEY,
    name STRING(63) NOT NULL,
    description STRING(512) NOT NULL,
    time_created TIMESTAMPTZ NOT NULL,
    time_modified TIMESTAMPTZ NOT NULL,
    /* Indicates that the object has been deleted */
    time_deleted TIMESTAMPTZ,

    vpc_id UUID NOT NULL,
    status omicron.public.vpc_firewall_rule_status NOT NULL,
    direction omicron.public.vpc_firewall_rule_direction NOT NULL,
    /* Array of targets. 128 was picked to include plenty of space for
       a tag, colon, and resource identifier. */
    targets STRING(128)[] NOT NULL,
    /* Also an array of targets */
    filter_hosts STRING(128)[],
    filter_ports STRING(11)[],
    filter_protocols omicron.public.vpc_firewall_rule_protocol[],
    action omicron.public.vpc_firewall_rule_action NOT NULL,
    priority INT4 CHECK (priority BETWEEN 0 AND 65535) NOT NULL
);

CREATE UNIQUE INDEX IF NOT EXISTS lookup_firewall_by_vpc ON omicron.public.vpc_firewall_rule (
    vpc_id,
    name
) WHERE
    time_deleted IS NULL;

CREATE TYPE IF NOT EXISTS omicron.public.vpc_router_kind AS ENUM (
    'system',
    'custom'
);

CREATE TABLE IF NOT EXISTS omicron.public.vpc_router (
    /* Identity metadata (resource) */
    id UUID PRIMARY KEY,
    name STRING(63) NOT NULL,
    description STRING(512) NOT NULL,
    time_created TIMESTAMPTZ NOT NULL,
    time_modified TIMESTAMPTZ NOT NULL,
    /* Indicates that the object has been deleted */
    time_deleted TIMESTAMPTZ,
    kind omicron.public.vpc_router_kind NOT NULL,
    vpc_id UUID NOT NULL,
    rcgen INT NOT NULL
);

CREATE UNIQUE INDEX IF NOT EXISTS lookup_router_by_vpc ON omicron.public.vpc_router (
    vpc_id,
    name
) WHERE
    time_deleted IS NULL;

CREATE TYPE IF NOT EXISTS omicron.public.router_route_kind AS ENUM (
    'default',
    'vpc_subnet',
    'vpc_peering',
    'custom'
);

CREATE TABLE IF NOT EXISTS omicron.public.router_route (
    /* Identity metadata (resource) */
    id UUID PRIMARY KEY,
    name STRING(63) NOT NULL,
    description STRING(512) NOT NULL,
    time_created TIMESTAMPTZ NOT NULL,
    time_modified TIMESTAMPTZ NOT NULL,
    /* Indicates that the object has been deleted */
    time_deleted TIMESTAMPTZ,

    vpc_router_id UUID NOT NULL,
    kind omicron.public.router_route_kind NOT NULL,
    target STRING(128) NOT NULL,
    destination STRING(128) NOT NULL
);

CREATE UNIQUE INDEX IF NOT EXISTS lookup_route_by_router ON omicron.public.router_route (
    vpc_router_id,
    name
) WHERE
    time_deleted IS NULL;

/*
 * An IP Pool, a collection of zero or more IP ranges for external IPs.
 */
CREATE TABLE IF NOT EXISTS omicron.public.ip_pool (
    /* Resource identity metadata */
    id UUID PRIMARY KEY,
    name STRING(63) NOT NULL,
    description STRING(512) NOT NULL,
    time_created TIMESTAMPTZ NOT NULL,
    time_modified TIMESTAMPTZ NOT NULL,
    time_deleted TIMESTAMPTZ,

    /* The collection's child-resource generation number */
    rcgen INT8 NOT NULL
);

/*
 * Index ensuring uniqueness of IP Pool names, globally.
 */
CREATE UNIQUE INDEX IF NOT EXISTS lookup_pool_by_name ON omicron.public.ip_pool (
    name
) WHERE
    time_deleted IS NULL;

-- The order here is most-specific first, and it matters because we use this
-- fact to select the most specific default in the case where there is both a
-- silo default and a fleet default. If we were to add a project type, it should
-- be added before silo.
CREATE TYPE IF NOT EXISTS omicron.public.ip_pool_resource_type AS ENUM (
    'silo'
);

-- join table associating IP pools with resources like fleet or silo
CREATE TABLE IF NOT EXISTS omicron.public.ip_pool_resource (
    ip_pool_id UUID NOT NULL,
    resource_type omicron.public.ip_pool_resource_type NOT NULL,
    resource_id UUID NOT NULL,
    is_default BOOL NOT NULL,
    -- TODO: timestamps for soft deletes?

    -- resource_type is redundant because resource IDs are globally unique, but
    -- logically it belongs here
    PRIMARY KEY (ip_pool_id, resource_type, resource_id)
);

-- a given resource can only have one default ip pool
CREATE UNIQUE INDEX IF NOT EXISTS one_default_ip_pool_per_resource ON omicron.public.ip_pool_resource (
    resource_id
) where
    is_default = true;

-- created solely to prevent a table scan when we delete links on silo delete
CREATE INDEX IF NOT EXISTS ip_pool_resource_id ON omicron.public.ip_pool_resource (
    resource_id
);
CREATE INDEX IF NOT EXISTS ip_pool_resource_ip_pool_id ON omicron.public.ip_pool_resource (
    ip_pool_id
);

/*
 * IP Pools are made up of a set of IP ranges, which are start/stop addresses.
 * Note that these need not be CIDR blocks or well-behaved subnets with a
 * specific netmask.
 */
CREATE TABLE IF NOT EXISTS omicron.public.ip_pool_range (
    id UUID PRIMARY KEY,
    time_created TIMESTAMPTZ NOT NULL,
    time_modified TIMESTAMPTZ NOT NULL,
    time_deleted TIMESTAMPTZ,
    first_address INET NOT NULL,
    /* The range is inclusive of the last address. */
    last_address INET NOT NULL,
    ip_pool_id UUID NOT NULL,
    /* Tracks child resources, IP addresses allocated out of this range. */
    rcgen INT8 NOT NULL
);

/*
 * These help Nexus enforce that the ranges within an IP Pool do not overlap
 * with any other ranges. See `nexus/src/db/queries/ip_pool.rs` for the actual
 * query which does that.
 */
CREATE UNIQUE INDEX IF NOT EXISTS lookup_pool_range_by_first_address ON omicron.public.ip_pool_range (
    first_address
)
STORING (last_address)
WHERE time_deleted IS NULL;
CREATE UNIQUE INDEX IF NOT EXISTS lookup_pool_range_by_last_address ON omicron.public.ip_pool_range (
    last_address
)
STORING (first_address)
WHERE time_deleted IS NULL;


/* The kind of external IP address. */
CREATE TYPE IF NOT EXISTS omicron.public.ip_kind AS ENUM (
    /*
     * Source NAT provided to all guests by default or for services that
     * only require outbound external connectivity.
     */
    'snat',

    /*
     * An ephemeral IP is a fixed, known address whose lifetime is the same as
     * the instance to which it is attached.
     * Not valid for services.
     */
    'ephemeral',

    /*
     * A floating IP is an independent, named API resource that can be assigned
     * to an instance or service.
     */
    'floating'
);

CREATE TYPE IF NOT EXISTS omicron.public.ip_attach_state AS ENUM (
    'detached',
    'attached',
    'detaching',
    'attaching'
);

/*
 * External IP addresses used for guest instances and externally-facing
 * services.
 */
CREATE TABLE IF NOT EXISTS omicron.public.external_ip (
    /* Identity metadata */
    id UUID PRIMARY KEY,

    /* Name for floating IPs. See the constraints below. */
    name STRING(63),

    /* Description for floating IPs. See the constraints below. */
    description STRING(512),

    time_created TIMESTAMPTZ NOT NULL,
    time_modified TIMESTAMPTZ NOT NULL,
    time_deleted TIMESTAMPTZ,

    /* FK to the `ip_pool` table. */
    ip_pool_id UUID NOT NULL,

    /* FK to the `ip_pool_range` table. */
    ip_pool_range_id UUID NOT NULL,

    /* True if this IP is associated with a service rather than an instance. */
    is_service BOOL NOT NULL,

    /* FK to the `instance` or `service` table. See constraints below. */
    parent_id UUID,

    /* The kind of external address, e.g., ephemeral. */
    kind omicron.public.ip_kind NOT NULL,

    /* The actual external IP address. */
    ip INET NOT NULL,

    /* The first port in the allowed range, inclusive. */
    first_port INT4 NOT NULL,

    /* The last port in the allowed range, also inclusive. */
    last_port INT4 NOT NULL,

    /* FK to the `project` table. */
    project_id UUID,

    /* State of this IP with regard to instance attach/detach
     * operations. This is mainly used to prevent concurrent use
     * across sagas and allow rollback to correct state.
     */
    state omicron.public.ip_attach_state NOT NULL,

    /* The name must be non-NULL iff this is a floating IP. */
    CONSTRAINT null_fip_name CHECK (
        (kind != 'floating' AND name IS NULL) OR
        (kind = 'floating' AND name IS NOT NULL)
    ),

    /* The description must be non-NULL iff this is a floating IP. */
    CONSTRAINT null_fip_description CHECK (
        (kind != 'floating' AND description IS NULL) OR
        (kind = 'floating' AND description IS NOT NULL)
    ),

    /* Only floating IPs can be attached to a project, and
     * they must have a parent project if they are instance FIPs.
     */
    CONSTRAINT null_project_id CHECK (
        (kind = 'floating' AND is_service = FALSE AND project_id is NOT NULL) OR
        ((kind != 'floating' OR is_service = TRUE) AND project_id IS NULL)
    ),

    /*
     * Only nullable if this is a floating/ephemeral IP, which may exist not
     * attached to any instance or service yet. Ephemeral IPs should not generally
     * exist without parent instances/services, but need to temporarily exist in
     * this state for live attachment.
     */
    CONSTRAINT null_snat_parent_id CHECK (
        (kind != 'snat') OR (parent_id IS NOT NULL)
    ),

    /* Ephemeral IPs are not supported for services. */
    CONSTRAINT ephemeral_kind_service CHECK (
        (kind = 'ephemeral' AND is_service = FALSE) OR (kind != 'ephemeral')
    ),

    /*
     * (Not detached) => non-null parent_id.
     * This is not a two-way implication because SNAT IPs
     * cannot have a null parent_id.
     */
    CONSTRAINT detached_null_parent_id CHECK (
        (state = 'detached') OR (parent_id IS NOT NULL)
    )
);

/*
 * Index used to support quickly looking up children of the IP Pool range table,
 * when checking for allocated addresses during deletion.
 */
CREATE INDEX IF NOT EXISTS external_ip_by_pool ON omicron.public.external_ip (
    ip_pool_id,
    ip_pool_range_id
)
    WHERE time_deleted IS NULL;

/*
 * Index used to enforce uniqueness of external IPs
 *
 * NOTE: This relies on the uniqueness constraint of IP addresses across all
 * pools, _and_ on the fact that the number of ports assigned to each instance
 * is fixed at compile time.
 */
CREATE UNIQUE INDEX IF NOT EXISTS external_ip_unique ON omicron.public.external_ip (
    ip,
    first_port
)
    WHERE time_deleted IS NULL;

CREATE UNIQUE INDEX IF NOT EXISTS lookup_external_ip_by_parent ON omicron.public.external_ip (
    parent_id,
    id
)
    WHERE parent_id IS NOT NULL AND time_deleted IS NULL;

/* Enforce a limit of one Ephemeral IP per instance */
CREATE UNIQUE INDEX IF NOT EXISTS one_ephemeral_ip_per_instance ON omicron.public.external_ip (
    parent_id
)
    WHERE kind = 'ephemeral' AND parent_id IS NOT NULL AND time_deleted IS NULL;

/* Enforce name-uniqueness of floating (service) IPs at fleet level. */
CREATE UNIQUE INDEX IF NOT EXISTS lookup_floating_ip_by_name on omicron.public.external_ip (
    name
) WHERE
    kind = 'floating' AND
    time_deleted is NULL AND
    project_id is NULL;

/* Enforce name-uniqueness of floating IPs at project level. */
CREATE UNIQUE INDEX IF NOT EXISTS lookup_floating_ip_by_name_and_project on omicron.public.external_ip (
    project_id,
    name
) WHERE
    kind = 'floating' AND
    time_deleted is NULL AND
    project_id is NOT NULL;

CREATE VIEW IF NOT EXISTS omicron.public.floating_ip AS
SELECT
    id,
    name,
    description,
    time_created,
    time_modified,
    time_deleted,
    ip_pool_id,
    ip_pool_range_id,
    is_service,
    parent_id,
    ip,
    project_id
FROM
    omicron.public.external_ip
WHERE
    omicron.public.external_ip.kind = 'floating' AND
    project_id IS NOT NULL;

/*******************************************************************/

/*
 * Sagas
 */

CREATE TYPE IF NOT EXISTS omicron.public.saga_state AS ENUM (
    'running',
    'unwinding',
    'done'
);


CREATE TABLE IF NOT EXISTS omicron.public.saga (
    /* immutable fields */

    /* unique identifier for this execution */
    id UUID PRIMARY KEY,
    /* unique id of the creator */
    creator UUID NOT NULL,
    /* time the saga was started */
    time_created TIMESTAMPTZ NOT NULL,
    /* saga name */
    name STRING(128) NOT NULL,
    /* saga DAG (includes params and name) */
    saga_dag JSONB NOT NULL,

    /*
     * TODO:
     * - id for current SEC (maybe NULL?)
     * - time of last adoption
     * - previous SEC? previous adoption time?
     * - number of adoptions?
     */
    saga_state omicron.public.saga_state NOT NULL,
    current_sec UUID,
    adopt_generation INT NOT NULL,
    adopt_time TIMESTAMPTZ NOT NULL
);

/*
 * For recovery (and probably takeover), we need to be able to list running
 * sagas by SEC.  We need to paginate this list by the id.
 */
CREATE UNIQUE INDEX IF NOT EXISTS lookup_saga_by_sec ON omicron.public.saga (
    current_sec, id
) WHERE saga_state != 'done';

/*
 * TODO more indexes for Saga?
 * - Debugging and/or reporting: saga_name? creator?
 */
/*
 * TODO: This is a data-carrying enum, see note on disk_state.
 *
 * See <https://github.com/oxidecomputer/omicron/issues/312>.
 */
-- CREATE TYPE omicron.public.saga_node_event_type AS ENUM (
--    'started',
--    'succeeded',
--    'failed'
--    'undo_started'
--    'undo_finished'
-- );

CREATE TABLE IF NOT EXISTS omicron.public.saga_node_event (
    saga_id UUID NOT NULL,
    node_id INT NOT NULL,
    -- event_type omicron.public.saga_node_event_type NOT NULL,
    event_type STRING(31) NOT NULL,
    data JSONB,
    event_time TIMESTAMPTZ NOT NULL,
    creator UUID NOT NULL,

    /*
     * It's important to be able to list the nodes in a saga.  We put the
     * node_id in the saga so that we can paginate the list.
     *
     * We make it a UNIQUE index and include the event_type to prevent two SECs
     * from attempting to record the same event for the same saga.  Whether this
     * should be allowed is still TBD.
     */
    PRIMARY KEY (saga_id, node_id, event_type)
);

/*******************************************************************/

/*
 * Sessions for use by web console.
 */
CREATE TABLE IF NOT EXISTS omicron.public.console_session (
    token STRING(40) PRIMARY KEY,
    time_created TIMESTAMPTZ NOT NULL,
    time_last_used TIMESTAMPTZ NOT NULL,
    silo_user_id UUID NOT NULL
);

-- to be used for cleaning up old tokens
-- It's okay that this index is non-unique because we don't need to page through
-- this list.  We'll just grab the next N, delete them, then repeat.
CREATE INDEX IF NOT EXISTS lookup_console_by_creation ON omicron.public.console_session (
    time_created
);

-- This index is used to remove sessions for a user that's being deleted.
CREATE INDEX IF NOT EXISTS lookup_console_by_silo_user ON omicron.public.console_session (
    silo_user_id
);

/*******************************************************************/

-- Describes a single uploaded TUF repo.
--
-- Identified by both a random uuid and its SHA256 hash. The hash could be the
-- primary key, but it seems unnecessarily large and unwieldy.
CREATE TABLE IF NOT EXISTS omicron.public.tuf_repo (
    id UUID PRIMARY KEY,
    time_created TIMESTAMPTZ NOT NULL,

    sha256 STRING(64) NOT NULL,

    -- The version of the targets.json role that was used to generate the repo.
    targets_role_version INT NOT NULL,

    -- The valid_until time for the repo.
    valid_until TIMESTAMPTZ NOT NULL,

    -- The system version described in the TUF repo.
    --
    -- This is the "true" primary key, but is not treated as such in the
    -- database because we may want to change this format in the future.
    -- Re-doing primary keys is annoying.
    --
    -- Because the system version is embedded in the repo's artifacts.json,
    -- each system version is associated with exactly one checksum.
    system_version STRING(64) NOT NULL,

    -- For debugging only:
    -- Filename provided by the user.
    file_name TEXT NOT NULL,

    CONSTRAINT unique_checksum UNIQUE (sha256),
    CONSTRAINT unique_system_version UNIQUE (system_version)
);

-- Describes an individual artifact from an uploaded TUF repo.
--
-- In the future, this may also be used to describe artifacts that are fetched
-- from a remote TUF repo, but that requires some additional design work.
CREATE TABLE IF NOT EXISTS omicron.public.tuf_artifact (
    name STRING(63) NOT NULL,
    version STRING(63) NOT NULL,
    -- This used to be an enum but is now a string, because it can represent
    -- artifact kinds currently unknown to a particular version of Nexus as
    -- well.
    kind STRING(63) NOT NULL,

    -- The time this artifact was first recorded.
    time_created TIMESTAMPTZ NOT NULL,

    -- The SHA256 hash of the artifact, typically obtained from the TUF
    -- targets.json (and validated at extract time).
    sha256 STRING(64) NOT NULL,
    -- The length of the artifact, in bytes.
    artifact_size INT8 NOT NULL,

    PRIMARY KEY (name, version, kind)
);

-- Reflects that a particular artifact was provided by a particular TUF repo.
-- This is a many-many mapping.
CREATE TABLE IF NOT EXISTS omicron.public.tuf_repo_artifact (
    tuf_repo_id UUID NOT NULL,
    tuf_artifact_name STRING(63) NOT NULL,
    tuf_artifact_version STRING(63) NOT NULL,
    tuf_artifact_kind STRING(63) NOT NULL,

    /*
    For the primary key, this definition uses the natural key rather than a
    smaller surrogate key (UUID). That's because with CockroachDB the most
    important factor in selecting a primary key is the ability to distribute
    well. In this case, the first element of the primary key is the tuf_repo_id,
    which is a random UUID.

    For more, see https://www.cockroachlabs.com/blog/how-to-choose-a-primary-key/.
    */
    PRIMARY KEY (
        tuf_repo_id, tuf_artifact_name, tuf_artifact_version, tuf_artifact_kind
    )
);

/*******************************************************************/

/*
 * DNS Propagation
 *
 * The tables here are the source of truth of DNS data for both internal and
 * external DNS.
 */

/*
 * A DNS group is a collection of DNS zones covered by a single version number.
 * We have two DNS Groups in our system: "internal" (for internal service
 * discovery) and "external" (which we expose on customer networks to provide
 * DNS for our own customer-facing services, like the API and console).
 *
 * Each DNS server is associated with exactly one DNS group.  Nexus propagates
 * the entire contents of a DNS group (i.e., all of its zones and all of those
 * zones' DNS names and associated records) to every server in that group.
 */
CREATE TYPE IF NOT EXISTS omicron.public.dns_group AS ENUM (
    'internal',
    'external'
);

/*
 * A DNS Zone is basically just a DNS name at the root of a subtree served by
 * one of our DNS servers.  In a typical system, there would be two DNS zones:
 *
 * (1) in the "internal" DNS group, a zone called "control-plane.oxide.internal"
 *     used by the control plane for internal service discovery
 *
 * (2) in the "external" DNS group, a zone whose name is owned by the customer
 *     and specified when the rack is set up for the first time.  We will use
 *     this zone to advertise addresses for the services we provide on the
 *     customer network (i.e., the API and console).
 */
CREATE TABLE IF NOT EXISTS omicron.public.dns_zone (
    id UUID PRIMARY KEY,
    time_created TIMESTAMPTZ NOT NULL,
    dns_group omicron.public.dns_group NOT NULL,
    zone_name TEXT NOT NULL
);

/*
 * It's allowed (although probably not correct) for the same DNS zone to appear
 * in both the internal and external groups.  It is not allowed to specify the
 * same DNS zone twice within the same group.
 */
CREATE UNIQUE INDEX IF NOT EXISTS lookup_dns_zone_by_group ON omicron.public.dns_zone (
    dns_group, zone_name
);

/*
 * All the data associated with a DNS group is gathered together and assigned a
 * single version number, sometimes called a generation number.  When changing
 * the DNS data for a group (e.g., to add a new DNS name), clients first insert
 * a new row into this table with the next available generation number.  (This
 * table is not strictly necessary.  Instead, we could put the current version
 * number for the group into a `dns_group` table, and clients could update that
 * instead of inserting into this table.  But by using a table here, we have a
 * debugging record of all past generation updates, including metadata about who
 * created them and why.)
 */
CREATE TABLE IF NOT EXISTS omicron.public.dns_version (
    dns_group omicron.public.dns_group NOT NULL,
    version INT8 NOT NULL,

    /* These fields are for debugging only. */
    time_created TIMESTAMPTZ NOT NULL,
    creator TEXT NOT NULL,
    comment TEXT NOT NULL,

    PRIMARY KEY(dns_group, version)
);

/*
 * The meat of the DNS data: a list of DNS names.  Each name has one or more
 * records stored in JSON.
 *
 * To facilitate clients getting a consistent snapshot of the DNS data at a
 * given version, each name is stored with the version in which it was added and
 * (optionally) the version in which it was removed.  The name and record data
 * are immutable, so changing the records for a given name should be expressed
 * as removing the old name (setting "version_removed") and creating a new
 * record for the same name at a new version.
 */
CREATE TABLE IF NOT EXISTS omicron.public.dns_name (
    dns_zone_id UUID NOT NULL,
    version_added INT8 NOT NULL,
    version_removed INT8,
    name TEXT NOT NULL,
    dns_record_data JSONB NOT NULL,

    PRIMARY KEY (dns_zone_id, name, version_added)
);

/*
 * Any given live name should only exist once.  (Put differently: the primary
 * key already prevents us from having the same name added twice in the same
 * version.  But you should also not be able to add a name in any version if the
 * name is currently still live (i.e., version_removed IS NULL).
 */
CREATE UNIQUE INDEX IF NOT EXISTS lookup_dns_name_by_zone ON omicron.public.dns_name (
    dns_zone_id, name
) WHERE version_removed IS NULL;

/*******************************************************************/

/*
 * Identity and Access Management (IAM)
 *
 * **For more details and a worked example using the tables here, see the
 * documentation for the omicron_nexus crate, "authz" module.**
 */

/*
 * Users built into the system
 *
 * The ids and names for these users are well-known (i.e., they are used by
 * Nexus directly, so changing these would potentially break compatibility).
 */
CREATE TABLE IF NOT EXISTS omicron.public.user_builtin (
    /*
     * Identity metadata
     *
     * TODO-cleanup This uses the "resource identity" pattern because we want a
     * name and description, but it's not valid to support soft-deleting these
     * records.
     */
    id UUID PRIMARY KEY,
    name STRING(63) NOT NULL,
    description STRING(512) NOT NULL,
    time_created TIMESTAMPTZ NOT NULL,
    time_modified TIMESTAMPTZ NOT NULL,
    time_deleted TIMESTAMPTZ
);

CREATE UNIQUE INDEX IF NOT EXISTS lookup_user_builtin_by_name ON omicron.public.user_builtin (name);

/* User used by Nexus to create other users.  Do NOT add more users here! */
INSERT INTO omicron.public.user_builtin (
    id,
    name,
    description,
    time_created,
    time_modified
) VALUES (
    /* NOTE: this uuid and name are duplicated in nexus::authn. */
    '001de000-05e4-4000-8000-000000000001',
    'db-init',
    'user used for database initialization',
    NOW(),
    NOW()
) ON CONFLICT DO NOTHING;

/*
 * OAuth 2.0 Device Authorization Grant (RFC 8628)
 */

-- Device authorization requests. These records are short-lived,
-- and removed as soon as a token is granted. This allows us to
-- use the `user_code` as primary key, despite it not having very
-- much entropy.
-- TODO: A background task should remove unused expired records.
CREATE TABLE IF NOT EXISTS omicron.public.device_auth_request (
    user_code STRING(20) PRIMARY KEY,
    client_id UUID NOT NULL,
    device_code STRING(40) NOT NULL,
    time_created TIMESTAMPTZ NOT NULL,
    time_expires TIMESTAMPTZ NOT NULL
);

-- Access tokens granted in response to successful device authorization flows.
CREATE TABLE IF NOT EXISTS omicron.public.device_access_token (
    token STRING(40) PRIMARY KEY,
    client_id UUID NOT NULL,
    device_code STRING(40) NOT NULL,
    silo_user_id UUID NOT NULL,
    time_requested TIMESTAMPTZ NOT NULL,
    time_created TIMESTAMPTZ NOT NULL,
    time_expires TIMESTAMPTZ
);

-- This UNIQUE constraint is critical for ensuring that at most
-- one token is ever created for a given device authorization flow.
CREATE UNIQUE INDEX IF NOT EXISTS lookup_device_access_token_by_client ON omicron.public.device_access_token (
    client_id, device_code
);

-- This index is used to remove tokens for a user that's being deleted.
CREATE INDEX IF NOT EXISTS lookup_device_access_token_by_silo_user ON omicron.public.device_access_token (
    silo_user_id
);

/*
 * Roles built into the system
 *
 * You can think of a built-in role as an opaque token to which we assign a
 * hardcoded set of permissions.  The role that we call "project.viewer"
 * corresponds to the "viewer" role on the "project" resource.  A user that has
 * this role on a particular Project is granted various read-only permissions on
 * that Project.  The specific permissions associated with the role are defined
 * in Omicron's Polar (Oso) policy file.
 *
 * A built-in role like "project.viewer" has four parts:
 *
 * * resource type: "project"
 * * role name: "viewer"
 * * full name: "project.viewer"
 * * description: "Project Viewer"
 *
 * Internally, we can treat the tuple (resource type, role name) as a composite
 * primary key.  Externally, we expose this as the full name.  This is
 * consistent with RFD 43 and other IAM systems.
 *
 * These fields look awfully close to the identity metadata that we use for most
 * other tables.  But they're just different enough that we can't use most of
 * the same abstractions:
 *
 * * "id": We have no need for a uuid because the (resource_type, role_name) is
 *   already unique and immutable.
 * * "name": What we call "full name" above could instead be called "name",
 *   which would be consistent with other identity metadata.  But it's not a
 *   legal "name" because of the period, and it would be confusing to have
 *   "resource type", "role name", and "name".
 * * "time_created": not that useful because it's whenever the system was
 *   initialized, and we have plenty of other timestamps for that
 * * "time_modified": does not apply because the role cannot be changed
 * * "time_deleted" does not apply because the role cannot be deleted
 *
 * If the set of roles and their permissions are fixed, why store them in the
 * database at all?  Because what's dynamic is the assignment of roles to users.
 * We have a separate table that says "user U has role ROLE on resource
 * RESOURCE".  How do we represent the ROLE part of this association?  We use a
 * foreign key into this "role_builtin" table.
 */
CREATE TABLE IF NOT EXISTS omicron.public.role_builtin (
    resource_type STRING(63),
    role_name STRING(63),
    description STRING(512),

    PRIMARY KEY(resource_type, role_name)
);

/*
 * Assignments between users, roles, and resources
 *
 * An actor has a role on a resource if there's a record in this table that
 * points to that actor, role, and resource.
 *
 * For more details and a worked example, see the omicron_nexus::authz
 * module-level documentation.
 */

CREATE TYPE IF NOT EXISTS omicron.public.identity_type AS ENUM (
  'user_builtin',
  'silo_user',
  'silo_group'
);

CREATE TABLE IF NOT EXISTS omicron.public.role_assignment (
    /* Composite foreign key into "role_builtin" table */
    resource_type STRING(63) NOT NULL,
    role_name STRING(63) NOT NULL,

    /*
     * Foreign key into some other resource table.  Which table?  This is
     * identified implicitly by "resource_type" above.
     */
    resource_id UUID NOT NULL,

    /*
     * Foreign key into some other user table.  Which table?  That's determined
     * by "identity_type".
     */
    identity_id UUID NOT NULL,
    identity_type omicron.public.identity_type NOT NULL,

    /*
     * The resource_id, identity_id, and role_name uniquely identify the role
     * assignment.  We include the resource_type and identity_type as
     * belt-and-suspenders, but there should only be one resource type for any
     * resource id and one identity type for any identity id.
     *
     * By organizing the primary key by resource id, then role name, then
     * identity information, we can use it to generated paginated listings of
     * role assignments for a resource, ordered by role name.  It's surprisingly
     * load-bearing that "identity_type" appears last.  That's because when we
     * list a page of role assignments for a resource sorted by role name and
     * then identity id, every field _except_ identity_type is used in the
     * query's filter or sort order.  If identity_type appeared before one of
     * those fields, CockroachDB wouldn't necessarily know it could use the
     * primary key index to efficiently serve the query.
     */
    PRIMARY KEY(
        resource_id,
        resource_type,
        role_name,
        identity_id,
        identity_type
     )
);

/*******************************************************************/

/*
 * External Networking
 *
 * **For more details on external networking see RFD 267**
 */

CREATE TYPE IF NOT EXISTS omicron.public.address_lot_kind AS ENUM (
    'infra',
    'pool'
);

CREATE TABLE IF NOT EXISTS omicron.public.address_lot (
    id UUID PRIMARY KEY,
    name STRING(63) NOT NULL,
    description STRING(512) NOT NULL,
    time_created TIMESTAMPTZ NOT NULL,
    time_modified TIMESTAMPTZ NOT NULL,
    time_deleted TIMESTAMPTZ,
    kind omicron.public.address_lot_kind NOT NULL
);

CREATE UNIQUE INDEX IF NOT EXISTS lookup_address_lot_by_name ON omicron.public.address_lot (
    name
) WHERE
    time_deleted IS NULL;

CREATE TABLE IF NOT EXISTS omicron.public.address_lot_block (
    id UUID PRIMARY KEY,
    address_lot_id UUID NOT NULL,
    first_address INET NOT NULL,
    last_address INET NOT NULL
);

CREATE INDEX IF NOT EXISTS lookup_address_lot_block_by_lot ON omicron.public.address_lot_block (
    address_lot_id
);

CREATE TABLE IF NOT EXISTS omicron.public.address_lot_rsvd_block (
    id UUID PRIMARY KEY,
    address_lot_id UUID NOT NULL,
    first_address INET NOT NULL,
    last_address INET NOT NULL,
    anycast BOOL NOT NULL
);

CREATE INDEX IF NOT EXISTS lookup_address_lot_rsvd_block_by_lot ON omicron.public.address_lot_rsvd_block (
    address_lot_id
);

CREATE INDEX IF NOT EXISTS lookup_address_lot_rsvd_block_by_anycast ON omicron.public.address_lot_rsvd_block (
    anycast
);

CREATE TABLE IF NOT EXISTS omicron.public.loopback_address (
    id UUID PRIMARY KEY,
    time_created TIMESTAMPTZ NOT NULL,
    time_modified TIMESTAMPTZ NOT NULL,
    address_lot_block_id UUID NOT NULL,
    rsvd_address_lot_block_id UUID NOT NULL,
    rack_id UUID NOT NULL,
    switch_location TEXT NOT NULL,
    address INET NOT NULL,
    anycast BOOL NOT NULL
);

/* TODO https://github.com/oxidecomputer/omicron/issues/3001 */

CREATE UNIQUE INDEX IF NOT EXISTS lookup_loopback_address ON omicron.public.loopback_address (
    address, rack_id, switch_location
);

CREATE TABLE IF NOT EXISTS omicron.public.switch_port (
    id UUID PRIMARY KEY,
    rack_id UUID,
    switch_location TEXT,
    port_name TEXT,
    port_settings_id UUID,

    CONSTRAINT switch_port_rack_locaction_name_unique UNIQUE (
        rack_id, switch_location, port_name
    )
);

CREATE INDEX IF NOT EXISTS lookup_switch_port_by_port_settings ON omicron.public.switch_port (port_settings_id);

/* port settings groups included from port settings objects */
CREATE TABLE IF NOT EXISTS omicron.public.switch_port_settings_groups (
    port_settings_id UUID,
    port_settings_group_id UUID,

    PRIMARY KEY (port_settings_id, port_settings_group_id)
);

CREATE TABLE IF NOT EXISTS omicron.public.switch_port_settings_group (
    id UUID PRIMARY KEY,
    /* port settings in this group */
    port_settings_id UUID NOT NULL,
    name STRING(63) NOT NULL,
    description STRING(512) NOT NULL,
    time_created TIMESTAMPTZ NOT NULL,
    time_modified TIMESTAMPTZ NOT NULL,
    time_deleted TIMESTAMPTZ
);

CREATE UNIQUE INDEX IF NOT EXISTS lookup_switch_port_settings_group_by_name ON omicron.public.switch_port_settings_group (
    name
) WHERE
    time_deleted IS NULL;

CREATE TABLE IF NOT EXISTS omicron.public.switch_port_settings (
    id UUID PRIMARY KEY,
    name STRING(63) NOT NULL,
    description STRING(512) NOT NULL,
    time_created TIMESTAMPTZ NOT NULL,
    time_modified TIMESTAMPTZ NOT NULL,
    time_deleted TIMESTAMPTZ
);

CREATE UNIQUE INDEX IF NOT EXISTS switch_port_settings_by_name ON omicron.public.switch_port_settings (
    name
) WHERE
    time_deleted IS NULL;

CREATE TYPE IF NOT EXISTS omicron.public.switch_port_geometry AS ENUM (
    'Qsfp28x1',
    'Qsfp28x2',
    'Sfp28x4'
);

CREATE TABLE IF NOT EXISTS omicron.public.switch_port_settings_port_config (
    port_settings_id UUID PRIMARY KEY,
    geometry omicron.public.switch_port_geometry
);

CREATE TABLE IF NOT EXISTS omicron.public.switch_port_settings_link_config (
    port_settings_id UUID,
    lldp_service_config_id UUID NOT NULL,
    link_name TEXT,
    mtu INT4,

    PRIMARY KEY (port_settings_id, link_name)
);

CREATE TABLE IF NOT EXISTS omicron.public.lldp_service_config (
    id UUID PRIMARY KEY,
    lldp_config_id UUID,
    enabled BOOL NOT NULL
);

CREATE TABLE IF NOT EXISTS omicron.public.lldp_config (
    id UUID PRIMARY KEY,
    name STRING(63) NOT NULL,
    description STRING(512) NOT NULL,
    time_created TIMESTAMPTZ NOT NULL,
    time_modified TIMESTAMPTZ NOT NULL,
    time_deleted TIMESTAMPTZ,
    chassis_id TEXT,
    system_name TEXT,
    system_description TEXT,
    management_ip TEXT
);

CREATE UNIQUE INDEX IF NOT EXISTS lldp_config_by_name ON omicron.public.lldp_config (
    name
) WHERE
    time_deleted IS NULL;

CREATE TYPE IF NOT EXISTS omicron.public.switch_interface_kind AS ENUM (
    'primary',
    'vlan',
    'loopback'
);

CREATE TABLE IF NOT EXISTS omicron.public.switch_port_settings_interface_config (
    port_settings_id UUID,
    id UUID PRIMARY KEY,
    interface_name TEXT NOT NULL,
    v6_enabled BOOL NOT NULL,
    kind omicron.public.switch_interface_kind
);

CREATE UNIQUE INDEX IF NOT EXISTS switch_port_settings_interface_config_by_id ON omicron.public.switch_port_settings_interface_config (
    port_settings_id, interface_name
);

CREATE TABLE IF NOT EXISTS omicron.public.switch_vlan_interface_config (
    interface_config_id UUID,
    vid INT4,

    PRIMARY KEY (interface_config_id, vid)
);

CREATE TABLE IF NOT EXISTS omicron.public.switch_port_settings_route_config (
    port_settings_id UUID,
    interface_name TEXT,
    dst INET,
    gw INET,
    vid INT4,

    /* TODO https://github.com/oxidecomputer/omicron/issues/3013 */
    PRIMARY KEY (port_settings_id, interface_name, dst, gw)
);

CREATE TABLE IF NOT EXISTS omicron.public.switch_port_settings_bgp_peer_config (
    port_settings_id UUID,
    bgp_config_id UUID NOT NULL,
    interface_name TEXT,
    addr INET,
    hold_time INT8,
    idle_hold_time INT8,
    delay_open INT8,
    connect_retry INT8,
    keepalive INT8,

    /* TODO https://github.com/oxidecomputer/omicron/issues/3013 */
    PRIMARY KEY (port_settings_id, interface_name, addr)
);

CREATE TABLE IF NOT EXISTS omicron.public.bgp_config (
    id UUID PRIMARY KEY,
    name STRING(63) NOT NULL,
    description STRING(512) NOT NULL,
    time_created TIMESTAMPTZ NOT NULL,
    time_modified TIMESTAMPTZ NOT NULL,
    time_deleted TIMESTAMPTZ,
    asn INT8 NOT NULL,
    vrf TEXT,
    bgp_announce_set_id UUID NOT NULL
);

CREATE UNIQUE INDEX IF NOT EXISTS lookup_bgp_config_by_name ON omicron.public.bgp_config (
    name
) WHERE
    time_deleted IS NULL;

CREATE TABLE IF NOT EXISTS omicron.public.bgp_announce_set (
    id UUID PRIMARY KEY,
    name STRING(63) NOT NULL,
    description STRING(512) NOT NULL,
    time_created TIMESTAMPTZ NOT NULL,
    time_modified TIMESTAMPTZ NOT NULL,
    time_deleted TIMESTAMPTZ
);

CREATE UNIQUE INDEX IF NOT EXISTS lookup_bgp_announce_set_by_name ON omicron.public.bgp_announce_set (
    name
) WHERE
    time_deleted IS NULL;

CREATE TABLE IF NOT EXISTS omicron.public.bgp_announcement (
    announce_set_id UUID,
    address_lot_block_id UUID NOT NULL,
    network INET,

    /* TODO https://github.com/oxidecomputer/omicron/issues/3013 */
    PRIMARY KEY (announce_set_id, network)
);

CREATE TABLE IF NOT EXISTS omicron.public.switch_port_settings_address_config (
    port_settings_id UUID,
    address_lot_block_id UUID NOT NULL,
    rsvd_address_lot_block_id UUID NOT NULL,
    address INET,
    interface_name TEXT,

    /* TODO https://github.com/oxidecomputer/omicron/issues/3013 */
    PRIMARY KEY (port_settings_id, address, interface_name)
);

CREATE TABLE IF NOT EXISTS omicron.public.bootstore_keys (
    key TEXT NOT NULL PRIMARY KEY,
    generation INT8 NOT NULL
);

/*
 * Hardware/software inventory
 *
 * See RFD 433 for details.  Here are the highlights.
 *
 * Omicron periodically collects hardware/software inventory data from the
 * running system and stores it into the database.  Each discrete set of data is
 * called a **collection**.  Each collection contains lots of different kinds of
 * data, so there are many tables here.  For clarity, these tables are prefixed
 * with:
 *
 *     `inv_*` (examples: `inv_collection`, `inv_service_processor`)
 *
 *         Describes the complete set of hardware and software in the system.
 *         Rows in these tables are immutable, but they describe mutable facts
 *         about hardware and software (e.g., the slot that a disk is in).  When
 *         these facts change (e.g., a disk moves between slots), a new set of
 *         records is written.
 *
 * All rows in the `inv_*` tables point back to a particular collection.  They
 * represent the state observed at some particular time.  Generally, if two
 * observations came from two different places, they're not put into the same
 * row of the same table.  For example, caboose information comes from the SP,
 * but it doesn't go into the `inv_service_processor` table.  It goes in a
 * separate `inv_caboose` table.  This is debatable but it preserves a clearer
 * record of exactly what information came from where, since the separate record
 * has its own "source" and "time_collected".
 *
 * Information about service processors and roots of trust are joined with
 * information reported by sled agents via the baseboard id.
 *
 * Hardware and software identifiers are normalized for the usual database
 * design reasons.  This means instead of storing hardware and software
 * identifiers directly in the `inv_*` tables, these tables instead store
 * foreign keys into one of these groups of tables, whose names are also
 * prefixed for clarity:
 *
 *     `hw_*` (example: `hw_baseboard_id`)
 *
 *         Maps hardware-provided identifiers to UUIDs that are used as foreign
 *         keys in the rest of the schema. (Avoids embedding these identifiers
 *         into all the other tables.)
 *
 *     `sw_*` (example: `sw_caboose`)
 *
 *         Maps software-provided identifiers to UUIDs that are used as foreign
 *         keys in the rest of the schema. (Avoids embedding these identifiers
 *         into all the other tables.)
 *
 * Records in these tables are shared across potentially many collections.  To
 * see why this is useful, consider that `sw_caboose` records contain several
 * long identifiers (e.g., git commit, SHA sums) and in practice, most of the
 * time, we expect that all components of a given type will have the exact same
 * cabooses.  Rather than store the caboose contents in each
 * `inv_service_processor` row (for example), often replicating the exact same
 * contents for each SP for each collection, these rows just have pointers into
 * the `sw_caboose` table that stores this data once.  (This also makes it much
 * easier to determine that these components _do_ have the same cabooses.)
 *
 * On PC systems (i.e., non-Oxide hardware), most of these tables will be empty
 * because we do not support hardware inventory on these systems.
 *
 * Again, see RFD 433 for more on all this.
 */

/*
 * baseboard ids: this table assigns uuids to distinct part/serial values
 *
 * Usually we include the baseboard revision number when we reference the part
 * number and serial number.  The revision number is deliberately left out here.
 * If we happened to see the same baseboard part number and serial number with
 * different revisions, that's the same baseboard.
 */
CREATE TABLE IF NOT EXISTS omicron.public.hw_baseboard_id (
    id UUID PRIMARY KEY,
    part_number TEXT NOT NULL,
    serial_number TEXT NOT NULL
);
CREATE UNIQUE INDEX IF NOT EXISTS lookup_baseboard_id_by_props
    ON omicron.public.hw_baseboard_id (part_number, serial_number);

/* power states reportable by the SP */
CREATE TYPE IF NOT EXISTS omicron.public.hw_power_state AS ENUM (
    'A0',
    'A1',
    'A2'
);

/* root of trust firmware slots */
CREATE TYPE IF NOT EXISTS omicron.public.hw_rot_slot AS ENUM (
    'A',
    'B'
);

/* cabooses: this table assigns unique ids to distinct caboose contents */
CREATE TABLE IF NOT EXISTS omicron.public.sw_caboose (
    id UUID PRIMARY KEY,
    board TEXT NOT NULL,
    git_commit TEXT NOT NULL,
    name TEXT NOT NULL,
    version TEXT NOT NULL
);
CREATE UNIQUE INDEX IF NOT EXISTS caboose_properties
    on omicron.public.sw_caboose (board, git_commit, name, version);

/* root of trust pages: this table assigns unique ids to distinct RoT CMPA
   and CFPA page contents, each of which is a 512-byte blob */
CREATE TABLE IF NOT EXISTS omicron.public.sw_root_of_trust_page (
    id UUID PRIMARY KEY,
    data_base64 TEXT NOT NULL
);
CREATE UNIQUE INDEX IF NOT EXISTS root_of_trust_page_properties
    on omicron.public.sw_root_of_trust_page (data_base64);

/* Inventory Collections */

-- list of all collections
CREATE TABLE IF NOT EXISTS omicron.public.inv_collection (
    id UUID PRIMARY KEY,
    time_started TIMESTAMPTZ NOT NULL,
    time_done TIMESTAMPTZ NOT NULL,
    collector TEXT NOT NULL
);
-- Supports finding latest collection (to use) or the oldest collection (to
-- clean up)
CREATE INDEX IF NOT EXISTS inv_collection_by_time_started
    ON omicron.public.inv_collection (time_started);

-- list of errors generated during a collection
CREATE TABLE IF NOT EXISTS omicron.public.inv_collection_error (
    inv_collection_id UUID NOT NULL,
    idx INT4 NOT NULL,
    message TEXT
);
CREATE INDEX IF NOT EXISTS errors_by_collection
    ON omicron.public.inv_collection_error (inv_collection_id, idx);

/* what kind of slot MGS reported a device in */
CREATE TYPE IF NOT EXISTS omicron.public.sp_type AS ENUM (
    'sled',
    'switch',
    'power'
);

-- observations from and about service processors
-- also see `inv_root_of_trust`
CREATE TABLE IF NOT EXISTS omicron.public.inv_service_processor (
    -- where this observation came from
    -- (foreign key into `inv_collection` table)
    inv_collection_id UUID NOT NULL,
    -- which system this SP reports it is part of
    -- (foreign key into `hw_baseboard_id` table)
    hw_baseboard_id UUID NOT NULL,
    -- when this observation was made
    time_collected TIMESTAMPTZ NOT NULL,
    -- which MGS instance reported this data
    source TEXT NOT NULL,

    -- identity of this device according to MGS
    sp_type omicron.public.sp_type NOT NULL,
    sp_slot INT4 NOT NULL,

    -- Data from MGS "Get SP Info" API.  See MGS API documentation.
    baseboard_revision INT8 NOT NULL,
    hubris_archive_id TEXT NOT NULL,
    power_state omicron.public.hw_power_state NOT NULL,

    PRIMARY KEY (inv_collection_id, hw_baseboard_id)
);

-- root of trust information reported by SP
-- There's usually one row here for each row in inv_service_processor, but not
-- necessarily.
CREATE TABLE IF NOT EXISTS omicron.public.inv_root_of_trust (
    -- where this observation came from
    -- (foreign key into `inv_collection` table)
    inv_collection_id UUID NOT NULL,
    -- which system this SP reports it is part of
    -- (foreign key into `hw_baseboard_id` table)
    hw_baseboard_id UUID NOT NULL,
    -- when this observation was made
    time_collected TIMESTAMPTZ NOT NULL,
    -- which MGS instance reported this data
    source TEXT NOT NULL,

    slot_active omicron.public.hw_rot_slot NOT NULL,
    slot_boot_pref_transient omicron.public.hw_rot_slot, -- nullable
    slot_boot_pref_persistent omicron.public.hw_rot_slot NOT NULL,
    slot_boot_pref_persistent_pending omicron.public.hw_rot_slot, -- nullable
    slot_a_sha3_256 TEXT, -- nullable
    slot_b_sha3_256 TEXT, -- nullable

    PRIMARY KEY (inv_collection_id, hw_baseboard_id)
);

CREATE TYPE IF NOT EXISTS omicron.public.caboose_which AS ENUM (
    'sp_slot_0',
    'sp_slot_1',
    'rot_slot_A',
    'rot_slot_B'
);

-- cabooses found
CREATE TABLE IF NOT EXISTS omicron.public.inv_caboose (
    -- where this observation came from
    -- (foreign key into `inv_collection` table)
    inv_collection_id UUID NOT NULL,
    -- which system this SP reports it is part of
    -- (foreign key into `hw_baseboard_id` table)
    hw_baseboard_id UUID NOT NULL,
    -- when this observation was made
    time_collected TIMESTAMPTZ NOT NULL,
    -- which MGS instance reported this data
    source TEXT NOT NULL,

    which omicron.public.caboose_which NOT NULL,
    sw_caboose_id UUID NOT NULL,

    PRIMARY KEY (inv_collection_id, hw_baseboard_id, which)
);

CREATE TYPE IF NOT EXISTS omicron.public.root_of_trust_page_which AS ENUM (
    'cmpa',
    'cfpa_active',
    'cfpa_inactive',
    'cfpa_scratch'
);

-- root of trust key signing pages found
CREATE TABLE IF NOT EXISTS omicron.public.inv_root_of_trust_page (
    -- where this observation came from
    -- (foreign key into `inv_collection` table)
    inv_collection_id UUID NOT NULL,
    -- which system this SP reports it is part of
    -- (foreign key into `hw_baseboard_id` table)
    hw_baseboard_id UUID NOT NULL,
    -- when this observation was made
    time_collected TIMESTAMPTZ NOT NULL,
    -- which MGS instance reported this data
    source TEXT NOT NULL,

    which omicron.public.root_of_trust_page_which NOT NULL,
    sw_root_of_trust_page_id UUID NOT NULL,

    PRIMARY KEY (inv_collection_id, hw_baseboard_id, which)
);

CREATE TYPE IF NOT EXISTS omicron.public.sled_role AS ENUM (
    -- this sled is directly attached to a Sidecar
    'scrimlet',
    -- everything else
    'gimlet'
);

-- observations from and about sled agents
CREATE TABLE IF NOT EXISTS omicron.public.inv_sled_agent (
    -- where this observation came from
    -- (foreign key into `inv_collection` table)
    inv_collection_id UUID NOT NULL,
    -- when this observation was made
    time_collected TIMESTAMPTZ NOT NULL,
    -- URL of the sled agent that reported this data
    source TEXT NOT NULL,

    -- unique id for this sled (should be foreign keys into `sled` table, though
    -- it's conceivable a sled will report an id that we don't know about)
    sled_id UUID NOT NULL,

    -- which system this sled agent reports it's running on
    -- (foreign key into `hw_baseboard_id` table)
    -- This is optional because dev/test systems support running on non-Oxide
    -- hardware.
    hw_baseboard_id UUID,

    -- Many of the following properties are duplicated from the `sled` table,
    -- which predates the current inventory system.
    sled_agent_ip INET NOT NULL,
    sled_agent_port INT4 NOT NULL,
    sled_role omicron.public.sled_role NOT NULL,
    usable_hardware_threads INT8
        CHECK (usable_hardware_threads BETWEEN 0 AND 4294967295) NOT NULL,
    usable_physical_ram INT8 NOT NULL,
    reservoir_size INT8 CHECK (reservoir_size < usable_physical_ram) NOT NULL,

    PRIMARY KEY (inv_collection_id, sled_id)
);

CREATE TABLE IF NOT EXISTS omicron.public.inv_sled_omicron_zones (
    -- where this observation came from
    -- (foreign key into `inv_collection` table)
    inv_collection_id UUID NOT NULL,
    -- when this observation was made
    time_collected TIMESTAMPTZ NOT NULL,
    -- URL of the sled agent that reported this data
    source TEXT NOT NULL,

    -- unique id for this sled (should be foreign keys into `sled` table, though
    -- it's conceivable a sled will report an id that we don't know about)
    sled_id UUID NOT NULL,

    -- OmicronZonesConfig generation reporting these zones
    generation INT8 NOT NULL,

    PRIMARY KEY (inv_collection_id, sled_id)
);

CREATE TYPE IF NOT EXISTS omicron.public.zone_type AS ENUM (
  'boundary_ntp',
  'clickhouse',
  'clickhouse_keeper',
  'cockroach_db',
  'crucible',
  'crucible_pantry',
  'external_dns',
  'internal_dns',
  'internal_ntp',
  'nexus',
  'oximeter'
);

-- observations from sled agents about Omicron-managed zones
CREATE TABLE IF NOT EXISTS omicron.public.inv_omicron_zone (
    -- where this observation came from
    -- (foreign key into `inv_collection` table)
    inv_collection_id UUID NOT NULL,

    -- unique id for this sled (should be foreign keys into `sled` table, though
    -- it's conceivable a sled will report an id that we don't know about)
    sled_id UUID NOT NULL,

    -- unique id for this zone
    id UUID NOT NULL,
    underlay_address INET NOT NULL,
    zone_type omicron.public.zone_type NOT NULL,

    -- SocketAddr of the "primary" service for this zone
    -- (what this describes varies by zone type, but all zones have at least one
    -- service in them)
    primary_service_ip INET NOT NULL,
    primary_service_port INT4
        CHECK (primary_service_port BETWEEN 0 AND 65535)
        NOT NULL,

    -- The remaining properties may be NULL for different kinds of zones.  The
    -- specific constraints are not enforced at the database layer, basically
    -- because it's really complicated to do that and it's not obvious that it's
    -- worthwhile.

    -- Some zones have a second service.  Like the primary one, the meaning of
    -- this is zone-type-dependent.
    second_service_ip INET,
    second_service_port INT4
        CHECK (second_service_port IS NULL
        OR second_service_port BETWEEN 0 AND 65535),

    -- Zones may have an associated dataset.  They're currently always on a U.2.
    -- The only thing we need to identify it here is the name of the zpool that
    -- it's on.
    dataset_zpool_name TEXT,

    -- Zones with external IPs have an associated NIC and sockaddr for listening
    -- (first is a foreign key into `inv_omicron_zone_nic`)
    nic_id UUID,

    -- Properties for internal DNS servers
    -- address attached to this zone from outside the sled's subnet
    dns_gz_address INET,
    dns_gz_address_index INT8,

    -- Properties common to both kinds of NTP zones
    ntp_ntp_servers TEXT[],
    ntp_dns_servers INET[],
    ntp_domain TEXT,

    -- Properties specific to Nexus zones
    nexus_external_tls BOOLEAN,
    nexus_external_dns_servers INET ARRAY,

    -- Source NAT configuration (currently used for boundary NTP only)
    snat_ip INET,
    snat_first_port INT4
        CHECK (snat_first_port IS NULL OR snat_first_port BETWEEN 0 AND 65535),
    snat_last_port INT4
        CHECK (snat_last_port IS NULL OR snat_last_port BETWEEN 0 AND 65535),

    PRIMARY KEY (inv_collection_id, id)
);

CREATE TABLE IF NOT EXISTS omicron.public.inv_omicron_zone_nic (
    inv_collection_id UUID NOT NULL,
    id UUID NOT NULL,
    name TEXT NOT NULL,
    ip INET NOT NULL,
    mac INT8 NOT NULL,
    subnet INET NOT NULL,
    vni INT8 NOT NULL,
    is_primary BOOLEAN NOT NULL,
    slot INT2 NOT NULL,

    PRIMARY KEY (inv_collection_id, id)
);

/*
 * System-level blueprints
 *
 * See RFD 457 and 459 for context.
 *
 * A blueprint describes a potential system configuration. The primary table is
 * the `blueprint` table, which stores only a small amount of metadata about the
 * blueprint. The bulk of the information is stored in the `bp_*` tables below,
 * each of which references back to `blueprint` by ID.
 *
 * `bp_target` describes the "target blueprints" of the system. Insertion must
 * follow a strict set of rules:
 *
 * * The first target blueprint must have version=1, and must have no parent
 *   blueprint.
 * * The Nth target blueprint must have version=N, and its parent blueprint must
 *   be the blueprint that was the target at version=N-1.
 *
 * The result is that the current target blueprint can always be found by
 * looking at the maximally-versioned row in `bp_target`, and there is a linear
 * history from that blueprint all the way back to the version=1 blueprint. We
 * will eventually prune old blueprint targets, so it will not always be
 * possible to view the entire history.
 *
 * `bp_sled_omicron_zones`, `bp_omicron_zone`, and `bp_omicron_zone_nic` are
 * nearly identical to their `inv_*` counterparts, and record the
 * `OmicronZonesConfig` for each sled.
 *
 * `bp_omicron_zones_not_in_service` stores a list of Omicron zones (present in
 * `bp_omicron_zone`) that are NOT in service; e.g., should not appear in
 * internal DNS. Nexus's in-memory `Blueprint` representation stores the set of
 * zones that ARE in service. We invert that logic at this layer because we
 * expect most blueprints to have a relatively large number of omicron zones,
 * almost all of which will be in service. This is a minor and perhaps
 * unnecessary optimization at the database layer, but it's also relatively
 * simple and hidden by the relevant read and insert queries in
 * `nexus-db-queries`.
 */

-- list of all blueprints
CREATE TABLE IF NOT EXISTS omicron.public.blueprint (
    id UUID PRIMARY KEY,

    -- This is effectively a foreign key back to this table; however, it is
    -- allowed to be NULL: the initial blueprint has no parent. Additionally,
    -- it may be non-NULL but no longer reference a row in this table: once a
    -- child blueprint has been created from a parent, it's possible for the
    -- parent to be deleted. We do not NULL out this field on such a deletion,
    -- so we can always see that there had been a particular parent even if it's
    -- now gone.
    parent_blueprint_id UUID,

    -- These fields are for debugging only.
    time_created TIMESTAMPTZ NOT NULL,
    creator TEXT NOT NULL,
    comment TEXT NOT NULL,

    -- identifies the latest internal DNS version when blueprint planning began
    internal_dns_version INT8 NOT NULL
);

-- table describing both the current and historical target blueprints of the
-- system
CREATE TABLE IF NOT EXISTS omicron.public.bp_target (
    -- Monotonically increasing version for all bp_targets
    version INT8 PRIMARY KEY,

    -- Effectively a foreign key into the `blueprint` table, but may reference a
    -- blueprint that has been deleted (if this target is no longer the current
    -- target: the current target must not be deleted).
    blueprint_id UUID NOT NULL,

    -- Is this blueprint enabled?
    --
    -- Currently, we have no code that acts on this value; however, it exists as
    -- an escape hatch once we have automated blueprint planning and execution.
    -- An operator can set the current blueprint to disabled, which should stop
    -- planning and execution (presumably until a support case can address
    -- whatever issue the update system is causing).
    enabled BOOL NOT NULL,

    -- Timestamp for when this blueprint was made the current target
    time_made_target TIMESTAMPTZ NOT NULL
);

-- see inv_sled_omicron_zones, which is identical except it references a
-- collection whereas this table references a blueprint
CREATE TABLE IF NOT EXISTS omicron.public.bp_sled_omicron_zones (
    -- foreign key into `blueprint` table
    blueprint_id UUID NOT NULL,

    sled_id UUID NOT NULL,
    generation INT8 NOT NULL,
    PRIMARY KEY (blueprint_id, sled_id)
);

-- description of omicron zones specified in a blueprint
--
-- This is currently identical to `inv_omicron_zone`, except that the foreign
-- keys reference other blueprint tables intead of inventory tables. We expect
-- their sameness to diverge over time as either inventory or blueprints (or
-- both) grow context-specific properties.
CREATE TABLE IF NOT EXISTS omicron.public.bp_omicron_zone (
    -- foreign key into the `blueprint` table
    blueprint_id UUID NOT NULL,

    -- unique id for this sled (should be foreign keys into `sled` table, though
    -- it's conceivable a blueprint could refer to a sled that no longer exists,
    -- particularly if the blueprint is older than the current target)
    sled_id UUID NOT NULL,

    -- unique id for this zone
    id UUID NOT NULL,
    underlay_address INET NOT NULL,
    zone_type omicron.public.zone_type NOT NULL,

    -- SocketAddr of the "primary" service for this zone
    -- (what this describes varies by zone type, but all zones have at least one
    -- service in them)
    primary_service_ip INET NOT NULL,
    primary_service_port INT4
        CHECK (primary_service_port BETWEEN 0 AND 65535)
        NOT NULL,

    -- The remaining properties may be NULL for different kinds of zones.  The
    -- specific constraints are not enforced at the database layer, basically
    -- because it's really complicated to do that and it's not obvious that it's
    -- worthwhile.

    -- Some zones have a second service.  Like the primary one, the meaning of
    -- this is zone-type-dependent.
    second_service_ip INET,
    second_service_port INT4
        CHECK (second_service_port IS NULL
        OR second_service_port BETWEEN 0 AND 65535),

    -- Zones may have an associated dataset.  They're currently always on a U.2.
    -- The only thing we need to identify it here is the name of the zpool that
    -- it's on.
    dataset_zpool_name TEXT,

    -- Zones with external IPs have an associated NIC and sockaddr for listening
    -- (first is a foreign key into `bp_omicron_zone_nic`)
    bp_nic_id UUID,

    -- Properties for internal DNS servers
    -- address attached to this zone from outside the sled's subnet
    dns_gz_address INET,
    dns_gz_address_index INT8,

    -- Properties common to both kinds of NTP zones
    ntp_ntp_servers TEXT[],
    ntp_dns_servers INET[],
    ntp_domain TEXT,

    -- Properties specific to Nexus zones
    nexus_external_tls BOOLEAN,
    nexus_external_dns_servers INET ARRAY,

    -- Source NAT configuration (currently used for boundary NTP only)
    snat_ip INET,
    snat_first_port INT4
        CHECK (snat_first_port IS NULL OR snat_first_port BETWEEN 0 AND 65535),
    snat_last_port INT4
        CHECK (snat_last_port IS NULL OR snat_last_port BETWEEN 0 AND 65535),

    PRIMARY KEY (blueprint_id, id)
);

CREATE TABLE IF NOT EXISTS omicron.public.bp_omicron_zone_nic (
    blueprint_id UUID NOT NULL,
    id UUID NOT NULL,
    name TEXT NOT NULL,
    ip INET NOT NULL,
    mac INT8 NOT NULL,
    subnet INET NOT NULL,
    vni INT8 NOT NULL,
    is_primary BOOLEAN NOT NULL,
    slot INT2 NOT NULL,

    PRIMARY KEY (blueprint_id, id)
);

-- list of omicron zones that are considered NOT in-service for a blueprint
--
-- In Rust code, we generally want to deal with "zones in service", which means
-- they should appear in DNS. However, almost all zones in almost all blueprints
-- will be in service, so we can induce considerably less database work by
-- storing the zones _not_ in service. Our DB wrapper layer handles this
-- inversion, so the rest of our Rust code can ignore it.
CREATE TABLE IF NOT EXISTS omicron.public.bp_omicron_zones_not_in_service (
    blueprint_id UUID NOT NULL,
    bp_omicron_zone_id UUID NOT NULL,

    PRIMARY KEY (blueprint_id, bp_omicron_zone_id)
);

/*******************************************************************/

/*
 * The `sled_instance` view's definition needs to be modified in a separate
 * transaction from the transaction that created it.
 */

COMMIT;
BEGIN;

CREATE TABLE IF NOT EXISTS omicron.public.db_metadata (
    -- There should only be one row of this table for the whole DB.
    -- It's a little goofy, but filter on "singleton = true" before querying
    -- or applying updates, and you'll access the singleton row.
    --
    -- We also add a constraint on this table to ensure it's not possible to
    -- access the version of this table with "singleton = false".
    singleton BOOL NOT NULL PRIMARY KEY,
    time_created TIMESTAMPTZ NOT NULL,
    time_modified TIMESTAMPTZ NOT NULL,
    -- Semver representation of the DB version
    version STRING(64) NOT NULL,

    -- (Optional) Semver representation of the DB version to which we're upgrading
    target_version STRING(64),

    CHECK (singleton = true)
);

-- Per-VMM state.
CREATE TABLE IF NOT EXISTS omicron.public.vmm (
    id UUID PRIMARY KEY,
    time_created TIMESTAMPTZ NOT NULL,
    time_deleted TIMESTAMPTZ,
    instance_id UUID NOT NULL,
    state omicron.public.instance_state NOT NULL,
    time_state_updated TIMESTAMPTZ NOT NULL,
    state_generation INT NOT NULL,
    sled_id UUID NOT NULL,
    propolis_ip INET NOT NULL,
    propolis_port INT4 NOT NULL CHECK (propolis_port BETWEEN 0 AND 65535) DEFAULT 12400
);

/*
 * A special view of an instance provided to operators for insights into what's
 * running on a sled.
 *
 * This view replaces the placeholder `sled_instance` view defined above. Any
 * columns in the placeholder must appear in the replacement in the same order
 * and with the same types they had in the placeholder.
 */

CREATE OR REPLACE VIEW omicron.public.sled_instance
AS SELECT
   instance.id,
   instance.name,
   silo.name as silo_name,
   project.name as project_name,
   vmm.sled_id as active_sled_id,
   instance.time_created,
   instance.time_modified,
   instance.migration_id,
   instance.ncpus,
   instance.memory,
   vmm.state
FROM
    omicron.public.instance AS instance
    JOIN omicron.public.project AS project ON
            instance.project_id = project.id
    JOIN omicron.public.silo AS silo ON
            project.silo_id = silo.id
    JOIN omicron.public.vmm AS vmm ON
            instance.active_propolis_id = vmm.id
WHERE
    instance.time_deleted IS NULL AND vmm.time_deleted IS NULL;

CREATE TYPE IF NOT EXISTS omicron.public.switch_link_fec AS ENUM (
    'Firecode',
    'None',
    'Rs'
);

CREATE TYPE IF NOT EXISTS omicron.public.switch_link_speed AS ENUM (
    '0G',
    '1G',
    '10G',
    '25G',
    '40G',
    '50G',
    '100G',
    '200G',
    '400G'
);

ALTER TABLE omicron.public.switch_port_settings_link_config ADD COLUMN IF NOT EXISTS fec omicron.public.switch_link_fec;
ALTER TABLE omicron.public.switch_port_settings_link_config ADD COLUMN IF NOT EXISTS speed omicron.public.switch_link_speed;

CREATE SEQUENCE IF NOT EXISTS omicron.public.ipv4_nat_version START 1 INCREMENT 1;

CREATE TABLE IF NOT EXISTS omicron.public.ipv4_nat_entry (
    id UUID PRIMARY KEY DEFAULT gen_random_uuid(),
    external_address INET NOT NULL,
    first_port INT4 NOT NULL,
    last_port INT4 NOT NULL,
    sled_address INET NOT NULL,
    vni INT4 NOT NULL,
    mac INT8 NOT NULL,
    version_added INT8 NOT NULL DEFAULT nextval('omicron.public.ipv4_nat_version'),
    version_removed INT8,
    time_created TIMESTAMPTZ NOT NULL DEFAULT now(),
    time_deleted TIMESTAMPTZ
);

CREATE UNIQUE INDEX IF NOT EXISTS ipv4_nat_version_added ON omicron.public.ipv4_nat_entry (
    version_added
)
STORING (
    external_address,
    first_port,
    last_port,
    sled_address,
    vni,
    mac,
    time_created,
    time_deleted
);

CREATE UNIQUE INDEX IF NOT EXISTS overlapping_ipv4_nat_entry ON omicron.public.ipv4_nat_entry (
    external_address,
    first_port,
    last_port
) WHERE time_deleted IS NULL;

CREATE INDEX IF NOT EXISTS ipv4_nat_lookup ON omicron.public.ipv4_nat_entry (external_address, first_port, last_port, sled_address, vni, mac);

CREATE UNIQUE INDEX IF NOT EXISTS ipv4_nat_version_removed ON omicron.public.ipv4_nat_entry (
    version_removed
)
STORING (
    external_address,
    first_port,
    last_port,
    sled_address,
    vni,
    mac,
    time_created,
    time_deleted
);

CREATE TYPE IF NOT EXISTS omicron.public.bfd_mode AS ENUM (
    'single_hop',
    'multi_hop'
);

CREATE TABLE IF NOT EXISTS omicron.public.bfd_session (
    id UUID PRIMARY KEY,
    local INET,
    remote INET NOT NULL,
    detection_threshold INT8 NOT NULL,
    required_rx INT8 NOT NULL,
    switch TEXT NOT NULL,
    mode  omicron.public.bfd_mode,

    time_created TIMESTAMPTZ NOT NULL,
    time_modified TIMESTAMPTZ NOT NULL,
    time_deleted TIMESTAMPTZ
);

CREATE UNIQUE INDEX IF NOT EXISTS lookup_bfd_session ON omicron.public.bfd_session (
    remote,
    switch
) WHERE time_deleted IS NULL;

/*
 * Metadata for the schema itself. This version number isn't great, as there's
 * nothing to ensure it gets bumped when it should be, but it's a start.
 */
CREATE TABLE IF NOT EXISTS omicron.public.db_metadata (
    -- There should only be one row of this table for the whole DB.
    -- It's a little goofy, but filter on "singleton = true" before querying
    -- or applying updates, and you'll access the singleton row.
    --
    -- We also add a constraint on this table to ensure it's not possible to
    -- access the version of this table with "singleton = false".
    singleton BOOL NOT NULL PRIMARY KEY,
    time_created TIMESTAMPTZ NOT NULL,
    time_modified TIMESTAMPTZ NOT NULL,
    -- Semver representation of the DB version
    version STRING(64) NOT NULL,

    -- (Optional) Semver representation of the DB version to which we're upgrading
    target_version STRING(64),

    CHECK (singleton = true)
);

ALTER TABLE omicron.public.switch_port_settings_link_config ADD COLUMN IF NOT EXISTS autoneg BOOL NOT NULL DEFAULT false;

CREATE INDEX IF NOT EXISTS ipv4_nat_lookup_by_vni ON omicron.public.ipv4_nat_entry (
  vni
)
STORING (
  external_address,
  first_port,
  last_port,
  sled_address,
  mac,
  version_added,
  version_removed,
  time_created,
  time_deleted
);

/*
 * A view of the ipv4 nat change history
 * used to summarize changes for external viewing
 */
CREATE VIEW IF NOT EXISTS omicron.public.ipv4_nat_changes
AS
-- Subquery:
-- We need to be able to order partial changesets. ORDER BY on separate columns
-- will not accomplish this, so we'll do this by interleaving version_added
-- and version_removed (version_removed taking priority if NOT NULL) and then sorting
-- on the appropriate version numbers at call time.
WITH interleaved_versions AS (
  -- fetch all active NAT entries (entries that have not been soft deleted)
  SELECT
    external_address,
    first_port,
    last_port,
    sled_address,
    vni,
    mac,
    -- rename version_added to version
    version_added AS version,
    -- create a new virtual column, boolean value representing whether or not
    -- the record has been soft deleted
    (version_removed IS NOT NULL) as deleted
  FROM omicron.public.ipv4_nat_entry
  WHERE version_removed IS NULL

  -- combine the datasets, unifying the version_added and version_removed
  -- columns to a single `version` column so we can interleave and sort the entries
  UNION

  -- fetch all inactive NAT entries (entries that have been soft deleted)
  SELECT
    external_address,
    first_port,
    last_port,
    sled_address,
    vni,
    mac,
    -- rename version_removed to version
    version_removed AS version,
    -- create a new virtual column, boolean value representing whether or not
    -- the record has been soft deleted
    (version_removed IS NOT NULL) as deleted
  FROM omicron.public.ipv4_nat_entry
  WHERE version_removed IS NOT NULL
)
-- this is our new "table"
-- here we select the columns from the subquery defined above
SELECT
  external_address,
  first_port,
  last_port,
  sled_address,
  vni,
  mac,
  version,
  deleted
FROM interleaved_versions;

<<<<<<< HEAD
CREATE INDEX IF NOT EXISTS rack_initialized ON omicron.public.rack (initialized);

-- table for tracking bootstore configuration changes over time
-- this makes reconciliation easier and also gives us a visible history of changes
CREATE TABLE IF NOT EXISTS omicron.public.bootstore_config (
    key TEXT NOT NULL,
    generation INT8 NOT NULL,
    PRIMARY KEY (key, generation),
    data JSONB NOT NULL,
    time_created TIMESTAMPTZ NOT NULL,
    time_deleted TIMESTAMPTZ
);

CREATE INDEX IF NOT EXISTS address_lot_names ON omicron.public.address_lot(name);
=======
CREATE TABLE IF NOT EXISTS omicron.public.probe (
    id UUID NOT NULL PRIMARY KEY,
    name STRING(63) NOT NULL,
    description STRING(512) NOT NULL,
    time_created TIMESTAMPTZ NOT NULL,
    time_modified TIMESTAMPTZ NOT NULL,
    time_deleted TIMESTAMPTZ,
    project_id UUID NOT NULL,
    sled UUID NOT NULL
);

CREATE UNIQUE INDEX IF NOT EXISTS lookup_probe_by_name ON omicron.public.probe (
    name
) WHERE
    time_deleted IS NULL;

ALTER TABLE omicron.public.external_ip ADD COLUMN IF NOT EXISTS is_probe BOOL NOT NULL DEFAULT false;

ALTER TYPE omicron.public.network_interface_kind ADD VALUE IF NOT EXISTS 'probe';
>>>>>>> 145f25cd

INSERT INTO omicron.public.db_metadata (
    singleton,
    time_created,
    time_modified,
    version,
    target_version
) VALUES
<<<<<<< HEAD
    ( TRUE, NOW(), NOW(), '39.0.0', NULL)
=======
    ( TRUE, NOW(), NOW(), '40.0.0', NULL)
>>>>>>> 145f25cd
ON CONFLICT DO NOTHING;

COMMIT;<|MERGE_RESOLUTION|>--- conflicted
+++ resolved
@@ -3548,7 +3548,26 @@
   deleted
 FROM interleaved_versions;
 
-<<<<<<< HEAD
+CREATE TABLE IF NOT EXISTS omicron.public.probe (
+    id UUID NOT NULL PRIMARY KEY,
+    name STRING(63) NOT NULL,
+    description STRING(512) NOT NULL,
+    time_created TIMESTAMPTZ NOT NULL,
+    time_modified TIMESTAMPTZ NOT NULL,
+    time_deleted TIMESTAMPTZ,
+    project_id UUID NOT NULL,
+    sled UUID NOT NULL
+);
+
+CREATE UNIQUE INDEX IF NOT EXISTS lookup_probe_by_name ON omicron.public.probe (
+    name
+) WHERE
+    time_deleted IS NULL;
+
+ALTER TABLE omicron.public.external_ip ADD COLUMN IF NOT EXISTS is_probe BOOL NOT NULL DEFAULT false;
+
+ALTER TYPE omicron.public.network_interface_kind ADD VALUE IF NOT EXISTS 'probe';
+
 CREATE INDEX IF NOT EXISTS rack_initialized ON omicron.public.rack (initialized);
 
 -- table for tracking bootstore configuration changes over time
@@ -3563,27 +3582,6 @@
 );
 
 CREATE INDEX IF NOT EXISTS address_lot_names ON omicron.public.address_lot(name);
-=======
-CREATE TABLE IF NOT EXISTS omicron.public.probe (
-    id UUID NOT NULL PRIMARY KEY,
-    name STRING(63) NOT NULL,
-    description STRING(512) NOT NULL,
-    time_created TIMESTAMPTZ NOT NULL,
-    time_modified TIMESTAMPTZ NOT NULL,
-    time_deleted TIMESTAMPTZ,
-    project_id UUID NOT NULL,
-    sled UUID NOT NULL
-);
-
-CREATE UNIQUE INDEX IF NOT EXISTS lookup_probe_by_name ON omicron.public.probe (
-    name
-) WHERE
-    time_deleted IS NULL;
-
-ALTER TABLE omicron.public.external_ip ADD COLUMN IF NOT EXISTS is_probe BOOL NOT NULL DEFAULT false;
-
-ALTER TYPE omicron.public.network_interface_kind ADD VALUE IF NOT EXISTS 'probe';
->>>>>>> 145f25cd
 
 INSERT INTO omicron.public.db_metadata (
     singleton,
@@ -3592,11 +3590,7 @@
     version,
     target_version
 ) VALUES
-<<<<<<< HEAD
-    ( TRUE, NOW(), NOW(), '39.0.0', NULL)
-=======
-    ( TRUE, NOW(), NOW(), '40.0.0', NULL)
->>>>>>> 145f25cd
+    ( TRUE, NOW(), NOW(), '41.0.0', NULL)
 ON CONFLICT DO NOTHING;
 
 COMMIT;