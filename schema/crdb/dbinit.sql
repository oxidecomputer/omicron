/*
 * dbinit.sql: raw SQL to initialize a database for use by Omicron
 *
 * It's not clear what the long-term story for managing the database schema will
 * be.  For now, this file can be used by the test suite and by developers (via
 * the "omicron-dev" program) to set up a local database with which to run the
 * system.
 */

/*
 * Important CockroachDB notes:
 *
 *    For timestamps, CockroachDB's docs recommend TIMESTAMPTZ rather than
 *    TIMESTAMP.  This does not change what is stored with each datum, but
 *    rather how it's interpreted when clients use it.  It should make no
 *    difference to us, so we stick with the recommendation.
 *
 *    We avoid explicit foreign keys due to this warning from the docs: "Foreign
 *    key dependencies can significantly impact query performance, as queries
 *    involving tables with foreign keys, or tables referenced by foreign keys,
 *    require CockroachDB to check two separate tables. We recommend using them
 *    sparingly."
 */

BEGIN;

/*
 * We assume the database and user do not already exist so that we don't
 * inadvertently clobber what's there.  If they might exist, the user has to
 * clear this first.
 *
 * NOTE: the database and user names MUST be kept in sync with the
 * initialization code and dbwipe.sql.
 */
CREATE DATABASE IF NOT EXISTS omicron;
CREATE USER IF NOT EXISTS omicron;
ALTER DEFAULT PRIVILEGES GRANT INSERT, SELECT, UPDATE, DELETE ON TABLES to omicron;

/*
 * Configure a replication factor of 5 to ensure that the system can maintain
 * availability in the face of any two node failures.
 */
ALTER RANGE default CONFIGURE ZONE USING num_replicas = 5;


/*
 * The deployment strategy for clickhouse
 */
CREATE TYPE IF NOT EXISTS omicron.public.clickhouse_mode AS ENUM (
   -- Only deploy a single node clickhouse
   'single_node_only',

   -- Only deploy a clickhouse cluster without any single node deployments
   'cluster_only',

   -- Deploy both a single node and cluster deployment.
   -- This is the strategy for stage 1 described in RFD 468
   'both'
);

/*
 * A planning policy for clickhouse for a single multirack setup
 *
 * We currently implicitly tie this policy to a rack, as we don't yet support
 * multirack. Multiple parts of this database schema are going to have to change
 * to support multirack, so we add one more for now.
 */
CREATE TABLE IF NOT EXISTS omicron.public.clickhouse_policy (
    -- Monotonically increasing version for all policies
    --
    -- This is similar to `bp_target` which will also require being changed for
    -- multirack to associate with some sort of rack group ID.
    version INT8 PRIMARY KEY,

    clickhouse_mode omicron.public.clickhouse_mode NOT NULL,

    -- Only greater than 0 when clickhouse cluster is enabled
    clickhouse_cluster_target_servers INT2 NOT NULL,
    -- Only greater than 0 when clickhouse cluster is enabled
    clickhouse_cluster_target_keepers INT2 NOT NULL,

    time_created TIMESTAMPTZ NOT NULL
);


/*
 * The ClickHouse installation Oximeter should read from
 */
CREATE TYPE IF NOT EXISTS omicron.public.oximeter_read_mode AS ENUM (
   -- Read from the single node ClickHouse installation
   'single_node',

   -- Read from the replicated ClickHouse cluster
   'cluster'
);

/*
 * A planning policy for oximeter_read for a single multirack setup
 */
CREATE TABLE IF NOT EXISTS omicron.public.oximeter_read_policy (
    -- Monotonically increasing version for all policies
    version INT8 PRIMARY KEY,

    oximeter_read_mode omicron.public.oximeter_read_mode NOT NULL,

    time_created TIMESTAMPTZ NOT NULL
);

/*
* Oximeter read policy defaults to reading from a single node ClickHouse server.
*/
INSERT INTO omicron.public.oximeter_read_policy (
    version,
    oximeter_read_mode,
    time_created
) VALUES (
    1,
    'single_node',
    NOW()
) ON CONFLICT DO NOTHING;

/*
 * Racks
 */
CREATE TABLE IF NOT EXISTS omicron.public.rack (
    /* Identity metadata (asset) */
    id UUID PRIMARY KEY,
    time_created TIMESTAMPTZ NOT NULL,
    time_modified TIMESTAMPTZ NOT NULL,

    /*
     * Identifies if rack management has been transferred from RSS -> Nexus.
     * If "false", RSS is still managing sleds, services, and DNS records.
     *
     * This value is set to "true" when RSS calls the
     * "rack_initialization_complete" endpoint on Nexus' internal interface.
     *
     * See RFD 278 for more detail.
     */
    initialized BOOL NOT NULL,

    /* Used to configure the updates service URL */
    tuf_base_url STRING(512),

    /* The IPv6 underlay /56 prefix for the rack */
    rack_subnet INET
);

/*
 * Sleds
 */

-- The disposition for a particular sled. This is updated solely by the
-- operator, and not by Nexus.
CREATE TYPE IF NOT EXISTS omicron.public.sled_policy AS ENUM (
    -- The sled is in service, and new resources can be provisioned onto it.
    'in_service',
    -- The sled is in service, but the operator has indicated that new
    -- resources should not be provisioned onto it.
    'no_provision',
    -- The operator has marked that the sled has, or will be, removed from the
    -- rack, and it should be assumed that any resources currently on it are
    -- now permanently missing.
    'expunged'
);

-- The actual state of the sled. This is updated exclusively by Nexus.
--
-- Nexus's goal is to match the sled's state with the operator-indicated
-- policy. For example, if the sled_policy is "expunged" and the sled_state is
-- "active", Nexus will assume that the sled is gone. Based on that, Nexus will
-- reallocate resources currently on the expunged sled to other sleds, etc.
-- Once the expunged sled no longer has any resources attached to it, Nexus
-- will mark it as decommissioned.
CREATE TYPE IF NOT EXISTS omicron.public.sled_state AS ENUM (
    -- The sled has resources of any kind allocated on it, or, is available for
    -- new resources.
    --
    -- The sled can be in this state and have a different sled policy, e.g.
    -- "expunged".
    'active',

    -- The sled no longer has resources allocated on it, now or in the future.
    --
    -- This is a terminal state. This state is only valid if the sled policy is
    -- 'expunged'.
    'decommissioned'
);

-- The model of CPU installed in a particular sled, discovered by sled-agent
-- and reported to Nexus. This determines what VMs can run on a sled: instances
-- that require a specific CPU platform can only run on sleds whose CPUs support
-- all the features of that platform.
CREATE TYPE IF NOT EXISTS omicron.public.sled_cpu_family AS ENUM (
    -- Sled-agent didn't recognize the sled's CPU.
    'unknown',

    -- AMD Milan, or lab CPU close enough that sled-agent reported it as one.
    'amd_milan',

    -- AMD Turin, or lab CPU close enough that sled-agent reported it as one.
    'amd_turin',

    -- AMD Turin Dense. There are no "Turin Dense-likes", so this is precise.
    'amd_turin_dense'
);

CREATE TABLE IF NOT EXISTS omicron.public.sled (
    /* Identity metadata (asset) */
    id UUID PRIMARY KEY,
    time_created TIMESTAMPTZ NOT NULL,
    time_modified TIMESTAMPTZ NOT NULL,
    time_deleted TIMESTAMPTZ,
    rcgen INT NOT NULL,

    /* FK into the Rack table */
    rack_id UUID NOT NULL,

    /* Idenfities if this Sled is a Scrimlet */
    is_scrimlet BOOL NOT NULL,

    /* Baseboard information about the sled */
    serial_number STRING(63) NOT NULL,
    part_number STRING(63) NOT NULL,
    revision INT8 NOT NULL,

    /* CPU & RAM summary for the sled */
    usable_hardware_threads INT8 CHECK (usable_hardware_threads BETWEEN 0 AND 4294967295) NOT NULL,
    usable_physical_ram INT8 NOT NULL,
    reservoir_size INT8 CHECK (reservoir_size < usable_physical_ram) NOT NULL,

    /* The IP address and bound port of the sled agent server. */
    ip INET NOT NULL,
    port INT4 CHECK (port BETWEEN 0 AND 65535) NOT NULL,

    /* The last address allocated to a propolis instance on this sled. */
    last_used_address INET NOT NULL,

    /* The policy for the sled, updated exclusively by the operator */
    sled_policy omicron.public.sled_policy NOT NULL,

    /* The actual state of the sled, updated exclusively by Nexus */
    sled_state omicron.public.sled_state NOT NULL,

    /* Generation number owned and incremented by the sled-agent */
    sled_agent_gen INT8 NOT NULL DEFAULT 1,

    /* The bound port of the Repo Depot API server, running on the same IP as
       the sled agent server. */
    repo_depot_port INT4 CHECK (port BETWEEN 0 AND 65535) NOT NULL,

    /* The sled's detected CPU family. */
    cpu_family omicron.public.sled_cpu_family NOT NULL
);

-- Add an index that ensures a given physical sled (identified by serial and
-- part number) can only be a commissioned member of the control plane once.
--
-- TODO Should `sled` reference `hw_baseboard_id` instead of having its own
-- serial/part columns?
CREATE UNIQUE INDEX IF NOT EXISTS commissioned_sled_uniqueness
    ON omicron.public.sled (serial_number, part_number)
    WHERE sled_state != 'decommissioned';

/* Add an index which lets us look up sleds on a rack */
CREATE UNIQUE INDEX IF NOT EXISTS lookup_sled_by_rack ON omicron.public.sled (
    rack_id,
    id
) WHERE time_deleted IS NULL;

/* Add an index which lets us look up sleds based on policy and state */
CREATE INDEX IF NOT EXISTS lookup_sled_by_policy_and_state ON omicron.public.sled (
    sled_policy,
    sled_state
);

-- Accounting for VMMs using resources on a sled
CREATE TABLE IF NOT EXISTS omicron.public.sled_resource_vmm (
    -- Should match the UUID of the corresponding VMM
    id UUID PRIMARY KEY,

    -- The sled where resources are being consumed
    sled_id UUID NOT NULL,

    -- The maximum number of hardware threads usable by this VMM
    hardware_threads INT8 NOT NULL,

    -- The maximum amount of RSS RAM provisioned to this VMM
    rss_ram INT8 NOT NULL,

    -- The maximum amount of Reservoir RAM provisioned to this VMM
    reservoir_ram INT8 NOT NULL,

    -- The UUID of the instance to which this VMM belongs.
    --
    -- This should eventually become NOT NULL for all VMMs, but is
    -- still nullable for backwards compatibility purposes. Specifically,
    -- the "instance start" saga can create rows in this table before creating
    -- rows for "omicron.public.vmm", which we would use for back-filling.
    -- If we tried to backfill + make this column non-nullable while that saga
    -- was mid-execution, we would still have some rows in this table with nullable
    -- values that would be more complex to fix.
    instance_id UUID
);

-- Allow looking up all VMM resources which reside on a sled
CREATE UNIQUE INDEX IF NOT EXISTS lookup_vmm_resource_by_sled ON omicron.public.sled_resource_vmm (
    sled_id,
    id
);

-- Allow looking up all resources by instance
CREATE INDEX IF NOT EXISTS lookup_vmm_resource_by_instance ON omicron.public.sled_resource_vmm (
    instance_id
);

-- Table of all sled subnets allocated for sleds added to an already initialized
-- rack. The sleds in this table and their allocated subnets are created before
-- a sled is added to the `sled` table. Addition to the `sled` table occurs
-- after the sled is initialized and notifies Nexus about itself.
--
-- For simplicity and space savings, this table doesn't actually contain the
-- full subnets for a given sled, but only the octet that extends a /56 rack
-- subnet to a /64 sled subnet. The rack subnet is maintained in the `rack`
-- table.
--
-- This table does not include subnet octets allocated during RSS and therefore
-- all of the octets start at 33. This makes the data in this table purely additive
-- post-RSS, which also implies that we cannot re-use subnet octets if an original
-- sled that was part of RSS was removed from the cluster.
CREATE TABLE IF NOT EXISTS omicron.public.sled_underlay_subnet_allocation (
    -- The physical identity of the sled
    -- (foreign key into `hw_baseboard_id` table)
    hw_baseboard_id UUID,

    -- The rack to which a sled is being added
    -- (foreign key into `rack` table)
    --
    -- We require this because the sled is not yet part of the sled table when
    -- we first allocate a subnet for it.
    rack_id UUID NOT NULL,

    -- The sled to which a subnet is being allocated
    --
    -- Eventually will be a foreign key into the `sled` table when the sled notifies nexus
    -- about itself after initialization.
    sled_id UUID NOT NULL,

    -- The octet that extends a /56 rack subnet to a /64 sled subnet
    --
    -- Always between 33 and 255 inclusive
    subnet_octet INT2 NOT NULL UNIQUE CHECK (subnet_octet BETWEEN 33 AND 255),

    PRIMARY KEY (hw_baseboard_id, sled_id)
);

-- Add an index which allows pagination by {rack_id, sled_id} pairs.
CREATE UNIQUE INDEX IF NOT EXISTS lookup_subnet_allocation_by_rack_and_sled ON omicron.public.sled_underlay_subnet_allocation (
    rack_id,
    sled_id
);

/*
 * Switches
 */

CREATE TABLE IF NOT EXISTS omicron.public.switch (
    /* Identity metadata (asset) */
    id UUID PRIMARY KEY,
    time_created TIMESTAMPTZ NOT NULL,
    time_modified TIMESTAMPTZ NOT NULL,
    time_deleted TIMESTAMPTZ,
    rcgen INT NOT NULL,

    /* FK into the Rack table */
    rack_id UUID NOT NULL,

    /* Baseboard information about the switch */
    serial_number STRING(63) NOT NULL,
    part_number STRING(63) NOT NULL,
    revision INT8 NOT NULL
);

/* Add an index which lets us look up switches on a rack */
CREATE UNIQUE INDEX IF NOT EXISTS lookup_switch_by_rack ON omicron.public.switch (
    rack_id,
    id
) WHERE time_deleted IS NULL;

/*
 * Services
 */

CREATE TYPE IF NOT EXISTS omicron.public.service_kind AS ENUM (
  'clickhouse',
  'clickhouse_keeper',
  'clickhouse_server',
  'cockroach',
  'crucible',
  'crucible_pantry',
  'dendrite',
  'external_dns',
  'internal_dns',
  'nexus',
  'ntp',
  'oximeter',
  'tfport',
  'mgd'
);

CREATE TYPE IF NOT EXISTS omicron.public.physical_disk_kind AS ENUM (
  'm2',
  'u2'
);

-- The disposition for a particular physical disk.
-- This is updated by the operator, either explicitly through an operator API,
-- or implicitly when altering sled policy.
CREATE TYPE IF NOT EXISTS omicron.public.physical_disk_policy AS ENUM (
    -- The disk is in service, and new resources can be provisioned onto it.
    'in_service',
    -- The disk has been, or will be, removed from the rack, and it should be
    -- assumed that any resources currently on it are now permanently missing.
    'expunged'
);

-- The actual state of a physical disk. This is updated exclusively by Nexus.
--
-- Nexus's goal is to match the physical disk's state with the
-- operator-indicated policy. For example, if the policy is "expunged" and the
-- state is "active", Nexus will assume that the physical disk is gone. Based
-- on that, Nexus will reallocate resources currently on the expunged disk
-- elsewhere, etc. Once the expunged disk no longer has any resources attached
-- to it, Nexus will mark it as decommissioned.
CREATE TYPE IF NOT EXISTS omicron.public.physical_disk_state AS ENUM (
    -- The disk has resources of any kind allocated on it, or, is available for
    -- new resources.
    --
    -- The disk can be in this state and have a different policy, e.g.
    -- "expunged".
    'active',

    -- The disk no longer has resources allocated on it, now or in the future.
    --
    -- This is a terminal state. This state is only valid if the policy is
    -- 'expunged'.
    'decommissioned'
);

-- A physical disk which exists inside the rack.
--
-- This is currently limited to U.2 disks, which are managed by the
-- control plane. A disk may exist within inventory, but not in this row:
-- if that's the case, it is not explicitly "managed" by Nexus.
CREATE TABLE IF NOT EXISTS omicron.public.physical_disk (
    id UUID PRIMARY KEY,
    time_created TIMESTAMPTZ NOT NULL,
    time_modified TIMESTAMPTZ NOT NULL,
    time_deleted TIMESTAMPTZ,
    rcgen INT NOT NULL,

    vendor STRING(63) NOT NULL,
    serial STRING(63) NOT NULL,
    model STRING(63) NOT NULL,

    variant omicron.public.physical_disk_kind NOT NULL,

    -- FK into the Sled table
    sled_id UUID NOT NULL,

    disk_policy omicron.public.physical_disk_policy NOT NULL,
    disk_state omicron.public.physical_disk_state NOT NULL,

    -- This table should be limited to U.2s, and disallow inserting
    -- other disk kinds, unless we explicitly want them to be controlled
    -- by Nexus.
    --
    -- See https://github.com/oxidecomputer/omicron/issues/8258 for additional
    -- context.
    CONSTRAINT physical_disk_variant_u2 CHECK (variant = 'u2')
);

-- This constraint only needs to be upheld for disks that are not deleted
-- nor decommissioned.
CREATE UNIQUE INDEX IF NOT EXISTS vendor_serial_model_unique on omicron.public.physical_disk (
  vendor, serial, model
) WHERE time_deleted IS NULL AND disk_state != 'decommissioned';

CREATE UNIQUE INDEX IF NOT EXISTS lookup_physical_disk_by_variant ON omicron.public.physical_disk (
    variant,
    id
) WHERE time_deleted IS NULL;

-- Make it efficient to look up physical disks by Sled.
CREATE UNIQUE INDEX IF NOT EXISTS lookup_physical_disk_by_sled ON omicron.public.physical_disk (
    sled_id,
    id
);

-- x509 certificates which may be used by services
CREATE TABLE IF NOT EXISTS omicron.public.certificate (
    -- Identity metadata (resource)
    id UUID PRIMARY KEY,
    name STRING(63) NOT NULL,
    description STRING(512) NOT NULL,
    time_created TIMESTAMPTZ NOT NULL,
    time_modified TIMESTAMPTZ NOT NULL,
    time_deleted TIMESTAMPTZ,

    -- which Silo this certificate is used for
    silo_id UUID NOT NULL,

    -- The service type which should use this certificate
    service omicron.public.service_kind NOT NULL,

    -- cert.pem file (certificate chain in PEM format) as a binary blob
    cert BYTES NOT NULL,

    -- key.pem file (private key in PEM format) as a binary blob
    key BYTES NOT NULL
);

-- Add an index which lets us look up certificates for a particular service
-- class.
CREATE UNIQUE INDEX IF NOT EXISTS lookup_certificate_by_service ON omicron.public.certificate (
    service,
    id
) WHERE
    time_deleted IS NULL;

-- Add an index which enforces that certificates have unique names, and which
-- allows pagination-by-name.
CREATE UNIQUE INDEX IF NOT EXISTS lookup_certificate_by_silo ON omicron.public.certificate (
    silo_id,
    name
) WHERE
    time_deleted IS NULL;

-- A table describing virtual resource provisioning which may be associated
-- with a collection of objects, including:
-- - Projects
-- - Silos
-- - Fleet
CREATE TABLE IF NOT EXISTS omicron.public.virtual_provisioning_collection (
    -- Should match the UUID of the corresponding collection.
    id UUID PRIMARY KEY,
    time_modified TIMESTAMPTZ NOT NULL DEFAULT NOW(),

    -- Identifies the type of the collection.
    collection_type STRING(63) NOT NULL,

    -- The amount of physical disk space which has been provisioned
    -- on behalf of the collection.
    virtual_disk_bytes_provisioned INT8 NOT NULL,

    -- The number of CPUs provisioned by VMs.
    cpus_provisioned INT8 NOT NULL,

    -- The amount of RAM provisioned by VMs.
    ram_provisioned INT8 NOT NULL
);

-- A table describing a single virtual resource which has been provisioned.
-- This may include:
-- - Disks
-- - Instances
-- - Snapshots
--
-- NOTE: You might think to yourself: "This table looks an awful lot like
-- the 'virtual_provisioning_collection' table, could they be condensed into
-- a single table?"
-- The answer to this question is unfortunately: "No". We use CTEs to both
-- UPDATE the collection table while INSERTing rows in the resource table, and
-- this would not be allowed if they came from the same table due to:
-- https://www.cockroachlabs.com/docs/v22.2/known-limitations#statements-containing-multiple-modification-subqueries-of-the-same-table-are-disallowed
-- However, by using separate tables, the CTE is able to function correctly.
CREATE TABLE IF NOT EXISTS omicron.public.virtual_provisioning_resource (
    -- Should match the UUID of the corresponding collection.
    id UUID PRIMARY KEY,
    time_modified TIMESTAMPTZ NOT NULL DEFAULT NOW(),

    -- Identifies the type of the resource.
    resource_type STRING(63) NOT NULL,

    -- The amount of physical disk space which has been provisioned
    -- on behalf of the resource.
    virtual_disk_bytes_provisioned INT8 NOT NULL,

    -- The number of CPUs provisioned.
    cpus_provisioned INT8 NOT NULL,

    -- The amount of RAM provisioned.
    ram_provisioned INT8 NOT NULL
);

-- ZPools of Storage, attached to Sleds.
-- These are backed by a single physical disk.
--
-- For information about the provisioned zpool, reference the
-- "omicron.public.inv_zpool" table, which returns information
-- that has actually been returned from the underlying sled.
CREATE TABLE IF NOT EXISTS omicron.public.zpool (
    /* Identity metadata (asset) */
    id UUID PRIMARY KEY,
    time_created TIMESTAMPTZ NOT NULL,
    time_modified TIMESTAMPTZ NOT NULL,
    time_deleted TIMESTAMPTZ,
    rcgen INT NOT NULL,

    /* FK into the Sled table */
    sled_id UUID NOT NULL,

    /* FK into the Physical Disk table */
    physical_disk_id UUID NOT NULL,

    /*
     * How many bytes to reserve for non-Crucible control plane storage
     */
    control_plane_storage_buffer INT NOT NULL
);

/* Create an index on the physical disk id */
CREATE INDEX IF NOT EXISTS lookup_zpool_by_disk on omicron.public.zpool (
    physical_disk_id,
    id
) WHERE physical_disk_id IS NOT NULL AND time_deleted IS NULL;

-- TODO-cleanup If modifying this enum, please remove 'update'; see
-- https://github.com/oxidecomputer/omicron/issues/8268.
CREATE TYPE IF NOT EXISTS omicron.public.dataset_kind AS ENUM (
  'crucible',
  'cockroach',
  'clickhouse',
  'clickhouse_keeper',
  'clickhouse_server',
  'external_dns',
  'internal_dns',
  'zone_root',
  'zone',
  'debug',
  'update',
  'local_storage'
);

/*
 * Table tracking the contact information and size used by datasets associated
 * with Crucible zones.
 *
 * This is a Reconfigurator rendezvous table: it reflects resources that
 * Reconfigurator has ensured exist. It is always possible that a resource
 * chosen from this table could be deleted after it's selected, but any
 * non-deleted row in this table is guaranteed to have been created.
 */
CREATE TABLE IF NOT EXISTS omicron.public.crucible_dataset (
    /* Identity metadata (asset) */
    id UUID PRIMARY KEY,
    time_created TIMESTAMPTZ NOT NULL,
    time_modified TIMESTAMPTZ NOT NULL,
    time_deleted TIMESTAMPTZ,
    rcgen INT NOT NULL,

    /* FK into the Pool table */
    pool_id UUID NOT NULL,

    /*
     * Contact information for the dataset: socket address of the Crucible
     * agent service that owns this dataset
     */
    ip INET NOT NULL,
    port INT4 CHECK (port BETWEEN 0 AND 65535) NOT NULL,

    /*
     * An upper bound on the amount of space that might be in-use
     *
     * This field is owned by Nexus. When a new row is inserted during the
     * Reconfigurator rendezvous process, this field is set to 0. Reconfigurator
     * otherwise ignores this field. It's updated by Nexus as region allocations
     * and deletions are performed using this dataset.
     *
     * Note that the value in this column is _not_ the sum of requested region
     * sizes, but sum of the size *reserved* by the Crucible agent for the
     * dataset that contains the regions (which is larger than the the actual
     * region size).
     */
    size_used INT NOT NULL,

    /* Do not consider this dataset during region allocation */
    no_provision BOOL NOT NULL
);

/* Create an index on the size usage for any Crucible dataset */
CREATE INDEX IF NOT EXISTS lookup_crucible_dataset_by_size_used ON
    omicron.public.crucible_dataset (size_used)
  WHERE time_deleted IS NULL;

/* Create an index on the zpool id */
CREATE INDEX IF NOT EXISTS lookup_crucible_dataset_by_zpool ON
    omicron.public.crucible_dataset (pool_id, id)
  WHERE time_deleted IS NULL;

CREATE INDEX IF NOT EXISTS lookup_crucible_dataset_by_ip ON
  omicron.public.crucible_dataset (ip);

CREATE TYPE IF NOT EXISTS omicron.public.region_reservation_percent AS ENUM (
  '25'
);

/*
 * A region of space allocated to Crucible Downstairs, within a dataset.
 */
CREATE TABLE IF NOT EXISTS omicron.public.region (
    /* Identity metadata (asset) */
    id UUID PRIMARY KEY,
    time_created TIMESTAMPTZ NOT NULL,
    time_modified TIMESTAMPTZ NOT NULL,

    /* FK into the dataset table */
    dataset_id UUID NOT NULL,

    /* FK into the volume table */
    volume_id UUID NOT NULL,

    /* Metadata describing the region */
    block_size INT NOT NULL,
    blocks_per_extent INT NOT NULL,
    extent_count INT NOT NULL,

    port INT4,

    read_only BOOL NOT NULL,

    deleting BOOL NOT NULL,

    /*
     * The Crucible Agent will reserve space for a region with overhead for
     * on-disk metadata that the downstairs needs to store. Record here the
     * overhead associated with a specific region as this may change or be
     * configurable in the future.
     */
    reservation_percent omicron.public.region_reservation_percent NOT NULL
);

/*
 * Allow all regions belonging to a disk to be accessed quickly.
 */
CREATE UNIQUE INDEX IF NOT EXISTS lookup_region_by_volume on omicron.public.region (
    volume_id,
    id
);

/*
 * Allow all regions belonging to a dataset to be accessed quickly.
 */
CREATE UNIQUE INDEX IF NOT EXISTS lookup_region_by_dataset on omicron.public.region (
    dataset_id,
    id
);

CREATE INDEX IF NOT EXISTS lookup_regions_missing_ports
    on omicron.public.region (id)
    WHERE port IS NULL;

CREATE INDEX IF NOT EXISTS lookup_regions_by_read_only
    on omicron.public.region (read_only);

/*
 * A snapshot of a region, within a dataset.
 */
CREATE TABLE IF NOT EXISTS omicron.public.region_snapshot (
    dataset_id UUID NOT NULL,
    region_id UUID NOT NULL,

    /* Associated higher level virtual snapshot */
    snapshot_id UUID NOT NULL,

    /*
     * Target string, for identification as part of
     * volume construction request(s)
     */
    snapshot_addr TEXT NOT NULL,

    /* How many volumes reference this? */
    volume_references INT8 NOT NULL,

    /* Is this currently part of some resources_to_delete? */
    deleting BOOL NOT NULL,

    PRIMARY KEY (dataset_id, region_id, snapshot_id)
);

/* Indexes for use during join with region table */
CREATE INDEX IF NOT EXISTS lookup_region_by_dataset on omicron.public.region_snapshot (
    dataset_id, region_id
);

CREATE INDEX IF NOT EXISTS lookup_region_snapshot_by_region_id on omicron.public.region_snapshot (
    region_id
);

CREATE INDEX IF NOT EXISTS lookup_region_snapshot_by_deleting on omicron.public.region_snapshot (
    deleting
);

/*
 * Index on volume_references and snapshot_addr for crucible
 * resource accounting lookup
 */
CREATE INDEX IF NOT EXISTS lookup_region_snapshot_by_volume_reference on omicron.public.region_snapshot (
    volume_references
);

CREATE INDEX IF NOT EXISTS lookup_region_snapshot_by_snapshot_addr on omicron.public.region_snapshot (
    snapshot_addr
);

/*
 * A volume within Crucible
 */
CREATE TABLE IF NOT EXISTS omicron.public.volume (
    id UUID PRIMARY KEY,
    time_created TIMESTAMPTZ NOT NULL,
    time_modified TIMESTAMPTZ NOT NULL,
    time_deleted TIMESTAMPTZ,

    /* child resource generation number, per RFD 192 */
    rcgen INT NOT NULL,

    /*
     * A JSON document describing the construction of the volume, including all
     * sub volumes. This is what will be POSTed to propolis, and eventually
     * consumed by some Upstairs code to perform the volume creation. The Rust
     * type of this column should be Crucible::VolumeConstructionRequest.
     */
    data TEXT NOT NULL,

    /*
     * A JSON document describing what resources to clean up when deleting this
     * volume. The Rust type of this column should be the CrucibleResources
     * enum.
     */
    resources_to_clean_up TEXT
);

/* Quickly find deleted volumes */
CREATE INDEX IF NOT EXISTS lookup_volume_by_deleted on omicron.public.volume (
    time_deleted
);

/*
 * Silos
 */

CREATE TYPE IF NOT EXISTS omicron.public.authentication_mode AS ENUM (
  'local',
  'saml'
);

CREATE TYPE IF NOT EXISTS omicron.public.user_provision_type AS ENUM (
  'api_only',
  'jit',
  'scim'
);

CREATE TABLE IF NOT EXISTS omicron.public.silo (
    /* Identity metadata */
    id UUID PRIMARY KEY,
    name STRING(63) NOT NULL,
    description STRING(512) NOT NULL,
    time_created TIMESTAMPTZ NOT NULL,
    time_modified TIMESTAMPTZ NOT NULL,
    time_deleted TIMESTAMPTZ,

    discoverable BOOL NOT NULL,
    authentication_mode omicron.public.authentication_mode NOT NULL,
    user_provision_type omicron.public.user_provision_type NOT NULL,

    mapped_fleet_roles JSONB NOT NULL,

    /* child resource generation number, per RFD 192 */
    rcgen INT NOT NULL,

    admin_group_name TEXT
);

CREATE UNIQUE INDEX IF NOT EXISTS lookup_silo_by_name ON omicron.public.silo (
    name
) WHERE
    time_deleted IS NULL;

/*
 * Silo users
 */
CREATE TABLE IF NOT EXISTS omicron.public.silo_user (
    id UUID PRIMARY KEY,
    time_created TIMESTAMPTZ NOT NULL,
    time_modified TIMESTAMPTZ NOT NULL,
    time_deleted TIMESTAMPTZ,

    silo_id UUID NOT NULL,

    -- if the user provision type is 'api_only' or 'jit', then this field must
    -- contain a value
    external_id TEXT,

    user_provision_type omicron.public.user_provision_type,

    -- if the user provision type is 'scim' then this field must contain a value
    user_name TEXT,

    -- if user provision type is 'scim', this field _may_ contain a value: it
    -- is not mandatory that the SCIM provisioning client support this field.
    active BOOL,

    CONSTRAINT user_provision_type_required_for_non_deleted CHECK (
      (user_provision_type IS NOT NULL AND time_deleted IS NULL)
      OR (time_deleted IS NOT NULL)
    ),

    CONSTRAINT external_id_consistency CHECK (
        CASE user_provision_type
          WHEN 'api_only' THEN external_id IS NOT NULL
          WHEN 'jit' THEN external_id IS NOT NULL
        END
    ),

    CONSTRAINT user_name_consistency CHECK (
        CASE user_provision_type
          WHEN 'scim' THEN user_name IS NOT NULL
        END
    )
);

/* These indexes let us quickly find users for a given silo, and prevents
   multiple users from having the same provision specific unique identifier. */
CREATE UNIQUE INDEX IF NOT EXISTS
  lookup_silo_user_by_silo_and_external_id
ON
  omicron.public.silo_user (silo_id, external_id)
WHERE
  time_deleted IS NULL AND
  (user_provision_type = 'api_only' OR user_provision_type = 'jit');

CREATE UNIQUE INDEX IF NOT EXISTS
  lookup_silo_user_by_silo_and_user_name_lower
ON
  omicron.public.silo_user (silo_id, LOWER(user_name))
WHERE
  time_deleted IS NULL AND user_provision_type = 'scim';

CREATE TABLE IF NOT EXISTS omicron.public.silo_user_password_hash (
    silo_user_id UUID NOT NULL,
    hash TEXT NOT NULL,
    time_created TIMESTAMPTZ NOT NULL,

    PRIMARY KEY(silo_user_id)
);

/*
 * Silo groups
 */

CREATE TABLE IF NOT EXISTS omicron.public.silo_group (
    id UUID PRIMARY KEY,
    time_created TIMESTAMPTZ NOT NULL,
    time_modified TIMESTAMPTZ NOT NULL,
    time_deleted TIMESTAMPTZ,

    silo_id UUID NOT NULL,

    -- if the user provision type is 'api_only' or 'jit', then this field must
    -- contain a value
    external_id TEXT,

    user_provision_type omicron.public.user_provision_type,

    -- if the user provision type is 'scim' then this field must contain a value
    display_name TEXT,

    CONSTRAINT user_provision_type_required_for_non_deleted CHECK (
      (user_provision_type IS NOT NULL AND time_deleted IS NULL)
      OR (time_deleted IS NOT NULL)
    ),

    CONSTRAINT external_id_consistency CHECK (
        CASE user_provision_type
          WHEN 'api_only' THEN external_id IS NOT NULL
          WHEN 'jit' THEN external_id IS NOT NULL
        END
    ),

    CONSTRAINT display_name_consistency CHECK (
        CASE user_provision_type
          WHEN 'scim' THEN display_name IS NOT NULL
        END
    )
);

CREATE UNIQUE INDEX IF NOT EXISTS
  lookup_silo_group_by_silo_and_external_id
ON
  omicron.public.silo_group (silo_id, external_id)
WHERE
  time_deleted IS NULL and
  (user_provision_type = 'api_only' OR user_provision_type = 'jit');

CREATE UNIQUE INDEX IF NOT EXISTS
  lookup_silo_group_by_silo_and_display_name_lower
ON
  omicron.public.silo_group (silo_id, LOWER(display_name))
WHERE
  time_deleted IS NULL AND user_provision_type = 'scim';

/*
 * Silo group membership
 */

CREATE TABLE IF NOT EXISTS omicron.public.silo_group_membership (
    silo_group_id UUID NOT NULL,
    silo_user_id UUID NOT NULL,

    PRIMARY KEY (silo_group_id, silo_user_id)
);

/*
 * The primary key lets us paginate through the users in a group.  We need to
 * index the same fields in the reverse order to be able to paginate through the
 * groups that a user is in.
 */
CREATE INDEX IF NOT EXISTS lookup_silo_group_by_user ON omicron.public.silo_group_membership (
    silo_user_id,
    silo_group_id
);

/*
 * Silo identity provider list
 */

CREATE TYPE IF NOT EXISTS omicron.public.provider_type AS ENUM (
  'saml'
);

CREATE TABLE IF NOT EXISTS omicron.public.identity_provider (
    /* Identity metadata */
    id UUID PRIMARY KEY,
    name STRING(63) NOT NULL,
    description STRING(512) NOT NULL,
    time_created TIMESTAMPTZ NOT NULL,
    time_modified TIMESTAMPTZ NOT NULL,
    time_deleted TIMESTAMPTZ,

    silo_id UUID NOT NULL,
    provider_type omicron.public.provider_type NOT NULL
);

CREATE UNIQUE INDEX IF NOT EXISTS lookup_idp_by_silo_id ON omicron.public.identity_provider (
    silo_id,
    id
) WHERE
    time_deleted IS NULL;

CREATE UNIQUE INDEX IF NOT EXISTS lookup_idp_by_silo_name ON omicron.public.identity_provider (
    silo_id,
    name
) WHERE
    time_deleted IS NULL;

/*
 * Silo SAML identity provider
 */
CREATE TABLE IF NOT EXISTS omicron.public.saml_identity_provider (
    /* Identity metadata */
    id UUID PRIMARY KEY,
    name STRING(63) NOT NULL,
    description STRING(512) NOT NULL,
    time_created TIMESTAMPTZ NOT NULL,
    time_modified TIMESTAMPTZ NOT NULL,
    time_deleted TIMESTAMPTZ,

    silo_id UUID NOT NULL,

    idp_metadata_document_string TEXT NOT NULL,

    idp_entity_id TEXT NOT NULL,
    sp_client_id TEXT NOT NULL,
    acs_url TEXT NOT NULL,
    slo_url TEXT NOT NULL,
    technical_contact_email TEXT NOT NULL,

    public_cert TEXT,
    private_key TEXT,

    group_attribute_name TEXT
);

CREATE UNIQUE INDEX IF NOT EXISTS lookup_saml_idp_by_silo_id ON omicron.public.saml_identity_provider (
    silo_id,
    id
) WHERE
    time_deleted IS NULL;

CREATE UNIQUE INDEX IF NOT EXISTS lookup_saml_idp_by_silo_name ON omicron.public.saml_identity_provider (
    silo_id,
    name
) WHERE
    time_deleted IS NULL;

/*
 * Users' public SSH keys, per RFD 44
 */
CREATE TABLE IF NOT EXISTS omicron.public.ssh_key (
    id UUID PRIMARY KEY,
    name STRING(63) NOT NULL,
    description STRING(512) NOT NULL,
    time_created TIMESTAMPTZ NOT NULL,
    time_modified TIMESTAMPTZ NOT NULL,
    time_deleted TIMESTAMPTZ,

    /* FK into silo_user table */
    silo_user_id UUID NOT NULL,

    /*
     * A 4096 bit RSA key without comment encodes to 726 ASCII characters.
     * A (256 bit) Ed25519 key w/o comment encodes to 82 ASCII characters.
     */
    public_key STRING(1023) NOT NULL
);

CREATE UNIQUE INDEX IF NOT EXISTS lookup_ssh_key_by_silo_user ON omicron.public.ssh_key (
    silo_user_id,
    name
) WHERE
    time_deleted IS NULL;

/**
 * Represents the SSH keys copied to an instance at create time by cloud-init.
 * Entries are added here when an instance is created (with configured SSH keys)
 * and removed when the instance is destroyed.
 *
 * TODO: Should this have time created / time deleted
 */
CREATE TABLE IF NOT EXISTS omicron.public.instance_ssh_key (
    instance_id UUID NOT NULL,
    ssh_key_id UUID NOT NULL,
    PRIMARY KEY (instance_id, ssh_key_id)
);

CREATE TABLE IF NOT EXISTS omicron.public.silo_quotas (
    silo_id UUID PRIMARY KEY,
    time_created TIMESTAMPTZ NOT NULL,
    time_modified TIMESTAMPTZ NOT NULL,
    cpus INT8 NOT NULL,
    memory_bytes INT8 NOT NULL,
    storage_bytes INT8 NOT NULL,

    CONSTRAINT cpus_not_negative CHECK (cpus >= 0),
    CONSTRAINT memory_not_negative CHECK (memory_bytes >= 0),
    CONSTRAINT storage_not_negative CHECK (storage_bytes >= 0)
);

/**
 * A view of the amount of provisioned and allocated (set by quotas) resources
 * on a given silo.
 */
CREATE VIEW IF NOT EXISTS omicron.public.silo_utilization
AS SELECT
    c.id AS silo_id,
    s.name AS silo_name,
    c.cpus_provisioned AS cpus_provisioned,
    c.ram_provisioned AS memory_provisioned,
    c.virtual_disk_bytes_provisioned AS storage_provisioned,
    q.cpus AS cpus_allocated,
    q.memory_bytes AS memory_allocated,
    q.storage_bytes AS storage_allocated,
    s.discoverable as silo_discoverable
FROM
    omicron.public.virtual_provisioning_collection AS c
    RIGHT JOIN omicron.public.silo_quotas AS q
    ON c.id = q.silo_id
    INNER JOIN omicron.public.silo AS s
    ON c.id = s.id
WHERE
    c.collection_type = 'Silo'
AND
    s.time_deleted IS NULL;

CREATE TABLE IF NOT EXISTS omicron.public.silo_auth_settings (
    silo_id UUID PRIMARY KEY,
    time_created TIMESTAMPTZ NOT NULL,
    time_modified TIMESTAMPTZ NOT NULL,

    -- null means no max: users can tokens that never expire
    device_token_max_ttl_seconds INT8 CHECK (device_token_max_ttl_seconds > 0)
);
/*
 * Projects
 */

CREATE TABLE IF NOT EXISTS omicron.public.project (
    /* Identity metadata (resource) */
    id UUID PRIMARY KEY,
    name STRING(63) NOT NULL,
    description STRING(512) NOT NULL,
    time_created TIMESTAMPTZ NOT NULL,
    time_modified TIMESTAMPTZ NOT NULL,
    /* Indicates that the object has been deleted */
    time_deleted TIMESTAMPTZ,

    /* child resource generation number, per RFD 192 */
    rcgen INT NOT NULL,

    /* Which silo this project belongs to */
    silo_id UUID NOT NULL /* foreign key into "silo" table */
);

CREATE UNIQUE INDEX IF NOT EXISTS lookup_project_by_silo ON omicron.public.project (
    silo_id,
    name
) WHERE
    time_deleted IS NULL;

/*
 * Instances
 */

CREATE TYPE IF NOT EXISTS omicron.public.instance_state_v2 AS ENUM (
    /* The instance exists in the DB but its create saga is still in flight. */
    'creating',

    /*
     * The instance has no active VMM. Corresponds to the "stopped" external
     * state.
     */
    'no_vmm',

    /* The instance's state is derived from its active VMM's state. */
    'vmm',

    /* Something bad happened while trying to interact with the instance. */
    'failed',

    /* The instance has been destroyed. */
    'destroyed'
);

CREATE TYPE IF NOT EXISTS omicron.public.vmm_state AS ENUM (
    /*
     * The VMM is known to Nexus, but may not yet exist on a sled.
     *
     * VMM records are always inserted into the database in this state, and
     * then transition to 'starting' or 'migrating' once a sled-agent reports
     * that the VMM has been registered.
     */
    'creating',
    'starting',
    'running',
    'stopping',
    'stopped',
    'rebooting',
    'migrating',
    'failed',
    'destroyed',
    'saga_unwound'
);

CREATE TYPE IF NOT EXISTS omicron.public.instance_auto_restart AS ENUM (
    /*
     * The instance should not, under any circumstances, be automatically
     * rebooted by the control plane.
     */
    'never',
    /*
     * If this instance is running and unexpectedly fails (e.g. due to a host
     * software crash or unexpected host reboot), the control plane will make a
     * best-effort attempt to restart it. The control plane may choose not to
     * restart the instance to preserve the overall availability of the system.
     */
     'best_effort'
);

CREATE TYPE IF NOT EXISTS omicron.public.instance_cpu_platform AS ENUM (
  'amd_milan',
  'amd_turin'
);

/*
 * Represents the *desired* state of an instance, as requested by the user.
 */
CREATE TYPE IF NOT EXISTS omicron.public.instance_intended_state AS ENUM (
    /* The instance should be running. */
    'running',

    /* The instance was asked to stop by an API request. */
    'stopped',

    /* The guest OS shut down the virtual machine.
     *
     * This is distinct from the 'stopped' intent, which represents a stop
     * requested by the API.
     */
    'guest_shutdown',

    /* The instance should be destroyed. */
    'destroyed'
);

/*
 * TODO consider how we want to manage multiple sagas operating on the same
 * Instance -- e.g., reboot concurrent with destroy or concurrent reboots or the
 * like.  Or changing # of CPUs or memory size.
 */
CREATE TABLE IF NOT EXISTS omicron.public.instance (
    /* Identity metadata (resource) */
    id UUID PRIMARY KEY,
    name STRING(63) NOT NULL,
    description STRING(512) NOT NULL,
    time_created TIMESTAMPTZ NOT NULL,
    time_modified TIMESTAMPTZ NOT NULL,
    /* Indicates that the object has been deleted */
    /* This is redundant for Instances, but we keep it here for consistency. */
    time_deleted TIMESTAMPTZ,

    /* Every Instance is in exactly one Project at a time. */
    project_id UUID NOT NULL,

    /* user data for instance initialization systems (e.g. cloud-init) */
    user_data BYTES NOT NULL,

    /* The last-updated time and generation for the instance's state. */
    time_state_updated TIMESTAMPTZ NOT NULL,
    state_generation INT NOT NULL,

    /* FK into `vmm` for the Propolis server that's backing this instance. */
    active_propolis_id UUID,

    /* FK into `vmm` for the migration target Propolis server, if one exists. */
    target_propolis_id UUID,

    /* Identifies any ongoing migration for this instance. */
    migration_id UUID,

    /* Instance configuration */
    ncpus INT NOT NULL,
    memory INT NOT NULL,
    hostname STRING(63) NOT NULL,

    /* ID of the instance update saga that has locked this instance for
     * updating, if one exists. */
    updater_id UUID,

    /* Generation of the instance updater lock */
    updater_gen INT NOT NULL DEFAULT 0,

    /*
     * The internal instance state. If this is 'vmm', the externally-visible
     * instance state is derived from its active VMM's state. This column is
     * distant from its generation number and update time because it is
     * deleted and recreated by the schema upgrade process; see the
     * `separate-instance-and-vmm-states` schema change for details.
     */
    state omicron.public.instance_state_v2 NOT NULL,

    /*
     * The time of the most recent auto-restart attempt, or NULL if the control
     * plane has never attempted to automatically restart this instance.
     */
    time_last_auto_restarted TIMESTAMPTZ,

    /*
     * What failures should result in an instance being automatically restarted
     * by the control plane.
     */
    auto_restart_policy omicron.public.instance_auto_restart,
    /*
     * The cooldown period that must elapse between consecutive auto restart
     * attempts. If this is NULL, no cooldown period is explicitly configured
     * for this instance, and the default cooldown period should be used.
     */
     auto_restart_cooldown INTERVAL,

    /*
     * Which disk, if any, is the one this instance should be directed to boot
     * from. With a boot device selected, guest OSes cannot configure their
     * boot policy for future boots, so also permit NULL to indicate a guest
     * does not want our policy, and instead should be permitted control over
     * its boot-time fates.
     */
    boot_disk_id UUID,

    /*
     * The intended state of the instance, as requested by the user.
     *
     * This may differ from its current state, and is used to determine what
     * action should be taken when the instance's VMM state changes.
     */
    intended_state omicron.public.instance_intended_state NOT NULL,

    /*
     * The required CPU platform for this instance. If set, the instance's VMs
     * may see additional features present in that platform, but in exchange
     * they may only run on sleds whose CPUs support all of those features.
     *
     * If this is NULL, the control plane ignores CPU constraints when selecting
     * a sled for this instance. Then, once it has selected a sled, it supplies
     * a "lowest common denominator" CPU platform that is compatible with that
     * sled to maximize the number of sleds the VM can migrate to.
     */
    cpu_platform omicron.public.instance_cpu_platform,

    CONSTRAINT vmm_iff_active_propolis CHECK (
        ((state = 'vmm') AND (active_propolis_id IS NOT NULL)) OR
        ((state != 'vmm') AND (active_propolis_id IS NULL))
    )
);

-- Names for instances within a project should be unique
CREATE UNIQUE INDEX IF NOT EXISTS lookup_instance_by_project ON omicron.public.instance (
    project_id,
    name
) WHERE
    time_deleted IS NULL;

-- Many control plane operations wish to select all the instances in particular
-- states.
CREATE INDEX IF NOT EXISTS lookup_instance_by_state
ON
    omicron.public.instance (state)
WHERE
    time_deleted IS NULL;

/*
 * A special view of an instance provided to operators for insights into what's running
 * on a sled.
 *
 * This view requires the VMM table, which doesn't exist yet, so create a
 * "placeholder" view here and replace it with the full view once the table is
 * defined. See the README for more context.
 */

CREATE VIEW IF NOT EXISTS omicron.public.sled_instance
AS SELECT
    instance.id
FROM
    omicron.public.instance AS instance
WHERE
    instance.time_deleted IS NULL;

/*
 * Guest-Visible, Virtual Disks
 */

/*
 * TODO The Rust enum to which this type is converted
 * carries data in some of its variants, such as the UUID
 * of the instance to which a disk is attached.
 *
 * This makes the conversion to/from this enum type here much
 * more difficult, since we need a way to manage that data
 * coherently.
 *
 * See <https://github.com/oxidecomputer/omicron/issues/312>.
 */
-- CREATE TYPE omicron.public.DiskState AS ENUM (
--     'creating',
--     'detached',
--     'attaching',
--     'attached',
--     'detaching',
--     'destroyed',
--     'faulted'
-- );

CREATE TYPE IF NOT EXISTS omicron.public.block_size AS ENUM (
  '512',
  '2048',
  '4096'
);

CREATE TYPE IF NOT EXISTS omicron.public.disk_type AS ENUM (
  'crucible',
  'local_storage'
);

CREATE TABLE IF NOT EXISTS omicron.public.disk (
    /* Identity metadata (resource) */
    id UUID PRIMARY KEY,
    name STRING(63) NOT NULL,
    description STRING(512) NOT NULL,
    time_created TIMESTAMPTZ NOT NULL,
    time_modified TIMESTAMPTZ NOT NULL,
    /* Indicates that the object has been deleted */
    /* This is redundant for Disks, but we keep it here for consistency. */
    time_deleted TIMESTAMPTZ,

    /* child resource generation number, per RFD 192 */
    rcgen INT NOT NULL,

    /* Every Disk is in exactly one Project at a time. */
    project_id UUID NOT NULL,

    /* Runtime state */
    -- disk_state omicron.public.DiskState NOT NULL, /* TODO see above */
    disk_state STRING(32) NOT NULL,
    /*
     * Every Disk may be attaching to, attached to, or detaching from at most
     * one Instance at a time.
     */
    attach_instance_id UUID,
    state_generation INT NOT NULL,
    slot INT2 CHECK (slot >= 0 AND slot < 8),
    time_state_updated TIMESTAMPTZ NOT NULL,

    /* Disk configuration */
    size_bytes INT NOT NULL,
    block_size omicron.public.block_size NOT NULL,

    disk_type omicron.public.disk_type NOT NULL
);

CREATE UNIQUE INDEX IF NOT EXISTS lookup_disk_by_project ON omicron.public.disk (
    project_id,
    name
) WHERE
    time_deleted IS NULL;

CREATE UNIQUE INDEX IF NOT EXISTS lookup_disk_by_instance ON omicron.public.disk (
    attach_instance_id,
    id
) WHERE
    time_deleted IS NULL AND attach_instance_id IS NOT NULL;

CREATE UNIQUE INDEX IF NOT EXISTS lookup_deleted_disk ON omicron.public.disk (
    id
) WHERE
    time_deleted IS NOT NULL;

CREATE TABLE IF NOT EXISTS omicron.public.disk_type_crucible (
    disk_id UUID PRIMARY KEY,

    /* Every Crucible disk consists of a root volume */
    volume_id UUID NOT NULL,

    origin_snapshot UUID,
    origin_image UUID,

    pantry_address TEXT
);

/* Multiple disks cannot share volumes */
CREATE UNIQUE INDEX IF NOT EXISTS lookup_disk_by_volume_id ON omicron.public.disk_type_crucible (
    volume_id
);

CREATE TABLE IF NOT EXISTS omicron.public.image (
    /* Identity metadata (resource) */
    id UUID PRIMARY KEY,
    name STRING(63) NOT NULL,
    description STRING(512) NOT NULL,
    time_created TIMESTAMPTZ NOT NULL,
    time_modified TIMESTAMPTZ NOT NULL,
    /* Indicates that the object has been deleted */
    time_deleted TIMESTAMPTZ,

    silo_id UUID NOT NULL,
    project_id UUID,

    volume_id UUID NOT NULL,

    url STRING(8192),
    os STRING(64) NOT NULL,
    version STRING(64) NOT NULL,
    digest TEXT,
    block_size omicron.public.block_size NOT NULL,
    size_bytes INT NOT NULL
);

CREATE VIEW IF NOT EXISTS omicron.public.project_image AS
SELECT
    id,
    name,
    description,
    time_created,
    time_modified,
    time_deleted,
    silo_id,
    project_id,
    volume_id,
    url,
    os,
    version,
    digest,
    block_size,
    size_bytes
FROM
    omicron.public.image
WHERE
    project_id IS NOT NULL;

CREATE VIEW IF NOT EXISTS omicron.public.silo_image AS
SELECT
    id,
    name,
    description,
    time_created,
    time_modified,
    time_deleted,
    silo_id,
    volume_id,
    url,
    os,
    version,
    digest,
    block_size,
    size_bytes
FROM
    omicron.public.image
WHERE
    project_id IS NULL;

/* Index for silo images */
CREATE UNIQUE INDEX IF NOT EXISTS lookup_image_by_silo on omicron.public.image (
    silo_id,
    name
) WHERE
    time_deleted is NULL AND
    project_id is NULL;

/* Index for project images */
CREATE UNIQUE INDEX IF NOT EXISTS lookup_image_by_silo_and_project on omicron.public.image (
    silo_id,
    project_id,
    name
) WHERE
    time_deleted is NULL AND
    project_id is NOT NULL;

CREATE TYPE IF NOT EXISTS omicron.public.snapshot_state AS ENUM (
  'creating',
  'ready',
  'faulted',
  'destroyed'
);

CREATE TABLE IF NOT EXISTS omicron.public.snapshot (
    /* Identity metadata (resource) */
    id UUID PRIMARY KEY,
    name STRING(63) NOT NULL,
    description STRING(512) NOT NULL,
    time_created TIMESTAMPTZ NOT NULL,
    time_modified TIMESTAMPTZ NOT NULL,
    /* Indicates that the object has been deleted */
    time_deleted TIMESTAMPTZ,

    /* Every Snapshot is in exactly one Project at a time. */
    project_id UUID NOT NULL,

    /* Every Snapshot originated from a single disk */
    disk_id UUID NOT NULL,

    /* Every Snapshot consists of a root volume */
    volume_id UUID NOT NULL,

    /* Where will the scrubbed blocks eventually land? */
    destination_volume_id UUID NOT NULL,

    gen INT NOT NULL,
    state omicron.public.snapshot_state NOT NULL,
    block_size omicron.public.block_size NOT NULL,

    /* Disk configuration (from the time the snapshot was taken) */
    size_bytes INT NOT NULL
);

CREATE UNIQUE INDEX IF NOT EXISTS lookup_snapshot_by_project
    ON omicron.public.snapshot (
        project_id,
        name
    ) WHERE
        time_deleted IS NULL;

CREATE INDEX IF NOT EXISTS lookup_snapshot_by_destination_volume_id
    ON omicron.public.snapshot ( destination_volume_id );

CREATE INDEX IF NOT EXISTS lookup_snapshot_by_volume_id
    ON omicron.public.snapshot ( volume_id );

/*
 * Oximeter collector servers.
 */
CREATE TABLE IF NOT EXISTS omicron.public.oximeter (
    id UUID PRIMARY KEY,
    time_created TIMESTAMPTZ NOT NULL,
    time_modified TIMESTAMPTZ NOT NULL,
    ip INET NOT NULL,
    port INT4 CHECK (port BETWEEN 0 AND 65535) NOT NULL,
    time_expunged TIMESTAMPTZ
);

/*
 * The query Nexus runs to choose an Oximeter instance for new metric producers
 * involves listing the non-expunged instances sorted by ID, which would require
 * a full table scan without this index.
 */
CREATE UNIQUE INDEX IF NOT EXISTS list_non_expunged_oximeter ON omicron.public.oximeter (
    id
) WHERE
    time_expunged IS NULL;

/*
 * The kind of metric producer each record corresponds to.
 */
CREATE TYPE IF NOT EXISTS omicron.public.producer_kind AS ENUM (
    -- A sled agent for an entry in the sled table.
    'sled_agent',
    -- A service in a blueprint (typically the current target blueprint, but it
    -- may reference a prior blueprint if the service is in the process of being
    -- removed).
    'service',
    -- A Propolis VMM for an instance in the omicron.public.instance table
    'instance',
    -- A management gateway service on a scrimlet.
    'management_gateway'
);

/*
 * Information about registered metric producers.
 */
CREATE TABLE IF NOT EXISTS omicron.public.metric_producer (
    id UUID PRIMARY KEY,
    time_created TIMESTAMPTZ NOT NULL,
    time_modified TIMESTAMPTZ NOT NULL,
    kind omicron.public.producer_kind NOT NULL,
    ip INET NOT NULL,
    port INT4 CHECK (port BETWEEN 0 AND 65535) NOT NULL,
    interval FLOAT NOT NULL,
    /* Oximeter collector instance to which this metric producer is assigned. */
    oximeter_id UUID NOT NULL
);

CREATE UNIQUE INDEX IF NOT EXISTS lookup_producer_by_oximeter ON omicron.public.metric_producer (
    oximeter_id,
    id
);

CREATE INDEX IF NOT EXISTS lookup_producer_by_time_modified ON omicron.public.metric_producer (
    time_modified
);

/*
 * VPCs and networking primitives
 */


CREATE TABLE IF NOT EXISTS omicron.public.vpc (
    /* Identity metadata (resource) */
    id UUID PRIMARY KEY,
    name STRING(63) NOT NULL,
    description STRING(512) NOT NULL,
    time_created TIMESTAMPTZ NOT NULL,
    time_modified TIMESTAMPTZ NOT NULL,
    /* Indicates that the object has been deleted */
    time_deleted TIMESTAMPTZ,
    project_id UUID NOT NULL,
    system_router_id UUID NOT NULL,
    dns_name STRING(63) NOT NULL,

    /*
     * The Geneve Virtual Network Identifier for this VPC. Note that this is a
     * 24-bit unsigned value, properties which are checked in the application,
     * not the database.
     */
    vni INT4 NOT NULL,

    /* The IPv6 prefix allocated to subnets. */
    ipv6_prefix INET NOT NULL,

    /* Used to ensure that two requests do not concurrently modify the
       VPC's firewall */
    firewall_gen INT NOT NULL,

    /* Child-resource generation number for VPC Subnets. */
    subnet_gen INT8 NOT NULL
);

CREATE UNIQUE INDEX IF NOT EXISTS lookup_vpc_by_project ON omicron.public.vpc (
    project_id,
    name
) WHERE
    time_deleted IS NULL;

CREATE UNIQUE INDEX IF NOT EXISTS lookup_vpc_by_vni ON omicron.public.vpc (
    vni
) WHERE
    time_deleted IS NULL;

CREATE TABLE IF NOT EXISTS omicron.public.vpc_subnet (
    /* Identity metadata (resource) */
    id UUID PRIMARY KEY,
    name STRING(63) NOT NULL,
    description STRING(512) NOT NULL,
    time_created TIMESTAMPTZ NOT NULL,
    time_modified TIMESTAMPTZ NOT NULL,
    /* Indicates that the object has been deleted */
    time_deleted TIMESTAMPTZ,
    vpc_id UUID NOT NULL,
    /* Child resource creation generation number */
    rcgen INT8 NOT NULL,
    ipv4_block INET NOT NULL,
    ipv6_block INET NOT NULL,
    /* nullable FK to the `vpc_router` table. */
    custom_router_id UUID
);

/* Subnet and network interface names are unique per VPC, not project */
CREATE UNIQUE INDEX IF NOT EXISTS vpc_subnet_vpc_id_name_key ON omicron.public.vpc_subnet (
    vpc_id,
    name
) WHERE
    time_deleted IS NULL;

/* The kind of network interface. */
CREATE TYPE IF NOT EXISTS omicron.public.network_interface_kind AS ENUM (
    /* An interface attached to a guest instance. */
    'instance',

    /* An interface attached to a service. */
    'service',
    'probe'
);

CREATE TABLE IF NOT EXISTS omicron.public.network_interface (
    /* Identity metadata (resource) */
    id UUID PRIMARY KEY,
    name STRING(63) NOT NULL,
    description STRING(512) NOT NULL,
    time_created TIMESTAMPTZ NOT NULL,
    time_modified TIMESTAMPTZ NOT NULL,
    /* Indicates that the object has been deleted */
    time_deleted TIMESTAMPTZ,

    /* The kind of network interface, e.g., instance */
    kind omicron.public.network_interface_kind NOT NULL,

    /*
     * FK into the parent resource of this interface (e.g. Instance, Service)
     * as determined by the `kind`.
     */
    parent_id UUID NOT NULL,

    /* FK into VPC table */
    vpc_id UUID NOT NULL,
    /* FK into VPCSubnet table. */
    subnet_id UUID NOT NULL,

    /*
     * The EUI-48 MAC address of the guest interface.
     *
     * Note that we use the bytes of a 64-bit integer, in big-endian byte order
     * to represent the MAC.
     */
    mac INT8 NOT NULL,

    /* The private VPC IPv4 address of the interface.
     *
     * At least one of the IPv4 and IPv6 addresses must be specified.
     *
     * NOTE: Despite the name, this is in fact the IPv4 address. We've kept the
     * original name `ip` since renaming columns idempotently is difficult in
     * CRDB right now.
     */
    ip INET,

    /*
     * Limited to 8 NICs per instance. This value must be kept in sync with
     * `nexus_db_model::MAX_NICS_PER_INSTANCE`.
     */
    slot INT2 NOT NULL CHECK (slot >= 0 AND slot < 8),

    /* True if this interface is the primary interface.
     *
     * The primary interface appears in DNS and its addresses are used for external
     * connectivity.
     */
    is_primary BOOL NOT NULL,

    /*
     * A supplementary list of addresses/CIDR blocks which a NIC is
     * *allowed* to send/receive traffic on, in addition to its
     * assigned address.
     */
    transit_ips INET[] NOT NULL DEFAULT ARRAY[],

    /* The private VPC IPv6 address of the interface.
     *
     * At least one of the IPv4 and IPv6 addresses must be specified.
     */
    ipv6 INET,

    /* Constraint ensuring we have at least one IP address from either family.
     * Both may be specified.
     */
    CONSTRAINT at_least_one_ip_address CHECK (
        ip IS NOT NULL OR ipv6 IS NOT NULL
    )
);

CREATE INDEX IF NOT EXISTS instance_network_interface_mac
    ON omicron.public.network_interface (mac) STORING (time_deleted);

/* A view of the network_interface table for just instance-kind records. */
CREATE VIEW IF NOT EXISTS omicron.public.instance_network_interface AS
SELECT
    id,
    name,
    description,
    time_created,
    time_modified,
    time_deleted,
    parent_id AS instance_id,
    vpc_id,
    subnet_id,
    mac,
    ip AS ipv4,
    ipv6,
    slot,
    is_primary,
    transit_ips
FROM
    omicron.public.network_interface
WHERE
    kind = 'instance';

/* A view of the network_interface table for just service-kind records. */
CREATE VIEW IF NOT EXISTS omicron.public.service_network_interface AS
SELECT
    id,
    name,
    description,
    time_created,
    time_modified,
    time_deleted,
    parent_id AS service_id,
    vpc_id,
    subnet_id,
    mac,
    ip AS ipv4,
    ipv6,
    slot,
    is_primary
FROM
    omicron.public.network_interface
WHERE
    kind = 'service';

/* TODO-completeness

 * We currently have a NetworkInterface table with the IP and MAC addresses inline.
 * Eventually, we'll probably want to move these to their own tables, and
 * refer to them here, most notably to support multiple IPs per NIC, as well
 * as moving IPs between NICs on different instances, etc.
 */

/* Ensure we do not assign the same addresses twice within a subnet */
CREATE UNIQUE INDEX IF NOT EXISTS network_interface_subnet_id_ipv4_key ON omicron.public.network_interface (
    subnet_id,
    ip
) WHERE
    time_deleted IS NULL AND ip IS NOT NULL;
CREATE UNIQUE INDEX IF NOT EXISTS network_interface_subnet_id_ipv6_key ON omicron.public.network_interface (
    subnet_id,
    ipv6
) WHERE
    time_deleted IS NULL AND ipv6 IS NOT NULL;

/* Ensure we do not assign the same MAC twice within a VPC
 * See RFD174's discussion on the scope of virtual MACs
 */
CREATE UNIQUE INDEX IF NOT EXISTS network_interface_vpc_id_mac_key ON omicron.public.network_interface (
    vpc_id,
    mac
) WHERE
    time_deleted IS NULL;

/*
 * Index used to verify that all interfaces for a resource (e.g. Instance,
 * Service) are contained within a single VPC, and that all interfaces are
 * in unique VPC Subnets.
 *
 * This is also used to quickly find the primary interface since
 * we store the `is_primary` column. Such queries are mostly used
 * when setting a new primary interface.
 */
CREATE UNIQUE INDEX IF NOT EXISTS network_interface_parent_id_name_kind_key ON omicron.public.network_interface (
    parent_id,
    name,
    kind
)
STORING (vpc_id, subnet_id, is_primary)
WHERE
    time_deleted IS NULL;

/*
 * Index used to verify that all interfaces for a resource (e.g. Instance,
 * Service) have unique slots.
 */
CREATE UNIQUE INDEX IF NOT EXISTS network_interface_parent_id_slot_key ON omicron.public.network_interface (
    parent_id,
    slot
)
WHERE
    time_deleted IS NULL;

/*
 * Index used to look up NIC details by its parent ID.
 */
CREATE INDEX IF NOT EXISTS network_interface_by_parent
ON omicron.public.network_interface (parent_id)
STORING (name, kind, vpc_id, subnet_id, mac, ip, ipv6, slot);

/*
 * Index used to select details needed to build the
 * virtual-to-physical mappings quickly.
 */
CREATE INDEX IF NOT EXISTS v2p_mapping_details
ON omicron.public.network_interface (
  time_deleted, kind, subnet_id, vpc_id, parent_id
) STORING (mac, ip, ipv6);

CREATE TYPE IF NOT EXISTS omicron.public.vpc_firewall_rule_status AS ENUM (
    'disabled',
    'enabled'
);

CREATE TYPE IF NOT EXISTS omicron.public.vpc_firewall_rule_direction AS ENUM (
    'inbound',
    'outbound'
);

CREATE TYPE IF NOT EXISTS omicron.public.vpc_firewall_rule_action AS ENUM (
    'allow',
    'deny'
);

CREATE TABLE IF NOT EXISTS omicron.public.vpc_firewall_rule (
    /* Identity metadata (resource) */
    id UUID PRIMARY KEY,
    name STRING(63) NOT NULL,
    description STRING(512) NOT NULL,
    time_created TIMESTAMPTZ NOT NULL,
    time_modified TIMESTAMPTZ NOT NULL,
    /* Indicates that the object has been deleted */
    time_deleted TIMESTAMPTZ,

    vpc_id UUID NOT NULL,
    status omicron.public.vpc_firewall_rule_status NOT NULL,
    direction omicron.public.vpc_firewall_rule_direction NOT NULL,
    /* Array of targets. 128 was picked to include plenty of space for
       a tag, colon, and resource identifier. */
    targets STRING(128)[] NOT NULL,
    /* Also an array of targets */
    filter_hosts STRING(128)[],
    filter_ports STRING(11)[],
    action omicron.public.vpc_firewall_rule_action NOT NULL,
    priority INT4 CHECK (priority BETWEEN 0 AND 65535) NOT NULL,
    filter_protocols STRING(32)[]
);

CREATE UNIQUE INDEX IF NOT EXISTS lookup_firewall_by_vpc ON omicron.public.vpc_firewall_rule (
    vpc_id,
    name
) WHERE
    time_deleted IS NULL;

CREATE TYPE IF NOT EXISTS omicron.public.vpc_router_kind AS ENUM (
    'system',
    'custom'
);

CREATE TABLE IF NOT EXISTS omicron.public.vpc_router (
    /* Identity metadata (resource) */
    id UUID PRIMARY KEY,
    name STRING(63) NOT NULL,
    description STRING(512) NOT NULL,
    time_created TIMESTAMPTZ NOT NULL,
    time_modified TIMESTAMPTZ NOT NULL,
    /* Indicates that the object has been deleted */
    time_deleted TIMESTAMPTZ,
    kind omicron.public.vpc_router_kind NOT NULL,
    vpc_id UUID NOT NULL,
    rcgen INT NOT NULL,
    /*
     * version information used to trigger VPC router RPW.
     * this is sensitive to CRUD on named resources beyond
     * routers e.g. instances, subnets, ...
     */
    resolved_version INT NOT NULL DEFAULT 0
);

CREATE UNIQUE INDEX IF NOT EXISTS lookup_router_by_vpc ON omicron.public.vpc_router (
    vpc_id,
    name
) WHERE
    time_deleted IS NULL;

/* Index used to accelerate vpc_increment_rpw_version and list. */
CREATE INDEX IF NOT EXISTS lookup_routers_in_vpc ON omicron.public.vpc_router (
    vpc_id
) WHERE
    time_deleted IS NULL;

CREATE TYPE IF NOT EXISTS omicron.public.router_route_kind AS ENUM (
    'default',
    'vpc_subnet',
    'vpc_peering',
    'custom'
);

CREATE TABLE IF NOT EXISTS omicron.public.router_route (
    /* Identity metadata (resource) */
    id UUID PRIMARY KEY,
    name STRING(63) NOT NULL,
    description STRING(512) NOT NULL,
    time_created TIMESTAMPTZ NOT NULL,
    time_modified TIMESTAMPTZ NOT NULL,
    /* Indicates that the object has been deleted */
    time_deleted TIMESTAMPTZ,

    /* FK to the `vpc_router` table. */
    vpc_router_id UUID NOT NULL,
    kind omicron.public.router_route_kind NOT NULL,
    target STRING(128) NOT NULL,
    destination STRING(128) NOT NULL,

    /* FK to the `vpc_subnet` table. See constraints below */
    vpc_subnet_id UUID,

    /*
     * Only nullable if this is rule is not, in-fact, virtual and tightly coupled to a
     * linked item. Today, these are 'vpc_subnet' rules and their parent subnets.
     * 'vpc_peering' routes may also fall into this category in future.
     *
     * User-created/modifiable routes must have this field as NULL.
     */
    CONSTRAINT non_null_vpc_subnet CHECK (
        (kind = 'vpc_subnet' AND vpc_subnet_id IS NOT NULL) OR
        (kind != 'vpc_subnet' AND vpc_subnet_id IS NULL)
    )
);

CREATE UNIQUE INDEX IF NOT EXISTS lookup_route_by_router ON omicron.public.router_route (
    vpc_router_id,
    name
) WHERE
    time_deleted IS NULL;

-- Enforce uniqueness of 'vpc_subnet' routes on parent (and help add/delete).
CREATE UNIQUE INDEX IF NOT EXISTS lookup_subnet_route_by_id ON omicron.public.router_route (
    vpc_subnet_id
) WHERE
    time_deleted IS NULL AND kind = 'vpc_subnet';

CREATE TABLE IF NOT EXISTS omicron.public.internet_gateway (
    id UUID PRIMARY KEY,
    name STRING(63) NOT NULL,
    description STRING(512) NOT NULL,
    time_created TIMESTAMPTZ NOT NULL,
    time_modified TIMESTAMPTZ NOT NULL,
    time_deleted TIMESTAMPTZ,
    vpc_id UUID NOT NULL,
    rcgen INT NOT NULL,
    resolved_version INT NOT NULL DEFAULT 0
);

CREATE UNIQUE INDEX IF NOT EXISTS lookup_internet_gateway_by_vpc ON omicron.public.internet_gateway (
    vpc_id,
    name
) WHERE
    time_deleted IS NULL;

CREATE TABLE IF NOT EXISTS omicron.public.internet_gateway_ip_pool (
    id UUID PRIMARY KEY,
    name STRING(63) NOT NULL,
    description STRING(512) NOT NULL,
    time_created TIMESTAMPTZ NOT NULL,
    time_modified TIMESTAMPTZ NOT NULL,
    time_deleted TIMESTAMPTZ,
    internet_gateway_id UUID,
    ip_pool_id UUID
);

CREATE INDEX IF NOT EXISTS lookup_internet_gateway_ip_pool_by_igw_id ON omicron.public.internet_gateway_ip_pool (
    internet_gateway_id
) WHERE
    time_deleted IS NULL;

CREATE TABLE IF NOT EXISTS omicron.public.internet_gateway_ip_address (
    id UUID PRIMARY KEY,
    name STRING(63) NOT NULL,
    description STRING(512) NOT NULL,
    time_created TIMESTAMPTZ NOT NULL,
    time_modified TIMESTAMPTZ NOT NULL,
    time_deleted TIMESTAMPTZ,
    internet_gateway_id UUID,
    address INET
);

CREATE UNIQUE INDEX IF NOT EXISTS lookup_internet_gateway_ip_address_by_igw_id ON omicron.public.internet_gateway_ip_address (
    internet_gateway_id
) WHERE
    time_deleted IS NULL;

/* The IP version of an IP address. */
CREATE TYPE IF NOT EXISTS omicron.public.ip_version AS ENUM (
    'v4',
    'v6'
);


/* Indicates what an IP Pool is reserved for. */
CREATE TYPE IF NOT EXISTS omicron.public.ip_pool_reservation_type AS ENUM (
    'external_silos',
    'oxide_internal'
);

/*
 * IP pool types for unicast vs multicast pools
 */
CREATE TYPE IF NOT EXISTS omicron.public.ip_pool_type AS ENUM (
    'unicast',
    'multicast'
);

/*
 * An IP Pool, a collection of zero or more IP ranges for external IPs.
 */
CREATE TABLE IF NOT EXISTS omicron.public.ip_pool (
    /* Resource identity metadata */
    id UUID PRIMARY KEY,
    name STRING(63) NOT NULL,
    description STRING(512) NOT NULL,
    time_created TIMESTAMPTZ NOT NULL,
    time_modified TIMESTAMPTZ NOT NULL,
    time_deleted TIMESTAMPTZ,

    /* The collection's child-resource generation number */
    rcgen INT8 NOT NULL,

    /* The IP version of the ranges contained in this pool. */
    ip_version omicron.public.ip_version NOT NULL,

    /* Indicates what the IP Pool is reserved for. */
    reservation_type omicron.public.ip_pool_reservation_type NOT NULL,

    /* Pool type for unicast (default) vs multicast pools. */
    pool_type omicron.public.ip_pool_type NOT NULL DEFAULT 'unicast'
);

/*
 * Index ensuring uniqueness of IP Pool names, globally.
 */
CREATE UNIQUE INDEX IF NOT EXISTS lookup_pool_by_name ON omicron.public.ip_pool (
    name
) WHERE
    time_deleted IS NULL;

/*
 * Index on pool type for efficient filtering of unicast vs multicast pools.
 */
CREATE INDEX IF NOT EXISTS lookup_ip_pool_by_type ON omicron.public.ip_pool (
    pool_type
) WHERE
    time_deleted IS NULL;

-- The order here is most-specific first, and it matters because we use this
-- fact to select the most specific default in the case where there is both a
-- silo default and a fleet default. If we were to add a project type, it should
-- be added before silo.
CREATE TYPE IF NOT EXISTS omicron.public.ip_pool_resource_type AS ENUM (
    'silo'
);

-- join table associating IP pools with resources like fleet or silo
CREATE TABLE IF NOT EXISTS omicron.public.ip_pool_resource (
    ip_pool_id UUID NOT NULL,
    resource_type omicron.public.ip_pool_resource_type NOT NULL,
    resource_id UUID NOT NULL,
    is_default BOOL NOT NULL,
    -- TODO: timestamps for soft deletes?

    -- resource_type is redundant because resource IDs are globally unique, but
    -- logically it belongs here
    PRIMARY KEY (ip_pool_id, resource_type, resource_id)
);

-- a given resource can only have one default ip pool
CREATE UNIQUE INDEX IF NOT EXISTS one_default_ip_pool_per_resource ON omicron.public.ip_pool_resource (
    resource_id
) where
    is_default = true;

-- created solely to prevent a table scan when we delete links on silo delete
CREATE INDEX IF NOT EXISTS ip_pool_resource_id ON omicron.public.ip_pool_resource (
    resource_id
);

CREATE INDEX IF NOT EXISTS ip_pool_resource_ip_pool_id ON omicron.public.ip_pool_resource (
    ip_pool_id
);

/*
 * IP Pools are made up of a set of IP ranges, which are start/stop addresses.
 * Note that these need not be CIDR blocks or well-behaved subnets with a
 * specific netmask.
 */
CREATE TABLE IF NOT EXISTS omicron.public.ip_pool_range (
    id UUID PRIMARY KEY,
    time_created TIMESTAMPTZ NOT NULL,
    time_modified TIMESTAMPTZ NOT NULL,
    time_deleted TIMESTAMPTZ,
    first_address INET NOT NULL,
    /* The range is inclusive of the last address. */
    last_address INET NOT NULL,
    /* FK into the `ip_pool` table. */
    ip_pool_id UUID NOT NULL,
    /* Tracks child resources, IP addresses allocated out of this range. */
    rcgen INT8 NOT NULL,

    /* Ensure first address is not greater than last address */
    CONSTRAINT check_address_order CHECK (first_address <= last_address)
);

/*
 * These help Nexus enforce that the ranges within an IP Pool do not overlap
 * with any other ranges. See `nexus/src/db/queries/ip_pool.rs` for the actual
 * query which does that.
 */
CREATE UNIQUE INDEX IF NOT EXISTS lookup_pool_range_by_first_address ON omicron.public.ip_pool_range (
    first_address
)
STORING (last_address)
WHERE time_deleted IS NULL;
CREATE UNIQUE INDEX IF NOT EXISTS lookup_pool_range_by_last_address ON omicron.public.ip_pool_range (
    last_address
)
STORING (first_address)
WHERE time_deleted IS NULL;

/* The kind of external IP address. */
CREATE TYPE IF NOT EXISTS omicron.public.ip_kind AS ENUM (
    /*
     * Source NAT provided to all guests by default or for services that
     * only require outbound external connectivity.
     */
    'snat',

    /*
     * An ephemeral IP is a fixed, known address whose lifetime is the same as
     * the instance to which it is attached.
     * Not valid for services.
     */
    'ephemeral',

    /*
     * A floating IP is an independent, named API resource that can be assigned
     * to an instance or service.
     */
    'floating'
);

CREATE TYPE IF NOT EXISTS omicron.public.ip_attach_state AS ENUM (
    'detached',
    'attached',
    'detaching',
    'attaching'
);

/*
 * External IP addresses used for guest instances and externally-facing
 * services.
 */
CREATE TABLE IF NOT EXISTS omicron.public.external_ip (
    /* Identity metadata */
    id UUID PRIMARY KEY,

    /* Name for floating IPs. See the constraints below. */
    name STRING(63),

    /* Description for floating IPs. See the constraints below. */
    description STRING(512),

    time_created TIMESTAMPTZ NOT NULL,
    time_modified TIMESTAMPTZ NOT NULL,
    time_deleted TIMESTAMPTZ,

    /* FK to the `ip_pool` table. */
    ip_pool_id UUID NOT NULL,

    /* FK to the `ip_pool_range` table. */
    ip_pool_range_id UUID NOT NULL,

    /* True if this IP is associated with a service rather than an instance. */
    is_service BOOL NOT NULL,

    /* FK to the `instance` or `service` table. See constraints below. */
    parent_id UUID,

    /* The kind of external address, e.g., ephemeral. */
    kind omicron.public.ip_kind NOT NULL,

    /* The actual external IP address. */
    ip INET NOT NULL,

    /* The first port in the allowed range, inclusive. */
    first_port INT4 NOT NULL,

    /* The last port in the allowed range, also inclusive. */
    last_port INT4 NOT NULL,

    /* FK to the `project` table. */
    project_id UUID,

    /* State of this IP with regard to instance attach/detach
     * operations. This is mainly used to prevent concurrent use
     * across sagas and allow rollback to correct state.
     */
    state omicron.public.ip_attach_state NOT NULL,

    is_probe BOOL NOT NULL DEFAULT false,

    /* The name must be non-NULL iff this is a floating IP. */
    CONSTRAINT null_fip_name CHECK (
        (kind != 'floating' AND name IS NULL) OR
        (kind = 'floating' AND name IS NOT NULL)
    ),

    /* The description must be non-NULL iff this is a floating IP. */
    CONSTRAINT null_fip_description CHECK (
        (kind != 'floating' AND description IS NULL) OR
        (kind = 'floating' AND description IS NOT NULL)
    ),

    /* Only floating IPs can be attached to a project, and
     * they must have a parent project if they are instance FIPs.
     */
    CONSTRAINT null_project_id CHECK (
        (kind = 'floating' AND is_service = FALSE AND project_id is NOT NULL) OR
        ((kind != 'floating' OR is_service = TRUE) AND project_id IS NULL)
    ),

    /*
     * Only nullable if this is a floating/ephemeral IP, which may exist not
     * attached to any instance or service yet. Ephemeral IPs should not generally
     * exist without parent instances/services, but need to temporarily exist in
     * this state for live attachment.
     */
    CONSTRAINT null_snat_parent_id CHECK (
        (kind != 'snat') OR (parent_id IS NOT NULL)
    ),

    /* Ephemeral IPs are not supported for services. */
    CONSTRAINT ephemeral_kind_service CHECK (
        (kind = 'ephemeral' AND is_service = FALSE) OR (kind != 'ephemeral')
    ),

    /*
     * (Not detached) => non-null parent_id.
     * This is not a two-way implication because SNAT IPs
     * cannot have a null parent_id.
     */
    CONSTRAINT detached_null_parent_id CHECK (
        (state = 'detached') OR (parent_id IS NOT NULL)
    )
);

/*
 * Index used to support quickly looking up children of the IP Pool range table,
 * when checking for allocated addresses during deletion. Note that this cannot
 * be unique, because SNAT addresses can share different port ranges of the same
 * IP address.
 */
CREATE INDEX IF NOT EXISTS external_ip_by_pool ON omicron.public.external_ip (
    ip_pool_id,
    ip_pool_range_id,
    ip
)
    WHERE time_deleted IS NULL;

/*
 * Index used to enforce uniqueness of external IPs
 *
 * NOTE: This relies on the uniqueness constraint of IP addresses across all
 * pools, _and_ on the fact that the number of ports assigned to each instance
 * is fixed at compile time.
 */
CREATE UNIQUE INDEX IF NOT EXISTS external_ip_unique ON omicron.public.external_ip (
    ip,
    first_port
)
    WHERE time_deleted IS NULL;

CREATE UNIQUE INDEX IF NOT EXISTS lookup_external_ip_by_parent ON omicron.public.external_ip (
    parent_id,
    id
)
    WHERE parent_id IS NOT NULL AND time_deleted IS NULL;

/* Enforce a limit of one Ephemeral IP per instance */
CREATE UNIQUE INDEX IF NOT EXISTS one_ephemeral_ip_per_instance ON omicron.public.external_ip (
    parent_id
)
    WHERE kind = 'ephemeral' AND parent_id IS NOT NULL AND time_deleted IS NULL;

/* Enforce name-uniqueness of floating (service) IPs at fleet level. */
CREATE UNIQUE INDEX IF NOT EXISTS lookup_floating_ip_by_name on omicron.public.external_ip (
    name
) WHERE
    kind = 'floating' AND
    time_deleted is NULL AND
    project_id is NULL;

/* Enforce name-uniqueness of floating IPs at project level. */
CREATE UNIQUE INDEX IF NOT EXISTS lookup_floating_ip_by_name_and_project on omicron.public.external_ip (
    project_id,
    name
) WHERE
    kind = 'floating' AND
    time_deleted is NULL AND
    project_id is NOT NULL;

CREATE VIEW IF NOT EXISTS omicron.public.floating_ip AS
SELECT
    id,
    name,
    description,
    time_created,
    time_modified,
    time_deleted,
    ip_pool_id,
    ip_pool_range_id,
    is_service,
    parent_id,
    ip,
    project_id
FROM
    omicron.public.external_ip
WHERE
    omicron.public.external_ip.kind = 'floating' AND
    project_id IS NOT NULL;

/*******************************************************************/

/*
 * Sagas
 */

CREATE TYPE IF NOT EXISTS omicron.public.saga_state AS ENUM (
    'running',
    'unwinding',
    'done',
    'abandoned'
);


CREATE TABLE IF NOT EXISTS omicron.public.saga (
    /* immutable fields */

    /* unique identifier for this execution */
    id UUID PRIMARY KEY,
    /* unique id of the creator */
    creator UUID NOT NULL,
    /* time the saga was started */
    time_created TIMESTAMPTZ NOT NULL,
    /* saga name */
    name STRING(128) NOT NULL,
    /* saga DAG (includes params and name) */
    saga_dag JSONB NOT NULL,

    /*
     * TODO:
     * - id for current SEC (maybe NULL?)
     * - time of last adoption
     * - previous SEC? previous adoption time?
     * - number of adoptions?
     */
    saga_state omicron.public.saga_state NOT NULL,
    current_sec UUID,
    adopt_generation INT NOT NULL,
    adopt_time TIMESTAMPTZ NOT NULL
);

/*
 * For recovery (and probably takeover), we need to be able to list running
 * sagas by SEC.  We need to paginate this list by the id.
 */
CREATE UNIQUE INDEX IF NOT EXISTS lookup_saga_by_sec ON omicron.public.saga (
    current_sec, id
) WHERE saga_state != 'done';

/*
 * TODO more indexes for Saga?
 * - Debugging and/or reporting: saga_name? creator?
 */
/*
 * TODO: This is a data-carrying enum, see note on disk_state.
 *
 * See <https://github.com/oxidecomputer/omicron/issues/312>.
 */
-- CREATE TYPE omicron.public.saga_node_event_type AS ENUM (
--    'started',
--    'succeeded',
--    'failed'
--    'undo_started'
--    'undo_finished'
-- );

CREATE TABLE IF NOT EXISTS omicron.public.saga_node_event (
    saga_id UUID NOT NULL,
    node_id INT NOT NULL,
    -- event_type omicron.public.saga_node_event_type NOT NULL,
    event_type STRING(31) NOT NULL,
    data JSONB,
    event_time TIMESTAMPTZ NOT NULL,
    creator UUID NOT NULL,

    /*
     * It's important to be able to list the nodes in a saga.  We put the
     * node_id in the saga so that we can paginate the list.
     *
     * We make it a UNIQUE index and include the event_type to prevent two SECs
     * from attempting to record the same event for the same saga.  Whether this
     * should be allowed is still TBD.
     */
    PRIMARY KEY (saga_id, node_id, event_type)
);

/*******************************************************************/

/*
 * Sessions for use by web console.
 */
CREATE TABLE IF NOT EXISTS omicron.public.console_session (
    id UUID PRIMARY KEY,
    token STRING(40) NOT NULL,
    time_created TIMESTAMPTZ NOT NULL,
    time_last_used TIMESTAMPTZ NOT NULL,
    silo_user_id UUID NOT NULL
);

-- to be used for cleaning up old tokens
-- It's okay that this index is non-unique because we don't need to page through
-- this list.  We'll just grab the next N, delete them, then repeat.
CREATE INDEX IF NOT EXISTS lookup_console_by_creation
    ON omicron.public.console_session (time_created);

-- This index is used to remove sessions for a user that's being deleted.
CREATE INDEX IF NOT EXISTS lookup_console_by_silo_user
    ON omicron.public.console_session (silo_user_id);

-- We added a UUID as the primary key, but we need the token to keep acting like
-- it did before. "When you change a primary key with ALTER PRIMARY KEY, the old
-- primary key index becomes a secondary index." We chose to use DROP CONSTRAINT
-- and ADD CONSTRAINT instead and manually create the index.
-- https://www.cockroachlabs.com/docs/v22.1/primary-key#changing-primary-key-columns
CREATE UNIQUE INDEX IF NOT EXISTS console_session_token_unique
	ON omicron.public.console_session (token);

/*******************************************************************/

-- Describes a single uploaded TUF repo.
--
-- Identified by both a random uuid and its SHA256 hash. The hash could be the
-- primary key, but it seems unnecessarily large and unwieldy.
CREATE TABLE IF NOT EXISTS omicron.public.tuf_repo (
    id UUID PRIMARY KEY,
    time_created TIMESTAMPTZ NOT NULL,

    -- TODO: Repos fetched over HTTP will not have a SHA256 hash; this is an
    -- implementation detail of our ZIP archives.
    sha256 STRING(64) NOT NULL,

    -- The version of the targets.json role that was used to generate the repo.
    targets_role_version INT NOT NULL,

    -- The valid_until time for the repo.
    -- TODO: Figure out timestamp validity policy for uploaded repos vs those
    -- fetched over HTTP; my (iliana's) current presumption is that we will make
    -- this NULL for uploaded ZIP archives of repos.
    valid_until TIMESTAMPTZ NOT NULL,

    -- The system version described in the TUF repo.
    --
    -- This is the "true" primary key, but is not treated as such in the
    -- database because we may want to change this format in the future.
    -- Re-doing primary keys is annoying.
    --
    -- Because the system version is embedded in the repo's artifacts.json,
    -- each system version is associated with exactly one checksum.
    system_version STRING(64) NOT NULL,

    -- For debugging only:
    -- Filename provided by the user.
    file_name TEXT NOT NULL,

    -- Set when the repository's artifacts can be deleted from replication.
    time_pruned TIMESTAMPTZ,

    CONSTRAINT unique_checksum UNIQUE (sha256),
    CONSTRAINT unique_system_version UNIQUE (system_version)
);

CREATE UNIQUE INDEX IF NOT EXISTS tuf_repo_not_pruned
    ON omicron.public.tuf_repo (id)
    WHERE time_pruned IS NULL;

-- Describes an individual artifact from an uploaded TUF repo.
--
-- In the future, this may also be used to describe artifacts that are fetched
-- from a remote TUF repo, but that requires some additional design work.
CREATE TABLE IF NOT EXISTS omicron.public.tuf_artifact (
    id UUID PRIMARY KEY,
    name STRING(63) NOT NULL,
    version STRING(64) NOT NULL,
    -- This used to be an enum but is now a string, because it can represent
    -- artifact kinds currently unknown to a particular version of Nexus as
    -- well.
    kind STRING(63) NOT NULL,

    -- The time this artifact was first recorded.
    time_created TIMESTAMPTZ NOT NULL,

    -- The SHA256 hash of the artifact, typically obtained from the TUF
    -- targets.json (and validated at extract time).
    sha256 STRING(64) NOT NULL,
    -- The length of the artifact, in bytes.
    artifact_size INT8 NOT NULL,

    -- The generation number this artifact was added for.
    generation_added INT8 NOT NULL,

    -- Sign (root key hash table) hash of a signed RoT or RoT bootloader image.
    sign BYTES, -- nullable

    -- Board (caboose BORD) for artifacts that are Hubris archives.
    board TEXT, -- nullable (null for non-Hubris artifacts)

    CONSTRAINT unique_name_version_kind UNIQUE (name, version, kind)
);

CREATE UNIQUE INDEX IF NOT EXISTS tuf_artifact_added
    ON omicron.public.tuf_artifact (generation_added, id)
    STORING (name, version, kind, time_created, sha256, artifact_size);

-- RFD 554: (kind, hash) is unique for artifacts. This index is used while
-- looking up artifacts.
CREATE UNIQUE INDEX IF NOT EXISTS tuf_artifact_kind_sha256
    ON omicron.public.tuf_artifact (kind, sha256);

-- Reflects that a particular artifact was provided by a particular TUF repo.
-- This is a many-many mapping.
CREATE TABLE IF NOT EXISTS omicron.public.tuf_repo_artifact (
    tuf_repo_id UUID NOT NULL,
    tuf_artifact_id UUID NOT NULL,

    PRIMARY KEY (tuf_repo_id, tuf_artifact_id)
);

-- Generation number for the current list of TUF artifacts the system wants.
-- This is incremented whenever a TUF repo is added or removed.
CREATE TABLE IF NOT EXISTS omicron.public.tuf_generation (
    -- There should only be one row of this table for the whole DB.
    -- It's a little goofy, but filter on "singleton = true" before querying
    -- or applying updates, and you'll access the singleton row.
    --
    -- We also add a constraint on this table to ensure it's not possible to
    -- access the version of this table with "singleton = false".
    singleton BOOL NOT NULL PRIMARY KEY,
    -- Generation number owned and incremented by Nexus
    generation INT8 NOT NULL,

    CHECK (singleton = true)
);
INSERT INTO omicron.public.tuf_generation (
    singleton,
    generation
) VALUES
    (TRUE, 1)
ON CONFLICT DO NOTHING;

-- Trusted TUF root roles, used to verify TUF repo signatures
CREATE TABLE IF NOT EXISTS omicron.public.tuf_trust_root (
    id UUID PRIMARY KEY,
    time_created TIMESTAMPTZ NOT NULL,
    time_deleted TIMESTAMPTZ,
    root_role JSONB NOT NULL
);

-- This index is used for paginating through non-deleted roots.
CREATE UNIQUE INDEX IF NOT EXISTS tuf_trust_root_by_id
ON omicron.public.tuf_trust_root (id)
WHERE
    time_deleted IS NULL;

/*******************************************************************/

-- The source of the software release that should be deployed to the rack.
CREATE TYPE IF NOT EXISTS omicron.public.target_release_source AS ENUM (
    'unspecified',
    'system_version'
);

-- Software releases that should be/have been deployed to the rack. The
-- current target release is the one with the largest generation number.
CREATE TABLE IF NOT EXISTS omicron.public.target_release (
    generation INT8 NOT NULL PRIMARY KEY,
    time_requested TIMESTAMPTZ NOT NULL,
    release_source omicron.public.target_release_source NOT NULL,
    tuf_repo_id UUID, -- "foreign key" into the `tuf_repo` table
    CONSTRAINT tuf_repo_for_system_version CHECK (
      (release_source != 'system_version' AND tuf_repo_id IS NULL) OR
      (release_source = 'system_version' AND tuf_repo_id IS NOT NULL)
    )
);

-- System software is by default from the `install` dataset.
INSERT INTO omicron.public.target_release (
    generation,
    time_requested,
    release_source,
    tuf_repo_id
) VALUES (
    1,
    NOW(),
    'unspecified',
    NULL
) ON CONFLICT DO NOTHING;

/*******************************************************************/

/*
 * Support Bundles
 */


CREATE TYPE IF NOT EXISTS omicron.public.support_bundle_state AS ENUM (
  -- The bundle is currently being created.
  --
  -- It might have storage that is partially allocated on a sled.
  'collecting',

  -- The bundle has been collected successfully, and has storage on
  -- a particular sled.
  'active',

  -- The user has explicitly requested that a bundle be destroyed.
  -- We must ensure that storage backing that bundle is gone before
  -- it is automatically deleted.
  'destroying',

  -- The support bundle is failing.
  -- This happens when Nexus is expunged partway through collection.
  --
  -- A different Nexus must ensure that storage is gone before the
  -- bundle can be marked "failed".
  'failing',

  -- The bundle has finished failing.
  --
  -- The only action that can be taken on this bundle is to delete it.
  'failed'
);

CREATE TABLE IF NOT EXISTS omicron.public.support_bundle (
    id UUID PRIMARY KEY,
    time_created TIMESTAMPTZ NOT NULL,
    reason_for_creation TEXT NOT NULL,
    reason_for_failure TEXT,
    state omicron.public.support_bundle_state NOT NULL,
    zpool_id UUID NOT NULL,
    dataset_id UUID NOT NULL,

    -- The Nexus which is in charge of collecting the support bundle,
    -- and later managing its storage.
    assigned_nexus UUID,

    user_comment TEXT

);

-- The "UNIQUE" part of this index helps enforce that we allow one support bundle
-- per debug dataset. This constraint can be removed, if the query responsible
-- for allocation changes to allocate more intelligently.
CREATE UNIQUE INDEX IF NOT EXISTS one_bundle_per_dataset ON omicron.public.support_bundle (
    dataset_id
);

CREATE INDEX IF NOT EXISTS lookup_bundle_by_nexus ON omicron.public.support_bundle (
    assigned_nexus
);

CREATE INDEX IF NOT EXISTS lookup_bundle_by_creation ON omicron.public.support_bundle (
    time_created
);

/*******************************************************************/

/*
 * DNS Propagation
 *
 * The tables here are the source of truth of DNS data for both internal and
 * external DNS.
 */

/*
 * A DNS group is a collection of DNS zones covered by a single version number.
 * We have two DNS Groups in our system: "internal" (for internal service
 * discovery) and "external" (which we expose on customer networks to provide
 * DNS for our own customer-facing services, like the API and console).
 *
 * Each DNS server is associated with exactly one DNS group.  Nexus propagates
 * the entire contents of a DNS group (i.e., all of its zones and all of those
 * zones' DNS names and associated records) to every server in that group.
 */
CREATE TYPE IF NOT EXISTS omicron.public.dns_group AS ENUM (
    'internal',
    'external'
);

/*
 * A DNS Zone is basically just a DNS name at the root of a subtree served by
 * one of our DNS servers.  In a typical system, there would be two DNS zones:
 *
 * (1) in the "internal" DNS group, a zone called "control-plane.oxide.internal"
 *     used by the control plane for internal service discovery
 *
 * (2) in the "external" DNS group, a zone whose name is owned by the customer
 *     and specified when the rack is set up for the first time.  We will use
 *     this zone to advertise addresses for the services we provide on the
 *     customer network (i.e., the API and console).
 */
CREATE TABLE IF NOT EXISTS omicron.public.dns_zone (
    id UUID PRIMARY KEY,
    time_created TIMESTAMPTZ NOT NULL,
    dns_group omicron.public.dns_group NOT NULL,
    zone_name TEXT NOT NULL
);

/*
 * It's allowed (although probably not correct) for the same DNS zone to appear
 * in both the internal and external groups.  It is not allowed to specify the
 * same DNS zone twice within the same group.
 */
CREATE UNIQUE INDEX IF NOT EXISTS lookup_dns_zone_by_group ON omicron.public.dns_zone (
    dns_group, zone_name
);

/*
 * All the data associated with a DNS group is gathered together and assigned a
 * single version number, sometimes called a generation number.  When changing
 * the DNS data for a group (e.g., to add a new DNS name), clients first insert
 * a new row into this table with the next available generation number.  (This
 * table is not strictly necessary.  Instead, we could put the current version
 * number for the group into a `dns_group` table, and clients could update that
 * instead of inserting into this table.  But by using a table here, we have a
 * debugging record of all past generation updates, including metadata about who
 * created them and why.)
 */
CREATE TABLE IF NOT EXISTS omicron.public.dns_version (
    dns_group omicron.public.dns_group NOT NULL,
    version INT8 NOT NULL,

    /* These fields are for debugging only. */
    time_created TIMESTAMPTZ NOT NULL,
    creator TEXT NOT NULL,
    comment TEXT NOT NULL,

    PRIMARY KEY(dns_group, version)
);

/*
 * The meat of the DNS data: a list of DNS names.  Each name has one or more
 * records stored in JSON.
 *
 * To facilitate clients getting a consistent snapshot of the DNS data at a
 * given version, each name is stored with the version in which it was added and
 * (optionally) the version in which it was removed.  The name and record data
 * are immutable, so changing the records for a given name should be expressed
 * as removing the old name (setting "version_removed") and creating a new
 * record for the same name at a new version.
 */
CREATE TABLE IF NOT EXISTS omicron.public.dns_name (
    dns_zone_id UUID NOT NULL,
    version_added INT8 NOT NULL,
    version_removed INT8,
    name TEXT NOT NULL,
    dns_record_data JSONB NOT NULL,

    PRIMARY KEY (dns_zone_id, name, version_added)
);

/*
 * Any given live name should only exist once.  (Put differently: the primary
 * key already prevents us from having the same name added twice in the same
 * version.  But you should also not be able to add a name in any version if the
 * name is currently still live (i.e., version_removed IS NULL).
 */
CREATE UNIQUE INDEX IF NOT EXISTS lookup_dns_name_by_zone ON omicron.public.dns_name (
    dns_zone_id, name
) WHERE version_removed IS NULL;

/*******************************************************************/

/*
 * Identity and Access Management (IAM)
 *
 * **For more details and a worked example using the tables here, see the
 * documentation for the omicron_nexus crate, "authz" module.**
 */

/*
 * Users built into the system
 *
 * The ids and names for these users are well-known (i.e., they are used by
 * Nexus directly, so changing these would potentially break compatibility).
 */
CREATE TABLE IF NOT EXISTS omicron.public.user_builtin (
    /*
     * Identity metadata
     *
     * TODO-cleanup This uses the "resource identity" pattern because we want a
     * name and description, but it's not valid to support soft-deleting these
     * records.
     */
    id UUID PRIMARY KEY,
    name STRING(63) NOT NULL,
    description STRING(512) NOT NULL,
    time_created TIMESTAMPTZ NOT NULL,
    time_modified TIMESTAMPTZ NOT NULL,
    time_deleted TIMESTAMPTZ
);

CREATE UNIQUE INDEX IF NOT EXISTS lookup_user_builtin_by_name ON omicron.public.user_builtin (name);

/* User used by Nexus to create other users.  Do NOT add more users here! */
INSERT INTO omicron.public.user_builtin (
    id,
    name,
    description,
    time_created,
    time_modified
) VALUES (
    /* NOTE: this uuid and name are duplicated in nexus::authn. */
    '001de000-05e4-4000-8000-000000000001',
    'db-init',
    'user used for database initialization',
    NOW(),
    NOW()
) ON CONFLICT DO NOTHING;

/*
 * OAuth 2.0 Device Authorization Grant (RFC 8628)
 */

-- Device authorization requests. These records are short-lived,
-- and removed as soon as a token is granted. This allows us to
-- use the `user_code` as primary key, despite it not having very
-- much entropy.
-- TODO: A background task should remove unused expired records.
CREATE TABLE IF NOT EXISTS omicron.public.device_auth_request (
    user_code STRING(20) PRIMARY KEY,
    client_id UUID NOT NULL,
    device_code STRING(40) NOT NULL,
    time_created TIMESTAMPTZ NOT NULL,
    time_expires TIMESTAMPTZ NOT NULL,
    -- requested TTL for the token in seconds (if specified by the user)
    token_ttl_seconds INT8 CHECK (token_ttl_seconds > 0)
);

-- Access tokens granted in response to successful device authorization flows.
CREATE TABLE IF NOT EXISTS omicron.public.device_access_token (
    id UUID PRIMARY KEY,
    token STRING(40) NOT NULL,
    client_id UUID NOT NULL,
    device_code STRING(40) NOT NULL,
    silo_user_id UUID NOT NULL,
    time_requested TIMESTAMPTZ NOT NULL,
    time_created TIMESTAMPTZ NOT NULL,
    time_expires TIMESTAMPTZ
);

-- This UNIQUE constraint is critical for ensuring that at most
-- one token is ever created for a given device authorization flow.
CREATE UNIQUE INDEX IF NOT EXISTS lookup_device_access_token_by_client
    ON omicron.public.device_access_token (client_id, device_code);

-- We added a UUID as the primary key, but we need the token to keep acting like
-- it did before
CREATE UNIQUE INDEX IF NOT EXISTS device_access_token_unique
    ON omicron.public.device_access_token (token);

-- This index is used to remove tokens for a user that's being deleted.
CREATE INDEX IF NOT EXISTS lookup_device_access_token_by_silo_user
    ON omicron.public.device_access_token (silo_user_id);


/*
 * Assignments between users, roles, and resources
 *
 * An actor has a role on a resource if there's a record in this table that
 * points to that actor, role, and resource.
 *
 * For more details and a worked example, see the omicron_nexus::authz
 * module-level documentation.
 */

CREATE TYPE IF NOT EXISTS omicron.public.identity_type AS ENUM (
  'user_builtin',
  'silo_user',
  'silo_group'
);

CREATE TABLE IF NOT EXISTS omicron.public.role_assignment (
    resource_type STRING(63) NOT NULL,
    role_name STRING(63) NOT NULL,

    /*
     * Foreign key into some other resource table.  Which table?  This is
     * identified implicitly by "resource_type" above.
     */
    resource_id UUID NOT NULL,

    /*
     * Foreign key into some other user table.  Which table?  That's determined
     * by "identity_type".
     */
    identity_id UUID NOT NULL,
    identity_type omicron.public.identity_type NOT NULL,

    /*
     * The resource_id, identity_id, and role_name uniquely identify the role
     * assignment.  We include the resource_type and identity_type as
     * belt-and-suspenders, but there should only be one resource type for any
     * resource id and one identity type for any identity id.
     *
     * By organizing the primary key by resource id, then role name, then
     * identity information, we can use it to generated paginated listings of
     * role assignments for a resource, ordered by role name.  It's surprisingly
     * load-bearing that "identity_type" appears last.  That's because when we
     * list a page of role assignments for a resource sorted by role name and
     * then identity id, every field _except_ identity_type is used in the
     * query's filter or sort order.  If identity_type appeared before one of
     * those fields, CockroachDB wouldn't necessarily know it could use the
     * primary key index to efficiently serve the query.
     */
    PRIMARY KEY(
        resource_id,
        resource_type,
        role_name,
        identity_id,
        identity_type
     )
);

/*
 * When SCIM IdPs delete users and groups we want to be able to cleanup all role
 * assignments associated with them.
 */
CREATE INDEX IF NOT EXISTS lookup_role_assignment_by_identity_id
    ON omicron.public.role_assignment ( identity_id );

/*******************************************************************/

/*
 * External Networking
 *
 * **For more details on external networking see RFD 267**
 */

CREATE TYPE IF NOT EXISTS omicron.public.address_lot_kind AS ENUM (
    'infra',
    'pool'
);

CREATE TABLE IF NOT EXISTS omicron.public.address_lot (
    id UUID PRIMARY KEY,
    name STRING(63) NOT NULL,
    description STRING(512) NOT NULL,
    time_created TIMESTAMPTZ NOT NULL,
    time_modified TIMESTAMPTZ NOT NULL,
    time_deleted TIMESTAMPTZ,
    kind omicron.public.address_lot_kind NOT NULL
);

CREATE UNIQUE INDEX IF NOT EXISTS lookup_address_lot_by_name ON omicron.public.address_lot (
    name
) WHERE
    time_deleted IS NULL;

CREATE TABLE IF NOT EXISTS omicron.public.address_lot_block (
    id UUID PRIMARY KEY,
    address_lot_id UUID NOT NULL,
    first_address INET NOT NULL,
    last_address INET NOT NULL
);

CREATE INDEX IF NOT EXISTS lookup_address_lot_block_by_lot ON omicron.public.address_lot_block (
    address_lot_id
);

CREATE TABLE IF NOT EXISTS omicron.public.address_lot_rsvd_block (
    id UUID PRIMARY KEY,
    address_lot_id UUID NOT NULL,
    first_address INET NOT NULL,
    last_address INET NOT NULL,
    anycast BOOL NOT NULL
);

CREATE INDEX IF NOT EXISTS lookup_address_lot_rsvd_block_by_lot ON omicron.public.address_lot_rsvd_block (
    address_lot_id
);

CREATE INDEX IF NOT EXISTS lookup_address_lot_rsvd_block_by_anycast ON omicron.public.address_lot_rsvd_block (
    anycast
);

CREATE TABLE IF NOT EXISTS omicron.public.loopback_address (
    id UUID PRIMARY KEY,
    time_created TIMESTAMPTZ NOT NULL,
    time_modified TIMESTAMPTZ NOT NULL,
    address_lot_block_id UUID NOT NULL,
    rsvd_address_lot_block_id UUID NOT NULL,
    rack_id UUID NOT NULL,
    switch_location TEXT NOT NULL,
    address INET NOT NULL,
    anycast BOOL NOT NULL
);

/* TODO https://github.com/oxidecomputer/omicron/issues/3001 */

CREATE UNIQUE INDEX IF NOT EXISTS lookup_loopback_address ON omicron.public.loopback_address (
    address, rack_id, switch_location
);

CREATE TABLE IF NOT EXISTS omicron.public.switch_port (
    id UUID PRIMARY KEY,
    rack_id UUID,
    switch_location TEXT,
    port_name TEXT,
    port_settings_id UUID,

    CONSTRAINT switch_port_rack_locaction_name_unique UNIQUE (
        rack_id, switch_location, port_name
    )
);

CREATE INDEX IF NOT EXISTS lookup_switch_port_by_port_settings ON omicron.public.switch_port (port_settings_id);

/* port settings groups included from port settings objects */
CREATE TABLE IF NOT EXISTS omicron.public.switch_port_settings_groups (
    port_settings_id UUID,
    port_settings_group_id UUID,

    PRIMARY KEY (port_settings_id, port_settings_group_id)
);

CREATE TABLE IF NOT EXISTS omicron.public.switch_port_settings_group (
    id UUID PRIMARY KEY,
    /* port settings in this group */
    port_settings_id UUID NOT NULL,
    name STRING(63) NOT NULL,
    description STRING(512) NOT NULL,
    time_created TIMESTAMPTZ NOT NULL,
    time_modified TIMESTAMPTZ NOT NULL,
    time_deleted TIMESTAMPTZ
);

CREATE UNIQUE INDEX IF NOT EXISTS lookup_switch_port_settings_group_by_name ON omicron.public.switch_port_settings_group (
    name
) WHERE
    time_deleted IS NULL;

CREATE TABLE IF NOT EXISTS omicron.public.switch_port_settings (
    id UUID PRIMARY KEY,
    name STRING(63) NOT NULL,
    description STRING(512) NOT NULL,
    time_created TIMESTAMPTZ NOT NULL,
    time_modified TIMESTAMPTZ NOT NULL,
    time_deleted TIMESTAMPTZ
);

CREATE UNIQUE INDEX IF NOT EXISTS switch_port_settings_by_name ON omicron.public.switch_port_settings (
    name
) WHERE
    time_deleted IS NULL;

CREATE TYPE IF NOT EXISTS omicron.public.switch_port_geometry AS ENUM (
    'Qsfp28x1',
    'Qsfp28x2',
    'Sfp28x4'
);

CREATE TABLE IF NOT EXISTS omicron.public.switch_port_settings_port_config (
    port_settings_id UUID PRIMARY KEY,
    geometry omicron.public.switch_port_geometry
);

CREATE TYPE IF NOT EXISTS omicron.public.switch_link_fec AS ENUM (
    'Firecode',
    'None',
    'Rs'
);

CREATE TYPE IF NOT EXISTS omicron.public.switch_link_speed AS ENUM (
    '0G',
    '1G',
    '10G',
    '25G',
    '40G',
    '50G',
    '100G',
    '200G',
    '400G'
);

CREATE TABLE IF NOT EXISTS omicron.public.switch_port_settings_link_config (
    port_settings_id UUID,
    link_name TEXT,
    mtu INT4,
    fec omicron.public.switch_link_fec,
    speed omicron.public.switch_link_speed,
    autoneg BOOL NOT NULL DEFAULT false,
    lldp_link_config_id UUID,
    tx_eq_config_id UUID,

    PRIMARY KEY (port_settings_id, link_name)
);

CREATE TABLE IF NOT EXISTS omicron.public.lldp_link_config (
    id UUID PRIMARY KEY,
    enabled BOOL NOT NULL,
    link_name STRING(63),
    link_description STRING(512),
    chassis_id STRING(63),
    system_name STRING(63),
    system_description STRING(612),
    time_created TIMESTAMPTZ NOT NULL,
    time_modified TIMESTAMPTZ NOT NULL,
    time_deleted TIMESTAMPTZ,
    management_ip INET
);

CREATE TABLE IF NOT EXISTS omicron.public.tx_eq_config (
    id UUID PRIMARY KEY,
    pre1 INT4,
    pre2 INT4,
    main INT4,
    post2 INT4,
    post1 INT4
);

CREATE TYPE IF NOT EXISTS omicron.public.switch_interface_kind AS ENUM (
    'primary',
    'vlan',
    'loopback'
);

CREATE TABLE IF NOT EXISTS omicron.public.switch_port_settings_interface_config (
    port_settings_id UUID,
    id UUID PRIMARY KEY,
    interface_name TEXT NOT NULL,
    v6_enabled BOOL NOT NULL,
    kind omicron.public.switch_interface_kind
);

CREATE UNIQUE INDEX IF NOT EXISTS switch_port_settings_interface_config_by_id ON omicron.public.switch_port_settings_interface_config (
    port_settings_id, interface_name
);

CREATE TABLE IF NOT EXISTS omicron.public.switch_vlan_interface_config (
    interface_config_id UUID,
    vid INT4,

    PRIMARY KEY (interface_config_id, vid)
);

CREATE TABLE IF NOT EXISTS omicron.public.switch_port_settings_route_config (
    port_settings_id UUID,
    interface_name TEXT,
    dst INET,
    gw INET,
    vid INT4,
    rib_priority INT2,

    /* TODO https://github.com/oxidecomputer/omicron/issues/3013 */
    PRIMARY KEY (port_settings_id, interface_name, dst, gw)
);

CREATE TABLE IF NOT EXISTS omicron.public.switch_port_settings_bgp_peer_config (
    port_settings_id UUID,
    bgp_config_id UUID NOT NULL,
    interface_name TEXT,
    addr INET,
    hold_time INT8,
    idle_hold_time INT8,
    delay_open INT8,
    connect_retry INT8,
    keepalive INT8,
    remote_asn INT8,
    min_ttl INT2,
    md5_auth_key TEXT,
    multi_exit_discriminator INT8,
    local_pref INT8,
    enforce_first_as BOOLEAN NOT NULL DEFAULT false,
    allow_import_list_active BOOLEAN NOT NULL DEFAULT false,
    allow_export_list_active BOOLEAN NOT NULL DEFAULT false,
    vlan_id INT4,

    /* TODO https://github.com/oxidecomputer/omicron/issues/3013 */
    PRIMARY KEY (port_settings_id, interface_name, addr)
);

CREATE INDEX IF NOT EXISTS lookup_sps_bgp_peer_config_by_bgp_config_id on omicron.public.switch_port_settings_bgp_peer_config(
    bgp_config_id
);

CREATE TABLE IF NOT EXISTS omicron.public.switch_port_settings_bgp_peer_config_communities (
    port_settings_id UUID NOT NULL,
    interface_name TEXT NOT NULL,
    addr INET NOT NULL,
    community INT8 NOT NULL,

    PRIMARY KEY (port_settings_id, interface_name, addr, community)
);

CREATE TABLE IF NOT EXISTS omicron.public.switch_port_settings_bgp_peer_config_allow_import (
    port_settings_id UUID NOT NULL,
    interface_name TEXT NOT NULL,
    addr INET NOT NULL,
    prefix INET NOT NULL,

    PRIMARY KEY (port_settings_id, interface_name, addr, prefix)
);

CREATE TABLE IF NOT EXISTS omicron.public.switch_port_settings_bgp_peer_config_allow_export (
    port_settings_id UUID NOT NULL,
    interface_name TEXT NOT NULL,
    addr INET NOT NULL,
    prefix INET NOT NULL,

    PRIMARY KEY (port_settings_id, interface_name, addr, prefix)
);

CREATE TABLE IF NOT EXISTS omicron.public.bgp_config (
    id UUID PRIMARY KEY,
    name STRING(63) NOT NULL,
    description STRING(512) NOT NULL,
    time_created TIMESTAMPTZ NOT NULL,
    time_modified TIMESTAMPTZ NOT NULL,
    time_deleted TIMESTAMPTZ,
    asn INT8 NOT NULL,
    vrf TEXT,
    bgp_announce_set_id UUID NOT NULL,
    shaper TEXT,
    checker TEXT
);

CREATE UNIQUE INDEX IF NOT EXISTS lookup_bgp_config_by_name ON omicron.public.bgp_config (
    name
) WHERE
    time_deleted IS NULL;

CREATE INDEX IF NOT EXISTS lookup_bgp_config_by_asn ON omicron.public.bgp_config (
    asn
) WHERE time_deleted IS NULL;

CREATE TABLE IF NOT EXISTS omicron.public.bgp_announce_set (
    id UUID PRIMARY KEY,
    name STRING(63) NOT NULL,
    description STRING(512) NOT NULL,
    time_created TIMESTAMPTZ NOT NULL,
    time_modified TIMESTAMPTZ NOT NULL,
    time_deleted TIMESTAMPTZ
);

CREATE UNIQUE INDEX IF NOT EXISTS lookup_bgp_announce_set_by_name ON omicron.public.bgp_announce_set (
    name
) WHERE
    time_deleted IS NULL;

CREATE TABLE IF NOT EXISTS omicron.public.bgp_announcement (
    announce_set_id UUID,
    address_lot_block_id UUID NOT NULL,
    network INET,

    /* TODO https://github.com/oxidecomputer/omicron/issues/3013 */
    PRIMARY KEY (announce_set_id, network)
);

CREATE TABLE IF NOT EXISTS omicron.public.switch_port_settings_address_config (
    port_settings_id UUID,
    address_lot_block_id UUID NOT NULL,
    rsvd_address_lot_block_id UUID NOT NULL,
    address INET,
    interface_name TEXT,
    vlan_id INT4,

    /* TODO https://github.com/oxidecomputer/omicron/issues/3013 */
    PRIMARY KEY (port_settings_id, address, interface_name)
);

CREATE TABLE IF NOT EXISTS omicron.public.bootstore_keys (
    key TEXT NOT NULL PRIMARY KEY,
    generation INT8 NOT NULL
);

/*
 * Hardware/software inventory
 *
 * See RFD 433 for details.  Here are the highlights.
 *
 * Omicron periodically collects hardware/software inventory data from the
 * running system and stores it into the database.  Each discrete set of data is
 * called a **collection**.  Each collection contains lots of different kinds of
 * data, so there are many tables here.  For clarity, these tables are prefixed
 * with:
 *
 *     `inv_*` (examples: `inv_collection`, `inv_service_processor`)
 *
 *         Describes the complete set of hardware and software in the system.
 *         Rows in these tables are immutable, but they describe mutable facts
 *         about hardware and software (e.g., the slot that a disk is in).  When
 *         these facts change (e.g., a disk moves between slots), a new set of
 *         records is written.
 *
 * All rows in the `inv_*` tables point back to a particular collection.  They
 * represent the state observed at some particular time.  Generally, if two
 * observations came from two different places, they're not put into the same
 * row of the same table.  For example, caboose information comes from the SP,
 * but it doesn't go into the `inv_service_processor` table.  It goes in a
 * separate `inv_caboose` table.  This is debatable but it preserves a clearer
 * record of exactly what information came from where, since the separate record
 * has its own "source" and "time_collected".
 *
 * Information about service processors and roots of trust are joined with
 * information reported by sled agents via the baseboard id.
 *
 * Hardware and software identifiers are normalized for the usual database
 * design reasons.  This means instead of storing hardware and software
 * identifiers directly in the `inv_*` tables, these tables instead store
 * foreign keys into one of these groups of tables, whose names are also
 * prefixed for clarity:
 *
 *     `hw_*` (example: `hw_baseboard_id`)
 *
 *         Maps hardware-provided identifiers to UUIDs that are used as foreign
 *         keys in the rest of the schema. (Avoids embedding these identifiers
 *         into all the other tables.)
 *
 *     `sw_*` (example: `sw_caboose`)
 *
 *         Maps software-provided identifiers to UUIDs that are used as foreign
 *         keys in the rest of the schema. (Avoids embedding these identifiers
 *         into all the other tables.)
 *
 * Records in these tables are shared across potentially many collections.  To
 * see why this is useful, consider that `sw_caboose` records contain several
 * long identifiers (e.g., git commit, SHA sums) and in practice, most of the
 * time, we expect that all components of a given type will have the exact same
 * cabooses.  Rather than store the caboose contents in each
 * `inv_service_processor` row (for example), often replicating the exact same
 * contents for each SP for each collection, these rows just have pointers into
 * the `sw_caboose` table that stores this data once.  (This also makes it much
 * easier to determine that these components _do_ have the same cabooses.)
 *
 * On PC systems (i.e., non-Oxide hardware), most of these tables will be empty
 * because we do not support hardware inventory on these systems.
 *
 * Again, see RFD 433 for more on all this.
 */

/*
 * baseboard ids: this table assigns uuids to distinct part/serial values
 *
 * Usually we include the baseboard revision number when we reference the part
 * number and serial number.  The revision number is deliberately left out here.
 * If we happened to see the same baseboard part number and serial number with
 * different revisions, that's the same baseboard.
 */
CREATE TABLE IF NOT EXISTS omicron.public.hw_baseboard_id (
    id UUID PRIMARY KEY,
    part_number TEXT NOT NULL,
    serial_number TEXT NOT NULL
);
CREATE UNIQUE INDEX IF NOT EXISTS lookup_baseboard_id_by_props
    ON omicron.public.hw_baseboard_id (part_number, serial_number);

/* power states reportable by the SP */
CREATE TYPE IF NOT EXISTS omicron.public.hw_power_state AS ENUM (
    'A0',
    'A1',
    'A2'
);

/* root of trust firmware slots */
CREATE TYPE IF NOT EXISTS omicron.public.hw_rot_slot AS ENUM (
    'A',
    'B'
);

/* cabooses: this table assigns unique ids to distinct caboose contents */
CREATE TABLE IF NOT EXISTS omicron.public.sw_caboose (
    id UUID PRIMARY KEY,
    board TEXT NOT NULL,
    git_commit TEXT NOT NULL,
    name TEXT NOT NULL,
    version TEXT NOT NULL,
    sign TEXT -- nullable
);

/*
 * We use a complete and a partial index to ensure uniqueness.
 * This is necessary because the sign column is NULLable, but in SQL, NULL values
 * are considered distinct. That means that a single complete index on all of these
 * columns would allow duplicate rows where sign is NULL, which we don't want.
 */
CREATE UNIQUE INDEX IF NOT EXISTS caboose_properties
    on omicron.public.sw_caboose (board, git_commit, name, version, sign);

CREATE UNIQUE INDEX IF NOT EXISTS caboose_properties_no_sign
    on omicron.public.sw_caboose (board, git_commit, name, version)
    WHERE sign IS NULL;

/* root of trust pages: this table assigns unique ids to distinct RoT CMPA
   and CFPA page contents, each of which is a 512-byte blob */
CREATE TABLE IF NOT EXISTS omicron.public.sw_root_of_trust_page (
    id UUID PRIMARY KEY,
    data_base64 TEXT NOT NULL
);
CREATE UNIQUE INDEX IF NOT EXISTS root_of_trust_page_properties
    on omicron.public.sw_root_of_trust_page (data_base64);

/* Inventory Collections */

-- list of all collections
CREATE TABLE IF NOT EXISTS omicron.public.inv_collection (
    id UUID PRIMARY KEY,
    time_started TIMESTAMPTZ NOT NULL,
    time_done TIMESTAMPTZ NOT NULL,
    collector TEXT NOT NULL
);
-- Supports finding latest collection (to use) or the oldest collection (to
-- clean up)
CREATE INDEX IF NOT EXISTS inv_collection_by_time_started
    ON omicron.public.inv_collection (time_started);

CREATE INDEX IF NOT EXISTS inv_collectionby_time_done
    ON omicron.public.inv_collection (time_done DESC);

-- list of errors generated during a collection
CREATE TABLE IF NOT EXISTS omicron.public.inv_collection_error (
    inv_collection_id UUID NOT NULL,
    idx INT4 NOT NULL,
    message TEXT
);
CREATE INDEX IF NOT EXISTS errors_by_collection
    ON omicron.public.inv_collection_error (inv_collection_id, idx);

/* what kind of slot MGS reported a device in */
CREATE TYPE IF NOT EXISTS omicron.public.sp_type AS ENUM (
    'sled',
    'switch',
    'power'
);

-- observations from and about service processors
-- also see `inv_root_of_trust`
CREATE TABLE IF NOT EXISTS omicron.public.inv_service_processor (
    -- where this observation came from
    -- (foreign key into `inv_collection` table)
    inv_collection_id UUID NOT NULL,
    -- which system this SP reports it is part of
    -- (foreign key into `hw_baseboard_id` table)
    hw_baseboard_id UUID NOT NULL,
    -- when this observation was made
    time_collected TIMESTAMPTZ NOT NULL,
    -- which MGS instance reported this data
    source TEXT NOT NULL,

    -- identity of this device according to MGS
    sp_type omicron.public.sp_type NOT NULL,
    sp_slot INT4 NOT NULL,

    -- Data from MGS "Get SP Info" API.  See MGS API documentation.
    baseboard_revision INT8 NOT NULL,
    hubris_archive_id TEXT NOT NULL,
    power_state omicron.public.hw_power_state NOT NULL,

    PRIMARY KEY (inv_collection_id, hw_baseboard_id)
);

CREATE TYPE IF NOT EXISTS omicron.public.rot_image_error AS ENUM (
        'unchecked',
        'first_page_erased',
        'partially_programmed',
        'invalid_length',
        'header_not_programmed',
        'bootloader_too_small',
        'bad_magic',
        'header_image_size',
        'unaligned_length',
        'unsupported_type',
        'not_thumb2',
        'reset_vector',
        'signature'
);

-- root of trust information reported by SP
-- There's usually one row here for each row in inv_service_processor, but not
-- necessarily.
CREATE TABLE IF NOT EXISTS omicron.public.inv_root_of_trust (
    -- where this observation came from
    -- (foreign key into `inv_collection` table)
    inv_collection_id UUID NOT NULL,
    -- which system this SP reports it is part of
    -- (foreign key into `hw_baseboard_id` table)
    hw_baseboard_id UUID NOT NULL,
    -- when this observation was made
    time_collected TIMESTAMPTZ NOT NULL,
    -- which MGS instance reported this data
    source TEXT NOT NULL,

    slot_active omicron.public.hw_rot_slot NOT NULL,
    slot_boot_pref_transient omicron.public.hw_rot_slot, -- nullable
    slot_boot_pref_persistent omicron.public.hw_rot_slot NOT NULL,
    slot_boot_pref_persistent_pending omicron.public.hw_rot_slot, -- nullable
    slot_a_sha3_256 TEXT, -- nullable
    slot_b_sha3_256 TEXT, -- nullable
    stage0_fwid TEXT, -- nullable
    stage0next_fwid TEXT, -- nullable

    slot_a_error omicron.public.rot_image_error, -- nullable
    slot_b_error omicron.public.rot_image_error, -- nullable
    stage0_error omicron.public.rot_image_error, -- nullable
    stage0next_error omicron.public.rot_image_error, -- nullable

    PRIMARY KEY (inv_collection_id, hw_baseboard_id)
);

-- host phase 1 slots
CREATE TYPE IF NOT EXISTS omicron.public.hw_m2_slot AS ENUM (
    'A',
    'B'
);

-- host phase 1 active slots found
CREATE TABLE IF NOT EXISTS omicron.public.inv_host_phase_1_active_slot (
    -- where this observation came from
    -- (foreign key into `inv_collection` table)
    inv_collection_id UUID NOT NULL,
    -- which system this SP reports it is part of
    -- (foreign key into `hw_baseboard_id` table)
    hw_baseboard_id UUID NOT NULL,
    -- when this observation was made
    time_collected TIMESTAMPTZ NOT NULL,
    -- which MGS instance reported this data
    source TEXT NOT NULL,

    -- active phase 1 slot
    slot omicron.public.hw_m2_slot NOT NULL,

    PRIMARY KEY (inv_collection_id, hw_baseboard_id)
);

-- host phase 1 flash hashes found
-- There are usually two rows here for each row in inv_service_processor, but
-- not necessarily (either or both slots' hash collection may fail).
CREATE TABLE IF NOT EXISTS omicron.public.inv_host_phase_1_flash_hash (
    -- where this observation came from
    -- (foreign key into `inv_collection` table)
    inv_collection_id UUID NOT NULL,
    -- which system this SP reports it is part of
    -- (foreign key into `hw_baseboard_id` table)
    hw_baseboard_id UUID NOT NULL,
    -- when this observation was made
    time_collected TIMESTAMPTZ NOT NULL,
    -- which MGS instance reported this data
    source TEXT NOT NULL,

    -- phase 1 slot for this hash
    slot omicron.public.hw_m2_slot NOT NULL,
    -- the actual hash of the contents
    hash STRING(64) NOT NULL,

    PRIMARY KEY (inv_collection_id, hw_baseboard_id, slot)
);

CREATE TYPE IF NOT EXISTS omicron.public.caboose_which AS ENUM (
    'sp_slot_0',
    'sp_slot_1',
    'rot_slot_A',
    'rot_slot_B',
    'stage0',
    'stage0next'
);

-- cabooses found
CREATE TABLE IF NOT EXISTS omicron.public.inv_caboose (
    -- where this observation came from
    -- (foreign key into `inv_collection` table)
    inv_collection_id UUID NOT NULL,
    -- which system this SP reports it is part of
    -- (foreign key into `hw_baseboard_id` table)
    hw_baseboard_id UUID NOT NULL,
    -- when this observation was made
    time_collected TIMESTAMPTZ NOT NULL,
    -- which MGS instance reported this data
    source TEXT NOT NULL,

    which omicron.public.caboose_which NOT NULL,
    sw_caboose_id UUID NOT NULL,

    PRIMARY KEY (inv_collection_id, hw_baseboard_id, which)
);

CREATE TYPE IF NOT EXISTS omicron.public.root_of_trust_page_which AS ENUM (
    'cmpa',
    'cfpa_active',
    'cfpa_inactive',
    'cfpa_scratch'
);

-- root of trust key signing pages found
CREATE TABLE IF NOT EXISTS omicron.public.inv_root_of_trust_page (
    -- where this observation came from
    -- (foreign key into `inv_collection` table)
    inv_collection_id UUID NOT NULL,
    -- which system this SP reports it is part of
    -- (foreign key into `hw_baseboard_id` table)
    hw_baseboard_id UUID NOT NULL,
    -- when this observation was made
    time_collected TIMESTAMPTZ NOT NULL,
    -- which MGS instance reported this data
    source TEXT NOT NULL,

    which omicron.public.root_of_trust_page_which NOT NULL,
    sw_root_of_trust_page_id UUID NOT NULL,

    PRIMARY KEY (inv_collection_id, hw_baseboard_id, which)
);

CREATE TYPE IF NOT EXISTS omicron.public.sled_role AS ENUM (
    -- this sled is directly attached to a Sidecar
    'scrimlet',
    -- everything else
    'gimlet'
);

CREATE TYPE IF NOT EXISTS omicron.public.inv_config_reconciler_status_kind
AS ENUM (
    'not-yet-run',
    'running',
    'idle'
);

CREATE TYPE IF NOT EXISTS omicron.public.inv_zone_manifest_source AS ENUM (
    'installinator',
    'sled-agent'
);

-- observations from and about sled agents
CREATE TABLE IF NOT EXISTS omicron.public.inv_sled_agent (
    -- where this observation came from
    -- (foreign key into `inv_collection` table)
    inv_collection_id UUID NOT NULL,
    -- when this observation was made
    time_collected TIMESTAMPTZ NOT NULL,
    -- URL of the sled agent that reported this data
    source TEXT NOT NULL,

    -- unique id for this sled (should be foreign keys into `sled` table, though
    -- it's conceivable a sled will report an id that we don't know about)
    sled_id UUID NOT NULL,

    -- which system this sled agent reports it's running on
    -- (foreign key into `hw_baseboard_id` table)
    -- This is optional because dev/test systems support running on non-Oxide
    -- hardware.
    hw_baseboard_id UUID,

    -- Many of the following properties are duplicated from the `sled` table,
    -- which predates the current inventory system.
    sled_agent_ip INET NOT NULL,
    sled_agent_port INT4 NOT NULL,
    sled_role omicron.public.sled_role NOT NULL,
    usable_hardware_threads INT8
        CHECK (usable_hardware_threads BETWEEN 0 AND 4294967295) NOT NULL,
    usable_physical_ram INT8 NOT NULL,
    reservoir_size INT8 CHECK (reservoir_size < usable_physical_ram) NOT NULL,

    -- Currently-ledgered `OmicronSledConfig`
    -- (foreign key into `inv_omicron_sled_config` table)
    -- This is optional because newly-added sleds don't yet have a config.
    ledgered_sled_config UUID,

    -- Columns making up the status of the config reconciler.
    reconciler_status_kind omicron.public.inv_config_reconciler_status_kind NOT NULL,
    -- (foreign key into `inv_omicron_sled_config` table)
    -- only present if `reconciler_status_kind = 'running'`
    reconciler_status_sled_config UUID,
    -- only present if `reconciler_status_kind != 'not-yet-run'`
    reconciler_status_timestamp TIMESTAMPTZ,
    -- only present if `reconciler_status_kind != 'not-yet-run'`
    reconciler_status_duration_secs FLOAT,

    -- Columns making up the zone image resolver's zone manifest description:
    --
    -- The path to the boot disk image file.
    zone_manifest_boot_disk_path TEXT NOT NULL,
    -- The source of the zone manifest on the boot disk: from installinator or
    -- sled-agent (synthetic). NULL means there is an error reading the zone manifest.
    zone_manifest_source omicron.public.inv_zone_manifest_source,
    -- The mupdate ID that created the zone manifest if this is from installinator. If
    -- this is NULL, then either the zone manifest is synthetic or there was an
    -- error reading the zone manifest.
    zone_manifest_mupdate_id UUID,
    -- Message describing the status of the zone manifest on the boot disk. If
    -- this is NULL, then the zone manifest was successfully read, and the
    -- inv_zone_manifest_zone table has entries corresponding to the zone
    -- manifest.
    zone_manifest_boot_disk_error TEXT,

    -- Columns making up the zone image resolver's mupdate override description.
    mupdate_override_boot_disk_path TEXT NOT NULL,
    -- The ID of the mupdate override. NULL means either that the mupdate
    -- override was not found or that we failed to read it -- the two cases are
    -- differentiated by the presence of a non-NULL value in the
    -- mupdate_override_boot_disk_error column.
    mupdate_override_id UUID,
    -- Error reading the mupdate override, if any. If this is NULL then
    -- the mupdate override was either successfully read or is not
    -- present.
    mupdate_override_boot_disk_error TEXT,

    -- The sled's CPU family. This is also duplicated with the `sled` table,
    -- similar to `usable_hardware_threads` and friends above.
    cpu_family omicron.public.sled_cpu_family NOT NULL,

    CONSTRAINT reconciler_status_sled_config_present_if_running CHECK (
        (reconciler_status_kind = 'running'
            AND reconciler_status_sled_config IS NOT NULL)
        OR
        (reconciler_status_kind != 'running'
            AND reconciler_status_sled_config IS NULL)
    ),
    CONSTRAINT reconciler_status_timing_present_unless_not_yet_run CHECK (
        (reconciler_status_kind = 'not-yet-run'
            AND reconciler_status_timestamp IS NULL
            AND reconciler_status_duration_secs IS NULL)
        OR
        (reconciler_status_kind != 'not-yet-run'
            AND reconciler_status_timestamp IS NOT NULL
            AND reconciler_status_duration_secs IS NOT NULL)
    ),

    -- For the zone manifest, there are three valid states:
    -- 1. Successfully read from installinator (has mupdate_id, no error)
    -- 2. Synthetic from sled-agent (no mupdate_id, no error)
    -- 3. Error reading (no mupdate_id, has error)
    --
    -- This is equivalent to Result<OmicronZoneManifestSource, String>.
    CONSTRAINT zone_manifest_consistency CHECK (
        (zone_manifest_source = 'installinator'
            AND zone_manifest_mupdate_id IS NOT NULL
            AND zone_manifest_boot_disk_error IS NULL)
        OR (zone_manifest_source = 'sled-agent'
            AND zone_manifest_mupdate_id IS NULL
            AND zone_manifest_boot_disk_error IS NULL)
        OR (
            zone_manifest_source IS NULL
            AND zone_manifest_mupdate_id IS NULL
            AND zone_manifest_boot_disk_error IS NOT NULL
        )
    ),

    -- For the mupdate override, three states are valid:
    -- 1. No override, no error
    -- 2. Override, no error
    -- 3. No override, error
    --
    -- This is equivalent to Result<Option<T>, String>.
    CONSTRAINT mupdate_override_consistency CHECK (
        (mupdate_override_id IS NULL
            AND mupdate_override_boot_disk_error IS NOT NULL)
        OR mupdate_override_boot_disk_error IS NULL
    ),

    PRIMARY KEY (inv_collection_id, sled_id)
);

-- This type name starts with "clear_" for legacy reasons. Prefer "remove" in
-- the future.
CREATE TYPE IF NOT EXISTS omicron.public.clear_mupdate_override_boot_success
AS ENUM (
    'cleared',
    'no-override'
);

CREATE TABLE IF NOT EXISTS omicron.public.inv_sled_config_reconciler (
    -- where this observation came from
    -- (foreign key into `inv_collection` table)
    inv_collection_id UUID NOT NULL,

    -- unique id for this sled (should be foreign keys into `sled` table, though
    -- it's conceivable a sled will report an id that we don't know about);
    -- guaranteed to match a row in this collection's `inv_sled_agent`
    sled_id UUID NOT NULL,

    -- Most-recently-reconciled `OmicronSledConfig`
    -- (foreign key into `inv_omicron_sled_config` table)
    last_reconciled_config UUID NOT NULL,

    -- Which internal disk slot did we use at boot?
    --
    -- If not NULL, `boot_disk_slot` must be 0 or 1 (corresponding to M2Slot::A
    -- and M2Slot::B, respectively). The column pair `boot_disk_slot` /
    -- `boot_disk_error` represents a Rust `Result`; one or the other must be
    -- non-NULL, but not both.
    boot_disk_slot INT2 CHECK (boot_disk_slot >= 0 AND boot_disk_slot <= 1),
    boot_disk_error TEXT,
    CONSTRAINT boot_disk_slot_or_error CHECK (
        (boot_disk_slot IS NULL AND boot_disk_error IS NOT NULL)
        OR
        (boot_disk_slot IS NOT NULL AND boot_disk_error IS NULL)
    ),

    -- If either error string is present, there was an error reading the boot
    -- partition for the corresponding M2Slot.
    --
    -- For either or both columns if NULL, there will be a row in
    -- `inv_sled_boot_partition` describing the contents of the boot partition
    -- for the given slot. As above 0=a and 1=b.
    boot_partition_a_error TEXT,
    boot_partition_b_error TEXT,

    -- The names below start with "clear_" for legacy reasons. Prefer "remove"
    -- in the future.
    --
    -- Success removing the mupdate override.
    clear_mupdate_override_boot_success omicron.public.clear_mupdate_override_boot_success,
    -- Error removing the mupdate override.
    clear_mupdate_override_boot_error TEXT,

    -- A message describing the result removing the mupdate override on the
    -- non-boot disk (success or error).
    clear_mupdate_override_non_boot_message TEXT,

    -- Three cases:
    --
    -- 1. No remove_mupdate_override instruction was passed in. All three
    --    columns are NULL.
    -- 2. Removing the override was successful. boot_success is NOT NULL,
    --    boot_error is NULL, and non_boot_message is NOT NULL.
    -- 3. Removing the override failed. boot_success is NULL, boot_error is
    --    NOT NULL, and non_boot_message is NOT NULL.
    CONSTRAINT clear_mupdate_override_consistency CHECK (
        (clear_mupdate_override_boot_success IS NULL
         AND clear_mupdate_override_boot_error IS NULL
         AND clear_mupdate_override_non_boot_message IS NULL)
    OR
        (clear_mupdate_override_boot_success IS NOT NULL
         AND clear_mupdate_override_boot_error IS NULL
         AND clear_mupdate_override_non_boot_message IS NOT NULL)
    OR
        (clear_mupdate_override_boot_success IS NULL
         AND clear_mupdate_override_boot_error IS NOT NULL
         AND clear_mupdate_override_non_boot_message IS NOT NULL)
    ),

    PRIMARY KEY (inv_collection_id, sled_id)
);

CREATE TABLE IF NOT EXISTS omicron.public.inv_sled_boot_partition (
    -- where this observation came from
    -- (foreign key into `inv_collection` table)
    inv_collection_id UUID NOT NULL,

    -- unique id for this sled (should be foreign keys into `sled` table, though
    -- it's conceivable a sled will report an id that we don't know about)
    sled_id UUID NOT NULL,

    -- the boot disk slot (0=M2Slot::A, 1=M2Slot::B)
    boot_disk_slot INT2
        CHECK (boot_disk_slot >= 0 AND boot_disk_slot <= 1) NOT NULL,

    -- SHA256 hash of the artifact; if we have a TUF repo containing this OS
    -- image, this will match the artifact hash of the phase 2 image
    artifact_hash STRING(64) NOT NULL,
    -- The length of the artifact in bytes
    artifact_size INT8 NOT NULL,

    -- Fields comprising the header of the phase 2 image
    header_flags INT8 NOT NULL,
    header_data_size INT8 NOT NULL,
    header_image_size INT8 NOT NULL,
    header_target_size INT8 NOT NULL,
    header_sha256 STRING(64) NOT NULL,
    header_image_name TEXT NOT NULL,

    PRIMARY KEY (inv_collection_id, sled_id, boot_disk_slot)
);

CREATE TABLE IF NOT EXISTS omicron.public.inv_physical_disk (
    -- where this observation came from
    -- (foreign key into `inv_collection` table)
    inv_collection_id UUID NOT NULL,

    -- unique id for this sled (should be foreign keys into `sled` table, though
    -- it's conceivable a sled will report an id that we don't know about)
    sled_id UUID NOT NULL,
    -- The slot where this disk was last observed
    slot INT8 CHECK (slot >= 0) NOT NULL,

    vendor STRING(63) NOT NULL,
    model STRING(63) NOT NULL,
    serial STRING(63) NOT NULL,

    variant omicron.public.physical_disk_kind NOT NULL,

    -- PK consisting of:
    -- - Which collection this was
    -- - The sled reporting the disk
    -- - The slot in which this disk was found
    PRIMARY KEY (inv_collection_id, sled_id, slot)
);

CREATE TABLE IF NOT EXISTS omicron.public.inv_nvme_disk_firmware (
    -- where this observation came from
    -- (foreign key into `inv_collection` table)
    inv_collection_id UUID NOT NULL,

    -- unique id for this sled (should be foreign keys into `sled` table, though
    -- it's conceivable a sled will report an id that we don't know about)
    sled_id UUID NOT NULL,
    -- The slot where this disk was last observed
    slot INT8 CHECK (slot >= 0) NOT NULL,

    -- total number of firmware slots the device has
    number_of_slots INT2 CHECK (number_of_slots BETWEEN 1 AND 7) NOT NULL,
    active_slot INT2 CHECK (active_slot BETWEEN 1 AND 7) NOT NULL,
    -- staged firmware slot to be active on reset
    next_active_slot INT2 CHECK (next_active_slot BETWEEN 1 AND 7),
    -- slot1 is distinct in the NVMe spec in the sense that it can be read only
    slot1_is_read_only BOOLEAN,
    -- the firmware version string for each NVMe slot (0 indexed), a NULL means the
    -- slot exists but is empty
    slot_firmware_versions STRING(8)[] CHECK (array_length(slot_firmware_versions, 1) BETWEEN 1 AND 7),

    -- PK consisting of:
    -- - Which collection this was
    -- - The sled reporting the disk
    -- - The slot in which the disk was found
    PRIMARY KEY (inv_collection_id, sled_id, slot)
);

CREATE TABLE IF NOT EXISTS omicron.public.inv_zpool (
    -- where this observation came from
    -- (foreign key into `inv_collection` table)
    inv_collection_id UUID NOT NULL,
    -- when this observation was made
    time_collected TIMESTAMPTZ NOT NULL,

    -- The control plane ID of the zpool
    id UUID NOT NULL,
    sled_id UUID NOT NULL,
    total_size INT NOT NULL,

    -- PK consisting of:
    -- - Which collection this was
    -- - The sled reporting the disk
    -- - The slot in which this disk was found
    PRIMARY KEY (inv_collection_id, sled_id, id)
);

-- Allow looking up the most recent Zpool by ID
CREATE INDEX IF NOT EXISTS inv_zpool_by_id_and_time ON omicron.public.inv_zpool (id, time_collected DESC);

CREATE TABLE IF NOT EXISTS omicron.public.inv_dataset (
    -- where this observation came from
    -- (foreign key into `inv_collection` table)
    inv_collection_id UUID NOT NULL,
    sled_id UUID NOT NULL,

    -- The control plane ID of the dataset.
    -- This is nullable because datasets have been historically
    -- self-managed by the Sled Agent, and some don't have explicit UUIDs.
    id UUID,

    name TEXT NOT NULL,
    available INT8 NOT NULL,
    used INT8 NOT NULL,
    quota INT8,
    reservation INT8,
    compression TEXT NOT NULL,

    -- PK consisting of:
    -- - Which collection this was
    -- - The sled reporting the disk
    -- - The name of this dataset
    PRIMARY KEY (inv_collection_id, sled_id, name)
);

CREATE TABLE IF NOT EXISTS omicron.public.inv_omicron_sled_config (
    -- where this observation came from
    -- (foreign key into `inv_collection` table)
    inv_collection_id UUID NOT NULL,

    -- ID of this sled config. A given inventory report from a sled agent may
    -- contain 0-3 sled configs, so we generate these IDs on insertion and
    -- record them as the foreign keys in `inv_sled_agent`.
    id UUID NOT NULL,

    -- config generation
    generation INT8 NOT NULL,

    -- remove mupdate override ID, if set
    remove_mupdate_override UUID,

    -- desired artifact hash for internal disk slots' boot partitions
    -- NULL is translated to `HostPhase2DesiredContents::CurrentContents`
    host_phase_2_desired_slot_a STRING(64),
    host_phase_2_desired_slot_b STRING(64),

    PRIMARY KEY (inv_collection_id, id)
);

CREATE TABLE IF NOT EXISTS omicron.public.inv_last_reconciliation_disk_result (
    -- where this observation came from
    -- (foreign key into `inv_collection` table)
    inv_collection_id UUID NOT NULL,

    -- unique id for this sled (should be foreign keys into `sled` table, though
    -- it's conceivable a sled will report an id that we don't know about)
    sled_id UUID NOT NULL,

    -- unique id for this physical disk
    disk_id UUID NOT NULL,

    -- error message; if NULL, an "ok" result
    error_message TEXT,

    PRIMARY KEY (inv_collection_id, sled_id, disk_id)
);

CREATE TABLE IF NOT EXISTS omicron.public.inv_last_reconciliation_dataset_result (
    -- where this observation came from
    -- (foreign key into `inv_collection` table)
    inv_collection_id UUID NOT NULL,

    -- unique id for this sled (should be foreign keys into `sled` table, though
    -- it's conceivable a sled will report an id that we don't know about)
    sled_id UUID NOT NULL,

    -- unique id for this dataset
    dataset_id UUID NOT NULL,

    -- error message; if NULL, an "ok" result
    error_message TEXT,

    PRIMARY KEY (inv_collection_id, sled_id, dataset_id)
);

CREATE TABLE IF NOT EXISTS omicron.public.inv_last_reconciliation_orphaned_dataset (
    -- where this observation came from
    -- (foreign key into `inv_collection` table)
    inv_collection_id UUID NOT NULL,

    -- unique id for this sled (should be foreign keys into `sled` table, though
    -- it's conceivable a sled will report an id that we don't know about)
    sled_id UUID NOT NULL,

    -- These three columns compose a `DatasetName`. Other tables that store a
    -- `DatasetName` use a nullable `zone_name` (since it's only supposed to be
    -- set for datasets with `kind = 'zone'`). This table instead uses the empty
    -- string for non-'zone' kinds, which allows the column to be NOT NULL and
    -- hence be a member of our primary key. (We have no other unique ID to
    -- distinguish different `DatasetName`s.)
    pool_id UUID NOT NULL,
    kind omicron.public.dataset_kind NOT NULL,
    zone_name TEXT NOT NULL,
    CONSTRAINT zone_name_for_zone_kind CHECK (
      (kind != 'zone' AND zone_name = '') OR
      (kind = 'zone' AND zone_name != '')
    ),

    reason TEXT NOT NULL,

    -- The control plane ID of the dataset.
    -- This is nullable because this is attached as the `oxide:uuid` property in
    -- ZFS, and we can't guarantee it exists for any given dataset.
    id UUID,

    -- Properties of the dataset at the time we detected it was an orphan.
    mounted BOOL NOT NULL,
    available INT8 NOT NULL,
    used INT8 NOT NULL,

    PRIMARY KEY (inv_collection_id, sled_id, pool_id, kind, zone_name)
);

CREATE TABLE IF NOT EXISTS omicron.public.inv_last_reconciliation_zone_result (
    -- where this observation came from
    -- (foreign key into `inv_collection` table)
    inv_collection_id UUID NOT NULL,

    -- unique id for this sled (should be foreign keys into `sled` table, though
    -- it's conceivable a sled will report an id that we don't know about)
    sled_id UUID NOT NULL,

    -- unique id for this zone
    zone_id UUID NOT NULL,

    -- error message; if NULL, an "ok" result
    error_message TEXT,

    PRIMARY KEY (inv_collection_id, sled_id, zone_id)
);

-- A table describing a single zone within a zone manifest collected by inventory.
CREATE TABLE IF NOT EXISTS omicron.public.inv_zone_manifest_zone (
    -- where this observation came from
    -- (foreign key into `inv_collection` table)
    inv_collection_id UUID NOT NULL,

    -- unique id for this sled (should be foreign keys into `sled` table, though
    -- it's conceivable a sled will report an id that we don't know about)
    sled_id UUID NOT NULL,

    -- Zone file name, part of the primary key within this table.
    zone_file_name TEXT NOT NULL,

    -- The full path to the file.
    path TEXT NOT NULL,

    -- The expected file size.
    expected_size INT8 NOT NULL,

    -- The expected hash.
    expected_sha256 STRING(64) NOT NULL,

    -- The error while reading the zone or matching it to the manifest, if any.
    -- NULL indicates success.
    error TEXT,

    PRIMARY KEY (inv_collection_id, sled_id, zone_file_name)
);

-- A table describing status for a single zone manifest on a non-boot disk
-- collected by inventory.
CREATE TABLE IF NOT EXISTS omicron.public.inv_zone_manifest_non_boot (
    -- where this observation came from
    -- (foreign key into `inv_collection` table)
    inv_collection_id UUID NOT NULL,

    -- unique id for this sled (should be foreign keys into `sled` table, though
    -- it's conceivable a sled will report an id that we don't know about)
    sled_id UUID NOT NULL,

    -- unique ID for this non-boot disk
    non_boot_zpool_id UUID NOT NULL,

    -- The full path to the zone manifest.
    path TEXT NOT NULL,

    -- Whether the non-boot disk is in a valid state.
    is_valid BOOLEAN NOT NULL,

    -- A message attached to this disk.
    message TEXT NOT NULL,

    PRIMARY KEY (inv_collection_id, sled_id, non_boot_zpool_id)
);

-- A table describing status for a single mupdate override on a non-boot disk
-- collected by inventory.
CREATE TABLE IF NOT EXISTS omicron.public.inv_mupdate_override_non_boot (
    -- where this observation came from
    -- (foreign key into `inv_collection` table)
    inv_collection_id UUID NOT NULL,

    -- unique id for this sled (should be foreign keys into `sled` table, though
    -- it's conceivable a sled will report an id that we don't know about)
    sled_id UUID NOT NULL,

    -- unique id for this non-boot disk
    non_boot_zpool_id UUID NOT NULL,

    -- The full path to the mupdate override file.
    path TEXT NOT NULL,

    -- Whether the non-boot disk is in a valid state.
    is_valid BOOLEAN NOT NULL,

    -- A message attached to this disk.
    message TEXT NOT NULL,

    PRIMARY KEY (inv_collection_id, sled_id, non_boot_zpool_id)
);

CREATE TYPE IF NOT EXISTS omicron.public.zone_type AS ENUM (
  'boundary_ntp',
  'clickhouse',
  'clickhouse_keeper',
  'clickhouse_server',
  'cockroach_db',
  'crucible',
  'crucible_pantry',
  'external_dns',
  'internal_dns',
  'internal_ntp',
  'nexus',
  'oximeter'
);

CREATE TYPE IF NOT EXISTS omicron.public.inv_zone_image_source AS ENUM (
    'install_dataset',
    'artifact'
);

-- `zones` portion of an `OmicronSledConfig` observed from sled-agent
CREATE TABLE IF NOT EXISTS omicron.public.inv_omicron_sled_config_zone (
    -- where this observation came from
    inv_collection_id UUID NOT NULL,

    -- (foreign key into `inv_omicron_sled_config` table)
    sled_config_id UUID NOT NULL,

    -- unique id for this zone
    id UUID NOT NULL,
    zone_type omicron.public.zone_type NOT NULL,

    -- SocketAddr of the "primary" service for this zone
    -- (what this describes varies by zone type, but all zones have at least one
    -- service in them)
    primary_service_ip INET NOT NULL,
    primary_service_port INT4
        CHECK (primary_service_port BETWEEN 0 AND 65535)
        NOT NULL,

    -- The remaining properties may be NULL for different kinds of zones.  The
    -- specific constraints are not enforced at the database layer, basically
    -- because it's really complicated to do that and it's not obvious that it's
    -- worthwhile.

    -- Some zones have a second service.  Like the primary one, the meaning of
    -- this is zone-type-dependent.
    second_service_ip INET,
    second_service_port INT4
        CHECK (second_service_port IS NULL
        OR second_service_port BETWEEN 0 AND 65535),

    -- Zones may have an associated dataset.  They're currently always on a U.2.
    -- The only thing we need to identify it here is the name of the zpool that
    -- it's on.
    dataset_zpool_name TEXT,

    -- Zones with external IPs have an associated NIC and sockaddr for listening
    -- (first is a foreign key into `inv_omicron_sled_config_zone_nic`)
    nic_id UUID,

    -- Properties for internal DNS servers
    -- address attached to this zone from outside the sled's subnet
    dns_gz_address INET,
    dns_gz_address_index INT8,

    -- Properties for boundary NTP zones
    -- these define upstream servers we need to contact
    ntp_ntp_servers TEXT[],
    ntp_dns_servers INET[],
    ntp_domain TEXT,

    -- Properties specific to Nexus zones
    nexus_external_tls BOOLEAN,
    nexus_external_dns_servers INET ARRAY,

    -- Source NAT configuration (currently used for boundary NTP only)
    snat_ip INET,
    snat_first_port INT4
        CHECK (snat_first_port IS NULL OR snat_first_port BETWEEN 0 AND 65535),
    snat_last_port INT4
        CHECK (snat_last_port IS NULL OR snat_last_port BETWEEN 0 AND 65535),

    -- TODO: This is nullable for backwards compatibility.
    -- Eventually, that nullability should be removed.
    filesystem_pool UUID,

    -- zone image source
    image_source omicron.public.inv_zone_image_source NOT NULL,
    image_artifact_sha256 STRING(64),

    -- Nexus lockstep service port, used only by Nexus zones
    nexus_lockstep_port INT4
        CHECK (nexus_lockstep_port IS NULL OR nexus_lockstep_port BETWEEN 0 AND 65535),

    CONSTRAINT zone_image_source_artifact_hash_present CHECK (
        (image_source = 'artifact'
            AND image_artifact_sha256 IS NOT NULL)
        OR
        (image_source != 'artifact'
            AND image_artifact_sha256 IS NULL)
    ),

    CONSTRAINT nexus_lockstep_port_for_nexus_zones CHECK (
        (zone_type = 'nexus' AND nexus_lockstep_port IS NOT NULL)
        OR
        (zone_type != 'nexus' AND nexus_lockstep_port IS NULL)
    ),

    PRIMARY KEY (inv_collection_id, sled_config_id, id)
);

CREATE INDEX IF NOT EXISTS inv_omicron_sled_config_zone_nic_id
    ON omicron.public.inv_omicron_sled_config_zone (nic_id)
    STORING (
        primary_service_ip,
        second_service_ip,
        snat_ip
    );

CREATE TABLE IF NOT EXISTS omicron.public.inv_omicron_sled_config_zone_nic (
    -- where this observation came from
    inv_collection_id UUID NOT NULL,

    sled_config_id UUID NOT NULL,
    id UUID NOT NULL,
    name TEXT NOT NULL,
    ip INET NOT NULL,
    mac INT8 NOT NULL,
    subnet INET NOT NULL,
    vni INT8 NOT NULL,
    is_primary BOOLEAN NOT NULL,
    slot INT2 NOT NULL,

    PRIMARY KEY (inv_collection_id, sled_config_id, id)
);

CREATE TABLE IF NOT EXISTS omicron.public.inv_omicron_sled_config_dataset (
    -- where this observation came from
    inv_collection_id UUID NOT NULL,

    -- foreign key into the `inv_omicron_sled_config` table
    sled_config_id UUID NOT NULL,
    id UUID NOT NULL,

    pool_id UUID NOT NULL,
    kind omicron.public.dataset_kind NOT NULL,
    -- Only valid if kind = zone
    zone_name TEXT,

    quota INT8,
    reservation INT8,
    compression TEXT NOT NULL,

    CONSTRAINT zone_name_for_zone_kind CHECK (
      (kind != 'zone') OR
      (kind = 'zone' AND zone_name IS NOT NULL)
    ),

    PRIMARY KEY (inv_collection_id, sled_config_id, id)
);

CREATE TABLE IF NOT EXISTS omicron.public.inv_omicron_sled_config_disk (
    -- where this observation came from
    inv_collection_id UUID NOT NULL,

    -- foreign key into the `inv_omicron_sled_config` table
    sled_config_id UUID NOT NULL,
    id UUID NOT NULL,

    vendor TEXT NOT NULL,
    serial TEXT NOT NULL,
    model TEXT NOT NULL,

    pool_id UUID NOT NULL,

    PRIMARY KEY (inv_collection_id, sled_config_id, id)
);

CREATE TABLE IF NOT EXISTS omicron.public.inv_clickhouse_keeper_membership (
    inv_collection_id UUID NOT NULL,
    queried_keeper_id INT8 NOT NULL,
    leader_committed_log_index INT8 NOT NULL,
    raft_config INT8[] NOT NULL,

    PRIMARY KEY (inv_collection_id, queried_keeper_id)
);

CREATE TABLE IF NOT EXISTS omicron.public.inv_cockroachdb_status (
    inv_collection_id UUID NOT NULL,
    node_id TEXT NOT NULL,
    ranges_underreplicated INT8,
    liveness_live_nodes INT8,

    PRIMARY KEY (inv_collection_id, node_id)
);

CREATE TABLE IF NOT EXISTS omicron.public.inv_ntp_timesync (
    inv_collection_id UUID NOT NULL,
    zone_id UUID NOT NULL,
    synced BOOL NOT NULL,

    PRIMARY KEY (inv_collection_id, zone_id)
);

CREATE TABLE IF NOT EXISTS omicron.public.inv_internal_dns (
    inv_collection_id UUID NOT NULL,
    zone_id UUID NOT NULL,
    generation INT8 NOT NULL,
    PRIMARY KEY (inv_collection_id, zone_id)
);

/*
 * Various runtime configuration switches for reconfigurator
 *
 * Each configuration option is a single column in a row, and the whole row
 * of configurations is updated atomically. The latest `version` is the active
 * configuration.
 *
 * See https://github.com/oxidecomputer/omicron/issues/8253 for more details.
 */
CREATE TABLE IF NOT EXISTS omicron.public.reconfigurator_config (
    -- Monotonically increasing version for all bp_targets
    version INT8 PRIMARY KEY,

    -- Enable the planner background task
    planner_enabled BOOL NOT NULL DEFAULT FALSE,

    -- The time at which the configuration for a version was set
    time_modified TIMESTAMPTZ NOT NULL,

    -- Whether to add zones while the system has detected a mupdate override.
    add_zones_with_mupdate_override BOOL NOT NULL,

    -- Enable the TUF repo pruner background task
    tuf_repo_pruner_enabled BOOL NOT NULL
);

/*
 * System-level blueprints
 *
 * See RFD 457 and 459 for context.
 *
 * A blueprint describes a potential system configuration. The primary table is
 * the `blueprint` table, which stores only a small amount of metadata about the
 * blueprint. The bulk of the information is stored in the `bp_*` tables below,
 * each of which references back to `blueprint` by ID.
 *
 * `bp_target` describes the "target blueprints" of the system. Insertion must
 * follow a strict set of rules:
 *
 * * The first target blueprint must have version=1, and must have no parent
 *   blueprint.
 * * The Nth target blueprint must have version=N, and its parent blueprint must
 *   be the blueprint that was the target at version=N-1.
 *
 * The result is that the current target blueprint can always be found by
 * looking at the maximally-versioned row in `bp_target`, and there is a linear
 * history from that blueprint all the way back to the version=1 blueprint. We
 * will eventually prune old blueprint targets, so it will not always be
 * possible to view the entire history.
 *
 * `bp_omicron_zone` and `bp_omicron_zone_nic` are nearly identical to their
 * `inv_*` counterparts, and record the `OmicronZoneConfig`s for each sled.
 */

CREATE TYPE IF NOT EXISTS omicron.public.bp_zone_disposition AS ENUM (
    'in_service',
    'expunged'
);

CREATE TYPE IF NOT EXISTS omicron.public.bp_dataset_disposition AS ENUM (
    'in_service',
    'expunged'
);

CREATE TYPE IF NOT EXISTS omicron.public.bp_physical_disk_disposition AS ENUM (
    'in_service',
    'expunged'
);

CREATE TYPE IF NOT EXISTS omicron.public.bp_source AS ENUM (
    'rss',
    'planner',
    'reconfigurator_cli_edit',
    'test'
);

-- list of all blueprints
CREATE TABLE IF NOT EXISTS omicron.public.blueprint (
    id UUID PRIMARY KEY,

    -- This is effectively a foreign key back to this table; however, it is
    -- allowed to be NULL: the initial blueprint has no parent. Additionally,
    -- it may be non-NULL but no longer reference a row in this table: once a
    -- child blueprint has been created from a parent, it's possible for the
    -- parent to be deleted. We do not NULL out this field on such a deletion,
    -- so we can always see that there had been a particular parent even if it's
    -- now gone.
    parent_blueprint_id UUID,

    -- These fields are for debugging only.
    time_created TIMESTAMPTZ NOT NULL,
    creator TEXT NOT NULL,
    comment TEXT NOT NULL,

    -- identifies the latest internal DNS version when blueprint planning began
    internal_dns_version INT8 NOT NULL,
    -- identifies the latest external DNS version when blueprint planning began
    external_dns_version INT8 NOT NULL,
    -- identifies the CockroachDB state fingerprint when blueprint planning began
    cockroachdb_fingerprint TEXT NOT NULL,

    -- CockroachDB settings managed by blueprints.
    --
    -- We use NULL in these columns to reflect that blueprint execution should
    -- not modify the option; we're able to do this because CockroachDB settings
    -- require the value to be the correct type and not NULL. There is no value
    -- that represents "please reset this setting to the default value"; that is
    -- represented by the presence of the default value in that field.
    --
    -- `cluster.preserve_downgrade_option`
    cockroachdb_setting_preserve_downgrade TEXT,

    -- The smallest value of the target_release table's generation field that's
    -- accepted by the blueprint.
    --
    -- For example, let's say that the current target release generation is 5.
    -- Then, when reconfigurator detects a MUPdate:
    --
    -- * the target release is ignored in favor of the install dataset
    -- * this field is set to 6
    --
    -- Once an operator sets a new target release, its generation will be 6 or
    -- higher. Reconfigurator will then know that it is back in charge of
    -- driving the system to the target release.
    --
    -- This is set to 1 by default in application code.
    target_release_minimum_generation INT8 NOT NULL,

    -- The generation of the active group of Nexus instances
    nexus_generation INT8 NOT NULL,

    -- The source of this blueprint
    source omicron.public.bp_source NOT NULL
);

-- table describing both the current and historical target blueprints of the
-- system
CREATE TABLE IF NOT EXISTS omicron.public.bp_target (
    -- Monotonically increasing version for all bp_targets
    version INT8 PRIMARY KEY,

    -- Effectively a foreign key into the `blueprint` table, but may reference a
    -- blueprint that has been deleted (if this target is no longer the current
    -- target: the current target must not be deleted).
    blueprint_id UUID NOT NULL,

    -- Is this blueprint enabled?
    --
    -- Currently, we have no code that acts on this value; however, it exists as
    -- an escape hatch once we have automated blueprint planning and execution.
    -- An operator can set the current blueprint to disabled, which should stop
    -- planning and execution (presumably until a support case can address
    -- whatever issue the update system is causing).
    enabled BOOL NOT NULL,

    -- Timestamp for when this blueprint was made the current target
    time_made_target TIMESTAMPTZ NOT NULL
);

-- metadata associated with a single sled in a blueprint
CREATE TABLE IF NOT EXISTS omicron.public.bp_sled_metadata (
    -- foreign key into `blueprint` table
    blueprint_id UUID NOT NULL,

    sled_id UUID NOT NULL,
    sled_state omicron.public.sled_state NOT NULL,
    sled_agent_generation INT8 NOT NULL,
    -- NULL means do not remove any overrides
    remove_mupdate_override UUID,

    -- desired artifact hash for internal disk slots' boot partitions
    -- NULL is translated to
    -- `BlueprintHostPhase2DesiredContents::CurrentContents`
    host_phase_2_desired_slot_a STRING(64),
    host_phase_2_desired_slot_b STRING(64),

    -- the sled's /64 subnet on the underlay address
    subnet INET NOT NULL,

    PRIMARY KEY (blueprint_id, sled_id)
);

-- description of omicron physical disks specified in a blueprint.
CREATE TABLE IF NOT EXISTS omicron.public.bp_omicron_physical_disk  (
    -- foreign key into the `blueprint` table
    blueprint_id UUID NOT NULL,

    -- unique id for this sled (should be foreign keys into `sled` table, though
    -- it's conceivable a blueprint could refer to a sled that no longer exists,
    -- particularly if the blueprint is older than the current target)
    sled_id UUID NOT NULL,

    vendor TEXT NOT NULL,
    serial TEXT NOT NULL,
    model TEXT NOT NULL,

    id UUID NOT NULL,
    pool_id UUID NOT NULL,

    disposition omicron.public.bp_physical_disk_disposition NOT NULL,

     -- Specific properties of the `expunged` disposition
    disposition_expunged_as_of_generation INT,
    disposition_expunged_ready_for_cleanup BOOL NOT NULL,

    PRIMARY KEY (blueprint_id, id),

    CONSTRAINT expunged_disposition_properties CHECK (
      (disposition != 'expunged'
          AND disposition_expunged_as_of_generation IS NULL
          AND NOT disposition_expunged_ready_for_cleanup)
      OR
      (disposition = 'expunged'
          AND disposition_expunged_as_of_generation IS NOT NULL)
    )
);

-- description of an omicron dataset specified in a blueprint.
CREATE TABLE IF NOT EXISTS omicron.public.bp_omicron_dataset (
    -- foreign key into the `blueprint` table
    blueprint_id UUID NOT NULL,
    sled_id UUID NOT NULL,
    id UUID NOT NULL,

    -- Dataset disposition
    disposition omicron.public.bp_dataset_disposition NOT NULL,

    pool_id UUID NOT NULL,
    kind omicron.public.dataset_kind NOT NULL,
    -- Only valid if kind = zone
    zone_name TEXT,

    -- Only valid if kind = crucible
    ip INET,
    port INT4 CHECK (port BETWEEN 0 AND 65535),

    quota INT8,
    reservation INT8,
    compression TEXT NOT NULL,

    CONSTRAINT zone_name_for_zone_kind CHECK (
      (kind != 'zone') OR
      (kind = 'zone' AND zone_name IS NOT NULL)
    ),

    CONSTRAINT ip_and_port_set_for_crucible CHECK (
      (kind != 'crucible') OR
      (kind = 'crucible' AND ip IS NOT NULL and port IS NOT NULL)
    ),

    PRIMARY KEY (blueprint_id, id)
);

CREATE TYPE IF NOT EXISTS omicron.public.bp_zone_image_source AS ENUM (
    'install_dataset',
    'artifact'
);

-- description of omicron zones specified in a blueprint
CREATE TABLE IF NOT EXISTS omicron.public.bp_omicron_zone (
    -- foreign key into the `blueprint` table
    blueprint_id UUID NOT NULL,

    -- unique id for this sled (should be foreign keys into `sled` table, though
    -- it's conceivable a blueprint could refer to a sled that no longer exists,
    -- particularly if the blueprint is older than the current target)
    sled_id UUID NOT NULL,

    -- unique id for this zone
    id UUID NOT NULL,
    zone_type omicron.public.zone_type NOT NULL,

    -- SocketAddr of the "primary" service for this zone
    -- (what this describes varies by zone type, but all zones have at least one
    -- service in them)
    primary_service_ip INET NOT NULL,
    primary_service_port INT4
        CHECK (primary_service_port BETWEEN 0 AND 65535)
        NOT NULL,

    -- The remaining properties may be NULL for different kinds of zones.  The
    -- specific constraints are not enforced at the database layer, basically
    -- because it's really complicated to do that and it's not obvious that it's
    -- worthwhile.

    -- Some zones have a second service.  Like the primary one, the meaning of
    -- this is zone-type-dependent.
    second_service_ip INET,
    second_service_port INT4
        CHECK (second_service_port IS NULL
        OR second_service_port BETWEEN 0 AND 65535),

    -- Zones may have an associated dataset.  They're currently always on a U.2.
    -- The only thing we need to identify it here is the name of the zpool that
    -- it's on.
    dataset_zpool_name TEXT,

    -- Zones with external IPs have an associated NIC and sockaddr for listening
    -- (first is a foreign key into `bp_omicron_zone_nic`)
    bp_nic_id UUID,

    -- Properties for internal DNS servers
    -- address attached to this zone from outside the sled's subnet
    dns_gz_address INET,
    dns_gz_address_index INT8,

    -- Properties for boundary NTP zones
    -- these define upstream servers we need to contact
    ntp_ntp_servers TEXT[],
    ntp_dns_servers INET[],
    ntp_domain TEXT,

    -- Properties specific to Nexus zones
    nexus_external_tls BOOLEAN,
    nexus_external_dns_servers INET ARRAY,

    -- Source NAT configuration (currently used for boundary NTP only)
    snat_ip INET,
    snat_first_port INT4
        CHECK (snat_first_port IS NULL OR snat_first_port BETWEEN 0 AND 65535),
    snat_last_port INT4
        CHECK (snat_last_port IS NULL OR snat_last_port BETWEEN 0 AND 65535),

    -- For some zones, either primary_service_ip or second_service_ip (but not
    -- both!) is an external IP address. For such zones, this is the ID of that
    -- external IP. In general this is a foreign key into
    -- omicron.public.external_ip, though the row many not exist: if this
    -- blueprint is old, it's possible the IP has been deleted, and if this
    -- blueprint has not yet been realized, it's possible the IP hasn't been
    -- created yet.
    external_ip_id UUID,

    filesystem_pool UUID NOT NULL,

    -- Zone disposition
    disposition omicron.public.bp_zone_disposition NOT NULL,

    -- Specific properties of the `expunged` disposition
    disposition_expunged_as_of_generation INT,
    disposition_expunged_ready_for_cleanup BOOL NOT NULL,

    -- Blueprint zone image source
    image_source omicron.public.bp_zone_image_source NOT NULL,
    image_artifact_sha256 STRING(64),

    -- Generation for Nexus zones
    nexus_generation INT8,

    -- Nexus lockstep service port, used only by Nexus zones
    nexus_lockstep_port INT4
        CHECK (nexus_lockstep_port IS NULL OR nexus_lockstep_port BETWEEN 0 AND 65535),

    PRIMARY KEY (blueprint_id, id),

    CONSTRAINT expunged_disposition_properties CHECK (
        (disposition != 'expunged'
            AND disposition_expunged_as_of_generation IS NULL
            AND NOT disposition_expunged_ready_for_cleanup)
        OR
        (disposition = 'expunged'
            AND disposition_expunged_as_of_generation IS NOT NULL)
    ),

    CONSTRAINT zone_image_source_artifact_hash_present CHECK (
        (image_source = 'artifact'
            AND image_artifact_sha256 IS NOT NULL)
        OR
        (image_source != 'artifact'
            AND image_artifact_sha256 IS NULL)
    ),

    CONSTRAINT nexus_generation_for_nexus_zones CHECK (
        (zone_type = 'nexus' AND nexus_generation IS NOT NULL)
        OR
        (zone_type != 'nexus' AND nexus_generation IS NULL)
    ),

    CONSTRAINT nexus_lockstep_port_for_nexus_zones CHECK (
        (zone_type = 'nexus' AND nexus_lockstep_port IS NOT NULL)
        OR
        (zone_type != 'nexus' AND nexus_lockstep_port IS NULL)
    )
);

CREATE TABLE IF NOT EXISTS omicron.public.bp_omicron_zone_nic (
    blueprint_id UUID NOT NULL,
    id UUID NOT NULL,
    name TEXT NOT NULL,
    ip INET NOT NULL,
    mac INT8 NOT NULL,
    subnet INET NOT NULL,
    vni INT8 NOT NULL,
    is_primary BOOLEAN NOT NULL,
    slot INT2 NOT NULL,

    PRIMARY KEY (blueprint_id, id)
);

-- Blueprint information related to clickhouse cluster management
--
-- Rows for this table will only exist for deployments with an existing
-- `ClickhousePolicy` as part of the fleet `Policy`. In the limit, this will be
-- all deployments.
CREATE TABLE IF NOT EXISTS omicron.public.bp_clickhouse_cluster_config (
    -- Foreign key into the `blueprint` table
    blueprint_id UUID PRIMARY KEY,
    -- Generation number to track changes to the cluster state.
    -- Used as optimizitic concurrency control.
    generation INT8 NOT NULL,

    -- Clickhouse server and keeper ids can never be reused. We hand them out
    -- monotonically and keep track of the last one used here.
    max_used_server_id INT8 NOT NULL,
    max_used_keeper_id INT8 NOT NULL,

    -- Each clickhouse cluster has a unique name and secret value. These are set
    -- once and shared among all nodes for the lifetime of the fleet.
    cluster_name TEXT NOT NULL,
    cluster_secret TEXT NOT NULL,

    -- A recording of an inventory value that serves as a marker to inform the
    -- reconfigurator when a collection of a raft configuration is recent.
    highest_seen_keeper_leader_committed_log_index INT8 NOT NULL
);

-- Mapping of an Omicron zone ID to Clickhouse Keeper node ID in a specific
-- blueprint.
--
-- This can logically be considered a subtable of `bp_clickhouse_cluster_config`
CREATE TABLE IF NOT EXISTS omicron.public.bp_clickhouse_keeper_zone_id_to_node_id (
    -- Foreign key into the `blueprint` table
    blueprint_id UUID NOT NULL,

    omicron_zone_id UUID NOT NULL,
    keeper_id INT8 NOT NULL,

    PRIMARY KEY (blueprint_id, omicron_zone_id, keeper_id)
);

-- Mapping of an Omicron zone ID to Clickhouse Server node ID in a specific
-- blueprint.
--
-- This can logically be considered a subtable of `bp_clickhouse_cluster_config`
CREATE TABLE IF NOT EXISTS omicron.public.bp_clickhouse_server_zone_id_to_node_id (
    -- Foreign key into the `blueprint` table
    blueprint_id UUID NOT NULL,

    omicron_zone_id UUID NOT NULL,
    server_id INT8 NOT NULL,

    PRIMARY KEY (blueprint_id, omicron_zone_id, server_id)
);

-- Blueprint information related to which ClickHouse installation
-- oximeter is reading from.
CREATE TABLE IF NOT EXISTS omicron.public.bp_oximeter_read_policy (
    -- Foreign key into the `blueprint` table
    blueprint_id UUID PRIMARY KEY,

    -- Generation number.
    version INT8 NOT NULL,

    -- Which clickhouse installation should oximeter read from.
    oximeter_read_mode omicron.public.oximeter_read_mode NOT NULL
);

-- Blueprint information related to pending RoT bootloader upgrades.
CREATE TABLE IF NOT EXISTS omicron.public.bp_pending_mgs_update_rot_bootloader (
    -- Foreign key into the `blueprint` table
    blueprint_id UUID NOT NULL,
    -- identify of the device to be updated
    -- (foreign key into the `hw_baseboard_id` table)
    hw_baseboard_id UUID NOT NULL,
    -- location of this device according to MGS
    sp_type omicron.public.sp_type NOT NULL,
    sp_slot INT4 NOT NULL,
    -- artifact to be deployed to this device
    artifact_sha256 STRING(64) NOT NULL,
    artifact_version STRING(64) NOT NULL,

    -- RoT bootloader-specific details
    expected_stage0_version STRING NOT NULL,
    expected_stage0_next_version STRING, -- NULL means invalid (no version expected)

    PRIMARY KEY(blueprint_id, hw_baseboard_id)
);

-- Blueprint information related to pending SP upgrades.
CREATE TABLE IF NOT EXISTS omicron.public.bp_pending_mgs_update_sp (
    -- Foreign key into the `blueprint` table
    blueprint_id UUID NOT NULL,
    -- identify of the device to be updated
    -- (foreign key into the `hw_baseboard_id` table)
    hw_baseboard_id UUID NOT NULL,
    -- location of this device according to MGS
    sp_type omicron.public.sp_type NOT NULL,
    sp_slot INT4 NOT NULL,
    -- artifact to be deployed to this device
    artifact_sha256 STRING(64) NOT NULL,
    artifact_version STRING(64) NOT NULL,

    -- SP-specific details
    expected_active_version STRING NOT NULL,
    expected_inactive_version STRING, -- NULL means invalid (no version expected)

    PRIMARY KEY(blueprint_id, hw_baseboard_id)
);

-- Blueprint information related to pending RoT upgrades.
CREATE TABLE IF NOT EXISTS omicron.public.bp_pending_mgs_update_rot (
    -- Foreign key into the `blueprint` table
    blueprint_id UUID NOT NULL,
    -- identify of the device to be updated
    -- (foreign key into the `hw_baseboard_id` table)
    hw_baseboard_id UUID NOT NULL,
    -- location of this device according to MGS
    sp_type omicron.public.sp_type NOT NULL,
    sp_slot INT4 NOT NULL,
    -- artifact to be deployed to this device
    artifact_sha256 STRING(64) NOT NULL,
    artifact_version STRING(64) NOT NULL,

    -- RoT-specific details
    expected_active_slot omicron.public.hw_rot_slot NOT NULL,
    expected_active_version STRING NOT NULL,
    expected_inactive_version STRING, -- NULL means invalid (no version expected)
    expected_persistent_boot_preference omicron.public.hw_rot_slot NOT NULL,
    expected_pending_persistent_boot_preference omicron.public.hw_rot_slot,
    expected_transient_boot_preference omicron.public.hw_rot_slot,

    PRIMARY KEY(blueprint_id, hw_baseboard_id)
);

-- Blueprint information related to pending host OS phase 1 updates.
CREATE TABLE IF NOT EXISTS omicron.public.bp_pending_mgs_update_host_phase_1 (
    -- Foreign key into the `blueprint` table
    blueprint_id UUID NOT NULL,
    -- identify of the device to be updated
    -- (foreign key into the `hw_baseboard_id` table)
    hw_baseboard_id UUID NOT NULL,
    -- location of this device according to MGS
    sp_type omicron.public.sp_type NOT NULL,
    sp_slot INT4 NOT NULL,
    -- artifact to be deployed to this device
    artifact_sha256 STRING(64) NOT NULL,
    artifact_version STRING(64) NOT NULL,

    -- host-phase-1-specific details
    expected_active_phase_1_slot omicron.public.hw_m2_slot NOT NULL,
    expected_boot_disk omicron.public.hw_m2_slot NOT NULL,
    expected_active_phase_1_hash STRING(64) NOT NULL,
    expected_active_phase_2_hash STRING(64) NOT NULL,
    expected_inactive_phase_1_hash STRING(64) NOT NULL,
    expected_inactive_phase_2_hash STRING(64) NOT NULL,
    sled_agent_ip INET NOT NULL,
    sled_agent_port INT4 NOT NULL CHECK (sled_agent_port BETWEEN 0 AND 65535),

    PRIMARY KEY(blueprint_id, hw_baseboard_id)
);

-- Mapping of Omicron zone ID to CockroachDB node ID. This isn't directly used
-- by the blueprint tables above, but is used by the more general Reconfigurator
-- system along with them (e.g., to decommission expunged CRDB nodes).
CREATE TABLE IF NOT EXISTS omicron.public.cockroachdb_zone_id_to_node_id (
    omicron_zone_id UUID NOT NULL UNIQUE,
    crdb_node_id TEXT NOT NULL UNIQUE,

    -- We require the pair to be unique, and also require each column to be
    -- unique: there should only be one entry for a given zone ID, one entry for
    -- a given node ID, and we need a unique requirement on the pair (via this
    -- primary key) to support `ON CONFLICT DO NOTHING` idempotent inserts.
    PRIMARY KEY (omicron_zone_id, crdb_node_id)
);

-- Debug logging of blueprint planner reports
--
-- When the blueprint planner inside Nexus runs, it generates a report
-- describing what it did and why. Once the blueprint is generated, this report
-- is only intended for humans for debugging.  Because no shipping software ever
-- never needs to read this and because we want to prioritize ease of evolving
-- these structures, we we punt on a SQL representation entirely. This table
-- stores a JSON blob containing the planning reports for blueprints, but we _do
-- not_ provide any way to parse this data in Nexus or other shipping software.
-- (JSON in the database has all the normal problems of versioning, etc., and we
-- punt on that entirely by saying "do not parse this".) omdb and other dev
-- tooling is free to (attempt to) parse and interpret these JSON blobs.
CREATE TABLE IF NOT EXISTS omicron.public.debug_log_blueprint_planning (
    blueprint_id UUID NOT NULL PRIMARY KEY,
    debug_blob JSONB NOT NULL
);

/*
 * List of debug datasets available for use (e.g., by support bundles).
 *
 * This is a Reconfigurator rendezvous table: it reflects resources that
 * Reconfigurator has ensured exist. It is always possible that a resource
 * chosen from this table could be deleted after it's selected, but any
 * non-deleted row in this table is guaranteed to have been created.
 */
CREATE TABLE IF NOT EXISTS omicron.public.rendezvous_debug_dataset (
    /* ID of the dataset in a blueprint */
    id UUID PRIMARY KEY,

    /* Time this dataset was added to the table */
    time_created TIMESTAMPTZ NOT NULL,

    /*
     * If not NULL, indicates this dataset has been expunged in a blueprint.
     * Multiple Nexus instances operate concurrently, and it's possible any
     * given Nexus is operating on an old blueprint. We need to avoid a Nexus
     * operating on an old blueprint from inserting a dataset that has already
     * been expunged and removed from this table by a later blueprint, so
     * instead of hard deleting, we tombstone rows via this column.
     *
     * Hard deletion of tombstoned datasets will require some care with respect
     * to the problem above. For now we keep tombstoned datasets around forever.
     */
    time_tombstoned TIMESTAMPTZ,

    /* ID of the zpool on which this dataset is placed */
    pool_id UUID NOT NULL,

    /*
     * ID of the target blueprint the Reconfigurator reconciliation RPW was
     * acting on when this row was created.
     *
     * In practice, this will often be the same blueprint ID in which this
     * dataset was added, but it's not guaranteed to be (it could be any
     * descendent blueprint in which this dataset is still in service).
     */
    blueprint_id_when_created UUID NOT NULL,

    /*
     * ID of the target blueprint the Reconfigurator reconciliation RPW was
     * acting on when this row was tombstoned.
     *
     * In practice, this will often be the same blueprint ID in which this
     * dataset was expunged, but it's not guaranteed to be (it could be any
     * descendent blueprint in which this dataset is expunged and not yet
     * pruned).
     */
    blueprint_id_when_tombstoned UUID,

    /*
     * Either both `*_tombstoned` columns should be set (if this row has been
     * tombstoned) or neither should (if it has not).
     */
    CONSTRAINT tombstoned_consistency CHECK (
        (time_tombstoned IS NULL
            AND blueprint_id_when_tombstoned IS NULL)
        OR
        (time_tombstoned IS NOT NULL
            AND blueprint_id_when_tombstoned IS NOT NULL)
    )
);

/* Add an index which lets us find usable debug datasets */
CREATE INDEX IF NOT EXISTS lookup_usable_rendezvous_debug_dataset
    ON omicron.public.rendezvous_debug_dataset (id)
    WHERE time_tombstoned IS NULL;

/*******************************************************************/

/*
 * The `sled_instance` view's definition needs to be modified in a separate
 * transaction from the transaction that created it.
 */

COMMIT;
BEGIN;

-- Describes what happens when
-- (for affinity groups) instance cannot be co-located, or
-- (for anti-affinity groups) instance must be co-located, or
CREATE TYPE IF NOT EXISTS omicron.public.affinity_policy AS ENUM (
    -- If the affinity request cannot be satisfied, fail.
    'fail',

    -- If the affinity request cannot be satisfied, allow it anyway.
    'allow'
);

-- Determines what "co-location" means for instances within an affinity
-- or anti-affinity group.
CREATE TYPE IF NOT EXISTS omicron.public.failure_domain AS ENUM (
    -- Instances are co-located if they are on the same sled.
    'sled'
);

-- Describes a grouping of related instances that should be co-located.
CREATE TABLE IF NOT EXISTS omicron.public.affinity_group (
    id UUID PRIMARY KEY,
    name STRING(63) NOT NULL,
    description STRING(512) NOT NULL,
    time_created TIMESTAMPTZ NOT NULL,
    time_modified TIMESTAMPTZ NOT NULL,
    time_deleted TIMESTAMPTZ,
    -- Affinity groups are contained within projects
    project_id UUID NOT NULL,
    policy omicron.public.affinity_policy NOT NULL,
    failure_domain omicron.public.failure_domain NOT NULL
);

-- Names for affinity groups within a project should be unique
CREATE UNIQUE INDEX IF NOT EXISTS lookup_affinity_group_by_project ON omicron.public.affinity_group (
    project_id,
    name
) WHERE
    time_deleted IS NULL;

-- Describes an instance's membership within an affinity group
CREATE TABLE IF NOT EXISTS omicron.public.affinity_group_instance_membership (
    group_id UUID NOT NULL,
    instance_id UUID NOT NULL,

    PRIMARY KEY (group_id, instance_id)
);

-- We need to look up all memberships of an instance so we can revoke these
-- memberships efficiently when instances are deleted.
CREATE INDEX IF NOT EXISTS lookup_affinity_group_instance_membership_by_instance ON omicron.public.affinity_group_instance_membership (
    instance_id
);

-- Describes a collection of instances that should not be co-located.
CREATE TABLE IF NOT EXISTS omicron.public.anti_affinity_group (
    id UUID PRIMARY KEY,
    name STRING(63) NOT NULL,
    description STRING(512) NOT NULL,
    time_created TIMESTAMPTZ NOT NULL,
    time_modified TIMESTAMPTZ NOT NULL,
    time_deleted TIMESTAMPTZ,
    -- Anti-Affinity groups are contained within projects
    project_id UUID NOT NULL,
    policy omicron.public.affinity_policy NOT NULL,
    failure_domain omicron.public.failure_domain NOT NULL
);

-- Names for anti-affinity groups within a project should be unique
CREATE UNIQUE INDEX IF NOT EXISTS lookup_anti_affinity_group_by_project ON omicron.public.anti_affinity_group (
    project_id,
    name
) WHERE
    time_deleted IS NULL;

-- Describes an instance's membership within an anti-affinity group
CREATE TABLE IF NOT EXISTS omicron.public.anti_affinity_group_instance_membership (
    group_id UUID NOT NULL,
    instance_id UUID NOT NULL,

    PRIMARY KEY (group_id, instance_id)
);

-- We need to look up all memberships of an instance so we can revoke these
-- memberships efficiently when instances are deleted.
CREATE INDEX IF NOT EXISTS lookup_anti_affinity_group_instance_membership_by_instance ON omicron.public.anti_affinity_group_instance_membership (
    instance_id
);

CREATE TYPE IF NOT EXISTS omicron.public.vmm_cpu_platform AS ENUM (
  'sled_default',
  'amd_milan',
  'amd_turin'
);

-- Per-VMM state.
CREATE TABLE IF NOT EXISTS omicron.public.vmm (
    id UUID PRIMARY KEY,
    time_created TIMESTAMPTZ NOT NULL,
    time_deleted TIMESTAMPTZ,
    instance_id UUID NOT NULL,
    time_state_updated TIMESTAMPTZ NOT NULL,
    state_generation INT NOT NULL,
    sled_id UUID NOT NULL,
    propolis_ip INET NOT NULL,
    propolis_port INT4 NOT NULL CHECK (propolis_port BETWEEN 0 AND 65535) DEFAULT 12400,
    state omicron.public.vmm_state NOT NULL,
    cpu_platform omicron.public.vmm_cpu_platform
);

CREATE INDEX IF NOT EXISTS lookup_vmms_by_sled_id ON omicron.public.vmm (
    sled_id
) WHERE time_deleted IS NULL;

/*
 * A special view of an instance provided to operators for insights into what's
 * running on a sled.
 *
 * This view replaces the placeholder `sled_instance` view defined above. Any
 * columns in the placeholder must appear in the replacement in the same order
 * and with the same types they had in the placeholder.
 */

CREATE OR REPLACE VIEW omicron.public.sled_instance
AS SELECT
   instance.id,
   instance.name,
   silo.name as silo_name,
   project.name as project_name,
   vmm.sled_id as active_sled_id,
   instance.time_created,
   instance.time_modified,
   instance.migration_id,
   instance.ncpus,
   instance.memory,
   vmm.state
FROM
    omicron.public.instance AS instance
    JOIN omicron.public.project AS project ON
            instance.project_id = project.id
    JOIN omicron.public.silo AS silo ON
            project.silo_id = silo.id
    JOIN omicron.public.vmm AS vmm ON
            instance.active_propolis_id = vmm.id
WHERE
    instance.time_deleted IS NULL AND vmm.time_deleted IS NULL;

CREATE SEQUENCE IF NOT EXISTS omicron.public.nat_version START 1 INCREMENT 1;

CREATE TABLE IF NOT EXISTS omicron.public.nat_entry (
    id UUID PRIMARY KEY DEFAULT gen_random_uuid(),
    external_address INET NOT NULL,
    first_port INT4 NOT NULL,
    last_port INT4 NOT NULL,
    sled_address INET NOT NULL,
    vni INT4 NOT NULL,
    mac INT8 NOT NULL,
    version_added INT8 NOT NULL DEFAULT nextval('omicron.public.nat_version'),
    version_removed INT8,
    time_created TIMESTAMPTZ NOT NULL DEFAULT now(),
    time_deleted TIMESTAMPTZ
);

CREATE UNIQUE INDEX IF NOT EXISTS nat_version_added ON omicron.public.nat_entry (
    version_added
)
STORING (
    external_address,
    first_port,
    last_port,
    sled_address,
    vni,
    mac,
    time_created,
    time_deleted
);

CREATE UNIQUE INDEX IF NOT EXISTS overlapping_nat_entry ON omicron.public.nat_entry (
    external_address,
    first_port,
    last_port
) WHERE time_deleted IS NULL;

CREATE INDEX IF NOT EXISTS nat_lookup ON omicron.public.nat_entry (external_address, first_port, last_port, sled_address, vni, mac);

CREATE UNIQUE INDEX IF NOT EXISTS nat_version_removed ON omicron.public.nat_entry (
    version_removed
)
STORING (
    external_address,
    first_port,
    last_port,
    sled_address,
    vni,
    mac,
    time_created,
    time_deleted
);

CREATE INDEX IF NOT EXISTS nat_lookup_by_vni ON omicron.public.nat_entry (
  vni
)
STORING (
  external_address,
  first_port,
  last_port,
  sled_address,
  mac,
  version_added,
  version_removed,
  time_created,
  time_deleted
);

/*
 * A view of the ipv4 nat change history
 * used to summarize changes for external viewing
 */
CREATE VIEW IF NOT EXISTS omicron.public.nat_changes
AS
-- Subquery:
-- We need to be able to order partial changesets. ORDER BY on separate columns
-- will not accomplish this, so we'll do this by interleaving version_added
-- and version_removed (version_removed taking priority if NOT NULL) and then sorting
-- on the appropriate version numbers at call time.
WITH interleaved_versions AS (
  -- fetch all active NAT entries (entries that have not been soft deleted)
  SELECT
    external_address,
    first_port,
    last_port,
    sled_address,
    vni,
    mac,
    -- rename version_added to version
    version_added AS version,
    -- create a new virtual column, boolean value representing whether or not
    -- the record has been soft deleted
    (version_removed IS NOT NULL) as deleted
  FROM omicron.public.nat_entry
  WHERE version_removed IS NULL

  -- combine the datasets, unifying the version_added and version_removed
  -- columns to a single `version` column so we can interleave and sort the entries
  UNION

  -- fetch all inactive NAT entries (entries that have been soft deleted)
  SELECT
    external_address,
    first_port,
    last_port,
    sled_address,
    vni,
    mac,
    -- rename version_removed to version
    version_removed AS version,
    -- create a new virtual column, boolean value representing whether or not
    -- the record has been soft deleted
    (version_removed IS NOT NULL) as deleted
  FROM omicron.public.nat_entry
  WHERE version_removed IS NOT NULL
)
-- this is our new "table"
-- here we select the columns from the subquery defined above
SELECT
  external_address,
  first_port,
  last_port,
  sled_address,
  vni,
  mac,
  version,
  deleted
FROM interleaved_versions;

CREATE TYPE IF NOT EXISTS omicron.public.bfd_mode AS ENUM (
    'single_hop',
    'multi_hop'
);

CREATE TABLE IF NOT EXISTS omicron.public.bfd_session (
    id UUID PRIMARY KEY,
    local INET,
    remote INET NOT NULL,
    detection_threshold INT8 NOT NULL,
    required_rx INT8 NOT NULL,
    switch TEXT NOT NULL,
    mode  omicron.public.bfd_mode,

    time_created TIMESTAMPTZ NOT NULL,
    time_modified TIMESTAMPTZ NOT NULL,
    time_deleted TIMESTAMPTZ
);

CREATE UNIQUE INDEX IF NOT EXISTS lookup_bfd_session ON omicron.public.bfd_session (
    remote,
    switch
) WHERE time_deleted IS NULL;


CREATE TABLE IF NOT EXISTS omicron.public.probe (
    id UUID NOT NULL PRIMARY KEY,
    name STRING(63) NOT NULL,
    description STRING(512) NOT NULL,
    time_created TIMESTAMPTZ NOT NULL,
    time_modified TIMESTAMPTZ NOT NULL,
    time_deleted TIMESTAMPTZ,
    project_id UUID NOT NULL,
    sled UUID NOT NULL
);

CREATE UNIQUE INDEX IF NOT EXISTS lookup_probe_by_name ON omicron.public.probe (
    name
) WHERE
    time_deleted IS NULL;

CREATE TYPE IF NOT EXISTS omicron.public.upstairs_repair_notification_type AS ENUM (
  'started',
  'succeeded',
  'failed'
);

CREATE TYPE IF NOT EXISTS omicron.public.upstairs_repair_type AS ENUM (
  'live',
  'reconciliation'
);

CREATE TABLE IF NOT EXISTS omicron.public.upstairs_repair_notification (
    time TIMESTAMPTZ NOT NULL,

    repair_id UUID NOT NULL,
    repair_type omicron.public.upstairs_repair_type NOT NULL,

    upstairs_id UUID NOT NULL,
    session_id UUID NOT NULL,

    region_id UUID NOT NULL,
    target_ip INET NOT NULL,
    target_port INT4 CHECK (target_port BETWEEN 0 AND 65535) NOT NULL,

    notification_type omicron.public.upstairs_repair_notification_type NOT NULL,

    /*
     * A repair is uniquely identified by the four UUIDs here, and a
     * notification is uniquely identified by its type.
     */
    PRIMARY KEY (repair_id, upstairs_id, session_id, region_id, notification_type)
);

CREATE TABLE IF NOT EXISTS omicron.public.upstairs_repair_progress (
    repair_id UUID NOT NULL,
    time TIMESTAMPTZ NOT NULL,
    current_item INT8 NOT NULL,
    total_items INT8 NOT NULL,

    PRIMARY KEY (repair_id, time, current_item, total_items)
);

CREATE TYPE IF NOT EXISTS omicron.public.downstairs_client_stop_request_reason_type AS ENUM (
  'replacing',
  'disabled',
  'failed_reconcile',
  'io_error',
  'bad_negotiation_order',
  'incompatible',
  'failed_live_repair',
  'too_many_outstanding_jobs',
  'deactivated'
);

CREATE TABLE IF NOT EXISTS omicron.public.downstairs_client_stop_request_notification (
    time TIMESTAMPTZ NOT NULL,
    upstairs_id UUID NOT NULL,
    downstairs_id UUID NOT NULL,
    reason omicron.public.downstairs_client_stop_request_reason_type NOT NULL,

    PRIMARY KEY (time, upstairs_id, downstairs_id, reason)
);

CREATE TYPE IF NOT EXISTS omicron.public.downstairs_client_stopped_reason_type AS ENUM (
  'connection_timeout',
  'connection_failed',
  'timeout',
  'write_failed',
  'read_failed',
  'requested_stop',
  'finished',
  'queue_closed',
  'receive_task_cancelled'
);

CREATE TABLE IF NOT EXISTS omicron.public.downstairs_client_stopped_notification (
    time TIMESTAMPTZ NOT NULL,
    upstairs_id UUID NOT NULL,
    downstairs_id UUID NOT NULL,
    reason omicron.public.downstairs_client_stopped_reason_type NOT NULL,

    PRIMARY KEY (time, upstairs_id, downstairs_id, reason)
);

CREATE INDEX IF NOT EXISTS rack_initialized ON omicron.public.rack (initialized);

-- table for tracking bootstore configuration changes over time
-- this makes reconciliation easier and also gives us a visible history of changes
CREATE TABLE IF NOT EXISTS omicron.public.bootstore_config (
    key TEXT NOT NULL,
    generation INT8 NOT NULL,
    PRIMARY KEY (key, generation),
    data JSONB NOT NULL,
    time_created TIMESTAMPTZ NOT NULL,
    time_deleted TIMESTAMPTZ
);

CREATE INDEX IF NOT EXISTS address_lot_names ON omicron.public.address_lot(name);

CREATE VIEW IF NOT EXISTS omicron.public.bgp_peer_view
AS
SELECT
 sp.switch_location,
 sp.port_name,
 bpc.addr,
 bpc.hold_time,
 bpc.idle_hold_time,
 bpc.delay_open,
 bpc.connect_retry,
 bpc.keepalive,
 bpc.remote_asn,
 bpc.min_ttl,
 bpc.md5_auth_key,
 bpc.multi_exit_discriminator,
 bpc.local_pref,
 bpc.enforce_first_as,
 bpc.vlan_id,
 bc.asn
FROM omicron.public.switch_port sp
JOIN omicron.public.switch_port_settings_bgp_peer_config bpc
ON sp.port_settings_id = bpc.port_settings_id
JOIN omicron.public.bgp_config bc ON bc.id = bpc.bgp_config_id;

CREATE INDEX IF NOT EXISTS switch_port_id_and_name
ON omicron.public.switch_port (port_settings_id, port_name) STORING (switch_location);

CREATE INDEX IF NOT EXISTS switch_port_name ON omicron.public.switch_port (port_name);

CREATE INDEX IF NOT EXISTS sled_by_policy_and_state
ON omicron.public.sled (sled_policy, sled_state, id) STORING (ip);

CREATE INDEX IF NOT EXISTS active_vmm
ON omicron.public.vmm (time_deleted, sled_id, instance_id);

CREATE INDEX IF NOT EXISTS sled_by_policy
ON omicron.public.sled (sled_policy) STORING (ip, sled_state);

CREATE INDEX IF NOT EXISTS vmm_by_instance_id
ON omicron.public.vmm (instance_id) STORING (sled_id);

CREATE TYPE IF NOT EXISTS omicron.public.region_replacement_state AS ENUM (
  'requested',
  'allocating',
  'running',
  'driving',
  'replacement_done',
  'completing',
  'complete'
);

CREATE TABLE IF NOT EXISTS omicron.public.region_replacement (
    /* unique ID for this region replacement */
    id UUID PRIMARY KEY,

    request_time TIMESTAMPTZ NOT NULL,

    old_region_id UUID NOT NULL,

    volume_id UUID NOT NULL,

    old_region_volume_id UUID,

    new_region_id UUID,

    replacement_state omicron.public.region_replacement_state NOT NULL,

    operating_saga_id UUID
);

CREATE INDEX IF NOT EXISTS lookup_region_replacement_by_state on omicron.public.region_replacement (replacement_state);

CREATE TABLE IF NOT EXISTS omicron.public.volume_repair (
    volume_id UUID PRIMARY KEY,
    repair_id UUID NOT NULL
);

CREATE INDEX IF NOT EXISTS lookup_volume_repair_by_repair_id on omicron.public.volume_repair (
    repair_id
);

CREATE TYPE IF NOT EXISTS omicron.public.region_replacement_step_type AS ENUM (
  'propolis',
  'pantry'
);

CREATE TABLE IF NOT EXISTS omicron.public.region_replacement_step (
    replacement_id UUID NOT NULL,

    step_time TIMESTAMPTZ NOT NULL,

    step_type omicron.public.region_replacement_step_type NOT NULL,

    step_associated_instance_id UUID,
    step_associated_vmm_id UUID,

    step_associated_pantry_ip INET,
    step_associated_pantry_port INT4 CHECK (step_associated_pantry_port BETWEEN 0 AND 65535),
    step_associated_pantry_job_id UUID,

    PRIMARY KEY (replacement_id, step_time, step_type)
);

CREATE INDEX IF NOT EXISTS step_time_order on omicron.public.region_replacement_step (step_time);

CREATE INDEX IF NOT EXISTS search_for_repair_notifications ON omicron.public.upstairs_repair_notification (region_id, notification_type);

CREATE TYPE IF NOT EXISTS omicron.public.region_snapshot_replacement_state AS ENUM (
  'requested',
  'allocating',
  'replacement_done',
  'deleting_old_volume',
  'running',
  'complete',
  'completing'
);

CREATE TYPE IF NOT EXISTS omicron.public.read_only_target_replacement_type AS ENUM (
  'region_snapshot',
  'read_only_region'
);

CREATE TABLE IF NOT EXISTS omicron.public.region_snapshot_replacement (
    id UUID PRIMARY KEY,

    request_time TIMESTAMPTZ NOT NULL,

    old_dataset_id UUID,
    old_region_id UUID NOT NULL,
    old_snapshot_id UUID,

    old_snapshot_volume_id UUID,

    new_region_id UUID,

    replacement_state omicron.public.region_snapshot_replacement_state NOT NULL,

    operating_saga_id UUID,

    new_region_volume_id UUID,

    replacement_type omicron.public.read_only_target_replacement_type NOT NULL,

    CONSTRAINT proper_replacement_fields CHECK (
      (
       (replacement_type = 'region_snapshot') AND
       ((old_dataset_id IS NOT NULL) AND (old_snapshot_id IS NOT NULL))
      ) OR (
       (replacement_type = 'read_only_region') AND
       ((old_dataset_id IS NULL) AND (old_snapshot_id IS NULL))
      )
    )
);

CREATE INDEX IF NOT EXISTS lookup_region_snapshot_replacement_by_state
ON omicron.public.region_snapshot_replacement (replacement_state);

CREATE TYPE IF NOT EXISTS omicron.public.region_snapshot_replacement_step_state AS ENUM (
  'requested',
  'running',
  'complete',
  'volume_deleted'
);

CREATE TABLE IF NOT EXISTS omicron.public.region_snapshot_replacement_step (
    id UUID PRIMARY KEY,

    request_id UUID NOT NULL,

    request_time TIMESTAMPTZ NOT NULL,

    volume_id UUID NOT NULL,

    old_snapshot_volume_id UUID,

    replacement_state omicron.public.region_snapshot_replacement_step_state NOT NULL,

    operating_saga_id UUID
);

CREATE INDEX IF NOT EXISTS lookup_region_snapshot_replacement_step_by_state
    on omicron.public.region_snapshot_replacement_step (replacement_state);

CREATE INDEX IF NOT EXISTS lookup_region_snapshot_replacement_step_by_old_volume_id
    on omicron.public.region_snapshot_replacement_step (old_snapshot_volume_id);

-- An allowlist of IP addresses that can make requests to user-facing services.
CREATE TABLE IF NOT EXISTS omicron.public.allow_list (
    id UUID PRIMARY KEY,
    time_created TIMESTAMPTZ NOT NULL,
    time_modified TIMESTAMPTZ NOT NULL,
    -- A nullable list of allowed source IPs.
    --
    -- NULL is used to indicate _any_ source IP is allowed. A _non-empty_ list
    -- represents an explicit allow list of IPs or IP subnets. Note that the
    -- list itself may never be empty.
    allowed_ips INET[] CHECK (array_length(allowed_ips, 1) > 0)
);

-- Insert default allowlist, allowing all traffic.
-- See `schema/crdb/insert-default-allowlist/up.sql` for details.
INSERT INTO omicron.public.allow_list (id, time_created, time_modified, allowed_ips)
VALUES (
    '001de000-a110-4000-8000-000000000000',
    NOW(),
    NOW(),
    NULL
)
ON CONFLICT (id)
DO NOTHING;

CREATE TYPE IF NOT EXISTS omicron.public.migration_state AS ENUM (
  'pending',
  'in_progress',
  'failed',
  'completed'
);

-- A table of the states of current migrations.
CREATE TABLE IF NOT EXISTS omicron.public.migration (
    id UUID PRIMARY KEY,

    /* The ID of the instance that was migrated */
    instance_id UUID NOT NULL,

    /* The time this migration record was created. */
    time_created TIMESTAMPTZ NOT NULL,

    /* The time this migration record was deleted. */
    time_deleted TIMESTAMPTZ,

    /* Note that there's no `time_modified/time_updated` timestamp for migration
     * records. This is because we track updated time separately for the source
     * and target sides of the migration, using separate `time_source_updated`
     * and time_target_updated` columns.
    */

    /* The state of the migration source */
    source_state omicron.public.migration_state NOT NULL,

    /* The ID of the migration source Propolis */
    source_propolis_id UUID NOT NULL,

    /* Generation number owned and incremented by the source sled-agent */
    source_gen INT8 NOT NULL DEFAULT 1,

    /* Timestamp of when the source field was last updated.
     *
     * This is provided by the sled-agent when publishing a migration state
     * update.
     */
    time_source_updated TIMESTAMPTZ,

    /* The state of the migration target */
    target_state omicron.public.migration_state NOT NULL,

    /* The ID of the migration target Propolis */
    target_propolis_id UUID NOT NULL,

    /* Generation number owned and incremented by the target sled-agent */
    target_gen INT8 NOT NULL DEFAULT 1,

    /* Timestamp of when the source field was last updated.
     *
     * This is provided by the sled-agent when publishing a migration state
     * update.
     */
    time_target_updated TIMESTAMPTZ
);

/* Lookup migrations by instance ID */
CREATE INDEX IF NOT EXISTS lookup_migrations_by_instance_id ON omicron.public.migration (
    instance_id
);

/* Migrations by time created.
 *
 * Currently, this is only used by OMDB for ordering the `omdb migration list`
 * output, but it may be used by other UIs in the future...
*/
CREATE INDEX IF NOT EXISTS migrations_by_time_created ON omicron.public.migration (
    time_created
);

/* Lookup region snapshot by snapshot id */
CREATE INDEX IF NOT EXISTS lookup_region_snapshot_by_snapshot_id on omicron.public.region_snapshot (
    snapshot_id
);

CREATE INDEX IF NOT EXISTS lookup_bgp_config_by_bgp_announce_set_id ON omicron.public.bgp_config (
    bgp_announce_set_id
) WHERE
    time_deleted IS NULL;

CREATE TYPE IF NOT EXISTS omicron.public.volume_resource_usage_type AS ENUM (
  'read_only_region',
  'region_snapshot'
);

/*
 * This table records when a Volume makes use of a read-only resource. When
 * there are no more entries for a particular read-only resource, then that
 * resource can be garbage collected.
 */
CREATE TABLE IF NOT EXISTS omicron.public.volume_resource_usage (
    usage_id UUID NOT NULL,

    volume_id UUID NOT NULL,

    usage_type omicron.public.volume_resource_usage_type NOT NULL,

    /*
     * This column contains a non-NULL value when the usage type is read_only
     * region
     */
    region_id UUID,

    /*
     * These columns contain non-NULL values when the usage type is region
     * snapshot
     */
    region_snapshot_dataset_id UUID,
    region_snapshot_region_id UUID,
    region_snapshot_snapshot_id UUID,

    PRIMARY KEY (usage_id),

    CONSTRAINT exactly_one_usage_source CHECK (
     (
      (usage_type = 'read_only_region') AND
      (region_id IS NOT NULL) AND
      (
       region_snapshot_dataset_id IS NULL AND
       region_snapshot_region_id IS NULL AND
       region_snapshot_snapshot_id IS NULL
      )
     )
    OR
     (
      (usage_type = 'region_snapshot') AND
      (region_id IS NULL) AND
      (
       region_snapshot_dataset_id IS NOT NULL AND
       region_snapshot_region_id IS NOT NULL AND
       region_snapshot_snapshot_id IS NOT NULL
      )
     )
    )
);

CREATE INDEX IF NOT EXISTS lookup_volume_resource_usage_by_region on omicron.public.volume_resource_usage (
    region_id
);

CREATE INDEX IF NOT EXISTS lookup_volume_resource_usage_by_snapshot on omicron.public.volume_resource_usage (
    region_snapshot_dataset_id, region_snapshot_region_id, region_snapshot_snapshot_id
);

CREATE UNIQUE INDEX IF NOT EXISTS one_record_per_volume_resource_usage on omicron.public.volume_resource_usage (
    volume_id,
    usage_type,
    region_id,
    region_snapshot_dataset_id,
    region_snapshot_region_id,
    region_snapshot_snapshot_id
);

CREATE TYPE IF NOT EXISTS omicron.public.audit_log_actor_kind AS ENUM (
    'user_builtin',
    'silo_user',
    'unauthenticated',
    'scim'
);

CREATE TYPE IF NOT EXISTS omicron.public.audit_log_result_kind AS ENUM (
    'success',
    'error',
    -- represents the case where we had to clean up a row and artificially
    -- complete it in order to get it into the log (because entries don't show
    -- up in the log until they're completed)
    'timeout'
);

CREATE TABLE IF NOT EXISTS omicron.public.audit_log (
    id UUID PRIMARY KEY,
    time_started TIMESTAMPTZ NOT NULL,
    -- request IDs are UUIDs but let's give them a little extra space
    -- https://github.com/oxidecomputer/dropshot/blob/83f78e7/dropshot/src/server.rs#L743
    request_id STRING(63) NOT NULL,
    request_uri STRING(512) NOT NULL,
    operation_id STRING(512) NOT NULL,
    source_ip INET NOT NULL,
    -- Pulled from request header if present and truncated
    user_agent STRING(256),

    -- these are all null if the request is unauthenticated. actor_id can
    -- be present while silo ID is null if the user is built in (non-silo).
    actor_id UUID,
    actor_silo_id UUID,
    -- actor kind indicating builtin user, silo user, or unauthenticated
    actor_kind omicron.public.audit_log_actor_kind NOT NULL,
    -- The name of the authn scheme used
    auth_method STRING(63),

    -- below are fields we can only fill in after the operation

    time_completed TIMESTAMPTZ,
    http_status_code INT4,

    -- only present on errors
    error_code STRING,
    error_message STRING,

    -- result kind indicating success, error, or timeout
    result_kind omicron.public.audit_log_result_kind,

    -- make sure time_completed and result_kind are either both null or both not
    CONSTRAINT time_completed_and_result_kind CHECK (
        (time_completed IS NULL AND result_kind IS NULL)
        OR (time_completed IS NOT NULL AND result_kind IS NOT NULL)
    ),

    -- Enforce consistency between result_kind and related fields:
    -- 'timeout': no HTTP status or error details
    -- 'success': requires HTTP status, no error details
    -- 'error': requires HTTP status and error message
    -- other/NULL: no HTTP status or error details
    CONSTRAINT result_kind_state_consistency CHECK (
        CASE result_kind
            WHEN 'timeout' THEN http_status_code IS NULL AND error_code IS NULL
                AND error_message IS NULL
            WHEN 'success' THEN error_code IS NULL AND error_message IS NULL AND
                http_status_code IS NOT NULL
            WHEN 'error' THEN http_status_code IS NOT NULL AND error_message IS
                NOT NULL
            ELSE http_status_code IS NULL AND error_code IS NULL AND error_message
                IS NULL
        END
    ),

    -- Ensure valid actor ID combinations
    -- Constraint: actor_kind and actor_id must be consistent
    CONSTRAINT actor_kind_and_id_consistent CHECK (
        -- For user_builtin: must have actor_id, must not have actor_silo_id
        (actor_kind = 'user_builtin' AND actor_id IS NOT NULL AND actor_silo_id IS NULL)
        OR
        -- For silo_user: must have both actor_id and actor_silo_id
        (actor_kind = 'silo_user' AND actor_id IS NOT NULL AND actor_silo_id IS NOT NULL)
        OR
        -- For a scim actor: must have a actor_silo_id
        (actor_kind = 'scim' AND actor_id IS NULL AND actor_silo_id IS NOT NULL)
        OR
        -- For unauthenticated: must not have actor_id or actor_silo_id
        (actor_kind = 'unauthenticated' AND actor_id IS NULL AND actor_silo_id IS NULL)
    )
);

-- When we query the audit log, we filter by time_completed and order by
-- (time_completed, id). CRDB docs talk about hash-sharded indexes for
-- sequential keys, but the PK on this table is the ID alone.
CREATE UNIQUE INDEX IF NOT EXISTS audit_log_by_time_completed
    ON omicron.public.audit_log (time_completed, id)
    WHERE time_completed IS NOT NULL;

-- View of audit log entries that have been "completed". This lets us treat that
-- subset of rows as its own table in the data model code. Completing an entry
-- means updating the entry after an operation is complete with the result of
-- the operation. Because we do not intend to fail or roll back the operation
-- if the completion write fails (while we do abort if the audit log entry
-- initialization call fails), it is always possible (though rare) that there
-- will be some incomplete entries remaining for operations that have in fact
-- completed. We intend to complete those periodically with some kind of job
-- and most likely mark them with a special third status that is neither success
-- nor failure.
CREATE VIEW IF NOT EXISTS omicron.public.audit_log_complete AS
SELECT
    id,
    time_started,
    request_id,
    request_uri,
    operation_id,
    source_ip,
    user_agent,
    actor_id,
    actor_silo_id,
    actor_kind,
    auth_method,
    time_completed,
    http_status_code,
    error_code,
    error_message,
    result_kind
FROM omicron.public.audit_log
WHERE
    time_completed IS NOT NULL
    AND result_kind IS NOT NULL;

/*
 * Alerts
 */


/*
 * Alert webhook receivers, receiver secrets, and receiver subscriptions.
 */

CREATE TABLE IF NOT EXISTS omicron.public.alert_receiver (
    /* Identity metadata (resource) */
    id UUID PRIMARY KEY,
    name STRING(63) NOT NULL,
    description STRING(512) NOT NULL,
    time_created TIMESTAMPTZ NOT NULL,
    time_modified TIMESTAMPTZ NOT NULL,
    time_deleted TIMESTAMPTZ,
    -- Child resource generation for secrets.
    secret_gen INT NOT NULL,

    -- Child resource generation for subscriptions. This is separate from
    -- `secret_gen`, as updating secrets and updating subscriptions are separate
    -- operations which don't conflict with each other.
    subscription_gen INT NOT NULL,
    -- URL of the endpoint webhooks are delivered to.
    endpoint STRING(512) NOT NULL
);

CREATE UNIQUE INDEX IF NOT EXISTS lookup_alert_rx_by_id
ON omicron.public.alert_receiver (id)
WHERE
    time_deleted IS NULL;

CREATE UNIQUE INDEX IF NOT EXISTS lookup_alert_rx_by_name
ON omicron.public.alert_receiver (
    name
) WHERE
    time_deleted IS NULL;

CREATE TABLE IF NOT EXISTS omicron.public.webhook_secret (
    -- ID of this secret.
    id UUID PRIMARY KEY,
    time_created TIMESTAMPTZ NOT NULL,
    -- N.B. that this will always be equal to `time_created` for secrets, as
    -- they are never modified once created.
    time_modified TIMESTAMPTZ NOT NULL,
    time_deleted TIMESTAMPTZ,
    -- UUID of the webhook receiver (foreign key into
    -- `omicron.public.webhook_rx`)
    rx_id UUID NOT NULL,
    -- Secret value.
    secret STRING(512) NOT NULL
);

CREATE INDEX IF NOT EXISTS lookup_webhook_secrets_by_rx
ON omicron.public.webhook_secret (
    rx_id
) WHERE
    time_deleted IS NULL;

-- Alert classes.
--
-- When creating new alert classes, be sure to add them here!
CREATE TYPE IF NOT EXISTS omicron.public.alert_class AS ENUM (
    -- Liveness probes, which are technically not real alerts, but, you know...
    'probe',
    -- Test classes used to test globbing.
    --
    -- These are not publicly exposed.
    'test.foo',
    'test.foo.bar',
    'test.foo.baz',
    'test.quux.bar',
    'test.quux.bar.baz'
    -- Add new alert classes here!
);

-- The set of alert class filters (either alert class names or alert class glob
-- patterns) associated with a alert receiver.
--
-- This is used when creating entries in the alert_subscription table to
-- indicate that a alert receiver is interested in a given event class.
CREATE TABLE IF NOT EXISTS omicron.public.alert_glob (
    -- UUID of the alert receiver (foreign key into
    -- `omicron.public.alert_receiver`)
    rx_id UUID NOT NULL,
    -- An event class glob to which this receiver is subscribed.
    glob STRING(512) NOT NULL,
    -- Regex used when evaluating this filter against concrete alert classes.
    regex STRING(512) NOT NULL,
    time_created TIMESTAMPTZ NOT NULL,
    -- The database schema version at which this glob was last expanded.
    --
    -- This is used to detect when a glob must be re-processed to generate exact
    -- subscriptions on schema changes.
    --
    -- If this is NULL, no exact subscriptions have been generated for this glob
    -- yet (i.e. it was just created)
    schema_version STRING(64),

    PRIMARY KEY (rx_id, glob)
);

-- Look up all event class globs for an alert receiver.
CREATE INDEX IF NOT EXISTS lookup_alert_globs_for_rx
ON omicron.public.alert_glob (
    rx_id
);

CREATE INDEX IF NOT EXISTS lookup_alert_globs_by_schema_version
ON omicron.public.alert_glob (schema_version);

CREATE TABLE IF NOT EXISTS omicron.public.alert_subscription (
    -- UUID of the alert receiver (foreign key into
    -- `omicron.public.alert_receiver`)
    rx_id UUID NOT NULL,
    -- An alert class to which the receiver is subscribed.
    alert_class omicron.public.alert_class NOT NULL,
    -- If this subscription is a concrete instantiation of a glob pattern, the
    -- value of the glob that created it (and, a foreign key into
    -- `webhook_rx_event_glob`). If the receiver is subscribed to this exact
    -- event class, then this is NULL.
    --
    -- This is used when deleting a glob subscription, as it is necessary to
    -- delete any concrete subscriptions to individual event classes matching
    -- that glob.
    glob STRING(512),

    time_created TIMESTAMPTZ NOT NULL,

    PRIMARY KEY (rx_id, alert_class)
);

-- Look up all receivers subscribed to an alert class. This is used by
-- the dispatcher to determine who is interested in a particular event.
CREATE INDEX IF NOT EXISTS lookup_alert_rxs_for_class
ON omicron.public.alert_subscription (
    alert_class
);

-- Look up all exact event class subscriptions for a receiver.
--
-- This is used when generating a view of all user-provided original
-- subscriptions provided for a receiver. That list is generated by looking up
-- all exact event class subscriptions for the receiver ID in this table,
-- combined with the list of all globs in the `alert_glob` table.
CREATE INDEX IF NOT EXISTS lookup_exact_subscriptions_for_alert_rx
on omicron.public.alert_subscription (
    rx_id
) WHERE glob IS NULL;

/*
 * Alert message queue.
 */

CREATE TABLE IF NOT EXISTS omicron.public.alert (
    id UUID PRIMARY KEY,
    time_created TIMESTAMPTZ NOT NULL,
    time_modified TIMESTAMPTZ NOT NULL,
    -- The class of alert that this is.
    alert_class omicron.public.alert_class NOT NULL,
    -- Actual alert data. The structure of this depends on the alert class.
    payload JSONB NOT NULL,

    -- Set when dispatch entries have been created for this alert.
    time_dispatched TIMESTAMPTZ,
    -- The number of receivers that this alart was dispatched to.
    num_dispatched INT8 NOT NULL,

    CONSTRAINT time_dispatched_set_if_dispatched CHECK (
        (num_dispatched = 0) OR (time_dispatched IS NOT NULL)
    ),

    CONSTRAINT num_dispatched_is_positive CHECK (
        (num_dispatched >= 0)
    )
);

-- Singleton probe alert
INSERT INTO omicron.public.alert (
    id,
    time_created,
    time_modified,
    alert_class,
    payload,
    time_dispatched,
    num_dispatched
) VALUES (
    -- NOTE: this UUID is duplicated in nexus_db_model::alert.
    '001de000-7768-4000-8000-000000000001',
    NOW(),
    NOW(),
    'probe',
    '{}',
    -- Pretend to be dispatched so we won't show up in "list alerts needing
    -- dispatch" queries
    NOW(),
    0
) ON CONFLICT DO NOTHING;

-- Look up webhook events in need of dispatching.
--
-- This is used by the message dispatcher when looking for events to dispatch.
CREATE INDEX IF NOT EXISTS lookup_undispatched_alerts
ON omicron.public.alert (
    id, time_created
) WHERE time_dispatched IS NULL;


/*
 * Alert message dispatching and delivery attempts.
 */

-- Describes why an alert delivery was triggered
CREATE TYPE IF NOT EXISTS omicron.public.alert_delivery_trigger AS ENUM (
    --  This delivery was triggered by the alert being dispatched.
    'alert',
    -- This delivery was triggered by an explicit call to the alert resend API.
    'resend',
    --- This delivery is a liveness probe.
    'probe'
);

-- Describes the state of an alert delivery
CREATE TYPE IF NOT EXISTS omicron.public.alert_delivery_state AS ENUM (
    --  This delivery has not yet completed.
    'pending',
    -- This delivery has failed.
    'failed',
    --- This delivery has completed successfully.
    'delivered'
);

-- Delivery dispatch table for webhook receivers.
CREATE TABLE IF NOT EXISTS omicron.public.webhook_delivery (
    -- UUID of this delivery.
    id UUID PRIMARY KEY,
    --- UUID of the alert (foreign key into `omicron.public.alert`).
    alert_id UUID NOT NULL,
    -- UUID of the webhook receiver (foreign key into
    -- `omicron.public.alert_receiver`)
    rx_id UUID NOT NULL,

    triggered_by omicron.public.alert_delivery_trigger NOT NULL,

    --- Delivery attempt count. Starts at 0.
    attempts INT2 NOT NULL,

    time_created TIMESTAMPTZ NOT NULL,
    -- If this is set, then this webhook message has either been delivered
    -- successfully, or is considered permanently failed.
    time_completed TIMESTAMPTZ,

    state omicron.public.alert_delivery_state NOT NULL,

    -- Deliverator coordination bits
    deliverator_id UUID,
    time_leased TIMESTAMPTZ,

    CONSTRAINT attempts_is_non_negative CHECK (attempts >= 0),
    CONSTRAINT active_deliveries_have_started_timestamps CHECK (
        (deliverator_id IS NULL) OR (
            deliverator_id IS NOT NULL AND time_leased IS NOT NULL
        )
    ),
    CONSTRAINT time_completed_iff_not_pending CHECK (
        (state = 'pending' AND time_completed IS NULL) OR
            (state != 'pending' AND time_completed IS NOT NULL)
    )
);

-- Ensure that initial delivery attempts (nexus-dispatched) are unique to avoid
-- duplicate work when an alert is dispatched. For deliveries created by calls
-- to the webhook event resend API, we don't enforce this constraint, to allow
-- re-delivery to be triggered multiple times.
CREATE UNIQUE INDEX IF NOT EXISTS one_webhook_event_dispatch_per_rx
ON omicron.public.webhook_delivery (
    alert_id, rx_id
)
WHERE
    triggered_by = 'alert';

-- Index for looking up all webhook messages dispatched to a receiver ID
CREATE INDEX IF NOT EXISTS lookup_webhook_delivery_dispatched_to_rx
ON omicron.public.webhook_delivery (
    rx_id, alert_id
);

-- Index for looking up all delivery attempts for an alert
CREATE INDEX IF NOT EXISTS lookup_webhook_deliveries_for_alert
ON omicron.public.webhook_delivery (
    alert_id
);

-- Index for looking up all currently in-flight webhook messages, and ordering
-- them by their creation times.
CREATE INDEX IF NOT EXISTS webhook_deliveries_in_flight
ON omicron.public.webhook_delivery (
    time_created, id
) WHERE
    time_completed IS NULL;

CREATE TYPE IF NOT EXISTS omicron.public.webhook_delivery_attempt_result as ENUM (
    -- The delivery attempt failed with an HTTP error.
    'failed_http_error',
    -- The delivery attempt failed because the receiver endpoint was
    -- unreachable.
    'failed_unreachable',
    --- The delivery attempt connected successfully but no response was received
    --  within the timeout.
    'failed_timeout',
    -- The delivery attempt succeeded.
    'succeeded'
);

CREATE TABLE IF NOT EXISTS omicron.public.webhook_delivery_attempt (
    -- Primary key
    id UUID PRIMARY KEY,
    -- Foreign key into `omicron.public.webhook_delivery`.
    delivery_id UUID NOT NULL,
    -- attempt number.
    attempt INT2 NOT NULL,

    -- UUID of the webhook receiver (foreign key into
    -- `omicron.public.webhook_rx`)
    rx_id UUID NOT NULL,

    result omicron.public.webhook_delivery_attempt_result NOT NULL,

    -- This is an INT4 to ensure we can store any unsigned 16-bit number,
    -- although status code > 599 would be Very Surprising...
    response_status INT4,
    response_duration INTERVAL,
    time_created TIMESTAMPTZ NOT NULL,
    -- UUID of the Nexus who did this delivery attempt.
    deliverator_id UUID NOT NULL,

    -- Attempt numbers start at 1
    CONSTRAINT attempts_start_at_1 CHECK (attempt >= 1),

    -- Ensure response status codes are not negative.
    -- We could be more prescriptive here, and also check that they're >= 100
    -- and <= 599, but some servers may return weird stuff, and we'd like to be
    -- able to record that they did that.
    CONSTRAINT response_status_is_unsigned CHECK (
        (response_status IS NOT NULL AND response_status >= 0) OR
            (response_status IS NULL)
    ),

    CONSTRAINT response_iff_not_unreachable CHECK (
        (
            -- If the result is 'succeedeed' or 'failed_http_error', response
            -- data must be present.
            (result = 'succeeded' OR result = 'failed_http_error') AND (
                response_status IS NOT NULL AND
                response_duration IS NOT NULL
            )
        ) OR (
            -- If the result is 'failed_unreachable' or 'failed_timeout', no
            -- response data is present.
            (result = 'failed_unreachable' OR result = 'failed_timeout') AND (
                response_status IS NULL AND
                response_duration IS NULL
            )
        )
    )
);

CREATE INDEX IF NOT EXISTS lookup_attempts_for_webhook_delivery
ON omicron.public.webhook_delivery_attempt (
    delivery_id
);

CREATE INDEX IF NOT EXISTS lookup_webhook_delivery_attempts_to_rx
ON omicron.public.webhook_delivery_attempt (
    rx_id
);

CREATE TYPE IF NOT EXISTS omicron.public.user_data_export_resource_type AS ENUM (
  'snapshot',
  'image'
);

CREATE TYPE IF NOT EXISTS omicron.public.user_data_export_state AS ENUM (
  'requested',
  'assigning',
  'live',
  'deleting',
  'deleted'
);

/*
 * This table contains a record when a snapshot is being exported.
 */
CREATE TABLE IF NOT EXISTS omicron.public.user_data_export (
    id UUID PRIMARY KEY,

    state omicron.public.user_data_export_state NOT NULL,
    operating_saga_id UUID,
    generation INT8 NOT NULL,

    resource_id UUID NOT NULL,
    resource_type omicron.public.user_data_export_resource_type NOT NULL,
    resource_deleted BOOL NOT NULL,

    pantry_ip INET,
    pantry_port INT4 CHECK (pantry_port BETWEEN 0 AND 65535),
    volume_id UUID
);

CREATE INDEX IF NOT EXISTS lookup_export_by_resource_type
ON omicron.public.user_data_export (resource_type);

CREATE UNIQUE INDEX IF NOT EXISTS one_export_record_per_resource
ON omicron.public.user_data_export (resource_id)
WHERE state != 'deleted';

CREATE INDEX IF NOT EXISTS lookup_export_by_volume
ON omicron.public.user_data_export (volume_id);

CREATE INDEX IF NOT EXISTS lookup_export_by_state
ON omicron.public.user_data_export (state);

/*
 * Ereports
 *
 * See RFD 520 for details:
 * https://rfd.shared.oxide.computer/rfd/520
 */

 CREATE TYPE IF NOT EXISTS omicron.public.ereporter_type AS ENUM (
    'sp',
    'host'
);

 CREATE TABLE IF NOT EXISTS omicron.public.ereport (
    /*
     * the primary key for an ereport is formed from the tuple of the
     * reporter's restart ID (a randomly generated UUID) and the ereport's ENA
     * (a 64-bit integer that uniquely identifies the ereport within that
     * restart of the reporter).
     *
     * see: https://rfd.shared.oxide.computer/rfd/520#ereport-metadata
     */
    restart_id UUID NOT NULL,
    ena INT8 NOT NULL,
    time_deleted TIMESTAMPTZ,

    /* time at which the ereport was collected */
    time_collected TIMESTAMPTZ NOT NULL,
    /* UUID of the Nexus instance that collected the ereport */
    collector_id UUID NOT NULL,

    /*
     * VPD identity of the reporter.
     *
     * unlike the SP location and sled UUID, these fields are always nullable,
     * regardless of whether the ereport was reported by a SP or the host OS.
     * this is necessary because an ereport may be generated in a state where
     * the SP doesn't know who or what it is.
     * consider that "i don't know my own identity" is a reasonable condition
     * to want to generate an ereport about!
     */
    part_number STRING,
    serial_number STRING,

    /*
     * The ereport class, which indicates the category of event reported.
     *
     * This is nullable, as it is extracted from the report JSON, and reports
     * missing class information must still be ingested.
     */
    class STRING,

    /*
     * JSON representation of the ereport as received from the SP.
     *
     * the raw JSON representation of the ereport is always stored, alongside
     * any more structured data that we extract from it, as extracting data
     * from the received ereport requires additional knowledge of the ereport
     * formats generated by the SP and its various tasks. as these may change,
     * and new ereports may be added which Nexus may not yet be aware of,
     * we always store the raw JSON representation of the ereport. as Nexus
     * becomes aware of new ereport schemas, it can go back and extract
     * structured data from previously collected ereports with those schemas,
     * but this is only possible if the JSON blob is persisted.
     *
     * see also: https://rfd.shared.oxide.computer/rfd/520#data-model
     */
    report JSONB NOT NULL,

    /*
     * whether this ereport was generated by SP firmware or the host OS.
     *
     * this determines the key used to identify the reporter:
     * - for SP ereports, the reporter is identified by its SP type and slot,
     *   which is how the SP is indexed when requesting ereports from MGS.
     * - for host OS ereports, the reporter is identified by the sled UUID.
     *
     * depending on the reporter type, either the SP location or sled UUID
     * fields will be non-NULL.
     */
    reporter omicron.public.ereporter_type NOT NULL,

    /*  physical location for SP reporters. */
    sp_type omicron.public.sp_type,
    sp_slot INT4,

    /* sled UUID for host OS reporters. */
    sled_id UUID,

    CONSTRAINT reporter_identity_validity CHECK (
    (
        -- ereports from SPs must have a SP type and slot,
        -- and must not have a sled ID.
        reporter = 'sp'
            AND sp_type IS NOT NULL
            AND sp_slot IS NOT NULL
            AND sled_id IS NULL
    ) OR (
        -- ereports from the sled host OS must have a sled ID,
        -- and must not have a SP type or slot.
        reporter = 'host'
            AND sled_id IS NOT NULL
            AND sp_type IS NULL
            AND sp_slot IS NULL
    )
    ),

    PRIMARY KEY (restart_id, ena)
);

CREATE INDEX IF NOT EXISTS lookup_ereports_by_sp_slot
ON omicron.public.ereport (
    sp_type,
    sp_slot,
    time_collected
)
WHERE
    time_deleted IS NULL
    AND sp_type IS NOT NULL
    AND sp_slot IS NOT NULL;

CREATE INDEX IF NOT EXISTS lookup_ereports_by_sled
ON omicron.public.ereport (
    sled_id,
    time_collected
)
WHERE
    sled_id IS NOT NULL
    AND time_deleted IS NULL;

CREATE INDEX IF NOT EXISTS lookup_ereports_by_serial
ON omicron.public.ereport (
    serial_number
)
STORING (
    time_collected,
    reporter,
    sp_type,
    sp_slot,
    sled_id
)
WHERE
     time_deleted IS NULL;

CREATE INDEX IF NOT EXISTS lookup_ereports_by_class
ON omicron.public.ereport (
    class
)
WHERE
    time_deleted IS NULL;

/*
    * Fault management situation reports (and accessories)
    *
    * See RFD 603 for details:
    * https://rfd.shared.oxide.computer/rfd/603
*/
CREATE TABLE IF NOT EXISTS omicron.public.fm_sitrep (
    -- The ID of this sitrep.
    id UUID PRIMARY KEY,
    --  The ID of the parent sitrep.
    --
    -- A sitrep's _parent_ is the sitrep that was current when the planning
    -- phase that produced that sitrep ran. The parent sitrep is a planning
    -- input that produced this sitrep.
    --
    -- This is effectively a foreign key back to this table; however, it is
    -- allowed to be NULL: the initial sitrep has no parent. Additionally,
    -- it may be non-NULL but no longer reference a row in this table: once a
    -- child sitrep has been created from a parent, it's possible for the
    -- parent to be deleted. We do not NULL out this field on such a deletion,
    -- so we can always see that there had been a particular parent even if
    -- it's now gone.
    parent_sitrep_id UUID,
    -- The ID of the inventory collection that was used as input to this
    -- sitrep.
    --
    -- This is a foreign key that references a row in the `inv_collection`
    -- table (and other inventory records associated with that collection).
    --
    -- Note that inventory collections are pruned on a separate schedule
    -- from sitreps, so the inventory collection records may not exist.
    inv_collection_id UUID NOT NULL,

    -- These fields are not semantically meaningful and are intended
    -- debugging purposes.

    -- The time at which this sitrep was created.
    time_created TIMESTAMPTZ NOT NULL,
    -- The Omicron zone UUID of the Nexus instance that created this
    -- sitrep.
    creator_id UUID NOT NULL,
    -- A human-readable description of the changes represented by this
    -- sitrep.
    comment TEXT NOT NULL
);

-- Index for looking up all potential children of a given parent sitrep.
CREATE INDEX IF NOT EXISTS
    lookup_sitreps_by_parent_id
ON omicron.public.fm_sitrep (parent_sitrep_id);

-- The history of current sitreps.
--
-- The sitrep with the highest `version` in this table is the current sitrep.
CREATE TABLE IF NOT EXISTS omicron.public.fm_sitrep_history (
    -- Monotonically increasing version for all FM sitreps.
    version INT8 PRIMARY KEY,

    -- Effectively a foreign key into the `fm_sitrep` table, but may
    -- reference a fm_sitrep that has been deleted (if this sitrep is
    --  no longer current; the current sitrep must not be deleted).
    sitrep_id UUID NOT NULL,

    -- Timestamp for when this sitrep was made current.
    time_made_current TIMESTAMPTZ NOT NULL
);

CREATE UNIQUE INDEX IF NOT EXISTS
    lookup_sitrep_version_by_id
ON omicron.public.fm_sitrep_history (sitrep_id);

/*
 * List of datasets available to be sliced up and passed to VMMs for instance
 * local storage.
 *
 * This is a Reconfigurator rendezvous table: it reflects resources that
 * Reconfigurator has ensured exist. It is always possible that a resource
 * chosen from this table could be deleted after it's selected, but any
 * non-deleted row in this table is guaranteed to have been created.
 */
CREATE TABLE IF NOT EXISTS omicron.public.rendezvous_local_storage_dataset (
    /* ID of dataset */
    id UUID PRIMARY KEY,

    /* Time this dataset was added to the table */
    time_created TIMESTAMPTZ NOT NULL,

    /*
     * If not NULL, indicates this dataset has been expunged in a blueprint.
     * Multiple Nexus instances operate concurrently, and it's possible any
     * given Nexus is operating on an old blueprint. We need to avoid a Nexus
     * operating on an old blueprint from inserting a dataset that has already
     * been expunged and removed from this table by a later blueprint, so
     * instead of hard deleting, we tombstone rows via this column.
     *
     * Hard deletion of tombstoned datasets will require some care with respect
     * to the problem above. For now we keep tombstoned datasets around forever.
     */
    time_tombstoned TIMESTAMPTZ,

    /*
     * ID of the target blueprint the Reconfigurator reconciliation RPW was
     * acting on when this row was created.
     *
     * In practice, this will often be the same blueprint ID in which this
     * dataset was added, but it's not guaranteed to be (it could be any
     * descendent blueprint in which this dataset is still in service).
     */
    blueprint_id_when_created UUID NOT NULL,

    /*
     * ID of the target blueprint the Reconfigurator reconciliation RPW was
     * acting on when this row was tombstoned.
     *
     * In practice, this will often be the same blueprint ID in which this
     * dataset was expunged, but it's not guaranteed to be (it could be any
     * descendent blueprint in which this dataset is expunged and not yet
     * pruned).
     */
    blueprint_id_when_tombstoned UUID,

    /* ID of the zpool on which this dataset is placed */
    pool_id UUID NOT NULL,

    /*
     * An upper bound on the amount of space that might be in-use
     *
     * This field is owned by Nexus. When a new row is inserted during the
     * Reconfigurator rendezvous process, this field is set to 0. Reconfigurator
     * otherwise ignores this field. It's updated by Nexus as vmm allocations
     * and deletions are performed using this dataset.
     */
    size_used INT NOT NULL,

    /* Do not consider this dataset during local storage allocation */
    no_provision BOOL NOT NULL,

    /*
     * Either both `*_tombstoned` columns should be set (if this row has been
     * tombstoned) or neither should (if it has not).
     */
    CONSTRAINT tombstoned_consistency CHECK (
        (time_tombstoned IS NULL
            AND blueprint_id_when_tombstoned IS NULL)
        OR
        (time_tombstoned IS NOT NULL
            AND blueprint_id_when_tombstoned IS NOT NULL)
    )
);

/* Create an index on the size usage for any local storage dataset */
CREATE INDEX IF NOT EXISTS lookup_local_storage_dataset_by_size_used ON
    omicron.public.rendezvous_local_storage_dataset (size_used)
  WHERE time_tombstoned IS NULL;

/* Create an index on the zpool id */
CREATE INDEX IF NOT EXISTS lookup_local_storage_dataset_by_zpool ON
    omicron.public.rendezvous_local_storage_dataset (pool_id, id)
  WHERE time_tombstoned IS NULL;

-- Metadata for the schema itself.
--
-- This table may be read by Nexuses with different notions of "what the schema should be".
-- Unlike other tables in the database, caution should be taken when upgrading this schema.
CREATE TABLE IF NOT EXISTS omicron.public.db_metadata (
    -- There should only be one row of this table for the whole DB.
    -- It's a little goofy, but filter on "singleton = true" before querying
    -- or applying updates, and you'll access the singleton row.
    --
    -- We also add a constraint on this table to ensure it's not possible to
    -- access the version of this table with "singleton = false".
    singleton BOOL NOT NULL PRIMARY KEY,
    time_created TIMESTAMPTZ NOT NULL,
    time_modified TIMESTAMPTZ NOT NULL,
    -- Semver representation of the DB version
    version STRING(64) NOT NULL,

    -- (Optional) Semver representation of the DB version to which we're upgrading
    target_version STRING(64),

    CHECK (singleton = true)
);

CREATE TYPE IF NOT EXISTS omicron.public.db_metadata_nexus_state AS ENUM (
    -- This Nexus is allowed to access this database
    'active',

    -- This Nexus is not yet allowed to access the database
    'not_yet',

    -- This Nexus has committed to no longer accessing this database
    'quiesced'
);

-- Nexuses which may be attempting to access the database, and a state
-- which identifies if they should be allowed to do so.
--
-- This table is used during upgrade implement handoff between old and new
-- Nexus zones. It is read by all Nexuses during initialization to identify
-- if they should have access to the database.
CREATE TABLE IF NOT EXISTS omicron.public.db_metadata_nexus (
    nexus_id UUID NOT NULL PRIMARY KEY,
    last_drained_blueprint_id UUID,
    state omicron.public.db_metadata_nexus_state NOT NULL
);

CREATE UNIQUE INDEX IF NOT EXISTS lookup_db_metadata_nexus_by_state on omicron.public.db_metadata_nexus (
    state,
    nexus_id
);

CREATE TABLE IF NOT EXISTS omicron.public.scim_client_bearer_token (
    /* Identity metadata */
    id UUID PRIMARY KEY,

    time_created TIMESTAMPTZ NOT NULL,
    time_deleted TIMESTAMPTZ,
    time_expires TIMESTAMPTZ,

    silo_id UUID NOT NULL,

    bearer_token TEXT NOT NULL
);

CREATE UNIQUE INDEX IF NOT EXISTS
    lookup_scim_client_by_silo_id
ON
    omicron.public.scim_client_bearer_token (silo_id, id)
WHERE
    time_deleted IS NULL;

CREATE UNIQUE INDEX IF NOT EXISTS
    bearer_token_unique_for_scim_client
ON
    omicron.public.scim_client_bearer_token (bearer_token)
WHERE
    time_deleted IS NULL;

-- RFD 488: Multicast

/* Create versioning sequence for multicast group changes */
CREATE SEQUENCE IF NOT EXISTS omicron.public.multicast_group_version START 1 INCREMENT 1;

-- Multicast group state for RPW
CREATE TYPE IF NOT EXISTS omicron.public.multicast_group_state AS ENUM (
    'creating',
    'active',
    'deleting',
    'deleted'
);

-- Multicast group member state for RPW pattern
CREATE TYPE IF NOT EXISTS omicron.public.multicast_group_member_state AS ENUM (
    'joining',
    'joined',
    'left'
);

/*
 * External multicast groups (customer-facing, allocated from IP pools)
 * Following the bifurcated design from RFD 488
 */
CREATE TABLE IF NOT EXISTS omicron.public.multicast_group (
    /* Identity metadata (following Resource pattern) */
    id UUID PRIMARY KEY,
    name STRING(63) NOT NULL,
    description STRING(512) NOT NULL,
    time_created TIMESTAMPTZ NOT NULL,
    time_modified TIMESTAMPTZ NOT NULL,
    time_deleted TIMESTAMPTZ,

    /* VNI for multicast group (derived or random) */
    vni INT4 NOT NULL,

    /* IP allocation from pools */
    ip_pool_id UUID NOT NULL,
    ip_pool_range_id UUID NOT NULL,
    multicast_ip INET NOT NULL,

<<<<<<< HEAD
    /* Source-Specific Multicast (SSM) support */
    source_ips INET[] DEFAULT ARRAY[]::INET[],
=======
    /* Multicast VLAN (MVLAN) for egress to upstream networks */
    /* Tags packets leaving the rack to traverse VLAN-segmented upstream networks */
    /* Internal rack traffic uses VNI-based underlay forwarding */
    mvlan INT2,
>>>>>>> dc791eb6

    /* Associated underlay group for NAT */
    /* We fill this as part of the RPW */
    underlay_group_id UUID,

    /* DPD tag to couple external/underlay state for this group */
    tag STRING(63),

    /* Current state of the multicast group (for RPW) */
    state omicron.public.multicast_group_state NOT NULL DEFAULT 'creating',

    /* Sync versioning */
    version_added INT8 NOT NULL DEFAULT nextval('omicron.public.multicast_group_version'),
    version_removed INT8,

    /* Salt for underlay IP collision avoidance (XORed into mapping) */
    /* Note: Column added via migration, must be at end for schema compatibility */
    underlay_salt INT2,

    /* Constraints */
    -- External groups: IPv4 multicast or non-admin-local IPv6
    CONSTRAINT external_multicast_ip_valid CHECK (
        (family(multicast_ip) = 4 AND multicast_ip << '224.0.0.0/4') OR
        (family(multicast_ip) = 6 AND multicast_ip << 'ff00::/8' AND
         NOT multicast_ip << 'ff04::/16' AND
         NOT multicast_ip << 'ff05::/16' AND
         NOT multicast_ip << 'ff08::/16')
    ),

    -- Reserved range validation for IPv4
    CONSTRAINT external_ipv4_not_reserved CHECK (
        family(multicast_ip) != 4 OR (
            family(multicast_ip) = 4 AND
            NOT multicast_ip << '224.0.0.0/24' AND     -- Link-local control block
            NOT multicast_ip << '233.0.0.0/8' AND      -- GLOP addressing
            NOT multicast_ip << '239.0.0.0/8'          -- Administratively scoped
        )
    ),

    -- Reserved range validation for IPv6
    CONSTRAINT external_ipv6_not_reserved CHECK (
        family(multicast_ip) != 6 OR (
            family(multicast_ip) = 6 AND
            NOT multicast_ip << 'ff01::/16' AND         -- Interface-local scope
            NOT multicast_ip << 'ff02::/16'             -- Link-local scope
        )
    )
);

/*
 * Underlay multicast groups (admin-local IPv6 for VPC internal forwarding)
 */
CREATE TABLE IF NOT EXISTS omicron.public.underlay_multicast_group (
    /* Identity */
    id UUID PRIMARY KEY,
    time_created TIMESTAMPTZ NOT NULL,
    time_modified TIMESTAMPTZ NOT NULL,
    time_deleted TIMESTAMPTZ,

    /* Admin-local IPv6 multicast address (NAT target) */
    multicast_ip INET NOT NULL,

    /* DPD tag to couple external/underlay state for this group */
    tag STRING(63),

    /* Sync versioning */
    version_added INT8 NOT NULL DEFAULT nextval('omicron.public.multicast_group_version'),
    version_removed INT8,

    /* Constraints */
    -- Underlay groups: admin-local scoped IPv6 only (ff04::/16)
    CONSTRAINT underlay_ipv6_admin_scoped CHECK (
        family(multicast_ip) = 6 AND multicast_ip << 'ff04::/16'
    )
);

/*
 * Multicast group membership (external groups)
 */
CREATE TABLE IF NOT EXISTS omicron.public.multicast_group_member (
    /* Identity */
    id UUID PRIMARY KEY,
    time_created TIMESTAMPTZ NOT NULL,
    time_modified TIMESTAMPTZ NOT NULL,
    time_deleted TIMESTAMPTZ,

    /* External group for customer/external membership */
    external_group_id UUID NOT NULL,

    /* Parent instance or service (following external_ip pattern) */
    parent_id UUID NOT NULL,

    /* Sled hosting the parent instance (NULL when stopped) */
    sled_id UUID,

    /* RPW state for reliable operations */
    state omicron.public.multicast_group_member_state NOT NULL,

    /* Sync versioning */
    version_added INT8 NOT NULL DEFAULT nextval('omicron.public.multicast_group_version'),
    version_removed INT8,

    /* Denormalized multicast IP from the group (for API convenience) */
    /* Note: Column added via migration, must be at end for schema compatibility */
    multicast_ip INET NOT NULL,

    /* Source IPs for this member's multicast subscription */
    /* Each member can subscribe to different sources */
    /* Empty array means any source is allowed (ASM) */
    /* Non-empty array enables source filtering (IGMPv3/MLDv2) */
    /* The group's source_ips in API views is the union of all active members */
    source_ips INET[] DEFAULT ARRAY[]::INET[]
);

/* External Multicast Group Indexes */

-- Version tracking for Omicron internal change detection
-- Supports: SELECT ... WHERE version_added >= ? ORDER BY version_added
CREATE UNIQUE INDEX IF NOT EXISTS multicast_group_version_added ON omicron.public.multicast_group (
    version_added
) STORING (
    name,
    multicast_ip,
    time_created,
    time_deleted
);

-- Version tracking for Omicron internal change detection
-- Supports: SELECT ... WHERE version_removed >= ? ORDER BY version_removed
CREATE UNIQUE INDEX IF NOT EXISTS multicast_group_version_removed ON omicron.public.multicast_group (
    version_removed
) STORING (
    name,
    multicast_ip,
    time_created,
    time_deleted
);

-- IP address uniqueness and conflict detection
-- Supports: SELECT ... WHERE multicast_ip = ? AND time_deleted IS NULL
CREATE UNIQUE INDEX IF NOT EXISTS lookup_external_multicast_by_ip ON omicron.public.multicast_group (
    multicast_ip
) WHERE time_deleted IS NULL;

-- Pool management and allocation queries
-- Supports: SELECT ... WHERE ip_pool_id = ? AND time_deleted IS NULL
CREATE INDEX IF NOT EXISTS external_multicast_by_pool ON omicron.public.multicast_group (
    ip_pool_id,
    ip_pool_range_id
) WHERE time_deleted IS NULL;

-- Underlay NAT group association
-- Supports: SELECT ... WHERE underlay_group_id = ? AND time_deleted IS NULL
CREATE INDEX IF NOT EXISTS external_multicast_by_underlay ON omicron.public.multicast_group (
    underlay_group_id
) WHERE time_deleted IS NULL AND underlay_group_id IS NOT NULL;

-- Fleet-wide unique name constraint (groups are fleet-scoped like IP pools)
-- Supports: SELECT ... WHERE name = ? AND time_deleted IS NULL
CREATE UNIQUE INDEX IF NOT EXISTS lookup_multicast_group_by_name ON omicron.public.multicast_group (
    name
) WHERE time_deleted IS NULL;

-- RPW cleanup of soft-deleted groups
-- Supports: SELECT ... WHERE state = 'deleting' (includes rows with time_deleted set)
-- Without WHERE clause to allow queries on Deleting state regardless of time_deleted
CREATE INDEX IF NOT EXISTS multicast_group_cleanup ON omicron.public.multicast_group (
    state,
    id
);

-- RPW queries for active groups (Creating, Active states)
-- Supports: SELECT ... WHERE state = ? AND time_deleted IS NULL ORDER BY id
-- Optimizes the common case of querying non-deleted groups by state with pagination
CREATE INDEX IF NOT EXISTS multicast_group_active ON omicron.public.multicast_group (
    state,
    id
) WHERE time_deleted IS NULL;

/* Underlay Multicast Group Indexes */

-- Version tracking for Omicron internal change detection
-- Supports: SELECT ... WHERE version_added >= ? ORDER BY version_added
CREATE UNIQUE INDEX IF NOT EXISTS underlay_multicast_group_version_added ON omicron.public.underlay_multicast_group (
    version_added
) STORING (
    multicast_ip,
    time_created,
    time_deleted
);

-- Version tracking for Omicron internal change detection
-- Supports: SELECT ... WHERE version_removed >= ? ORDER BY version_removed
CREATE UNIQUE INDEX IF NOT EXISTS underlay_multicast_group_version_removed ON omicron.public.underlay_multicast_group (
    version_removed
) STORING (
    multicast_ip,
    time_created,
    time_deleted
);

-- Admin-local IPv6 address uniqueness
-- Supports: SELECT ... WHERE multicast_ip = ? AND time_deleted IS NULL
CREATE UNIQUE INDEX IF NOT EXISTS lookup_underlay_multicast_by_ip ON omicron.public.underlay_multicast_group (
    multicast_ip
) WHERE time_deleted IS NULL;

-- Lifecycle management via group tags
-- Supports: SELECT ... WHERE tag = ? AND time_deleted IS NULL
CREATE INDEX IF NOT EXISTS underlay_multicast_by_tag ON omicron.public.underlay_multicast_group (
    tag
) WHERE time_deleted IS NULL AND tag IS NOT NULL;

/* Multicast Group Member Indexes */

-- Version tracking for Omicron internal change detection
-- Supports: SELECT ... WHERE version_added >= ? ORDER BY version_added
CREATE UNIQUE INDEX IF NOT EXISTS multicast_member_version_added ON omicron.public.multicast_group_member (
    version_added
) STORING (
    external_group_id,
    parent_id,
    time_created,
    time_deleted
);

-- Version tracking for Omicron internal change detection
-- Supports: SELECT ... WHERE version_removed >= ? ORDER BY version_removed
CREATE UNIQUE INDEX IF NOT EXISTS multicast_member_version_removed ON omicron.public.multicast_group_member (
    version_removed
) STORING (
    external_group_id,
    parent_id,
    time_created,
    time_deleted
);

-- Group membership listing and pagination
-- Supports: SELECT ... WHERE external_group_id = ? AND time_deleted IS NULL
CREATE INDEX IF NOT EXISTS multicast_member_by_external_group ON omicron.public.multicast_group_member (
    external_group_id
) WHERE time_deleted IS NULL;

-- Instance membership queries (all groups for an instance)
-- Supports: SELECT ... WHERE parent_id = ? AND time_deleted IS NULL
CREATE INDEX IF NOT EXISTS multicast_member_by_parent ON omicron.public.multicast_group_member (
    parent_id
) WHERE time_deleted IS NULL;

-- RPW reconciler sled-based switch port resolution
-- Supports: SELECT ... WHERE sled_id = ? AND time_deleted IS NULL
CREATE INDEX IF NOT EXISTS multicast_member_by_sled ON omicron.public.multicast_group_member (
    sled_id
) WHERE time_deleted IS NULL;

-- Instance-focused composite queries with group filtering
-- Supports: SELECT ... WHERE parent_id = ? AND external_group_id = ? AND time_deleted IS NULL
CREATE INDEX IF NOT EXISTS multicast_member_by_parent_and_group ON omicron.public.multicast_group_member (
    parent_id,
    external_group_id
) WHERE time_deleted IS NULL;

-- Business logic constraint: one instance per group (also serves queries)
-- Supports: SELECT ... WHERE external_group_id = ? AND parent_id = ? AND time_deleted IS NULL
CREATE UNIQUE INDEX IF NOT EXISTS multicast_member_unique_parent_per_group ON omicron.public.multicast_group_member (
    external_group_id,
    parent_id
) WHERE time_deleted IS NULL;

-- RPW reconciler state processing by group
-- Supports: SELECT ... WHERE external_group_id = ? AND state = ? AND time_deleted IS NULL
CREATE INDEX IF NOT EXISTS multicast_member_group_state ON omicron.public.multicast_group_member (
    external_group_id,
    state
) WHERE time_deleted IS NULL;

-- RPW cleanup of soft-deleted members
-- Supports: DELETE FROM multicast_group_member WHERE state = 'Left' AND time_deleted IS NOT NULL
CREATE INDEX IF NOT EXISTS multicast_member_cleanup ON omicron.public.multicast_group_member (
    state
) WHERE time_deleted IS NOT NULL;

-- Saga unwinding hard deletion by group
-- Supports: DELETE FROM multicast_group_member WHERE external_group_id = ?
CREATE INDEX IF NOT EXISTS multicast_member_hard_delete_by_group ON omicron.public.multicast_group_member (
    external_group_id
);

-- Pagination optimization for group member listing
-- Supports: SELECT ... WHERE external_group_id = ? ORDER BY id LIMIT ? OFFSET ?
CREATE INDEX IF NOT EXISTS multicast_member_group_id_order ON omicron.public.multicast_group_member (
    external_group_id,
    id
) WHERE time_deleted IS NULL;

-- Pagination optimization for instance member listing
-- Supports: SELECT ... WHERE parent_id = ? ORDER BY id LIMIT ? OFFSET ?
CREATE INDEX IF NOT EXISTS multicast_member_parent_id_order ON omicron.public.multicast_group_member (
    parent_id,
    id
) WHERE time_deleted IS NULL;

-- Instance lifecycle state transitions optimization
-- Supports: UPDATE ... WHERE parent_id = ? AND state IN (?, ?) AND time_deleted IS NULL
CREATE INDEX IF NOT EXISTS multicast_member_parent_state ON omicron.public.multicast_group_member (
    parent_id,
    state
) WHERE time_deleted IS NULL;

CREATE TABLE IF NOT EXISTS omicron.public.disk_type_local_storage (
    disk_id UUID PRIMARY KEY,

    required_dataset_overhead INT8 NOT NULL,

    local_storage_dataset_allocation_id UUID
);

CREATE TABLE IF NOT EXISTS omicron.public.local_storage_dataset_allocation (
    id UUID PRIMARY KEY,

    time_created TIMESTAMPTZ NOT NULL,
    time_deleted TIMESTAMPTZ,

    local_storage_dataset_id UUID NOT NULL,
    pool_id UUID NOT NULL,
    sled_id UUID NOT NULL,

    dataset_size INT8 NOT NULL
);

CREATE INDEX IF NOT EXISTS
  lookup_local_storage_dataset_allocation_by_dataset
ON
  omicron.public.local_storage_dataset_allocation (local_storage_dataset_id)
WHERE
  time_deleted IS NULL;

-- Keep this at the end of file so that the database does not contain a version
-- until it is fully populated.
INSERT INTO omicron.public.db_metadata (
    singleton,
    time_created,
    time_modified,
    version,
    target_version
) VALUES
    (TRUE, NOW(), NOW(), '214.0.0', NULL)
ON CONFLICT DO NOTHING;

COMMIT;<|MERGE_RESOLUTION|>--- conflicted
+++ resolved
@@ -7050,15 +7050,8 @@
     ip_pool_range_id UUID NOT NULL,
     multicast_ip INET NOT NULL,
 
-<<<<<<< HEAD
     /* Source-Specific Multicast (SSM) support */
     source_ips INET[] DEFAULT ARRAY[]::INET[],
-=======
-    /* Multicast VLAN (MVLAN) for egress to upstream networks */
-    /* Tags packets leaving the rack to traverse VLAN-segmented upstream networks */
-    /* Internal rack traffic uses VNI-based underlay forwarding */
-    mvlan INT2,
->>>>>>> dc791eb6
 
     /* Associated underlay group for NAT */
     /* We fill this as part of the RPW */
