--- conflicted
+++ resolved
@@ -6522,11 +6522,7 @@
     version,
     target_version
 ) VALUES
-<<<<<<< HEAD
-    (TRUE, NOW(), NOW(), '174.0.0', NULL)
-=======
-    (TRUE, NOW(), NOW(), '178.0.0', NULL)
->>>>>>> f4239876
+    (TRUE, NOW(), NOW(), '179.0.0', NULL)
 ON CONFLICT DO NOTHING;
 
 COMMIT;