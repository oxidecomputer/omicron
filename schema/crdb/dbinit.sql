/*
 * dbinit.sql: raw SQL to initialize a database for use by Omicron
 *
 * It's not clear what the long-term story for managing the database schema will
 * be.  For now, this file can be used by the test suite and by developers (via
 * the "omicron-dev" program) to set up a local database with which to run the
 * system.
 */

/*
 * Important CockroachDB notes:
 *
 *    For timestamps, CockroachDB's docs recommend TIMESTAMPTZ rather than
 *    TIMESTAMP.  This does not change what is stored with each datum, but
 *    rather how it's interpreted when clients use it.  It should make no
 *    difference to us, so we stick with the recommendation.
 *
 *    We avoid explicit foreign keys due to this warning from the docs: "Foreign
 *    key dependencies can significantly impact query performance, as queries
 *    involving tables with foreign keys, or tables referenced by foreign keys,
 *    require CockroachDB to check two separate tables. We recommend using them
 *    sparingly."
 */

BEGIN;

/*
 * We assume the database and user do not already exist so that we don't
 * inadvertently clobber what's there.  If they might exist, the user has to
 * clear this first.
 *
 * NOTE: the database and user names MUST be kept in sync with the
 * initialization code and dbwipe.sql.
 */
CREATE DATABASE IF NOT EXISTS omicron;
CREATE USER IF NOT EXISTS omicron;
ALTER DEFAULT PRIVILEGES GRANT INSERT, SELECT, UPDATE, DELETE ON TABLES to omicron;

/*
 * Configure a replication factor of 5 to ensure that the system can maintain
 * availability in the face of any two node failures.
 */
ALTER RANGE default CONFIGURE ZONE USING num_replicas = 5;


/*
 * The deployment strategy for clickhouse
 */
CREATE TYPE IF NOT EXISTS omicron.public.clickhouse_mode AS ENUM (
   -- Only deploy a single node clickhouse
   'single_node_only',

   -- Only deploy a clickhouse cluster without any single node deployments
   'cluster_only',

   -- Deploy both a single node and cluster deployment.
   -- This is the strategy for stage 1 described in RFD 468
   'both'
);

/*
 * A planning policy for clickhouse for a single multirack setup
 *
 * We currently implicitly tie this policy to a rack, as we don't yet support
 * multirack. Multiple parts of this database schema are going to have to change
 * to support multirack, so we add one more for now.
 */
CREATE TABLE IF NOT EXISTS omicron.public.clickhouse_policy (
    -- Monotonically increasing version for all policies
    --
    -- This is similar to `bp_target` which will also require being changed for
    -- multirack to associate with some sort of rack group ID.
    version INT8 PRIMARY KEY,

    clickhouse_mode omicron.public.clickhouse_mode NOT NULL,

    -- Only greater than 0 when clickhouse cluster is enabled
    clickhouse_cluster_target_servers INT2 NOT NULL,
    -- Only greater than 0 when clickhouse cluster is enabled
    clickhouse_cluster_target_keepers INT2 NOT NULL,

    time_created TIMESTAMPTZ NOT NULL
);


/*
 * The ClickHouse installation Oximeter should read from 
 */
CREATE TYPE IF NOT EXISTS omicron.public.oximeter_read_mode AS ENUM (
   -- Read from the single node ClickHouse installation 
   'single_node',

   -- Read from the replicated ClickHouse cluster 
   'cluster'
);

/*
 * A planning policy for oximeter_read for a single multirack setup
 */
CREATE TABLE IF NOT EXISTS omicron.public.oximeter_read_policy (
    -- Monotonically increasing version for all policies
    version INT8 PRIMARY KEY,

    oximeter_read_mode omicron.public.oximeter_read_mode NOT NULL,

    time_created TIMESTAMPTZ NOT NULL
);

/*
* Oximeter read policy defaults to reading from a single node ClickHouse server.
*/
INSERT INTO omicron.public.oximeter_read_policy (
    version,
    oximeter_read_mode,
    time_created
) VALUES (
    1,
    'single_node',
    NOW()
) ON CONFLICT DO NOTHING;

/*
 * Racks
 */
CREATE TABLE IF NOT EXISTS omicron.public.rack (
    /* Identity metadata (asset) */
    id UUID PRIMARY KEY,
    time_created TIMESTAMPTZ NOT NULL,
    time_modified TIMESTAMPTZ NOT NULL,

    /*
     * Identifies if rack management has been transferred from RSS -> Nexus.
     * If "false", RSS is still managing sleds, services, and DNS records.
     *
     * This value is set to "true" when RSS calls the
     * "rack_initialization_complete" endpoint on Nexus' internal interface.
     *
     * See RFD 278 for more detail.
     */
    initialized BOOL NOT NULL,

    /* Used to configure the updates service URL */
    tuf_base_url STRING(512),

    /* The IPv6 underlay /56 prefix for the rack */
    rack_subnet INET
);

/*
 * Sleds
 */

-- The disposition for a particular sled. This is updated solely by the
-- operator, and not by Nexus.
CREATE TYPE IF NOT EXISTS omicron.public.sled_policy AS ENUM (
    -- The sled is in service, and new resources can be provisioned onto it.
    'in_service',
    -- The sled is in service, but the operator has indicated that new
    -- resources should not be provisioned onto it.
    'no_provision',
    -- The operator has marked that the sled has, or will be, removed from the
    -- rack, and it should be assumed that any resources currently on it are
    -- now permanently missing.
    'expunged'
);

-- The actual state of the sled. This is updated exclusively by Nexus.
--
-- Nexus's goal is to match the sled's state with the operator-indicated
-- policy. For example, if the sled_policy is "expunged" and the sled_state is
-- "active", Nexus will assume that the sled is gone. Based on that, Nexus will
-- reallocate resources currently on the expunged sled to other sleds, etc.
-- Once the expunged sled no longer has any resources attached to it, Nexus
-- will mark it as decommissioned.
CREATE TYPE IF NOT EXISTS omicron.public.sled_state AS ENUM (
    -- The sled has resources of any kind allocated on it, or, is available for
    -- new resources.
    --
    -- The sled can be in this state and have a different sled policy, e.g.
    -- "expunged".
    'active',

    -- The sled no longer has resources allocated on it, now or in the future.
    --
    -- This is a terminal state. This state is only valid if the sled policy is
    -- 'expunged'.
    'decommissioned'
);

CREATE TABLE IF NOT EXISTS omicron.public.sled (
    /* Identity metadata (asset) */
    id UUID PRIMARY KEY,
    time_created TIMESTAMPTZ NOT NULL,
    time_modified TIMESTAMPTZ NOT NULL,
    time_deleted TIMESTAMPTZ,
    rcgen INT NOT NULL,

    /* FK into the Rack table */
    rack_id UUID NOT NULL,

    /* Idenfities if this Sled is a Scrimlet */
    is_scrimlet BOOL NOT NULL,

    /* Baseboard information about the sled */
    serial_number STRING(63) NOT NULL,
    part_number STRING(63) NOT NULL,
    revision INT8 NOT NULL,

    /* CPU & RAM summary for the sled */
    usable_hardware_threads INT8 CHECK (usable_hardware_threads BETWEEN 0 AND 4294967295) NOT NULL,
    usable_physical_ram INT8 NOT NULL,
    reservoir_size INT8 CHECK (reservoir_size < usable_physical_ram) NOT NULL,

    /* The IP address and bound port of the sled agent server. */
    ip INET NOT NULL,
    port INT4 CHECK (port BETWEEN 0 AND 65535) NOT NULL,

    /* The last address allocated to a propolis instance on this sled. */
    last_used_address INET NOT NULL,

    /* The policy for the sled, updated exclusively by the operator */
    sled_policy omicron.public.sled_policy NOT NULL,

    /* The actual state of the sled, updated exclusively by Nexus */
    sled_state omicron.public.sled_state NOT NULL,

    /* Generation number owned and incremented by the sled-agent */
    sled_agent_gen INT8 NOT NULL DEFAULT 1,

    /* The bound port of the Repo Depot API server, running on the same IP as
       the sled agent server. */
    repo_depot_port INT4 CHECK (port BETWEEN 0 AND 65535) NOT NULL
);

-- Add an index that ensures a given physical sled (identified by serial and
-- part number) can only be a commissioned member of the control plane once.
--
-- TODO Should `sled` reference `hw_baseboard_id` instead of having its own
-- serial/part columns?
CREATE UNIQUE INDEX IF NOT EXISTS commissioned_sled_uniqueness
    ON omicron.public.sled (serial_number, part_number)
    WHERE sled_state != 'decommissioned';

/* Add an index which lets us look up sleds on a rack */
CREATE UNIQUE INDEX IF NOT EXISTS lookup_sled_by_rack ON omicron.public.sled (
    rack_id,
    id
) WHERE time_deleted IS NULL;

/* Add an index which lets us look up sleds based on policy and state */
CREATE INDEX IF NOT EXISTS lookup_sled_by_policy_and_state ON omicron.public.sled (
    sled_policy,
    sled_state
);

-- Accounting for VMMs using resources on a sled
CREATE TABLE IF NOT EXISTS omicron.public.sled_resource_vmm (
    -- Should match the UUID of the corresponding VMM
    id UUID PRIMARY KEY,

    -- The sled where resources are being consumed
    sled_id UUID NOT NULL,

    -- The maximum number of hardware threads usable by this VMM
    hardware_threads INT8 NOT NULL,

    -- The maximum amount of RSS RAM provisioned to this VMM
    rss_ram INT8 NOT NULL,

    -- The maximum amount of Reservoir RAM provisioned to this VMM
    reservoir_ram INT8 NOT NULL,

    -- The UUID of the instance to which this VMM belongs.
    --
    -- This should eventually become NOT NULL for all VMMs, but is
    -- still nullable for backwards compatibility purposes. Specifically,
    -- the "instance start" saga can create rows in this table before creating
    -- rows for "omicron.public.vmm", which we would use for back-filling.
    -- If we tried to backfill + make this column non-nullable while that saga
    -- was mid-execution, we would still have some rows in this table with nullable
    -- values that would be more complex to fix.
    instance_id UUID
);

-- Allow looking up all VMM resources which reside on a sled
CREATE UNIQUE INDEX IF NOT EXISTS lookup_vmm_resource_by_sled ON omicron.public.sled_resource_vmm (
    sled_id,
    id
);

-- Allow looking up all resources by instance
CREATE INDEX IF NOT EXISTS lookup_vmm_resource_by_instance ON omicron.public.sled_resource_vmm (
    instance_id
);

-- Table of all sled subnets allocated for sleds added to an already initialized
-- rack. The sleds in this table and their allocated subnets are created before
-- a sled is added to the `sled` table. Addition to the `sled` table occurs
-- after the sled is initialized and notifies Nexus about itself.
--
-- For simplicity and space savings, this table doesn't actually contain the
-- full subnets for a given sled, but only the octet that extends a /56 rack
-- subnet to a /64 sled subnet. The rack subnet is maintained in the `rack`
-- table.
--
-- This table does not include subnet octets allocated during RSS and therefore
-- all of the octets start at 33. This makes the data in this table purely additive
-- post-RSS, which also implies that we cannot re-use subnet octets if an original
-- sled that was part of RSS was removed from the cluster.
CREATE TABLE IF NOT EXISTS omicron.public.sled_underlay_subnet_allocation (
    -- The physical identity of the sled
    -- (foreign key into `hw_baseboard_id` table)
    hw_baseboard_id UUID,

    -- The rack to which a sled is being added
    -- (foreign key into `rack` table)
    --
    -- We require this because the sled is not yet part of the sled table when
    -- we first allocate a subnet for it.
    rack_id UUID NOT NULL,

    -- The sled to which a subnet is being allocated
    --
    -- Eventually will be a foreign key into the `sled` table when the sled notifies nexus
    -- about itself after initialization.
    sled_id UUID NOT NULL,

    -- The octet that extends a /56 rack subnet to a /64 sled subnet
    --
    -- Always between 33 and 255 inclusive
    subnet_octet INT2 NOT NULL UNIQUE CHECK (subnet_octet BETWEEN 33 AND 255),

    PRIMARY KEY (hw_baseboard_id, sled_id)
);

-- Add an index which allows pagination by {rack_id, sled_id} pairs.
CREATE UNIQUE INDEX IF NOT EXISTS lookup_subnet_allocation_by_rack_and_sled ON omicron.public.sled_underlay_subnet_allocation (
    rack_id,
    sled_id
);

/*
 * Switches
 */

CREATE TABLE IF NOT EXISTS omicron.public.switch (
    /* Identity metadata (asset) */
    id UUID PRIMARY KEY,
    time_created TIMESTAMPTZ NOT NULL,
    time_modified TIMESTAMPTZ NOT NULL,
    time_deleted TIMESTAMPTZ,
    rcgen INT NOT NULL,

    /* FK into the Rack table */
    rack_id UUID NOT NULL,

    /* Baseboard information about the switch */
    serial_number STRING(63) NOT NULL,
    part_number STRING(63) NOT NULL,
    revision INT8 NOT NULL
);

/* Add an index which lets us look up switches on a rack */
CREATE UNIQUE INDEX IF NOT EXISTS lookup_switch_by_rack ON omicron.public.switch (
    rack_id,
    id
) WHERE time_deleted IS NULL;

/*
 * Services
 */

CREATE TYPE IF NOT EXISTS omicron.public.service_kind AS ENUM (
  'clickhouse',
  'clickhouse_keeper',
  'clickhouse_server',
  'cockroach',
  'crucible',
  'crucible_pantry',
  'dendrite',
  'external_dns',
  'internal_dns',
  'nexus',
  'ntp',
  'oximeter',
  'tfport',
  'mgd'
);

CREATE TYPE IF NOT EXISTS omicron.public.physical_disk_kind AS ENUM (
  'm2',
  'u2'
);

-- The disposition for a particular physical disk.
-- This is updated by the operator, either explicitly through an operator API,
-- or implicitly when altering sled policy.
CREATE TYPE IF NOT EXISTS omicron.public.physical_disk_policy AS ENUM (
    -- The disk is in service, and new resources can be provisioned onto it.
    'in_service',
    -- The disk has been, or will be, removed from the rack, and it should be
    -- assumed that any resources currently on it are now permanently missing.
    'expunged'
);

-- The actual state of a physical disk. This is updated exclusively by Nexus.
--
-- Nexus's goal is to match the physical disk's state with the
-- operator-indicated policy. For example, if the policy is "expunged" and the
-- state is "active", Nexus will assume that the physical disk is gone. Based
-- on that, Nexus will reallocate resources currently on the expunged disk
-- elsewhere, etc. Once the expunged disk no longer has any resources attached
-- to it, Nexus will mark it as decommissioned.
CREATE TYPE IF NOT EXISTS omicron.public.physical_disk_state AS ENUM (
    -- The disk has resources of any kind allocated on it, or, is available for
    -- new resources.
    --
    -- The disk can be in this state and have a different policy, e.g.
    -- "expunged".
    'active',

    -- The disk no longer has resources allocated on it, now or in the future.
    --
    -- This is a terminal state. This state is only valid if the policy is
    -- 'expunged'.
    'decommissioned'
);

-- A physical disk which exists inside the rack.
CREATE TABLE IF NOT EXISTS omicron.public.physical_disk (
    id UUID PRIMARY KEY,
    time_created TIMESTAMPTZ NOT NULL,
    time_modified TIMESTAMPTZ NOT NULL,
    time_deleted TIMESTAMPTZ,
    rcgen INT NOT NULL,

    vendor STRING(63) NOT NULL,
    serial STRING(63) NOT NULL,
    model STRING(63) NOT NULL,

    variant omicron.public.physical_disk_kind NOT NULL,

    -- FK into the Sled table
    sled_id UUID NOT NULL,

    disk_policy omicron.public.physical_disk_policy NOT NULL,
    disk_state omicron.public.physical_disk_state NOT NULL
);

-- This constraint only needs to be upheld for disks that are not deleted
-- nor decommissioned.
CREATE UNIQUE INDEX IF NOT EXISTS vendor_serial_model_unique on omicron.public.physical_disk (
  vendor, serial, model
) WHERE time_deleted IS NULL AND disk_state != 'decommissioned';

CREATE UNIQUE INDEX IF NOT EXISTS lookup_physical_disk_by_variant ON omicron.public.physical_disk (
    variant,
    id
) WHERE time_deleted IS NULL;

-- Make it efficient to look up physical disks by Sled.
CREATE UNIQUE INDEX IF NOT EXISTS lookup_physical_disk_by_sled ON omicron.public.physical_disk (
    sled_id,
    id
);

-- x509 certificates which may be used by services
CREATE TABLE IF NOT EXISTS omicron.public.certificate (
    -- Identity metadata (resource)
    id UUID PRIMARY KEY,
    name STRING(63) NOT NULL,
    description STRING(512) NOT NULL,
    time_created TIMESTAMPTZ NOT NULL,
    time_modified TIMESTAMPTZ NOT NULL,
    time_deleted TIMESTAMPTZ,

    -- which Silo this certificate is used for
    silo_id UUID NOT NULL,

    -- The service type which should use this certificate
    service omicron.public.service_kind NOT NULL,

    -- cert.pem file (certificate chain in PEM format) as a binary blob
    cert BYTES NOT NULL,

    -- key.pem file (private key in PEM format) as a binary blob
    key BYTES NOT NULL
);

-- Add an index which lets us look up certificates for a particular service
-- class.
CREATE UNIQUE INDEX IF NOT EXISTS lookup_certificate_by_service ON omicron.public.certificate (
    service,
    id
) WHERE
    time_deleted IS NULL;

-- Add an index which enforces that certificates have unique names, and which
-- allows pagination-by-name.
CREATE UNIQUE INDEX IF NOT EXISTS lookup_certificate_by_silo ON omicron.public.certificate (
    silo_id,
    name
) WHERE
    time_deleted IS NULL;

-- A table describing virtual resource provisioning which may be associated
-- with a collection of objects, including:
-- - Projects
-- - Silos
-- - Fleet
CREATE TABLE IF NOT EXISTS omicron.public.virtual_provisioning_collection (
    -- Should match the UUID of the corresponding collection.
    id UUID PRIMARY KEY,
    time_modified TIMESTAMPTZ NOT NULL DEFAULT NOW(),

    -- Identifies the type of the collection.
    collection_type STRING(63) NOT NULL,

    -- The amount of physical disk space which has been provisioned
    -- on behalf of the collection.
    virtual_disk_bytes_provisioned INT8 NOT NULL,

    -- The number of CPUs provisioned by VMs.
    cpus_provisioned INT8 NOT NULL,

    -- The amount of RAM provisioned by VMs.
    ram_provisioned INT8 NOT NULL
);

-- A table describing a single virtual resource which has been provisioned.
-- This may include:
-- - Disks
-- - Instances
-- - Snapshots
--
-- NOTE: You might think to yourself: "This table looks an awful lot like
-- the 'virtual_provisioning_collection' table, could they be condensed into
-- a single table?"
-- The answer to this question is unfortunately: "No". We use CTEs to both
-- UPDATE the collection table while INSERTing rows in the resource table, and
-- this would not be allowed if they came from the same table due to:
-- https://www.cockroachlabs.com/docs/v22.2/known-limitations#statements-containing-multiple-modification-subqueries-of-the-same-table-are-disallowed
-- However, by using separate tables, the CTE is able to function correctly.
CREATE TABLE IF NOT EXISTS omicron.public.virtual_provisioning_resource (
    -- Should match the UUID of the corresponding collection.
    id UUID PRIMARY KEY,
    time_modified TIMESTAMPTZ NOT NULL DEFAULT NOW(),

    -- Identifies the type of the resource.
    resource_type STRING(63) NOT NULL,

    -- The amount of physical disk space which has been provisioned
    -- on behalf of the resource.
    virtual_disk_bytes_provisioned INT8 NOT NULL,

    -- The number of CPUs provisioned.
    cpus_provisioned INT8 NOT NULL,

    -- The amount of RAM provisioned.
    ram_provisioned INT8 NOT NULL
);

-- ZPools of Storage, attached to Sleds.
-- These are backed by a single physical disk.
--
-- For information about the provisioned zpool, reference the
-- "omicron.public.inv_zpool" table, which returns information
-- that has actually been returned from the underlying sled.
CREATE TABLE IF NOT EXISTS omicron.public.zpool (
    /* Identity metadata (asset) */
    id UUID PRIMARY KEY,
    time_created TIMESTAMPTZ NOT NULL,
    time_modified TIMESTAMPTZ NOT NULL,
    time_deleted TIMESTAMPTZ,
    rcgen INT NOT NULL,

    /* FK into the Sled table */
    sled_id UUID NOT NULL,

    /* FK into the Physical Disk table */
    physical_disk_id UUID NOT NULL,

    /*
     * How many bytes to reserve for non-Crucible control plane storage
     */
    control_plane_storage_buffer INT NOT NULL
);

/* Create an index on the physical disk id */
CREATE INDEX IF NOT EXISTS lookup_zpool_by_disk on omicron.public.zpool (
    physical_disk_id,
    id
) WHERE physical_disk_id IS NOT NULL AND time_deleted IS NULL;

CREATE TYPE IF NOT EXISTS omicron.public.dataset_kind AS ENUM (
  'crucible',
  'cockroach',
  'clickhouse',
  'clickhouse_keeper',
  'clickhouse_server',
  'external_dns',
  'internal_dns',
  'zone_root',
  'zone',
  'debug',
  'update'
);

/*
 * Table tracking the contact information and size used by datasets associated
 * with Crucible zones.
 *
 * This is a Reconfigurator rendezvous table: it reflects resources that
 * Reconfigurator has ensured exist. It is always possible that a resource
 * chosen from this table could be deleted after it's selected, but any
 * non-deleted row in this table is guaranteed to have been created.
 */
CREATE TABLE IF NOT EXISTS omicron.public.crucible_dataset (
    /* Identity metadata (asset) */
    id UUID PRIMARY KEY,
    time_created TIMESTAMPTZ NOT NULL,
    time_modified TIMESTAMPTZ NOT NULL,
    time_deleted TIMESTAMPTZ,
    rcgen INT NOT NULL,

    /* FK into the Pool table */
    pool_id UUID NOT NULL,

    /*
     * Contact information for the dataset: socket address of the Crucible
     * agent service that owns this dataset
     */
    ip INET NOT NULL,
    port INT4 CHECK (port BETWEEN 0 AND 65535) NOT NULL,

    /*
     * An upper bound on the amount of space that might be in-use
     *
     * This field is owned by Nexus. When a new row is inserted during the
     * Reconfigurator rendezvous process, this field is set to 0. Reconfigurator
     * otherwise ignores this field. It's updated by Nexus as region allocations
     * and deletions are performed using this dataset.
     *
     * Note that the value in this column is _not_ the sum of requested region
     * sizes, but sum of the size *reserved* by the Crucible agent for the
     * dataset that contains the regions (which is larger than the the actual
     * region size).
     */
    size_used INT NOT NULL,

    /* Do not consider this dataset during region allocation */
    no_provision BOOL NOT NULL
);

/* Create an index on the size usage for any Crucible dataset */
CREATE INDEX IF NOT EXISTS lookup_crucible_dataset_by_size_used ON
    omicron.public.crucible_dataset (size_used)
  WHERE time_deleted IS NULL;

/* Create an index on the zpool id */
CREATE INDEX IF NOT EXISTS lookup_crucible_dataset_by_zpool ON
    omicron.public.crucible_dataset (pool_id, id)
  WHERE time_deleted IS NULL;

CREATE INDEX IF NOT EXISTS lookup_crucible_dataset_by_ip ON
  omicron.public.crucible_dataset (ip);

CREATE TYPE IF NOT EXISTS omicron.public.region_reservation_percent AS ENUM (
  '25'
);

/*
 * A region of space allocated to Crucible Downstairs, within a dataset.
 */
CREATE TABLE IF NOT EXISTS omicron.public.region (
    /* Identity metadata (asset) */
    id UUID PRIMARY KEY,
    time_created TIMESTAMPTZ NOT NULL,
    time_modified TIMESTAMPTZ NOT NULL,

    /* FK into the dataset table */
    dataset_id UUID NOT NULL,

    /* FK into the volume table */
    volume_id UUID NOT NULL,

    /* Metadata describing the region */
    block_size INT NOT NULL,
    blocks_per_extent INT NOT NULL,
    extent_count INT NOT NULL,

    port INT4,

    read_only BOOL NOT NULL,

    deleting BOOL NOT NULL,

    /*
     * The Crucible Agent will reserve space for a region with overhead for
     * on-disk metadata that the downstairs needs to store. Record here the
     * overhead associated with a specific region as this may change or be
     * configurable in the future.
     */
    reservation_percent omicron.public.region_reservation_percent NOT NULL
);

/*
 * Allow all regions belonging to a disk to be accessed quickly.
 */
CREATE UNIQUE INDEX IF NOT EXISTS lookup_region_by_volume on omicron.public.region (
    volume_id,
    id
);

/*
 * Allow all regions belonging to a dataset to be accessed quickly.
 */
CREATE UNIQUE INDEX IF NOT EXISTS lookup_region_by_dataset on omicron.public.region (
    dataset_id,
    id
);

CREATE INDEX IF NOT EXISTS lookup_regions_missing_ports
    on omicron.public.region (id)
    WHERE port IS NULL;

CREATE INDEX IF NOT EXISTS lookup_regions_by_read_only
    on omicron.public.region (read_only);

/*
 * A snapshot of a region, within a dataset.
 */
CREATE TABLE IF NOT EXISTS omicron.public.region_snapshot (
    dataset_id UUID NOT NULL,
    region_id UUID NOT NULL,

    /* Associated higher level virtual snapshot */
    snapshot_id UUID NOT NULL,

    /*
     * Target string, for identification as part of
     * volume construction request(s)
     */
    snapshot_addr TEXT NOT NULL,

    /* How many volumes reference this? */
    volume_references INT8 NOT NULL,

    /* Is this currently part of some resources_to_delete? */
    deleting BOOL NOT NULL,

    PRIMARY KEY (dataset_id, region_id, snapshot_id)
);

/* Indexes for use during join with region table */
CREATE INDEX IF NOT EXISTS lookup_region_by_dataset on omicron.public.region_snapshot (
    dataset_id, region_id
);

CREATE INDEX IF NOT EXISTS lookup_region_snapshot_by_region_id on omicron.public.region_snapshot (
    region_id
);

CREATE INDEX IF NOT EXISTS lookup_region_snapshot_by_deleting on omicron.public.region_snapshot (
    deleting
);

/*
 * Index on volume_references and snapshot_addr for crucible
 * resource accounting lookup
 */
CREATE INDEX IF NOT EXISTS lookup_region_snapshot_by_volume_reference on omicron.public.region_snapshot (
    volume_references
);

CREATE INDEX IF NOT EXISTS lookup_region_snapshot_by_snapshot_addr on omicron.public.region_snapshot (
    snapshot_addr
);

/*
 * A volume within Crucible
 */
CREATE TABLE IF NOT EXISTS omicron.public.volume (
    id UUID PRIMARY KEY,
    time_created TIMESTAMPTZ NOT NULL,
    time_modified TIMESTAMPTZ NOT NULL,
    time_deleted TIMESTAMPTZ,

    /* child resource generation number, per RFD 192 */
    rcgen INT NOT NULL,

    /*
     * A JSON document describing the construction of the volume, including all
     * sub volumes. This is what will be POSTed to propolis, and eventually
     * consumed by some Upstairs code to perform the volume creation. The Rust
     * type of this column should be Crucible::VolumeConstructionRequest.
     */
    data TEXT NOT NULL,

    /*
     * A JSON document describing what resources to clean up when deleting this
     * volume. The Rust type of this column should be the CrucibleResources
     * enum.
     */
    resources_to_clean_up TEXT
);

/* Quickly find deleted volumes */
CREATE INDEX IF NOT EXISTS lookup_volume_by_deleted on omicron.public.volume (
    time_deleted
);

/*
 * Silos
 */

CREATE TYPE IF NOT EXISTS omicron.public.authentication_mode AS ENUM (
  'local',
  'saml'
);

CREATE TYPE IF NOT EXISTS omicron.public.user_provision_type AS ENUM (
  'api_only',
  'jit'
);

CREATE TABLE IF NOT EXISTS omicron.public.silo (
    /* Identity metadata */
    id UUID PRIMARY KEY,
    name STRING(63) NOT NULL,
    description STRING(512) NOT NULL,
    time_created TIMESTAMPTZ NOT NULL,
    time_modified TIMESTAMPTZ NOT NULL,
    time_deleted TIMESTAMPTZ,

    discoverable BOOL NOT NULL,
    authentication_mode omicron.public.authentication_mode NOT NULL,
    user_provision_type omicron.public.user_provision_type NOT NULL,

    mapped_fleet_roles JSONB NOT NULL,

    /* child resource generation number, per RFD 192 */
    rcgen INT NOT NULL
);

CREATE UNIQUE INDEX IF NOT EXISTS lookup_silo_by_name ON omicron.public.silo (
    name
) WHERE
    time_deleted IS NULL;

/*
 * Silo users
 */
CREATE TABLE IF NOT EXISTS omicron.public.silo_user (
    id UUID PRIMARY KEY,
    time_created TIMESTAMPTZ NOT NULL,
    time_modified TIMESTAMPTZ NOT NULL,
    time_deleted TIMESTAMPTZ,

    silo_id UUID NOT NULL,
    external_id TEXT NOT NULL
);

/* This index lets us quickly find users for a given silo. */
CREATE UNIQUE INDEX IF NOT EXISTS lookup_silo_user_by_silo ON omicron.public.silo_user (
    silo_id,
    external_id
) WHERE
    time_deleted IS NULL;

CREATE TABLE IF NOT EXISTS omicron.public.silo_user_password_hash (
    silo_user_id UUID NOT NULL,
    hash TEXT NOT NULL,
    time_created TIMESTAMPTZ NOT NULL,

    PRIMARY KEY(silo_user_id)
);

/*
 * Silo groups
 */

CREATE TABLE IF NOT EXISTS omicron.public.silo_group (
    id UUID PRIMARY KEY,
    time_created TIMESTAMPTZ NOT NULL,
    time_modified TIMESTAMPTZ NOT NULL,
    time_deleted TIMESTAMPTZ,

    silo_id UUID NOT NULL,
    external_id TEXT NOT NULL
);

CREATE UNIQUE INDEX IF NOT EXISTS lookup_silo_group_by_silo ON omicron.public.silo_group (
    silo_id,
    external_id
) WHERE
    time_deleted IS NULL;

/*
 * Silo group membership
 */

CREATE TABLE IF NOT EXISTS omicron.public.silo_group_membership (
    silo_group_id UUID NOT NULL,
    silo_user_id UUID NOT NULL,

    PRIMARY KEY (silo_group_id, silo_user_id)
);

/*
 * The primary key lets us paginate through the users in a group.  We need to
 * index the same fields in the reverse order to be able to paginate through the
 * groups that a user is in.
 */
CREATE INDEX IF NOT EXISTS lookup_silo_group_by_user ON omicron.public.silo_group_membership (
    silo_user_id,
    silo_group_id
);

/*
 * Silo identity provider list
 */

CREATE TYPE IF NOT EXISTS omicron.public.provider_type AS ENUM (
  'saml'
);

CREATE TABLE IF NOT EXISTS omicron.public.identity_provider (
    /* Identity metadata */
    id UUID PRIMARY KEY,
    name STRING(63) NOT NULL,
    description STRING(512) NOT NULL,
    time_created TIMESTAMPTZ NOT NULL,
    time_modified TIMESTAMPTZ NOT NULL,
    time_deleted TIMESTAMPTZ,

    silo_id UUID NOT NULL,
    provider_type omicron.public.provider_type NOT NULL
);

CREATE UNIQUE INDEX IF NOT EXISTS lookup_idp_by_silo_id ON omicron.public.identity_provider (
    silo_id,
    id
) WHERE
    time_deleted IS NULL;

CREATE UNIQUE INDEX IF NOT EXISTS lookup_idp_by_silo_name ON omicron.public.identity_provider (
    silo_id,
    name
) WHERE
    time_deleted IS NULL;

/*
 * Silo SAML identity provider
 */
CREATE TABLE IF NOT EXISTS omicron.public.saml_identity_provider (
    /* Identity metadata */
    id UUID PRIMARY KEY,
    name STRING(63) NOT NULL,
    description STRING(512) NOT NULL,
    time_created TIMESTAMPTZ NOT NULL,
    time_modified TIMESTAMPTZ NOT NULL,
    time_deleted TIMESTAMPTZ,

    silo_id UUID NOT NULL,

    idp_metadata_document_string TEXT NOT NULL,

    idp_entity_id TEXT NOT NULL,
    sp_client_id TEXT NOT NULL,
    acs_url TEXT NOT NULL,
    slo_url TEXT NOT NULL,
    technical_contact_email TEXT NOT NULL,

    public_cert TEXT,
    private_key TEXT,

    group_attribute_name TEXT
);

CREATE UNIQUE INDEX IF NOT EXISTS lookup_saml_idp_by_silo_id ON omicron.public.saml_identity_provider (
    silo_id,
    id
) WHERE
    time_deleted IS NULL;

CREATE UNIQUE INDEX IF NOT EXISTS lookup_saml_idp_by_silo_name ON omicron.public.saml_identity_provider (
    silo_id,
    name
) WHERE
    time_deleted IS NULL;

/*
 * Users' public SSH keys, per RFD 44
 */
CREATE TABLE IF NOT EXISTS omicron.public.ssh_key (
    id UUID PRIMARY KEY,
    name STRING(63) NOT NULL,
    description STRING(512) NOT NULL,
    time_created TIMESTAMPTZ NOT NULL,
    time_modified TIMESTAMPTZ NOT NULL,
    time_deleted TIMESTAMPTZ,

    /* FK into silo_user table */
    silo_user_id UUID NOT NULL,

    /*
     * A 4096 bit RSA key without comment encodes to 726 ASCII characters.
     * A (256 bit) Ed25519 key w/o comment encodes to 82 ASCII characters.
     */
    public_key STRING(1023) NOT NULL
);

CREATE UNIQUE INDEX IF NOT EXISTS lookup_ssh_key_by_silo_user ON omicron.public.ssh_key (
    silo_user_id,
    name
) WHERE
    time_deleted IS NULL;

/**
 * Represents the SSH keys copied to an instance at create time by cloud-init.
 * Entries are added here when an instance is created (with configured SSH keys)
 * and removed when the instance is destroyed.
 *
 * TODO: Should this have time created / time deleted
 */
CREATE TABLE IF NOT EXISTS omicron.public.instance_ssh_key (
    instance_id UUID NOT NULL,
    ssh_key_id UUID NOT NULL,
    PRIMARY KEY (instance_id, ssh_key_id)
);

CREATE TABLE IF NOT EXISTS omicron.public.silo_quotas (
    silo_id UUID PRIMARY KEY,
    time_created TIMESTAMPTZ NOT NULL,
    time_modified TIMESTAMPTZ NOT NULL,
    cpus INT8 NOT NULL,
    memory_bytes INT8 NOT NULL,
    storage_bytes INT8 NOT NULL
);

/**
 * A view of the amount of provisioned and allocated (set by quotas) resources
 * on a given silo.
 */
CREATE VIEW IF NOT EXISTS omicron.public.silo_utilization
AS SELECT
    c.id AS silo_id,
    s.name AS silo_name,
    c.cpus_provisioned AS cpus_provisioned,
    c.ram_provisioned AS memory_provisioned,
    c.virtual_disk_bytes_provisioned AS storage_provisioned,
    q.cpus AS cpus_allocated,
    q.memory_bytes AS memory_allocated,
    q.storage_bytes AS storage_allocated,
    s.discoverable as silo_discoverable
FROM
    omicron.public.virtual_provisioning_collection AS c
    RIGHT JOIN omicron.public.silo_quotas AS q
    ON c.id = q.silo_id
    INNER JOIN omicron.public.silo AS s
    ON c.id = s.id
WHERE
    c.collection_type = 'Silo'
AND
    s.time_deleted IS NULL;

/*
 * Projects
 */

CREATE TABLE IF NOT EXISTS omicron.public.project (
    /* Identity metadata (resource) */
    id UUID PRIMARY KEY,
    name STRING(63) NOT NULL,
    description STRING(512) NOT NULL,
    time_created TIMESTAMPTZ NOT NULL,
    time_modified TIMESTAMPTZ NOT NULL,
    /* Indicates that the object has been deleted */
    time_deleted TIMESTAMPTZ,

    /* child resource generation number, per RFD 192 */
    rcgen INT NOT NULL,

    /* Which silo this project belongs to */
    silo_id UUID NOT NULL /* foreign key into "silo" table */
);

CREATE UNIQUE INDEX IF NOT EXISTS lookup_project_by_silo ON omicron.public.project (
    silo_id,
    name
) WHERE
    time_deleted IS NULL;

/*
 * Instances
 */

CREATE TYPE IF NOT EXISTS omicron.public.instance_state_v2 AS ENUM (
    /* The instance exists in the DB but its create saga is still in flight. */
    'creating',

    /*
     * The instance has no active VMM. Corresponds to the "stopped" external
     * state.
     */
    'no_vmm',

    /* The instance's state is derived from its active VMM's state. */
    'vmm',

    /* Something bad happened while trying to interact with the instance. */
    'failed',

    /* The instance has been destroyed. */
    'destroyed'
);

CREATE TYPE IF NOT EXISTS omicron.public.vmm_state AS ENUM (
    /*
     * The VMM is known to Nexus, but may not yet exist on a sled.
     *
     * VMM records are always inserted into the database in this state, and
     * then transition to 'starting' or 'migrating' once a sled-agent reports
     * that the VMM has been registered.
     */
    'creating',
    'starting',
    'running',
    'stopping',
    'stopped',
    'rebooting',
    'migrating',
    'failed',
    'destroyed',
    'saga_unwound'
);

CREATE TYPE IF NOT EXISTS omicron.public.instance_auto_restart AS ENUM (
    /*
     * The instance should not, under any circumstances, be automatically
     * rebooted by the control plane.
     */
    'never',
    /*
     * If this instance is running and unexpectedly fails (e.g. due to a host
     * software crash or unexpected host reboot), the control plane will make a
     * best-effort attempt to restart it. The control plane may choose not to
     * restart the instance to preserve the overall availability of the system.
     */
     'best_effort'
);


/*
 * TODO consider how we want to manage multiple sagas operating on the same
 * Instance -- e.g., reboot concurrent with destroy or concurrent reboots or the
 * like.  Or changing # of CPUs or memory size.
 */
CREATE TABLE IF NOT EXISTS omicron.public.instance (
    /* Identity metadata (resource) */
    id UUID PRIMARY KEY,
    name STRING(63) NOT NULL,
    description STRING(512) NOT NULL,
    time_created TIMESTAMPTZ NOT NULL,
    time_modified TIMESTAMPTZ NOT NULL,
    /* Indicates that the object has been deleted */
    /* This is redundant for Instances, but we keep it here for consistency. */
    time_deleted TIMESTAMPTZ,

    /* Every Instance is in exactly one Project at a time. */
    project_id UUID NOT NULL,

    /* user data for instance initialization systems (e.g. cloud-init) */
    user_data BYTES NOT NULL,

    /* The last-updated time and generation for the instance's state. */
    time_state_updated TIMESTAMPTZ NOT NULL,
    state_generation INT NOT NULL,

    /* FK into `vmm` for the Propolis server that's backing this instance. */
    active_propolis_id UUID,

    /* FK into `vmm` for the migration target Propolis server, if one exists. */
    target_propolis_id UUID,

    /* Identifies any ongoing migration for this instance. */
    migration_id UUID,

    /* Instance configuration */
    ncpus INT NOT NULL,
    memory INT NOT NULL,
    hostname STRING(63) NOT NULL,

    /* ID of the instance update saga that has locked this instance for
     * updating, if one exists. */
    updater_id UUID,

    /* Generation of the instance updater lock */
    updater_gen INT NOT NULL DEFAULT 0,

    /*
     * The internal instance state. If this is 'vmm', the externally-visible
     * instance state is derived from its active VMM's state. This column is
     * distant from its generation number and update time because it is
     * deleted and recreated by the schema upgrade process; see the
     * `separate-instance-and-vmm-states` schema change for details.
     */
    state omicron.public.instance_state_v2 NOT NULL,

    /*
     * The time of the most recent auto-restart attempt, or NULL if the control
     * plane has never attempted to automatically restart this instance.
     */
    time_last_auto_restarted TIMESTAMPTZ,

    /*
     * What failures should result in an instance being automatically restarted
     * by the control plane.
     */
    auto_restart_policy omicron.public.instance_auto_restart,
    /*
     * The cooldown period that must elapse between consecutive auto restart
     * attempts. If this is NULL, no cooldown period is explicitly configured
     * for this instance, and the default cooldown period should be used.
     */
     auto_restart_cooldown INTERVAL,

    /*
     * Which disk, if any, is the one this instance should be directed to boot
     * from. With a boot device selected, guest OSes cannot configure their
     * boot policy for future boots, so also permit NULL to indicate a guest
     * does not want our policy, and instead should be permitted control over
     * its boot-time fates.
     */
    boot_disk_id UUID,

    CONSTRAINT vmm_iff_active_propolis CHECK (
        ((state = 'vmm') AND (active_propolis_id IS NOT NULL)) OR
        ((state != 'vmm') AND (active_propolis_id IS NULL))
    )
);

-- Names for instances within a project should be unique
CREATE UNIQUE INDEX IF NOT EXISTS lookup_instance_by_project ON omicron.public.instance (
    project_id,
    name
) WHERE
    time_deleted IS NULL;

-- Many control plane operations wish to select all the instances in particular
-- states.
CREATE INDEX IF NOT EXISTS lookup_instance_by_state
ON
    omicron.public.instance (state)
WHERE
    time_deleted IS NULL;

/*
 * A special view of an instance provided to operators for insights into what's running
 * on a sled.
 *
 * This view requires the VMM table, which doesn't exist yet, so create a
 * "placeholder" view here and replace it with the full view once the table is
 * defined. See the README for more context.
 */

CREATE VIEW IF NOT EXISTS omicron.public.sled_instance
AS SELECT
    instance.id
FROM
    omicron.public.instance AS instance
WHERE
    instance.time_deleted IS NULL;

/*
 * Guest-Visible, Virtual Disks
 */

/*
 * TODO The Rust enum to which this type is converted
 * carries data in some of its variants, such as the UUID
 * of the instance to which a disk is attached.
 *
 * This makes the conversion to/from this enum type here much
 * more difficult, since we need a way to manage that data
 * coherently.
 *
 * See <https://github.com/oxidecomputer/omicron/issues/312>.
 */
-- CREATE TYPE omicron.public.DiskState AS ENUM (
--     'creating',
--     'detached',
--     'attaching',
--     'attached',
--     'detaching',
--     'destroyed',
--     'faulted'
-- );

CREATE TYPE IF NOT EXISTS omicron.public.block_size AS ENUM (
  '512',
  '2048',
  '4096'
);

CREATE TABLE IF NOT EXISTS omicron.public.disk (
    /* Identity metadata (resource) */
    id UUID PRIMARY KEY,
    name STRING(63) NOT NULL,
    description STRING(512) NOT NULL,
    time_created TIMESTAMPTZ NOT NULL,
    time_modified TIMESTAMPTZ NOT NULL,
    /* Indicates that the object has been deleted */
    /* This is redundant for Disks, but we keep it here for consistency. */
    time_deleted TIMESTAMPTZ,

    /* child resource generation number, per RFD 192 */
    rcgen INT NOT NULL,

    /* Every Disk is in exactly one Project at a time. */
    project_id UUID NOT NULL,

    /* Every disk consists of a root volume */
    volume_id UUID NOT NULL,

    /*
     * TODO Would it make sense for the runtime state to live in a separate
     * table?
     */
    /* Runtime state */
    -- disk_state omicron.public.DiskState NOT NULL, /* TODO see above */
    disk_state STRING(32) NOT NULL,
    /*
     * Every Disk may be attaching to, attached to, or detaching from at most
     * one Instance at a time.
     */
    attach_instance_id UUID,
    state_generation INT NOT NULL,
    slot INT2 CHECK (slot >= 0 AND slot < 8),
    time_state_updated TIMESTAMPTZ NOT NULL,

    /* Disk configuration */
    size_bytes INT NOT NULL,
    block_size omicron.public.block_size NOT NULL,
    origin_snapshot UUID,
    origin_image UUID,

    pantry_address TEXT
);

CREATE UNIQUE INDEX IF NOT EXISTS lookup_disk_by_project ON omicron.public.disk (
    project_id,
    name
) WHERE
    time_deleted IS NULL;

CREATE UNIQUE INDEX IF NOT EXISTS lookup_disk_by_instance ON omicron.public.disk (
    attach_instance_id,
    id
) WHERE
    time_deleted IS NULL AND attach_instance_id IS NOT NULL;

CREATE UNIQUE INDEX IF NOT EXISTS lookup_deleted_disk ON omicron.public.disk (
    id
) WHERE
    time_deleted IS NOT NULL;

CREATE UNIQUE INDEX IF NOT EXISTS lookup_disk_by_volume_id ON omicron.public.disk (
    volume_id
) WHERE
    time_deleted IS NULL;

CREATE TABLE IF NOT EXISTS omicron.public.image (
    /* Identity metadata (resource) */
    id UUID PRIMARY KEY,
    name STRING(63) NOT NULL,
    description STRING(512) NOT NULL,
    time_created TIMESTAMPTZ NOT NULL,
    time_modified TIMESTAMPTZ NOT NULL,
    /* Indicates that the object has been deleted */
    time_deleted TIMESTAMPTZ,

    silo_id UUID NOT NULL,
    project_id UUID,

    volume_id UUID NOT NULL,

    url STRING(8192),
    os STRING(64) NOT NULL,
    version STRING(64) NOT NULL,
    digest TEXT,
    block_size omicron.public.block_size NOT NULL,
    size_bytes INT NOT NULL
);

CREATE VIEW IF NOT EXISTS omicron.public.project_image AS
SELECT
    id,
    name,
    description,
    time_created,
    time_modified,
    time_deleted,
    silo_id,
    project_id,
    volume_id,
    url,
    os,
    version,
    digest,
    block_size,
    size_bytes
FROM
    omicron.public.image
WHERE
    project_id IS NOT NULL;

CREATE VIEW IF NOT EXISTS omicron.public.silo_image AS
SELECT
    id,
    name,
    description,
    time_created,
    time_modified,
    time_deleted,
    silo_id,
    volume_id,
    url,
    os,
    version,
    digest,
    block_size,
    size_bytes
FROM
    omicron.public.image
WHERE
    project_id IS NULL;

/* Index for silo images */
CREATE UNIQUE INDEX IF NOT EXISTS lookup_image_by_silo on omicron.public.image (
    silo_id,
    name
) WHERE
    time_deleted is NULL AND
    project_id is NULL;

/* Index for project images */
CREATE UNIQUE INDEX IF NOT EXISTS lookup_image_by_silo_and_project on omicron.public.image (
    silo_id,
    project_id,
    name
) WHERE
    time_deleted is NULL AND
    project_id is NOT NULL;

CREATE TYPE IF NOT EXISTS omicron.public.snapshot_state AS ENUM (
  'creating',
  'ready',
  'faulted',
  'destroyed'
);

CREATE TABLE IF NOT EXISTS omicron.public.snapshot (
    /* Identity metadata (resource) */
    id UUID PRIMARY KEY,
    name STRING(63) NOT NULL,
    description STRING(512) NOT NULL,
    time_created TIMESTAMPTZ NOT NULL,
    time_modified TIMESTAMPTZ NOT NULL,
    /* Indicates that the object has been deleted */
    time_deleted TIMESTAMPTZ,

    /* Every Snapshot is in exactly one Project at a time. */
    project_id UUID NOT NULL,

    /* Every Snapshot originated from a single disk */
    disk_id UUID NOT NULL,

    /* Every Snapshot consists of a root volume */
    volume_id UUID NOT NULL,

    /* Where will the scrubbed blocks eventually land? */
    destination_volume_id UUID NOT NULL,

    gen INT NOT NULL,
    state omicron.public.snapshot_state NOT NULL,
    block_size omicron.public.block_size NOT NULL,

    /* Disk configuration (from the time the snapshot was taken) */
    size_bytes INT NOT NULL
);

CREATE UNIQUE INDEX IF NOT EXISTS lookup_snapshot_by_project
    ON omicron.public.snapshot (
        project_id,
        name
    ) WHERE
        time_deleted IS NULL;

CREATE INDEX IF NOT EXISTS lookup_snapshot_by_destination_volume_id
    ON omicron.public.snapshot ( destination_volume_id );

CREATE INDEX IF NOT EXISTS lookup_snapshot_by_volume_id
    ON omicron.public.snapshot ( volume_id );

/*
 * Oximeter collector servers.
 */
CREATE TABLE IF NOT EXISTS omicron.public.oximeter (
    id UUID PRIMARY KEY,
    time_created TIMESTAMPTZ NOT NULL,
    time_modified TIMESTAMPTZ NOT NULL,
    ip INET NOT NULL,
    port INT4 CHECK (port BETWEEN 0 AND 65535) NOT NULL,
    time_expunged TIMESTAMPTZ
);

/*
 * The query Nexus runs to choose an Oximeter instance for new metric producers
 * involves listing the non-expunged instances sorted by ID, which would require
 * a full table scan without this index.
 */
CREATE UNIQUE INDEX IF NOT EXISTS list_non_expunged_oximeter ON omicron.public.oximeter (
    id
) WHERE
    time_expunged IS NULL;

/*
 * The kind of metric producer each record corresponds to.
 */
CREATE TYPE IF NOT EXISTS omicron.public.producer_kind AS ENUM (
    -- A sled agent for an entry in the sled table.
    'sled_agent',
    -- A service in a blueprint (typically the current target blueprint, but it
    -- may reference a prior blueprint if the service is in the process of being
    -- removed).
    'service',
    -- A Propolis VMM for an instance in the omicron.public.instance table
    'instance',
    -- A management gateway service on a scrimlet.
    'management_gateway'
);

/*
 * Information about registered metric producers.
 */
CREATE TABLE IF NOT EXISTS omicron.public.metric_producer (
    id UUID PRIMARY KEY,
    time_created TIMESTAMPTZ NOT NULL,
    time_modified TIMESTAMPTZ NOT NULL,
    kind omicron.public.producer_kind NOT NULL,
    ip INET NOT NULL,
    port INT4 CHECK (port BETWEEN 0 AND 65535) NOT NULL,
    interval FLOAT NOT NULL,
    /* Oximeter collector instance to which this metric producer is assigned. */
    oximeter_id UUID NOT NULL
);

CREATE UNIQUE INDEX IF NOT EXISTS lookup_producer_by_oximeter ON omicron.public.metric_producer (
    oximeter_id,
    id
);

CREATE INDEX IF NOT EXISTS lookup_producer_by_time_modified ON omicron.public.metric_producer (
    time_modified
);

/*
 * VPCs and networking primitives
 */


CREATE TABLE IF NOT EXISTS omicron.public.vpc (
    /* Identity metadata (resource) */
    id UUID PRIMARY KEY,
    name STRING(63) NOT NULL,
    description STRING(512) NOT NULL,
    time_created TIMESTAMPTZ NOT NULL,
    time_modified TIMESTAMPTZ NOT NULL,
    /* Indicates that the object has been deleted */
    time_deleted TIMESTAMPTZ,
    project_id UUID NOT NULL,
    system_router_id UUID NOT NULL,
    dns_name STRING(63) NOT NULL,

    /*
     * The Geneve Virtual Network Identifier for this VPC. Note that this is a
     * 24-bit unsigned value, properties which are checked in the application,
     * not the database.
     */
    vni INT4 NOT NULL,

    /* The IPv6 prefix allocated to subnets. */
    ipv6_prefix INET NOT NULL,

    /* Used to ensure that two requests do not concurrently modify the
       VPC's firewall */
    firewall_gen INT NOT NULL,

    /* Child-resource generation number for VPC Subnets. */
    subnet_gen INT8 NOT NULL
);

CREATE UNIQUE INDEX IF NOT EXISTS lookup_vpc_by_project ON omicron.public.vpc (
    project_id,
    name
) WHERE
    time_deleted IS NULL;

CREATE UNIQUE INDEX IF NOT EXISTS lookup_vpc_by_vni ON omicron.public.vpc (
    vni
) WHERE
    time_deleted IS NULL;

CREATE TABLE IF NOT EXISTS omicron.public.vpc_subnet (
    /* Identity metadata (resource) */
    id UUID PRIMARY KEY,
    name STRING(63) NOT NULL,
    description STRING(512) NOT NULL,
    time_created TIMESTAMPTZ NOT NULL,
    time_modified TIMESTAMPTZ NOT NULL,
    /* Indicates that the object has been deleted */
    time_deleted TIMESTAMPTZ,
    vpc_id UUID NOT NULL,
    /* Child resource creation generation number */
    rcgen INT8 NOT NULL,
    ipv4_block INET NOT NULL,
    ipv6_block INET NOT NULL,
    /* nullable FK to the `vpc_router` table. */
    custom_router_id UUID
);

/* Subnet and network interface names are unique per VPC, not project */
CREATE UNIQUE INDEX IF NOT EXISTS vpc_subnet_vpc_id_name_key ON omicron.public.vpc_subnet (
    vpc_id,
    name
) WHERE
    time_deleted IS NULL;

/* The kind of network interface. */
CREATE TYPE IF NOT EXISTS omicron.public.network_interface_kind AS ENUM (
    /* An interface attached to a guest instance. */
    'instance',

    /* An interface attached to a service. */
    'service',
    'probe'
);

CREATE TABLE IF NOT EXISTS omicron.public.network_interface (
    /* Identity metadata (resource) */
    id UUID PRIMARY KEY,
    name STRING(63) NOT NULL,
    description STRING(512) NOT NULL,
    time_created TIMESTAMPTZ NOT NULL,
    time_modified TIMESTAMPTZ NOT NULL,
    /* Indicates that the object has been deleted */
    time_deleted TIMESTAMPTZ,

    /* The kind of network interface, e.g., instance */
    kind omicron.public.network_interface_kind NOT NULL,

    /*
     * FK into the parent resource of this interface (e.g. Instance, Service)
     * as determined by the `kind`.
     */
    parent_id UUID NOT NULL,

    /* FK into VPC table */
    vpc_id UUID NOT NULL,
    /* FK into VPCSubnet table. */
    subnet_id UUID NOT NULL,

    /*
     * The EUI-48 MAC address of the guest interface.
     *
     * Note that we use the bytes of a 64-bit integer, in big-endian byte order
     * to represent the MAC.
     */
    mac INT8 NOT NULL,

    /* The private VPC IP address of the interface. */
    ip INET NOT NULL,

    /*
     * Limited to 8 NICs per instance. This value must be kept in sync with
     * `crate::nexus::MAX_NICS_PER_INSTANCE`.
     */
    slot INT2 NOT NULL CHECK (slot >= 0 AND slot < 8),

    /* True if this interface is the primary interface.
     *
     * The primary interface appears in DNS and its address is used for external
     * connectivity.
     */
    is_primary BOOL NOT NULL,

    /*
     * A supplementary list of addresses/CIDR blocks which a NIC is
     * *allowed* to send/receive traffic on, in addition to its
     * assigned address.
     */
    transit_ips INET[] NOT NULL DEFAULT ARRAY[]
);

CREATE INDEX IF NOT EXISTS instance_network_interface_mac
    ON omicron.public.network_interface (mac) STORING (time_deleted);

/* A view of the network_interface table for just instance-kind records. */
CREATE VIEW IF NOT EXISTS omicron.public.instance_network_interface AS
SELECT
    id,
    name,
    description,
    time_created,
    time_modified,
    time_deleted,
    parent_id AS instance_id,
    vpc_id,
    subnet_id,
    mac,
    ip,
    slot,
    is_primary,
    transit_ips
FROM
    omicron.public.network_interface
WHERE
    kind = 'instance';

/* A view of the network_interface table for just service-kind records. */
CREATE VIEW IF NOT EXISTS omicron.public.service_network_interface AS
SELECT
    id,
    name,
    description,
    time_created,
    time_modified,
    time_deleted,
    parent_id AS service_id,
    vpc_id,
    subnet_id,
    mac,
    ip,
    slot,
    is_primary
FROM
    omicron.public.network_interface
WHERE
    kind = 'service';

/* TODO-completeness

 * We currently have a NetworkInterface table with the IP and MAC addresses inline.
 * Eventually, we'll probably want to move these to their own tables, and
 * refer to them here, most notably to support multiple IPs per NIC, as well
 * as moving IPs between NICs on different instances, etc.
 */

/* Ensure we do not assign the same address twice within a subnet */
CREATE UNIQUE INDEX IF NOT EXISTS network_interface_subnet_id_ip_key ON omicron.public.network_interface (
    subnet_id,
    ip
) WHERE
    time_deleted IS NULL;

/* Ensure we do not assign the same MAC twice within a VPC
 * See RFD174's discussion on the scope of virtual MACs
 */
CREATE UNIQUE INDEX IF NOT EXISTS network_interface_vpc_id_mac_key ON omicron.public.network_interface (
    vpc_id,
    mac
) WHERE
    time_deleted IS NULL;

/*
 * Index used to verify that all interfaces for a resource (e.g. Instance,
 * Service) are contained within a single VPC, and that all interfaces are
 * in unique VPC Subnets.
 *
 * This is also used to quickly find the primary interface since
 * we store the `is_primary` column. Such queries are mostly used
 * when setting a new primary interface.
 */
CREATE UNIQUE INDEX IF NOT EXISTS network_interface_parent_id_name_kind_key ON omicron.public.network_interface (
    parent_id,
    name,
    kind
)
STORING (vpc_id, subnet_id, is_primary)
WHERE
    time_deleted IS NULL;

/*
 * Index used to verify that all interfaces for a resource (e.g. Instance,
 * Service) have unique slots.
 */
CREATE UNIQUE INDEX IF NOT EXISTS network_interface_parent_id_slot_key ON omicron.public.network_interface (
    parent_id,
    slot
)
WHERE
    time_deleted IS NULL;

CREATE TYPE IF NOT EXISTS omicron.public.vpc_firewall_rule_status AS ENUM (
    'disabled',
    'enabled'
);

CREATE TYPE IF NOT EXISTS omicron.public.vpc_firewall_rule_direction AS ENUM (
    'inbound',
    'outbound'
);

CREATE TYPE IF NOT EXISTS omicron.public.vpc_firewall_rule_action AS ENUM (
    'allow',
    'deny'
);

CREATE TYPE IF NOT EXISTS omicron.public.vpc_firewall_rule_protocol AS ENUM (
    'TCP',
    'UDP',
    'ICMP'
);

CREATE TABLE IF NOT EXISTS omicron.public.vpc_firewall_rule (
    /* Identity metadata (resource) */
    id UUID PRIMARY KEY,
    name STRING(63) NOT NULL,
    description STRING(512) NOT NULL,
    time_created TIMESTAMPTZ NOT NULL,
    time_modified TIMESTAMPTZ NOT NULL,
    /* Indicates that the object has been deleted */
    time_deleted TIMESTAMPTZ,

    vpc_id UUID NOT NULL,
    status omicron.public.vpc_firewall_rule_status NOT NULL,
    direction omicron.public.vpc_firewall_rule_direction NOT NULL,
    /* Array of targets. 128 was picked to include plenty of space for
       a tag, colon, and resource identifier. */
    targets STRING(128)[] NOT NULL,
    /* Also an array of targets */
    filter_hosts STRING(128)[],
    filter_ports STRING(11)[],
    filter_protocols omicron.public.vpc_firewall_rule_protocol[],
    action omicron.public.vpc_firewall_rule_action NOT NULL,
    priority INT4 CHECK (priority BETWEEN 0 AND 65535) NOT NULL
);

CREATE UNIQUE INDEX IF NOT EXISTS lookup_firewall_by_vpc ON omicron.public.vpc_firewall_rule (
    vpc_id,
    name
) WHERE
    time_deleted IS NULL;

CREATE TYPE IF NOT EXISTS omicron.public.vpc_router_kind AS ENUM (
    'system',
    'custom'
);

CREATE TABLE IF NOT EXISTS omicron.public.vpc_router (
    /* Identity metadata (resource) */
    id UUID PRIMARY KEY,
    name STRING(63) NOT NULL,
    description STRING(512) NOT NULL,
    time_created TIMESTAMPTZ NOT NULL,
    time_modified TIMESTAMPTZ NOT NULL,
    /* Indicates that the object has been deleted */
    time_deleted TIMESTAMPTZ,
    kind omicron.public.vpc_router_kind NOT NULL,
    vpc_id UUID NOT NULL,
    rcgen INT NOT NULL,
    /*
     * version information used to trigger VPC router RPW.
     * this is sensitive to CRUD on named resources beyond
     * routers e.g. instances, subnets, ...
     */
    resolved_version INT NOT NULL DEFAULT 0
);

CREATE UNIQUE INDEX IF NOT EXISTS lookup_router_by_vpc ON omicron.public.vpc_router (
    vpc_id,
    name
) WHERE
    time_deleted IS NULL;

/* Index used to accelerate vpc_increment_rpw_version and list. */
CREATE INDEX IF NOT EXISTS lookup_routers_in_vpc ON omicron.public.vpc_router (
    vpc_id
) WHERE
    time_deleted IS NULL;

CREATE TYPE IF NOT EXISTS omicron.public.router_route_kind AS ENUM (
    'default',
    'vpc_subnet',
    'vpc_peering',
    'custom'
);

CREATE TABLE IF NOT EXISTS omicron.public.router_route (
    /* Identity metadata (resource) */
    id UUID PRIMARY KEY,
    name STRING(63) NOT NULL,
    description STRING(512) NOT NULL,
    time_created TIMESTAMPTZ NOT NULL,
    time_modified TIMESTAMPTZ NOT NULL,
    /* Indicates that the object has been deleted */
    time_deleted TIMESTAMPTZ,

    /* FK to the `vpc_router` table. */
    vpc_router_id UUID NOT NULL,
    kind omicron.public.router_route_kind NOT NULL,
    target STRING(128) NOT NULL,
    destination STRING(128) NOT NULL,

    /* FK to the `vpc_subnet` table. See constraints below */
    vpc_subnet_id UUID,

    /*
     * Only nullable if this is rule is not, in-fact, virtual and tightly coupled to a
     * linked item. Today, these are 'vpc_subnet' rules and their parent subnets.
     * 'vpc_peering' routes may also fall into this category in future.
     *
     * User-created/modifiable routes must have this field as NULL.
     */
    CONSTRAINT non_null_vpc_subnet CHECK (
        (kind = 'vpc_subnet' AND vpc_subnet_id IS NOT NULL) OR
        (kind != 'vpc_subnet' AND vpc_subnet_id IS NULL)
    )
);

CREATE UNIQUE INDEX IF NOT EXISTS lookup_route_by_router ON omicron.public.router_route (
    vpc_router_id,
    name
) WHERE
    time_deleted IS NULL;

-- Enforce uniqueness of 'vpc_subnet' routes on parent (and help add/delete).
CREATE UNIQUE INDEX IF NOT EXISTS lookup_subnet_route_by_id ON omicron.public.router_route (
    vpc_subnet_id
) WHERE
    time_deleted IS NULL AND kind = 'vpc_subnet';

CREATE TABLE IF NOT EXISTS omicron.public.internet_gateway (
    id UUID PRIMARY KEY,
    name STRING(63) NOT NULL,
    description STRING(512) NOT NULL,
    time_created TIMESTAMPTZ NOT NULL,
    time_modified TIMESTAMPTZ NOT NULL,
    time_deleted TIMESTAMPTZ,
    vpc_id UUID NOT NULL,
    rcgen INT NOT NULL,
    resolved_version INT NOT NULL DEFAULT 0
);

CREATE UNIQUE INDEX IF NOT EXISTS lookup_internet_gateway_by_vpc ON omicron.public.internet_gateway (
    vpc_id,
    name
) WHERE
    time_deleted IS NULL;

CREATE TABLE IF NOT EXISTS omicron.public.internet_gateway_ip_pool (
    id UUID PRIMARY KEY,
    name STRING(63) NOT NULL,
    description STRING(512) NOT NULL,
    time_created TIMESTAMPTZ NOT NULL,
    time_modified TIMESTAMPTZ NOT NULL,
    time_deleted TIMESTAMPTZ,
    internet_gateway_id UUID,
    ip_pool_id UUID
);

CREATE INDEX IF NOT EXISTS lookup_internet_gateway_ip_pool_by_igw_id ON omicron.public.internet_gateway_ip_pool (
    internet_gateway_id
) WHERE
    time_deleted IS NULL;

CREATE TABLE IF NOT EXISTS omicron.public.internet_gateway_ip_address (
    id UUID PRIMARY KEY,
    name STRING(63) NOT NULL,
    description STRING(512) NOT NULL,
    time_created TIMESTAMPTZ NOT NULL,
    time_modified TIMESTAMPTZ NOT NULL,
    time_deleted TIMESTAMPTZ,
    internet_gateway_id UUID,
    address INET
);

CREATE UNIQUE INDEX IF NOT EXISTS lookup_internet_gateway_ip_address_by_igw_id ON omicron.public.internet_gateway_ip_address (
    internet_gateway_id
) WHERE
    time_deleted IS NULL;


/*
 * An IP Pool, a collection of zero or more IP ranges for external IPs.
 */
CREATE TABLE IF NOT EXISTS omicron.public.ip_pool (
    /* Resource identity metadata */
    id UUID PRIMARY KEY,
    name STRING(63) NOT NULL,
    description STRING(512) NOT NULL,
    time_created TIMESTAMPTZ NOT NULL,
    time_modified TIMESTAMPTZ NOT NULL,
    time_deleted TIMESTAMPTZ,

    /* The collection's child-resource generation number */
    rcgen INT8 NOT NULL
);

/*
 * Index ensuring uniqueness of IP Pool names, globally.
 */
CREATE UNIQUE INDEX IF NOT EXISTS lookup_pool_by_name ON omicron.public.ip_pool (
    name
) WHERE
    time_deleted IS NULL;

-- The order here is most-specific first, and it matters because we use this
-- fact to select the most specific default in the case where there is both a
-- silo default and a fleet default. If we were to add a project type, it should
-- be added before silo.
CREATE TYPE IF NOT EXISTS omicron.public.ip_pool_resource_type AS ENUM (
    'silo'
);

-- join table associating IP pools with resources like fleet or silo
CREATE TABLE IF NOT EXISTS omicron.public.ip_pool_resource (
    ip_pool_id UUID NOT NULL,
    resource_type omicron.public.ip_pool_resource_type NOT NULL,
    resource_id UUID NOT NULL,
    is_default BOOL NOT NULL,
    -- TODO: timestamps for soft deletes?

    -- resource_type is redundant because resource IDs are globally unique, but
    -- logically it belongs here
    PRIMARY KEY (ip_pool_id, resource_type, resource_id)
);

-- a given resource can only have one default ip pool
CREATE UNIQUE INDEX IF NOT EXISTS one_default_ip_pool_per_resource ON omicron.public.ip_pool_resource (
    resource_id
) where
    is_default = true;

-- created solely to prevent a table scan when we delete links on silo delete
CREATE INDEX IF NOT EXISTS ip_pool_resource_id ON omicron.public.ip_pool_resource (
    resource_id
);
CREATE INDEX IF NOT EXISTS ip_pool_resource_ip_pool_id ON omicron.public.ip_pool_resource (
    ip_pool_id
);

/*
 * IP Pools are made up of a set of IP ranges, which are start/stop addresses.
 * Note that these need not be CIDR blocks or well-behaved subnets with a
 * specific netmask.
 */
CREATE TABLE IF NOT EXISTS omicron.public.ip_pool_range (
    id UUID PRIMARY KEY,
    time_created TIMESTAMPTZ NOT NULL,
    time_modified TIMESTAMPTZ NOT NULL,
    time_deleted TIMESTAMPTZ,
    first_address INET NOT NULL,
    /* The range is inclusive of the last address. */
    last_address INET NOT NULL,
    ip_pool_id UUID NOT NULL,
    /* Tracks child resources, IP addresses allocated out of this range. */
    rcgen INT8 NOT NULL
);

/*
 * These help Nexus enforce that the ranges within an IP Pool do not overlap
 * with any other ranges. See `nexus/src/db/queries/ip_pool.rs` for the actual
 * query which does that.
 */
CREATE UNIQUE INDEX IF NOT EXISTS lookup_pool_range_by_first_address ON omicron.public.ip_pool_range (
    first_address
)
STORING (last_address)
WHERE time_deleted IS NULL;
CREATE UNIQUE INDEX IF NOT EXISTS lookup_pool_range_by_last_address ON omicron.public.ip_pool_range (
    last_address
)
STORING (first_address)
WHERE time_deleted IS NULL;


/* The kind of external IP address. */
CREATE TYPE IF NOT EXISTS omicron.public.ip_kind AS ENUM (
    /*
     * Source NAT provided to all guests by default or for services that
     * only require outbound external connectivity.
     */
    'snat',

    /*
     * An ephemeral IP is a fixed, known address whose lifetime is the same as
     * the instance to which it is attached.
     * Not valid for services.
     */
    'ephemeral',

    /*
     * A floating IP is an independent, named API resource that can be assigned
     * to an instance or service.
     */
    'floating'
);

CREATE TYPE IF NOT EXISTS omicron.public.ip_attach_state AS ENUM (
    'detached',
    'attached',
    'detaching',
    'attaching'
);

/*
 * External IP addresses used for guest instances and externally-facing
 * services.
 */
CREATE TABLE IF NOT EXISTS omicron.public.external_ip (
    /* Identity metadata */
    id UUID PRIMARY KEY,

    /* Name for floating IPs. See the constraints below. */
    name STRING(63),

    /* Description for floating IPs. See the constraints below. */
    description STRING(512),

    time_created TIMESTAMPTZ NOT NULL,
    time_modified TIMESTAMPTZ NOT NULL,
    time_deleted TIMESTAMPTZ,

    /* FK to the `ip_pool` table. */
    ip_pool_id UUID NOT NULL,

    /* FK to the `ip_pool_range` table. */
    ip_pool_range_id UUID NOT NULL,

    /* True if this IP is associated with a service rather than an instance. */
    is_service BOOL NOT NULL,

    /* FK to the `instance` or `service` table. See constraints below. */
    parent_id UUID,

    /* The kind of external address, e.g., ephemeral. */
    kind omicron.public.ip_kind NOT NULL,

    /* The actual external IP address. */
    ip INET NOT NULL,

    /* The first port in the allowed range, inclusive. */
    first_port INT4 NOT NULL,

    /* The last port in the allowed range, also inclusive. */
    last_port INT4 NOT NULL,

    /* FK to the `project` table. */
    project_id UUID,

    /* State of this IP with regard to instance attach/detach
     * operations. This is mainly used to prevent concurrent use
     * across sagas and allow rollback to correct state.
     */
    state omicron.public.ip_attach_state NOT NULL,

    is_probe BOOL NOT NULL DEFAULT false,

    /* The name must be non-NULL iff this is a floating IP. */
    CONSTRAINT null_fip_name CHECK (
        (kind != 'floating' AND name IS NULL) OR
        (kind = 'floating' AND name IS NOT NULL)
    ),

    /* The description must be non-NULL iff this is a floating IP. */
    CONSTRAINT null_fip_description CHECK (
        (kind != 'floating' AND description IS NULL) OR
        (kind = 'floating' AND description IS NOT NULL)
    ),

    /* Only floating IPs can be attached to a project, and
     * they must have a parent project if they are instance FIPs.
     */
    CONSTRAINT null_project_id CHECK (
        (kind = 'floating' AND is_service = FALSE AND project_id is NOT NULL) OR
        ((kind != 'floating' OR is_service = TRUE) AND project_id IS NULL)
    ),

    /*
     * Only nullable if this is a floating/ephemeral IP, which may exist not
     * attached to any instance or service yet. Ephemeral IPs should not generally
     * exist without parent instances/services, but need to temporarily exist in
     * this state for live attachment.
     */
    CONSTRAINT null_snat_parent_id CHECK (
        (kind != 'snat') OR (parent_id IS NOT NULL)
    ),

    /* Ephemeral IPs are not supported for services. */
    CONSTRAINT ephemeral_kind_service CHECK (
        (kind = 'ephemeral' AND is_service = FALSE) OR (kind != 'ephemeral')
    ),

    /*
     * (Not detached) => non-null parent_id.
     * This is not a two-way implication because SNAT IPs
     * cannot have a null parent_id.
     */
    CONSTRAINT detached_null_parent_id CHECK (
        (state = 'detached') OR (parent_id IS NOT NULL)
    )
);

/*
 * Index used to support quickly looking up children of the IP Pool range table,
 * when checking for allocated addresses during deletion.
 */
CREATE INDEX IF NOT EXISTS external_ip_by_pool ON omicron.public.external_ip (
    ip_pool_id,
    ip_pool_range_id
)
    WHERE time_deleted IS NULL;

/*
 * Index used to enforce uniqueness of external IPs
 *
 * NOTE: This relies on the uniqueness constraint of IP addresses across all
 * pools, _and_ on the fact that the number of ports assigned to each instance
 * is fixed at compile time.
 */
CREATE UNIQUE INDEX IF NOT EXISTS external_ip_unique ON omicron.public.external_ip (
    ip,
    first_port
)
    WHERE time_deleted IS NULL;

CREATE UNIQUE INDEX IF NOT EXISTS lookup_external_ip_by_parent ON omicron.public.external_ip (
    parent_id,
    id
)
    WHERE parent_id IS NOT NULL AND time_deleted IS NULL;

/* Enforce a limit of one Ephemeral IP per instance */
CREATE UNIQUE INDEX IF NOT EXISTS one_ephemeral_ip_per_instance ON omicron.public.external_ip (
    parent_id
)
    WHERE kind = 'ephemeral' AND parent_id IS NOT NULL AND time_deleted IS NULL;

/* Enforce name-uniqueness of floating (service) IPs at fleet level. */
CREATE UNIQUE INDEX IF NOT EXISTS lookup_floating_ip_by_name on omicron.public.external_ip (
    name
) WHERE
    kind = 'floating' AND
    time_deleted is NULL AND
    project_id is NULL;

/* Enforce name-uniqueness of floating IPs at project level. */
CREATE UNIQUE INDEX IF NOT EXISTS lookup_floating_ip_by_name_and_project on omicron.public.external_ip (
    project_id,
    name
) WHERE
    kind = 'floating' AND
    time_deleted is NULL AND
    project_id is NOT NULL;

CREATE VIEW IF NOT EXISTS omicron.public.floating_ip AS
SELECT
    id,
    name,
    description,
    time_created,
    time_modified,
    time_deleted,
    ip_pool_id,
    ip_pool_range_id,
    is_service,
    parent_id,
    ip,
    project_id
FROM
    omicron.public.external_ip
WHERE
    omicron.public.external_ip.kind = 'floating' AND
    project_id IS NOT NULL;

/*******************************************************************/

/*
 * Sagas
 */

CREATE TYPE IF NOT EXISTS omicron.public.saga_state AS ENUM (
    'running',
    'unwinding',
    'done',
    'abandoned'
);


CREATE TABLE IF NOT EXISTS omicron.public.saga (
    /* immutable fields */

    /* unique identifier for this execution */
    id UUID PRIMARY KEY,
    /* unique id of the creator */
    creator UUID NOT NULL,
    /* time the saga was started */
    time_created TIMESTAMPTZ NOT NULL,
    /* saga name */
    name STRING(128) NOT NULL,
    /* saga DAG (includes params and name) */
    saga_dag JSONB NOT NULL,

    /*
     * TODO:
     * - id for current SEC (maybe NULL?)
     * - time of last adoption
     * - previous SEC? previous adoption time?
     * - number of adoptions?
     */
    saga_state omicron.public.saga_state NOT NULL,
    current_sec UUID,
    adopt_generation INT NOT NULL,
    adopt_time TIMESTAMPTZ NOT NULL
);

/*
 * For recovery (and probably takeover), we need to be able to list running
 * sagas by SEC.  We need to paginate this list by the id.
 */
CREATE UNIQUE INDEX IF NOT EXISTS lookup_saga_by_sec ON omicron.public.saga (
    current_sec, id
) WHERE saga_state != 'done';

/*
 * TODO more indexes for Saga?
 * - Debugging and/or reporting: saga_name? creator?
 */
/*
 * TODO: This is a data-carrying enum, see note on disk_state.
 *
 * See <https://github.com/oxidecomputer/omicron/issues/312>.
 */
-- CREATE TYPE omicron.public.saga_node_event_type AS ENUM (
--    'started',
--    'succeeded',
--    'failed'
--    'undo_started'
--    'undo_finished'
-- );

CREATE TABLE IF NOT EXISTS omicron.public.saga_node_event (
    saga_id UUID NOT NULL,
    node_id INT NOT NULL,
    -- event_type omicron.public.saga_node_event_type NOT NULL,
    event_type STRING(31) NOT NULL,
    data JSONB,
    event_time TIMESTAMPTZ NOT NULL,
    creator UUID NOT NULL,

    /*
     * It's important to be able to list the nodes in a saga.  We put the
     * node_id in the saga so that we can paginate the list.
     *
     * We make it a UNIQUE index and include the event_type to prevent two SECs
     * from attempting to record the same event for the same saga.  Whether this
     * should be allowed is still TBD.
     */
    PRIMARY KEY (saga_id, node_id, event_type)
);

/*******************************************************************/

/*
 * Sessions for use by web console.
 */
CREATE TABLE IF NOT EXISTS omicron.public.console_session (
    token STRING(40) PRIMARY KEY,
    time_created TIMESTAMPTZ NOT NULL,
    time_last_used TIMESTAMPTZ NOT NULL,
    silo_user_id UUID NOT NULL
);

-- to be used for cleaning up old tokens
-- It's okay that this index is non-unique because we don't need to page through
-- this list.  We'll just grab the next N, delete them, then repeat.
CREATE INDEX IF NOT EXISTS lookup_console_by_creation ON omicron.public.console_session (
    time_created
);

-- This index is used to remove sessions for a user that's being deleted.
CREATE INDEX IF NOT EXISTS lookup_console_by_silo_user ON omicron.public.console_session (
    silo_user_id
);

/*******************************************************************/

-- Describes a single uploaded TUF repo.
--
-- Identified by both a random uuid and its SHA256 hash. The hash could be the
-- primary key, but it seems unnecessarily large and unwieldy.
CREATE TABLE IF NOT EXISTS omicron.public.tuf_repo (
    id UUID PRIMARY KEY,
    time_created TIMESTAMPTZ NOT NULL,

    -- TODO: Repos fetched over HTTP will not have a SHA256 hash; this is an
    -- implementation detail of our ZIP archives.
    sha256 STRING(64) NOT NULL,

    -- The version of the targets.json role that was used to generate the repo.
    targets_role_version INT NOT NULL,

    -- The valid_until time for the repo.
    -- TODO: Figure out timestamp validity policy for uploaded repos vs those
    -- fetched over HTTP; my (iliana's) current presumption is that we will make
    -- this NULL for uploaded ZIP archives of repos.
    valid_until TIMESTAMPTZ NOT NULL,

    -- The system version described in the TUF repo.
    --
    -- This is the "true" primary key, but is not treated as such in the
    -- database because we may want to change this format in the future.
    -- Re-doing primary keys is annoying.
    --
    -- Because the system version is embedded in the repo's artifacts.json,
    -- each system version is associated with exactly one checksum.
    system_version STRING(64) NOT NULL,

    -- For debugging only:
    -- Filename provided by the user.
    file_name TEXT NOT NULL,

    CONSTRAINT unique_checksum UNIQUE (sha256),
    CONSTRAINT unique_system_version UNIQUE (system_version)
);

-- Describes an individual artifact from an uploaded TUF repo.
--
-- In the future, this may also be used to describe artifacts that are fetched
-- from a remote TUF repo, but that requires some additional design work.
CREATE TABLE IF NOT EXISTS omicron.public.tuf_artifact (
    id UUID PRIMARY KEY,
    name STRING(63) NOT NULL,
    version STRING(64) NOT NULL,
    -- This used to be an enum but is now a string, because it can represent
    -- artifact kinds currently unknown to a particular version of Nexus as
    -- well.
    kind STRING(63) NOT NULL,

    -- The time this artifact was first recorded.
    time_created TIMESTAMPTZ NOT NULL,

    -- The SHA256 hash of the artifact, typically obtained from the TUF
    -- targets.json (and validated at extract time).
    sha256 STRING(64) NOT NULL,
    -- The length of the artifact, in bytes.
    artifact_size INT8 NOT NULL,

    -- The generation number this artifact was added for.
    generation_added INT8 NOT NULL,

    CONSTRAINT unique_name_version_kind UNIQUE (name, version, kind)
);

CREATE UNIQUE INDEX IF NOT EXISTS tuf_artifact_added
    ON omicron.public.tuf_artifact (generation_added, id)
    STORING (name, version, kind, time_created, sha256, artifact_size);

-- RFD 554: (kind, hash) is unique for artifacts. This index is used while
-- looking up artifacts.
CREATE UNIQUE INDEX IF NOT EXISTS tuf_artifact_kind_sha256
    ON omicron.public.tuf_artifact (kind, sha256);

-- Reflects that a particular artifact was provided by a particular TUF repo.
-- This is a many-many mapping.
CREATE TABLE IF NOT EXISTS omicron.public.tuf_repo_artifact (
    tuf_repo_id UUID NOT NULL,
    tuf_artifact_id UUID NOT NULL,

    PRIMARY KEY (tuf_repo_id, tuf_artifact_id)
);

-- Generation number for the current list of TUF artifacts the system wants.
-- This is incremented whenever a TUF repo is added or removed.
CREATE TABLE IF NOT EXISTS omicron.public.tuf_generation (
    -- There should only be one row of this table for the whole DB.
    -- It's a little goofy, but filter on "singleton = true" before querying
    -- or applying updates, and you'll access the singleton row.
    --
    -- We also add a constraint on this table to ensure it's not possible to
    -- access the version of this table with "singleton = false".
    singleton BOOL NOT NULL PRIMARY KEY,
    -- Generation number owned and incremented by Nexus
    generation INT8 NOT NULL,

    CHECK (singleton = true)
);
INSERT INTO omicron.public.tuf_generation (
    singleton,
    generation
) VALUES
    (TRUE, 1)
ON CONFLICT DO NOTHING;

/*******************************************************************/

-- The source of the software release that should be deployed to the rack.
CREATE TYPE IF NOT EXISTS omicron.public.target_release_source AS ENUM (
    'unspecified',
    'system_version'
);

-- Software releases that should be/have been deployed to the rack. The
-- current target release is the one with the largest generation number.
CREATE TABLE IF NOT EXISTS omicron.public.target_release (
    generation INT8 NOT NULL PRIMARY KEY,
    time_requested TIMESTAMPTZ NOT NULL,
    release_source omicron.public.target_release_source NOT NULL,
    tuf_repo_id UUID, -- "foreign key" into the `tuf_repo` table
    CONSTRAINT tuf_repo_for_system_version CHECK (
      (release_source != 'system_version' AND tuf_repo_id IS NULL) OR
      (release_source = 'system_version' AND tuf_repo_id IS NOT NULL)
    )
);

-- System software is by default from the `install` dataset.
INSERT INTO omicron.public.target_release (
    generation,
    time_requested,
    release_source,
    tuf_repo_id
) VALUES (
    1,
    NOW(),
    'unspecified',
    NULL
) ON CONFLICT DO NOTHING;

/*******************************************************************/

/*
 * Support Bundles
 */


CREATE TYPE IF NOT EXISTS omicron.public.support_bundle_state AS ENUM (
  -- The bundle is currently being created.
  --
  -- It might have storage that is partially allocated on a sled.
  'collecting',

  -- The bundle has been collected successfully, and has storage on
  -- a particular sled.
  'active',

  -- The user has explicitly requested that a bundle be destroyed.
  -- We must ensure that storage backing that bundle is gone before
  -- it is automatically deleted.
  'destroying',

  -- The support bundle is failing.
  -- This happens when Nexus is expunged partway through collection.
  --
  -- A different Nexus must ensure that storage is gone before the
  -- bundle can be marked "failed".
  'failing',

  -- The bundle has finished failing.
  --
  -- The only action that can be taken on this bundle is to delete it.
  'failed'
);

CREATE TABLE IF NOT EXISTS omicron.public.support_bundle (
    id UUID PRIMARY KEY,
    time_created TIMESTAMPTZ NOT NULL,
    reason_for_creation TEXT NOT NULL,
    reason_for_failure TEXT,
    state omicron.public.support_bundle_state NOT NULL,
    zpool_id UUID NOT NULL,
    dataset_id UUID NOT NULL,

    -- The Nexus which is in charge of collecting the support bundle,
    -- and later managing its storage.
    assigned_nexus UUID
);

-- The "UNIQUE" part of this index helps enforce that we allow one support bundle
-- per debug dataset. This constraint can be removed, if the query responsible
-- for allocation changes to allocate more intelligently.
CREATE UNIQUE INDEX IF NOT EXISTS one_bundle_per_dataset ON omicron.public.support_bundle (
    dataset_id
);

CREATE INDEX IF NOT EXISTS lookup_bundle_by_nexus ON omicron.public.support_bundle (
    assigned_nexus
);

/*******************************************************************/

/*
 * DNS Propagation
 *
 * The tables here are the source of truth of DNS data for both internal and
 * external DNS.
 */

/*
 * A DNS group is a collection of DNS zones covered by a single version number.
 * We have two DNS Groups in our system: "internal" (for internal service
 * discovery) and "external" (which we expose on customer networks to provide
 * DNS for our own customer-facing services, like the API and console).
 *
 * Each DNS server is associated with exactly one DNS group.  Nexus propagates
 * the entire contents of a DNS group (i.e., all of its zones and all of those
 * zones' DNS names and associated records) to every server in that group.
 */
CREATE TYPE IF NOT EXISTS omicron.public.dns_group AS ENUM (
    'internal',
    'external'
);

/*
 * A DNS Zone is basically just a DNS name at the root of a subtree served by
 * one of our DNS servers.  In a typical system, there would be two DNS zones:
 *
 * (1) in the "internal" DNS group, a zone called "control-plane.oxide.internal"
 *     used by the control plane for internal service discovery
 *
 * (2) in the "external" DNS group, a zone whose name is owned by the customer
 *     and specified when the rack is set up for the first time.  We will use
 *     this zone to advertise addresses for the services we provide on the
 *     customer network (i.e., the API and console).
 */
CREATE TABLE IF NOT EXISTS omicron.public.dns_zone (
    id UUID PRIMARY KEY,
    time_created TIMESTAMPTZ NOT NULL,
    dns_group omicron.public.dns_group NOT NULL,
    zone_name TEXT NOT NULL
);

/*
 * It's allowed (although probably not correct) for the same DNS zone to appear
 * in both the internal and external groups.  It is not allowed to specify the
 * same DNS zone twice within the same group.
 */
CREATE UNIQUE INDEX IF NOT EXISTS lookup_dns_zone_by_group ON omicron.public.dns_zone (
    dns_group, zone_name
);

/*
 * All the data associated with a DNS group is gathered together and assigned a
 * single version number, sometimes called a generation number.  When changing
 * the DNS data for a group (e.g., to add a new DNS name), clients first insert
 * a new row into this table with the next available generation number.  (This
 * table is not strictly necessary.  Instead, we could put the current version
 * number for the group into a `dns_group` table, and clients could update that
 * instead of inserting into this table.  But by using a table here, we have a
 * debugging record of all past generation updates, including metadata about who
 * created them and why.)
 */
CREATE TABLE IF NOT EXISTS omicron.public.dns_version (
    dns_group omicron.public.dns_group NOT NULL,
    version INT8 NOT NULL,

    /* These fields are for debugging only. */
    time_created TIMESTAMPTZ NOT NULL,
    creator TEXT NOT NULL,
    comment TEXT NOT NULL,

    PRIMARY KEY(dns_group, version)
);

/*
 * The meat of the DNS data: a list of DNS names.  Each name has one or more
 * records stored in JSON.
 *
 * To facilitate clients getting a consistent snapshot of the DNS data at a
 * given version, each name is stored with the version in which it was added and
 * (optionally) the version in which it was removed.  The name and record data
 * are immutable, so changing the records for a given name should be expressed
 * as removing the old name (setting "version_removed") and creating a new
 * record for the same name at a new version.
 */
CREATE TABLE IF NOT EXISTS omicron.public.dns_name (
    dns_zone_id UUID NOT NULL,
    version_added INT8 NOT NULL,
    version_removed INT8,
    name TEXT NOT NULL,
    dns_record_data JSONB NOT NULL,

    PRIMARY KEY (dns_zone_id, name, version_added)
);

/*
 * Any given live name should only exist once.  (Put differently: the primary
 * key already prevents us from having the same name added twice in the same
 * version.  But you should also not be able to add a name in any version if the
 * name is currently still live (i.e., version_removed IS NULL).
 */
CREATE UNIQUE INDEX IF NOT EXISTS lookup_dns_name_by_zone ON omicron.public.dns_name (
    dns_zone_id, name
) WHERE version_removed IS NULL;

/*******************************************************************/

/*
 * Identity and Access Management (IAM)
 *
 * **For more details and a worked example using the tables here, see the
 * documentation for the omicron_nexus crate, "authz" module.**
 */

/*
 * Users built into the system
 *
 * The ids and names for these users are well-known (i.e., they are used by
 * Nexus directly, so changing these would potentially break compatibility).
 */
CREATE TABLE IF NOT EXISTS omicron.public.user_builtin (
    /*
     * Identity metadata
     *
     * TODO-cleanup This uses the "resource identity" pattern because we want a
     * name and description, but it's not valid to support soft-deleting these
     * records.
     */
    id UUID PRIMARY KEY,
    name STRING(63) NOT NULL,
    description STRING(512) NOT NULL,
    time_created TIMESTAMPTZ NOT NULL,
    time_modified TIMESTAMPTZ NOT NULL,
    time_deleted TIMESTAMPTZ
);

CREATE UNIQUE INDEX IF NOT EXISTS lookup_user_builtin_by_name ON omicron.public.user_builtin (name);

/* User used by Nexus to create other users.  Do NOT add more users here! */
INSERT INTO omicron.public.user_builtin (
    id,
    name,
    description,
    time_created,
    time_modified
) VALUES (
    /* NOTE: this uuid and name are duplicated in nexus::authn. */
    '001de000-05e4-4000-8000-000000000001',
    'db-init',
    'user used for database initialization',
    NOW(),
    NOW()
) ON CONFLICT DO NOTHING;

/*
 * OAuth 2.0 Device Authorization Grant (RFC 8628)
 */

-- Device authorization requests. These records are short-lived,
-- and removed as soon as a token is granted. This allows us to
-- use the `user_code` as primary key, despite it not having very
-- much entropy.
-- TODO: A background task should remove unused expired records.
CREATE TABLE IF NOT EXISTS omicron.public.device_auth_request (
    user_code STRING(20) PRIMARY KEY,
    client_id UUID NOT NULL,
    device_code STRING(40) NOT NULL,
    time_created TIMESTAMPTZ NOT NULL,
    time_expires TIMESTAMPTZ NOT NULL
);

-- Access tokens granted in response to successful device authorization flows.
CREATE TABLE IF NOT EXISTS omicron.public.device_access_token (
    token STRING(40) PRIMARY KEY,
    client_id UUID NOT NULL,
    device_code STRING(40) NOT NULL,
    silo_user_id UUID NOT NULL,
    time_requested TIMESTAMPTZ NOT NULL,
    time_created TIMESTAMPTZ NOT NULL,
    time_expires TIMESTAMPTZ
);

-- This UNIQUE constraint is critical for ensuring that at most
-- one token is ever created for a given device authorization flow.
CREATE UNIQUE INDEX IF NOT EXISTS lookup_device_access_token_by_client ON omicron.public.device_access_token (
    client_id, device_code
);

-- This index is used to remove tokens for a user that's being deleted.
CREATE INDEX IF NOT EXISTS lookup_device_access_token_by_silo_user ON omicron.public.device_access_token (
    silo_user_id
);

/*
 * Roles built into the system
 *
 * You can think of a built-in role as an opaque token to which we assign a
 * hardcoded set of permissions.  The role that we call "project.viewer"
 * corresponds to the "viewer" role on the "project" resource.  A user that has
 * this role on a particular Project is granted various read-only permissions on
 * that Project.  The specific permissions associated with the role are defined
 * in Omicron's Polar (Oso) policy file.
 *
 * A built-in role like "project.viewer" has four parts:
 *
 * * resource type: "project"
 * * role name: "viewer"
 * * full name: "project.viewer"
 * * description: "Project Viewer"
 *
 * Internally, we can treat the tuple (resource type, role name) as a composite
 * primary key.  Externally, we expose this as the full name.  This is
 * consistent with RFD 43 and other IAM systems.
 *
 * These fields look awfully close to the identity metadata that we use for most
 * other tables.  But they're just different enough that we can't use most of
 * the same abstractions:
 *
 * * "id": We have no need for a uuid because the (resource_type, role_name) is
 *   already unique and immutable.
 * * "name": What we call "full name" above could instead be called "name",
 *   which would be consistent with other identity metadata.  But it's not a
 *   legal "name" because of the period, and it would be confusing to have
 *   "resource type", "role name", and "name".
 * * "time_created": not that useful because it's whenever the system was
 *   initialized, and we have plenty of other timestamps for that
 * * "time_modified": does not apply because the role cannot be changed
 * * "time_deleted" does not apply because the role cannot be deleted
 *
 * If the set of roles and their permissions are fixed, why store them in the
 * database at all?  Because what's dynamic is the assignment of roles to users.
 * We have a separate table that says "user U has role ROLE on resource
 * RESOURCE".  How do we represent the ROLE part of this association?  We use a
 * foreign key into this "role_builtin" table.
 */
CREATE TABLE IF NOT EXISTS omicron.public.role_builtin (
    resource_type STRING(63),
    role_name STRING(63),
    description STRING(512),

    PRIMARY KEY(resource_type, role_name)
);

/*
 * Assignments between users, roles, and resources
 *
 * An actor has a role on a resource if there's a record in this table that
 * points to that actor, role, and resource.
 *
 * For more details and a worked example, see the omicron_nexus::authz
 * module-level documentation.
 */

CREATE TYPE IF NOT EXISTS omicron.public.identity_type AS ENUM (
  'user_builtin',
  'silo_user',
  'silo_group'
);

CREATE TABLE IF NOT EXISTS omicron.public.role_assignment (
    /* Composite foreign key into "role_builtin" table */
    resource_type STRING(63) NOT NULL,
    role_name STRING(63) NOT NULL,

    /*
     * Foreign key into some other resource table.  Which table?  This is
     * identified implicitly by "resource_type" above.
     */
    resource_id UUID NOT NULL,

    /*
     * Foreign key into some other user table.  Which table?  That's determined
     * by "identity_type".
     */
    identity_id UUID NOT NULL,
    identity_type omicron.public.identity_type NOT NULL,

    /*
     * The resource_id, identity_id, and role_name uniquely identify the role
     * assignment.  We include the resource_type and identity_type as
     * belt-and-suspenders, but there should only be one resource type for any
     * resource id and one identity type for any identity id.
     *
     * By organizing the primary key by resource id, then role name, then
     * identity information, we can use it to generated paginated listings of
     * role assignments for a resource, ordered by role name.  It's surprisingly
     * load-bearing that "identity_type" appears last.  That's because when we
     * list a page of role assignments for a resource sorted by role name and
     * then identity id, every field _except_ identity_type is used in the
     * query's filter or sort order.  If identity_type appeared before one of
     * those fields, CockroachDB wouldn't necessarily know it could use the
     * primary key index to efficiently serve the query.
     */
    PRIMARY KEY(
        resource_id,
        resource_type,
        role_name,
        identity_id,
        identity_type
     )
);

/*******************************************************************/

/*
 * External Networking
 *
 * **For more details on external networking see RFD 267**
 */

CREATE TYPE IF NOT EXISTS omicron.public.address_lot_kind AS ENUM (
    'infra',
    'pool'
);

CREATE TABLE IF NOT EXISTS omicron.public.address_lot (
    id UUID PRIMARY KEY,
    name STRING(63) NOT NULL,
    description STRING(512) NOT NULL,
    time_created TIMESTAMPTZ NOT NULL,
    time_modified TIMESTAMPTZ NOT NULL,
    time_deleted TIMESTAMPTZ,
    kind omicron.public.address_lot_kind NOT NULL
);

CREATE UNIQUE INDEX IF NOT EXISTS lookup_address_lot_by_name ON omicron.public.address_lot (
    name
) WHERE
    time_deleted IS NULL;

CREATE TABLE IF NOT EXISTS omicron.public.address_lot_block (
    id UUID PRIMARY KEY,
    address_lot_id UUID NOT NULL,
    first_address INET NOT NULL,
    last_address INET NOT NULL
);

CREATE INDEX IF NOT EXISTS lookup_address_lot_block_by_lot ON omicron.public.address_lot_block (
    address_lot_id
);

CREATE TABLE IF NOT EXISTS omicron.public.address_lot_rsvd_block (
    id UUID PRIMARY KEY,
    address_lot_id UUID NOT NULL,
    first_address INET NOT NULL,
    last_address INET NOT NULL,
    anycast BOOL NOT NULL
);

CREATE INDEX IF NOT EXISTS lookup_address_lot_rsvd_block_by_lot ON omicron.public.address_lot_rsvd_block (
    address_lot_id
);

CREATE INDEX IF NOT EXISTS lookup_address_lot_rsvd_block_by_anycast ON omicron.public.address_lot_rsvd_block (
    anycast
);

CREATE TABLE IF NOT EXISTS omicron.public.loopback_address (
    id UUID PRIMARY KEY,
    time_created TIMESTAMPTZ NOT NULL,
    time_modified TIMESTAMPTZ NOT NULL,
    address_lot_block_id UUID NOT NULL,
    rsvd_address_lot_block_id UUID NOT NULL,
    rack_id UUID NOT NULL,
    switch_location TEXT NOT NULL,
    address INET NOT NULL,
    anycast BOOL NOT NULL
);

/* TODO https://github.com/oxidecomputer/omicron/issues/3001 */

CREATE UNIQUE INDEX IF NOT EXISTS lookup_loopback_address ON omicron.public.loopback_address (
    address, rack_id, switch_location
);

CREATE TABLE IF NOT EXISTS omicron.public.switch_port (
    id UUID PRIMARY KEY,
    rack_id UUID,
    switch_location TEXT,
    port_name TEXT,
    port_settings_id UUID,

    CONSTRAINT switch_port_rack_locaction_name_unique UNIQUE (
        rack_id, switch_location, port_name
    )
);

CREATE INDEX IF NOT EXISTS lookup_switch_port_by_port_settings ON omicron.public.switch_port (port_settings_id);

/* port settings groups included from port settings objects */
CREATE TABLE IF NOT EXISTS omicron.public.switch_port_settings_groups (
    port_settings_id UUID,
    port_settings_group_id UUID,

    PRIMARY KEY (port_settings_id, port_settings_group_id)
);

CREATE TABLE IF NOT EXISTS omicron.public.switch_port_settings_group (
    id UUID PRIMARY KEY,
    /* port settings in this group */
    port_settings_id UUID NOT NULL,
    name STRING(63) NOT NULL,
    description STRING(512) NOT NULL,
    time_created TIMESTAMPTZ NOT NULL,
    time_modified TIMESTAMPTZ NOT NULL,
    time_deleted TIMESTAMPTZ
);

CREATE UNIQUE INDEX IF NOT EXISTS lookup_switch_port_settings_group_by_name ON omicron.public.switch_port_settings_group (
    name
) WHERE
    time_deleted IS NULL;

CREATE TABLE IF NOT EXISTS omicron.public.switch_port_settings (
    id UUID PRIMARY KEY,
    name STRING(63) NOT NULL,
    description STRING(512) NOT NULL,
    time_created TIMESTAMPTZ NOT NULL,
    time_modified TIMESTAMPTZ NOT NULL,
    time_deleted TIMESTAMPTZ
);

CREATE UNIQUE INDEX IF NOT EXISTS switch_port_settings_by_name ON omicron.public.switch_port_settings (
    name
) WHERE
    time_deleted IS NULL;

CREATE TYPE IF NOT EXISTS omicron.public.switch_port_geometry AS ENUM (
    'Qsfp28x1',
    'Qsfp28x2',
    'Sfp28x4'
);

CREATE TABLE IF NOT EXISTS omicron.public.switch_port_settings_port_config (
    port_settings_id UUID PRIMARY KEY,
    geometry omicron.public.switch_port_geometry
);

CREATE TYPE IF NOT EXISTS omicron.public.switch_link_fec AS ENUM (
    'Firecode',
    'None',
    'Rs'
);

CREATE TYPE IF NOT EXISTS omicron.public.switch_link_speed AS ENUM (
    '0G',
    '1G',
    '10G',
    '25G',
    '40G',
    '50G',
    '100G',
    '200G',
    '400G'
);

CREATE TABLE IF NOT EXISTS omicron.public.switch_port_settings_link_config (
    port_settings_id UUID,
    link_name TEXT,
    mtu INT4,
    fec omicron.public.switch_link_fec,
    speed omicron.public.switch_link_speed,
    autoneg BOOL NOT NULL DEFAULT false,
    lldp_link_config_id UUID,
    tx_eq_config_id UUID,

    PRIMARY KEY (port_settings_id, link_name)
);

CREATE TABLE IF NOT EXISTS omicron.public.lldp_link_config (
    id UUID PRIMARY KEY,
    enabled BOOL NOT NULL,
    link_name STRING(63),
    link_description STRING(512),
    chassis_id STRING(63),
    system_name STRING(63),
    system_description STRING(612),
    management_ip TEXT,
    time_created TIMESTAMPTZ NOT NULL,
    time_modified TIMESTAMPTZ NOT NULL,
    time_deleted TIMESTAMPTZ
);

CREATE TABLE IF NOT EXISTS omicron.public.tx_eq_config (
    id UUID PRIMARY KEY,
    pre1 INT4,
    pre2 INT4,
    main INT4,
    post2 INT4,
    post1 INT4
);

CREATE TYPE IF NOT EXISTS omicron.public.switch_interface_kind AS ENUM (
    'primary',
    'vlan',
    'loopback'
);

CREATE TABLE IF NOT EXISTS omicron.public.switch_port_settings_interface_config (
    port_settings_id UUID,
    id UUID PRIMARY KEY,
    interface_name TEXT NOT NULL,
    v6_enabled BOOL NOT NULL,
    kind omicron.public.switch_interface_kind
);

CREATE UNIQUE INDEX IF NOT EXISTS switch_port_settings_interface_config_by_id ON omicron.public.switch_port_settings_interface_config (
    port_settings_id, interface_name
);

CREATE TABLE IF NOT EXISTS omicron.public.switch_vlan_interface_config (
    interface_config_id UUID,
    vid INT4,

    PRIMARY KEY (interface_config_id, vid)
);

CREATE TABLE IF NOT EXISTS omicron.public.switch_port_settings_route_config (
    port_settings_id UUID,
    interface_name TEXT,
    dst INET,
    gw INET,
    vid INT4,
    local_pref INT8,

    /* TODO https://github.com/oxidecomputer/omicron/issues/3013 */
    PRIMARY KEY (port_settings_id, interface_name, dst, gw)
);

CREATE TABLE IF NOT EXISTS omicron.public.switch_port_settings_bgp_peer_config (
    port_settings_id UUID,
    bgp_config_id UUID NOT NULL,
    interface_name TEXT,
    addr INET,
    hold_time INT8,
    idle_hold_time INT8,
    delay_open INT8,
    connect_retry INT8,
    keepalive INT8,
    remote_asn INT8,
    min_ttl INT2,
    md5_auth_key TEXT,
    multi_exit_discriminator INT8,
    local_pref INT8,
    enforce_first_as BOOLEAN NOT NULL DEFAULT false,
    allow_import_list_active BOOLEAN NOT NULL DEFAULT false,
    allow_export_list_active BOOLEAN NOT NULL DEFAULT false,
    vlan_id INT4,

    /* TODO https://github.com/oxidecomputer/omicron/issues/3013 */
    PRIMARY KEY (port_settings_id, interface_name, addr)
);

CREATE INDEX IF NOT EXISTS lookup_sps_bgp_peer_config_by_bgp_config_id on omicron.public.switch_port_settings_bgp_peer_config(
    bgp_config_id
);

CREATE TABLE IF NOT EXISTS omicron.public.switch_port_settings_bgp_peer_config_communities (
    port_settings_id UUID NOT NULL,
    interface_name TEXT NOT NULL,
    addr INET NOT NULL,
    community INT8 NOT NULL,

    PRIMARY KEY (port_settings_id, interface_name, addr, community)
);

CREATE TABLE IF NOT EXISTS omicron.public.switch_port_settings_bgp_peer_config_allow_import (
    port_settings_id UUID NOT NULL,
    interface_name TEXT NOT NULL,
    addr INET NOT NULL,
    prefix INET NOT NULL,

    PRIMARY KEY (port_settings_id, interface_name, addr, prefix)
);

CREATE TABLE IF NOT EXISTS omicron.public.switch_port_settings_bgp_peer_config_allow_export (
    port_settings_id UUID NOT NULL,
    interface_name TEXT NOT NULL,
    addr INET NOT NULL,
    prefix INET NOT NULL,

    PRIMARY KEY (port_settings_id, interface_name, addr, prefix)
);

CREATE TABLE IF NOT EXISTS omicron.public.bgp_config (
    id UUID PRIMARY KEY,
    name STRING(63) NOT NULL,
    description STRING(512) NOT NULL,
    time_created TIMESTAMPTZ NOT NULL,
    time_modified TIMESTAMPTZ NOT NULL,
    time_deleted TIMESTAMPTZ,
    asn INT8 NOT NULL,
    vrf TEXT,
    bgp_announce_set_id UUID NOT NULL,
    shaper TEXT,
    checker TEXT
);

CREATE UNIQUE INDEX IF NOT EXISTS lookup_bgp_config_by_name ON omicron.public.bgp_config (
    name
) WHERE
    time_deleted IS NULL;

CREATE INDEX IF NOT EXISTS lookup_bgp_config_by_asn ON omicron.public.bgp_config (
    asn
) WHERE time_deleted IS NULL;

CREATE TABLE IF NOT EXISTS omicron.public.bgp_announce_set (
    id UUID PRIMARY KEY,
    name STRING(63) NOT NULL,
    description STRING(512) NOT NULL,
    time_created TIMESTAMPTZ NOT NULL,
    time_modified TIMESTAMPTZ NOT NULL,
    time_deleted TIMESTAMPTZ
);

CREATE UNIQUE INDEX IF NOT EXISTS lookup_bgp_announce_set_by_name ON omicron.public.bgp_announce_set (
    name
) WHERE
    time_deleted IS NULL;

CREATE TABLE IF NOT EXISTS omicron.public.bgp_announcement (
    announce_set_id UUID,
    address_lot_block_id UUID NOT NULL,
    network INET,

    /* TODO https://github.com/oxidecomputer/omicron/issues/3013 */
    PRIMARY KEY (announce_set_id, network)
);

CREATE TABLE IF NOT EXISTS omicron.public.switch_port_settings_address_config (
    port_settings_id UUID,
    address_lot_block_id UUID NOT NULL,
    rsvd_address_lot_block_id UUID NOT NULL,
    address INET,
    interface_name TEXT,
    vlan_id INT4,

    /* TODO https://github.com/oxidecomputer/omicron/issues/3013 */
    PRIMARY KEY (port_settings_id, address, interface_name)
);

CREATE TABLE IF NOT EXISTS omicron.public.bootstore_keys (
    key TEXT NOT NULL PRIMARY KEY,
    generation INT8 NOT NULL
);

/*
 * Hardware/software inventory
 *
 * See RFD 433 for details.  Here are the highlights.
 *
 * Omicron periodically collects hardware/software inventory data from the
 * running system and stores it into the database.  Each discrete set of data is
 * called a **collection**.  Each collection contains lots of different kinds of
 * data, so there are many tables here.  For clarity, these tables are prefixed
 * with:
 *
 *     `inv_*` (examples: `inv_collection`, `inv_service_processor`)
 *
 *         Describes the complete set of hardware and software in the system.
 *         Rows in these tables are immutable, but they describe mutable facts
 *         about hardware and software (e.g., the slot that a disk is in).  When
 *         these facts change (e.g., a disk moves between slots), a new set of
 *         records is written.
 *
 * All rows in the `inv_*` tables point back to a particular collection.  They
 * represent the state observed at some particular time.  Generally, if two
 * observations came from two different places, they're not put into the same
 * row of the same table.  For example, caboose information comes from the SP,
 * but it doesn't go into the `inv_service_processor` table.  It goes in a
 * separate `inv_caboose` table.  This is debatable but it preserves a clearer
 * record of exactly what information came from where, since the separate record
 * has its own "source" and "time_collected".
 *
 * Information about service processors and roots of trust are joined with
 * information reported by sled agents via the baseboard id.
 *
 * Hardware and software identifiers are normalized for the usual database
 * design reasons.  This means instead of storing hardware and software
 * identifiers directly in the `inv_*` tables, these tables instead store
 * foreign keys into one of these groups of tables, whose names are also
 * prefixed for clarity:
 *
 *     `hw_*` (example: `hw_baseboard_id`)
 *
 *         Maps hardware-provided identifiers to UUIDs that are used as foreign
 *         keys in the rest of the schema. (Avoids embedding these identifiers
 *         into all the other tables.)
 *
 *     `sw_*` (example: `sw_caboose`)
 *
 *         Maps software-provided identifiers to UUIDs that are used as foreign
 *         keys in the rest of the schema. (Avoids embedding these identifiers
 *         into all the other tables.)
 *
 * Records in these tables are shared across potentially many collections.  To
 * see why this is useful, consider that `sw_caboose` records contain several
 * long identifiers (e.g., git commit, SHA sums) and in practice, most of the
 * time, we expect that all components of a given type will have the exact same
 * cabooses.  Rather than store the caboose contents in each
 * `inv_service_processor` row (for example), often replicating the exact same
 * contents for each SP for each collection, these rows just have pointers into
 * the `sw_caboose` table that stores this data once.  (This also makes it much
 * easier to determine that these components _do_ have the same cabooses.)
 *
 * On PC systems (i.e., non-Oxide hardware), most of these tables will be empty
 * because we do not support hardware inventory on these systems.
 *
 * Again, see RFD 433 for more on all this.
 */

/*
 * baseboard ids: this table assigns uuids to distinct part/serial values
 *
 * Usually we include the baseboard revision number when we reference the part
 * number and serial number.  The revision number is deliberately left out here.
 * If we happened to see the same baseboard part number and serial number with
 * different revisions, that's the same baseboard.
 */
CREATE TABLE IF NOT EXISTS omicron.public.hw_baseboard_id (
    id UUID PRIMARY KEY,
    part_number TEXT NOT NULL,
    serial_number TEXT NOT NULL
);
CREATE UNIQUE INDEX IF NOT EXISTS lookup_baseboard_id_by_props
    ON omicron.public.hw_baseboard_id (part_number, serial_number);

/* power states reportable by the SP */
CREATE TYPE IF NOT EXISTS omicron.public.hw_power_state AS ENUM (
    'A0',
    'A1',
    'A2'
);

/* root of trust firmware slots */
CREATE TYPE IF NOT EXISTS omicron.public.hw_rot_slot AS ENUM (
    'A',
    'B'
);

/* cabooses: this table assigns unique ids to distinct caboose contents */
CREATE TABLE IF NOT EXISTS omicron.public.sw_caboose (
    id UUID PRIMARY KEY,
    board TEXT NOT NULL,
    git_commit TEXT NOT NULL,
    name TEXT NOT NULL,
    version TEXT NOT NULL
);
CREATE UNIQUE INDEX IF NOT EXISTS caboose_properties
    on omicron.public.sw_caboose (board, git_commit, name, version);

/* root of trust pages: this table assigns unique ids to distinct RoT CMPA
   and CFPA page contents, each of which is a 512-byte blob */
CREATE TABLE IF NOT EXISTS omicron.public.sw_root_of_trust_page (
    id UUID PRIMARY KEY,
    data_base64 TEXT NOT NULL
);
CREATE UNIQUE INDEX IF NOT EXISTS root_of_trust_page_properties
    on omicron.public.sw_root_of_trust_page (data_base64);

/* Inventory Collections */

-- list of all collections
CREATE TABLE IF NOT EXISTS omicron.public.inv_collection (
    id UUID PRIMARY KEY,
    time_started TIMESTAMPTZ NOT NULL,
    time_done TIMESTAMPTZ NOT NULL,
    collector TEXT NOT NULL
);
-- Supports finding latest collection (to use) or the oldest collection (to
-- clean up)
CREATE INDEX IF NOT EXISTS inv_collection_by_time_started
    ON omicron.public.inv_collection (time_started);

CREATE INDEX IF NOT EXISTS inv_collectionby_time_done
    ON omicron.public.inv_collection (time_done DESC);

-- list of errors generated during a collection
CREATE TABLE IF NOT EXISTS omicron.public.inv_collection_error (
    inv_collection_id UUID NOT NULL,
    idx INT4 NOT NULL,
    message TEXT
);
CREATE INDEX IF NOT EXISTS errors_by_collection
    ON omicron.public.inv_collection_error (inv_collection_id, idx);

/* what kind of slot MGS reported a device in */
CREATE TYPE IF NOT EXISTS omicron.public.sp_type AS ENUM (
    'sled',
    'switch',
    'power'
);

-- observations from and about service processors
-- also see `inv_root_of_trust`
CREATE TABLE IF NOT EXISTS omicron.public.inv_service_processor (
    -- where this observation came from
    -- (foreign key into `inv_collection` table)
    inv_collection_id UUID NOT NULL,
    -- which system this SP reports it is part of
    -- (foreign key into `hw_baseboard_id` table)
    hw_baseboard_id UUID NOT NULL,
    -- when this observation was made
    time_collected TIMESTAMPTZ NOT NULL,
    -- which MGS instance reported this data
    source TEXT NOT NULL,

    -- identity of this device according to MGS
    sp_type omicron.public.sp_type NOT NULL,
    sp_slot INT4 NOT NULL,

    -- Data from MGS "Get SP Info" API.  See MGS API documentation.
    baseboard_revision INT8 NOT NULL,
    hubris_archive_id TEXT NOT NULL,
    power_state omicron.public.hw_power_state NOT NULL,

    PRIMARY KEY (inv_collection_id, hw_baseboard_id)
);

CREATE TYPE IF NOT EXISTS omicron.public.rot_image_error AS ENUM (
        'unchecked',
        'first_page_erased',
        'partially_programmed',
        'invalid_length',
        'header_not_programmed',
        'bootloader_too_small',
        'bad_magic',
        'header_image_size',
        'unaligned_length',
        'unsupported_type',
        'not_thumb2',
        'reset_vector',
        'signature'
);

-- root of trust information reported by SP
-- There's usually one row here for each row in inv_service_processor, but not
-- necessarily.
CREATE TABLE IF NOT EXISTS omicron.public.inv_root_of_trust (
    -- where this observation came from
    -- (foreign key into `inv_collection` table)
    inv_collection_id UUID NOT NULL,
    -- which system this SP reports it is part of
    -- (foreign key into `hw_baseboard_id` table)
    hw_baseboard_id UUID NOT NULL,
    -- when this observation was made
    time_collected TIMESTAMPTZ NOT NULL,
    -- which MGS instance reported this data
    source TEXT NOT NULL,

    slot_active omicron.public.hw_rot_slot NOT NULL,
    slot_boot_pref_transient omicron.public.hw_rot_slot, -- nullable
    slot_boot_pref_persistent omicron.public.hw_rot_slot NOT NULL,
    slot_boot_pref_persistent_pending omicron.public.hw_rot_slot, -- nullable
    slot_a_sha3_256 TEXT, -- nullable
    slot_b_sha3_256 TEXT, -- nullable
    stage0_fwid TEXT, -- nullable
    stage0next_fwid TEXT, -- nullable

    slot_a_error omicron.public.rot_image_error, -- nullable
    slot_b_error omicron.public.rot_image_error, -- nullable
    stage0_error omicron.public.rot_image_error, -- nullable
    stage0next_error omicron.public.rot_image_error, -- nullable

    PRIMARY KEY (inv_collection_id, hw_baseboard_id)
);

CREATE TYPE IF NOT EXISTS omicron.public.caboose_which AS ENUM (
    'sp_slot_0',
    'sp_slot_1',
    'rot_slot_A',
    'rot_slot_B',
    'stage0',
    'stage0next'
);

-- cabooses found
CREATE TABLE IF NOT EXISTS omicron.public.inv_caboose (
    -- where this observation came from
    -- (foreign key into `inv_collection` table)
    inv_collection_id UUID NOT NULL,
    -- which system this SP reports it is part of
    -- (foreign key into `hw_baseboard_id` table)
    hw_baseboard_id UUID NOT NULL,
    -- when this observation was made
    time_collected TIMESTAMPTZ NOT NULL,
    -- which MGS instance reported this data
    source TEXT NOT NULL,

    which omicron.public.caboose_which NOT NULL,
    sw_caboose_id UUID NOT NULL,

    PRIMARY KEY (inv_collection_id, hw_baseboard_id, which)
);

CREATE TYPE IF NOT EXISTS omicron.public.root_of_trust_page_which AS ENUM (
    'cmpa',
    'cfpa_active',
    'cfpa_inactive',
    'cfpa_scratch'
);

-- root of trust key signing pages found
CREATE TABLE IF NOT EXISTS omicron.public.inv_root_of_trust_page (
    -- where this observation came from
    -- (foreign key into `inv_collection` table)
    inv_collection_id UUID NOT NULL,
    -- which system this SP reports it is part of
    -- (foreign key into `hw_baseboard_id` table)
    hw_baseboard_id UUID NOT NULL,
    -- when this observation was made
    time_collected TIMESTAMPTZ NOT NULL,
    -- which MGS instance reported this data
    source TEXT NOT NULL,

    which omicron.public.root_of_trust_page_which NOT NULL,
    sw_root_of_trust_page_id UUID NOT NULL,

    PRIMARY KEY (inv_collection_id, hw_baseboard_id, which)
);

CREATE TYPE IF NOT EXISTS omicron.public.sled_role AS ENUM (
    -- this sled is directly attached to a Sidecar
    'scrimlet',
    -- everything else
    'gimlet'
);

-- observations from and about sled agents
CREATE TABLE IF NOT EXISTS omicron.public.inv_sled_agent (
    -- where this observation came from
    -- (foreign key into `inv_collection` table)
    inv_collection_id UUID NOT NULL,
    -- when this observation was made
    time_collected TIMESTAMPTZ NOT NULL,
    -- URL of the sled agent that reported this data
    source TEXT NOT NULL,

    -- unique id for this sled (should be foreign keys into `sled` table, though
    -- it's conceivable a sled will report an id that we don't know about)
    sled_id UUID NOT NULL,

    -- which system this sled agent reports it's running on
    -- (foreign key into `hw_baseboard_id` table)
    -- This is optional because dev/test systems support running on non-Oxide
    -- hardware.
    hw_baseboard_id UUID,

    -- Many of the following properties are duplicated from the `sled` table,
    -- which predates the current inventory system.
    sled_agent_ip INET NOT NULL,
    sled_agent_port INT4 NOT NULL,
    sled_role omicron.public.sled_role NOT NULL,
    usable_hardware_threads INT8
        CHECK (usable_hardware_threads BETWEEN 0 AND 4294967295) NOT NULL,
    usable_physical_ram INT8 NOT NULL,
    reservoir_size INT8 CHECK (reservoir_size < usable_physical_ram) NOT NULL,

    -- The last generation of OmicronPhysicalDisksConfig seen by the sled-agent
    omicron_physical_disks_generation INT8 NOT NULL,

    PRIMARY KEY (inv_collection_id, sled_id)
);

CREATE TABLE IF NOT EXISTS omicron.public.inv_physical_disk (
    -- where this observation came from
    -- (foreign key into `inv_collection` table)
    inv_collection_id UUID NOT NULL,

    -- unique id for this sled (should be foreign keys into `sled` table, though
    -- it's conceivable a sled will report an id that we don't know about)
    sled_id UUID NOT NULL,
    -- The slot where this disk was last observed
    slot INT8 CHECK (slot >= 0) NOT NULL,

    vendor STRING(63) NOT NULL,
    model STRING(63) NOT NULL,
    serial STRING(63) NOT NULL,

    variant omicron.public.physical_disk_kind NOT NULL,

    -- PK consisting of:
    -- - Which collection this was
    -- - The sled reporting the disk
    -- - The slot in which this disk was found
    PRIMARY KEY (inv_collection_id, sled_id, slot)
);

CREATE TABLE IF NOT EXISTS omicron.public.inv_nvme_disk_firmware (
    -- where this observation came from
    -- (foreign key into `inv_collection` table)
    inv_collection_id UUID NOT NULL,

    -- unique id for this sled (should be foreign keys into `sled` table, though
    -- it's conceivable a sled will report an id that we don't know about)
    sled_id UUID NOT NULL,
    -- The slot where this disk was last observed
    slot INT8 CHECK (slot >= 0) NOT NULL,

    -- total number of firmware slots the device has
    number_of_slots INT2 CHECK (number_of_slots BETWEEN 1 AND 7) NOT NULL,
    active_slot INT2 CHECK (active_slot BETWEEN 1 AND 7) NOT NULL,
    -- staged firmware slot to be active on reset
    next_active_slot INT2 CHECK (next_active_slot BETWEEN 1 AND 7),
    -- slot1 is distinct in the NVMe spec in the sense that it can be read only
    slot1_is_read_only BOOLEAN,
    -- the firmware version string for each NVMe slot (0 indexed), a NULL means the
    -- slot exists but is empty
    slot_firmware_versions STRING(8)[] CHECK (array_length(slot_firmware_versions, 1) BETWEEN 1 AND 7),

    -- PK consisting of:
    -- - Which collection this was
    -- - The sled reporting the disk
    -- - The slot in which the disk was found
    PRIMARY KEY (inv_collection_id, sled_id, slot)
);

CREATE TABLE IF NOT EXISTS omicron.public.inv_zpool (
    -- where this observation came from
    -- (foreign key into `inv_collection` table)
    inv_collection_id UUID NOT NULL,
    -- when this observation was made
    time_collected TIMESTAMPTZ NOT NULL,

    -- The control plane ID of the zpool
    id UUID NOT NULL,
    sled_id UUID NOT NULL,
    total_size INT NOT NULL,

    -- PK consisting of:
    -- - Which collection this was
    -- - The sled reporting the disk
    -- - The slot in which this disk was found
    PRIMARY KEY (inv_collection_id, sled_id, id)
);

-- Allow looking up the most recent Zpool by ID
CREATE INDEX IF NOT EXISTS inv_zpool_by_id_and_time ON omicron.public.inv_zpool (id, time_collected DESC);

CREATE TABLE IF NOT EXISTS omicron.public.inv_dataset (
    -- where this observation came from
    -- (foreign key into `inv_collection` table)
    inv_collection_id UUID NOT NULL,
    sled_id UUID NOT NULL,

    -- The control plane ID of the zpool.
    -- This is nullable because datasets have been historically
    -- self-managed by the Sled Agent, and some don't have explicit UUIDs.
    id UUID,

    name TEXT NOT NULL,
    available INT8 NOT NULL,
    used INT8 NOT NULL,
    quota INT8,
    reservation INT8,
    compression TEXT NOT NULL,

    -- PK consisting of:
    -- - Which collection this was
    -- - The sled reporting the disk
    -- - The name of this dataset
    PRIMARY KEY (inv_collection_id, sled_id, name)
);

-- TODO: This table is vestigial and can be combined with `inv_sled_agent`. See
-- https://github.com/oxidecomputer/omicron/issues/6770.
CREATE TABLE IF NOT EXISTS omicron.public.inv_sled_omicron_zones (
    -- where this observation came from
    -- (foreign key into `inv_collection` table)
    inv_collection_id UUID NOT NULL,
    -- when this observation was made
    time_collected TIMESTAMPTZ NOT NULL,
    -- URL of the sled agent that reported this data
    source TEXT NOT NULL,

    -- unique id for this sled (should be foreign keys into `sled` table, though
    -- it's conceivable a sled will report an id that we don't know about)
    sled_id UUID NOT NULL,

    -- OmicronZonesConfig generation reporting these zones
    generation INT8 NOT NULL,

    PRIMARY KEY (inv_collection_id, sled_id)
);

CREATE TYPE IF NOT EXISTS omicron.public.zone_type AS ENUM (
  'boundary_ntp',
  'clickhouse',
  'clickhouse_keeper',
  'clickhouse_server',
  'cockroach_db',
  'crucible',
  'crucible_pantry',
  'external_dns',
  'internal_dns',
  'internal_ntp',
  'nexus',
  'oximeter'
);

-- observations from sled agents about Omicron-managed zones
CREATE TABLE IF NOT EXISTS omicron.public.inv_omicron_zone (
    -- where this observation came from
    -- (foreign key into `inv_collection` table)
    inv_collection_id UUID NOT NULL,

    -- unique id for this sled (should be foreign keys into `sled` table, though
    -- it's conceivable a sled will report an id that we don't know about)
    sled_id UUID NOT NULL,

    -- unique id for this zone
    id UUID NOT NULL,
    zone_type omicron.public.zone_type NOT NULL,

    -- SocketAddr of the "primary" service for this zone
    -- (what this describes varies by zone type, but all zones have at least one
    -- service in them)
    primary_service_ip INET NOT NULL,
    primary_service_port INT4
        CHECK (primary_service_port BETWEEN 0 AND 65535)
        NOT NULL,

    -- The remaining properties may be NULL for different kinds of zones.  The
    -- specific constraints are not enforced at the database layer, basically
    -- because it's really complicated to do that and it's not obvious that it's
    -- worthwhile.

    -- Some zones have a second service.  Like the primary one, the meaning of
    -- this is zone-type-dependent.
    second_service_ip INET,
    second_service_port INT4
        CHECK (second_service_port IS NULL
        OR second_service_port BETWEEN 0 AND 65535),

    -- Zones may have an associated dataset.  They're currently always on a U.2.
    -- The only thing we need to identify it here is the name of the zpool that
    -- it's on.
    dataset_zpool_name TEXT,

    -- Zones with external IPs have an associated NIC and sockaddr for listening
    -- (first is a foreign key into `inv_omicron_zone_nic`)
    nic_id UUID,

    -- Properties for internal DNS servers
    -- address attached to this zone from outside the sled's subnet
    dns_gz_address INET,
    dns_gz_address_index INT8,

    -- Properties for boundary NTP zones
    -- these define upstream servers we need to contact
    ntp_ntp_servers TEXT[],
    ntp_dns_servers INET[],
    ntp_domain TEXT,

    -- Properties specific to Nexus zones
    nexus_external_tls BOOLEAN,
    nexus_external_dns_servers INET ARRAY,

    -- Source NAT configuration (currently used for boundary NTP only)
    snat_ip INET,
    snat_first_port INT4
        CHECK (snat_first_port IS NULL OR snat_first_port BETWEEN 0 AND 65535),
    snat_last_port INT4
        CHECK (snat_last_port IS NULL OR snat_last_port BETWEEN 0 AND 65535),

    -- TODO: This is nullable for backwards compatibility.
    -- Eventually, that nullability should be removed.
    filesystem_pool UUID,

    PRIMARY KEY (inv_collection_id, id)
);

CREATE INDEX IF NOT EXISTS inv_omicron_zone_nic_id ON omicron.public.inv_omicron_zone
    (nic_id) STORING (sled_id, primary_service_ip, second_service_ip, snat_ip);

CREATE TABLE IF NOT EXISTS omicron.public.inv_omicron_zone_nic (
    inv_collection_id UUID NOT NULL,
    id UUID NOT NULL,
    name TEXT NOT NULL,
    ip INET NOT NULL,
    mac INT8 NOT NULL,
    subnet INET NOT NULL,
    vni INT8 NOT NULL,
    is_primary BOOLEAN NOT NULL,
    slot INT2 NOT NULL,

    PRIMARY KEY (inv_collection_id, id)
);

CREATE TABLE IF NOT EXISTS omicron.public.inv_clickhouse_keeper_membership (
    inv_collection_id UUID NOT NULL,
    queried_keeper_id INT8 NOT NULL,
    leader_committed_log_index INT8 NOT NULL,
    raft_config INT8[] NOT NULL,

    PRIMARY KEY (inv_collection_id, queried_keeper_id)
);

/*
 * System-level blueprints
 *
 * See RFD 457 and 459 for context.
 *
 * A blueprint describes a potential system configuration. The primary table is
 * the `blueprint` table, which stores only a small amount of metadata about the
 * blueprint. The bulk of the information is stored in the `bp_*` tables below,
 * each of which references back to `blueprint` by ID.
 *
 * `bp_target` describes the "target blueprints" of the system. Insertion must
 * follow a strict set of rules:
 *
 * * The first target blueprint must have version=1, and must have no parent
 *   blueprint.
 * * The Nth target blueprint must have version=N, and its parent blueprint must
 *   be the blueprint that was the target at version=N-1.
 *
 * The result is that the current target blueprint can always be found by
 * looking at the maximally-versioned row in `bp_target`, and there is a linear
 * history from that blueprint all the way back to the version=1 blueprint. We
 * will eventually prune old blueprint targets, so it will not always be
 * possible to view the entire history.
 *
 * `bp_omicron_zone` and `bp_omicron_zone_nic` are nearly identical to their
 * `inv_*` counterparts, and record the `OmicronZoneConfig`s for each sled.
 */

CREATE TYPE IF NOT EXISTS omicron.public.bp_zone_disposition AS ENUM (
    'in_service',
    'expunged'
);

CREATE TYPE IF NOT EXISTS omicron.public.bp_dataset_disposition AS ENUM (
    'in_service',
    'expunged'
);

CREATE TYPE IF NOT EXISTS omicron.public.bp_physical_disk_disposition AS ENUM (
    'in_service',
    'expunged'
);

-- list of all blueprints
CREATE TABLE IF NOT EXISTS omicron.public.blueprint (
    id UUID PRIMARY KEY,

    -- This is effectively a foreign key back to this table; however, it is
    -- allowed to be NULL: the initial blueprint has no parent. Additionally,
    -- it may be non-NULL but no longer reference a row in this table: once a
    -- child blueprint has been created from a parent, it's possible for the
    -- parent to be deleted. We do not NULL out this field on such a deletion,
    -- so we can always see that there had been a particular parent even if it's
    -- now gone.
    parent_blueprint_id UUID,

    -- These fields are for debugging only.
    time_created TIMESTAMPTZ NOT NULL,
    creator TEXT NOT NULL,
    comment TEXT NOT NULL,

    -- identifies the latest internal DNS version when blueprint planning began
    internal_dns_version INT8 NOT NULL,
    -- identifies the latest external DNS version when blueprint planning began
    external_dns_version INT8 NOT NULL,
    -- identifies the CockroachDB state fingerprint when blueprint planning began
    cockroachdb_fingerprint TEXT NOT NULL,

    -- CockroachDB settings managed by blueprints.
    --
    -- We use NULL in these columns to reflect that blueprint execution should
    -- not modify the option; we're able to do this because CockroachDB settings
    -- require the value to be the correct type and not NULL. There is no value
    -- that represents "please reset this setting to the default value"; that is
    -- represented by the presence of the default value in that field.
    --
    -- `cluster.preserve_downgrade_option`
    cockroachdb_setting_preserve_downgrade TEXT
);

-- table describing both the current and historical target blueprints of the
-- system
CREATE TABLE IF NOT EXISTS omicron.public.bp_target (
    -- Monotonically increasing version for all bp_targets
    version INT8 PRIMARY KEY,

    -- Effectively a foreign key into the `blueprint` table, but may reference a
    -- blueprint that has been deleted (if this target is no longer the current
    -- target: the current target must not be deleted).
    blueprint_id UUID NOT NULL,

    -- Is this blueprint enabled?
    --
    -- Currently, we have no code that acts on this value; however, it exists as
    -- an escape hatch once we have automated blueprint planning and execution.
    -- An operator can set the current blueprint to disabled, which should stop
    -- planning and execution (presumably until a support case can address
    -- whatever issue the update system is causing).
    enabled BOOL NOT NULL,

    -- Timestamp for when this blueprint was made the current target
    time_made_target TIMESTAMPTZ NOT NULL
);

-- metadata associated with a single sled in a blueprint
CREATE TABLE IF NOT EXISTS omicron.public.bp_sled_metadata (
    -- foreign key into `blueprint` table
    blueprint_id UUID NOT NULL,

    sled_id UUID NOT NULL,
    sled_state omicron.public.sled_state NOT NULL,
    sled_agent_generation INT8 NOT NULL,
    PRIMARY KEY (blueprint_id, sled_id)
);

-- description of omicron physical disks specified in a blueprint.
CREATE TABLE IF NOT EXISTS omicron.public.bp_omicron_physical_disk  (
    -- foreign key into the `blueprint` table
    blueprint_id UUID NOT NULL,

    -- unique id for this sled (should be foreign keys into `sled` table, though
    -- it's conceivable a blueprint could refer to a sled that no longer exists,
    -- particularly if the blueprint is older than the current target)
    sled_id UUID NOT NULL,

    vendor TEXT NOT NULL,
    serial TEXT NOT NULL,
    model TEXT NOT NULL,

    id UUID NOT NULL,
    pool_id UUID NOT NULL,

    disposition omicron.public.bp_physical_disk_disposition NOT NULL,

     -- Specific properties of the `expunged` disposition
    disposition_expunged_as_of_generation INT,
    disposition_expunged_ready_for_cleanup BOOL NOT NULL,

    PRIMARY KEY (blueprint_id, id),

    CONSTRAINT expunged_disposition_properties CHECK (
      (disposition != 'expunged'
          AND disposition_expunged_as_of_generation IS NULL
          AND NOT disposition_expunged_ready_for_cleanup)
      OR
      (disposition = 'expunged'
          AND disposition_expunged_as_of_generation IS NOT NULL)
    )
);

-- description of an omicron dataset specified in a blueprint.
CREATE TABLE IF NOT EXISTS omicron.public.bp_omicron_dataset (
    -- foreign key into the `blueprint` table
    blueprint_id UUID NOT NULL,
    sled_id UUID NOT NULL,
    id UUID NOT NULL,

    -- Dataset disposition
    disposition omicron.public.bp_dataset_disposition NOT NULL,

    pool_id UUID NOT NULL,
    kind omicron.public.dataset_kind NOT NULL,
    -- Only valid if kind = zone
    zone_name TEXT,

    -- Only valid if kind = crucible
    ip INET,
    port INT4 CHECK (port BETWEEN 0 AND 65535),

    quota INT8,
    reservation INT8,
    compression TEXT NOT NULL,

    CONSTRAINT zone_name_for_zone_kind CHECK (
      (kind != 'zone') OR
      (kind = 'zone' AND zone_name IS NOT NULL)
    ),

    CONSTRAINT ip_and_port_set_for_crucible CHECK (
      (kind != 'crucible') OR
      (kind = 'crucible' AND ip IS NOT NULL and port IS NOT NULL)
    ),

    PRIMARY KEY (blueprint_id, id)
);

CREATE TYPE IF NOT EXISTS omicron.public.bp_zone_image_source AS ENUM (
    'install_dataset',
    'artifact'
);

-- description of omicron zones specified in a blueprint
--
-- This is currently identical to `inv_omicron_zone`, except that the foreign
-- keys reference other blueprint tables intead of inventory tables. We expect
-- their sameness to diverge over time as either inventory or blueprints (or
-- both) grow context-specific properties.
CREATE TABLE IF NOT EXISTS omicron.public.bp_omicron_zone (
    -- foreign key into the `blueprint` table
    blueprint_id UUID NOT NULL,

    -- unique id for this sled (should be foreign keys into `sled` table, though
    -- it's conceivable a blueprint could refer to a sled that no longer exists,
    -- particularly if the blueprint is older than the current target)
    sled_id UUID NOT NULL,

    -- unique id for this zone
    id UUID NOT NULL,
    zone_type omicron.public.zone_type NOT NULL,

    -- SocketAddr of the "primary" service for this zone
    -- (what this describes varies by zone type, but all zones have at least one
    -- service in them)
    primary_service_ip INET NOT NULL,
    primary_service_port INT4
        CHECK (primary_service_port BETWEEN 0 AND 65535)
        NOT NULL,

    -- The remaining properties may be NULL for different kinds of zones.  The
    -- specific constraints are not enforced at the database layer, basically
    -- because it's really complicated to do that and it's not obvious that it's
    -- worthwhile.

    -- Some zones have a second service.  Like the primary one, the meaning of
    -- this is zone-type-dependent.
    second_service_ip INET,
    second_service_port INT4
        CHECK (second_service_port IS NULL
        OR second_service_port BETWEEN 0 AND 65535),

    -- Zones may have an associated dataset.  They're currently always on a U.2.
    -- The only thing we need to identify it here is the name of the zpool that
    -- it's on.
    dataset_zpool_name TEXT,

    -- Zones with external IPs have an associated NIC and sockaddr for listening
    -- (first is a foreign key into `bp_omicron_zone_nic`)
    bp_nic_id UUID,

    -- Properties for internal DNS servers
    -- address attached to this zone from outside the sled's subnet
    dns_gz_address INET,
    dns_gz_address_index INT8,

    -- Properties for boundary NTP zones
    -- these define upstream servers we need to contact
    ntp_ntp_servers TEXT[],
    ntp_dns_servers INET[],
    ntp_domain TEXT,

    -- Properties specific to Nexus zones
    nexus_external_tls BOOLEAN,
    nexus_external_dns_servers INET ARRAY,

    -- Source NAT configuration (currently used for boundary NTP only)
    snat_ip INET,
    snat_first_port INT4
        CHECK (snat_first_port IS NULL OR snat_first_port BETWEEN 0 AND 65535),
    snat_last_port INT4
        CHECK (snat_last_port IS NULL OR snat_last_port BETWEEN 0 AND 65535),

    -- For some zones, either primary_service_ip or second_service_ip (but not
    -- both!) is an external IP address. For such zones, this is the ID of that
    -- external IP. In general this is a foreign key into
    -- omicron.public.external_ip, though the row many not exist: if this
    -- blueprint is old, it's possible the IP has been deleted, and if this
    -- blueprint has not yet been realized, it's possible the IP hasn't been
    -- created yet.
    external_ip_id UUID,

    filesystem_pool UUID NOT NULL,

    -- Zone disposition
    disposition omicron.public.bp_zone_disposition NOT NULL,

    -- Specific properties of the `expunged` disposition
    disposition_expunged_as_of_generation INT,
    disposition_expunged_ready_for_cleanup BOOL NOT NULL,

    -- Blueprint zone image source
    image_source omicron.public.bp_zone_image_source NOT NULL,
    image_artifact_sha256 STRING(64),

    PRIMARY KEY (blueprint_id, id),

    CONSTRAINT expunged_disposition_properties CHECK (
        (disposition != 'expunged'
            AND disposition_expunged_as_of_generation IS NULL
            AND NOT disposition_expunged_ready_for_cleanup)
        OR
        (disposition = 'expunged'
            AND disposition_expunged_as_of_generation IS NOT NULL)
    ),

    CONSTRAINT zone_image_source_artifact_hash_present CHECK (
        (image_source = 'artifact'
            AND image_artifact_sha256 IS NOT NULL)
        OR
        (image_source != 'artifact'
            AND image_artifact_sha256 IS NULL)
    )
);

CREATE TABLE IF NOT EXISTS omicron.public.bp_omicron_zone_nic (
    blueprint_id UUID NOT NULL,
    id UUID NOT NULL,
    name TEXT NOT NULL,
    ip INET NOT NULL,
    mac INT8 NOT NULL,
    subnet INET NOT NULL,
    vni INT8 NOT NULL,
    is_primary BOOLEAN NOT NULL,
    slot INT2 NOT NULL,

    PRIMARY KEY (blueprint_id, id)
);

-- Blueprint information related to clickhouse cluster management
--
-- Rows for this table will only exist for deployments with an existing
-- `ClickhousePolicy` as part of the fleet `Policy`. In the limit, this will be
-- all deployments.
CREATE TABLE IF NOT EXISTS omicron.public.bp_clickhouse_cluster_config (
    -- Foreign key into the `blueprint` table
    blueprint_id UUID PRIMARY KEY,
    -- Generation number to track changes to the cluster state.
    -- Used as optimizitic concurrency control.
    generation INT8 NOT NULL,

    -- Clickhouse server and keeper ids can never be reused. We hand them out
    -- monotonically and keep track of the last one used here.
    max_used_server_id INT8 NOT NULL,
    max_used_keeper_id INT8 NOT NULL,

    -- Each clickhouse cluster has a unique name and secret value. These are set
    -- once and shared among all nodes for the lifetime of the fleet.
    cluster_name TEXT NOT NULL,
    cluster_secret TEXT NOT NULL,

    -- A recording of an inventory value that serves as a marker to inform the
    -- reconfigurator when a collection of a raft configuration is recent.
    highest_seen_keeper_leader_committed_log_index INT8 NOT NULL
);

-- Mapping of an Omicron zone ID to Clickhouse Keeper node ID in a specific
-- blueprint.
--
-- This can logically be considered a subtable of `bp_clickhouse_cluster_config`
CREATE TABLE IF NOT EXISTS omicron.public.bp_clickhouse_keeper_zone_id_to_node_id (
    -- Foreign key into the `blueprint` table
    blueprint_id UUID NOT NULL,

    omicron_zone_id UUID NOT NULL,
    keeper_id INT8 NOT NULL,

    PRIMARY KEY (blueprint_id, omicron_zone_id, keeper_id)
);

-- Mapping of an Omicron zone ID to Clickhouse Server node ID in a specific
-- blueprint.
--
-- This can logically be considered a subtable of `bp_clickhouse_cluster_config`
CREATE TABLE IF NOT EXISTS omicron.public.bp_clickhouse_server_zone_id_to_node_id (
    -- Foreign key into the `blueprint` table
    blueprint_id UUID NOT NULL,

    omicron_zone_id UUID NOT NULL,
    server_id INT8 NOT NULL,

    PRIMARY KEY (blueprint_id, omicron_zone_id, server_id)
);

-- Blueprint information related to which ClickHouse installation
-- oximeter is reading from.
CREATE TABLE IF NOT EXISTS omicron.public.bp_oximeter_read_policy (
    -- Foreign key into the `blueprint` table
    blueprint_id UUID PRIMARY KEY,

    -- Generation number.
    version INT8 NOT NULL,

    -- Which clickhouse installation should oximeter read from.
    oximeter_read_mode omicron.public.oximeter_read_mode NOT NULL
);

-- Mapping of Omicron zone ID to CockroachDB node ID. This isn't directly used
-- by the blueprint tables above, but is used by the more general Reconfigurator
-- system along with them (e.g., to decommission expunged CRDB nodes).
CREATE TABLE IF NOT EXISTS omicron.public.cockroachdb_zone_id_to_node_id (
    omicron_zone_id UUID NOT NULL UNIQUE,
    crdb_node_id TEXT NOT NULL UNIQUE,

    -- We require the pair to be unique, and also require each column to be
    -- unique: there should only be one entry for a given zone ID, one entry for
    -- a given node ID, and we need a unique requirement on the pair (via this
    -- primary key) to support `ON CONFLICT DO NOTHING` idempotent inserts.
    PRIMARY KEY (omicron_zone_id, crdb_node_id)
);

/*
 * List of debug datasets available for use (e.g., by support bundles).
 *
 * This is a Reconfigurator rendezvous table: it reflects resources that
 * Reconfigurator has ensured exist. It is always possible that a resource
 * chosen from this table could be deleted after it's selected, but any
 * non-deleted row in this table is guaranteed to have been created.
 */
CREATE TABLE IF NOT EXISTS omicron.public.rendezvous_debug_dataset (
    /* ID of the dataset in a blueprint */
    id UUID PRIMARY KEY,

    /* Time this dataset was added to the table */
    time_created TIMESTAMPTZ NOT NULL,

    /*
     * If not NULL, indicates this dataset has been expunged in a blueprint.
     * Multiple Nexus instances operate concurrently, and it's possible any
     * given Nexus is operating on an old blueprint. We need to avoid a Nexus
     * operating on an old blueprint from inserting a dataset that has already
     * been expunged and removed from this table by a later blueprint, so
     * instead of hard deleting, we tombstone rows via this column.
     *
     * Hard deletion of tombstoned datasets will require some care with respect
     * to the problem above. For now we keep tombstoned datasets around forever.
     */
    time_tombstoned TIMESTAMPTZ,

    /* ID of the zpool on which this dataset is placed */
    pool_id UUID NOT NULL,

    /*
     * ID of the target blueprint the Reconfigurator reconciliation RPW was
     * acting on when this row was created.
     *
     * In practice, this will often be the same blueprint ID in which this
     * dataset was added, but it's not guaranteed to be (it could be any
     * descendent blueprint in which this dataset is still in service).
     */
    blueprint_id_when_created UUID NOT NULL,

    /*
     * ID of the target blueprint the Reconfigurator reconciliation RPW was
     * acting on when this row was tombstoned.
     *
     * In practice, this will often be the same blueprint ID in which this
     * dataset was expunged, but it's not guaranteed to be (it could be any
     * descendent blueprint in which this dataset is expunged and not yet
     * pruned).
     */
    blueprint_id_when_tombstoned UUID,

    /*
     * Either both `*_tombstoned` columns should be set (if this row has been
     * tombstoned) or neither should (if it has not).
     */
    CONSTRAINT tombstoned_consistency CHECK (
        (time_tombstoned IS NULL
            AND blueprint_id_when_tombstoned IS NULL)
        OR
        (time_tombstoned IS NOT NULL
            AND blueprint_id_when_tombstoned IS NOT NULL)
    )
);

/* Add an index which lets us find usable debug datasets */
CREATE INDEX IF NOT EXISTS lookup_usable_rendezvous_debug_dataset
    ON omicron.public.rendezvous_debug_dataset (id)
    WHERE time_tombstoned IS NULL;

/*******************************************************************/

/*
 * The `sled_instance` view's definition needs to be modified in a separate
 * transaction from the transaction that created it.
 */

COMMIT;
BEGIN;

-- Describes what happens when
-- (for affinity groups) instance cannot be co-located, or
-- (for anti-affinity groups) instance must be co-located, or
CREATE TYPE IF NOT EXISTS omicron.public.affinity_policy AS ENUM (
    -- If the affinity request cannot be satisfied, fail.
    'fail',

    -- If the affinity request cannot be satisfied, allow it anyway.
    'allow'
);

-- Determines what "co-location" means for instances within an affinity
-- or anti-affinity group.
CREATE TYPE IF NOT EXISTS omicron.public.failure_domain AS ENUM (
    -- Instances are co-located if they are on the same sled.
    'sled'
);

-- Describes a grouping of related instances that should be co-located.
CREATE TABLE IF NOT EXISTS omicron.public.affinity_group (
    id UUID PRIMARY KEY,
    name STRING(63) NOT NULL,
    description STRING(512) NOT NULL,
    time_created TIMESTAMPTZ NOT NULL,
    time_modified TIMESTAMPTZ NOT NULL,
    time_deleted TIMESTAMPTZ,
    -- Affinity groups are contained within projects
    project_id UUID NOT NULL,
    policy omicron.public.affinity_policy NOT NULL,
    failure_domain omicron.public.failure_domain NOT NULL
);

-- Names for affinity groups within a project should be unique
CREATE UNIQUE INDEX IF NOT EXISTS lookup_affinity_group_by_project ON omicron.public.affinity_group (
    project_id,
    name
) WHERE
    time_deleted IS NULL;

-- Describes an instance's membership within an affinity group
CREATE TABLE IF NOT EXISTS omicron.public.affinity_group_instance_membership (
    group_id UUID NOT NULL,
    instance_id UUID NOT NULL,

    PRIMARY KEY (group_id, instance_id)
);

-- We need to look up all memberships of an instance so we can revoke these
-- memberships efficiently when instances are deleted.
CREATE INDEX IF NOT EXISTS lookup_affinity_group_instance_membership_by_instance ON omicron.public.affinity_group_instance_membership (
    instance_id
);

-- Describes a collection of instances that should not be co-located.
CREATE TABLE IF NOT EXISTS omicron.public.anti_affinity_group (
    id UUID PRIMARY KEY,
    name STRING(63) NOT NULL,
    description STRING(512) NOT NULL,
    time_created TIMESTAMPTZ NOT NULL,
    time_modified TIMESTAMPTZ NOT NULL,
    time_deleted TIMESTAMPTZ,
    -- Anti-Affinity groups are contained within projects
    project_id UUID NOT NULL,
    policy omicron.public.affinity_policy NOT NULL,
    failure_domain omicron.public.failure_domain NOT NULL
);

-- Names for anti-affinity groups within a project should be unique
CREATE UNIQUE INDEX IF NOT EXISTS lookup_anti_affinity_group_by_project ON omicron.public.anti_affinity_group (
    project_id,
    name
) WHERE
    time_deleted IS NULL;

-- Describes an instance's membership within an anti-affinity group
CREATE TABLE IF NOT EXISTS omicron.public.anti_affinity_group_instance_membership (
    group_id UUID NOT NULL,
    instance_id UUID NOT NULL,

    PRIMARY KEY (group_id, instance_id)
);

-- We need to look up all memberships of an instance so we can revoke these
-- memberships efficiently when instances are deleted.
CREATE INDEX IF NOT EXISTS lookup_anti_affinity_group_instance_membership_by_instance ON omicron.public.anti_affinity_group_instance_membership (
    instance_id
);

-- Per-VMM state.
CREATE TABLE IF NOT EXISTS omicron.public.vmm (
    id UUID PRIMARY KEY,
    time_created TIMESTAMPTZ NOT NULL,
    time_deleted TIMESTAMPTZ,
    instance_id UUID NOT NULL,
    time_state_updated TIMESTAMPTZ NOT NULL,
    state_generation INT NOT NULL,
    sled_id UUID NOT NULL,
    propolis_ip INET NOT NULL,
    propolis_port INT4 NOT NULL CHECK (propolis_port BETWEEN 0 AND 65535) DEFAULT 12400,
    state omicron.public.vmm_state NOT NULL
);

CREATE INDEX IF NOT EXISTS lookup_vmms_by_sled_id ON omicron.public.vmm (
    sled_id
) WHERE time_deleted IS NULL;

/*
 * A special view of an instance provided to operators for insights into what's
 * running on a sled.
 *
 * This view replaces the placeholder `sled_instance` view defined above. Any
 * columns in the placeholder must appear in the replacement in the same order
 * and with the same types they had in the placeholder.
 */

CREATE OR REPLACE VIEW omicron.public.sled_instance
AS SELECT
   instance.id,
   instance.name,
   silo.name as silo_name,
   project.name as project_name,
   vmm.sled_id as active_sled_id,
   instance.time_created,
   instance.time_modified,
   instance.migration_id,
   instance.ncpus,
   instance.memory,
   vmm.state
FROM
    omicron.public.instance AS instance
    JOIN omicron.public.project AS project ON
            instance.project_id = project.id
    JOIN omicron.public.silo AS silo ON
            project.silo_id = silo.id
    JOIN omicron.public.vmm AS vmm ON
            instance.active_propolis_id = vmm.id
WHERE
    instance.time_deleted IS NULL AND vmm.time_deleted IS NULL;

CREATE SEQUENCE IF NOT EXISTS omicron.public.ipv4_nat_version START 1 INCREMENT 1;

CREATE TABLE IF NOT EXISTS omicron.public.ipv4_nat_entry (
    id UUID PRIMARY KEY DEFAULT gen_random_uuid(),
    external_address INET NOT NULL,
    first_port INT4 NOT NULL,
    last_port INT4 NOT NULL,
    sled_address INET NOT NULL,
    vni INT4 NOT NULL,
    mac INT8 NOT NULL,
    version_added INT8 NOT NULL DEFAULT nextval('omicron.public.ipv4_nat_version'),
    version_removed INT8,
    time_created TIMESTAMPTZ NOT NULL DEFAULT now(),
    time_deleted TIMESTAMPTZ
);

CREATE UNIQUE INDEX IF NOT EXISTS ipv4_nat_version_added ON omicron.public.ipv4_nat_entry (
    version_added
)
STORING (
    external_address,
    first_port,
    last_port,
    sled_address,
    vni,
    mac,
    time_created,
    time_deleted
);

CREATE UNIQUE INDEX IF NOT EXISTS overlapping_ipv4_nat_entry ON omicron.public.ipv4_nat_entry (
    external_address,
    first_port,
    last_port
) WHERE time_deleted IS NULL;

CREATE INDEX IF NOT EXISTS ipv4_nat_lookup ON omicron.public.ipv4_nat_entry (external_address, first_port, last_port, sled_address, vni, mac);

CREATE UNIQUE INDEX IF NOT EXISTS ipv4_nat_version_removed ON omicron.public.ipv4_nat_entry (
    version_removed
)
STORING (
    external_address,
    first_port,
    last_port,
    sled_address,
    vni,
    mac,
    time_created,
    time_deleted
);

CREATE TYPE IF NOT EXISTS omicron.public.bfd_mode AS ENUM (
    'single_hop',
    'multi_hop'
);

CREATE TABLE IF NOT EXISTS omicron.public.bfd_session (
    id UUID PRIMARY KEY,
    local INET,
    remote INET NOT NULL,
    detection_threshold INT8 NOT NULL,
    required_rx INT8 NOT NULL,
    switch TEXT NOT NULL,
    mode  omicron.public.bfd_mode,

    time_created TIMESTAMPTZ NOT NULL,
    time_modified TIMESTAMPTZ NOT NULL,
    time_deleted TIMESTAMPTZ
);

CREATE UNIQUE INDEX IF NOT EXISTS lookup_bfd_session ON omicron.public.bfd_session (
    remote,
    switch
) WHERE time_deleted IS NULL;

CREATE INDEX IF NOT EXISTS ipv4_nat_lookup_by_vni ON omicron.public.ipv4_nat_entry (
  vni
)
STORING (
  external_address,
  first_port,
  last_port,
  sled_address,
  mac,
  version_added,
  version_removed,
  time_created,
  time_deleted
);

/*
 * A view of the ipv4 nat change history
 * used to summarize changes for external viewing
 */
CREATE VIEW IF NOT EXISTS omicron.public.ipv4_nat_changes
AS
-- Subquery:
-- We need to be able to order partial changesets. ORDER BY on separate columns
-- will not accomplish this, so we'll do this by interleaving version_added
-- and version_removed (version_removed taking priority if NOT NULL) and then sorting
-- on the appropriate version numbers at call time.
WITH interleaved_versions AS (
  -- fetch all active NAT entries (entries that have not been soft deleted)
  SELECT
    external_address,
    first_port,
    last_port,
    sled_address,
    vni,
    mac,
    -- rename version_added to version
    version_added AS version,
    -- create a new virtual column, boolean value representing whether or not
    -- the record has been soft deleted
    (version_removed IS NOT NULL) as deleted
  FROM omicron.public.ipv4_nat_entry
  WHERE version_removed IS NULL

  -- combine the datasets, unifying the version_added and version_removed
  -- columns to a single `version` column so we can interleave and sort the entries
  UNION

  -- fetch all inactive NAT entries (entries that have been soft deleted)
  SELECT
    external_address,
    first_port,
    last_port,
    sled_address,
    vni,
    mac,
    -- rename version_removed to version
    version_removed AS version,
    -- create a new virtual column, boolean value representing whether or not
    -- the record has been soft deleted
    (version_removed IS NOT NULL) as deleted
  FROM omicron.public.ipv4_nat_entry
  WHERE version_removed IS NOT NULL
)
-- this is our new "table"
-- here we select the columns from the subquery defined above
SELECT
  external_address,
  first_port,
  last_port,
  sled_address,
  vni,
  mac,
  version,
  deleted
FROM interleaved_versions;

CREATE TABLE IF NOT EXISTS omicron.public.probe (
    id UUID NOT NULL PRIMARY KEY,
    name STRING(63) NOT NULL,
    description STRING(512) NOT NULL,
    time_created TIMESTAMPTZ NOT NULL,
    time_modified TIMESTAMPTZ NOT NULL,
    time_deleted TIMESTAMPTZ,
    project_id UUID NOT NULL,
    sled UUID NOT NULL
);

CREATE UNIQUE INDEX IF NOT EXISTS lookup_probe_by_name ON omicron.public.probe (
    name
) WHERE
    time_deleted IS NULL;

CREATE TYPE IF NOT EXISTS omicron.public.upstairs_repair_notification_type AS ENUM (
  'started',
  'succeeded',
  'failed'
);

CREATE TYPE IF NOT EXISTS omicron.public.upstairs_repair_type AS ENUM (
  'live',
  'reconciliation'
);

CREATE TABLE IF NOT EXISTS omicron.public.upstairs_repair_notification (
    time TIMESTAMPTZ NOT NULL,

    repair_id UUID NOT NULL,
    repair_type omicron.public.upstairs_repair_type NOT NULL,

    upstairs_id UUID NOT NULL,
    session_id UUID NOT NULL,

    region_id UUID NOT NULL,
    target_ip INET NOT NULL,
    target_port INT4 CHECK (target_port BETWEEN 0 AND 65535) NOT NULL,

    notification_type omicron.public.upstairs_repair_notification_type NOT NULL,

    /*
     * A repair is uniquely identified by the four UUIDs here, and a
     * notification is uniquely identified by its type.
     */
    PRIMARY KEY (repair_id, upstairs_id, session_id, region_id, notification_type)
);

CREATE TABLE IF NOT EXISTS omicron.public.upstairs_repair_progress (
    repair_id UUID NOT NULL,
    time TIMESTAMPTZ NOT NULL,
    current_item INT8 NOT NULL,
    total_items INT8 NOT NULL,

    PRIMARY KEY (repair_id, time, current_item, total_items)
);

CREATE TYPE IF NOT EXISTS omicron.public.downstairs_client_stop_request_reason_type AS ENUM (
  'replacing',
  'disabled',
  'failed_reconcile',
  'io_error',
  'bad_negotiation_order',
  'incompatible',
  'failed_live_repair',
  'too_many_outstanding_jobs',
  'deactivated'
);

CREATE TABLE IF NOT EXISTS omicron.public.downstairs_client_stop_request_notification (
    time TIMESTAMPTZ NOT NULL,
    upstairs_id UUID NOT NULL,
    downstairs_id UUID NOT NULL,
    reason omicron.public.downstairs_client_stop_request_reason_type NOT NULL,

    PRIMARY KEY (time, upstairs_id, downstairs_id, reason)
);

CREATE TYPE IF NOT EXISTS omicron.public.downstairs_client_stopped_reason_type AS ENUM (
  'connection_timeout',
  'connection_failed',
  'timeout',
  'write_failed',
  'read_failed',
  'requested_stop',
  'finished',
  'queue_closed',
  'receive_task_cancelled'
);

CREATE TABLE IF NOT EXISTS omicron.public.downstairs_client_stopped_notification (
    time TIMESTAMPTZ NOT NULL,
    upstairs_id UUID NOT NULL,
    downstairs_id UUID NOT NULL,
    reason omicron.public.downstairs_client_stopped_reason_type NOT NULL,

    PRIMARY KEY (time, upstairs_id, downstairs_id, reason)
);

CREATE INDEX IF NOT EXISTS rack_initialized ON omicron.public.rack (initialized);

-- table for tracking bootstore configuration changes over time
-- this makes reconciliation easier and also gives us a visible history of changes
CREATE TABLE IF NOT EXISTS omicron.public.bootstore_config (
    key TEXT NOT NULL,
    generation INT8 NOT NULL,
    PRIMARY KEY (key, generation),
    data JSONB NOT NULL,
    time_created TIMESTAMPTZ NOT NULL,
    time_deleted TIMESTAMPTZ
);

CREATE INDEX IF NOT EXISTS address_lot_names ON omicron.public.address_lot(name);

CREATE VIEW IF NOT EXISTS omicron.public.bgp_peer_view
AS
SELECT
 sp.switch_location,
 sp.port_name,
 bpc.addr,
 bpc.hold_time,
 bpc.idle_hold_time,
 bpc.delay_open,
 bpc.connect_retry,
 bpc.keepalive,
 bpc.remote_asn,
 bpc.min_ttl,
 bpc.md5_auth_key,
 bpc.multi_exit_discriminator,
 bpc.local_pref,
 bpc.enforce_first_as,
 bpc.vlan_id,
 bc.asn
FROM omicron.public.switch_port sp
JOIN omicron.public.switch_port_settings_bgp_peer_config bpc
ON sp.port_settings_id = bpc.port_settings_id
JOIN omicron.public.bgp_config bc ON bc.id = bpc.bgp_config_id;

CREATE INDEX IF NOT EXISTS switch_port_id_and_name
ON omicron.public.switch_port (port_settings_id, port_name) STORING (switch_location);

CREATE INDEX IF NOT EXISTS switch_port_name ON omicron.public.switch_port (port_name);

CREATE INDEX IF NOT EXISTS network_interface_by_parent
ON omicron.public.network_interface (parent_id)
STORING (name, kind, vpc_id, subnet_id, mac, ip, slot);

CREATE INDEX IF NOT EXISTS sled_by_policy_and_state
ON omicron.public.sled (sled_policy, sled_state, id) STORING (ip);

CREATE INDEX IF NOT EXISTS active_vmm
ON omicron.public.vmm (time_deleted, sled_id, instance_id);

CREATE INDEX IF NOT EXISTS v2p_mapping_details
ON omicron.public.network_interface (
  time_deleted, kind, subnet_id, vpc_id, parent_id
) STORING (mac, ip);

CREATE INDEX IF NOT EXISTS sled_by_policy
ON omicron.public.sled (sled_policy) STORING (ip, sled_state);

CREATE INDEX IF NOT EXISTS vmm_by_instance_id
ON omicron.public.vmm (instance_id) STORING (sled_id);

CREATE TYPE IF NOT EXISTS omicron.public.region_replacement_state AS ENUM (
  'requested',
  'allocating',
  'running',
  'driving',
  'replacement_done',
  'completing',
  'complete'
);

CREATE TABLE IF NOT EXISTS omicron.public.region_replacement (
    /* unique ID for this region replacement */
    id UUID PRIMARY KEY,

    request_time TIMESTAMPTZ NOT NULL,

    old_region_id UUID NOT NULL,

    volume_id UUID NOT NULL,

    old_region_volume_id UUID,

    new_region_id UUID,

    replacement_state omicron.public.region_replacement_state NOT NULL,

    operating_saga_id UUID
);

CREATE INDEX IF NOT EXISTS lookup_region_replacement_by_state on omicron.public.region_replacement (replacement_state);

CREATE TABLE IF NOT EXISTS omicron.public.volume_repair (
    volume_id UUID PRIMARY KEY,
    repair_id UUID NOT NULL
);

CREATE INDEX IF NOT EXISTS lookup_volume_repair_by_repair_id on omicron.public.volume_repair (
    repair_id
);

CREATE TYPE IF NOT EXISTS omicron.public.region_replacement_step_type AS ENUM (
  'propolis',
  'pantry'
);

CREATE TABLE IF NOT EXISTS omicron.public.region_replacement_step (
    replacement_id UUID NOT NULL,

    step_time TIMESTAMPTZ NOT NULL,

    step_type omicron.public.region_replacement_step_type NOT NULL,

    step_associated_instance_id UUID,
    step_associated_vmm_id UUID,

    step_associated_pantry_ip INET,
    step_associated_pantry_port INT4 CHECK (step_associated_pantry_port BETWEEN 0 AND 65535),
    step_associated_pantry_job_id UUID,

    PRIMARY KEY (replacement_id, step_time, step_type)
);

CREATE INDEX IF NOT EXISTS step_time_order on omicron.public.region_replacement_step (step_time);

CREATE INDEX IF NOT EXISTS search_for_repair_notifications ON omicron.public.upstairs_repair_notification (region_id, notification_type);

CREATE INDEX IF NOT EXISTS lookup_any_disk_by_volume_id ON omicron.public.disk (
    volume_id
);

CREATE TYPE IF NOT EXISTS omicron.public.region_snapshot_replacement_state AS ENUM (
  'requested',
  'allocating',
  'replacement_done',
  'deleting_old_volume',
  'running',
  'complete',
  'completing'
);

CREATE TYPE IF NOT EXISTS omicron.public.read_only_target_replacement_type AS ENUM (
  'region_snapshot',
  'read_only_region'
);

CREATE TABLE IF NOT EXISTS omicron.public.region_snapshot_replacement (
    id UUID PRIMARY KEY,

    request_time TIMESTAMPTZ NOT NULL,

    old_dataset_id UUID,
    old_region_id UUID NOT NULL,
    old_snapshot_id UUID,

    old_snapshot_volume_id UUID,

    new_region_id UUID,

    replacement_state omicron.public.region_snapshot_replacement_state NOT NULL,

    operating_saga_id UUID,

    new_region_volume_id UUID,

    replacement_type omicron.public.read_only_target_replacement_type NOT NULL,

    CONSTRAINT proper_replacement_fields CHECK (
      (
       (replacement_type = 'region_snapshot') AND
       ((old_dataset_id IS NOT NULL) AND (old_snapshot_id IS NOT NULL))
      ) OR (
       (replacement_type = 'read_only_region') AND
       ((old_dataset_id IS NULL) AND (old_snapshot_id IS NULL))
      )
    )
);

CREATE INDEX IF NOT EXISTS lookup_region_snapshot_replacement_by_state
ON omicron.public.region_snapshot_replacement (replacement_state);

CREATE TYPE IF NOT EXISTS omicron.public.region_snapshot_replacement_step_state AS ENUM (
  'requested',
  'running',
  'complete',
  'volume_deleted'
);

CREATE TABLE IF NOT EXISTS omicron.public.region_snapshot_replacement_step (
    id UUID PRIMARY KEY,

    request_id UUID NOT NULL,

    request_time TIMESTAMPTZ NOT NULL,

    volume_id UUID NOT NULL,

    old_snapshot_volume_id UUID,

    replacement_state omicron.public.region_snapshot_replacement_step_state NOT NULL,

    operating_saga_id UUID
);

CREATE INDEX IF NOT EXISTS lookup_region_snapshot_replacement_step_by_state
    on omicron.public.region_snapshot_replacement_step (replacement_state);

CREATE INDEX IF NOT EXISTS lookup_region_snapshot_replacement_step_by_old_volume_id
    on omicron.public.region_snapshot_replacement_step (old_snapshot_volume_id);

/*
 * Metadata for the schema itself. This version number isn't great, as there's
 * nothing to ensure it gets bumped when it should be, but it's a start.
 */
CREATE TABLE IF NOT EXISTS omicron.public.db_metadata (
    -- There should only be one row of this table for the whole DB.
    -- It's a little goofy, but filter on "singleton = true" before querying
    -- or applying updates, and you'll access the singleton row.
    --
    -- We also add a constraint on this table to ensure it's not possible to
    -- access the version of this table with "singleton = false".
    singleton BOOL NOT NULL PRIMARY KEY,
    time_created TIMESTAMPTZ NOT NULL,
    time_modified TIMESTAMPTZ NOT NULL,
    -- Semver representation of the DB version
    version STRING(64) NOT NULL,

    -- (Optional) Semver representation of the DB version to which we're upgrading
    target_version STRING(64),

    CHECK (singleton = true)
);

-- An allowlist of IP addresses that can make requests to user-facing services.
CREATE TABLE IF NOT EXISTS omicron.public.allow_list (
    id UUID PRIMARY KEY,
    time_created TIMESTAMPTZ NOT NULL,
    time_modified TIMESTAMPTZ NOT NULL,
    -- A nullable list of allowed source IPs.
    --
    -- NULL is used to indicate _any_ source IP is allowed. A _non-empty_ list
    -- represents an explicit allow list of IPs or IP subnets. Note that the
    -- list itself may never be empty.
    allowed_ips INET[] CHECK (array_length(allowed_ips, 1) > 0)
);

-- Insert default allowlist, allowing all traffic.
-- See `schema/crdb/insert-default-allowlist/up.sql` for details.
INSERT INTO omicron.public.allow_list (id, time_created, time_modified, allowed_ips)
VALUES (
    '001de000-a110-4000-8000-000000000000',
    NOW(),
    NOW(),
    NULL
)
ON CONFLICT (id)
DO NOTHING;

CREATE TYPE IF NOT EXISTS omicron.public.migration_state AS ENUM (
  'pending',
  'in_progress',
  'failed',
  'completed'
);

-- A table of the states of current migrations.
CREATE TABLE IF NOT EXISTS omicron.public.migration (
    id UUID PRIMARY KEY,

    /* The ID of the instance that was migrated */
    instance_id UUID NOT NULL,

    /* The time this migration record was created. */
    time_created TIMESTAMPTZ NOT NULL,

    /* The time this migration record was deleted. */
    time_deleted TIMESTAMPTZ,

    /* Note that there's no `time_modified/time_updated` timestamp for migration
     * records. This is because we track updated time separately for the source
     * and target sides of the migration, using separate `time_source_updated`
     * and time_target_updated` columns.
    */

    /* The state of the migration source */
    source_state omicron.public.migration_state NOT NULL,

    /* The ID of the migration source Propolis */
    source_propolis_id UUID NOT NULL,

    /* Generation number owned and incremented by the source sled-agent */
    source_gen INT8 NOT NULL DEFAULT 1,

    /* Timestamp of when the source field was last updated.
     *
     * This is provided by the sled-agent when publishing a migration state
     * update.
     */
    time_source_updated TIMESTAMPTZ,

    /* The state of the migration target */
    target_state omicron.public.migration_state NOT NULL,

    /* The ID of the migration target Propolis */
    target_propolis_id UUID NOT NULL,

    /* Generation number owned and incremented by the target sled-agent */
    target_gen INT8 NOT NULL DEFAULT 1,

    /* Timestamp of when the source field was last updated.
     *
     * This is provided by the sled-agent when publishing a migration state
     * update.
     */
    time_target_updated TIMESTAMPTZ
);

/* Lookup migrations by instance ID */
CREATE INDEX IF NOT EXISTS lookup_migrations_by_instance_id ON omicron.public.migration (
    instance_id
);

/* Migrations by time created.
 *
 * Currently, this is only used by OMDB for ordering the `omdb migration list`
 * output, but it may be used by other UIs in the future...
*/
CREATE INDEX IF NOT EXISTS migrations_by_time_created ON omicron.public.migration (
    time_created
);

/* Lookup region snapshot by snapshot id */
CREATE INDEX IF NOT EXISTS lookup_region_snapshot_by_snapshot_id on omicron.public.region_snapshot (
    snapshot_id
);

CREATE INDEX IF NOT EXISTS lookup_bgp_config_by_bgp_announce_set_id ON omicron.public.bgp_config (
    bgp_announce_set_id
) WHERE
    time_deleted IS NULL;

CREATE TYPE IF NOT EXISTS omicron.public.volume_resource_usage_type AS ENUM (
  'read_only_region',
  'region_snapshot'
);

/*
 * This table records when a Volume makes use of a read-only resource. When
 * there are no more entries for a particular read-only resource, then that
 * resource can be garbage collected.
 */
CREATE TABLE IF NOT EXISTS omicron.public.volume_resource_usage (
    usage_id UUID NOT NULL,

    volume_id UUID NOT NULL,

    usage_type omicron.public.volume_resource_usage_type NOT NULL,

    /*
     * This column contains a non-NULL value when the usage type is read_only
     * region
     */
    region_id UUID,

    /*
     * These columns contain non-NULL values when the usage type is region
     * snapshot
     */
    region_snapshot_dataset_id UUID,
    region_snapshot_region_id UUID,
    region_snapshot_snapshot_id UUID,

    PRIMARY KEY (usage_id),

    CONSTRAINT exactly_one_usage_source CHECK (
     (
      (usage_type = 'read_only_region') AND
      (region_id IS NOT NULL) AND
      (
       region_snapshot_dataset_id IS NULL AND
       region_snapshot_region_id IS NULL AND
       region_snapshot_snapshot_id IS NULL
      )
     )
    OR
     (
      (usage_type = 'region_snapshot') AND
      (region_id IS NULL) AND
      (
       region_snapshot_dataset_id IS NOT NULL AND
       region_snapshot_region_id IS NOT NULL AND
       region_snapshot_snapshot_id IS NOT NULL
      )
     )
    )
);

CREATE INDEX IF NOT EXISTS lookup_volume_resource_usage_by_region on omicron.public.volume_resource_usage (
    region_id
);

CREATE INDEX IF NOT EXISTS lookup_volume_resource_usage_by_snapshot on omicron.public.volume_resource_usage (
    region_snapshot_dataset_id, region_snapshot_region_id, region_snapshot_snapshot_id
);

CREATE UNIQUE INDEX IF NOT EXISTS one_record_per_volume_resource_usage on omicron.public.volume_resource_usage (
    volume_id,
    usage_type,
    region_id,
    region_snapshot_dataset_id,
    region_snapshot_region_id,
    region_snapshot_snapshot_id
);

/*
 * WEBHOOKS
 */


/*
 * Webhook receivers, receiver secrets, and receiver subscriptions.
 */

CREATE TABLE IF NOT EXISTS omicron.public.webhook_receiver (
    /* Identity metadata (resource) */
    id UUID PRIMARY KEY,
    name STRING(63) NOT NULL,
    description STRING(512) NOT NULL,
    time_created TIMESTAMPTZ NOT NULL,
    time_modified TIMESTAMPTZ NOT NULL,
    time_deleted TIMESTAMPTZ,
    -- Child resource generation for secrets.
    secret_gen INT NOT NULL,

    -- Child resource generation for subscriptions. This is separate from
    -- `secret_gen`, as updating secrets and updating subscriptions are separate
    -- operations which don't conflict with each other.
    subscription_gen INT NOT NULL,
    -- URL of the endpoint webhooks are delivered to.
    endpoint STRING(512) NOT NULL
);

CREATE UNIQUE INDEX IF NOT EXISTS lookup_webhook_rx_by_id
ON omicron.public.webhook_receiver (id)
WHERE
    time_deleted IS NULL;

CREATE UNIQUE INDEX IF NOT EXISTS lookup_webhook_rx_by_name
ON omicron.public.webhook_receiver (
    name
) WHERE
    time_deleted IS NULL;

CREATE TABLE IF NOT EXISTS omicron.public.webhook_secret (
    -- ID of this secret.
    id UUID PRIMARY KEY,
    time_created TIMESTAMPTZ NOT NULL,
    -- N.B. that this will always be equal to `time_created` for secrets, as
    -- they are never modified once created.
    time_modified TIMESTAMPTZ NOT NULL,
    time_deleted TIMESTAMPTZ,
    -- UUID of the webhook receiver (foreign key into
    -- `omicron.public.webhook_rx`)
    rx_id UUID NOT NULL,
    -- Secret value.
    secret STRING(512) NOT NULL
);

CREATE INDEX IF NOT EXISTS lookup_webhook_secrets_by_rx
ON omicron.public.webhook_secret (
    rx_id
) WHERE
    time_deleted IS NULL;

-- Webhook event classes.
--
-- When creating new event classes, be sure to add them here!
CREATE TYPE IF NOT EXISTS omicron.public.webhook_event_class AS ENUM (
    -- Liveness probes, which are technically not real events, but, you know...
    'probe',
    -- Test classes used to test globbing.
    --
    -- These are not publicly exposed.
    'test.foo',
    'test.foo.bar',
    'test.foo.baz',
    'test.quux.bar',
    'test.quux.bar.baz'
    -- Add new event classes here!
);

-- The set of event class filters (either event class names or event class glob
-- patterns) associated with a webhook receiver.
--
-- This is used when creating entries in the webhook_rx_subscription table to
-- indicate that a webhook receiver is interested in a given event class.
CREATE TABLE IF NOT EXISTS omicron.public.webhook_rx_event_glob (
    -- UUID of the webhook receiver (foreign key into
    -- `omicron.public.webhook_rx`)
    rx_id UUID NOT NULL,
    -- An event class glob to which this receiver is subscribed.
    glob STRING(512) NOT NULL,
    -- Regex used when evaluating this filter against concrete event classes.
    regex STRING(512) NOT NULL,
    time_created TIMESTAMPTZ NOT NULL,
    -- The database schema version at which this glob was last expanded.
    --
    -- This is used to detect when a glob must be re-processed to generate exact
    -- subscriptions on schema changes.
    schema_version STRING(64) NOT NULL,

    PRIMARY KEY (rx_id, glob)
);

-- Look up all event class globs for a webhook receiver.
CREATE INDEX IF NOT EXISTS lookup_webhook_event_globs_for_rx
ON omicron.public.webhook_rx_event_glob (
    rx_id
);

CREATE INDEX IF NOT EXISTS lookup_webhook_event_globs_by_schema_version
ON omicron.public.webhook_rx_event_glob (schema_version);

CREATE TABLE IF NOT EXISTS omicron.public.webhook_rx_subscription (
    -- UUID of the webhook receiver (foreign key into
    -- `omicron.public.webhook_rx`)
    rx_id UUID NOT NULL,
    -- An event class to which the receiver is subscribed.
    event_class omicron.public.webhook_event_class NOT NULL,
    -- If this subscription is a concrete instantiation of a glob pattern, the
    -- value of the glob that created it (and, a foreign key into
    -- `webhook_rx_event_glob`). If the receiver is subscribed to this exact
    -- event class, then this is NULL.
    --
    -- This is used when deleting a glob subscription, as it is necessary to
    -- delete any concrete subscriptions to individual event classes matching
    -- that glob.
    glob STRING(512),

    time_created TIMESTAMPTZ NOT NULL,

    PRIMARY KEY (rx_id, event_class)
);

-- Look up all webhook receivers subscribed to an event class. This is used by
-- the dispatcher to determine who is interested in a particular event.
CREATE INDEX IF NOT EXISTS lookup_webhook_rxs_for_event_class
ON omicron.public.webhook_rx_subscription (
    event_class
);

-- Look up all exact event class subscriptions for a receiver.
--
-- This is used when generating a view of all user-provided original
-- subscriptions provided for a receiver. That list is generated by looking up
-- all exact event class subscriptions for the receiver ID in this table,
-- combined with the list of all globs in the `webhook_rx_event_glob` table.
CREATE INDEX IF NOT EXISTS lookup_exact_subscriptions_for_webhook_rx
on omicron.public.webhook_rx_subscription (
    rx_id
) WHERE glob IS NULL;

/*
 * Webhook event message queue.
 */

CREATE TABLE IF NOT EXISTS omicron.public.webhook_event (
    id UUID PRIMARY KEY,
    time_created TIMESTAMPTZ NOT NULL,
    time_modified TIMESTAMPTZ NOT NULL,
    -- The class of event that this is.
    event_class omicron.public.webhook_event_class NOT NULL,
    -- Actual event data. The structure of this depends on the event class.
    event JSONB NOT NULL,

    -- Set when dispatch entries have been created for this event.
    time_dispatched TIMESTAMPTZ,
    -- The number of receivers that this event was dispatched to.
    num_dispatched INT8 NOT NULL,

    CONSTRAINT time_dispatched_set_if_dispatched CHECK (
        (num_dispatched = 0) OR (time_dispatched IS NOT NULL)
    ),

    CONSTRAINT num_dispatched_is_positive CHECK (
        (num_dispatched >= 0)
    )
);

-- Singleton probe event
INSERT INTO omicron.public.webhook_event (
    id,
    time_created,
    time_modified,
    event_class,
    event,
    time_dispatched,
    num_dispatched
) VALUES (
    -- NOTE: this UUID is duplicated in nexus_db_model::webhook_event.
    '001de000-7768-4000-8000-000000000001',
    NOW(),
    NOW(),
    'probe',
    '{}',
    -- Pretend to be dispatched so we won't show up in "list events needing
    -- dispatch" queries
    NOW(),
    0
) ON CONFLICT DO NOTHING;

-- Look up webhook events in need of dispatching.
--
-- This is used by the message dispatcher when looking for events to dispatch.
CREATE INDEX IF NOT EXISTS lookup_undispatched_webhook_events
ON omicron.public.webhook_event (
    id, time_created
) WHERE time_dispatched IS NULL;


/*
 * Webhook message dispatching and delivery attempts.
 */

-- Describes why a webhook delivery was triggered
CREATE TYPE IF NOT EXISTS omicron.public.webhook_delivery_trigger AS ENUM (
    --  This delivery was triggered by the event being dispatched.
    'event',
    -- This delivery was triggered by an explicit call to the webhook event
    -- resend API.
    'resend',
    --- This delivery is a liveness probe.
    'probe'
);

-- Describes the state of a webhook delivery
CREATE TYPE IF NOT EXISTS omicron.public.webhook_delivery_state AS ENUM (
    --  This delivery has not yet completed.
    'pending',
    -- This delivery has failed.
    'failed',
    --- This delivery has completed successfully.
    'delivered'
);

CREATE TABLE IF NOT EXISTS omicron.public.webhook_delivery (
    -- UUID of this delivery.
    id UUID PRIMARY KEY,
    --- UUID of the event (foreign key into `omicron.public.webhook_event`).
    event_id UUID NOT NULL,
    -- UUID of the webhook receiver (foreign key into
    -- `omicron.public.webhook_rx`)
    rx_id UUID NOT NULL,

    triggered_by omicron.public.webhook_delivery_trigger NOT NULL,

    --- Delivery attempt count. Starts at 0.
    attempts INT2 NOT NULL,

    time_created TIMESTAMPTZ NOT NULL,
    -- If this is set, then this webhook message has either been delivered
    -- successfully, or is considered permanently failed.
    time_completed TIMESTAMPTZ,

    state omicron.public.webhook_delivery_state NOT NULL,

    -- Deliverator coordination bits
    deliverator_id UUID,
    time_leased TIMESTAMPTZ,

    CONSTRAINT attempts_is_non_negative CHECK (attempts >= 0),
    CONSTRAINT active_deliveries_have_started_timestamps CHECK (
        (deliverator_id IS NULL) OR (
            deliverator_id IS NOT NULL AND time_leased IS NOT NULL
        )
    ),
    CONSTRAINT time_completed_iff_not_pending CHECK (
        (state = 'pending' AND time_completed IS NULL) OR
            (state != 'pending' AND time_completed IS NOT NULL)
    )
);

-- Ensure that initial delivery attempts (nexus-dispatched) are unique to avoid
-- duplicate work when an event is dispatched. For deliveries created by calls
-- to the webhook event resend API, we don't enforce this constraint, to allow
-- re-delivery to be triggered multiple times.
CREATE UNIQUE INDEX IF NOT EXISTS one_webhook_event_dispatch_per_rx
ON omicron.public.webhook_delivery (
    event_id, rx_id
)
WHERE
    triggered_by = 'event';

-- Index for looking up all webhook messages dispatched to a receiver ID
CREATE INDEX IF NOT EXISTS lookup_webhook_delivery_dispatched_to_rx
ON omicron.public.webhook_delivery (
    rx_id, event_id
);

-- Index for looking up all delivery attempts for an event
CREATE INDEX IF NOT EXISTS lookup_webhook_deliveries_for_event
ON omicron.public.webhook_delivery (
    event_id
);

-- Index for looking up all currently in-flight webhook messages, and ordering
-- them by their creation times.
CREATE INDEX IF NOT EXISTS webhook_deliveries_in_flight
ON omicron.public.webhook_delivery (
    time_created, id
) WHERE
    time_completed IS NULL;

CREATE TYPE IF NOT EXISTS omicron.public.webhook_delivery_attempt_result as ENUM (
    -- The delivery attempt failed with an HTTP error.
    'failed_http_error',
    -- The delivery attempt failed because the receiver endpoint was
    -- unreachable.
    'failed_unreachable',
    --- The delivery attempt connected successfully but no response was received
    --  within the timeout.
    'failed_timeout',
    -- The delivery attempt succeeded.
    'succeeded'
);

CREATE TABLE IF NOT EXISTS omicron.public.webhook_delivery_attempt (
    -- Primary key
    id UUID PRIMARY KEY,
    -- Foreign key into `omicron.public.webhook_delivery`.
    delivery_id UUID NOT NULL,
    -- attempt number.
    attempt INT2 NOT NULL,

    -- UUID of the webhook receiver (foreign key into
    -- `omicron.public.webhook_rx`)
    rx_id UUID NOT NULL,

    result omicron.public.webhook_delivery_attempt_result NOT NULL,

    -- This is an INT4 to ensure we can store any unsigned 16-bit number,
    -- although status code > 599 would be Very Surprising...
    response_status INT4,
    response_duration INTERVAL,
    time_created TIMESTAMPTZ NOT NULL,
    -- UUID of the Nexus who did this delivery attempt.
    deliverator_id UUID NOT NULL,

    -- Attempt numbers start at 1
    CONSTRAINT attempts_start_at_1 CHECK (attempt >= 1),

    -- Ensure response status codes are not negative.
    -- We could be more prescriptive here, and also check that they're >= 100
    -- and <= 599, but some servers may return weird stuff, and we'd like to be
    -- able to record that they did that.
    CONSTRAINT response_status_is_unsigned CHECK (
        (response_status IS NOT NULL AND response_status >= 0) OR
            (response_status IS NULL)
    ),

    CONSTRAINT response_iff_not_unreachable CHECK (
        (
            -- If the result is 'succeedeed' or 'failed_http_error', response
            -- data must be present.
            (result = 'succeeded' OR result = 'failed_http_error') AND (
                response_status IS NOT NULL AND
                response_duration IS NOT NULL
            )
        ) OR (
            -- If the result is 'failed_unreachable' or 'failed_timeout', no
            -- response data is present.
            (result = 'failed_unreachable' OR result = 'failed_timeout') AND (
                response_status IS NULL AND
                response_duration IS NULL
            )
        )
    )
);

CREATE INDEX IF NOT EXISTS lookup_attempts_for_webhook_delivery
ON omicron.public.webhook_delivery_attempt (
    delivery_id
);

CREATE INDEX IF NOT EXISTS lookup_webhook_delivery_attempts_to_rx
ON omicron.public.webhook_delivery_attempt (
    rx_id
);

/*
 * Keep this at the end of file so that the database does not contain a version
 * until it is fully populated.
 */
INSERT INTO omicron.public.db_metadata (
    singleton,
    time_created,
    time_modified,
    version,
    target_version
) VALUES
<<<<<<< HEAD
    (TRUE, NOW(), NOW(), '136.0.0', NULL)
=======
    (TRUE, NOW(), NOW(), '138.0.0', NULL)
>>>>>>> 4584e9e3
ON CONFLICT DO NOTHING;

COMMIT;<|MERGE_RESOLUTION|>--- conflicted
+++ resolved
@@ -84,13 +84,13 @@
 
 
 /*
- * The ClickHouse installation Oximeter should read from 
+ * The ClickHouse installation Oximeter should read from
  */
 CREATE TYPE IF NOT EXISTS omicron.public.oximeter_read_mode AS ENUM (
-   -- Read from the single node ClickHouse installation 
+   -- Read from the single node ClickHouse installation
    'single_node',
 
-   -- Read from the replicated ClickHouse cluster 
+   -- Read from the replicated ClickHouse cluster
    'cluster'
 );
 
@@ -5473,11 +5473,7 @@
     version,
     target_version
 ) VALUES
-<<<<<<< HEAD
-    (TRUE, NOW(), NOW(), '136.0.0', NULL)
-=======
-    (TRUE, NOW(), NOW(), '138.0.0', NULL)
->>>>>>> 4584e9e3
+    (TRUE, NOW(), NOW(), '139.0.0', NULL)
 ON CONFLICT DO NOTHING;
 
 COMMIT;