--- conflicted
+++ resolved
@@ -3288,11 +3288,7 @@
     version,
     target_version
 ) VALUES
-<<<<<<< HEAD
     ( TRUE, NOW(), NOW(), '24.0.0', NULL)
-=======
-    ( TRUE, NOW(), NOW(), '23.0.1', NULL)
->>>>>>> bf498332
 ON CONFLICT DO NOTHING;
 
 COMMIT;