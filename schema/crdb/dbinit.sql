--- conflicted
+++ resolved
@@ -3211,11 +3211,7 @@
     version,
     target_version
 ) VALUES
-<<<<<<< HEAD
-    ( TRUE, NOW(), NOW(), '26.0.0', NULL)
-=======
-    ( TRUE, NOW(), NOW(), '27.0.0', NULL)
->>>>>>> d5dace65
+    ( TRUE, NOW(), NOW(), '28.0.0', NULL)
 ON CONFLICT DO NOTHING;
 
 COMMIT;