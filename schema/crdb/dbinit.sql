--- conflicted
+++ resolved
@@ -3014,11 +3014,7 @@
     version,
     target_version
 ) VALUES
-<<<<<<< HEAD
-    ( TRUE, NOW(), NOW(), '15.0.0', NULL)
-=======
-    ( TRUE, NOW(), NOW(), '17.0.0', NULL)
->>>>>>> 7ef3631e
+    ( TRUE, NOW(), NOW(), '18.0.0', NULL)
 ON CONFLICT DO NOTHING;
 
 COMMIT;