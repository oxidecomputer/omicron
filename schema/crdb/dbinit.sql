/*
 * dbinit.sql: raw SQL to initialize a database for use by Omicron
 *
 * It's not clear what the long-term story for managing the database schema will
 * be.  For now, this file can be used by the test suite and by developers (via
 * the "omicron-dev" program) to set up a local database with which to run the
 * system.
 */

/*
 * Important CockroachDB notes:
 *
 *    For timestamps, CockroachDB's docs recommend TIMESTAMPTZ rather than
 *    TIMESTAMP.  This does not change what is stored with each datum, but
 *    rather how it's interpreted when clients use it.  It should make no
 *    difference to us, so we stick with the recommendation.
 *
 *    We avoid explicit foreign keys due to this warning from the docs: "Foreign
 *    key dependencies can significantly impact query performance, as queries
 *    involving tables with foreign keys, or tables referenced by foreign keys,
 *    require CockroachDB to check two separate tables. We recommend using them
 *    sparingly."
 */

BEGIN;

/*
 * We assume the database and user do not already exist so that we don't
 * inadvertently clobber what's there.  If they might exist, the user has to
 * clear this first.
 *
 * NOTE: the database and user names MUST be kept in sync with the
 * initialization code and dbwipe.sql.
 */
CREATE DATABASE IF NOT EXISTS omicron;
CREATE USER IF NOT EXISTS omicron;
ALTER DEFAULT PRIVILEGES GRANT INSERT, SELECT, UPDATE, DELETE ON TABLES to omicron;

/*
 * Configure a replication factor of 5 to ensure that the system can maintain
 * availability in the face of any two node failures.
 */
ALTER RANGE default CONFIGURE ZONE USING num_replicas = 5;


/*
 * The deployment strategy for clickhouse
 */
CREATE TYPE IF NOT EXISTS omicron.public.clickhouse_mode AS ENUM (
   -- Only deploy a single node clickhouse
   'single_node_only',

   -- Only deploy a clickhouse cluster without any single node deployments
   'cluster_only',

   -- Deploy both a single node and cluster deployment.
   -- This is the strategy for stage 1 described in RFD 468
   'both'
);

/*
 * A planning policy for clickhouse for a single multirack setup
 *
 * We currently implicitly tie this policy to a rack, as we don't yet support
 * multirack. Multiple parts of this database schema are going to have to change
 * to support multirack, so we add one more for now.
 */
CREATE TABLE IF NOT EXISTS omicron.public.clickhouse_policy (
    -- Monotonically increasing version for all policies
    --
    -- This is similar to `bp_target` which will also require being changed for
    -- multirack to associate with some sort of rack group ID.
    version INT8 PRIMARY KEY,

    clickhouse_mode omicron.public.clickhouse_mode NOT NULL,

    -- Only greater than 0 when clickhouse cluster is enabled
    clickhouse_cluster_target_servers INT2 NOT NULL,
    -- Only greater than 0 when clickhouse cluster is enabled
    clickhouse_cluster_target_keepers INT2 NOT NULL,

    time_created TIMESTAMPTZ NOT NULL
);


/*
 * The ClickHouse installation Oximeter should read from
 */
CREATE TYPE IF NOT EXISTS omicron.public.oximeter_read_mode AS ENUM (
   -- Read from the single node ClickHouse installation
   'single_node',

   -- Read from the replicated ClickHouse cluster
   'cluster'
);

/*
 * A planning policy for oximeter_read for a single multirack setup
 */
CREATE TABLE IF NOT EXISTS omicron.public.oximeter_read_policy (
    -- Monotonically increasing version for all policies
    version INT8 PRIMARY KEY,

    oximeter_read_mode omicron.public.oximeter_read_mode NOT NULL,

    time_created TIMESTAMPTZ NOT NULL
);

/*
* Oximeter read policy defaults to reading from a single node ClickHouse server.
*/
INSERT INTO omicron.public.oximeter_read_policy (
    version,
    oximeter_read_mode,
    time_created
) VALUES (
    1,
    'single_node',
    NOW()
) ON CONFLICT DO NOTHING;

/*
 * Racks
 */
CREATE TABLE IF NOT EXISTS omicron.public.rack (
    /* Identity metadata (asset) */
    id UUID PRIMARY KEY,
    time_created TIMESTAMPTZ NOT NULL,
    time_modified TIMESTAMPTZ NOT NULL,

    /*
     * Identifies if rack management has been transferred from RSS -> Nexus.
     * If "false", RSS is still managing sleds, services, and DNS records.
     *
     * This value is set to "true" when RSS calls the
     * "rack_initialization_complete" endpoint on Nexus' internal interface.
     *
     * See RFD 278 for more detail.
     */
    initialized BOOL NOT NULL,

    /* Used to configure the updates service URL */
    tuf_base_url STRING(512),

    /* The IPv6 underlay /56 prefix for the rack */
    rack_subnet INET
);

/*
 * Sleds
 */

-- The disposition for a particular sled. This is updated solely by the
-- operator, and not by Nexus.
CREATE TYPE IF NOT EXISTS omicron.public.sled_policy AS ENUM (
    -- The sled is in service, and new resources can be provisioned onto it.
    'in_service',
    -- The sled is in service, but the operator has indicated that new
    -- resources should not be provisioned onto it.
    'no_provision',
    -- The operator has marked that the sled has, or will be, removed from the
    -- rack, and it should be assumed that any resources currently on it are
    -- now permanently missing.
    'expunged'
);

-- The actual state of the sled. This is updated exclusively by Nexus.
--
-- Nexus's goal is to match the sled's state with the operator-indicated
-- policy. For example, if the sled_policy is "expunged" and the sled_state is
-- "active", Nexus will assume that the sled is gone. Based on that, Nexus will
-- reallocate resources currently on the expunged sled to other sleds, etc.
-- Once the expunged sled no longer has any resources attached to it, Nexus
-- will mark it as decommissioned.
CREATE TYPE IF NOT EXISTS omicron.public.sled_state AS ENUM (
    -- The sled has resources of any kind allocated on it, or, is available for
    -- new resources.
    --
    -- The sled can be in this state and have a different sled policy, e.g.
    -- "expunged".
    'active',

    -- The sled no longer has resources allocated on it, now or in the future.
    --
    -- This is a terminal state. This state is only valid if the sled policy is
    -- 'expunged'.
    'decommissioned'
);

-- The model of CPU installed in a particular sled, discovered by sled-agent
-- and reported to Nexus. This determines what VMs can run on a sled: instances
-- that require a specific CPU platform can only run on sleds whose CPUs support
-- all the features of that platform.
CREATE TYPE IF NOT EXISTS omicron.public.sled_cpu_family AS ENUM (
    -- Sled-agent didn't recognize the sled's CPU.
    'unknown',

    -- AMD Milan, or lab CPU close enough that sled-agent reported it as one.
    'amd_milan',

    -- AMD Turin, or lab CPU close enough that sled-agent reported it as one.
    'amd_turin',

    -- AMD Turin Dense. There are no "Turin Dense-likes", so this is precise.
    'amd_turin_dense'
);

CREATE TABLE IF NOT EXISTS omicron.public.sled (
    /* Identity metadata (asset) */
    id UUID PRIMARY KEY,
    time_created TIMESTAMPTZ NOT NULL,
    time_modified TIMESTAMPTZ NOT NULL,
    time_deleted TIMESTAMPTZ,
    rcgen INT NOT NULL,

    /* FK into the Rack table */
    rack_id UUID NOT NULL,

    /* Idenfities if this Sled is a Scrimlet */
    is_scrimlet BOOL NOT NULL,

    /* Baseboard information about the sled */
    serial_number STRING(63) NOT NULL,
    part_number STRING(63) NOT NULL,
    revision INT8 NOT NULL,

    /* CPU & RAM summary for the sled */
    usable_hardware_threads INT8 CHECK (usable_hardware_threads BETWEEN 0 AND 4294967295) NOT NULL,
    usable_physical_ram INT8 NOT NULL,
    reservoir_size INT8 CHECK (reservoir_size < usable_physical_ram) NOT NULL,

    /* The IP address and bound port of the sled agent server. */
    ip INET NOT NULL,
    port INT4 CHECK (port BETWEEN 0 AND 65535) NOT NULL,

    /* The last address allocated to a propolis instance on this sled. */
    last_used_address INET NOT NULL,

    /* The policy for the sled, updated exclusively by the operator */
    sled_policy omicron.public.sled_policy NOT NULL,

    /* The actual state of the sled, updated exclusively by Nexus */
    sled_state omicron.public.sled_state NOT NULL,

    /* Generation number owned and incremented by the sled-agent */
    sled_agent_gen INT8 NOT NULL DEFAULT 1,

    /* The bound port of the Repo Depot API server, running on the same IP as
       the sled agent server. */
    repo_depot_port INT4 CHECK (port BETWEEN 0 AND 65535) NOT NULL,

    /* The sled's detected CPU family. */
    cpu_family omicron.public.sled_cpu_family NOT NULL
);

-- Add an index that ensures a given physical sled (identified by serial and
-- part number) can only be a commissioned member of the control plane once.
--
-- TODO Should `sled` reference `hw_baseboard_id` instead of having its own
-- serial/part columns?
CREATE UNIQUE INDEX IF NOT EXISTS commissioned_sled_uniqueness
    ON omicron.public.sled (serial_number, part_number)
    WHERE sled_state != 'decommissioned';

/* Add an index which lets us look up sleds on a rack */
CREATE UNIQUE INDEX IF NOT EXISTS lookup_sled_by_rack ON omicron.public.sled (
    rack_id,
    id
) WHERE time_deleted IS NULL;

/* Add an index which lets us look up sleds based on policy and state */
CREATE INDEX IF NOT EXISTS lookup_sled_by_policy_and_state ON omicron.public.sled (
    sled_policy,
    sled_state
);

-- Accounting for VMMs using resources on a sled
CREATE TABLE IF NOT EXISTS omicron.public.sled_resource_vmm (
    -- Should match the UUID of the corresponding VMM
    id UUID PRIMARY KEY,

    -- The sled where resources are being consumed
    sled_id UUID NOT NULL,

    -- The maximum number of hardware threads usable by this VMM
    hardware_threads INT8 NOT NULL,

    -- The maximum amount of RSS RAM provisioned to this VMM
    rss_ram INT8 NOT NULL,

    -- The maximum amount of Reservoir RAM provisioned to this VMM
    reservoir_ram INT8 NOT NULL,

    -- The UUID of the instance to which this VMM belongs.
    --
    -- This should eventually become NOT NULL for all VMMs, but is
    -- still nullable for backwards compatibility purposes. Specifically,
    -- the "instance start" saga can create rows in this table before creating
    -- rows for "omicron.public.vmm", which we would use for back-filling.
    -- If we tried to backfill + make this column non-nullable while that saga
    -- was mid-execution, we would still have some rows in this table with nullable
    -- values that would be more complex to fix.
    instance_id UUID
);

-- Allow looking up all VMM resources which reside on a sled
CREATE UNIQUE INDEX IF NOT EXISTS lookup_vmm_resource_by_sled ON omicron.public.sled_resource_vmm (
    sled_id,
    id
);

-- Allow looking up all resources by instance
CREATE INDEX IF NOT EXISTS lookup_vmm_resource_by_instance ON omicron.public.sled_resource_vmm (
    instance_id
);

-- Table of all sled subnets allocated for sleds added to an already initialized
-- rack. The sleds in this table and their allocated subnets are created before
-- a sled is added to the `sled` table. Addition to the `sled` table occurs
-- after the sled is initialized and notifies Nexus about itself.
--
-- For simplicity and space savings, this table doesn't actually contain the
-- full subnets for a given sled, but only the octet that extends a /56 rack
-- subnet to a /64 sled subnet. The rack subnet is maintained in the `rack`
-- table.
--
-- This table does not include subnet octets allocated during RSS and therefore
-- all of the octets start at 33. This makes the data in this table purely additive
-- post-RSS, which also implies that we cannot re-use subnet octets if an original
-- sled that was part of RSS was removed from the cluster.
CREATE TABLE IF NOT EXISTS omicron.public.sled_underlay_subnet_allocation (
    -- The physical identity of the sled
    -- (foreign key into `hw_baseboard_id` table)
    hw_baseboard_id UUID,

    -- The rack to which a sled is being added
    -- (foreign key into `rack` table)
    --
    -- We require this because the sled is not yet part of the sled table when
    -- we first allocate a subnet for it.
    rack_id UUID NOT NULL,

    -- The sled to which a subnet is being allocated
    --
    -- Eventually will be a foreign key into the `sled` table when the sled notifies nexus
    -- about itself after initialization.
    sled_id UUID NOT NULL,

    -- The octet that extends a /56 rack subnet to a /64 sled subnet
    --
    -- Always between 33 and 255 inclusive
    subnet_octet INT2 NOT NULL UNIQUE CHECK (subnet_octet BETWEEN 33 AND 255),

    PRIMARY KEY (hw_baseboard_id, sled_id)
);

-- Add an index which allows pagination by {rack_id, sled_id} pairs.
CREATE UNIQUE INDEX IF NOT EXISTS lookup_subnet_allocation_by_rack_and_sled ON omicron.public.sled_underlay_subnet_allocation (
    rack_id,
    sled_id
);

/*
 * Switches
 */

CREATE TABLE IF NOT EXISTS omicron.public.switch (
    /* Identity metadata (asset) */
    id UUID PRIMARY KEY,
    time_created TIMESTAMPTZ NOT NULL,
    time_modified TIMESTAMPTZ NOT NULL,
    time_deleted TIMESTAMPTZ,
    rcgen INT NOT NULL,

    /* FK into the Rack table */
    rack_id UUID NOT NULL,

    /* Baseboard information about the switch */
    serial_number STRING(63) NOT NULL,
    part_number STRING(63) NOT NULL,
    revision INT8 NOT NULL
);

/* Add an index which lets us look up switches on a rack */
CREATE UNIQUE INDEX IF NOT EXISTS lookup_switch_by_rack ON omicron.public.switch (
    rack_id,
    id
) WHERE time_deleted IS NULL;

/*
 * Services
 */

CREATE TYPE IF NOT EXISTS omicron.public.service_kind AS ENUM (
  'clickhouse',
  'clickhouse_keeper',
  'clickhouse_server',
  'cockroach',
  'crucible',
  'crucible_pantry',
  'dendrite',
  'external_dns',
  'internal_dns',
  'nexus',
  'ntp',
  'oximeter',
  'tfport',
  'mgd'
);

CREATE TYPE IF NOT EXISTS omicron.public.physical_disk_kind AS ENUM (
  'm2',
  'u2'
);

-- The disposition for a particular physical disk.
-- This is updated by the operator, either explicitly through an operator API,
-- or implicitly when altering sled policy.
CREATE TYPE IF NOT EXISTS omicron.public.physical_disk_policy AS ENUM (
    -- The disk is in service, and new resources can be provisioned onto it.
    'in_service',
    -- The disk has been, or will be, removed from the rack, and it should be
    -- assumed that any resources currently on it are now permanently missing.
    'expunged'
);

-- The actual state of a physical disk. This is updated exclusively by Nexus.
--
-- Nexus's goal is to match the physical disk's state with the
-- operator-indicated policy. For example, if the policy is "expunged" and the
-- state is "active", Nexus will assume that the physical disk is gone. Based
-- on that, Nexus will reallocate resources currently on the expunged disk
-- elsewhere, etc. Once the expunged disk no longer has any resources attached
-- to it, Nexus will mark it as decommissioned.
CREATE TYPE IF NOT EXISTS omicron.public.physical_disk_state AS ENUM (
    -- The disk has resources of any kind allocated on it, or, is available for
    -- new resources.
    --
    -- The disk can be in this state and have a different policy, e.g.
    -- "expunged".
    'active',

    -- The disk no longer has resources allocated on it, now or in the future.
    --
    -- This is a terminal state. This state is only valid if the policy is
    -- 'expunged'.
    'decommissioned'
);

-- A physical disk which exists inside the rack.
--
-- This is currently limited to U.2 disks, which are managed by the
-- control plane. A disk may exist within inventory, but not in this row:
-- if that's the case, it is not explicitly "managed" by Nexus.
CREATE TABLE IF NOT EXISTS omicron.public.physical_disk (
    id UUID PRIMARY KEY,
    time_created TIMESTAMPTZ NOT NULL,
    time_modified TIMESTAMPTZ NOT NULL,
    time_deleted TIMESTAMPTZ,
    rcgen INT NOT NULL,

    vendor STRING(63) NOT NULL,
    serial STRING(63) NOT NULL,
    model STRING(63) NOT NULL,

    variant omicron.public.physical_disk_kind NOT NULL,

    -- FK into the Sled table
    sled_id UUID NOT NULL,

    disk_policy omicron.public.physical_disk_policy NOT NULL,
    disk_state omicron.public.physical_disk_state NOT NULL,

    -- This table should be limited to U.2s, and disallow inserting
    -- other disk kinds, unless we explicitly want them to be controlled
    -- by Nexus.
    --
    -- See https://github.com/oxidecomputer/omicron/issues/8258 for additional
    -- context.
    CONSTRAINT physical_disk_variant_u2 CHECK (variant = 'u2')
);

-- This constraint only needs to be upheld for disks that are not deleted
-- nor decommissioned.
CREATE UNIQUE INDEX IF NOT EXISTS vendor_serial_model_unique on omicron.public.physical_disk (
  vendor, serial, model
) WHERE time_deleted IS NULL AND disk_state != 'decommissioned';

CREATE UNIQUE INDEX IF NOT EXISTS lookup_physical_disk_by_variant ON omicron.public.physical_disk (
    variant,
    id
) WHERE time_deleted IS NULL;

-- Make it efficient to look up physical disks by Sled.
CREATE UNIQUE INDEX IF NOT EXISTS lookup_physical_disk_by_sled ON omicron.public.physical_disk (
    sled_id,
    id
);

-- x509 certificates which may be used by services
CREATE TABLE IF NOT EXISTS omicron.public.certificate (
    -- Identity metadata (resource)
    id UUID PRIMARY KEY,
    name STRING(63) NOT NULL,
    description STRING(512) NOT NULL,
    time_created TIMESTAMPTZ NOT NULL,
    time_modified TIMESTAMPTZ NOT NULL,
    time_deleted TIMESTAMPTZ,

    -- which Silo this certificate is used for
    silo_id UUID NOT NULL,

    -- The service type which should use this certificate
    service omicron.public.service_kind NOT NULL,

    -- cert.pem file (certificate chain in PEM format) as a binary blob
    cert BYTES NOT NULL,

    -- key.pem file (private key in PEM format) as a binary blob
    key BYTES NOT NULL
);

-- Add an index which lets us look up certificates for a particular service
-- class.
CREATE UNIQUE INDEX IF NOT EXISTS lookup_certificate_by_service ON omicron.public.certificate (
    service,
    id
) WHERE
    time_deleted IS NULL;

-- Add an index which enforces that certificates have unique names, and which
-- allows pagination-by-name.
CREATE UNIQUE INDEX IF NOT EXISTS lookup_certificate_by_silo ON omicron.public.certificate (
    silo_id,
    name
) WHERE
    time_deleted IS NULL;

-- A table describing virtual resource provisioning which may be associated
-- with a collection of objects, including:
-- - Projects
-- - Silos
-- - Fleet
CREATE TABLE IF NOT EXISTS omicron.public.virtual_provisioning_collection (
    -- Should match the UUID of the corresponding collection.
    id UUID PRIMARY KEY,
    time_modified TIMESTAMPTZ NOT NULL DEFAULT NOW(),

    -- Identifies the type of the collection.
    collection_type STRING(63) NOT NULL,

    -- The amount of physical disk space which has been provisioned
    -- on behalf of the collection.
    virtual_disk_bytes_provisioned INT8 NOT NULL,

    -- The number of CPUs provisioned by VMs.
    cpus_provisioned INT8 NOT NULL,

    -- The amount of RAM provisioned by VMs.
    ram_provisioned INT8 NOT NULL
);

-- A table describing a single virtual resource which has been provisioned.
-- This may include:
-- - Disks
-- - Instances
-- - Snapshots
--
-- NOTE: You might think to yourself: "This table looks an awful lot like
-- the 'virtual_provisioning_collection' table, could they be condensed into
-- a single table?"
-- The answer to this question is unfortunately: "No". We use CTEs to both
-- UPDATE the collection table while INSERTing rows in the resource table, and
-- this would not be allowed if they came from the same table due to:
-- https://www.cockroachlabs.com/docs/v22.2/known-limitations#statements-containing-multiple-modification-subqueries-of-the-same-table-are-disallowed
-- However, by using separate tables, the CTE is able to function correctly.
CREATE TABLE IF NOT EXISTS omicron.public.virtual_provisioning_resource (
    -- Should match the UUID of the corresponding collection.
    id UUID PRIMARY KEY,
    time_modified TIMESTAMPTZ NOT NULL DEFAULT NOW(),

    -- Identifies the type of the resource.
    resource_type STRING(63) NOT NULL,

    -- The amount of physical disk space which has been provisioned
    -- on behalf of the resource.
    virtual_disk_bytes_provisioned INT8 NOT NULL,

    -- The number of CPUs provisioned.
    cpus_provisioned INT8 NOT NULL,

    -- The amount of RAM provisioned.
    ram_provisioned INT8 NOT NULL
);

-- ZPools of Storage, attached to Sleds.
-- These are backed by a single physical disk.
--
-- For information about the provisioned zpool, reference the
-- "omicron.public.inv_zpool" table, which returns information
-- that has actually been returned from the underlying sled.
CREATE TABLE IF NOT EXISTS omicron.public.zpool (
    /* Identity metadata (asset) */
    id UUID PRIMARY KEY,
    time_created TIMESTAMPTZ NOT NULL,
    time_modified TIMESTAMPTZ NOT NULL,
    time_deleted TIMESTAMPTZ,
    rcgen INT NOT NULL,

    /* FK into the Sled table */
    sled_id UUID NOT NULL,

    /* FK into the Physical Disk table */
    physical_disk_id UUID NOT NULL,

    /*
     * How many bytes to reserve for non-Crucible control plane storage
     */
    control_plane_storage_buffer INT NOT NULL
);

/* Create an index on the physical disk id */
CREATE INDEX IF NOT EXISTS lookup_zpool_by_disk on omicron.public.zpool (
    physical_disk_id,
    id
) WHERE physical_disk_id IS NOT NULL AND time_deleted IS NULL;

-- TODO-cleanup If modifying this enum, please remove 'update'; see
-- https://github.com/oxidecomputer/omicron/issues/8268.
CREATE TYPE IF NOT EXISTS omicron.public.dataset_kind AS ENUM (
  'crucible',
  'cockroach',
  'clickhouse',
  'clickhouse_keeper',
  'clickhouse_server',
  'external_dns',
  'internal_dns',
  'zone_root',
  'zone',
  'debug',
  'update',
  'local_storage'
);

/*
 * Table tracking the contact information and size used by datasets associated
 * with Crucible zones.
 *
 * This is a Reconfigurator rendezvous table: it reflects resources that
 * Reconfigurator has ensured exist. It is always possible that a resource
 * chosen from this table could be deleted after it's selected, but any
 * non-deleted row in this table is guaranteed to have been created.
 */
CREATE TABLE IF NOT EXISTS omicron.public.crucible_dataset (
    /* Identity metadata (asset) */
    id UUID PRIMARY KEY,
    time_created TIMESTAMPTZ NOT NULL,
    time_modified TIMESTAMPTZ NOT NULL,
    time_deleted TIMESTAMPTZ,
    rcgen INT NOT NULL,

    /* FK into the Pool table */
    pool_id UUID NOT NULL,

    /*
     * Contact information for the dataset: socket address of the Crucible
     * agent service that owns this dataset
     */
    ip INET NOT NULL,
    port INT4 CHECK (port BETWEEN 0 AND 65535) NOT NULL,

    /*
     * An upper bound on the amount of space that might be in-use
     *
     * This field is owned by Nexus. When a new row is inserted during the
     * Reconfigurator rendezvous process, this field is set to 0. Reconfigurator
     * otherwise ignores this field. It's updated by Nexus as region allocations
     * and deletions are performed using this dataset.
     *
     * Note that the value in this column is _not_ the sum of requested region
     * sizes, but sum of the size *reserved* by the Crucible agent for the
     * dataset that contains the regions (which is larger than the the actual
     * region size).
     */
    size_used INT NOT NULL,

    /* Do not consider this dataset during region allocation */
    no_provision BOOL NOT NULL
);

/* Create an index on the size usage for any Crucible dataset */
CREATE INDEX IF NOT EXISTS lookup_crucible_dataset_by_size_used ON
    omicron.public.crucible_dataset (size_used)
  WHERE time_deleted IS NULL;

/* Create an index on the zpool id */
CREATE INDEX IF NOT EXISTS lookup_crucible_dataset_by_zpool ON
    omicron.public.crucible_dataset (pool_id, id)
  WHERE time_deleted IS NULL;

CREATE INDEX IF NOT EXISTS lookup_crucible_dataset_by_ip ON
  omicron.public.crucible_dataset (ip);

CREATE TYPE IF NOT EXISTS omicron.public.region_reservation_percent AS ENUM (
  '25'
);

/*
 * A region of space allocated to Crucible Downstairs, within a dataset.
 */
CREATE TABLE IF NOT EXISTS omicron.public.region (
    /* Identity metadata (asset) */
    id UUID PRIMARY KEY,
    time_created TIMESTAMPTZ NOT NULL,
    time_modified TIMESTAMPTZ NOT NULL,

    /* FK into the dataset table */
    dataset_id UUID NOT NULL,

    /* FK into the volume table */
    volume_id UUID NOT NULL,

    /* Metadata describing the region */
    block_size INT NOT NULL,
    blocks_per_extent INT NOT NULL,
    extent_count INT NOT NULL,

    port INT4,

    read_only BOOL NOT NULL,

    deleting BOOL NOT NULL,

    /*
     * The Crucible Agent will reserve space for a region with overhead for
     * on-disk metadata that the downstairs needs to store. Record here the
     * overhead associated with a specific region as this may change or be
     * configurable in the future.
     */
    reservation_percent omicron.public.region_reservation_percent NOT NULL
);

/*
 * Allow all regions belonging to a disk to be accessed quickly.
 */
CREATE UNIQUE INDEX IF NOT EXISTS lookup_region_by_volume on omicron.public.region (
    volume_id,
    id
);

/*
 * Allow all regions belonging to a dataset to be accessed quickly.
 */
CREATE UNIQUE INDEX IF NOT EXISTS lookup_region_by_dataset on omicron.public.region (
    dataset_id,
    id
);

CREATE INDEX IF NOT EXISTS lookup_regions_missing_ports
    on omicron.public.region (id)
    WHERE port IS NULL;

CREATE INDEX IF NOT EXISTS lookup_regions_by_read_only
    on omicron.public.region (read_only);

/*
 * A snapshot of a region, within a dataset.
 */
CREATE TABLE IF NOT EXISTS omicron.public.region_snapshot (
    dataset_id UUID NOT NULL,
    region_id UUID NOT NULL,

    /* Associated higher level virtual snapshot */
    snapshot_id UUID NOT NULL,

    /*
     * Target string, for identification as part of
     * volume construction request(s)
     */
    snapshot_addr TEXT NOT NULL,

    /* How many volumes reference this? */
    volume_references INT8 NOT NULL,

    /* Is this currently part of some resources_to_delete? */
    deleting BOOL NOT NULL,

    PRIMARY KEY (dataset_id, region_id, snapshot_id)
);

/* Indexes for use during join with region table */
CREATE INDEX IF NOT EXISTS lookup_region_by_dataset on omicron.public.region_snapshot (
    dataset_id, region_id
);

CREATE INDEX IF NOT EXISTS lookup_region_snapshot_by_region_id on omicron.public.region_snapshot (
    region_id
);

CREATE INDEX IF NOT EXISTS lookup_region_snapshot_by_deleting on omicron.public.region_snapshot (
    deleting
);

/*
 * Index on volume_references and snapshot_addr for crucible
 * resource accounting lookup
 */
CREATE INDEX IF NOT EXISTS lookup_region_snapshot_by_volume_reference on omicron.public.region_snapshot (
    volume_references
);

CREATE INDEX IF NOT EXISTS lookup_region_snapshot_by_snapshot_addr on omicron.public.region_snapshot (
    snapshot_addr
);

/*
 * A volume within Crucible
 */
CREATE TABLE IF NOT EXISTS omicron.public.volume (
    id UUID PRIMARY KEY,
    time_created TIMESTAMPTZ NOT NULL,
    time_modified TIMESTAMPTZ NOT NULL,
    time_deleted TIMESTAMPTZ,

    /* child resource generation number, per RFD 192 */
    rcgen INT NOT NULL,

    /*
     * A JSON document describing the construction of the volume, including all
     * sub volumes. This is what will be POSTed to propolis, and eventually
     * consumed by some Upstairs code to perform the volume creation. The Rust
     * type of this column should be Crucible::VolumeConstructionRequest.
     */
    data TEXT NOT NULL,

    /*
     * A JSON document describing what resources to clean up when deleting this
     * volume. The Rust type of this column should be the CrucibleResources
     * enum.
     */
    resources_to_clean_up TEXT
);

/* Quickly find deleted volumes */
CREATE INDEX IF NOT EXISTS lookup_volume_by_deleted on omicron.public.volume (
    time_deleted
);

/*
 * Silos
 */

CREATE TYPE IF NOT EXISTS omicron.public.authentication_mode AS ENUM (
  'local',
  'saml'
);

CREATE TYPE IF NOT EXISTS omicron.public.user_provision_type AS ENUM (
  'api_only',
  'jit',
  'scim'
);

CREATE TABLE IF NOT EXISTS omicron.public.silo (
    /* Identity metadata */
    id UUID PRIMARY KEY,
    name STRING(63) NOT NULL,
    description STRING(512) NOT NULL,
    time_created TIMESTAMPTZ NOT NULL,
    time_modified TIMESTAMPTZ NOT NULL,
    time_deleted TIMESTAMPTZ,

    discoverable BOOL NOT NULL,
    authentication_mode omicron.public.authentication_mode NOT NULL,
    user_provision_type omicron.public.user_provision_type NOT NULL,

    mapped_fleet_roles JSONB NOT NULL,

    /* child resource generation number, per RFD 192 */
    rcgen INT NOT NULL,

    admin_group_name TEXT
);

CREATE UNIQUE INDEX IF NOT EXISTS lookup_silo_by_name ON omicron.public.silo (
    name
) WHERE
    time_deleted IS NULL;

/*
 * Silo users
 */
CREATE TABLE IF NOT EXISTS omicron.public.silo_user (
    id UUID PRIMARY KEY,
    time_created TIMESTAMPTZ NOT NULL,
    time_modified TIMESTAMPTZ NOT NULL,
    time_deleted TIMESTAMPTZ,

    silo_id UUID NOT NULL,

    -- if the user provision type is 'api_only' or 'jit', then this field must
    -- contain a value
    external_id TEXT,

    user_provision_type omicron.public.user_provision_type,

    -- if the user provision type is 'scim' then this field must contain a value
    user_name TEXT,

    -- if user provision type is 'scim', this field _may_ contain a value: it
    -- is not mandatory that the SCIM provisioning client support this field.
    active BOOL,

    CONSTRAINT user_provision_type_required_for_non_deleted CHECK (
      (user_provision_type IS NOT NULL AND time_deleted IS NULL)
      OR (time_deleted IS NOT NULL)
    ),

    CONSTRAINT external_id_consistency CHECK (
        CASE user_provision_type
          WHEN 'api_only' THEN external_id IS NOT NULL
          WHEN 'jit' THEN external_id IS NOT NULL
        END
    ),

    CONSTRAINT user_name_consistency CHECK (
        CASE user_provision_type
          WHEN 'scim' THEN user_name IS NOT NULL
        END
    )
);

/* These indexes let us quickly find users for a given silo, and prevents
   multiple users from having the same provision specific unique identifier. */
CREATE UNIQUE INDEX IF NOT EXISTS
  lookup_silo_user_by_silo_and_external_id
ON
  omicron.public.silo_user (silo_id, external_id)
WHERE
  time_deleted IS NULL AND
  (user_provision_type = 'api_only' OR user_provision_type = 'jit');

CREATE UNIQUE INDEX IF NOT EXISTS
  lookup_silo_user_by_silo_and_user_name_lower
ON
  omicron.public.silo_user (silo_id, LOWER(user_name))
WHERE
  time_deleted IS NULL AND user_provision_type = 'scim';

CREATE TABLE IF NOT EXISTS omicron.public.silo_user_password_hash (
    silo_user_id UUID NOT NULL,
    hash TEXT NOT NULL,
    time_created TIMESTAMPTZ NOT NULL,

    PRIMARY KEY(silo_user_id)
);

/*
 * Silo groups
 */

CREATE TABLE IF NOT EXISTS omicron.public.silo_group (
    id UUID PRIMARY KEY,
    time_created TIMESTAMPTZ NOT NULL,
    time_modified TIMESTAMPTZ NOT NULL,
    time_deleted TIMESTAMPTZ,

    silo_id UUID NOT NULL,

    -- if the user provision type is 'api_only' or 'jit', then this field must
    -- contain a value
    external_id TEXT,

    user_provision_type omicron.public.user_provision_type,

    -- if the user provision type is 'scim' then this field must contain a value
    display_name TEXT,

    CONSTRAINT user_provision_type_required_for_non_deleted CHECK (
      (user_provision_type IS NOT NULL AND time_deleted IS NULL)
      OR (time_deleted IS NOT NULL)
    ),

    CONSTRAINT external_id_consistency CHECK (
        CASE user_provision_type
          WHEN 'api_only' THEN external_id IS NOT NULL
          WHEN 'jit' THEN external_id IS NOT NULL
        END
    ),

    CONSTRAINT display_name_consistency CHECK (
        CASE user_provision_type
          WHEN 'scim' THEN display_name IS NOT NULL
        END
    )
);

CREATE UNIQUE INDEX IF NOT EXISTS
  lookup_silo_group_by_silo_and_external_id
ON
  omicron.public.silo_group (silo_id, external_id)
WHERE
  time_deleted IS NULL and
  (user_provision_type = 'api_only' OR user_provision_type = 'jit');

CREATE UNIQUE INDEX IF NOT EXISTS
  lookup_silo_group_by_silo_and_display_name_lower
ON
  omicron.public.silo_group (silo_id, LOWER(display_name))
WHERE
  time_deleted IS NULL AND user_provision_type = 'scim';

/*
 * Silo group membership
 */

CREATE TABLE IF NOT EXISTS omicron.public.silo_group_membership (
    silo_group_id UUID NOT NULL,
    silo_user_id UUID NOT NULL,

    PRIMARY KEY (silo_group_id, silo_user_id)
);

/*
 * The primary key lets us paginate through the users in a group.  We need to
 * index the same fields in the reverse order to be able to paginate through the
 * groups that a user is in.
 */
CREATE INDEX IF NOT EXISTS lookup_silo_group_by_user ON omicron.public.silo_group_membership (
    silo_user_id,
    silo_group_id
);

/*
 * Silo identity provider list
 */

CREATE TYPE IF NOT EXISTS omicron.public.provider_type AS ENUM (
  'saml'
);

CREATE TABLE IF NOT EXISTS omicron.public.identity_provider (
    /* Identity metadata */
    id UUID PRIMARY KEY,
    name STRING(63) NOT NULL,
    description STRING(512) NOT NULL,
    time_created TIMESTAMPTZ NOT NULL,
    time_modified TIMESTAMPTZ NOT NULL,
    time_deleted TIMESTAMPTZ,

    silo_id UUID NOT NULL,
    provider_type omicron.public.provider_type NOT NULL
);

CREATE UNIQUE INDEX IF NOT EXISTS lookup_idp_by_silo_id ON omicron.public.identity_provider (
    silo_id,
    id
) WHERE
    time_deleted IS NULL;

CREATE UNIQUE INDEX IF NOT EXISTS lookup_idp_by_silo_name ON omicron.public.identity_provider (
    silo_id,
    name
) WHERE
    time_deleted IS NULL;

/*
 * Silo SAML identity provider
 */
CREATE TABLE IF NOT EXISTS omicron.public.saml_identity_provider (
    /* Identity metadata */
    id UUID PRIMARY KEY,
    name STRING(63) NOT NULL,
    description STRING(512) NOT NULL,
    time_created TIMESTAMPTZ NOT NULL,
    time_modified TIMESTAMPTZ NOT NULL,
    time_deleted TIMESTAMPTZ,

    silo_id UUID NOT NULL,

    idp_metadata_document_string TEXT NOT NULL,

    idp_entity_id TEXT NOT NULL,
    sp_client_id TEXT NOT NULL,
    acs_url TEXT NOT NULL,
    slo_url TEXT NOT NULL,
    technical_contact_email TEXT NOT NULL,

    public_cert TEXT,
    private_key TEXT,

    group_attribute_name TEXT
);

CREATE UNIQUE INDEX IF NOT EXISTS lookup_saml_idp_by_silo_id ON omicron.public.saml_identity_provider (
    silo_id,
    id
) WHERE
    time_deleted IS NULL;

CREATE UNIQUE INDEX IF NOT EXISTS lookup_saml_idp_by_silo_name ON omicron.public.saml_identity_provider (
    silo_id,
    name
) WHERE
    time_deleted IS NULL;

/*
 * Users' public SSH keys, per RFD 44
 */
CREATE TABLE IF NOT EXISTS omicron.public.ssh_key (
    id UUID PRIMARY KEY,
    name STRING(63) NOT NULL,
    description STRING(512) NOT NULL,
    time_created TIMESTAMPTZ NOT NULL,
    time_modified TIMESTAMPTZ NOT NULL,
    time_deleted TIMESTAMPTZ,

    /* FK into silo_user table */
    silo_user_id UUID NOT NULL,

    /*
     * A 4096 bit RSA key without comment encodes to 726 ASCII characters.
     * A (256 bit) Ed25519 key w/o comment encodes to 82 ASCII characters.
     */
    public_key STRING(1023) NOT NULL
);

CREATE UNIQUE INDEX IF NOT EXISTS lookup_ssh_key_by_silo_user ON omicron.public.ssh_key (
    silo_user_id,
    name
) WHERE
    time_deleted IS NULL;

/**
 * Represents the SSH keys copied to an instance at create time by cloud-init.
 * Entries are added here when an instance is created (with configured SSH keys)
 * and removed when the instance is destroyed.
 *
 * TODO: Should this have time created / time deleted
 */
CREATE TABLE IF NOT EXISTS omicron.public.instance_ssh_key (
    instance_id UUID NOT NULL,
    ssh_key_id UUID NOT NULL,
    PRIMARY KEY (instance_id, ssh_key_id)
);

CREATE TABLE IF NOT EXISTS omicron.public.silo_quotas (
    silo_id UUID PRIMARY KEY,
    time_created TIMESTAMPTZ NOT NULL,
    time_modified TIMESTAMPTZ NOT NULL,
    cpus INT8 NOT NULL,
    memory_bytes INT8 NOT NULL,
    storage_bytes INT8 NOT NULL,

    CONSTRAINT cpus_not_negative CHECK (cpus >= 0),
    CONSTRAINT memory_not_negative CHECK (memory_bytes >= 0),
    CONSTRAINT storage_not_negative CHECK (storage_bytes >= 0)
);

/**
 * A view of the amount of provisioned and allocated (set by quotas) resources
 * on a given silo.
 */
CREATE VIEW IF NOT EXISTS omicron.public.silo_utilization
AS SELECT
    c.id AS silo_id,
    s.name AS silo_name,
    c.cpus_provisioned AS cpus_provisioned,
    c.ram_provisioned AS memory_provisioned,
    c.virtual_disk_bytes_provisioned AS storage_provisioned,
    q.cpus AS cpus_allocated,
    q.memory_bytes AS memory_allocated,
    q.storage_bytes AS storage_allocated,
    s.discoverable as silo_discoverable
FROM
    omicron.public.virtual_provisioning_collection AS c
    RIGHT JOIN omicron.public.silo_quotas AS q
    ON c.id = q.silo_id
    INNER JOIN omicron.public.silo AS s
    ON c.id = s.id
WHERE
    c.collection_type = 'Silo'
AND
    s.time_deleted IS NULL;

CREATE TABLE IF NOT EXISTS omicron.public.silo_auth_settings (
    silo_id UUID PRIMARY KEY,
    time_created TIMESTAMPTZ NOT NULL,
    time_modified TIMESTAMPTZ NOT NULL,

    -- null means no max: users can tokens that never expire
    device_token_max_ttl_seconds INT8 CHECK (device_token_max_ttl_seconds > 0)
);
/*
 * Projects
 */

CREATE TABLE IF NOT EXISTS omicron.public.project (
    /* Identity metadata (resource) */
    id UUID PRIMARY KEY,
    name STRING(63) NOT NULL,
    description STRING(512) NOT NULL,
    time_created TIMESTAMPTZ NOT NULL,
    time_modified TIMESTAMPTZ NOT NULL,
    /* Indicates that the object has been deleted */
    time_deleted TIMESTAMPTZ,

    /* child resource generation number, per RFD 192 */
    rcgen INT NOT NULL,

    /* Which silo this project belongs to */
    silo_id UUID NOT NULL /* foreign key into "silo" table */
);

CREATE UNIQUE INDEX IF NOT EXISTS lookup_project_by_silo ON omicron.public.project (
    silo_id,
    name
) WHERE
    time_deleted IS NULL;

/*
 * Instances
 */

CREATE TYPE IF NOT EXISTS omicron.public.instance_state_v2 AS ENUM (
    /* The instance exists in the DB but its create saga is still in flight. */
    'creating',

    /*
     * The instance has no active VMM. Corresponds to the "stopped" external
     * state.
     */
    'no_vmm',

    /* The instance's state is derived from its active VMM's state. */
    'vmm',

    /* Something bad happened while trying to interact with the instance. */
    'failed',

    /* The instance has been destroyed. */
    'destroyed'
);

CREATE TYPE IF NOT EXISTS omicron.public.vmm_state AS ENUM (
    /*
     * The VMM is known to Nexus, but may not yet exist on a sled.
     *
     * VMM records are always inserted into the database in this state, and
     * then transition to 'starting' or 'migrating' once a sled-agent reports
     * that the VMM has been registered.
     */
    'creating',
    'starting',
    'running',
    'stopping',
    'stopped',
    'rebooting',
    'migrating',
    'failed',
    'destroyed',
    'saga_unwound'
);

CREATE TYPE IF NOT EXISTS omicron.public.instance_auto_restart AS ENUM (
    /*
     * The instance should not, under any circumstances, be automatically
     * rebooted by the control plane.
     */
    'never',
    /*
     * If this instance is running and unexpectedly fails (e.g. due to a host
     * software crash or unexpected host reboot), the control plane will make a
     * best-effort attempt to restart it. The control plane may choose not to
     * restart the instance to preserve the overall availability of the system.
     */
     'best_effort'
);

CREATE TYPE IF NOT EXISTS omicron.public.instance_cpu_platform AS ENUM (
  'amd_milan',
  'amd_turin'
);

/*
 * Represents the *desired* state of an instance, as requested by the user.
 */
CREATE TYPE IF NOT EXISTS omicron.public.instance_intended_state AS ENUM (
    /* The instance should be running. */
    'running',

    /* The instance was asked to stop by an API request. */
    'stopped',

    /* The guest OS shut down the virtual machine.
     *
     * This is distinct from the 'stopped' intent, which represents a stop
     * requested by the API.
     */
    'guest_shutdown',

    /* The instance should be destroyed. */
    'destroyed'
);

/*
 * TODO consider how we want to manage multiple sagas operating on the same
 * Instance -- e.g., reboot concurrent with destroy or concurrent reboots or the
 * like.  Or changing # of CPUs or memory size.
 */
CREATE TABLE IF NOT EXISTS omicron.public.instance (
    /* Identity metadata (resource) */
    id UUID PRIMARY KEY,
    name STRING(63) NOT NULL,
    description STRING(512) NOT NULL,
    time_created TIMESTAMPTZ NOT NULL,
    time_modified TIMESTAMPTZ NOT NULL,
    /* Indicates that the object has been deleted */
    /* This is redundant for Instances, but we keep it here for consistency. */
    time_deleted TIMESTAMPTZ,

    /* Every Instance is in exactly one Project at a time. */
    project_id UUID NOT NULL,

    /* user data for instance initialization systems (e.g. cloud-init) */
    user_data BYTES NOT NULL,

    /* The last-updated time and generation for the instance's state. */
    time_state_updated TIMESTAMPTZ NOT NULL,
    state_generation INT NOT NULL,

    /* FK into `vmm` for the Propolis server that's backing this instance. */
    active_propolis_id UUID,

    /* FK into `vmm` for the migration target Propolis server, if one exists. */
    target_propolis_id UUID,

    /* Identifies any ongoing migration for this instance. */
    migration_id UUID,

    /* Instance configuration */
    ncpus INT NOT NULL,
    memory INT NOT NULL,
    hostname STRING(63) NOT NULL,

    /* ID of the instance update saga that has locked this instance for
     * updating, if one exists. */
    updater_id UUID,

    /* Generation of the instance updater lock */
    updater_gen INT NOT NULL DEFAULT 0,

    /*
     * The internal instance state. If this is 'vmm', the externally-visible
     * instance state is derived from its active VMM's state. This column is
     * distant from its generation number and update time because it is
     * deleted and recreated by the schema upgrade process; see the
     * `separate-instance-and-vmm-states` schema change for details.
     */
    state omicron.public.instance_state_v2 NOT NULL,

    /*
     * The time of the most recent auto-restart attempt, or NULL if the control
     * plane has never attempted to automatically restart this instance.
     */
    time_last_auto_restarted TIMESTAMPTZ,

    /*
     * What failures should result in an instance being automatically restarted
     * by the control plane.
     */
    auto_restart_policy omicron.public.instance_auto_restart,
    /*
     * The cooldown period that must elapse between consecutive auto restart
     * attempts. If this is NULL, no cooldown period is explicitly configured
     * for this instance, and the default cooldown period should be used.
     */
     auto_restart_cooldown INTERVAL,

    /*
     * Which disk, if any, is the one this instance should be directed to boot
     * from. With a boot device selected, guest OSes cannot configure their
     * boot policy for future boots, so also permit NULL to indicate a guest
     * does not want our policy, and instead should be permitted control over
     * its boot-time fates.
     */
    boot_disk_id UUID,

    /*
     * The intended state of the instance, as requested by the user.
     *
     * This may differ from its current state, and is used to determine what
     * action should be taken when the instance's VMM state changes.
     */
    intended_state omicron.public.instance_intended_state NOT NULL,

    /*
     * The required CPU platform for this instance. If set, the instance's VMs
     * may see additional features present in that platform, but in exchange
     * they may only run on sleds whose CPUs support all of those features.
     *
     * If this is NULL, the control plane ignores CPU constraints when selecting
     * a sled for this instance. Then, once it has selected a sled, it supplies
     * a "lowest common denominator" CPU platform that is compatible with that
     * sled to maximize the number of sleds the VM can migrate to.
     */
    cpu_platform omicron.public.instance_cpu_platform,

    CONSTRAINT vmm_iff_active_propolis CHECK (
        ((state = 'vmm') AND (active_propolis_id IS NOT NULL)) OR
        ((state != 'vmm') AND (active_propolis_id IS NULL))
    )
);

-- Names for instances within a project should be unique
CREATE UNIQUE INDEX IF NOT EXISTS lookup_instance_by_project ON omicron.public.instance (
    project_id,
    name
) WHERE
    time_deleted IS NULL;

-- Many control plane operations wish to select all the instances in particular
-- states.
CREATE INDEX IF NOT EXISTS lookup_instance_by_state
ON
    omicron.public.instance (state)
WHERE
    time_deleted IS NULL;

/*
 * A special view of an instance provided to operators for insights into what's running
 * on a sled.
 *
 * This view requires the VMM table, which doesn't exist yet, so create a
 * "placeholder" view here and replace it with the full view once the table is
 * defined. See the README for more context.
 */

CREATE VIEW IF NOT EXISTS omicron.public.sled_instance
AS SELECT
    instance.id
FROM
    omicron.public.instance AS instance
WHERE
    instance.time_deleted IS NULL;

/*
 * Guest-Visible, Virtual Disks
 */

/*
 * TODO The Rust enum to which this type is converted
 * carries data in some of its variants, such as the UUID
 * of the instance to which a disk is attached.
 *
 * This makes the conversion to/from this enum type here much
 * more difficult, since we need a way to manage that data
 * coherently.
 *
 * See <https://github.com/oxidecomputer/omicron/issues/312>.
 */
-- CREATE TYPE omicron.public.DiskState AS ENUM (
--     'creating',
--     'detached',
--     'attaching',
--     'attached',
--     'detaching',
--     'destroyed',
--     'faulted'
-- );

CREATE TYPE IF NOT EXISTS omicron.public.block_size AS ENUM (
  '512',
  '2048',
  '4096'
);

CREATE TYPE IF NOT EXISTS omicron.public.disk_type AS ENUM (
  'crucible'
);

CREATE TABLE IF NOT EXISTS omicron.public.disk (
    /* Identity metadata (resource) */
    id UUID PRIMARY KEY,
    name STRING(63) NOT NULL,
    description STRING(512) NOT NULL,
    time_created TIMESTAMPTZ NOT NULL,
    time_modified TIMESTAMPTZ NOT NULL,
    /* Indicates that the object has been deleted */
    /* This is redundant for Disks, but we keep it here for consistency. */
    time_deleted TIMESTAMPTZ,

    /* child resource generation number, per RFD 192 */
    rcgen INT NOT NULL,

    /* Every Disk is in exactly one Project at a time. */
    project_id UUID NOT NULL,

    /* Runtime state */
    -- disk_state omicron.public.DiskState NOT NULL, /* TODO see above */
    disk_state STRING(32) NOT NULL,
    /*
     * Every Disk may be attaching to, attached to, or detaching from at most
     * one Instance at a time.
     */
    attach_instance_id UUID,
    state_generation INT NOT NULL,
    slot INT2 CHECK (slot >= 0 AND slot < 8),
    time_state_updated TIMESTAMPTZ NOT NULL,

    /* Disk configuration */
    size_bytes INT NOT NULL,
    block_size omicron.public.block_size NOT NULL,

    disk_type omicron.public.disk_type NOT NULL
);

CREATE UNIQUE INDEX IF NOT EXISTS lookup_disk_by_project ON omicron.public.disk (
    project_id,
    name
) WHERE
    time_deleted IS NULL;

CREATE UNIQUE INDEX IF NOT EXISTS lookup_disk_by_instance ON omicron.public.disk (
    attach_instance_id,
    id
) WHERE
    time_deleted IS NULL AND attach_instance_id IS NOT NULL;

CREATE UNIQUE INDEX IF NOT EXISTS lookup_deleted_disk ON omicron.public.disk (
    id
) WHERE
    time_deleted IS NOT NULL;

CREATE TABLE IF NOT EXISTS omicron.public.disk_type_crucible (
    disk_id UUID PRIMARY KEY,

    /* Every Crucible disk consists of a root volume */
    volume_id UUID NOT NULL,

    origin_snapshot UUID,
    origin_image UUID,

    pantry_address TEXT
);

/* Multiple disks cannot share volumes */
CREATE UNIQUE INDEX IF NOT EXISTS lookup_disk_by_volume_id ON omicron.public.disk_type_crucible (
    volume_id
);

CREATE TABLE IF NOT EXISTS omicron.public.image (
    /* Identity metadata (resource) */
    id UUID PRIMARY KEY,
    name STRING(63) NOT NULL,
    description STRING(512) NOT NULL,
    time_created TIMESTAMPTZ NOT NULL,
    time_modified TIMESTAMPTZ NOT NULL,
    /* Indicates that the object has been deleted */
    time_deleted TIMESTAMPTZ,

    silo_id UUID NOT NULL,
    project_id UUID,

    volume_id UUID NOT NULL,

    url STRING(8192),
    os STRING(64) NOT NULL,
    version STRING(64) NOT NULL,
    digest TEXT,
    block_size omicron.public.block_size NOT NULL,
    size_bytes INT NOT NULL
);

CREATE VIEW IF NOT EXISTS omicron.public.project_image AS
SELECT
    id,
    name,
    description,
    time_created,
    time_modified,
    time_deleted,
    silo_id,
    project_id,
    volume_id,
    url,
    os,
    version,
    digest,
    block_size,
    size_bytes
FROM
    omicron.public.image
WHERE
    project_id IS NOT NULL;

CREATE VIEW IF NOT EXISTS omicron.public.silo_image AS
SELECT
    id,
    name,
    description,
    time_created,
    time_modified,
    time_deleted,
    silo_id,
    volume_id,
    url,
    os,
    version,
    digest,
    block_size,
    size_bytes
FROM
    omicron.public.image
WHERE
    project_id IS NULL;

/* Index for silo images */
CREATE UNIQUE INDEX IF NOT EXISTS lookup_image_by_silo on omicron.public.image (
    silo_id,
    name
) WHERE
    time_deleted is NULL AND
    project_id is NULL;

/* Index for project images */
CREATE UNIQUE INDEX IF NOT EXISTS lookup_image_by_silo_and_project on omicron.public.image (
    silo_id,
    project_id,
    name
) WHERE
    time_deleted is NULL AND
    project_id is NOT NULL;

CREATE TYPE IF NOT EXISTS omicron.public.snapshot_state AS ENUM (
  'creating',
  'ready',
  'faulted',
  'destroyed'
);

CREATE TABLE IF NOT EXISTS omicron.public.snapshot (
    /* Identity metadata (resource) */
    id UUID PRIMARY KEY,
    name STRING(63) NOT NULL,
    description STRING(512) NOT NULL,
    time_created TIMESTAMPTZ NOT NULL,
    time_modified TIMESTAMPTZ NOT NULL,
    /* Indicates that the object has been deleted */
    time_deleted TIMESTAMPTZ,

    /* Every Snapshot is in exactly one Project at a time. */
    project_id UUID NOT NULL,

    /* Every Snapshot originated from a single disk */
    disk_id UUID NOT NULL,

    /* Every Snapshot consists of a root volume */
    volume_id UUID NOT NULL,

    /* Where will the scrubbed blocks eventually land? */
    destination_volume_id UUID NOT NULL,

    gen INT NOT NULL,
    state omicron.public.snapshot_state NOT NULL,
    block_size omicron.public.block_size NOT NULL,

    /* Disk configuration (from the time the snapshot was taken) */
    size_bytes INT NOT NULL
);

CREATE UNIQUE INDEX IF NOT EXISTS lookup_snapshot_by_project
    ON omicron.public.snapshot (
        project_id,
        name
    ) WHERE
        time_deleted IS NULL;

CREATE INDEX IF NOT EXISTS lookup_snapshot_by_destination_volume_id
    ON omicron.public.snapshot ( destination_volume_id );

CREATE INDEX IF NOT EXISTS lookup_snapshot_by_volume_id
    ON omicron.public.snapshot ( volume_id );

/*
 * Oximeter collector servers.
 */
CREATE TABLE IF NOT EXISTS omicron.public.oximeter (
    id UUID PRIMARY KEY,
    time_created TIMESTAMPTZ NOT NULL,
    time_modified TIMESTAMPTZ NOT NULL,
    ip INET NOT NULL,
    port INT4 CHECK (port BETWEEN 0 AND 65535) NOT NULL,
    time_expunged TIMESTAMPTZ
);

/*
 * The query Nexus runs to choose an Oximeter instance for new metric producers
 * involves listing the non-expunged instances sorted by ID, which would require
 * a full table scan without this index.
 */
CREATE UNIQUE INDEX IF NOT EXISTS list_non_expunged_oximeter ON omicron.public.oximeter (
    id
) WHERE
    time_expunged IS NULL;

/*
 * The kind of metric producer each record corresponds to.
 */
CREATE TYPE IF NOT EXISTS omicron.public.producer_kind AS ENUM (
    -- A sled agent for an entry in the sled table.
    'sled_agent',
    -- A service in a blueprint (typically the current target blueprint, but it
    -- may reference a prior blueprint if the service is in the process of being
    -- removed).
    'service',
    -- A Propolis VMM for an instance in the omicron.public.instance table
    'instance',
    -- A management gateway service on a scrimlet.
    'management_gateway'
);

/*
 * Information about registered metric producers.
 */
CREATE TABLE IF NOT EXISTS omicron.public.metric_producer (
    id UUID PRIMARY KEY,
    time_created TIMESTAMPTZ NOT NULL,
    time_modified TIMESTAMPTZ NOT NULL,
    kind omicron.public.producer_kind NOT NULL,
    ip INET NOT NULL,
    port INT4 CHECK (port BETWEEN 0 AND 65535) NOT NULL,
    interval FLOAT NOT NULL,
    /* Oximeter collector instance to which this metric producer is assigned. */
    oximeter_id UUID NOT NULL
);

CREATE UNIQUE INDEX IF NOT EXISTS lookup_producer_by_oximeter ON omicron.public.metric_producer (
    oximeter_id,
    id
);

CREATE INDEX IF NOT EXISTS lookup_producer_by_time_modified ON omicron.public.metric_producer (
    time_modified
);

/*
 * VPCs and networking primitives
 */


CREATE TABLE IF NOT EXISTS omicron.public.vpc (
    /* Identity metadata (resource) */
    id UUID PRIMARY KEY,
    name STRING(63) NOT NULL,
    description STRING(512) NOT NULL,
    time_created TIMESTAMPTZ NOT NULL,
    time_modified TIMESTAMPTZ NOT NULL,
    /* Indicates that the object has been deleted */
    time_deleted TIMESTAMPTZ,
    project_id UUID NOT NULL,
    system_router_id UUID NOT NULL,
    dns_name STRING(63) NOT NULL,

    /*
     * The Geneve Virtual Network Identifier for this VPC. Note that this is a
     * 24-bit unsigned value, properties which are checked in the application,
     * not the database.
     */
    vni INT4 NOT NULL,

    /* The IPv6 prefix allocated to subnets. */
    ipv6_prefix INET NOT NULL,

    /* Used to ensure that two requests do not concurrently modify the
       VPC's firewall */
    firewall_gen INT NOT NULL,

    /* Child-resource generation number for VPC Subnets. */
    subnet_gen INT8 NOT NULL
);

CREATE UNIQUE INDEX IF NOT EXISTS lookup_vpc_by_project ON omicron.public.vpc (
    project_id,
    name
) WHERE
    time_deleted IS NULL;

CREATE UNIQUE INDEX IF NOT EXISTS lookup_vpc_by_vni ON omicron.public.vpc (
    vni
) WHERE
    time_deleted IS NULL;

CREATE TABLE IF NOT EXISTS omicron.public.vpc_subnet (
    /* Identity metadata (resource) */
    id UUID PRIMARY KEY,
    name STRING(63) NOT NULL,
    description STRING(512) NOT NULL,
    time_created TIMESTAMPTZ NOT NULL,
    time_modified TIMESTAMPTZ NOT NULL,
    /* Indicates that the object has been deleted */
    time_deleted TIMESTAMPTZ,
    vpc_id UUID NOT NULL,
    /* Child resource creation generation number */
    rcgen INT8 NOT NULL,
    ipv4_block INET NOT NULL,
    ipv6_block INET NOT NULL,
    /* nullable FK to the `vpc_router` table. */
    custom_router_id UUID
);

/* Subnet and network interface names are unique per VPC, not project */
CREATE UNIQUE INDEX IF NOT EXISTS vpc_subnet_vpc_id_name_key ON omicron.public.vpc_subnet (
    vpc_id,
    name
) WHERE
    time_deleted IS NULL;

/* The kind of network interface. */
CREATE TYPE IF NOT EXISTS omicron.public.network_interface_kind AS ENUM (
    /* An interface attached to a guest instance. */
    'instance',

    /* An interface attached to a service. */
    'service',
    'probe'
);

CREATE TABLE IF NOT EXISTS omicron.public.network_interface (
    /* Identity metadata (resource) */
    id UUID PRIMARY KEY,
    name STRING(63) NOT NULL,
    description STRING(512) NOT NULL,
    time_created TIMESTAMPTZ NOT NULL,
    time_modified TIMESTAMPTZ NOT NULL,
    /* Indicates that the object has been deleted */
    time_deleted TIMESTAMPTZ,

    /* The kind of network interface, e.g., instance */
    kind omicron.public.network_interface_kind NOT NULL,

    /*
     * FK into the parent resource of this interface (e.g. Instance, Service)
     * as determined by the `kind`.
     */
    parent_id UUID NOT NULL,

    /* FK into VPC table */
    vpc_id UUID NOT NULL,
    /* FK into VPCSubnet table. */
    subnet_id UUID NOT NULL,

    /*
     * The EUI-48 MAC address of the guest interface.
     *
     * Note that we use the bytes of a 64-bit integer, in big-endian byte order
     * to represent the MAC.
     */
    mac INT8 NOT NULL,

    /* The private VPC IPv4 address of the interface.
     *
     * At least one of the IPv4 and IPv6 addresses must be specified.
     *
     * NOTE: Despite the name, this is in fact the IPv4 address. We've kept the
     * original name `ip` since renaming columns idempotently is difficult in
     * CRDB right now.
     */
    ip INET,

    /*
     * Limited to 8 NICs per instance. This value must be kept in sync with
     * `nexus_db_model::MAX_NICS_PER_INSTANCE`.
     */
    slot INT2 NOT NULL CHECK (slot >= 0 AND slot < 8),

    /* True if this interface is the primary interface.
     *
     * The primary interface appears in DNS and its addresses are used for external
     * connectivity.
     */
    is_primary BOOL NOT NULL,

    /*
     * A supplementary list of addresses/CIDR blocks which a NIC is
     * *allowed* to send/receive traffic on, in addition to its
     * assigned address.
     */
    transit_ips INET[] NOT NULL DEFAULT ARRAY[],

    /* The private VPC IPv6 address of the interface.
     *
     * At least one of the IPv4 and IPv6 addresses must be specified.
     */
    ipv6 INET,

    /* Constraint ensuring we have at least one IP address from either family.
     * Both may be specified.
     */
    CONSTRAINT at_least_one_ip_address CHECK (
        ip IS NOT NULL OR ipv6 IS NOT NULL
    )
);

CREATE INDEX IF NOT EXISTS instance_network_interface_mac
    ON omicron.public.network_interface (mac) STORING (time_deleted);

/* A view of the network_interface table for just instance-kind records. */
CREATE VIEW IF NOT EXISTS omicron.public.instance_network_interface AS
SELECT
    id,
    name,
    description,
    time_created,
    time_modified,
    time_deleted,
    parent_id AS instance_id,
    vpc_id,
    subnet_id,
    mac,
    ip AS ipv4,
    ipv6,
    slot,
    is_primary,
    transit_ips
FROM
    omicron.public.network_interface
WHERE
    kind = 'instance';

/* A view of the network_interface table for just service-kind records. */
CREATE VIEW IF NOT EXISTS omicron.public.service_network_interface AS
SELECT
    id,
    name,
    description,
    time_created,
    time_modified,
    time_deleted,
    parent_id AS service_id,
    vpc_id,
    subnet_id,
    mac,
    ip AS ipv4,
    ipv6,
    slot,
    is_primary
FROM
    omicron.public.network_interface
WHERE
    kind = 'service';

/* TODO-completeness

 * We currently have a NetworkInterface table with the IP and MAC addresses inline.
 * Eventually, we'll probably want to move these to their own tables, and
 * refer to them here, most notably to support multiple IPs per NIC, as well
 * as moving IPs between NICs on different instances, etc.
 */

/* Ensure we do not assign the same addresses twice within a subnet */
CREATE UNIQUE INDEX IF NOT EXISTS network_interface_subnet_id_ipv4_key ON omicron.public.network_interface (
    subnet_id,
    ip
) WHERE
    time_deleted IS NULL AND ip IS NOT NULL;
CREATE UNIQUE INDEX IF NOT EXISTS network_interface_subnet_id_ipv6_key ON omicron.public.network_interface (
    subnet_id,
    ipv6
) WHERE
    time_deleted IS NULL AND ipv6 IS NOT NULL;

/* Ensure we do not assign the same MAC twice within a VPC
 * See RFD174's discussion on the scope of virtual MACs
 */
CREATE UNIQUE INDEX IF NOT EXISTS network_interface_vpc_id_mac_key ON omicron.public.network_interface (
    vpc_id,
    mac
) WHERE
    time_deleted IS NULL;

/*
 * Index used to verify that all interfaces for a resource (e.g. Instance,
 * Service) are contained within a single VPC, and that all interfaces are
 * in unique VPC Subnets.
 *
 * This is also used to quickly find the primary interface since
 * we store the `is_primary` column. Such queries are mostly used
 * when setting a new primary interface.
 */
CREATE UNIQUE INDEX IF NOT EXISTS network_interface_parent_id_name_kind_key ON omicron.public.network_interface (
    parent_id,
    name,
    kind
)
STORING (vpc_id, subnet_id, is_primary)
WHERE
    time_deleted IS NULL;

/*
 * Index used to verify that all interfaces for a resource (e.g. Instance,
 * Service) have unique slots.
 */
CREATE UNIQUE INDEX IF NOT EXISTS network_interface_parent_id_slot_key ON omicron.public.network_interface (
    parent_id,
    slot
)
WHERE
    time_deleted IS NULL;

/*
 * Index used to look up NIC details by its parent ID.
 */
CREATE INDEX IF NOT EXISTS network_interface_by_parent
ON omicron.public.network_interface (parent_id)
STORING (name, kind, vpc_id, subnet_id, mac, ip, ipv6, slot);

/*
 * Index used to select details needed to build the
 * virtual-to-physical mappings quickly.
 */
CREATE INDEX IF NOT EXISTS v2p_mapping_details
ON omicron.public.network_interface (
  time_deleted, kind, subnet_id, vpc_id, parent_id
) STORING (mac, ip, ipv6);

CREATE TYPE IF NOT EXISTS omicron.public.vpc_firewall_rule_status AS ENUM (
    'disabled',
    'enabled'
);

CREATE TYPE IF NOT EXISTS omicron.public.vpc_firewall_rule_direction AS ENUM (
    'inbound',
    'outbound'
);

CREATE TYPE IF NOT EXISTS omicron.public.vpc_firewall_rule_action AS ENUM (
    'allow',
    'deny'
);

CREATE TABLE IF NOT EXISTS omicron.public.vpc_firewall_rule (
    /* Identity metadata (resource) */
    id UUID PRIMARY KEY,
    name STRING(63) NOT NULL,
    description STRING(512) NOT NULL,
    time_created TIMESTAMPTZ NOT NULL,
    time_modified TIMESTAMPTZ NOT NULL,
    /* Indicates that the object has been deleted */
    time_deleted TIMESTAMPTZ,

    vpc_id UUID NOT NULL,
    status omicron.public.vpc_firewall_rule_status NOT NULL,
    direction omicron.public.vpc_firewall_rule_direction NOT NULL,
    /* Array of targets. 128 was picked to include plenty of space for
       a tag, colon, and resource identifier. */
    targets STRING(128)[] NOT NULL,
    /* Also an array of targets */
    filter_hosts STRING(128)[],
    filter_ports STRING(11)[],
    action omicron.public.vpc_firewall_rule_action NOT NULL,
    priority INT4 CHECK (priority BETWEEN 0 AND 65535) NOT NULL,
    filter_protocols STRING(32)[]
);

CREATE UNIQUE INDEX IF NOT EXISTS lookup_firewall_by_vpc ON omicron.public.vpc_firewall_rule (
    vpc_id,
    name
) WHERE
    time_deleted IS NULL;

CREATE TYPE IF NOT EXISTS omicron.public.vpc_router_kind AS ENUM (
    'system',
    'custom'
);

CREATE TABLE IF NOT EXISTS omicron.public.vpc_router (
    /* Identity metadata (resource) */
    id UUID PRIMARY KEY,
    name STRING(63) NOT NULL,
    description STRING(512) NOT NULL,
    time_created TIMESTAMPTZ NOT NULL,
    time_modified TIMESTAMPTZ NOT NULL,
    /* Indicates that the object has been deleted */
    time_deleted TIMESTAMPTZ,
    kind omicron.public.vpc_router_kind NOT NULL,
    vpc_id UUID NOT NULL,
    rcgen INT NOT NULL,
    /*
     * version information used to trigger VPC router RPW.
     * this is sensitive to CRUD on named resources beyond
     * routers e.g. instances, subnets, ...
     */
    resolved_version INT NOT NULL DEFAULT 0
);

CREATE UNIQUE INDEX IF NOT EXISTS lookup_router_by_vpc ON omicron.public.vpc_router (
    vpc_id,
    name
) WHERE
    time_deleted IS NULL;

/* Index used to accelerate vpc_increment_rpw_version and list. */
CREATE INDEX IF NOT EXISTS lookup_routers_in_vpc ON omicron.public.vpc_router (
    vpc_id
) WHERE
    time_deleted IS NULL;

CREATE TYPE IF NOT EXISTS omicron.public.router_route_kind AS ENUM (
    'default',
    'vpc_subnet',
    'vpc_peering',
    'custom'
);

CREATE TABLE IF NOT EXISTS omicron.public.router_route (
    /* Identity metadata (resource) */
    id UUID PRIMARY KEY,
    name STRING(63) NOT NULL,
    description STRING(512) NOT NULL,
    time_created TIMESTAMPTZ NOT NULL,
    time_modified TIMESTAMPTZ NOT NULL,
    /* Indicates that the object has been deleted */
    time_deleted TIMESTAMPTZ,

    /* FK to the `vpc_router` table. */
    vpc_router_id UUID NOT NULL,
    kind omicron.public.router_route_kind NOT NULL,
    target STRING(128) NOT NULL,
    destination STRING(128) NOT NULL,

    /* FK to the `vpc_subnet` table. See constraints below */
    vpc_subnet_id UUID,

    /*
     * Only nullable if this is rule is not, in-fact, virtual and tightly coupled to a
     * linked item. Today, these are 'vpc_subnet' rules and their parent subnets.
     * 'vpc_peering' routes may also fall into this category in future.
     *
     * User-created/modifiable routes must have this field as NULL.
     */
    CONSTRAINT non_null_vpc_subnet CHECK (
        (kind = 'vpc_subnet' AND vpc_subnet_id IS NOT NULL) OR
        (kind != 'vpc_subnet' AND vpc_subnet_id IS NULL)
    )
);

CREATE UNIQUE INDEX IF NOT EXISTS lookup_route_by_router ON omicron.public.router_route (
    vpc_router_id,
    name
) WHERE
    time_deleted IS NULL;

-- Enforce uniqueness of 'vpc_subnet' routes on parent (and help add/delete).
CREATE UNIQUE INDEX IF NOT EXISTS lookup_subnet_route_by_id ON omicron.public.router_route (
    vpc_subnet_id
) WHERE
    time_deleted IS NULL AND kind = 'vpc_subnet';

CREATE TABLE IF NOT EXISTS omicron.public.internet_gateway (
    id UUID PRIMARY KEY,
    name STRING(63) NOT NULL,
    description STRING(512) NOT NULL,
    time_created TIMESTAMPTZ NOT NULL,
    time_modified TIMESTAMPTZ NOT NULL,
    time_deleted TIMESTAMPTZ,
    vpc_id UUID NOT NULL,
    rcgen INT NOT NULL,
    resolved_version INT NOT NULL DEFAULT 0
);

CREATE UNIQUE INDEX IF NOT EXISTS lookup_internet_gateway_by_vpc ON omicron.public.internet_gateway (
    vpc_id,
    name
) WHERE
    time_deleted IS NULL;

CREATE TABLE IF NOT EXISTS omicron.public.internet_gateway_ip_pool (
    id UUID PRIMARY KEY,
    name STRING(63) NOT NULL,
    description STRING(512) NOT NULL,
    time_created TIMESTAMPTZ NOT NULL,
    time_modified TIMESTAMPTZ NOT NULL,
    time_deleted TIMESTAMPTZ,
    internet_gateway_id UUID,
    ip_pool_id UUID
);

CREATE INDEX IF NOT EXISTS lookup_internet_gateway_ip_pool_by_igw_id ON omicron.public.internet_gateway_ip_pool (
    internet_gateway_id
) WHERE
    time_deleted IS NULL;

CREATE TABLE IF NOT EXISTS omicron.public.internet_gateway_ip_address (
    id UUID PRIMARY KEY,
    name STRING(63) NOT NULL,
    description STRING(512) NOT NULL,
    time_created TIMESTAMPTZ NOT NULL,
    time_modified TIMESTAMPTZ NOT NULL,
    time_deleted TIMESTAMPTZ,
    internet_gateway_id UUID,
    address INET
);

CREATE UNIQUE INDEX IF NOT EXISTS lookup_internet_gateway_ip_address_by_igw_id ON omicron.public.internet_gateway_ip_address (
    internet_gateway_id
) WHERE
    time_deleted IS NULL;

/* The IP version of an IP address. */
CREATE TYPE IF NOT EXISTS omicron.public.ip_version AS ENUM (
    'v4',
    'v6'
);


/* Indicates what an IP Pool is reserved for. */
CREATE TYPE IF NOT EXISTS omicron.public.ip_pool_reservation_type AS ENUM (
    'external_silos',
    'oxide_internal'
);

/*
 * IP pool types for unicast vs multicast pools
 */
CREATE TYPE IF NOT EXISTS omicron.public.ip_pool_type AS ENUM (
    'unicast',
    'multicast'
);

/*
 * An IP Pool, a collection of zero or more IP ranges for external IPs.
 */
CREATE TABLE IF NOT EXISTS omicron.public.ip_pool (
    /* Resource identity metadata */
    id UUID PRIMARY KEY,
    name STRING(63) NOT NULL,
    description STRING(512) NOT NULL,
    time_created TIMESTAMPTZ NOT NULL,
    time_modified TIMESTAMPTZ NOT NULL,
    time_deleted TIMESTAMPTZ,

    /* The collection's child-resource generation number */
    rcgen INT8 NOT NULL,

    /* The IP version of the ranges contained in this pool. */
    ip_version omicron.public.ip_version NOT NULL,

    /* Indicates what the IP Pool is reserved for. */
    reservation_type omicron.public.ip_pool_reservation_type NOT NULL,

    /* Pool type for unicast (default) vs multicast pools. */
    pool_type omicron.public.ip_pool_type NOT NULL DEFAULT 'unicast'
);

/*
 * Index ensuring uniqueness of IP Pool names, globally.
 */
CREATE UNIQUE INDEX IF NOT EXISTS lookup_pool_by_name ON omicron.public.ip_pool (
    name
) WHERE
    time_deleted IS NULL;

/*
 * Index on pool type for efficient filtering of unicast vs multicast pools.
 */
CREATE INDEX IF NOT EXISTS lookup_ip_pool_by_type ON omicron.public.ip_pool (
    pool_type
) WHERE
    time_deleted IS NULL;

-- The order here is most-specific first, and it matters because we use this
-- fact to select the most specific default in the case where there is both a
-- silo default and a fleet default. If we were to add a project type, it should
-- be added before silo.
CREATE TYPE IF NOT EXISTS omicron.public.ip_pool_resource_type AS ENUM (
    'silo'
);

-- join table associating IP pools with resources like fleet or silo
CREATE TABLE IF NOT EXISTS omicron.public.ip_pool_resource (
    ip_pool_id UUID NOT NULL,
    resource_type omicron.public.ip_pool_resource_type NOT NULL,
    resource_id UUID NOT NULL,
    is_default BOOL NOT NULL,
    -- TODO: timestamps for soft deletes?

    -- resource_type is redundant because resource IDs are globally unique, but
    -- logically it belongs here
    PRIMARY KEY (ip_pool_id, resource_type, resource_id)
);

-- a given resource can only have one default ip pool
CREATE UNIQUE INDEX IF NOT EXISTS one_default_ip_pool_per_resource ON omicron.public.ip_pool_resource (
    resource_id
) where
    is_default = true;

-- created solely to prevent a table scan when we delete links on silo delete
CREATE INDEX IF NOT EXISTS ip_pool_resource_id ON omicron.public.ip_pool_resource (
    resource_id
);

CREATE INDEX IF NOT EXISTS ip_pool_resource_ip_pool_id ON omicron.public.ip_pool_resource (
    ip_pool_id
);

/*
 * IP Pools are made up of a set of IP ranges, which are start/stop addresses.
 * Note that these need not be CIDR blocks or well-behaved subnets with a
 * specific netmask.
 */
CREATE TABLE IF NOT EXISTS omicron.public.ip_pool_range (
    id UUID PRIMARY KEY,
    time_created TIMESTAMPTZ NOT NULL,
    time_modified TIMESTAMPTZ NOT NULL,
    time_deleted TIMESTAMPTZ,
    first_address INET NOT NULL,
    /* The range is inclusive of the last address. */
    last_address INET NOT NULL,
    /* FK into the `ip_pool` table. */
    ip_pool_id UUID NOT NULL,
    /* Tracks child resources, IP addresses allocated out of this range. */
    rcgen INT8 NOT NULL,

    /* Ensure first address is not greater than last address */
    CONSTRAINT check_address_order CHECK (first_address <= last_address)
);

/*
 * These help Nexus enforce that the ranges within an IP Pool do not overlap
 * with any other ranges. See `nexus/src/db/queries/ip_pool.rs` for the actual
 * query which does that.
 */
CREATE UNIQUE INDEX IF NOT EXISTS lookup_pool_range_by_first_address ON omicron.public.ip_pool_range (
    first_address
)
STORING (last_address)
WHERE time_deleted IS NULL;
CREATE UNIQUE INDEX IF NOT EXISTS lookup_pool_range_by_last_address ON omicron.public.ip_pool_range (
    last_address
)
STORING (first_address)
WHERE time_deleted IS NULL;

/* The kind of external IP address. */
CREATE TYPE IF NOT EXISTS omicron.public.ip_kind AS ENUM (
    /*
     * Source NAT provided to all guests by default or for services that
     * only require outbound external connectivity.
     */
    'snat',

    /*
     * An ephemeral IP is a fixed, known address whose lifetime is the same as
     * the instance to which it is attached.
     * Not valid for services.
     */
    'ephemeral',

    /*
     * A floating IP is an independent, named API resource that can be assigned
     * to an instance or service.
     */
    'floating'
);

CREATE TYPE IF NOT EXISTS omicron.public.ip_attach_state AS ENUM (
    'detached',
    'attached',
    'detaching',
    'attaching'
);

/*
 * External IP addresses used for guest instances and externally-facing
 * services.
 */
CREATE TABLE IF NOT EXISTS omicron.public.external_ip (
    /* Identity metadata */
    id UUID PRIMARY KEY,

    /* Name for floating IPs. See the constraints below. */
    name STRING(63),

    /* Description for floating IPs. See the constraints below. */
    description STRING(512),

    time_created TIMESTAMPTZ NOT NULL,
    time_modified TIMESTAMPTZ NOT NULL,
    time_deleted TIMESTAMPTZ,

    /* FK to the `ip_pool` table. */
    ip_pool_id UUID NOT NULL,

    /* FK to the `ip_pool_range` table. */
    ip_pool_range_id UUID NOT NULL,

    /* True if this IP is associated with a service rather than an instance. */
    is_service BOOL NOT NULL,

    /* FK to the `instance` or `service` table. See constraints below. */
    parent_id UUID,

    /* The kind of external address, e.g., ephemeral. */
    kind omicron.public.ip_kind NOT NULL,

    /* The actual external IP address. */
    ip INET NOT NULL,

    /* The first port in the allowed range, inclusive. */
    first_port INT4 NOT NULL,

    /* The last port in the allowed range, also inclusive. */
    last_port INT4 NOT NULL,

    /* FK to the `project` table. */
    project_id UUID,

    /* State of this IP with regard to instance attach/detach
     * operations. This is mainly used to prevent concurrent use
     * across sagas and allow rollback to correct state.
     */
    state omicron.public.ip_attach_state NOT NULL,

    is_probe BOOL NOT NULL DEFAULT false,

    /* The name must be non-NULL iff this is a floating IP. */
    CONSTRAINT null_fip_name CHECK (
        (kind != 'floating' AND name IS NULL) OR
        (kind = 'floating' AND name IS NOT NULL)
    ),

    /* The description must be non-NULL iff this is a floating IP. */
    CONSTRAINT null_fip_description CHECK (
        (kind != 'floating' AND description IS NULL) OR
        (kind = 'floating' AND description IS NOT NULL)
    ),

    /* Only floating IPs can be attached to a project, and
     * they must have a parent project if they are instance FIPs.
     */
    CONSTRAINT null_project_id CHECK (
        (kind = 'floating' AND is_service = FALSE AND project_id is NOT NULL) OR
        ((kind != 'floating' OR is_service = TRUE) AND project_id IS NULL)
    ),

    /*
     * Only nullable if this is a floating/ephemeral IP, which may exist not
     * attached to any instance or service yet. Ephemeral IPs should not generally
     * exist without parent instances/services, but need to temporarily exist in
     * this state for live attachment.
     */
    CONSTRAINT null_snat_parent_id CHECK (
        (kind != 'snat') OR (parent_id IS NOT NULL)
    ),

    /* Ephemeral IPs are not supported for services. */
    CONSTRAINT ephemeral_kind_service CHECK (
        (kind = 'ephemeral' AND is_service = FALSE) OR (kind != 'ephemeral')
    ),

    /*
     * (Not detached) => non-null parent_id.
     * This is not a two-way implication because SNAT IPs
     * cannot have a null parent_id.
     */
    CONSTRAINT detached_null_parent_id CHECK (
        (state = 'detached') OR (parent_id IS NOT NULL)
    )
);

/*
 * Index used to support quickly looking up children of the IP Pool range table,
 * when checking for allocated addresses during deletion. Note that this cannot
 * be unique, because SNAT addresses can share different port ranges of the same
 * IP address.
 */
CREATE INDEX IF NOT EXISTS external_ip_by_pool ON omicron.public.external_ip (
    ip_pool_id,
    ip_pool_range_id,
    ip
)
    WHERE time_deleted IS NULL;

/*
 * Index used to enforce uniqueness of external IPs
 *
 * NOTE: This relies on the uniqueness constraint of IP addresses across all
 * pools, _and_ on the fact that the number of ports assigned to each instance
 * is fixed at compile time.
 */
CREATE UNIQUE INDEX IF NOT EXISTS external_ip_unique ON omicron.public.external_ip (
    ip,
    first_port
)
    WHERE time_deleted IS NULL;

CREATE UNIQUE INDEX IF NOT EXISTS lookup_external_ip_by_parent ON omicron.public.external_ip (
    parent_id,
    id
)
    WHERE parent_id IS NOT NULL AND time_deleted IS NULL;

/* Enforce a limit of one Ephemeral IP per instance */
CREATE UNIQUE INDEX IF NOT EXISTS one_ephemeral_ip_per_instance ON omicron.public.external_ip (
    parent_id
)
    WHERE kind = 'ephemeral' AND parent_id IS NOT NULL AND time_deleted IS NULL;

/* Enforce name-uniqueness of floating (service) IPs at fleet level. */
CREATE UNIQUE INDEX IF NOT EXISTS lookup_floating_ip_by_name on omicron.public.external_ip (
    name
) WHERE
    kind = 'floating' AND
    time_deleted is NULL AND
    project_id is NULL;

/* Enforce name-uniqueness of floating IPs at project level. */
CREATE UNIQUE INDEX IF NOT EXISTS lookup_floating_ip_by_name_and_project on omicron.public.external_ip (
    project_id,
    name
) WHERE
    kind = 'floating' AND
    time_deleted is NULL AND
    project_id is NOT NULL;

CREATE VIEW IF NOT EXISTS omicron.public.floating_ip AS
SELECT
    id,
    name,
    description,
    time_created,
    time_modified,
    time_deleted,
    ip_pool_id,
    ip_pool_range_id,
    is_service,
    parent_id,
    ip,
    project_id
FROM
    omicron.public.external_ip
WHERE
    omicron.public.external_ip.kind = 'floating' AND
    project_id IS NOT NULL;

/*******************************************************************/

/*
 * Sagas
 */

CREATE TYPE IF NOT EXISTS omicron.public.saga_state AS ENUM (
    'running',
    'unwinding',
    'done',
    'abandoned'
);


CREATE TABLE IF NOT EXISTS omicron.public.saga (
    /* immutable fields */

    /* unique identifier for this execution */
    id UUID PRIMARY KEY,
    /* unique id of the creator */
    creator UUID NOT NULL,
    /* time the saga was started */
    time_created TIMESTAMPTZ NOT NULL,
    /* saga name */
    name STRING(128) NOT NULL,
    /* saga DAG (includes params and name) */
    saga_dag JSONB NOT NULL,

    /*
     * TODO:
     * - id for current SEC (maybe NULL?)
     * - time of last adoption
     * - previous SEC? previous adoption time?
     * - number of adoptions?
     */
    saga_state omicron.public.saga_state NOT NULL,
    current_sec UUID,
    adopt_generation INT NOT NULL,
    adopt_time TIMESTAMPTZ NOT NULL
);

/*
 * For recovery (and probably takeover), we need to be able to list running
 * sagas by SEC.  We need to paginate this list by the id.
 */
CREATE UNIQUE INDEX IF NOT EXISTS lookup_saga_by_sec ON omicron.public.saga (
    current_sec, id
) WHERE saga_state != 'done';

/*
 * TODO more indexes for Saga?
 * - Debugging and/or reporting: saga_name? creator?
 */
/*
 * TODO: This is a data-carrying enum, see note on disk_state.
 *
 * See <https://github.com/oxidecomputer/omicron/issues/312>.
 */
-- CREATE TYPE omicron.public.saga_node_event_type AS ENUM (
--    'started',
--    'succeeded',
--    'failed'
--    'undo_started'
--    'undo_finished'
-- );

CREATE TABLE IF NOT EXISTS omicron.public.saga_node_event (
    saga_id UUID NOT NULL,
    node_id INT NOT NULL,
    -- event_type omicron.public.saga_node_event_type NOT NULL,
    event_type STRING(31) NOT NULL,
    data JSONB,
    event_time TIMESTAMPTZ NOT NULL,
    creator UUID NOT NULL,

    /*
     * It's important to be able to list the nodes in a saga.  We put the
     * node_id in the saga so that we can paginate the list.
     *
     * We make it a UNIQUE index and include the event_type to prevent two SECs
     * from attempting to record the same event for the same saga.  Whether this
     * should be allowed is still TBD.
     */
    PRIMARY KEY (saga_id, node_id, event_type)
);

/*******************************************************************/

/*
 * Sessions for use by web console.
 */
CREATE TABLE IF NOT EXISTS omicron.public.console_session (
    id UUID PRIMARY KEY,
    token STRING(40) NOT NULL,
    time_created TIMESTAMPTZ NOT NULL,
    time_last_used TIMESTAMPTZ NOT NULL,
    silo_user_id UUID NOT NULL
);

-- to be used for cleaning up old tokens
-- It's okay that this index is non-unique because we don't need to page through
-- this list.  We'll just grab the next N, delete them, then repeat.
CREATE INDEX IF NOT EXISTS lookup_console_by_creation
    ON omicron.public.console_session (time_created);

-- This index is used to remove sessions for a user that's being deleted.
CREATE INDEX IF NOT EXISTS lookup_console_by_silo_user
    ON omicron.public.console_session (silo_user_id);

-- We added a UUID as the primary key, but we need the token to keep acting like
-- it did before. "When you change a primary key with ALTER PRIMARY KEY, the old
-- primary key index becomes a secondary index." We chose to use DROP CONSTRAINT
-- and ADD CONSTRAINT instead and manually create the index.
-- https://www.cockroachlabs.com/docs/v22.1/primary-key#changing-primary-key-columns
CREATE UNIQUE INDEX IF NOT EXISTS console_session_token_unique
	ON omicron.public.console_session (token);

/*******************************************************************/

-- Describes a single uploaded TUF repo.
--
-- Identified by both a random uuid and its SHA256 hash. The hash could be the
-- primary key, but it seems unnecessarily large and unwieldy.
CREATE TABLE IF NOT EXISTS omicron.public.tuf_repo (
    id UUID PRIMARY KEY,
    time_created TIMESTAMPTZ NOT NULL,

    -- TODO: Repos fetched over HTTP will not have a SHA256 hash; this is an
    -- implementation detail of our ZIP archives.
    sha256 STRING(64) NOT NULL,

    -- The version of the targets.json role that was used to generate the repo.
    targets_role_version INT NOT NULL,

    -- The valid_until time for the repo.
    -- TODO: Figure out timestamp validity policy for uploaded repos vs those
    -- fetched over HTTP; my (iliana's) current presumption is that we will make
    -- this NULL for uploaded ZIP archives of repos.
    valid_until TIMESTAMPTZ NOT NULL,

    -- The system version described in the TUF repo.
    --
    -- This is the "true" primary key, but is not treated as such in the
    -- database because we may want to change this format in the future.
    -- Re-doing primary keys is annoying.
    --
    -- Because the system version is embedded in the repo's artifacts.json,
    -- each system version is associated with exactly one checksum.
    system_version STRING(64) NOT NULL,

    -- For debugging only:
    -- Filename provided by the user.
    file_name TEXT NOT NULL,

    -- Set when the repository's artifacts can be deleted from replication.
    time_pruned TIMESTAMPTZ,

    CONSTRAINT unique_checksum UNIQUE (sha256),
    CONSTRAINT unique_system_version UNIQUE (system_version)
);

CREATE UNIQUE INDEX IF NOT EXISTS tuf_repo_not_pruned
    ON omicron.public.tuf_repo (id)
    WHERE time_pruned IS NULL;

-- Describes an individual artifact from an uploaded TUF repo.
--
-- In the future, this may also be used to describe artifacts that are fetched
-- from a remote TUF repo, but that requires some additional design work.
CREATE TABLE IF NOT EXISTS omicron.public.tuf_artifact (
    id UUID PRIMARY KEY,
    name STRING(63) NOT NULL,
    version STRING(64) NOT NULL,
    -- This used to be an enum but is now a string, because it can represent
    -- artifact kinds currently unknown to a particular version of Nexus as
    -- well.
    kind STRING(63) NOT NULL,

    -- The time this artifact was first recorded.
    time_created TIMESTAMPTZ NOT NULL,

    -- The SHA256 hash of the artifact, typically obtained from the TUF
    -- targets.json (and validated at extract time).
    sha256 STRING(64) NOT NULL,
    -- The length of the artifact, in bytes.
    artifact_size INT8 NOT NULL,

    -- The generation number this artifact was added for.
    generation_added INT8 NOT NULL,

    -- Sign (root key hash table) hash of a signed RoT or RoT bootloader image.
    sign BYTES, -- nullable

    -- Board (caboose BORD) for artifacts that are Hubris archives.
    board TEXT, -- nullable (null for non-Hubris artifacts)

    CONSTRAINT unique_name_version_kind UNIQUE (name, version, kind)
);

CREATE UNIQUE INDEX IF NOT EXISTS tuf_artifact_added
    ON omicron.public.tuf_artifact (generation_added, id)
    STORING (name, version, kind, time_created, sha256, artifact_size);

-- RFD 554: (kind, hash) is unique for artifacts. This index is used while
-- looking up artifacts.
CREATE UNIQUE INDEX IF NOT EXISTS tuf_artifact_kind_sha256
    ON omicron.public.tuf_artifact (kind, sha256);

-- Reflects that a particular artifact was provided by a particular TUF repo.
-- This is a many-many mapping.
CREATE TABLE IF NOT EXISTS omicron.public.tuf_repo_artifact (
    tuf_repo_id UUID NOT NULL,
    tuf_artifact_id UUID NOT NULL,

    PRIMARY KEY (tuf_repo_id, tuf_artifact_id)
);

-- Generation number for the current list of TUF artifacts the system wants.
-- This is incremented whenever a TUF repo is added or removed.
CREATE TABLE IF NOT EXISTS omicron.public.tuf_generation (
    -- There should only be one row of this table for the whole DB.
    -- It's a little goofy, but filter on "singleton = true" before querying
    -- or applying updates, and you'll access the singleton row.
    --
    -- We also add a constraint on this table to ensure it's not possible to
    -- access the version of this table with "singleton = false".
    singleton BOOL NOT NULL PRIMARY KEY,
    -- Generation number owned and incremented by Nexus
    generation INT8 NOT NULL,

    CHECK (singleton = true)
);
INSERT INTO omicron.public.tuf_generation (
    singleton,
    generation
) VALUES
    (TRUE, 1)
ON CONFLICT DO NOTHING;

-- Trusted TUF root roles, used to verify TUF repo signatures
CREATE TABLE IF NOT EXISTS omicron.public.tuf_trust_root (
    id UUID PRIMARY KEY,
    time_created TIMESTAMPTZ NOT NULL,
    time_deleted TIMESTAMPTZ,
    root_role JSONB NOT NULL
);

-- This index is used for paginating through non-deleted roots.
CREATE UNIQUE INDEX IF NOT EXISTS tuf_trust_root_by_id
ON omicron.public.tuf_trust_root (id)
WHERE
    time_deleted IS NULL;

/*******************************************************************/

-- The source of the software release that should be deployed to the rack.
CREATE TYPE IF NOT EXISTS omicron.public.target_release_source AS ENUM (
    'unspecified',
    'system_version'
);

-- Software releases that should be/have been deployed to the rack. The
-- current target release is the one with the largest generation number.
CREATE TABLE IF NOT EXISTS omicron.public.target_release (
    generation INT8 NOT NULL PRIMARY KEY,
    time_requested TIMESTAMPTZ NOT NULL,
    release_source omicron.public.target_release_source NOT NULL,
    tuf_repo_id UUID, -- "foreign key" into the `tuf_repo` table
    CONSTRAINT tuf_repo_for_system_version CHECK (
      (release_source != 'system_version' AND tuf_repo_id IS NULL) OR
      (release_source = 'system_version' AND tuf_repo_id IS NOT NULL)
    )
);

-- System software is by default from the `install` dataset.
INSERT INTO omicron.public.target_release (
    generation,
    time_requested,
    release_source,
    tuf_repo_id
) VALUES (
    1,
    NOW(),
    'unspecified',
    NULL
) ON CONFLICT DO NOTHING;

/*******************************************************************/

/*
 * Support Bundles
 */


CREATE TYPE IF NOT EXISTS omicron.public.support_bundle_state AS ENUM (
  -- The bundle is currently being created.
  --
  -- It might have storage that is partially allocated on a sled.
  'collecting',

  -- The bundle has been collected successfully, and has storage on
  -- a particular sled.
  'active',

  -- The user has explicitly requested that a bundle be destroyed.
  -- We must ensure that storage backing that bundle is gone before
  -- it is automatically deleted.
  'destroying',

  -- The support bundle is failing.
  -- This happens when Nexus is expunged partway through collection.
  --
  -- A different Nexus must ensure that storage is gone before the
  -- bundle can be marked "failed".
  'failing',

  -- The bundle has finished failing.
  --
  -- The only action that can be taken on this bundle is to delete it.
  'failed'
);

CREATE TABLE IF NOT EXISTS omicron.public.support_bundle (
    id UUID PRIMARY KEY,
    time_created TIMESTAMPTZ NOT NULL,
    reason_for_creation TEXT NOT NULL,
    reason_for_failure TEXT,
    state omicron.public.support_bundle_state NOT NULL,
    zpool_id UUID NOT NULL,
    dataset_id UUID NOT NULL,

    -- The Nexus which is in charge of collecting the support bundle,
    -- and later managing its storage.
    assigned_nexus UUID,

    user_comment TEXT

);

-- The "UNIQUE" part of this index helps enforce that we allow one support bundle
-- per debug dataset. This constraint can be removed, if the query responsible
-- for allocation changes to allocate more intelligently.
CREATE UNIQUE INDEX IF NOT EXISTS one_bundle_per_dataset ON omicron.public.support_bundle (
    dataset_id
);

CREATE INDEX IF NOT EXISTS lookup_bundle_by_nexus ON omicron.public.support_bundle (
    assigned_nexus
);

CREATE INDEX IF NOT EXISTS lookup_bundle_by_creation ON omicron.public.support_bundle (
    time_created
);

/*******************************************************************/

/*
 * DNS Propagation
 *
 * The tables here are the source of truth of DNS data for both internal and
 * external DNS.
 */

/*
 * A DNS group is a collection of DNS zones covered by a single version number.
 * We have two DNS Groups in our system: "internal" (for internal service
 * discovery) and "external" (which we expose on customer networks to provide
 * DNS for our own customer-facing services, like the API and console).
 *
 * Each DNS server is associated with exactly one DNS group.  Nexus propagates
 * the entire contents of a DNS group (i.e., all of its zones and all of those
 * zones' DNS names and associated records) to every server in that group.
 */
CREATE TYPE IF NOT EXISTS omicron.public.dns_group AS ENUM (
    'internal',
    'external'
);

/*
 * A DNS Zone is basically just a DNS name at the root of a subtree served by
 * one of our DNS servers.  In a typical system, there would be two DNS zones:
 *
 * (1) in the "internal" DNS group, a zone called "control-plane.oxide.internal"
 *     used by the control plane for internal service discovery
 *
 * (2) in the "external" DNS group, a zone whose name is owned by the customer
 *     and specified when the rack is set up for the first time.  We will use
 *     this zone to advertise addresses for the services we provide on the
 *     customer network (i.e., the API and console).
 */
CREATE TABLE IF NOT EXISTS omicron.public.dns_zone (
    id UUID PRIMARY KEY,
    time_created TIMESTAMPTZ NOT NULL,
    dns_group omicron.public.dns_group NOT NULL,
    zone_name TEXT NOT NULL
);

/*
 * It's allowed (although probably not correct) for the same DNS zone to appear
 * in both the internal and external groups.  It is not allowed to specify the
 * same DNS zone twice within the same group.
 */
CREATE UNIQUE INDEX IF NOT EXISTS lookup_dns_zone_by_group ON omicron.public.dns_zone (
    dns_group, zone_name
);

/*
 * All the data associated with a DNS group is gathered together and assigned a
 * single version number, sometimes called a generation number.  When changing
 * the DNS data for a group (e.g., to add a new DNS name), clients first insert
 * a new row into this table with the next available generation number.  (This
 * table is not strictly necessary.  Instead, we could put the current version
 * number for the group into a `dns_group` table, and clients could update that
 * instead of inserting into this table.  But by using a table here, we have a
 * debugging record of all past generation updates, including metadata about who
 * created them and why.)
 */
CREATE TABLE IF NOT EXISTS omicron.public.dns_version (
    dns_group omicron.public.dns_group NOT NULL,
    version INT8 NOT NULL,

    /* These fields are for debugging only. */
    time_created TIMESTAMPTZ NOT NULL,
    creator TEXT NOT NULL,
    comment TEXT NOT NULL,

    PRIMARY KEY(dns_group, version)
);

/*
 * The meat of the DNS data: a list of DNS names.  Each name has one or more
 * records stored in JSON.
 *
 * To facilitate clients getting a consistent snapshot of the DNS data at a
 * given version, each name is stored with the version in which it was added and
 * (optionally) the version in which it was removed.  The name and record data
 * are immutable, so changing the records for a given name should be expressed
 * as removing the old name (setting "version_removed") and creating a new
 * record for the same name at a new version.
 */
CREATE TABLE IF NOT EXISTS omicron.public.dns_name (
    dns_zone_id UUID NOT NULL,
    version_added INT8 NOT NULL,
    version_removed INT8,
    name TEXT NOT NULL,
    dns_record_data JSONB NOT NULL,

    PRIMARY KEY (dns_zone_id, name, version_added)
);

/*
 * Any given live name should only exist once.  (Put differently: the primary
 * key already prevents us from having the same name added twice in the same
 * version.  But you should also not be able to add a name in any version if the
 * name is currently still live (i.e., version_removed IS NULL).
 */
CREATE UNIQUE INDEX IF NOT EXISTS lookup_dns_name_by_zone ON omicron.public.dns_name (
    dns_zone_id, name
) WHERE version_removed IS NULL;

/*******************************************************************/

/*
 * Identity and Access Management (IAM)
 *
 * **For more details and a worked example using the tables here, see the
 * documentation for the omicron_nexus crate, "authz" module.**
 */

/*
 * Users built into the system
 *
 * The ids and names for these users are well-known (i.e., they are used by
 * Nexus directly, so changing these would potentially break compatibility).
 */
CREATE TABLE IF NOT EXISTS omicron.public.user_builtin (
    /*
     * Identity metadata
     *
     * TODO-cleanup This uses the "resource identity" pattern because we want a
     * name and description, but it's not valid to support soft-deleting these
     * records.
     */
    id UUID PRIMARY KEY,
    name STRING(63) NOT NULL,
    description STRING(512) NOT NULL,
    time_created TIMESTAMPTZ NOT NULL,
    time_modified TIMESTAMPTZ NOT NULL,
    time_deleted TIMESTAMPTZ
);

CREATE UNIQUE INDEX IF NOT EXISTS lookup_user_builtin_by_name ON omicron.public.user_builtin (name);

/* User used by Nexus to create other users.  Do NOT add more users here! */
INSERT INTO omicron.public.user_builtin (
    id,
    name,
    description,
    time_created,
    time_modified
) VALUES (
    /* NOTE: this uuid and name are duplicated in nexus::authn. */
    '001de000-05e4-4000-8000-000000000001',
    'db-init',
    'user used for database initialization',
    NOW(),
    NOW()
) ON CONFLICT DO NOTHING;

/*
 * OAuth 2.0 Device Authorization Grant (RFC 8628)
 */

-- Device authorization requests. These records are short-lived,
-- and removed as soon as a token is granted. This allows us to
-- use the `user_code` as primary key, despite it not having very
-- much entropy.
-- TODO: A background task should remove unused expired records.
CREATE TABLE IF NOT EXISTS omicron.public.device_auth_request (
    user_code STRING(20) PRIMARY KEY,
    client_id UUID NOT NULL,
    device_code STRING(40) NOT NULL,
    time_created TIMESTAMPTZ NOT NULL,
    time_expires TIMESTAMPTZ NOT NULL,
    -- requested TTL for the token in seconds (if specified by the user)
    token_ttl_seconds INT8 CHECK (token_ttl_seconds > 0)
);

-- Access tokens granted in response to successful device authorization flows.
CREATE TABLE IF NOT EXISTS omicron.public.device_access_token (
    id UUID PRIMARY KEY,
    token STRING(40) NOT NULL,
    client_id UUID NOT NULL,
    device_code STRING(40) NOT NULL,
    silo_user_id UUID NOT NULL,
    time_requested TIMESTAMPTZ NOT NULL,
    time_created TIMESTAMPTZ NOT NULL,
    time_expires TIMESTAMPTZ
);

-- This UNIQUE constraint is critical for ensuring that at most
-- one token is ever created for a given device authorization flow.
CREATE UNIQUE INDEX IF NOT EXISTS lookup_device_access_token_by_client
    ON omicron.public.device_access_token (client_id, device_code);

-- We added a UUID as the primary key, but we need the token to keep acting like
-- it did before
CREATE UNIQUE INDEX IF NOT EXISTS device_access_token_unique
    ON omicron.public.device_access_token (token);

-- This index is used to remove tokens for a user that's being deleted.
CREATE INDEX IF NOT EXISTS lookup_device_access_token_by_silo_user
    ON omicron.public.device_access_token (silo_user_id);


/*
 * Assignments between users, roles, and resources
 *
 * An actor has a role on a resource if there's a record in this table that
 * points to that actor, role, and resource.
 *
 * For more details and a worked example, see the omicron_nexus::authz
 * module-level documentation.
 */

CREATE TYPE IF NOT EXISTS omicron.public.identity_type AS ENUM (
  'user_builtin',
  'silo_user',
  'silo_group'
);

CREATE TABLE IF NOT EXISTS omicron.public.role_assignment (
    resource_type STRING(63) NOT NULL,
    role_name STRING(63) NOT NULL,

    /*
     * Foreign key into some other resource table.  Which table?  This is
     * identified implicitly by "resource_type" above.
     */
    resource_id UUID NOT NULL,

    /*
     * Foreign key into some other user table.  Which table?  That's determined
     * by "identity_type".
     */
    identity_id UUID NOT NULL,
    identity_type omicron.public.identity_type NOT NULL,

    /*
     * The resource_id, identity_id, and role_name uniquely identify the role
     * assignment.  We include the resource_type and identity_type as
     * belt-and-suspenders, but there should only be one resource type for any
     * resource id and one identity type for any identity id.
     *
     * By organizing the primary key by resource id, then role name, then
     * identity information, we can use it to generated paginated listings of
     * role assignments for a resource, ordered by role name.  It's surprisingly
     * load-bearing that "identity_type" appears last.  That's because when we
     * list a page of role assignments for a resource sorted by role name and
     * then identity id, every field _except_ identity_type is used in the
     * query's filter or sort order.  If identity_type appeared before one of
     * those fields, CockroachDB wouldn't necessarily know it could use the
     * primary key index to efficiently serve the query.
     */
    PRIMARY KEY(
        resource_id,
        resource_type,
        role_name,
        identity_id,
        identity_type
     )
);

/*
 * When SCIM IdPs delete users and groups we want to be able to cleanup all role
 * assignments associated with them.
 */
CREATE INDEX IF NOT EXISTS lookup_role_assignment_by_identity_id
    ON omicron.public.role_assignment ( identity_id );

/*******************************************************************/

/*
 * External Networking
 *
 * **For more details on external networking see RFD 267**
 */

CREATE TYPE IF NOT EXISTS omicron.public.address_lot_kind AS ENUM (
    'infra',
    'pool'
);

CREATE TABLE IF NOT EXISTS omicron.public.address_lot (
    id UUID PRIMARY KEY,
    name STRING(63) NOT NULL,
    description STRING(512) NOT NULL,
    time_created TIMESTAMPTZ NOT NULL,
    time_modified TIMESTAMPTZ NOT NULL,
    time_deleted TIMESTAMPTZ,
    kind omicron.public.address_lot_kind NOT NULL
);

CREATE UNIQUE INDEX IF NOT EXISTS lookup_address_lot_by_name ON omicron.public.address_lot (
    name
) WHERE
    time_deleted IS NULL;

CREATE TABLE IF NOT EXISTS omicron.public.address_lot_block (
    id UUID PRIMARY KEY,
    address_lot_id UUID NOT NULL,
    first_address INET NOT NULL,
    last_address INET NOT NULL
);

CREATE INDEX IF NOT EXISTS lookup_address_lot_block_by_lot ON omicron.public.address_lot_block (
    address_lot_id
);

CREATE TABLE IF NOT EXISTS omicron.public.address_lot_rsvd_block (
    id UUID PRIMARY KEY,
    address_lot_id UUID NOT NULL,
    first_address INET NOT NULL,
    last_address INET NOT NULL,
    anycast BOOL NOT NULL
);

CREATE INDEX IF NOT EXISTS lookup_address_lot_rsvd_block_by_lot ON omicron.public.address_lot_rsvd_block (
    address_lot_id
);

CREATE INDEX IF NOT EXISTS lookup_address_lot_rsvd_block_by_anycast ON omicron.public.address_lot_rsvd_block (
    anycast
);

CREATE TABLE IF NOT EXISTS omicron.public.loopback_address (
    id UUID PRIMARY KEY,
    time_created TIMESTAMPTZ NOT NULL,
    time_modified TIMESTAMPTZ NOT NULL,
    address_lot_block_id UUID NOT NULL,
    rsvd_address_lot_block_id UUID NOT NULL,
    rack_id UUID NOT NULL,
    switch_location TEXT NOT NULL,
    address INET NOT NULL,
    anycast BOOL NOT NULL
);

/* TODO https://github.com/oxidecomputer/omicron/issues/3001 */

CREATE UNIQUE INDEX IF NOT EXISTS lookup_loopback_address ON omicron.public.loopback_address (
    address, rack_id, switch_location
);

CREATE TABLE IF NOT EXISTS omicron.public.switch_port (
    id UUID PRIMARY KEY,
    rack_id UUID,
    switch_location TEXT,
    port_name TEXT,
    port_settings_id UUID,

    CONSTRAINT switch_port_rack_locaction_name_unique UNIQUE (
        rack_id, switch_location, port_name
    )
);

CREATE INDEX IF NOT EXISTS lookup_switch_port_by_port_settings ON omicron.public.switch_port (port_settings_id);

/* port settings groups included from port settings objects */
CREATE TABLE IF NOT EXISTS omicron.public.switch_port_settings_groups (
    port_settings_id UUID,
    port_settings_group_id UUID,

    PRIMARY KEY (port_settings_id, port_settings_group_id)
);

CREATE TABLE IF NOT EXISTS omicron.public.switch_port_settings_group (
    id UUID PRIMARY KEY,
    /* port settings in this group */
    port_settings_id UUID NOT NULL,
    name STRING(63) NOT NULL,
    description STRING(512) NOT NULL,
    time_created TIMESTAMPTZ NOT NULL,
    time_modified TIMESTAMPTZ NOT NULL,
    time_deleted TIMESTAMPTZ
);

CREATE UNIQUE INDEX IF NOT EXISTS lookup_switch_port_settings_group_by_name ON omicron.public.switch_port_settings_group (
    name
) WHERE
    time_deleted IS NULL;

CREATE TABLE IF NOT EXISTS omicron.public.switch_port_settings (
    id UUID PRIMARY KEY,
    name STRING(63) NOT NULL,
    description STRING(512) NOT NULL,
    time_created TIMESTAMPTZ NOT NULL,
    time_modified TIMESTAMPTZ NOT NULL,
    time_deleted TIMESTAMPTZ
);

CREATE UNIQUE INDEX IF NOT EXISTS switch_port_settings_by_name ON omicron.public.switch_port_settings (
    name
) WHERE
    time_deleted IS NULL;

CREATE TYPE IF NOT EXISTS omicron.public.switch_port_geometry AS ENUM (
    'Qsfp28x1',
    'Qsfp28x2',
    'Sfp28x4'
);

CREATE TABLE IF NOT EXISTS omicron.public.switch_port_settings_port_config (
    port_settings_id UUID PRIMARY KEY,
    geometry omicron.public.switch_port_geometry
);

CREATE TYPE IF NOT EXISTS omicron.public.switch_link_fec AS ENUM (
    'Firecode',
    'None',
    'Rs'
);

CREATE TYPE IF NOT EXISTS omicron.public.switch_link_speed AS ENUM (
    '0G',
    '1G',
    '10G',
    '25G',
    '40G',
    '50G',
    '100G',
    '200G',
    '400G'
);

CREATE TABLE IF NOT EXISTS omicron.public.switch_port_settings_link_config (
    port_settings_id UUID,
    link_name TEXT,
    mtu INT4,
    fec omicron.public.switch_link_fec,
    speed omicron.public.switch_link_speed,
    autoneg BOOL NOT NULL DEFAULT false,
    lldp_link_config_id UUID,
    tx_eq_config_id UUID,

    PRIMARY KEY (port_settings_id, link_name)
);

CREATE TABLE IF NOT EXISTS omicron.public.lldp_link_config (
    id UUID PRIMARY KEY,
    enabled BOOL NOT NULL,
    link_name STRING(63),
    link_description STRING(512),
    chassis_id STRING(63),
    system_name STRING(63),
    system_description STRING(612),
    time_created TIMESTAMPTZ NOT NULL,
    time_modified TIMESTAMPTZ NOT NULL,
    time_deleted TIMESTAMPTZ,
    management_ip INET
);

CREATE TABLE IF NOT EXISTS omicron.public.tx_eq_config (
    id UUID PRIMARY KEY,
    pre1 INT4,
    pre2 INT4,
    main INT4,
    post2 INT4,
    post1 INT4
);

CREATE TYPE IF NOT EXISTS omicron.public.switch_interface_kind AS ENUM (
    'primary',
    'vlan',
    'loopback'
);

CREATE TABLE IF NOT EXISTS omicron.public.switch_port_settings_interface_config (
    port_settings_id UUID,
    id UUID PRIMARY KEY,
    interface_name TEXT NOT NULL,
    v6_enabled BOOL NOT NULL,
    kind omicron.public.switch_interface_kind
);

CREATE UNIQUE INDEX IF NOT EXISTS switch_port_settings_interface_config_by_id ON omicron.public.switch_port_settings_interface_config (
    port_settings_id, interface_name
);

CREATE TABLE IF NOT EXISTS omicron.public.switch_vlan_interface_config (
    interface_config_id UUID,
    vid INT4,

    PRIMARY KEY (interface_config_id, vid)
);

CREATE TABLE IF NOT EXISTS omicron.public.switch_port_settings_route_config (
    port_settings_id UUID,
    interface_name TEXT,
    dst INET,
    gw INET,
    vid INT4,
    rib_priority INT2,

    /* TODO https://github.com/oxidecomputer/omicron/issues/3013 */
    PRIMARY KEY (port_settings_id, interface_name, dst, gw)
);

CREATE TABLE IF NOT EXISTS omicron.public.switch_port_settings_bgp_peer_config (
    port_settings_id UUID,
    bgp_config_id UUID NOT NULL,
    interface_name TEXT,
    addr INET,
    hold_time INT8,
    idle_hold_time INT8,
    delay_open INT8,
    connect_retry INT8,
    keepalive INT8,
    remote_asn INT8,
    min_ttl INT2,
    md5_auth_key TEXT,
    multi_exit_discriminator INT8,
    local_pref INT8,
    enforce_first_as BOOLEAN NOT NULL DEFAULT false,
    allow_import_list_active BOOLEAN NOT NULL DEFAULT false,
    allow_export_list_active BOOLEAN NOT NULL DEFAULT false,
    vlan_id INT4,

    /* TODO https://github.com/oxidecomputer/omicron/issues/3013 */
    PRIMARY KEY (port_settings_id, interface_name, addr)
);

CREATE INDEX IF NOT EXISTS lookup_sps_bgp_peer_config_by_bgp_config_id on omicron.public.switch_port_settings_bgp_peer_config(
    bgp_config_id
);

CREATE TABLE IF NOT EXISTS omicron.public.switch_port_settings_bgp_peer_config_communities (
    port_settings_id UUID NOT NULL,
    interface_name TEXT NOT NULL,
    addr INET NOT NULL,
    community INT8 NOT NULL,

    PRIMARY KEY (port_settings_id, interface_name, addr, community)
);

CREATE TABLE IF NOT EXISTS omicron.public.switch_port_settings_bgp_peer_config_allow_import (
    port_settings_id UUID NOT NULL,
    interface_name TEXT NOT NULL,
    addr INET NOT NULL,
    prefix INET NOT NULL,

    PRIMARY KEY (port_settings_id, interface_name, addr, prefix)
);

CREATE TABLE IF NOT EXISTS omicron.public.switch_port_settings_bgp_peer_config_allow_export (
    port_settings_id UUID NOT NULL,
    interface_name TEXT NOT NULL,
    addr INET NOT NULL,
    prefix INET NOT NULL,

    PRIMARY KEY (port_settings_id, interface_name, addr, prefix)
);

CREATE TABLE IF NOT EXISTS omicron.public.bgp_config (
    id UUID PRIMARY KEY,
    name STRING(63) NOT NULL,
    description STRING(512) NOT NULL,
    time_created TIMESTAMPTZ NOT NULL,
    time_modified TIMESTAMPTZ NOT NULL,
    time_deleted TIMESTAMPTZ,
    asn INT8 NOT NULL,
    vrf TEXT,
    bgp_announce_set_id UUID NOT NULL,
    shaper TEXT,
    checker TEXT
);

CREATE UNIQUE INDEX IF NOT EXISTS lookup_bgp_config_by_name ON omicron.public.bgp_config (
    name
) WHERE
    time_deleted IS NULL;

CREATE INDEX IF NOT EXISTS lookup_bgp_config_by_asn ON omicron.public.bgp_config (
    asn
) WHERE time_deleted IS NULL;

CREATE TABLE IF NOT EXISTS omicron.public.bgp_announce_set (
    id UUID PRIMARY KEY,
    name STRING(63) NOT NULL,
    description STRING(512) NOT NULL,
    time_created TIMESTAMPTZ NOT NULL,
    time_modified TIMESTAMPTZ NOT NULL,
    time_deleted TIMESTAMPTZ
);

CREATE UNIQUE INDEX IF NOT EXISTS lookup_bgp_announce_set_by_name ON omicron.public.bgp_announce_set (
    name
) WHERE
    time_deleted IS NULL;

CREATE TABLE IF NOT EXISTS omicron.public.bgp_announcement (
    announce_set_id UUID,
    address_lot_block_id UUID NOT NULL,
    network INET,

    /* TODO https://github.com/oxidecomputer/omicron/issues/3013 */
    PRIMARY KEY (announce_set_id, network)
);

CREATE TABLE IF NOT EXISTS omicron.public.switch_port_settings_address_config (
    port_settings_id UUID,
    address_lot_block_id UUID NOT NULL,
    rsvd_address_lot_block_id UUID NOT NULL,
    address INET,
    interface_name TEXT,
    vlan_id INT4,

    /* TODO https://github.com/oxidecomputer/omicron/issues/3013 */
    PRIMARY KEY (port_settings_id, address, interface_name)
);

CREATE TABLE IF NOT EXISTS omicron.public.bootstore_keys (
    key TEXT NOT NULL PRIMARY KEY,
    generation INT8 NOT NULL
);

/*
 * Hardware/software inventory
 *
 * See RFD 433 for details.  Here are the highlights.
 *
 * Omicron periodically collects hardware/software inventory data from the
 * running system and stores it into the database.  Each discrete set of data is
 * called a **collection**.  Each collection contains lots of different kinds of
 * data, so there are many tables here.  For clarity, these tables are prefixed
 * with:
 *
 *     `inv_*` (examples: `inv_collection`, `inv_service_processor`)
 *
 *         Describes the complete set of hardware and software in the system.
 *         Rows in these tables are immutable, but they describe mutable facts
 *         about hardware and software (e.g., the slot that a disk is in).  When
 *         these facts change (e.g., a disk moves between slots), a new set of
 *         records is written.
 *
 * All rows in the `inv_*` tables point back to a particular collection.  They
 * represent the state observed at some particular time.  Generally, if two
 * observations came from two different places, they're not put into the same
 * row of the same table.  For example, caboose information comes from the SP,
 * but it doesn't go into the `inv_service_processor` table.  It goes in a
 * separate `inv_caboose` table.  This is debatable but it preserves a clearer
 * record of exactly what information came from where, since the separate record
 * has its own "source" and "time_collected".
 *
 * Information about service processors and roots of trust are joined with
 * information reported by sled agents via the baseboard id.
 *
 * Hardware and software identifiers are normalized for the usual database
 * design reasons.  This means instead of storing hardware and software
 * identifiers directly in the `inv_*` tables, these tables instead store
 * foreign keys into one of these groups of tables, whose names are also
 * prefixed for clarity:
 *
 *     `hw_*` (example: `hw_baseboard_id`)
 *
 *         Maps hardware-provided identifiers to UUIDs that are used as foreign
 *         keys in the rest of the schema. (Avoids embedding these identifiers
 *         into all the other tables.)
 *
 *     `sw_*` (example: `sw_caboose`)
 *
 *         Maps software-provided identifiers to UUIDs that are used as foreign
 *         keys in the rest of the schema. (Avoids embedding these identifiers
 *         into all the other tables.)
 *
 * Records in these tables are shared across potentially many collections.  To
 * see why this is useful, consider that `sw_caboose` records contain several
 * long identifiers (e.g., git commit, SHA sums) and in practice, most of the
 * time, we expect that all components of a given type will have the exact same
 * cabooses.  Rather than store the caboose contents in each
 * `inv_service_processor` row (for example), often replicating the exact same
 * contents for each SP for each collection, these rows just have pointers into
 * the `sw_caboose` table that stores this data once.  (This also makes it much
 * easier to determine that these components _do_ have the same cabooses.)
 *
 * On PC systems (i.e., non-Oxide hardware), most of these tables will be empty
 * because we do not support hardware inventory on these systems.
 *
 * Again, see RFD 433 for more on all this.
 */

/*
 * baseboard ids: this table assigns uuids to distinct part/serial values
 *
 * Usually we include the baseboard revision number when we reference the part
 * number and serial number.  The revision number is deliberately left out here.
 * If we happened to see the same baseboard part number and serial number with
 * different revisions, that's the same baseboard.
 */
CREATE TABLE IF NOT EXISTS omicron.public.hw_baseboard_id (
    id UUID PRIMARY KEY,
    part_number TEXT NOT NULL,
    serial_number TEXT NOT NULL
);
CREATE UNIQUE INDEX IF NOT EXISTS lookup_baseboard_id_by_props
    ON omicron.public.hw_baseboard_id (part_number, serial_number);

/* power states reportable by the SP */
CREATE TYPE IF NOT EXISTS omicron.public.hw_power_state AS ENUM (
    'A0',
    'A1',
    'A2'
);

/* root of trust firmware slots */
CREATE TYPE IF NOT EXISTS omicron.public.hw_rot_slot AS ENUM (
    'A',
    'B'
);

/* cabooses: this table assigns unique ids to distinct caboose contents */
CREATE TABLE IF NOT EXISTS omicron.public.sw_caboose (
    id UUID PRIMARY KEY,
    board TEXT NOT NULL,
    git_commit TEXT NOT NULL,
    name TEXT NOT NULL,
    version TEXT NOT NULL,
    sign TEXT -- nullable
);

/*
 * We use a complete and a partial index to ensure uniqueness.
 * This is necessary because the sign column is NULLable, but in SQL, NULL values
 * are considered distinct. That means that a single complete index on all of these
 * columns would allow duplicate rows where sign is NULL, which we don't want.
 */
CREATE UNIQUE INDEX IF NOT EXISTS caboose_properties
    on omicron.public.sw_caboose (board, git_commit, name, version, sign);

CREATE UNIQUE INDEX IF NOT EXISTS caboose_properties_no_sign
    on omicron.public.sw_caboose (board, git_commit, name, version)
    WHERE sign IS NULL;

/* root of trust pages: this table assigns unique ids to distinct RoT CMPA
   and CFPA page contents, each of which is a 512-byte blob */
CREATE TABLE IF NOT EXISTS omicron.public.sw_root_of_trust_page (
    id UUID PRIMARY KEY,
    data_base64 TEXT NOT NULL
);
CREATE UNIQUE INDEX IF NOT EXISTS root_of_trust_page_properties
    on omicron.public.sw_root_of_trust_page (data_base64);

/* Inventory Collections */

-- list of all collections
CREATE TABLE IF NOT EXISTS omicron.public.inv_collection (
    id UUID PRIMARY KEY,
    time_started TIMESTAMPTZ NOT NULL,
    time_done TIMESTAMPTZ NOT NULL,
    collector TEXT NOT NULL
);
-- Supports finding latest collection (to use) or the oldest collection (to
-- clean up)
CREATE INDEX IF NOT EXISTS inv_collection_by_time_started
    ON omicron.public.inv_collection (time_started);

CREATE INDEX IF NOT EXISTS inv_collectionby_time_done
    ON omicron.public.inv_collection (time_done DESC);

-- list of errors generated during a collection
CREATE TABLE IF NOT EXISTS omicron.public.inv_collection_error (
    inv_collection_id UUID NOT NULL,
    idx INT4 NOT NULL,
    message TEXT
);
CREATE INDEX IF NOT EXISTS errors_by_collection
    ON omicron.public.inv_collection_error (inv_collection_id, idx);

/* what kind of slot MGS reported a device in */
CREATE TYPE IF NOT EXISTS omicron.public.sp_type AS ENUM (
    'sled',
    'switch',
    'power'
);

-- observations from and about service processors
-- also see `inv_root_of_trust`
CREATE TABLE IF NOT EXISTS omicron.public.inv_service_processor (
    -- where this observation came from
    -- (foreign key into `inv_collection` table)
    inv_collection_id UUID NOT NULL,
    -- which system this SP reports it is part of
    -- (foreign key into `hw_baseboard_id` table)
    hw_baseboard_id UUID NOT NULL,
    -- when this observation was made
    time_collected TIMESTAMPTZ NOT NULL,
    -- which MGS instance reported this data
    source TEXT NOT NULL,

    -- identity of this device according to MGS
    sp_type omicron.public.sp_type NOT NULL,
    sp_slot INT4 NOT NULL,

    -- Data from MGS "Get SP Info" API.  See MGS API documentation.
    baseboard_revision INT8 NOT NULL,
    hubris_archive_id TEXT NOT NULL,
    power_state omicron.public.hw_power_state NOT NULL,

    PRIMARY KEY (inv_collection_id, hw_baseboard_id)
);

CREATE TYPE IF NOT EXISTS omicron.public.rot_image_error AS ENUM (
        'unchecked',
        'first_page_erased',
        'partially_programmed',
        'invalid_length',
        'header_not_programmed',
        'bootloader_too_small',
        'bad_magic',
        'header_image_size',
        'unaligned_length',
        'unsupported_type',
        'not_thumb2',
        'reset_vector',
        'signature'
);

-- root of trust information reported by SP
-- There's usually one row here for each row in inv_service_processor, but not
-- necessarily.
CREATE TABLE IF NOT EXISTS omicron.public.inv_root_of_trust (
    -- where this observation came from
    -- (foreign key into `inv_collection` table)
    inv_collection_id UUID NOT NULL,
    -- which system this SP reports it is part of
    -- (foreign key into `hw_baseboard_id` table)
    hw_baseboard_id UUID NOT NULL,
    -- when this observation was made
    time_collected TIMESTAMPTZ NOT NULL,
    -- which MGS instance reported this data
    source TEXT NOT NULL,

    slot_active omicron.public.hw_rot_slot NOT NULL,
    slot_boot_pref_transient omicron.public.hw_rot_slot, -- nullable
    slot_boot_pref_persistent omicron.public.hw_rot_slot NOT NULL,
    slot_boot_pref_persistent_pending omicron.public.hw_rot_slot, -- nullable
    slot_a_sha3_256 TEXT, -- nullable
    slot_b_sha3_256 TEXT, -- nullable
    stage0_fwid TEXT, -- nullable
    stage0next_fwid TEXT, -- nullable

    slot_a_error omicron.public.rot_image_error, -- nullable
    slot_b_error omicron.public.rot_image_error, -- nullable
    stage0_error omicron.public.rot_image_error, -- nullable
    stage0next_error omicron.public.rot_image_error, -- nullable

    PRIMARY KEY (inv_collection_id, hw_baseboard_id)
);

-- host phase 1 slots
CREATE TYPE IF NOT EXISTS omicron.public.hw_m2_slot AS ENUM (
    'A',
    'B'
);

-- host phase 1 active slots found
CREATE TABLE IF NOT EXISTS omicron.public.inv_host_phase_1_active_slot (
    -- where this observation came from
    -- (foreign key into `inv_collection` table)
    inv_collection_id UUID NOT NULL,
    -- which system this SP reports it is part of
    -- (foreign key into `hw_baseboard_id` table)
    hw_baseboard_id UUID NOT NULL,
    -- when this observation was made
    time_collected TIMESTAMPTZ NOT NULL,
    -- which MGS instance reported this data
    source TEXT NOT NULL,

    -- active phase 1 slot
    slot omicron.public.hw_m2_slot NOT NULL,

    PRIMARY KEY (inv_collection_id, hw_baseboard_id)
);

-- host phase 1 flash hashes found
-- There are usually two rows here for each row in inv_service_processor, but
-- not necessarily (either or both slots' hash collection may fail).
CREATE TABLE IF NOT EXISTS omicron.public.inv_host_phase_1_flash_hash (
    -- where this observation came from
    -- (foreign key into `inv_collection` table)
    inv_collection_id UUID NOT NULL,
    -- which system this SP reports it is part of
    -- (foreign key into `hw_baseboard_id` table)
    hw_baseboard_id UUID NOT NULL,
    -- when this observation was made
    time_collected TIMESTAMPTZ NOT NULL,
    -- which MGS instance reported this data
    source TEXT NOT NULL,

    -- phase 1 slot for this hash
    slot omicron.public.hw_m2_slot NOT NULL,
    -- the actual hash of the contents
    hash STRING(64) NOT NULL,

    PRIMARY KEY (inv_collection_id, hw_baseboard_id, slot)
);

CREATE TYPE IF NOT EXISTS omicron.public.caboose_which AS ENUM (
    'sp_slot_0',
    'sp_slot_1',
    'rot_slot_A',
    'rot_slot_B',
    'stage0',
    'stage0next'
);

-- cabooses found
CREATE TABLE IF NOT EXISTS omicron.public.inv_caboose (
    -- where this observation came from
    -- (foreign key into `inv_collection` table)
    inv_collection_id UUID NOT NULL,
    -- which system this SP reports it is part of
    -- (foreign key into `hw_baseboard_id` table)
    hw_baseboard_id UUID NOT NULL,
    -- when this observation was made
    time_collected TIMESTAMPTZ NOT NULL,
    -- which MGS instance reported this data
    source TEXT NOT NULL,

    which omicron.public.caboose_which NOT NULL,
    sw_caboose_id UUID NOT NULL,

    PRIMARY KEY (inv_collection_id, hw_baseboard_id, which)
);

CREATE TYPE IF NOT EXISTS omicron.public.root_of_trust_page_which AS ENUM (
    'cmpa',
    'cfpa_active',
    'cfpa_inactive',
    'cfpa_scratch'
);

-- root of trust key signing pages found
CREATE TABLE IF NOT EXISTS omicron.public.inv_root_of_trust_page (
    -- where this observation came from
    -- (foreign key into `inv_collection` table)
    inv_collection_id UUID NOT NULL,
    -- which system this SP reports it is part of
    -- (foreign key into `hw_baseboard_id` table)
    hw_baseboard_id UUID NOT NULL,
    -- when this observation was made
    time_collected TIMESTAMPTZ NOT NULL,
    -- which MGS instance reported this data
    source TEXT NOT NULL,

    which omicron.public.root_of_trust_page_which NOT NULL,
    sw_root_of_trust_page_id UUID NOT NULL,

    PRIMARY KEY (inv_collection_id, hw_baseboard_id, which)
);

CREATE TYPE IF NOT EXISTS omicron.public.sled_role AS ENUM (
    -- this sled is directly attached to a Sidecar
    'scrimlet',
    -- everything else
    'gimlet'
);

CREATE TYPE IF NOT EXISTS omicron.public.inv_config_reconciler_status_kind
AS ENUM (
    'not-yet-run',
    'running',
    'idle'
);

CREATE TYPE IF NOT EXISTS omicron.public.inv_zone_manifest_source AS ENUM (
    'installinator',
    'sled-agent'
);

-- observations from and about sled agents
CREATE TABLE IF NOT EXISTS omicron.public.inv_sled_agent (
    -- where this observation came from
    -- (foreign key into `inv_collection` table)
    inv_collection_id UUID NOT NULL,
    -- when this observation was made
    time_collected TIMESTAMPTZ NOT NULL,
    -- URL of the sled agent that reported this data
    source TEXT NOT NULL,

    -- unique id for this sled (should be foreign keys into `sled` table, though
    -- it's conceivable a sled will report an id that we don't know about)
    sled_id UUID NOT NULL,

    -- which system this sled agent reports it's running on
    -- (foreign key into `hw_baseboard_id` table)
    -- This is optional because dev/test systems support running on non-Oxide
    -- hardware.
    hw_baseboard_id UUID,

    -- Many of the following properties are duplicated from the `sled` table,
    -- which predates the current inventory system.
    sled_agent_ip INET NOT NULL,
    sled_agent_port INT4 NOT NULL,
    sled_role omicron.public.sled_role NOT NULL,
    usable_hardware_threads INT8
        CHECK (usable_hardware_threads BETWEEN 0 AND 4294967295) NOT NULL,
    usable_physical_ram INT8 NOT NULL,
    reservoir_size INT8 CHECK (reservoir_size < usable_physical_ram) NOT NULL,

    -- Currently-ledgered `OmicronSledConfig`
    -- (foreign key into `inv_omicron_sled_config` table)
    -- This is optional because newly-added sleds don't yet have a config.
    ledgered_sled_config UUID,

    -- Columns making up the status of the config reconciler.
    reconciler_status_kind omicron.public.inv_config_reconciler_status_kind NOT NULL,
    -- (foreign key into `inv_omicron_sled_config` table)
    -- only present if `reconciler_status_kind = 'running'`
    reconciler_status_sled_config UUID,
    -- only present if `reconciler_status_kind != 'not-yet-run'`
    reconciler_status_timestamp TIMESTAMPTZ,
    -- only present if `reconciler_status_kind != 'not-yet-run'`
    reconciler_status_duration_secs FLOAT,

    -- Columns making up the zone image resolver's zone manifest description:
    --
    -- The path to the boot disk image file.
    zone_manifest_boot_disk_path TEXT NOT NULL,
    -- The source of the zone manifest on the boot disk: from installinator or
    -- sled-agent (synthetic). NULL means there is an error reading the zone manifest.
    zone_manifest_source omicron.public.inv_zone_manifest_source,
    -- The mupdate ID that created the zone manifest if this is from installinator. If
    -- this is NULL, then either the zone manifest is synthetic or there was an
    -- error reading the zone manifest.
    zone_manifest_mupdate_id UUID,
    -- Message describing the status of the zone manifest on the boot disk. If
    -- this is NULL, then the zone manifest was successfully read, and the
    -- inv_zone_manifest_zone table has entries corresponding to the zone
    -- manifest.
    zone_manifest_boot_disk_error TEXT,

    -- Columns making up the zone image resolver's mupdate override description.
    mupdate_override_boot_disk_path TEXT NOT NULL,
    -- The ID of the mupdate override. NULL means either that the mupdate
    -- override was not found or that we failed to read it -- the two cases are
    -- differentiated by the presence of a non-NULL value in the
    -- mupdate_override_boot_disk_error column.
    mupdate_override_id UUID,
    -- Error reading the mupdate override, if any. If this is NULL then
    -- the mupdate override was either successfully read or is not
    -- present.
    mupdate_override_boot_disk_error TEXT,

    -- The sled's CPU family. This is also duplicated with the `sled` table,
    -- similar to `usable_hardware_threads` and friends above.
    cpu_family omicron.public.sled_cpu_family NOT NULL,

    CONSTRAINT reconciler_status_sled_config_present_if_running CHECK (
        (reconciler_status_kind = 'running'
            AND reconciler_status_sled_config IS NOT NULL)
        OR
        (reconciler_status_kind != 'running'
            AND reconciler_status_sled_config IS NULL)
    ),
    CONSTRAINT reconciler_status_timing_present_unless_not_yet_run CHECK (
        (reconciler_status_kind = 'not-yet-run'
            AND reconciler_status_timestamp IS NULL
            AND reconciler_status_duration_secs IS NULL)
        OR
        (reconciler_status_kind != 'not-yet-run'
            AND reconciler_status_timestamp IS NOT NULL
            AND reconciler_status_duration_secs IS NOT NULL)
    ),

    -- For the zone manifest, there are three valid states:
    -- 1. Successfully read from installinator (has mupdate_id, no error)
    -- 2. Synthetic from sled-agent (no mupdate_id, no error)
    -- 3. Error reading (no mupdate_id, has error)
    --
    -- This is equivalent to Result<OmicronZoneManifestSource, String>.
    CONSTRAINT zone_manifest_consistency CHECK (
        (zone_manifest_source = 'installinator'
            AND zone_manifest_mupdate_id IS NOT NULL
            AND zone_manifest_boot_disk_error IS NULL)
        OR (zone_manifest_source = 'sled-agent'
            AND zone_manifest_mupdate_id IS NULL
            AND zone_manifest_boot_disk_error IS NULL)
        OR (
            zone_manifest_source IS NULL
            AND zone_manifest_mupdate_id IS NULL
            AND zone_manifest_boot_disk_error IS NOT NULL
        )
    ),

    -- For the mupdate override, three states are valid:
    -- 1. No override, no error
    -- 2. Override, no error
    -- 3. No override, error
    --
    -- This is equivalent to Result<Option<T>, String>.
    CONSTRAINT mupdate_override_consistency CHECK (
        (mupdate_override_id IS NULL
            AND mupdate_override_boot_disk_error IS NOT NULL)
        OR mupdate_override_boot_disk_error IS NULL
    ),

    PRIMARY KEY (inv_collection_id, sled_id)
);

-- This type name starts with "clear_" for legacy reasons. Prefer "remove" in
-- the future.
CREATE TYPE IF NOT EXISTS omicron.public.clear_mupdate_override_boot_success
AS ENUM (
    'cleared',
    'no-override'
);

CREATE TABLE IF NOT EXISTS omicron.public.inv_sled_config_reconciler (
    -- where this observation came from
    -- (foreign key into `inv_collection` table)
    inv_collection_id UUID NOT NULL,

    -- unique id for this sled (should be foreign keys into `sled` table, though
    -- it's conceivable a sled will report an id that we don't know about);
    -- guaranteed to match a row in this collection's `inv_sled_agent`
    sled_id UUID NOT NULL,

    -- Most-recently-reconciled `OmicronSledConfig`
    -- (foreign key into `inv_omicron_sled_config` table)
    last_reconciled_config UUID NOT NULL,

    -- Which internal disk slot did we use at boot?
    --
    -- If not NULL, `boot_disk_slot` must be 0 or 1 (corresponding to M2Slot::A
    -- and M2Slot::B, respectively). The column pair `boot_disk_slot` /
    -- `boot_disk_error` represents a Rust `Result`; one or the other must be
    -- non-NULL, but not both.
    boot_disk_slot INT2 CHECK (boot_disk_slot >= 0 AND boot_disk_slot <= 1),
    boot_disk_error TEXT,
    CONSTRAINT boot_disk_slot_or_error CHECK (
        (boot_disk_slot IS NULL AND boot_disk_error IS NOT NULL)
        OR
        (boot_disk_slot IS NOT NULL AND boot_disk_error IS NULL)
    ),

    -- If either error string is present, there was an error reading the boot
    -- partition for the corresponding M2Slot.
    --
    -- For either or both columns if NULL, there will be a row in
    -- `inv_sled_boot_partition` describing the contents of the boot partition
    -- for the given slot. As above 0=a and 1=b.
    boot_partition_a_error TEXT,
    boot_partition_b_error TEXT,

    -- The names below start with "clear_" for legacy reasons. Prefer "remove"
    -- in the future.
    --
    -- Success removing the mupdate override.
    clear_mupdate_override_boot_success omicron.public.clear_mupdate_override_boot_success,
    -- Error removing the mupdate override.
    clear_mupdate_override_boot_error TEXT,

    -- A message describing the result removing the mupdate override on the
    -- non-boot disk (success or error).
    clear_mupdate_override_non_boot_message TEXT,

    -- Three cases:
    --
    -- 1. No remove_mupdate_override instruction was passed in. All three
    --    columns are NULL.
    -- 2. Removing the override was successful. boot_success is NOT NULL,
    --    boot_error is NULL, and non_boot_message is NOT NULL.
    -- 3. Removing the override failed. boot_success is NULL, boot_error is
    --    NOT NULL, and non_boot_message is NOT NULL.
    CONSTRAINT clear_mupdate_override_consistency CHECK (
        (clear_mupdate_override_boot_success IS NULL
         AND clear_mupdate_override_boot_error IS NULL
         AND clear_mupdate_override_non_boot_message IS NULL)
    OR
        (clear_mupdate_override_boot_success IS NOT NULL
         AND clear_mupdate_override_boot_error IS NULL
         AND clear_mupdate_override_non_boot_message IS NOT NULL)
    OR
        (clear_mupdate_override_boot_success IS NULL
         AND clear_mupdate_override_boot_error IS NOT NULL
         AND clear_mupdate_override_non_boot_message IS NOT NULL)
    ),

    PRIMARY KEY (inv_collection_id, sled_id)
);

CREATE TABLE IF NOT EXISTS omicron.public.inv_sled_boot_partition (
    -- where this observation came from
    -- (foreign key into `inv_collection` table)
    inv_collection_id UUID NOT NULL,

    -- unique id for this sled (should be foreign keys into `sled` table, though
    -- it's conceivable a sled will report an id that we don't know about)
    sled_id UUID NOT NULL,

    -- the boot disk slot (0=M2Slot::A, 1=M2Slot::B)
    boot_disk_slot INT2
        CHECK (boot_disk_slot >= 0 AND boot_disk_slot <= 1) NOT NULL,

    -- SHA256 hash of the artifact; if we have a TUF repo containing this OS
    -- image, this will match the artifact hash of the phase 2 image
    artifact_hash STRING(64) NOT NULL,
    -- The length of the artifact in bytes
    artifact_size INT8 NOT NULL,

    -- Fields comprising the header of the phase 2 image
    header_flags INT8 NOT NULL,
    header_data_size INT8 NOT NULL,
    header_image_size INT8 NOT NULL,
    header_target_size INT8 NOT NULL,
    header_sha256 STRING(64) NOT NULL,
    header_image_name TEXT NOT NULL,

    PRIMARY KEY (inv_collection_id, sled_id, boot_disk_slot)
);

CREATE TABLE IF NOT EXISTS omicron.public.inv_physical_disk (
    -- where this observation came from
    -- (foreign key into `inv_collection` table)
    inv_collection_id UUID NOT NULL,

    -- unique id for this sled (should be foreign keys into `sled` table, though
    -- it's conceivable a sled will report an id that we don't know about)
    sled_id UUID NOT NULL,
    -- The slot where this disk was last observed
    slot INT8 CHECK (slot >= 0) NOT NULL,

    vendor STRING(63) NOT NULL,
    model STRING(63) NOT NULL,
    serial STRING(63) NOT NULL,

    variant omicron.public.physical_disk_kind NOT NULL,

    -- PK consisting of:
    -- - Which collection this was
    -- - The sled reporting the disk
    -- - The slot in which this disk was found
    PRIMARY KEY (inv_collection_id, sled_id, slot)
);

CREATE TABLE IF NOT EXISTS omicron.public.inv_nvme_disk_firmware (
    -- where this observation came from
    -- (foreign key into `inv_collection` table)
    inv_collection_id UUID NOT NULL,

    -- unique id for this sled (should be foreign keys into `sled` table, though
    -- it's conceivable a sled will report an id that we don't know about)
    sled_id UUID NOT NULL,
    -- The slot where this disk was last observed
    slot INT8 CHECK (slot >= 0) NOT NULL,

    -- total number of firmware slots the device has
    number_of_slots INT2 CHECK (number_of_slots BETWEEN 1 AND 7) NOT NULL,
    active_slot INT2 CHECK (active_slot BETWEEN 1 AND 7) NOT NULL,
    -- staged firmware slot to be active on reset
    next_active_slot INT2 CHECK (next_active_slot BETWEEN 1 AND 7),
    -- slot1 is distinct in the NVMe spec in the sense that it can be read only
    slot1_is_read_only BOOLEAN,
    -- the firmware version string for each NVMe slot (0 indexed), a NULL means the
    -- slot exists but is empty
    slot_firmware_versions STRING(8)[] CHECK (array_length(slot_firmware_versions, 1) BETWEEN 1 AND 7),

    -- PK consisting of:
    -- - Which collection this was
    -- - The sled reporting the disk
    -- - The slot in which the disk was found
    PRIMARY KEY (inv_collection_id, sled_id, slot)
);

CREATE TABLE IF NOT EXISTS omicron.public.inv_zpool (
    -- where this observation came from
    -- (foreign key into `inv_collection` table)
    inv_collection_id UUID NOT NULL,
    -- when this observation was made
    time_collected TIMESTAMPTZ NOT NULL,

    -- The control plane ID of the zpool
    id UUID NOT NULL,
    sled_id UUID NOT NULL,
    total_size INT NOT NULL,

    -- PK consisting of:
    -- - Which collection this was
    -- - The sled reporting the disk
    -- - The slot in which this disk was found
    PRIMARY KEY (inv_collection_id, sled_id, id)
);

-- Allow looking up the most recent Zpool by ID
CREATE INDEX IF NOT EXISTS inv_zpool_by_id_and_time ON omicron.public.inv_zpool (id, time_collected DESC);

CREATE TABLE IF NOT EXISTS omicron.public.inv_dataset (
    -- where this observation came from
    -- (foreign key into `inv_collection` table)
    inv_collection_id UUID NOT NULL,
    sled_id UUID NOT NULL,

    -- The control plane ID of the dataset.
    -- This is nullable because datasets have been historically
    -- self-managed by the Sled Agent, and some don't have explicit UUIDs.
    id UUID,

    name TEXT NOT NULL,
    available INT8 NOT NULL,
    used INT8 NOT NULL,
    quota INT8,
    reservation INT8,
    compression TEXT NOT NULL,

    -- PK consisting of:
    -- - Which collection this was
    -- - The sled reporting the disk
    -- - The name of this dataset
    PRIMARY KEY (inv_collection_id, sled_id, name)
);

CREATE TABLE IF NOT EXISTS omicron.public.inv_omicron_sled_config (
    -- where this observation came from
    -- (foreign key into `inv_collection` table)
    inv_collection_id UUID NOT NULL,

    -- ID of this sled config. A given inventory report from a sled agent may
    -- contain 0-3 sled configs, so we generate these IDs on insertion and
    -- record them as the foreign keys in `inv_sled_agent`.
    id UUID NOT NULL,

    -- config generation
    generation INT8 NOT NULL,

    -- remove mupdate override ID, if set
    remove_mupdate_override UUID,

    -- desired artifact hash for internal disk slots' boot partitions
    -- NULL is translated to `HostPhase2DesiredContents::CurrentContents`
    host_phase_2_desired_slot_a STRING(64),
    host_phase_2_desired_slot_b STRING(64),

    PRIMARY KEY (inv_collection_id, id)
);

CREATE TABLE IF NOT EXISTS omicron.public.inv_last_reconciliation_disk_result (
    -- where this observation came from
    -- (foreign key into `inv_collection` table)
    inv_collection_id UUID NOT NULL,

    -- unique id for this sled (should be foreign keys into `sled` table, though
    -- it's conceivable a sled will report an id that we don't know about)
    sled_id UUID NOT NULL,

    -- unique id for this physical disk
    disk_id UUID NOT NULL,

    -- error message; if NULL, an "ok" result
    error_message TEXT,

    PRIMARY KEY (inv_collection_id, sled_id, disk_id)
);

CREATE TABLE IF NOT EXISTS omicron.public.inv_last_reconciliation_dataset_result (
    -- where this observation came from
    -- (foreign key into `inv_collection` table)
    inv_collection_id UUID NOT NULL,

    -- unique id for this sled (should be foreign keys into `sled` table, though
    -- it's conceivable a sled will report an id that we don't know about)
    sled_id UUID NOT NULL,

    -- unique id for this dataset
    dataset_id UUID NOT NULL,

    -- error message; if NULL, an "ok" result
    error_message TEXT,

    PRIMARY KEY (inv_collection_id, sled_id, dataset_id)
);

CREATE TABLE IF NOT EXISTS omicron.public.inv_last_reconciliation_orphaned_dataset (
    -- where this observation came from
    -- (foreign key into `inv_collection` table)
    inv_collection_id UUID NOT NULL,

    -- unique id for this sled (should be foreign keys into `sled` table, though
    -- it's conceivable a sled will report an id that we don't know about)
    sled_id UUID NOT NULL,

    -- These three columns compose a `DatasetName`. Other tables that store a
    -- `DatasetName` use a nullable `zone_name` (since it's only supposed to be
    -- set for datasets with `kind = 'zone'`). This table instead uses the empty
    -- string for non-'zone' kinds, which allows the column to be NOT NULL and
    -- hence be a member of our primary key. (We have no other unique ID to
    -- distinguish different `DatasetName`s.)
    pool_id UUID NOT NULL,
    kind omicron.public.dataset_kind NOT NULL,
    zone_name TEXT NOT NULL,
    CONSTRAINT zone_name_for_zone_kind CHECK (
      (kind != 'zone' AND zone_name = '') OR
      (kind = 'zone' AND zone_name != '')
    ),

    reason TEXT NOT NULL,

    -- The control plane ID of the dataset.
    -- This is nullable because this is attached as the `oxide:uuid` property in
    -- ZFS, and we can't guarantee it exists for any given dataset.
    id UUID,

    -- Properties of the dataset at the time we detected it was an orphan.
    mounted BOOL NOT NULL,
    available INT8 NOT NULL,
    used INT8 NOT NULL,

    PRIMARY KEY (inv_collection_id, sled_id, pool_id, kind, zone_name)
);

CREATE TABLE IF NOT EXISTS omicron.public.inv_last_reconciliation_zone_result (
    -- where this observation came from
    -- (foreign key into `inv_collection` table)
    inv_collection_id UUID NOT NULL,

    -- unique id for this sled (should be foreign keys into `sled` table, though
    -- it's conceivable a sled will report an id that we don't know about)
    sled_id UUID NOT NULL,

    -- unique id for this zone
    zone_id UUID NOT NULL,

    -- error message; if NULL, an "ok" result
    error_message TEXT,

    PRIMARY KEY (inv_collection_id, sled_id, zone_id)
);

-- A table describing a single zone within a zone manifest collected by inventory.
CREATE TABLE IF NOT EXISTS omicron.public.inv_zone_manifest_zone (
    -- where this observation came from
    -- (foreign key into `inv_collection` table)
    inv_collection_id UUID NOT NULL,

    -- unique id for this sled (should be foreign keys into `sled` table, though
    -- it's conceivable a sled will report an id that we don't know about)
    sled_id UUID NOT NULL,

    -- Zone file name, part of the primary key within this table.
    zone_file_name TEXT NOT NULL,

    -- The full path to the file.
    path TEXT NOT NULL,

    -- The expected file size.
    expected_size INT8 NOT NULL,

    -- The expected hash.
    expected_sha256 STRING(64) NOT NULL,

    -- The error while reading the zone or matching it to the manifest, if any.
    -- NULL indicates success.
    error TEXT,

    PRIMARY KEY (inv_collection_id, sled_id, zone_file_name)
);

-- A table describing status for a single zone manifest on a non-boot disk
-- collected by inventory.
CREATE TABLE IF NOT EXISTS omicron.public.inv_zone_manifest_non_boot (
    -- where this observation came from
    -- (foreign key into `inv_collection` table)
    inv_collection_id UUID NOT NULL,

    -- unique id for this sled (should be foreign keys into `sled` table, though
    -- it's conceivable a sled will report an id that we don't know about)
    sled_id UUID NOT NULL,

    -- unique ID for this non-boot disk
    non_boot_zpool_id UUID NOT NULL,

    -- The full path to the zone manifest.
    path TEXT NOT NULL,

    -- Whether the non-boot disk is in a valid state.
    is_valid BOOLEAN NOT NULL,

    -- A message attached to this disk.
    message TEXT NOT NULL,

    PRIMARY KEY (inv_collection_id, sled_id, non_boot_zpool_id)
);

-- A table describing status for a single mupdate override on a non-boot disk
-- collected by inventory.
CREATE TABLE IF NOT EXISTS omicron.public.inv_mupdate_override_non_boot (
    -- where this observation came from
    -- (foreign key into `inv_collection` table)
    inv_collection_id UUID NOT NULL,

    -- unique id for this sled (should be foreign keys into `sled` table, though
    -- it's conceivable a sled will report an id that we don't know about)
    sled_id UUID NOT NULL,

    -- unique id for this non-boot disk
    non_boot_zpool_id UUID NOT NULL,

    -- The full path to the mupdate override file.
    path TEXT NOT NULL,

    -- Whether the non-boot disk is in a valid state.
    is_valid BOOLEAN NOT NULL,

    -- A message attached to this disk.
    message TEXT NOT NULL,

    PRIMARY KEY (inv_collection_id, sled_id, non_boot_zpool_id)
);

CREATE TYPE IF NOT EXISTS omicron.public.zone_type AS ENUM (
  'boundary_ntp',
  'clickhouse',
  'clickhouse_keeper',
  'clickhouse_server',
  'cockroach_db',
  'crucible',
  'crucible_pantry',
  'external_dns',
  'internal_dns',
  'internal_ntp',
  'nexus',
  'oximeter'
);

CREATE TYPE IF NOT EXISTS omicron.public.inv_zone_image_source AS ENUM (
    'install_dataset',
    'artifact'
);

-- `zones` portion of an `OmicronSledConfig` observed from sled-agent
CREATE TABLE IF NOT EXISTS omicron.public.inv_omicron_sled_config_zone (
    -- where this observation came from
    inv_collection_id UUID NOT NULL,

    -- (foreign key into `inv_omicron_sled_config` table)
    sled_config_id UUID NOT NULL,

    -- unique id for this zone
    id UUID NOT NULL,
    zone_type omicron.public.zone_type NOT NULL,

    -- SocketAddr of the "primary" service for this zone
    -- (what this describes varies by zone type, but all zones have at least one
    -- service in them)
    primary_service_ip INET NOT NULL,
    primary_service_port INT4
        CHECK (primary_service_port BETWEEN 0 AND 65535)
        NOT NULL,

    -- The remaining properties may be NULL for different kinds of zones.  The
    -- specific constraints are not enforced at the database layer, basically
    -- because it's really complicated to do that and it's not obvious that it's
    -- worthwhile.

    -- Some zones have a second service.  Like the primary one, the meaning of
    -- this is zone-type-dependent.
    second_service_ip INET,
    second_service_port INT4
        CHECK (second_service_port IS NULL
        OR second_service_port BETWEEN 0 AND 65535),

    -- Zones may have an associated dataset.  They're currently always on a U.2.
    -- The only thing we need to identify it here is the name of the zpool that
    -- it's on.
    dataset_zpool_name TEXT,

    -- Zones with external IPs have an associated NIC and sockaddr for listening
    -- (first is a foreign key into `inv_omicron_sled_config_zone_nic`)
    nic_id UUID,

    -- Properties for internal DNS servers
    -- address attached to this zone from outside the sled's subnet
    dns_gz_address INET,
    dns_gz_address_index INT8,

    -- Properties for boundary NTP zones
    -- these define upstream servers we need to contact
    ntp_ntp_servers TEXT[],
    ntp_dns_servers INET[],
    ntp_domain TEXT,

    -- Properties specific to Nexus zones
    nexus_external_tls BOOLEAN,
    nexus_external_dns_servers INET ARRAY,

    -- Source NAT configuration (currently used for boundary NTP only)
    snat_ip INET,
    snat_first_port INT4
        CHECK (snat_first_port IS NULL OR snat_first_port BETWEEN 0 AND 65535),
    snat_last_port INT4
        CHECK (snat_last_port IS NULL OR snat_last_port BETWEEN 0 AND 65535),

    -- TODO: This is nullable for backwards compatibility.
    -- Eventually, that nullability should be removed.
    filesystem_pool UUID,

    -- zone image source
    image_source omicron.public.inv_zone_image_source NOT NULL,
    image_artifact_sha256 STRING(64),

    -- Nexus lockstep service port, used only by Nexus zones
    nexus_lockstep_port INT4
        CHECK (nexus_lockstep_port IS NULL OR nexus_lockstep_port BETWEEN 0 AND 65535),

    CONSTRAINT zone_image_source_artifact_hash_present CHECK (
        (image_source = 'artifact'
            AND image_artifact_sha256 IS NOT NULL)
        OR
        (image_source != 'artifact'
            AND image_artifact_sha256 IS NULL)
    ),

    CONSTRAINT nexus_lockstep_port_for_nexus_zones CHECK (
        (zone_type = 'nexus' AND nexus_lockstep_port IS NOT NULL)
        OR
        (zone_type != 'nexus' AND nexus_lockstep_port IS NULL)
    ),

    PRIMARY KEY (inv_collection_id, sled_config_id, id)
);

CREATE INDEX IF NOT EXISTS inv_omicron_sled_config_zone_nic_id
    ON omicron.public.inv_omicron_sled_config_zone (nic_id)
    STORING (
        primary_service_ip,
        second_service_ip,
        snat_ip
    );

CREATE TABLE IF NOT EXISTS omicron.public.inv_omicron_sled_config_zone_nic (
    -- where this observation came from
    inv_collection_id UUID NOT NULL,

    sled_config_id UUID NOT NULL,
    id UUID NOT NULL,
    name TEXT NOT NULL,
    ip INET NOT NULL,
    mac INT8 NOT NULL,
    subnet INET NOT NULL,
    vni INT8 NOT NULL,
    is_primary BOOLEAN NOT NULL,
    slot INT2 NOT NULL,

    PRIMARY KEY (inv_collection_id, sled_config_id, id)
);

CREATE TABLE IF NOT EXISTS omicron.public.inv_omicron_sled_config_dataset (
    -- where this observation came from
    inv_collection_id UUID NOT NULL,

    -- foreign key into the `inv_omicron_sled_config` table
    sled_config_id UUID NOT NULL,
    id UUID NOT NULL,

    pool_id UUID NOT NULL,
    kind omicron.public.dataset_kind NOT NULL,
    -- Only valid if kind = zone
    zone_name TEXT,

    quota INT8,
    reservation INT8,
    compression TEXT NOT NULL,

    CONSTRAINT zone_name_for_zone_kind CHECK (
      (kind != 'zone') OR
      (kind = 'zone' AND zone_name IS NOT NULL)
    ),

    PRIMARY KEY (inv_collection_id, sled_config_id, id)
);

CREATE TABLE IF NOT EXISTS omicron.public.inv_omicron_sled_config_disk (
    -- where this observation came from
    inv_collection_id UUID NOT NULL,

    -- foreign key into the `inv_omicron_sled_config` table
    sled_config_id UUID NOT NULL,
    id UUID NOT NULL,

    vendor TEXT NOT NULL,
    serial TEXT NOT NULL,
    model TEXT NOT NULL,

    pool_id UUID NOT NULL,

    PRIMARY KEY (inv_collection_id, sled_config_id, id)
);

CREATE TABLE IF NOT EXISTS omicron.public.inv_clickhouse_keeper_membership (
    inv_collection_id UUID NOT NULL,
    queried_keeper_id INT8 NOT NULL,
    leader_committed_log_index INT8 NOT NULL,
    raft_config INT8[] NOT NULL,

    PRIMARY KEY (inv_collection_id, queried_keeper_id)
);

CREATE TABLE IF NOT EXISTS omicron.public.inv_cockroachdb_status (
    inv_collection_id UUID NOT NULL,
    node_id TEXT NOT NULL,
    ranges_underreplicated INT8,
    liveness_live_nodes INT8,

    PRIMARY KEY (inv_collection_id, node_id)
);

CREATE TABLE IF NOT EXISTS omicron.public.inv_ntp_timesync (
    inv_collection_id UUID NOT NULL,
    zone_id UUID NOT NULL,
    synced BOOL NOT NULL,

    PRIMARY KEY (inv_collection_id, zone_id)
);

CREATE TABLE IF NOT EXISTS omicron.public.inv_internal_dns (
    inv_collection_id UUID NOT NULL,
    zone_id UUID NOT NULL,
    generation INT8 NOT NULL,
    PRIMARY KEY (inv_collection_id, zone_id)
);

/*
 * Various runtime configuration switches for reconfigurator
 *
 * Each configuration option is a single column in a row, and the whole row
 * of configurations is updated atomically. The latest `version` is the active
 * configuration.
 *
 * See https://github.com/oxidecomputer/omicron/issues/8253 for more details.
 */
CREATE TABLE IF NOT EXISTS omicron.public.reconfigurator_config (
    -- Monotonically increasing version for all bp_targets
    version INT8 PRIMARY KEY,

    -- Enable the planner background task
    planner_enabled BOOL NOT NULL DEFAULT FALSE,

    -- The time at which the configuration for a version was set
    time_modified TIMESTAMPTZ NOT NULL,

    -- Whether to add zones while the system has detected a mupdate override.
    add_zones_with_mupdate_override BOOL NOT NULL,

    -- Enable the TUF repo pruner background task
    tuf_repo_pruner_enabled BOOL NOT NULL
);

/*
 * System-level blueprints
 *
 * See RFD 457 and 459 for context.
 *
 * A blueprint describes a potential system configuration. The primary table is
 * the `blueprint` table, which stores only a small amount of metadata about the
 * blueprint. The bulk of the information is stored in the `bp_*` tables below,
 * each of which references back to `blueprint` by ID.
 *
 * `bp_target` describes the "target blueprints" of the system. Insertion must
 * follow a strict set of rules:
 *
 * * The first target blueprint must have version=1, and must have no parent
 *   blueprint.
 * * The Nth target blueprint must have version=N, and its parent blueprint must
 *   be the blueprint that was the target at version=N-1.
 *
 * The result is that the current target blueprint can always be found by
 * looking at the maximally-versioned row in `bp_target`, and there is a linear
 * history from that blueprint all the way back to the version=1 blueprint. We
 * will eventually prune old blueprint targets, so it will not always be
 * possible to view the entire history.
 *
 * `bp_omicron_zone` and `bp_omicron_zone_nic` are nearly identical to their
 * `inv_*` counterparts, and record the `OmicronZoneConfig`s for each sled.
 */

CREATE TYPE IF NOT EXISTS omicron.public.bp_zone_disposition AS ENUM (
    'in_service',
    'expunged'
);

CREATE TYPE IF NOT EXISTS omicron.public.bp_dataset_disposition AS ENUM (
    'in_service',
    'expunged'
);

CREATE TYPE IF NOT EXISTS omicron.public.bp_physical_disk_disposition AS ENUM (
    'in_service',
    'expunged'
);

CREATE TYPE IF NOT EXISTS omicron.public.bp_source AS ENUM (
    'rss',
    'planner',
    'reconfigurator_cli_edit',
    'test'
);

-- list of all blueprints
CREATE TABLE IF NOT EXISTS omicron.public.blueprint (
    id UUID PRIMARY KEY,

    -- This is effectively a foreign key back to this table; however, it is
    -- allowed to be NULL: the initial blueprint has no parent. Additionally,
    -- it may be non-NULL but no longer reference a row in this table: once a
    -- child blueprint has been created from a parent, it's possible for the
    -- parent to be deleted. We do not NULL out this field on such a deletion,
    -- so we can always see that there had been a particular parent even if it's
    -- now gone.
    parent_blueprint_id UUID,

    -- These fields are for debugging only.
    time_created TIMESTAMPTZ NOT NULL,
    creator TEXT NOT NULL,
    comment TEXT NOT NULL,

    -- identifies the latest internal DNS version when blueprint planning began
    internal_dns_version INT8 NOT NULL,
    -- identifies the latest external DNS version when blueprint planning began
    external_dns_version INT8 NOT NULL,
    -- identifies the CockroachDB state fingerprint when blueprint planning began
    cockroachdb_fingerprint TEXT NOT NULL,

    -- CockroachDB settings managed by blueprints.
    --
    -- We use NULL in these columns to reflect that blueprint execution should
    -- not modify the option; we're able to do this because CockroachDB settings
    -- require the value to be the correct type and not NULL. There is no value
    -- that represents "please reset this setting to the default value"; that is
    -- represented by the presence of the default value in that field.
    --
    -- `cluster.preserve_downgrade_option`
    cockroachdb_setting_preserve_downgrade TEXT,

    -- The smallest value of the target_release table's generation field that's
    -- accepted by the blueprint.
    --
    -- For example, let's say that the current target release generation is 5.
    -- Then, when reconfigurator detects a MUPdate:
    --
    -- * the target release is ignored in favor of the install dataset
    -- * this field is set to 6
    --
    -- Once an operator sets a new target release, its generation will be 6 or
    -- higher. Reconfigurator will then know that it is back in charge of
    -- driving the system to the target release.
    --
    -- This is set to 1 by default in application code.
    target_release_minimum_generation INT8 NOT NULL,

    -- The generation of the active group of Nexus instances
    nexus_generation INT8 NOT NULL,

    -- The source of this blueprint
    source omicron.public.bp_source NOT NULL
);

-- table describing both the current and historical target blueprints of the
-- system
CREATE TABLE IF NOT EXISTS omicron.public.bp_target (
    -- Monotonically increasing version for all bp_targets
    version INT8 PRIMARY KEY,

    -- Effectively a foreign key into the `blueprint` table, but may reference a
    -- blueprint that has been deleted (if this target is no longer the current
    -- target: the current target must not be deleted).
    blueprint_id UUID NOT NULL,

    -- Is this blueprint enabled?
    --
    -- Currently, we have no code that acts on this value; however, it exists as
    -- an escape hatch once we have automated blueprint planning and execution.
    -- An operator can set the current blueprint to disabled, which should stop
    -- planning and execution (presumably until a support case can address
    -- whatever issue the update system is causing).
    enabled BOOL NOT NULL,

    -- Timestamp for when this blueprint was made the current target
    time_made_target TIMESTAMPTZ NOT NULL
);

-- metadata associated with a single sled in a blueprint
CREATE TABLE IF NOT EXISTS omicron.public.bp_sled_metadata (
    -- foreign key into `blueprint` table
    blueprint_id UUID NOT NULL,

    sled_id UUID NOT NULL,
    sled_state omicron.public.sled_state NOT NULL,
    sled_agent_generation INT8 NOT NULL,
    -- NULL means do not remove any overrides
    remove_mupdate_override UUID,

    -- desired artifact hash for internal disk slots' boot partitions
    -- NULL is translated to
    -- `BlueprintHostPhase2DesiredContents::CurrentContents`
    host_phase_2_desired_slot_a STRING(64),
    host_phase_2_desired_slot_b STRING(64),

    -- the sled's /64 subnet on the underlay address
    subnet INET NOT NULL,

    PRIMARY KEY (blueprint_id, sled_id)
);

-- description of omicron physical disks specified in a blueprint.
CREATE TABLE IF NOT EXISTS omicron.public.bp_omicron_physical_disk  (
    -- foreign key into the `blueprint` table
    blueprint_id UUID NOT NULL,

    -- unique id for this sled (should be foreign keys into `sled` table, though
    -- it's conceivable a blueprint could refer to a sled that no longer exists,
    -- particularly if the blueprint is older than the current target)
    sled_id UUID NOT NULL,

    vendor TEXT NOT NULL,
    serial TEXT NOT NULL,
    model TEXT NOT NULL,

    id UUID NOT NULL,
    pool_id UUID NOT NULL,

    disposition omicron.public.bp_physical_disk_disposition NOT NULL,

     -- Specific properties of the `expunged` disposition
    disposition_expunged_as_of_generation INT,
    disposition_expunged_ready_for_cleanup BOOL NOT NULL,

    PRIMARY KEY (blueprint_id, id),

    CONSTRAINT expunged_disposition_properties CHECK (
      (disposition != 'expunged'
          AND disposition_expunged_as_of_generation IS NULL
          AND NOT disposition_expunged_ready_for_cleanup)
      OR
      (disposition = 'expunged'
          AND disposition_expunged_as_of_generation IS NOT NULL)
    )
);

-- description of an omicron dataset specified in a blueprint.
CREATE TABLE IF NOT EXISTS omicron.public.bp_omicron_dataset (
    -- foreign key into the `blueprint` table
    blueprint_id UUID NOT NULL,
    sled_id UUID NOT NULL,
    id UUID NOT NULL,

    -- Dataset disposition
    disposition omicron.public.bp_dataset_disposition NOT NULL,

    pool_id UUID NOT NULL,
    kind omicron.public.dataset_kind NOT NULL,
    -- Only valid if kind = zone
    zone_name TEXT,

    -- Only valid if kind = crucible
    ip INET,
    port INT4 CHECK (port BETWEEN 0 AND 65535),

    quota INT8,
    reservation INT8,
    compression TEXT NOT NULL,

    CONSTRAINT zone_name_for_zone_kind CHECK (
      (kind != 'zone') OR
      (kind = 'zone' AND zone_name IS NOT NULL)
    ),

    CONSTRAINT ip_and_port_set_for_crucible CHECK (
      (kind != 'crucible') OR
      (kind = 'crucible' AND ip IS NOT NULL and port IS NOT NULL)
    ),

    PRIMARY KEY (blueprint_id, id)
);

CREATE TYPE IF NOT EXISTS omicron.public.bp_zone_image_source AS ENUM (
    'install_dataset',
    'artifact'
);

-- description of omicron zones specified in a blueprint
CREATE TABLE IF NOT EXISTS omicron.public.bp_omicron_zone (
    -- foreign key into the `blueprint` table
    blueprint_id UUID NOT NULL,

    -- unique id for this sled (should be foreign keys into `sled` table, though
    -- it's conceivable a blueprint could refer to a sled that no longer exists,
    -- particularly if the blueprint is older than the current target)
    sled_id UUID NOT NULL,

    -- unique id for this zone
    id UUID NOT NULL,
    zone_type omicron.public.zone_type NOT NULL,

    -- SocketAddr of the "primary" service for this zone
    -- (what this describes varies by zone type, but all zones have at least one
    -- service in them)
    primary_service_ip INET NOT NULL,
    primary_service_port INT4
        CHECK (primary_service_port BETWEEN 0 AND 65535)
        NOT NULL,

    -- The remaining properties may be NULL for different kinds of zones.  The
    -- specific constraints are not enforced at the database layer, basically
    -- because it's really complicated to do that and it's not obvious that it's
    -- worthwhile.

    -- Some zones have a second service.  Like the primary one, the meaning of
    -- this is zone-type-dependent.
    second_service_ip INET,
    second_service_port INT4
        CHECK (second_service_port IS NULL
        OR second_service_port BETWEEN 0 AND 65535),

    -- Zones may have an associated dataset.  They're currently always on a U.2.
    -- The only thing we need to identify it here is the name of the zpool that
    -- it's on.
    dataset_zpool_name TEXT,

    -- Zones with external IPs have an associated NIC and sockaddr for listening
    -- (first is a foreign key into `bp_omicron_zone_nic`)
    bp_nic_id UUID,

    -- Properties for internal DNS servers
    -- address attached to this zone from outside the sled's subnet
    dns_gz_address INET,
    dns_gz_address_index INT8,

    -- Properties for boundary NTP zones
    -- these define upstream servers we need to contact
    ntp_ntp_servers TEXT[],
    ntp_dns_servers INET[],
    ntp_domain TEXT,

    -- Properties specific to Nexus zones
    nexus_external_tls BOOLEAN,
    nexus_external_dns_servers INET ARRAY,

    -- Source NAT configuration (currently used for boundary NTP only)
    snat_ip INET,
    snat_first_port INT4
        CHECK (snat_first_port IS NULL OR snat_first_port BETWEEN 0 AND 65535),
    snat_last_port INT4
        CHECK (snat_last_port IS NULL OR snat_last_port BETWEEN 0 AND 65535),

    -- For some zones, either primary_service_ip or second_service_ip (but not
    -- both!) is an external IP address. For such zones, this is the ID of that
    -- external IP. In general this is a foreign key into
    -- omicron.public.external_ip, though the row many not exist: if this
    -- blueprint is old, it's possible the IP has been deleted, and if this
    -- blueprint has not yet been realized, it's possible the IP hasn't been
    -- created yet.
    external_ip_id UUID,

    filesystem_pool UUID NOT NULL,

    -- Zone disposition
    disposition omicron.public.bp_zone_disposition NOT NULL,

    -- Specific properties of the `expunged` disposition
    disposition_expunged_as_of_generation INT,
    disposition_expunged_ready_for_cleanup BOOL NOT NULL,

    -- Blueprint zone image source
    image_source omicron.public.bp_zone_image_source NOT NULL,
    image_artifact_sha256 STRING(64),

    -- Generation for Nexus zones
    nexus_generation INT8,

    -- Nexus lockstep service port, used only by Nexus zones
    nexus_lockstep_port INT4
        CHECK (nexus_lockstep_port IS NULL OR nexus_lockstep_port BETWEEN 0 AND 65535),

    PRIMARY KEY (blueprint_id, id),

    CONSTRAINT expunged_disposition_properties CHECK (
        (disposition != 'expunged'
            AND disposition_expunged_as_of_generation IS NULL
            AND NOT disposition_expunged_ready_for_cleanup)
        OR
        (disposition = 'expunged'
            AND disposition_expunged_as_of_generation IS NOT NULL)
    ),

    CONSTRAINT zone_image_source_artifact_hash_present CHECK (
        (image_source = 'artifact'
            AND image_artifact_sha256 IS NOT NULL)
        OR
        (image_source != 'artifact'
            AND image_artifact_sha256 IS NULL)
    ),

    CONSTRAINT nexus_generation_for_nexus_zones CHECK (
        (zone_type = 'nexus' AND nexus_generation IS NOT NULL)
        OR
        (zone_type != 'nexus' AND nexus_generation IS NULL)
    ),

    CONSTRAINT nexus_lockstep_port_for_nexus_zones CHECK (
        (zone_type = 'nexus' AND nexus_lockstep_port IS NOT NULL)
        OR
        (zone_type != 'nexus' AND nexus_lockstep_port IS NULL)
    )
);

CREATE TABLE IF NOT EXISTS omicron.public.bp_omicron_zone_nic (
    blueprint_id UUID NOT NULL,
    id UUID NOT NULL,
    name TEXT NOT NULL,
    ip INET NOT NULL,
    mac INT8 NOT NULL,
    subnet INET NOT NULL,
    vni INT8 NOT NULL,
    is_primary BOOLEAN NOT NULL,
    slot INT2 NOT NULL,

    PRIMARY KEY (blueprint_id, id)
);

-- Blueprint information related to clickhouse cluster management
--
-- Rows for this table will only exist for deployments with an existing
-- `ClickhousePolicy` as part of the fleet `Policy`. In the limit, this will be
-- all deployments.
CREATE TABLE IF NOT EXISTS omicron.public.bp_clickhouse_cluster_config (
    -- Foreign key into the `blueprint` table
    blueprint_id UUID PRIMARY KEY,
    -- Generation number to track changes to the cluster state.
    -- Used as optimizitic concurrency control.
    generation INT8 NOT NULL,

    -- Clickhouse server and keeper ids can never be reused. We hand them out
    -- monotonically and keep track of the last one used here.
    max_used_server_id INT8 NOT NULL,
    max_used_keeper_id INT8 NOT NULL,

    -- Each clickhouse cluster has a unique name and secret value. These are set
    -- once and shared among all nodes for the lifetime of the fleet.
    cluster_name TEXT NOT NULL,
    cluster_secret TEXT NOT NULL,

    -- A recording of an inventory value that serves as a marker to inform the
    -- reconfigurator when a collection of a raft configuration is recent.
    highest_seen_keeper_leader_committed_log_index INT8 NOT NULL
);

-- Mapping of an Omicron zone ID to Clickhouse Keeper node ID in a specific
-- blueprint.
--
-- This can logically be considered a subtable of `bp_clickhouse_cluster_config`
CREATE TABLE IF NOT EXISTS omicron.public.bp_clickhouse_keeper_zone_id_to_node_id (
    -- Foreign key into the `blueprint` table
    blueprint_id UUID NOT NULL,

    omicron_zone_id UUID NOT NULL,
    keeper_id INT8 NOT NULL,

    PRIMARY KEY (blueprint_id, omicron_zone_id, keeper_id)
);

-- Mapping of an Omicron zone ID to Clickhouse Server node ID in a specific
-- blueprint.
--
-- This can logically be considered a subtable of `bp_clickhouse_cluster_config`
CREATE TABLE IF NOT EXISTS omicron.public.bp_clickhouse_server_zone_id_to_node_id (
    -- Foreign key into the `blueprint` table
    blueprint_id UUID NOT NULL,

    omicron_zone_id UUID NOT NULL,
    server_id INT8 NOT NULL,

    PRIMARY KEY (blueprint_id, omicron_zone_id, server_id)
);

-- Blueprint information related to which ClickHouse installation
-- oximeter is reading from.
CREATE TABLE IF NOT EXISTS omicron.public.bp_oximeter_read_policy (
    -- Foreign key into the `blueprint` table
    blueprint_id UUID PRIMARY KEY,

    -- Generation number.
    version INT8 NOT NULL,

    -- Which clickhouse installation should oximeter read from.
    oximeter_read_mode omicron.public.oximeter_read_mode NOT NULL
);

-- Blueprint information related to pending RoT bootloader upgrades.
CREATE TABLE IF NOT EXISTS omicron.public.bp_pending_mgs_update_rot_bootloader (
    -- Foreign key into the `blueprint` table
    blueprint_id UUID NOT NULL,
    -- identify of the device to be updated
    -- (foreign key into the `hw_baseboard_id` table)
    hw_baseboard_id UUID NOT NULL,
    -- location of this device according to MGS
    sp_type omicron.public.sp_type NOT NULL,
    sp_slot INT4 NOT NULL,
    -- artifact to be deployed to this device
    artifact_sha256 STRING(64) NOT NULL,
    artifact_version STRING(64) NOT NULL,

    -- RoT bootloader-specific details
    expected_stage0_version STRING NOT NULL,
    expected_stage0_next_version STRING, -- NULL means invalid (no version expected)

    PRIMARY KEY(blueprint_id, hw_baseboard_id)
);

-- Blueprint information related to pending SP upgrades.
CREATE TABLE IF NOT EXISTS omicron.public.bp_pending_mgs_update_sp (
    -- Foreign key into the `blueprint` table
    blueprint_id UUID NOT NULL,
    -- identify of the device to be updated
    -- (foreign key into the `hw_baseboard_id` table)
    hw_baseboard_id UUID NOT NULL,
    -- location of this device according to MGS
    sp_type omicron.public.sp_type NOT NULL,
    sp_slot INT4 NOT NULL,
    -- artifact to be deployed to this device
    artifact_sha256 STRING(64) NOT NULL,
    artifact_version STRING(64) NOT NULL,

    -- SP-specific details
    expected_active_version STRING NOT NULL,
    expected_inactive_version STRING, -- NULL means invalid (no version expected)

    PRIMARY KEY(blueprint_id, hw_baseboard_id)
);

-- Blueprint information related to pending RoT upgrades.
CREATE TABLE IF NOT EXISTS omicron.public.bp_pending_mgs_update_rot (
    -- Foreign key into the `blueprint` table
    blueprint_id UUID NOT NULL,
    -- identify of the device to be updated
    -- (foreign key into the `hw_baseboard_id` table)
    hw_baseboard_id UUID NOT NULL,
    -- location of this device according to MGS
    sp_type omicron.public.sp_type NOT NULL,
    sp_slot INT4 NOT NULL,
    -- artifact to be deployed to this device
    artifact_sha256 STRING(64) NOT NULL,
    artifact_version STRING(64) NOT NULL,

    -- RoT-specific details
    expected_active_slot omicron.public.hw_rot_slot NOT NULL,
    expected_active_version STRING NOT NULL,
    expected_inactive_version STRING, -- NULL means invalid (no version expected)
    expected_persistent_boot_preference omicron.public.hw_rot_slot NOT NULL,
    expected_pending_persistent_boot_preference omicron.public.hw_rot_slot,
    expected_transient_boot_preference omicron.public.hw_rot_slot,

    PRIMARY KEY(blueprint_id, hw_baseboard_id)
);

-- Blueprint information related to pending host OS phase 1 updates.
CREATE TABLE IF NOT EXISTS omicron.public.bp_pending_mgs_update_host_phase_1 (
    -- Foreign key into the `blueprint` table
    blueprint_id UUID NOT NULL,
    -- identify of the device to be updated
    -- (foreign key into the `hw_baseboard_id` table)
    hw_baseboard_id UUID NOT NULL,
    -- location of this device according to MGS
    sp_type omicron.public.sp_type NOT NULL,
    sp_slot INT4 NOT NULL,
    -- artifact to be deployed to this device
    artifact_sha256 STRING(64) NOT NULL,
    artifact_version STRING(64) NOT NULL,

    -- host-phase-1-specific details
    expected_active_phase_1_slot omicron.public.hw_m2_slot NOT NULL,
    expected_boot_disk omicron.public.hw_m2_slot NOT NULL,
    expected_active_phase_1_hash STRING(64) NOT NULL,
    expected_active_phase_2_hash STRING(64) NOT NULL,
    expected_inactive_phase_1_hash STRING(64) NOT NULL,
    expected_inactive_phase_2_hash STRING(64) NOT NULL,
    sled_agent_ip INET NOT NULL,
    sled_agent_port INT4 NOT NULL CHECK (sled_agent_port BETWEEN 0 AND 65535),

    PRIMARY KEY(blueprint_id, hw_baseboard_id)
);

-- Mapping of Omicron zone ID to CockroachDB node ID. This isn't directly used
-- by the blueprint tables above, but is used by the more general Reconfigurator
-- system along with them (e.g., to decommission expunged CRDB nodes).
CREATE TABLE IF NOT EXISTS omicron.public.cockroachdb_zone_id_to_node_id (
    omicron_zone_id UUID NOT NULL UNIQUE,
    crdb_node_id TEXT NOT NULL UNIQUE,

    -- We require the pair to be unique, and also require each column to be
    -- unique: there should only be one entry for a given zone ID, one entry for
    -- a given node ID, and we need a unique requirement on the pair (via this
    -- primary key) to support `ON CONFLICT DO NOTHING` idempotent inserts.
    PRIMARY KEY (omicron_zone_id, crdb_node_id)
);

-- Debug logging of blueprint planner reports
--
-- When the blueprint planner inside Nexus runs, it generates a report
-- describing what it did and why. Once the blueprint is generated, this report
-- is only intended for humans for debugging.  Because no shipping software ever
-- never needs to read this and because we want to prioritize ease of evolving
-- these structures, we we punt on a SQL representation entirely. This table
-- stores a JSON blob containing the planning reports for blueprints, but we _do
-- not_ provide any way to parse this data in Nexus or other shipping software.
-- (JSON in the database has all the normal problems of versioning, etc., and we
-- punt on that entirely by saying "do not parse this".) omdb and other dev
-- tooling is free to (attempt to) parse and interpret these JSON blobs.
CREATE TABLE IF NOT EXISTS omicron.public.debug_log_blueprint_planning (
    blueprint_id UUID NOT NULL PRIMARY KEY,
    debug_blob JSONB NOT NULL
);

/*
 * List of debug datasets available for use (e.g., by support bundles).
 *
 * This is a Reconfigurator rendezvous table: it reflects resources that
 * Reconfigurator has ensured exist. It is always possible that a resource
 * chosen from this table could be deleted after it's selected, but any
 * non-deleted row in this table is guaranteed to have been created.
 */
CREATE TABLE IF NOT EXISTS omicron.public.rendezvous_debug_dataset (
    /* ID of the dataset in a blueprint */
    id UUID PRIMARY KEY,

    /* Time this dataset was added to the table */
    time_created TIMESTAMPTZ NOT NULL,

    /*
     * If not NULL, indicates this dataset has been expunged in a blueprint.
     * Multiple Nexus instances operate concurrently, and it's possible any
     * given Nexus is operating on an old blueprint. We need to avoid a Nexus
     * operating on an old blueprint from inserting a dataset that has already
     * been expunged and removed from this table by a later blueprint, so
     * instead of hard deleting, we tombstone rows via this column.
     *
     * Hard deletion of tombstoned datasets will require some care with respect
     * to the problem above. For now we keep tombstoned datasets around forever.
     */
    time_tombstoned TIMESTAMPTZ,

    /* ID of the zpool on which this dataset is placed */
    pool_id UUID NOT NULL,

    /*
     * ID of the target blueprint the Reconfigurator reconciliation RPW was
     * acting on when this row was created.
     *
     * In practice, this will often be the same blueprint ID in which this
     * dataset was added, but it's not guaranteed to be (it could be any
     * descendent blueprint in which this dataset is still in service).
     */
    blueprint_id_when_created UUID NOT NULL,

    /*
     * ID of the target blueprint the Reconfigurator reconciliation RPW was
     * acting on when this row was tombstoned.
     *
     * In practice, this will often be the same blueprint ID in which this
     * dataset was expunged, but it's not guaranteed to be (it could be any
     * descendent blueprint in which this dataset is expunged and not yet
     * pruned).
     */
    blueprint_id_when_tombstoned UUID,

    /*
     * Either both `*_tombstoned` columns should be set (if this row has been
     * tombstoned) or neither should (if it has not).
     */
    CONSTRAINT tombstoned_consistency CHECK (
        (time_tombstoned IS NULL
            AND blueprint_id_when_tombstoned IS NULL)
        OR
        (time_tombstoned IS NOT NULL
            AND blueprint_id_when_tombstoned IS NOT NULL)
    )
);

/* Add an index which lets us find usable debug datasets */
CREATE INDEX IF NOT EXISTS lookup_usable_rendezvous_debug_dataset
    ON omicron.public.rendezvous_debug_dataset (id)
    WHERE time_tombstoned IS NULL;

/*******************************************************************/

/*
 * The `sled_instance` view's definition needs to be modified in a separate
 * transaction from the transaction that created it.
 */

COMMIT;
BEGIN;

-- Describes what happens when
-- (for affinity groups) instance cannot be co-located, or
-- (for anti-affinity groups) instance must be co-located, or
CREATE TYPE IF NOT EXISTS omicron.public.affinity_policy AS ENUM (
    -- If the affinity request cannot be satisfied, fail.
    'fail',

    -- If the affinity request cannot be satisfied, allow it anyway.
    'allow'
);

-- Determines what "co-location" means for instances within an affinity
-- or anti-affinity group.
CREATE TYPE IF NOT EXISTS omicron.public.failure_domain AS ENUM (
    -- Instances are co-located if they are on the same sled.
    'sled'
);

-- Describes a grouping of related instances that should be co-located.
CREATE TABLE IF NOT EXISTS omicron.public.affinity_group (
    id UUID PRIMARY KEY,
    name STRING(63) NOT NULL,
    description STRING(512) NOT NULL,
    time_created TIMESTAMPTZ NOT NULL,
    time_modified TIMESTAMPTZ NOT NULL,
    time_deleted TIMESTAMPTZ,
    -- Affinity groups are contained within projects
    project_id UUID NOT NULL,
    policy omicron.public.affinity_policy NOT NULL,
    failure_domain omicron.public.failure_domain NOT NULL
);

-- Names for affinity groups within a project should be unique
CREATE UNIQUE INDEX IF NOT EXISTS lookup_affinity_group_by_project ON omicron.public.affinity_group (
    project_id,
    name
) WHERE
    time_deleted IS NULL;

-- Describes an instance's membership within an affinity group
CREATE TABLE IF NOT EXISTS omicron.public.affinity_group_instance_membership (
    group_id UUID NOT NULL,
    instance_id UUID NOT NULL,

    PRIMARY KEY (group_id, instance_id)
);

-- We need to look up all memberships of an instance so we can revoke these
-- memberships efficiently when instances are deleted.
CREATE INDEX IF NOT EXISTS lookup_affinity_group_instance_membership_by_instance ON omicron.public.affinity_group_instance_membership (
    instance_id
);

-- Describes a collection of instances that should not be co-located.
CREATE TABLE IF NOT EXISTS omicron.public.anti_affinity_group (
    id UUID PRIMARY KEY,
    name STRING(63) NOT NULL,
    description STRING(512) NOT NULL,
    time_created TIMESTAMPTZ NOT NULL,
    time_modified TIMESTAMPTZ NOT NULL,
    time_deleted TIMESTAMPTZ,
    -- Anti-Affinity groups are contained within projects
    project_id UUID NOT NULL,
    policy omicron.public.affinity_policy NOT NULL,
    failure_domain omicron.public.failure_domain NOT NULL
);

-- Names for anti-affinity groups within a project should be unique
CREATE UNIQUE INDEX IF NOT EXISTS lookup_anti_affinity_group_by_project ON omicron.public.anti_affinity_group (
    project_id,
    name
) WHERE
    time_deleted IS NULL;

-- Describes an instance's membership within an anti-affinity group
CREATE TABLE IF NOT EXISTS omicron.public.anti_affinity_group_instance_membership (
    group_id UUID NOT NULL,
    instance_id UUID NOT NULL,

    PRIMARY KEY (group_id, instance_id)
);

-- We need to look up all memberships of an instance so we can revoke these
-- memberships efficiently when instances are deleted.
CREATE INDEX IF NOT EXISTS lookup_anti_affinity_group_instance_membership_by_instance ON omicron.public.anti_affinity_group_instance_membership (
    instance_id
);

CREATE TYPE IF NOT EXISTS omicron.public.vmm_cpu_platform AS ENUM (
  'sled_default',
  'amd_milan',
  'amd_turin'
);

-- Per-VMM state.
CREATE TABLE IF NOT EXISTS omicron.public.vmm (
    id UUID PRIMARY KEY,
    time_created TIMESTAMPTZ NOT NULL,
    time_deleted TIMESTAMPTZ,
    instance_id UUID NOT NULL,
    time_state_updated TIMESTAMPTZ NOT NULL,
    state_generation INT NOT NULL,
    sled_id UUID NOT NULL,
    propolis_ip INET NOT NULL,
    propolis_port INT4 NOT NULL CHECK (propolis_port BETWEEN 0 AND 65535) DEFAULT 12400,
    state omicron.public.vmm_state NOT NULL,
    cpu_platform omicron.public.vmm_cpu_platform
);

CREATE INDEX IF NOT EXISTS lookup_vmms_by_sled_id ON omicron.public.vmm (
    sled_id
) WHERE time_deleted IS NULL;

/*
 * A special view of an instance provided to operators for insights into what's
 * running on a sled.
 *
 * This view replaces the placeholder `sled_instance` view defined above. Any
 * columns in the placeholder must appear in the replacement in the same order
 * and with the same types they had in the placeholder.
 */

CREATE OR REPLACE VIEW omicron.public.sled_instance
AS SELECT
   instance.id,
   instance.name,
   silo.name as silo_name,
   project.name as project_name,
   vmm.sled_id as active_sled_id,
   instance.time_created,
   instance.time_modified,
   instance.migration_id,
   instance.ncpus,
   instance.memory,
   vmm.state
FROM
    omicron.public.instance AS instance
    JOIN omicron.public.project AS project ON
            instance.project_id = project.id
    JOIN omicron.public.silo AS silo ON
            project.silo_id = silo.id
    JOIN omicron.public.vmm AS vmm ON
            instance.active_propolis_id = vmm.id
WHERE
    instance.time_deleted IS NULL AND vmm.time_deleted IS NULL;

CREATE SEQUENCE IF NOT EXISTS omicron.public.nat_version START 1 INCREMENT 1;

CREATE TABLE IF NOT EXISTS omicron.public.nat_entry (
    id UUID PRIMARY KEY DEFAULT gen_random_uuid(),
    external_address INET NOT NULL,
    first_port INT4 NOT NULL,
    last_port INT4 NOT NULL,
    sled_address INET NOT NULL,
    vni INT4 NOT NULL,
    mac INT8 NOT NULL,
    version_added INT8 NOT NULL DEFAULT nextval('omicron.public.nat_version'),
    version_removed INT8,
    time_created TIMESTAMPTZ NOT NULL DEFAULT now(),
    time_deleted TIMESTAMPTZ
);

CREATE UNIQUE INDEX IF NOT EXISTS nat_version_added ON omicron.public.nat_entry (
    version_added
)
STORING (
    external_address,
    first_port,
    last_port,
    sled_address,
    vni,
    mac,
    time_created,
    time_deleted
);

CREATE UNIQUE INDEX IF NOT EXISTS overlapping_nat_entry ON omicron.public.nat_entry (
    external_address,
    first_port,
    last_port
) WHERE time_deleted IS NULL;

CREATE INDEX IF NOT EXISTS nat_lookup ON omicron.public.nat_entry (external_address, first_port, last_port, sled_address, vni, mac);

CREATE UNIQUE INDEX IF NOT EXISTS nat_version_removed ON omicron.public.nat_entry (
    version_removed
)
STORING (
    external_address,
    first_port,
    last_port,
    sled_address,
    vni,
    mac,
    time_created,
    time_deleted
);

CREATE INDEX IF NOT EXISTS nat_lookup_by_vni ON omicron.public.nat_entry (
  vni
)
STORING (
  external_address,
  first_port,
  last_port,
  sled_address,
  mac,
  version_added,
  version_removed,
  time_created,
  time_deleted
);

/*
 * A view of the ipv4 nat change history
 * used to summarize changes for external viewing
 */
CREATE VIEW IF NOT EXISTS omicron.public.nat_changes
AS
-- Subquery:
-- We need to be able to order partial changesets. ORDER BY on separate columns
-- will not accomplish this, so we'll do this by interleaving version_added
-- and version_removed (version_removed taking priority if NOT NULL) and then sorting
-- on the appropriate version numbers at call time.
WITH interleaved_versions AS (
  -- fetch all active NAT entries (entries that have not been soft deleted)
  SELECT
    external_address,
    first_port,
    last_port,
    sled_address,
    vni,
    mac,
    -- rename version_added to version
    version_added AS version,
    -- create a new virtual column, boolean value representing whether or not
    -- the record has been soft deleted
    (version_removed IS NOT NULL) as deleted
  FROM omicron.public.nat_entry
  WHERE version_removed IS NULL

  -- combine the datasets, unifying the version_added and version_removed
  -- columns to a single `version` column so we can interleave and sort the entries
  UNION

  -- fetch all inactive NAT entries (entries that have been soft deleted)
  SELECT
    external_address,
    first_port,
    last_port,
    sled_address,
    vni,
    mac,
    -- rename version_removed to version
    version_removed AS version,
    -- create a new virtual column, boolean value representing whether or not
    -- the record has been soft deleted
    (version_removed IS NOT NULL) as deleted
  FROM omicron.public.nat_entry
  WHERE version_removed IS NOT NULL
)
-- this is our new "table"
-- here we select the columns from the subquery defined above
SELECT
  external_address,
  first_port,
  last_port,
  sled_address,
  vni,
  mac,
  version,
  deleted
FROM interleaved_versions;

CREATE TYPE IF NOT EXISTS omicron.public.bfd_mode AS ENUM (
    'single_hop',
    'multi_hop'
);

CREATE TABLE IF NOT EXISTS omicron.public.bfd_session (
    id UUID PRIMARY KEY,
    local INET,
    remote INET NOT NULL,
    detection_threshold INT8 NOT NULL,
    required_rx INT8 NOT NULL,
    switch TEXT NOT NULL,
    mode  omicron.public.bfd_mode,

    time_created TIMESTAMPTZ NOT NULL,
    time_modified TIMESTAMPTZ NOT NULL,
    time_deleted TIMESTAMPTZ
);

CREATE UNIQUE INDEX IF NOT EXISTS lookup_bfd_session ON omicron.public.bfd_session (
    remote,
    switch
) WHERE time_deleted IS NULL;


CREATE TABLE IF NOT EXISTS omicron.public.probe (
    id UUID NOT NULL PRIMARY KEY,
    name STRING(63) NOT NULL,
    description STRING(512) NOT NULL,
    time_created TIMESTAMPTZ NOT NULL,
    time_modified TIMESTAMPTZ NOT NULL,
    time_deleted TIMESTAMPTZ,
    project_id UUID NOT NULL,
    sled UUID NOT NULL
);

CREATE UNIQUE INDEX IF NOT EXISTS lookup_probe_by_name ON omicron.public.probe (
    name
) WHERE
    time_deleted IS NULL;

CREATE TYPE IF NOT EXISTS omicron.public.upstairs_repair_notification_type AS ENUM (
  'started',
  'succeeded',
  'failed'
);

CREATE TYPE IF NOT EXISTS omicron.public.upstairs_repair_type AS ENUM (
  'live',
  'reconciliation'
);

CREATE TABLE IF NOT EXISTS omicron.public.upstairs_repair_notification (
    time TIMESTAMPTZ NOT NULL,

    repair_id UUID NOT NULL,
    repair_type omicron.public.upstairs_repair_type NOT NULL,

    upstairs_id UUID NOT NULL,
    session_id UUID NOT NULL,

    region_id UUID NOT NULL,
    target_ip INET NOT NULL,
    target_port INT4 CHECK (target_port BETWEEN 0 AND 65535) NOT NULL,

    notification_type omicron.public.upstairs_repair_notification_type NOT NULL,

    /*
     * A repair is uniquely identified by the four UUIDs here, and a
     * notification is uniquely identified by its type.
     */
    PRIMARY KEY (repair_id, upstairs_id, session_id, region_id, notification_type)
);

CREATE TABLE IF NOT EXISTS omicron.public.upstairs_repair_progress (
    repair_id UUID NOT NULL,
    time TIMESTAMPTZ NOT NULL,
    current_item INT8 NOT NULL,
    total_items INT8 NOT NULL,

    PRIMARY KEY (repair_id, time, current_item, total_items)
);

CREATE TYPE IF NOT EXISTS omicron.public.downstairs_client_stop_request_reason_type AS ENUM (
  'replacing',
  'disabled',
  'failed_reconcile',
  'io_error',
  'bad_negotiation_order',
  'incompatible',
  'failed_live_repair',
  'too_many_outstanding_jobs',
  'deactivated'
);

CREATE TABLE IF NOT EXISTS omicron.public.downstairs_client_stop_request_notification (
    time TIMESTAMPTZ NOT NULL,
    upstairs_id UUID NOT NULL,
    downstairs_id UUID NOT NULL,
    reason omicron.public.downstairs_client_stop_request_reason_type NOT NULL,

    PRIMARY KEY (time, upstairs_id, downstairs_id, reason)
);

CREATE TYPE IF NOT EXISTS omicron.public.downstairs_client_stopped_reason_type AS ENUM (
  'connection_timeout',
  'connection_failed',
  'timeout',
  'write_failed',
  'read_failed',
  'requested_stop',
  'finished',
  'queue_closed',
  'receive_task_cancelled'
);

CREATE TABLE IF NOT EXISTS omicron.public.downstairs_client_stopped_notification (
    time TIMESTAMPTZ NOT NULL,
    upstairs_id UUID NOT NULL,
    downstairs_id UUID NOT NULL,
    reason omicron.public.downstairs_client_stopped_reason_type NOT NULL,

    PRIMARY KEY (time, upstairs_id, downstairs_id, reason)
);

CREATE INDEX IF NOT EXISTS rack_initialized ON omicron.public.rack (initialized);

-- table for tracking bootstore configuration changes over time
-- this makes reconciliation easier and also gives us a visible history of changes
CREATE TABLE IF NOT EXISTS omicron.public.bootstore_config (
    key TEXT NOT NULL,
    generation INT8 NOT NULL,
    PRIMARY KEY (key, generation),
    data JSONB NOT NULL,
    time_created TIMESTAMPTZ NOT NULL,
    time_deleted TIMESTAMPTZ
);

CREATE INDEX IF NOT EXISTS address_lot_names ON omicron.public.address_lot(name);

CREATE VIEW IF NOT EXISTS omicron.public.bgp_peer_view
AS
SELECT
 sp.switch_location,
 sp.port_name,
 bpc.addr,
 bpc.hold_time,
 bpc.idle_hold_time,
 bpc.delay_open,
 bpc.connect_retry,
 bpc.keepalive,
 bpc.remote_asn,
 bpc.min_ttl,
 bpc.md5_auth_key,
 bpc.multi_exit_discriminator,
 bpc.local_pref,
 bpc.enforce_first_as,
 bpc.vlan_id,
 bc.asn
FROM omicron.public.switch_port sp
JOIN omicron.public.switch_port_settings_bgp_peer_config bpc
ON sp.port_settings_id = bpc.port_settings_id
JOIN omicron.public.bgp_config bc ON bc.id = bpc.bgp_config_id;

CREATE INDEX IF NOT EXISTS switch_port_id_and_name
ON omicron.public.switch_port (port_settings_id, port_name) STORING (switch_location);

CREATE INDEX IF NOT EXISTS switch_port_name ON omicron.public.switch_port (port_name);

CREATE INDEX IF NOT EXISTS sled_by_policy_and_state
ON omicron.public.sled (sled_policy, sled_state, id) STORING (ip);

CREATE INDEX IF NOT EXISTS active_vmm
ON omicron.public.vmm (time_deleted, sled_id, instance_id);

CREATE INDEX IF NOT EXISTS sled_by_policy
ON omicron.public.sled (sled_policy) STORING (ip, sled_state);

CREATE INDEX IF NOT EXISTS vmm_by_instance_id
ON omicron.public.vmm (instance_id) STORING (sled_id);

CREATE TYPE IF NOT EXISTS omicron.public.region_replacement_state AS ENUM (
  'requested',
  'allocating',
  'running',
  'driving',
  'replacement_done',
  'completing',
  'complete'
);

CREATE TABLE IF NOT EXISTS omicron.public.region_replacement (
    /* unique ID for this region replacement */
    id UUID PRIMARY KEY,

    request_time TIMESTAMPTZ NOT NULL,

    old_region_id UUID NOT NULL,

    volume_id UUID NOT NULL,

    old_region_volume_id UUID,

    new_region_id UUID,

    replacement_state omicron.public.region_replacement_state NOT NULL,

    operating_saga_id UUID
);

CREATE INDEX IF NOT EXISTS lookup_region_replacement_by_state on omicron.public.region_replacement (replacement_state);

CREATE TABLE IF NOT EXISTS omicron.public.volume_repair (
    volume_id UUID PRIMARY KEY,
    repair_id UUID NOT NULL
);

CREATE INDEX IF NOT EXISTS lookup_volume_repair_by_repair_id on omicron.public.volume_repair (
    repair_id
);

CREATE TYPE IF NOT EXISTS omicron.public.region_replacement_step_type AS ENUM (
  'propolis',
  'pantry'
);

CREATE TABLE IF NOT EXISTS omicron.public.region_replacement_step (
    replacement_id UUID NOT NULL,

    step_time TIMESTAMPTZ NOT NULL,

    step_type omicron.public.region_replacement_step_type NOT NULL,

    step_associated_instance_id UUID,
    step_associated_vmm_id UUID,

    step_associated_pantry_ip INET,
    step_associated_pantry_port INT4 CHECK (step_associated_pantry_port BETWEEN 0 AND 65535),
    step_associated_pantry_job_id UUID,

    PRIMARY KEY (replacement_id, step_time, step_type)
);

CREATE INDEX IF NOT EXISTS step_time_order on omicron.public.region_replacement_step (step_time);

CREATE INDEX IF NOT EXISTS search_for_repair_notifications ON omicron.public.upstairs_repair_notification (region_id, notification_type);

CREATE TYPE IF NOT EXISTS omicron.public.region_snapshot_replacement_state AS ENUM (
  'requested',
  'allocating',
  'replacement_done',
  'deleting_old_volume',
  'running',
  'complete',
  'completing'
);

CREATE TYPE IF NOT EXISTS omicron.public.read_only_target_replacement_type AS ENUM (
  'region_snapshot',
  'read_only_region'
);

CREATE TABLE IF NOT EXISTS omicron.public.region_snapshot_replacement (
    id UUID PRIMARY KEY,

    request_time TIMESTAMPTZ NOT NULL,

    old_dataset_id UUID,
    old_region_id UUID NOT NULL,
    old_snapshot_id UUID,

    old_snapshot_volume_id UUID,

    new_region_id UUID,

    replacement_state omicron.public.region_snapshot_replacement_state NOT NULL,

    operating_saga_id UUID,

    new_region_volume_id UUID,

    replacement_type omicron.public.read_only_target_replacement_type NOT NULL,

    CONSTRAINT proper_replacement_fields CHECK (
      (
       (replacement_type = 'region_snapshot') AND
       ((old_dataset_id IS NOT NULL) AND (old_snapshot_id IS NOT NULL))
      ) OR (
       (replacement_type = 'read_only_region') AND
       ((old_dataset_id IS NULL) AND (old_snapshot_id IS NULL))
      )
    )
);

CREATE INDEX IF NOT EXISTS lookup_region_snapshot_replacement_by_state
ON omicron.public.region_snapshot_replacement (replacement_state);

CREATE TYPE IF NOT EXISTS omicron.public.region_snapshot_replacement_step_state AS ENUM (
  'requested',
  'running',
  'complete',
  'volume_deleted'
);

CREATE TABLE IF NOT EXISTS omicron.public.region_snapshot_replacement_step (
    id UUID PRIMARY KEY,

    request_id UUID NOT NULL,

    request_time TIMESTAMPTZ NOT NULL,

    volume_id UUID NOT NULL,

    old_snapshot_volume_id UUID,

    replacement_state omicron.public.region_snapshot_replacement_step_state NOT NULL,

    operating_saga_id UUID
);

CREATE INDEX IF NOT EXISTS lookup_region_snapshot_replacement_step_by_state
    on omicron.public.region_snapshot_replacement_step (replacement_state);

CREATE INDEX IF NOT EXISTS lookup_region_snapshot_replacement_step_by_old_volume_id
    on omicron.public.region_snapshot_replacement_step (old_snapshot_volume_id);

-- An allowlist of IP addresses that can make requests to user-facing services.
CREATE TABLE IF NOT EXISTS omicron.public.allow_list (
    id UUID PRIMARY KEY,
    time_created TIMESTAMPTZ NOT NULL,
    time_modified TIMESTAMPTZ NOT NULL,
    -- A nullable list of allowed source IPs.
    --
    -- NULL is used to indicate _any_ source IP is allowed. A _non-empty_ list
    -- represents an explicit allow list of IPs or IP subnets. Note that the
    -- list itself may never be empty.
    allowed_ips INET[] CHECK (array_length(allowed_ips, 1) > 0)
);

-- Insert default allowlist, allowing all traffic.
-- See `schema/crdb/insert-default-allowlist/up.sql` for details.
INSERT INTO omicron.public.allow_list (id, time_created, time_modified, allowed_ips)
VALUES (
    '001de000-a110-4000-8000-000000000000',
    NOW(),
    NOW(),
    NULL
)
ON CONFLICT (id)
DO NOTHING;

CREATE TYPE IF NOT EXISTS omicron.public.migration_state AS ENUM (
  'pending',
  'in_progress',
  'failed',
  'completed'
);

-- A table of the states of current migrations.
CREATE TABLE IF NOT EXISTS omicron.public.migration (
    id UUID PRIMARY KEY,

    /* The ID of the instance that was migrated */
    instance_id UUID NOT NULL,

    /* The time this migration record was created. */
    time_created TIMESTAMPTZ NOT NULL,

    /* The time this migration record was deleted. */
    time_deleted TIMESTAMPTZ,

    /* Note that there's no `time_modified/time_updated` timestamp for migration
     * records. This is because we track updated time separately for the source
     * and target sides of the migration, using separate `time_source_updated`
     * and time_target_updated` columns.
    */

    /* The state of the migration source */
    source_state omicron.public.migration_state NOT NULL,

    /* The ID of the migration source Propolis */
    source_propolis_id UUID NOT NULL,

    /* Generation number owned and incremented by the source sled-agent */
    source_gen INT8 NOT NULL DEFAULT 1,

    /* Timestamp of when the source field was last updated.
     *
     * This is provided by the sled-agent when publishing a migration state
     * update.
     */
    time_source_updated TIMESTAMPTZ,

    /* The state of the migration target */
    target_state omicron.public.migration_state NOT NULL,

    /* The ID of the migration target Propolis */
    target_propolis_id UUID NOT NULL,

    /* Generation number owned and incremented by the target sled-agent */
    target_gen INT8 NOT NULL DEFAULT 1,

    /* Timestamp of when the source field was last updated.
     *
     * This is provided by the sled-agent when publishing a migration state
     * update.
     */
    time_target_updated TIMESTAMPTZ
);

/* Lookup migrations by instance ID */
CREATE INDEX IF NOT EXISTS lookup_migrations_by_instance_id ON omicron.public.migration (
    instance_id
);

/* Migrations by time created.
 *
 * Currently, this is only used by OMDB for ordering the `omdb migration list`
 * output, but it may be used by other UIs in the future...
*/
CREATE INDEX IF NOT EXISTS migrations_by_time_created ON omicron.public.migration (
    time_created
);

/* Lookup region snapshot by snapshot id */
CREATE INDEX IF NOT EXISTS lookup_region_snapshot_by_snapshot_id on omicron.public.region_snapshot (
    snapshot_id
);

CREATE INDEX IF NOT EXISTS lookup_bgp_config_by_bgp_announce_set_id ON omicron.public.bgp_config (
    bgp_announce_set_id
) WHERE
    time_deleted IS NULL;

CREATE TYPE IF NOT EXISTS omicron.public.volume_resource_usage_type AS ENUM (
  'read_only_region',
  'region_snapshot'
);

/*
 * This table records when a Volume makes use of a read-only resource. When
 * there are no more entries for a particular read-only resource, then that
 * resource can be garbage collected.
 */
CREATE TABLE IF NOT EXISTS omicron.public.volume_resource_usage (
    usage_id UUID NOT NULL,

    volume_id UUID NOT NULL,

    usage_type omicron.public.volume_resource_usage_type NOT NULL,

    /*
     * This column contains a non-NULL value when the usage type is read_only
     * region
     */
    region_id UUID,

    /*
     * These columns contain non-NULL values when the usage type is region
     * snapshot
     */
    region_snapshot_dataset_id UUID,
    region_snapshot_region_id UUID,
    region_snapshot_snapshot_id UUID,

    PRIMARY KEY (usage_id),

    CONSTRAINT exactly_one_usage_source CHECK (
     (
      (usage_type = 'read_only_region') AND
      (region_id IS NOT NULL) AND
      (
       region_snapshot_dataset_id IS NULL AND
       region_snapshot_region_id IS NULL AND
       region_snapshot_snapshot_id IS NULL
      )
     )
    OR
     (
      (usage_type = 'region_snapshot') AND
      (region_id IS NULL) AND
      (
       region_snapshot_dataset_id IS NOT NULL AND
       region_snapshot_region_id IS NOT NULL AND
       region_snapshot_snapshot_id IS NOT NULL
      )
     )
    )
);

CREATE INDEX IF NOT EXISTS lookup_volume_resource_usage_by_region on omicron.public.volume_resource_usage (
    region_id
);

CREATE INDEX IF NOT EXISTS lookup_volume_resource_usage_by_snapshot on omicron.public.volume_resource_usage (
    region_snapshot_dataset_id, region_snapshot_region_id, region_snapshot_snapshot_id
);

CREATE UNIQUE INDEX IF NOT EXISTS one_record_per_volume_resource_usage on omicron.public.volume_resource_usage (
    volume_id,
    usage_type,
    region_id,
    region_snapshot_dataset_id,
    region_snapshot_region_id,
    region_snapshot_snapshot_id
);

CREATE TYPE IF NOT EXISTS omicron.public.audit_log_actor_kind AS ENUM (
    'user_builtin',
    'silo_user',
    'unauthenticated',
    'scim'
);

CREATE TYPE IF NOT EXISTS omicron.public.audit_log_result_kind AS ENUM (
    'success',
    'error',
    -- represents the case where we had to clean up a row and artificially
    -- complete it in order to get it into the log (because entries don't show
    -- up in the log until they're completed)
    'timeout'
);

CREATE TABLE IF NOT EXISTS omicron.public.audit_log (
    id UUID PRIMARY KEY,
    time_started TIMESTAMPTZ NOT NULL,
    -- request IDs are UUIDs but let's give them a little extra space
    -- https://github.com/oxidecomputer/dropshot/blob/83f78e7/dropshot/src/server.rs#L743
    request_id STRING(63) NOT NULL,
    request_uri STRING(512) NOT NULL,
    operation_id STRING(512) NOT NULL,
    source_ip INET NOT NULL,
    -- Pulled from request header if present and truncated
    user_agent STRING(256),

    -- these are all null if the request is unauthenticated. actor_id can
    -- be present while silo ID is null if the user is built in (non-silo).
    actor_id UUID,
    actor_silo_id UUID,
    -- actor kind indicating builtin user, silo user, or unauthenticated
    actor_kind omicron.public.audit_log_actor_kind NOT NULL,
    -- The name of the authn scheme used
    auth_method STRING(63),

    -- below are fields we can only fill in after the operation

    time_completed TIMESTAMPTZ,
    http_status_code INT4,

    -- only present on errors
    error_code STRING,
    error_message STRING,

    -- result kind indicating success, error, or timeout
    result_kind omicron.public.audit_log_result_kind,

    -- make sure time_completed and result_kind are either both null or both not
    CONSTRAINT time_completed_and_result_kind CHECK (
        (time_completed IS NULL AND result_kind IS NULL)
        OR (time_completed IS NOT NULL AND result_kind IS NOT NULL)
    ),

    -- Enforce consistency between result_kind and related fields:
    -- 'timeout': no HTTP status or error details
    -- 'success': requires HTTP status, no error details
    -- 'error': requires HTTP status and error message
    -- other/NULL: no HTTP status or error details
    CONSTRAINT result_kind_state_consistency CHECK (
        CASE result_kind
            WHEN 'timeout' THEN http_status_code IS NULL AND error_code IS NULL
                AND error_message IS NULL
            WHEN 'success' THEN error_code IS NULL AND error_message IS NULL AND
                http_status_code IS NOT NULL
            WHEN 'error' THEN http_status_code IS NOT NULL AND error_message IS
                NOT NULL
            ELSE http_status_code IS NULL AND error_code IS NULL AND error_message
                IS NULL
        END
    ),

    -- Ensure valid actor ID combinations
    -- Constraint: actor_kind and actor_id must be consistent
    CONSTRAINT actor_kind_and_id_consistent CHECK (
        -- For user_builtin: must have actor_id, must not have actor_silo_id
        (actor_kind = 'user_builtin' AND actor_id IS NOT NULL AND actor_silo_id IS NULL)
        OR
        -- For silo_user: must have both actor_id and actor_silo_id
        (actor_kind = 'silo_user' AND actor_id IS NOT NULL AND actor_silo_id IS NOT NULL)
        OR
        -- For a scim actor: must have a actor_silo_id
        (actor_kind = 'scim' AND actor_id IS NULL AND actor_silo_id IS NOT NULL)
        OR
        -- For unauthenticated: must not have actor_id or actor_silo_id
        (actor_kind = 'unauthenticated' AND actor_id IS NULL AND actor_silo_id IS NULL)
    )
);

-- When we query the audit log, we filter by time_completed and order by
-- (time_completed, id). CRDB docs talk about hash-sharded indexes for
-- sequential keys, but the PK on this table is the ID alone.
CREATE UNIQUE INDEX IF NOT EXISTS audit_log_by_time_completed
    ON omicron.public.audit_log (time_completed, id)
    WHERE time_completed IS NOT NULL;

-- View of audit log entries that have been "completed". This lets us treat that
-- subset of rows as its own table in the data model code. Completing an entry
-- means updating the entry after an operation is complete with the result of
-- the operation. Because we do not intend to fail or roll back the operation
-- if the completion write fails (while we do abort if the audit log entry
-- initialization call fails), it is always possible (though rare) that there
-- will be some incomplete entries remaining for operations that have in fact
-- completed. We intend to complete those periodically with some kind of job
-- and most likely mark them with a special third status that is neither success
-- nor failure.
CREATE VIEW IF NOT EXISTS omicron.public.audit_log_complete AS
SELECT
    id,
    time_started,
    request_id,
    request_uri,
    operation_id,
    source_ip,
    user_agent,
    actor_id,
    actor_silo_id,
    actor_kind,
    auth_method,
    time_completed,
    http_status_code,
    error_code,
    error_message,
    result_kind
FROM omicron.public.audit_log
WHERE
    time_completed IS NOT NULL
    AND result_kind IS NOT NULL;

/*
 * Alerts
 */


/*
 * Alert webhook receivers, receiver secrets, and receiver subscriptions.
 */

CREATE TABLE IF NOT EXISTS omicron.public.alert_receiver (
    /* Identity metadata (resource) */
    id UUID PRIMARY KEY,
    name STRING(63) NOT NULL,
    description STRING(512) NOT NULL,
    time_created TIMESTAMPTZ NOT NULL,
    time_modified TIMESTAMPTZ NOT NULL,
    time_deleted TIMESTAMPTZ,
    -- Child resource generation for secrets.
    secret_gen INT NOT NULL,

    -- Child resource generation for subscriptions. This is separate from
    -- `secret_gen`, as updating secrets and updating subscriptions are separate
    -- operations which don't conflict with each other.
    subscription_gen INT NOT NULL,
    -- URL of the endpoint webhooks are delivered to.
    endpoint STRING(512) NOT NULL
);

CREATE UNIQUE INDEX IF NOT EXISTS lookup_alert_rx_by_id
ON omicron.public.alert_receiver (id)
WHERE
    time_deleted IS NULL;

CREATE UNIQUE INDEX IF NOT EXISTS lookup_alert_rx_by_name
ON omicron.public.alert_receiver (
    name
) WHERE
    time_deleted IS NULL;

CREATE TABLE IF NOT EXISTS omicron.public.webhook_secret (
    -- ID of this secret.
    id UUID PRIMARY KEY,
    time_created TIMESTAMPTZ NOT NULL,
    -- N.B. that this will always be equal to `time_created` for secrets, as
    -- they are never modified once created.
    time_modified TIMESTAMPTZ NOT NULL,
    time_deleted TIMESTAMPTZ,
    -- UUID of the webhook receiver (foreign key into
    -- `omicron.public.webhook_rx`)
    rx_id UUID NOT NULL,
    -- Secret value.
    secret STRING(512) NOT NULL
);

CREATE INDEX IF NOT EXISTS lookup_webhook_secrets_by_rx
ON omicron.public.webhook_secret (
    rx_id
) WHERE
    time_deleted IS NULL;

-- Alert classes.
--
-- When creating new alert classes, be sure to add them here!
CREATE TYPE IF NOT EXISTS omicron.public.alert_class AS ENUM (
    -- Liveness probes, which are technically not real alerts, but, you know...
    'probe',
    -- Test classes used to test globbing.
    --
    -- These are not publicly exposed.
    'test.foo',
    'test.foo.bar',
    'test.foo.baz',
    'test.quux.bar',
    'test.quux.bar.baz'
    -- Add new alert classes here!
);

-- The set of alert class filters (either alert class names or alert class glob
-- patterns) associated with a alert receiver.
--
-- This is used when creating entries in the alert_subscription table to
-- indicate that a alert receiver is interested in a given event class.
CREATE TABLE IF NOT EXISTS omicron.public.alert_glob (
    -- UUID of the alert receiver (foreign key into
    -- `omicron.public.alert_receiver`)
    rx_id UUID NOT NULL,
    -- An event class glob to which this receiver is subscribed.
    glob STRING(512) NOT NULL,
    -- Regex used when evaluating this filter against concrete alert classes.
    regex STRING(512) NOT NULL,
    time_created TIMESTAMPTZ NOT NULL,
    -- The database schema version at which this glob was last expanded.
    --
    -- This is used to detect when a glob must be re-processed to generate exact
    -- subscriptions on schema changes.
    --
    -- If this is NULL, no exact subscriptions have been generated for this glob
    -- yet (i.e. it was just created)
    schema_version STRING(64),

    PRIMARY KEY (rx_id, glob)
);

-- Look up all event class globs for an alert receiver.
CREATE INDEX IF NOT EXISTS lookup_alert_globs_for_rx
ON omicron.public.alert_glob (
    rx_id
);

CREATE INDEX IF NOT EXISTS lookup_alert_globs_by_schema_version
ON omicron.public.alert_glob (schema_version);

CREATE TABLE IF NOT EXISTS omicron.public.alert_subscription (
    -- UUID of the alert receiver (foreign key into
    -- `omicron.public.alert_receiver`)
    rx_id UUID NOT NULL,
    -- An alert class to which the receiver is subscribed.
    alert_class omicron.public.alert_class NOT NULL,
    -- If this subscription is a concrete instantiation of a glob pattern, the
    -- value of the glob that created it (and, a foreign key into
    -- `webhook_rx_event_glob`). If the receiver is subscribed to this exact
    -- event class, then this is NULL.
    --
    -- This is used when deleting a glob subscription, as it is necessary to
    -- delete any concrete subscriptions to individual event classes matching
    -- that glob.
    glob STRING(512),

    time_created TIMESTAMPTZ NOT NULL,

    PRIMARY KEY (rx_id, alert_class)
);

-- Look up all receivers subscribed to an alert class. This is used by
-- the dispatcher to determine who is interested in a particular event.
CREATE INDEX IF NOT EXISTS lookup_alert_rxs_for_class
ON omicron.public.alert_subscription (
    alert_class
);

-- Look up all exact event class subscriptions for a receiver.
--
-- This is used when generating a view of all user-provided original
-- subscriptions provided for a receiver. That list is generated by looking up
-- all exact event class subscriptions for the receiver ID in this table,
-- combined with the list of all globs in the `alert_glob` table.
CREATE INDEX IF NOT EXISTS lookup_exact_subscriptions_for_alert_rx
on omicron.public.alert_subscription (
    rx_id
) WHERE glob IS NULL;

/*
 * Alert message queue.
 */

CREATE TABLE IF NOT EXISTS omicron.public.alert (
    id UUID PRIMARY KEY,
    time_created TIMESTAMPTZ NOT NULL,
    time_modified TIMESTAMPTZ NOT NULL,
    -- The class of alert that this is.
    alert_class omicron.public.alert_class NOT NULL,
    -- Actual alert data. The structure of this depends on the alert class.
    payload JSONB NOT NULL,

    -- Set when dispatch entries have been created for this alert.
    time_dispatched TIMESTAMPTZ,
    -- The number of receivers that this alart was dispatched to.
    num_dispatched INT8 NOT NULL,

    CONSTRAINT time_dispatched_set_if_dispatched CHECK (
        (num_dispatched = 0) OR (time_dispatched IS NOT NULL)
    ),

    CONSTRAINT num_dispatched_is_positive CHECK (
        (num_dispatched >= 0)
    )
);

-- Singleton probe alert
INSERT INTO omicron.public.alert (
    id,
    time_created,
    time_modified,
    alert_class,
    payload,
    time_dispatched,
    num_dispatched
) VALUES (
    -- NOTE: this UUID is duplicated in nexus_db_model::alert.
    '001de000-7768-4000-8000-000000000001',
    NOW(),
    NOW(),
    'probe',
    '{}',
    -- Pretend to be dispatched so we won't show up in "list alerts needing
    -- dispatch" queries
    NOW(),
    0
) ON CONFLICT DO NOTHING;

-- Look up webhook events in need of dispatching.
--
-- This is used by the message dispatcher when looking for events to dispatch.
CREATE INDEX IF NOT EXISTS lookup_undispatched_alerts
ON omicron.public.alert (
    id, time_created
) WHERE time_dispatched IS NULL;


/*
 * Alert message dispatching and delivery attempts.
 */

-- Describes why an alert delivery was triggered
CREATE TYPE IF NOT EXISTS omicron.public.alert_delivery_trigger AS ENUM (
    --  This delivery was triggered by the alert being dispatched.
    'alert',
    -- This delivery was triggered by an explicit call to the alert resend API.
    'resend',
    --- This delivery is a liveness probe.
    'probe'
);

-- Describes the state of an alert delivery
CREATE TYPE IF NOT EXISTS omicron.public.alert_delivery_state AS ENUM (
    --  This delivery has not yet completed.
    'pending',
    -- This delivery has failed.
    'failed',
    --- This delivery has completed successfully.
    'delivered'
);

-- Delivery dispatch table for webhook receivers.
CREATE TABLE IF NOT EXISTS omicron.public.webhook_delivery (
    -- UUID of this delivery.
    id UUID PRIMARY KEY,
    --- UUID of the alert (foreign key into `omicron.public.alert`).
    alert_id UUID NOT NULL,
    -- UUID of the webhook receiver (foreign key into
    -- `omicron.public.alert_receiver`)
    rx_id UUID NOT NULL,

    triggered_by omicron.public.alert_delivery_trigger NOT NULL,

    --- Delivery attempt count. Starts at 0.
    attempts INT2 NOT NULL,

    time_created TIMESTAMPTZ NOT NULL,
    -- If this is set, then this webhook message has either been delivered
    -- successfully, or is considered permanently failed.
    time_completed TIMESTAMPTZ,

    state omicron.public.alert_delivery_state NOT NULL,

    -- Deliverator coordination bits
    deliverator_id UUID,
    time_leased TIMESTAMPTZ,

    CONSTRAINT attempts_is_non_negative CHECK (attempts >= 0),
    CONSTRAINT active_deliveries_have_started_timestamps CHECK (
        (deliverator_id IS NULL) OR (
            deliverator_id IS NOT NULL AND time_leased IS NOT NULL
        )
    ),
    CONSTRAINT time_completed_iff_not_pending CHECK (
        (state = 'pending' AND time_completed IS NULL) OR
            (state != 'pending' AND time_completed IS NOT NULL)
    )
);

-- Ensure that initial delivery attempts (nexus-dispatched) are unique to avoid
-- duplicate work when an alert is dispatched. For deliveries created by calls
-- to the webhook event resend API, we don't enforce this constraint, to allow
-- re-delivery to be triggered multiple times.
CREATE UNIQUE INDEX IF NOT EXISTS one_webhook_event_dispatch_per_rx
ON omicron.public.webhook_delivery (
    alert_id, rx_id
)
WHERE
    triggered_by = 'alert';

-- Index for looking up all webhook messages dispatched to a receiver ID
CREATE INDEX IF NOT EXISTS lookup_webhook_delivery_dispatched_to_rx
ON omicron.public.webhook_delivery (
    rx_id, alert_id
);

-- Index for looking up all delivery attempts for an alert
CREATE INDEX IF NOT EXISTS lookup_webhook_deliveries_for_alert
ON omicron.public.webhook_delivery (
    alert_id
);

-- Index for looking up all currently in-flight webhook messages, and ordering
-- them by their creation times.
CREATE INDEX IF NOT EXISTS webhook_deliveries_in_flight
ON omicron.public.webhook_delivery (
    time_created, id
) WHERE
    time_completed IS NULL;

CREATE TYPE IF NOT EXISTS omicron.public.webhook_delivery_attempt_result as ENUM (
    -- The delivery attempt failed with an HTTP error.
    'failed_http_error',
    -- The delivery attempt failed because the receiver endpoint was
    -- unreachable.
    'failed_unreachable',
    --- The delivery attempt connected successfully but no response was received
    --  within the timeout.
    'failed_timeout',
    -- The delivery attempt succeeded.
    'succeeded'
);

CREATE TABLE IF NOT EXISTS omicron.public.webhook_delivery_attempt (
    -- Primary key
    id UUID PRIMARY KEY,
    -- Foreign key into `omicron.public.webhook_delivery`.
    delivery_id UUID NOT NULL,
    -- attempt number.
    attempt INT2 NOT NULL,

    -- UUID of the webhook receiver (foreign key into
    -- `omicron.public.webhook_rx`)
    rx_id UUID NOT NULL,

    result omicron.public.webhook_delivery_attempt_result NOT NULL,

    -- This is an INT4 to ensure we can store any unsigned 16-bit number,
    -- although status code > 599 would be Very Surprising...
    response_status INT4,
    response_duration INTERVAL,
    time_created TIMESTAMPTZ NOT NULL,
    -- UUID of the Nexus who did this delivery attempt.
    deliverator_id UUID NOT NULL,

    -- Attempt numbers start at 1
    CONSTRAINT attempts_start_at_1 CHECK (attempt >= 1),

    -- Ensure response status codes are not negative.
    -- We could be more prescriptive here, and also check that they're >= 100
    -- and <= 599, but some servers may return weird stuff, and we'd like to be
    -- able to record that they did that.
    CONSTRAINT response_status_is_unsigned CHECK (
        (response_status IS NOT NULL AND response_status >= 0) OR
            (response_status IS NULL)
    ),

    CONSTRAINT response_iff_not_unreachable CHECK (
        (
            -- If the result is 'succeedeed' or 'failed_http_error', response
            -- data must be present.
            (result = 'succeeded' OR result = 'failed_http_error') AND (
                response_status IS NOT NULL AND
                response_duration IS NOT NULL
            )
        ) OR (
            -- If the result is 'failed_unreachable' or 'failed_timeout', no
            -- response data is present.
            (result = 'failed_unreachable' OR result = 'failed_timeout') AND (
                response_status IS NULL AND
                response_duration IS NULL
            )
        )
    )
);

CREATE INDEX IF NOT EXISTS lookup_attempts_for_webhook_delivery
ON omicron.public.webhook_delivery_attempt (
    delivery_id
);

CREATE INDEX IF NOT EXISTS lookup_webhook_delivery_attempts_to_rx
ON omicron.public.webhook_delivery_attempt (
    rx_id
);

CREATE TYPE IF NOT EXISTS omicron.public.user_data_export_resource_type AS ENUM (
  'snapshot',
  'image'
);

CREATE TYPE IF NOT EXISTS omicron.public.user_data_export_state AS ENUM (
  'requested',
  'assigning',
  'live',
  'deleting',
  'deleted'
);

/*
 * This table contains a record when a snapshot is being exported.
 */
CREATE TABLE IF NOT EXISTS omicron.public.user_data_export (
    id UUID PRIMARY KEY,

    state omicron.public.user_data_export_state NOT NULL,
    operating_saga_id UUID,
    generation INT8 NOT NULL,

    resource_id UUID NOT NULL,
    resource_type omicron.public.user_data_export_resource_type NOT NULL,
    resource_deleted BOOL NOT NULL,

    pantry_ip INET,
    pantry_port INT4 CHECK (pantry_port BETWEEN 0 AND 65535),
    volume_id UUID
);

CREATE INDEX IF NOT EXISTS lookup_export_by_resource_type
ON omicron.public.user_data_export (resource_type);

CREATE UNIQUE INDEX IF NOT EXISTS one_export_record_per_resource
ON omicron.public.user_data_export (resource_id)
WHERE state != 'deleted';

CREATE INDEX IF NOT EXISTS lookup_export_by_volume
ON omicron.public.user_data_export (volume_id);

CREATE INDEX IF NOT EXISTS lookup_export_by_state
ON omicron.public.user_data_export (state);

/*
 * Ereports
 *
 * See RFD 520 for details:
 * https://rfd.shared.oxide.computer/rfd/520
 */

 CREATE TYPE IF NOT EXISTS omicron.public.ereporter_type AS ENUM (
    'sp',
    'host'
);

 CREATE TABLE IF NOT EXISTS omicron.public.ereport (
    /*
     * the primary key for an ereport is formed from the tuple of the
     * reporter's restart ID (a randomly generated UUID) and the ereport's ENA
     * (a 64-bit integer that uniquely identifies the ereport within that
     * restart of the reporter).
     *
     * see: https://rfd.shared.oxide.computer/rfd/520#ereport-metadata
     */
    restart_id UUID NOT NULL,
    ena INT8 NOT NULL,
    time_deleted TIMESTAMPTZ,

    /* time at which the ereport was collected */
    time_collected TIMESTAMPTZ NOT NULL,
    /* UUID of the Nexus instance that collected the ereport */
    collector_id UUID NOT NULL,

    /*
     * VPD identity of the reporter.
     *
     * unlike the SP location and sled UUID, these fields are always nullable,
     * regardless of whether the ereport was reported by a SP or the host OS.
     * this is necessary because an ereport may be generated in a state where
     * the SP doesn't know who or what it is.
     * consider that "i don't know my own identity" is a reasonable condition
     * to want to generate an ereport about!
     */
    part_number STRING,
    serial_number STRING,

    /*
     * The ereport class, which indicates the category of event reported.
     *
     * This is nullable, as it is extracted from the report JSON, and reports
     * missing class information must still be ingested.
     */
    class STRING,

    /*
     * JSON representation of the ereport as received from the SP.
     *
     * the raw JSON representation of the ereport is always stored, alongside
     * any more structured data that we extract from it, as extracting data
     * from the received ereport requires additional knowledge of the ereport
     * formats generated by the SP and its various tasks. as these may change,
     * and new ereports may be added which Nexus may not yet be aware of,
     * we always store the raw JSON representation of the ereport. as Nexus
     * becomes aware of new ereport schemas, it can go back and extract
     * structured data from previously collected ereports with those schemas,
     * but this is only possible if the JSON blob is persisted.
     *
     * see also: https://rfd.shared.oxide.computer/rfd/520#data-model
     */
    report JSONB NOT NULL,

    /*
     * whether this ereport was generated by SP firmware or the host OS.
     *
     * this determines the key used to identify the reporter:
     * - for SP ereports, the reporter is identified by its SP type and slot,
     *   which is how the SP is indexed when requesting ereports from MGS.
     * - for host OS ereports, the reporter is identified by the sled UUID.
     *
     * depending on the reporter type, either the SP location or sled UUID
     * fields will be non-NULL.
     */
    reporter omicron.public.ereporter_type NOT NULL,

    /*  physical location for SP reporters. */
    sp_type omicron.public.sp_type,
    sp_slot INT4,

    /* sled UUID for host OS reporters. */
    sled_id UUID,

    CONSTRAINT reporter_identity_validity CHECK (
    (
        -- ereports from SPs must have a SP type and slot,
        -- and must not have a sled ID.
        reporter = 'sp'
            AND sp_type IS NOT NULL
            AND sp_slot IS NOT NULL
            AND sled_id IS NULL
    ) OR (
        -- ereports from the sled host OS must have a sled ID,
        -- and must not have a SP type or slot.
        reporter = 'host'
            AND sled_id IS NOT NULL
            AND sp_type IS NULL
            AND sp_slot IS NULL
    )
    ),

    PRIMARY KEY (restart_id, ena)
);

CREATE INDEX IF NOT EXISTS lookup_ereports_by_sp_slot
ON omicron.public.ereport (
    sp_type,
    sp_slot,
    time_collected
)
WHERE
    time_deleted IS NULL
    AND sp_type IS NOT NULL
    AND sp_slot IS NOT NULL;

CREATE INDEX IF NOT EXISTS lookup_ereports_by_sled
ON omicron.public.ereport (
    sled_id,
    time_collected
)
WHERE
    sled_id IS NOT NULL
    AND time_deleted IS NULL;

CREATE INDEX IF NOT EXISTS lookup_ereports_by_serial
ON omicron.public.ereport (
    serial_number
)
STORING (
    time_collected,
    reporter,
    sp_type,
    sp_slot,
    sled_id
)
WHERE
     time_deleted IS NULL;

CREATE INDEX IF NOT EXISTS lookup_ereports_by_class
ON omicron.public.ereport (
    class
)
WHERE
    time_deleted IS NULL;

/*
    * Fault management situation reports (and accessories)
    *
    * See RFD 603 for details:
    * https://rfd.shared.oxide.computer/rfd/603
*/
CREATE TABLE IF NOT EXISTS omicron.public.fm_sitrep (
    -- The ID of this sitrep.
    id UUID PRIMARY KEY,
    --  The ID of the parent sitrep.
    --
    -- A sitrep's _parent_ is the sitrep that was current when the planning
    -- phase that produced that sitrep ran. The parent sitrep is a planning
    -- input that produced this sitrep.
    --
    -- This is effectively a foreign key back to this table; however, it is
    -- allowed to be NULL: the initial sitrep has no parent. Additionally,
    -- it may be non-NULL but no longer reference a row in this table: once a
    -- child sitrep has been created from a parent, it's possible for the
    -- parent to be deleted. We do not NULL out this field on such a deletion,
    -- so we can always see that there had been a particular parent even if
    -- it's now gone.
    parent_sitrep_id UUID,
    -- The ID of the inventory collection that was used as input to this
    -- sitrep.
    --
    -- This is a foreign key that references a row in the `inv_collection`
    -- table (and other inventory records associated with that collection).
    --
    -- Note that inventory collections are pruned on a separate schedule
    -- from sitreps, so the inventory collection records may not exist.
    inv_collection_id UUID NOT NULL,

    -- These fields are not semantically meaningful and are intended
    -- debugging purposes.

    -- The time at which this sitrep was created.
    time_created TIMESTAMPTZ NOT NULL,
    -- The Omicron zone UUID of the Nexus instance that created this
    -- sitrep.
    creator_id UUID NOT NULL,
    -- A human-readable description of the changes represented by this
    -- sitrep.
    comment TEXT NOT NULL
);

-- Index for looking up all potential children of a given parent sitrep.
CREATE INDEX IF NOT EXISTS
    lookup_sitreps_by_parent_id
ON omicron.public.fm_sitrep (parent_sitrep_id);

-- The history of current sitreps.
--
-- The sitrep with the highest `version` in this table is the current sitrep.
CREATE TABLE IF NOT EXISTS omicron.public.fm_sitrep_history (
    -- Monotonically increasing version for all FM sitreps.
    version INT8 PRIMARY KEY,

    -- Effectively a foreign key into the `fm_sitrep` table, but may
    -- reference a fm_sitrep that has been deleted (if this sitrep is
    --  no longer current; the current sitrep must not be deleted).
    sitrep_id UUID NOT NULL,

    -- Timestamp for when this sitrep was made current.
    time_made_current TIMESTAMPTZ NOT NULL
);

CREATE UNIQUE INDEX IF NOT EXISTS
    lookup_sitrep_version_by_id
ON omicron.public.fm_sitrep_history (sitrep_id);

/*
 * List of datasets available to be sliced up and passed to VMMs for instance
 * local storage.
 *
 * This is a Reconfigurator rendezvous table: it reflects resources that
 * Reconfigurator has ensured exist. It is always possible that a resource
 * chosen from this table could be deleted after it's selected, but any
 * non-deleted row in this table is guaranteed to have been created.
 */
CREATE TABLE IF NOT EXISTS omicron.public.rendezvous_local_storage_dataset (
    /* ID of dataset */
    id UUID PRIMARY KEY,

    /* Time this dataset was added to the table */
    time_created TIMESTAMPTZ NOT NULL,

    /*
     * If not NULL, indicates this dataset has been expunged in a blueprint.
     * Multiple Nexus instances operate concurrently, and it's possible any
     * given Nexus is operating on an old blueprint. We need to avoid a Nexus
     * operating on an old blueprint from inserting a dataset that has already
     * been expunged and removed from this table by a later blueprint, so
     * instead of hard deleting, we tombstone rows via this column.
     *
     * Hard deletion of tombstoned datasets will require some care with respect
     * to the problem above. For now we keep tombstoned datasets around forever.
     */
    time_tombstoned TIMESTAMPTZ,

    /*
     * ID of the target blueprint the Reconfigurator reconciliation RPW was
     * acting on when this row was created.
     *
     * In practice, this will often be the same blueprint ID in which this
     * dataset was added, but it's not guaranteed to be (it could be any
     * descendent blueprint in which this dataset is still in service).
     */
    blueprint_id_when_created UUID NOT NULL,

    /*
     * ID of the target blueprint the Reconfigurator reconciliation RPW was
     * acting on when this row was tombstoned.
     *
     * In practice, this will often be the same blueprint ID in which this
     * dataset was expunged, but it's not guaranteed to be (it could be any
     * descendent blueprint in which this dataset is expunged and not yet
     * pruned).
     */
    blueprint_id_when_tombstoned UUID,

    /* ID of the zpool on which this dataset is placed */
    pool_id UUID NOT NULL,

    /*
     * An upper bound on the amount of space that might be in-use
     *
     * This field is owned by Nexus. When a new row is inserted during the
     * Reconfigurator rendezvous process, this field is set to 0. Reconfigurator
     * otherwise ignores this field. It's updated by Nexus as vmm allocations
     * and deletions are performed using this dataset.
     */
    size_used INT NOT NULL,

    /* Do not consider this dataset during local storage allocation */
    no_provision BOOL NOT NULL,

    /*
     * Either both `*_tombstoned` columns should be set (if this row has been
     * tombstoned) or neither should (if it has not).
     */
    CONSTRAINT tombstoned_consistency CHECK (
        (time_tombstoned IS NULL
            AND blueprint_id_when_tombstoned IS NULL)
        OR
        (time_tombstoned IS NOT NULL
            AND blueprint_id_when_tombstoned IS NOT NULL)
    )
);

/* Create an index on the size usage for any local storage dataset */
CREATE INDEX IF NOT EXISTS lookup_local_storage_dataset_by_size_used ON
    omicron.public.rendezvous_local_storage_dataset (size_used)
  WHERE time_tombstoned IS NULL;

/* Create an index on the zpool id */
CREATE INDEX IF NOT EXISTS lookup_local_storage_dataset_by_zpool ON
    omicron.public.rendezvous_local_storage_dataset (pool_id, id)
  WHERE time_tombstoned IS NULL;

-- Metadata for the schema itself.
--
-- This table may be read by Nexuses with different notions of "what the schema should be".
-- Unlike other tables in the database, caution should be taken when upgrading this schema.
CREATE TABLE IF NOT EXISTS omicron.public.db_metadata (
    -- There should only be one row of this table for the whole DB.
    -- It's a little goofy, but filter on "singleton = true" before querying
    -- or applying updates, and you'll access the singleton row.
    --
    -- We also add a constraint on this table to ensure it's not possible to
    -- access the version of this table with "singleton = false".
    singleton BOOL NOT NULL PRIMARY KEY,
    time_created TIMESTAMPTZ NOT NULL,
    time_modified TIMESTAMPTZ NOT NULL,
    -- Semver representation of the DB version
    version STRING(64) NOT NULL,

    -- (Optional) Semver representation of the DB version to which we're upgrading
    target_version STRING(64),

    CHECK (singleton = true)
);

CREATE TYPE IF NOT EXISTS omicron.public.db_metadata_nexus_state AS ENUM (
    -- This Nexus is allowed to access this database
    'active',

    -- This Nexus is not yet allowed to access the database
    'not_yet',

    -- This Nexus has committed to no longer accessing this database
    'quiesced'
);

-- Nexuses which may be attempting to access the database, and a state
-- which identifies if they should be allowed to do so.
--
-- This table is used during upgrade implement handoff between old and new
-- Nexus zones. It is read by all Nexuses during initialization to identify
-- if they should have access to the database.
CREATE TABLE IF NOT EXISTS omicron.public.db_metadata_nexus (
    nexus_id UUID NOT NULL PRIMARY KEY,
    last_drained_blueprint_id UUID,
    state omicron.public.db_metadata_nexus_state NOT NULL
);

CREATE UNIQUE INDEX IF NOT EXISTS lookup_db_metadata_nexus_by_state on omicron.public.db_metadata_nexus (
    state,
    nexus_id
);

CREATE TABLE IF NOT EXISTS omicron.public.scim_client_bearer_token (
    /* Identity metadata */
    id UUID PRIMARY KEY,

    time_created TIMESTAMPTZ NOT NULL,
    time_deleted TIMESTAMPTZ,
    time_expires TIMESTAMPTZ,

    silo_id UUID NOT NULL,

    bearer_token TEXT NOT NULL
);

CREATE UNIQUE INDEX IF NOT EXISTS
    lookup_scim_client_by_silo_id
ON
    omicron.public.scim_client_bearer_token (silo_id, id)
WHERE
    time_deleted IS NULL;

CREATE UNIQUE INDEX IF NOT EXISTS
    bearer_token_unique_for_scim_client
ON
    omicron.public.scim_client_bearer_token (bearer_token)
WHERE
    time_deleted IS NULL;

-- RFD 488: Multicast

/* Create versioning sequence for multicast group changes */
CREATE SEQUENCE IF NOT EXISTS omicron.public.multicast_group_version START 1 INCREMENT 1;

-- Multicast group state for RPW
CREATE TYPE IF NOT EXISTS omicron.public.multicast_group_state AS ENUM (
    'creating',
    'active',
    'deleting',
    'deleted'
);

-- Multicast group member state for RPW pattern
CREATE TYPE IF NOT EXISTS omicron.public.multicast_group_member_state AS ENUM (
    'joining',
    'joined',
    'left'
);

/*
 * External multicast groups (customer-facing, allocated from IP pools)
 * Following the bifurcated design from RFD 488
 */
CREATE TABLE IF NOT EXISTS omicron.public.multicast_group (
    /* Identity metadata (following Resource pattern) */
    id UUID PRIMARY KEY,
    name STRING(63) NOT NULL,
    description STRING(512) NOT NULL,
    time_created TIMESTAMPTZ NOT NULL,
    time_modified TIMESTAMPTZ NOT NULL,
    time_deleted TIMESTAMPTZ,

    /* VNI for multicast group (derived or random) */
    vni INT4 NOT NULL,

    /* IP allocation from pools */
    ip_pool_id UUID NOT NULL,
    ip_pool_range_id UUID NOT NULL,
    multicast_ip INET NOT NULL,

    /* Source-Specific Multicast (SSM) support */
    source_ips INET[] DEFAULT ARRAY[]::INET[],

    /* Multicast VLAN (MVLAN) for egress to upstream networks */
    /* Tags packets leaving the rack to traverse VLAN-segmented upstream networks */
    /* Internal rack traffic uses VNI-based underlay forwarding */
    mvlan INT2,

    /* Associated underlay group for NAT */
    /* We fill this as part of the RPW */
    underlay_group_id UUID,

    /* DPD tag to couple external/underlay state for this group */
    tag STRING(63),

    /* Current state of the multicast group (for RPW) */
    state omicron.public.multicast_group_state NOT NULL DEFAULT 'creating',

    /* Sync versioning */
    version_added INT8 NOT NULL DEFAULT nextval('omicron.public.multicast_group_version'),
    version_removed INT8,

    /* Constraints */
    -- External groups: IPv4 multicast or non-admin-scoped IPv6
    CONSTRAINT external_multicast_ip_valid CHECK (
        (family(multicast_ip) = 4 AND multicast_ip << '224.0.0.0/4') OR
        (family(multicast_ip) = 6 AND multicast_ip << 'ff00::/8' AND
         NOT multicast_ip << 'ff04::/16' AND
         NOT multicast_ip << 'ff05::/16' AND
         NOT multicast_ip << 'ff08::/16')
    ),

    -- Reserved range validation for IPv4
    CONSTRAINT external_ipv4_not_reserved CHECK (
        family(multicast_ip) != 4 OR (
            family(multicast_ip) = 4 AND
            NOT multicast_ip << '224.0.0.0/24' AND     -- Link-local control block
            NOT multicast_ip << '233.0.0.0/8' AND      -- GLOP addressing
            NOT multicast_ip << '239.0.0.0/8'          -- Administratively scoped
        )
    ),

    -- Reserved range validation for IPv6
    CONSTRAINT external_ipv6_not_reserved CHECK (
        family(multicast_ip) != 6 OR (
            family(multicast_ip) = 6 AND
            NOT multicast_ip << 'ff01::/16' AND         -- Interface-local scope
            NOT multicast_ip << 'ff02::/16'             -- Link-local scope
        )
    ),

    -- MVLAN validation (Dendrite requires >= 2)
    CONSTRAINT mvlan_valid_range CHECK (
        mvlan IS NULL OR (mvlan >= 2 AND mvlan <= 4094)
    )
);

/*
 * Underlay multicast groups (admin-scoped IPv6 for VPC internal forwarding)
 */
CREATE TABLE IF NOT EXISTS omicron.public.underlay_multicast_group (
    /* Identity */
    id UUID PRIMARY KEY,
    time_created TIMESTAMPTZ NOT NULL,
    time_modified TIMESTAMPTZ NOT NULL,
    time_deleted TIMESTAMPTZ,

    /* Admin-scoped IPv6 multicast address (NAT target) */
    multicast_ip INET NOT NULL,

    /* DPD tag to couple external/underlay state for this group */
    tag STRING(63),

    /* Sync versioning */
    version_added INT8 NOT NULL DEFAULT nextval('omicron.public.multicast_group_version'),
    version_removed INT8,

    /* Constraints */
    -- Underlay groups: admin-local scoped IPv6 only (ff04::/16)
    CONSTRAINT underlay_ipv6_admin_scoped CHECK (
        family(multicast_ip) = 6 AND multicast_ip << 'ff04::/16'
    )
);

/*
 * Multicast group membership (external groups)
 */
CREATE TABLE IF NOT EXISTS omicron.public.multicast_group_member (
    /* Identity */
    id UUID PRIMARY KEY,
    time_created TIMESTAMPTZ NOT NULL,
    time_modified TIMESTAMPTZ NOT NULL,
    time_deleted TIMESTAMPTZ,

    /* External group for customer/external membership */
    external_group_id UUID NOT NULL,

    /* Parent instance or service (following external_ip pattern) */
    parent_id UUID NOT NULL,

    /* Sled hosting the parent instance (NULL when stopped) */
    sled_id UUID,

    /* RPW state for reliable operations */
    state omicron.public.multicast_group_member_state NOT NULL,

    /* Sync versioning */
    version_added INT8 NOT NULL DEFAULT nextval('omicron.public.multicast_group_version'),
    version_removed INT8
);

/* External Multicast Group Indexes */

-- Version tracking for Omicron internal change detection
-- Supports: SELECT ... WHERE version_added >= ? ORDER BY version_added
CREATE UNIQUE INDEX IF NOT EXISTS multicast_group_version_added ON omicron.public.multicast_group (
    version_added
) STORING (
    name,
    multicast_ip,
    time_created,
    time_deleted
);

-- Version tracking for Omicron internal change detection
-- Supports: SELECT ... WHERE version_removed >= ? ORDER BY version_removed
CREATE UNIQUE INDEX IF NOT EXISTS multicast_group_version_removed ON omicron.public.multicast_group (
    version_removed
) STORING (
    name,
    multicast_ip,
    time_created,
    time_deleted
);

-- IP address uniqueness and conflict detection
-- Supports: SELECT ... WHERE multicast_ip = ? AND time_deleted IS NULL
CREATE UNIQUE INDEX IF NOT EXISTS lookup_external_multicast_by_ip ON omicron.public.multicast_group (
    multicast_ip
) WHERE time_deleted IS NULL;

-- Pool management and allocation queries
-- Supports: SELECT ... WHERE ip_pool_id = ? AND time_deleted IS NULL
CREATE INDEX IF NOT EXISTS external_multicast_by_pool ON omicron.public.multicast_group (
    ip_pool_id,
    ip_pool_range_id
) WHERE time_deleted IS NULL;

-- Underlay NAT group association
-- Supports: SELECT ... WHERE underlay_group_id = ? AND time_deleted IS NULL
CREATE INDEX IF NOT EXISTS external_multicast_by_underlay ON omicron.public.multicast_group (
    underlay_group_id
) WHERE time_deleted IS NULL AND underlay_group_id IS NOT NULL;

-- State-based filtering for RPW reconciler
-- Supports: SELECT ... WHERE state = ? AND time_deleted IS NULL
CREATE INDEX IF NOT EXISTS multicast_group_by_state ON omicron.public.multicast_group (
    state
) WHERE time_deleted IS NULL;

-- RPW reconciler composite queries (state + pool filtering)
-- Supports: SELECT ... WHERE state = ? AND ip_pool_id = ? AND time_deleted IS NULL
CREATE INDEX IF NOT EXISTS multicast_group_reconciler_query ON omicron.public.multicast_group (
    state,
    ip_pool_id
) WHERE time_deleted IS NULL;

-- Fleet-wide unique name constraint (groups are fleet-scoped like IP pools)
-- Supports: SELECT ... WHERE name = ? AND time_deleted IS NULL
CREATE UNIQUE INDEX IF NOT EXISTS lookup_multicast_group_by_name ON omicron.public.multicast_group (
    name
) WHERE time_deleted IS NULL;

/* Underlay Multicast Group Indexes */

-- Version tracking for Omicron internal change detection
-- Supports: SELECT ... WHERE version_added >= ? ORDER BY version_added
CREATE UNIQUE INDEX IF NOT EXISTS underlay_multicast_group_version_added ON omicron.public.underlay_multicast_group (
    version_added
) STORING (
    multicast_ip,
    time_created,
    time_deleted
);

-- Version tracking for Omicron internal change detection
-- Supports: SELECT ... WHERE version_removed >= ? ORDER BY version_removed
CREATE UNIQUE INDEX IF NOT EXISTS underlay_multicast_group_version_removed ON omicron.public.underlay_multicast_group (
    version_removed
) STORING (
    multicast_ip,
    time_created,
    time_deleted
);

-- Admin-scoped IPv6 address uniqueness
-- Supports: SELECT ... WHERE multicast_ip = ? AND time_deleted IS NULL
CREATE UNIQUE INDEX IF NOT EXISTS lookup_underlay_multicast_by_ip ON omicron.public.underlay_multicast_group (
    multicast_ip
) WHERE time_deleted IS NULL;

-- Lifecycle management via group tags
-- Supports: SELECT ... WHERE tag = ? AND time_deleted IS NULL
CREATE INDEX IF NOT EXISTS underlay_multicast_by_tag ON omicron.public.underlay_multicast_group (
    tag
) WHERE time_deleted IS NULL AND tag IS NOT NULL;

/* Multicast Group Member Indexes */

-- Version tracking for Omicron internal change detection
-- Supports: SELECT ... WHERE version_added >= ? ORDER BY version_added
CREATE UNIQUE INDEX IF NOT EXISTS multicast_member_version_added ON omicron.public.multicast_group_member (
    version_added
) STORING (
    external_group_id,
    parent_id,
    time_created,
    time_deleted
);

-- Version tracking for Omicron internal change detection
-- Supports: SELECT ... WHERE version_removed >= ? ORDER BY version_removed
CREATE UNIQUE INDEX IF NOT EXISTS multicast_member_version_removed ON omicron.public.multicast_group_member (
    version_removed
) STORING (
    external_group_id,
    parent_id,
    time_created,
    time_deleted
);

-- Group membership listing and pagination
-- Supports: SELECT ... WHERE external_group_id = ? AND time_deleted IS NULL
CREATE INDEX IF NOT EXISTS multicast_member_by_external_group ON omicron.public.multicast_group_member (
    external_group_id
) WHERE time_deleted IS NULL;

-- Instance membership queries (all groups for an instance)
-- Supports: SELECT ... WHERE parent_id = ? AND time_deleted IS NULL
CREATE INDEX IF NOT EXISTS multicast_member_by_parent ON omicron.public.multicast_group_member (
    parent_id
) WHERE time_deleted IS NULL;

-- RPW reconciler sled-based switch port resolution
-- Supports: SELECT ... WHERE sled_id = ? AND time_deleted IS NULL
CREATE INDEX IF NOT EXISTS multicast_member_by_sled ON omicron.public.multicast_group_member (
    sled_id
) WHERE time_deleted IS NULL;

-- Instance-focused composite queries with group filtering
-- Supports: SELECT ... WHERE parent_id = ? AND external_group_id = ? AND time_deleted IS NULL
CREATE INDEX IF NOT EXISTS multicast_member_by_parent_and_group ON omicron.public.multicast_group_member (
    parent_id,
    external_group_id
) WHERE time_deleted IS NULL;

-- Business logic constraint: one instance per group (also serves queries)
-- Supports: SELECT ... WHERE external_group_id = ? AND parent_id = ? AND time_deleted IS NULL
CREATE UNIQUE INDEX IF NOT EXISTS multicast_member_unique_parent_per_group ON omicron.public.multicast_group_member (
    external_group_id,
    parent_id
) WHERE time_deleted IS NULL;

-- RPW reconciler state processing by group
-- Supports: SELECT ... WHERE external_group_id = ? AND state = ? AND time_deleted IS NULL
CREATE INDEX IF NOT EXISTS multicast_member_group_state ON omicron.public.multicast_group_member (
    external_group_id,
    state
) WHERE time_deleted IS NULL;

-- RPW cleanup of soft-deleted members
-- Supports: DELETE FROM multicast_group_member WHERE state = 'Left' AND time_deleted IS NOT NULL
CREATE INDEX IF NOT EXISTS multicast_member_cleanup ON omicron.public.multicast_group_member (
    state
) WHERE time_deleted IS NOT NULL;

-- Saga unwinding hard deletion by group
-- Supports: DELETE FROM multicast_group_member WHERE external_group_id = ?
CREATE INDEX IF NOT EXISTS multicast_member_hard_delete_by_group ON omicron.public.multicast_group_member (
    external_group_id
);

-- Pagination optimization for group member listing
-- Supports: SELECT ... WHERE external_group_id = ? ORDER BY id LIMIT ? OFFSET ?
CREATE INDEX IF NOT EXISTS multicast_member_group_id_order ON omicron.public.multicast_group_member (
    external_group_id,
    id
) WHERE time_deleted IS NULL;

-- Pagination optimization for instance member listing
-- Supports: SELECT ... WHERE parent_id = ? ORDER BY id LIMIT ? OFFSET ?
CREATE INDEX IF NOT EXISTS multicast_member_parent_id_order ON omicron.public.multicast_group_member (
    parent_id,
    id
) WHERE time_deleted IS NULL;

-- Instance lifecycle state transitions optimization
-- Supports: UPDATE ... WHERE parent_id = ? AND state IN (?, ?) AND time_deleted IS NULL
CREATE INDEX IF NOT EXISTS multicast_member_parent_state ON omicron.public.multicast_group_member (
    parent_id,
    state
) WHERE time_deleted IS NULL;

-- Keep this at the end of file so that the database does not contain a version
-- until it is fully populated.
INSERT INTO omicron.public.db_metadata (
    singleton,
    time_created,
    time_modified,
    version,
    target_version
) VALUES
<<<<<<< HEAD
    (TRUE, NOW(), NOW(), '210.0.0', NULL)
=======
    (TRUE, NOW(), NOW(), '211.0.0', NULL)
>>>>>>> 1f6c50e7
ON CONFLICT DO NOTHING;

COMMIT;<|MERGE_RESOLUTION|>--- conflicted
+++ resolved
@@ -7361,11 +7361,7 @@
     version,
     target_version
 ) VALUES
-<<<<<<< HEAD
-    (TRUE, NOW(), NOW(), '210.0.0', NULL)
-=======
     (TRUE, NOW(), NOW(), '211.0.0', NULL)
->>>>>>> 1f6c50e7
 ON CONFLICT DO NOTHING;
 
 COMMIT;