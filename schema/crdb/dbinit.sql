/*
 * dbinit.sql: raw SQL to initialize a database for use by Omicron
 *
 * It's not clear what the long-term story for managing the database schema will
 * be.  For now, this file can be used by the test suite and by developers (via
 * the "omicron-dev" program) to set up a local database with which to run the
 * system.
 */

/*
 * Important CockroachDB notes:
 *
 *    For timestamps, CockroachDB's docs recommend TIMESTAMPTZ rather than
 *    TIMESTAMP.  This does not change what is stored with each datum, but
 *    rather how it's interpreted when clients use it.  It should make no
 *    difference to us, so we stick with the recommendation.
 *
 *    We avoid explicit foreign keys due to this warning from the docs: "Foreign
 *    key dependencies can significantly impact query performance, as queries
 *    involving tables with foreign keys, or tables referenced by foreign keys,
 *    require CockroachDB to check two separate tables. We recommend using them
 *    sparingly."
 */

BEGIN;

/*
 * We assume the database and user do not already exist so that we don't
 * inadvertently clobber what's there.  If they might exist, the user has to
 * clear this first.
 *
 * NOTE: the database and user names MUST be kept in sync with the
 * initialization code and dbwipe.sql.
 */
CREATE DATABASE IF NOT EXISTS omicron;
CREATE USER IF NOT EXISTS omicron;
ALTER DEFAULT PRIVILEGES GRANT INSERT, SELECT, UPDATE, DELETE ON TABLES to omicron;

/*
 * Configure a replication factor of 5 to ensure that the system can maintain
 * availability in the face of any two node failures.
 */
ALTER RANGE default CONFIGURE ZONE USING num_replicas = 5;


/*
 * The deployment strategy for clickhouse
 */
CREATE TYPE IF NOT EXISTS omicron.public.clickhouse_mode AS ENUM (
   -- Only deploy a single node clickhouse
   'single_node_only',

   -- Only deploy a clickhouse cluster without any single node deployments
   'cluster_only',

   -- Deploy both a single node and cluster deployment.
   -- This is the strategy for stage 1 described in RFD 468
   'both'
);

/*
 * A planning policy for clickhouse for a single multirack setup
 *
 * We currently implicitly tie this policy to a rack, as we don't yet support
 * multirack. Multiple parts of this database schema are going to have to change
 * to support multirack, so we add one more for now.
 */
CREATE TABLE IF NOT EXISTS omicron.public.clickhouse_policy (
    -- Monotonically increasing version for all policies
    --
    -- This is similar to `bp_target` which will also require being changed for
    -- multirack to associate with some sort of rack group ID.
    version INT8 PRIMARY KEY,

    clickhouse_mode omicron.public.clickhouse_mode NOT NULL,

    -- Only greater than 0 when clickhouse cluster is enabled
    clickhouse_cluster_target_servers INT2 NOT NULL,
    -- Only greater than 0 when clickhouse cluster is enabled
    clickhouse_cluster_target_keepers INT2 NOT NULL,

    time_created TIMESTAMPTZ NOT NULL
);


/*
 * The ClickHouse installation Oximeter should read from
 */
CREATE TYPE IF NOT EXISTS omicron.public.oximeter_read_mode AS ENUM (
   -- Read from the single node ClickHouse installation
   'single_node',

   -- Read from the replicated ClickHouse cluster
   'cluster'
);

/*
 * A planning policy for oximeter_read for a single multirack setup
 */
CREATE TABLE IF NOT EXISTS omicron.public.oximeter_read_policy (
    -- Monotonically increasing version for all policies
    version INT8 PRIMARY KEY,

    oximeter_read_mode omicron.public.oximeter_read_mode NOT NULL,

    time_created TIMESTAMPTZ NOT NULL
);

/*
* Oximeter read policy defaults to reading from a single node ClickHouse server.
*/
INSERT INTO omicron.public.oximeter_read_policy (
    version,
    oximeter_read_mode,
    time_created
) VALUES (
    1,
    'single_node',
    NOW()
) ON CONFLICT DO NOTHING;

/*
 * Racks
 */
CREATE TABLE IF NOT EXISTS omicron.public.rack (
    /* Identity metadata (asset) */
    id UUID PRIMARY KEY,
    time_created TIMESTAMPTZ NOT NULL,
    time_modified TIMESTAMPTZ NOT NULL,

    /*
     * Identifies if rack management has been transferred from RSS -> Nexus.
     * If "false", RSS is still managing sleds, services, and DNS records.
     *
     * This value is set to "true" when RSS calls the
     * "rack_initialization_complete" endpoint on Nexus' internal interface.
     *
     * See RFD 278 for more detail.
     */
    initialized BOOL NOT NULL,

    /* Used to configure the updates service URL */
    tuf_base_url STRING(512),

    /* The IPv6 underlay /56 prefix for the rack */
    rack_subnet INET
);

/*
 * Sleds
 */

-- The disposition for a particular sled. This is updated solely by the
-- operator, and not by Nexus.
CREATE TYPE IF NOT EXISTS omicron.public.sled_policy AS ENUM (
    -- The sled is in service, and new resources can be provisioned onto it.
    'in_service',
    -- The sled is in service, but the operator has indicated that new
    -- resources should not be provisioned onto it.
    'no_provision',
    -- The operator has marked that the sled has, or will be, removed from the
    -- rack, and it should be assumed that any resources currently on it are
    -- now permanently missing.
    'expunged'
);

-- The actual state of the sled. This is updated exclusively by Nexus.
--
-- Nexus's goal is to match the sled's state with the operator-indicated
-- policy. For example, if the sled_policy is "expunged" and the sled_state is
-- "active", Nexus will assume that the sled is gone. Based on that, Nexus will
-- reallocate resources currently on the expunged sled to other sleds, etc.
-- Once the expunged sled no longer has any resources attached to it, Nexus
-- will mark it as decommissioned.
CREATE TYPE IF NOT EXISTS omicron.public.sled_state AS ENUM (
    -- The sled has resources of any kind allocated on it, or, is available for
    -- new resources.
    --
    -- The sled can be in this state and have a different sled policy, e.g.
    -- "expunged".
    'active',

    -- The sled no longer has resources allocated on it, now or in the future.
    --
    -- This is a terminal state. This state is only valid if the sled policy is
    -- 'expunged'.
    'decommissioned'
);

-- The model of CPU installed in a particular sled, discovered by sled-agent
-- and reported to Nexus. This determines what VMs can run on a sled: instances
-- that require a specific CPU platform can only run on sleds whose CPUs support
-- all the features of that platform.
CREATE TYPE IF NOT EXISTS omicron.public.sled_cpu_family AS ENUM (
    -- Sled-agent didn't recognize the sled's CPU.
    'unknown',

    -- AMD Milan, or lab CPU close enough that sled-agent reported it as one.
    'amd_milan',

    -- AMD Turin, or lab CPU close enough that sled-agent reported it as one.
    'amd_turin',

    -- AMD Turin Dense. There are no "Turin Dense-likes", so this is precise.
    'amd_turin_dense'
);

CREATE TABLE IF NOT EXISTS omicron.public.sled (
    /* Identity metadata (asset) */
    id UUID PRIMARY KEY,
    time_created TIMESTAMPTZ NOT NULL,
    time_modified TIMESTAMPTZ NOT NULL,
    time_deleted TIMESTAMPTZ,
    rcgen INT NOT NULL,

    /* FK into the Rack table */
    rack_id UUID NOT NULL,

    /* Idenfities if this Sled is a Scrimlet */
    is_scrimlet BOOL NOT NULL,

    /* Baseboard information about the sled */
    serial_number STRING(63) NOT NULL,
    part_number STRING(63) NOT NULL,
    revision INT8 NOT NULL,

    /* CPU & RAM summary for the sled */
    usable_hardware_threads INT8 CHECK (usable_hardware_threads BETWEEN 0 AND 4294967295) NOT NULL,
    usable_physical_ram INT8 NOT NULL,
    reservoir_size INT8 CHECK (reservoir_size < usable_physical_ram) NOT NULL,

    /* The IP address and bound port of the sled agent server. */
    ip INET NOT NULL,
    port INT4 CHECK (port BETWEEN 0 AND 65535) NOT NULL,

    /* The last address allocated to a propolis instance on this sled. */
    last_used_address INET NOT NULL,

    /* The policy for the sled, updated exclusively by the operator */
    sled_policy omicron.public.sled_policy NOT NULL,

    /* The actual state of the sled, updated exclusively by Nexus */
    sled_state omicron.public.sled_state NOT NULL,

    /* Generation number owned and incremented by the sled-agent */
    sled_agent_gen INT8 NOT NULL DEFAULT 1,

    /* The bound port of the Repo Depot API server, running on the same IP as
       the sled agent server. */
    repo_depot_port INT4 CHECK (port BETWEEN 0 AND 65535) NOT NULL,

    /* The sled's detected CPU family. */
    cpu_family omicron.public.sled_cpu_family NOT NULL
);

-- Add an index that ensures a given physical sled (identified by serial and
-- part number) can only be a commissioned member of the control plane once.
--
-- TODO Should `sled` reference `hw_baseboard_id` instead of having its own
-- serial/part columns?
CREATE UNIQUE INDEX IF NOT EXISTS commissioned_sled_uniqueness
    ON omicron.public.sled (serial_number, part_number)
    WHERE sled_state != 'decommissioned';

/* Add an index which lets us look up sleds on a rack */
CREATE UNIQUE INDEX IF NOT EXISTS lookup_sled_by_rack ON omicron.public.sled (
    rack_id,
    id
) WHERE time_deleted IS NULL;

/* Add an index which lets us look up sleds based on policy and state */
CREATE INDEX IF NOT EXISTS lookup_sled_by_policy_and_state ON omicron.public.sled (
    sled_policy,
    sled_state
);

-- Accounting for VMMs using resources on a sled
CREATE TABLE IF NOT EXISTS omicron.public.sled_resource_vmm (
    -- Should match the UUID of the corresponding VMM
    id UUID PRIMARY KEY,

    -- The sled where resources are being consumed
    sled_id UUID NOT NULL,

    -- The maximum number of hardware threads usable by this VMM
    hardware_threads INT8 NOT NULL,

    -- The maximum amount of RSS RAM provisioned to this VMM
    rss_ram INT8 NOT NULL,

    -- The maximum amount of Reservoir RAM provisioned to this VMM
    reservoir_ram INT8 NOT NULL,

    -- The UUID of the instance to which this VMM belongs.
    --
    -- This should eventually become NOT NULL for all VMMs, but is
    -- still nullable for backwards compatibility purposes. Specifically,
    -- the "instance start" saga can create rows in this table before creating
    -- rows for "omicron.public.vmm", which we would use for back-filling.
    -- If we tried to backfill + make this column non-nullable while that saga
    -- was mid-execution, we would still have some rows in this table with nullable
    -- values that would be more complex to fix.
    instance_id UUID
);

-- Allow looking up all VMM resources which reside on a sled
CREATE UNIQUE INDEX IF NOT EXISTS lookup_vmm_resource_by_sled ON omicron.public.sled_resource_vmm (
    sled_id,
    id
);

-- Allow looking up all resources by instance
CREATE INDEX IF NOT EXISTS lookup_vmm_resource_by_instance ON omicron.public.sled_resource_vmm (
    instance_id
);

-- Table of all sled subnets allocated for sleds added to an already initialized
-- rack. The sleds in this table and their allocated subnets are created before
-- a sled is added to the `sled` table. Addition to the `sled` table occurs
-- after the sled is initialized and notifies Nexus about itself.
--
-- For simplicity and space savings, this table doesn't actually contain the
-- full subnets for a given sled, but only the octet that extends a /56 rack
-- subnet to a /64 sled subnet. The rack subnet is maintained in the `rack`
-- table.
--
-- This table does not include subnet octets allocated during RSS and therefore
-- all of the octets start at 33. This makes the data in this table purely additive
-- post-RSS, which also implies that we cannot re-use subnet octets if an original
-- sled that was part of RSS was removed from the cluster.
CREATE TABLE IF NOT EXISTS omicron.public.sled_underlay_subnet_allocation (
    -- The physical identity of the sled
    -- (foreign key into `hw_baseboard_id` table)
    hw_baseboard_id UUID,

    -- The rack to which a sled is being added
    -- (foreign key into `rack` table)
    --
    -- We require this because the sled is not yet part of the sled table when
    -- we first allocate a subnet for it.
    rack_id UUID NOT NULL,

    -- The sled to which a subnet is being allocated
    --
    -- Eventually will be a foreign key into the `sled` table when the sled notifies nexus
    -- about itself after initialization.
    sled_id UUID NOT NULL,

    -- The octet that extends a /56 rack subnet to a /64 sled subnet
    --
    -- Always between 33 and 255 inclusive
    subnet_octet INT2 NOT NULL UNIQUE CHECK (subnet_octet BETWEEN 33 AND 255),

    PRIMARY KEY (hw_baseboard_id, sled_id)
);

-- Add an index which allows pagination by {rack_id, sled_id} pairs.
CREATE UNIQUE INDEX IF NOT EXISTS lookup_subnet_allocation_by_rack_and_sled ON omicron.public.sled_underlay_subnet_allocation (
    rack_id,
    sled_id
);

/*
 * Switches
 */

CREATE TABLE IF NOT EXISTS omicron.public.switch (
    /* Identity metadata (asset) */
    id UUID PRIMARY KEY,
    time_created TIMESTAMPTZ NOT NULL,
    time_modified TIMESTAMPTZ NOT NULL,
    time_deleted TIMESTAMPTZ,
    rcgen INT NOT NULL,

    /* FK into the Rack table */
    rack_id UUID NOT NULL,

    /* Baseboard information about the switch */
    serial_number STRING(63) NOT NULL,
    part_number STRING(63) NOT NULL,
    revision INT8 NOT NULL
);

/* Add an index which lets us look up switches on a rack */
CREATE UNIQUE INDEX IF NOT EXISTS lookup_switch_by_rack ON omicron.public.switch (
    rack_id,
    id
) WHERE time_deleted IS NULL;

/*
 * Services
 */

CREATE TYPE IF NOT EXISTS omicron.public.service_kind AS ENUM (
  'clickhouse',
  'clickhouse_keeper',
  'clickhouse_server',
  'cockroach',
  'crucible',
  'crucible_pantry',
  'dendrite',
  'external_dns',
  'internal_dns',
  'nexus',
  'ntp',
  'oximeter',
  'tfport',
  'mgd'
);

CREATE TYPE IF NOT EXISTS omicron.public.physical_disk_kind AS ENUM (
  'm2',
  'u2'
);

-- The disposition for a particular physical disk.
-- This is updated by the operator, either explicitly through an operator API,
-- or implicitly when altering sled policy.
CREATE TYPE IF NOT EXISTS omicron.public.physical_disk_policy AS ENUM (
    -- The disk is in service, and new resources can be provisioned onto it.
    'in_service',
    -- The disk has been, or will be, removed from the rack, and it should be
    -- assumed that any resources currently on it are now permanently missing.
    'expunged'
);

-- The actual state of a physical disk. This is updated exclusively by Nexus.
--
-- Nexus's goal is to match the physical disk's state with the
-- operator-indicated policy. For example, if the policy is "expunged" and the
-- state is "active", Nexus will assume that the physical disk is gone. Based
-- on that, Nexus will reallocate resources currently on the expunged disk
-- elsewhere, etc. Once the expunged disk no longer has any resources attached
-- to it, Nexus will mark it as decommissioned.
CREATE TYPE IF NOT EXISTS omicron.public.physical_disk_state AS ENUM (
    -- The disk has resources of any kind allocated on it, or, is available for
    -- new resources.
    --
    -- The disk can be in this state and have a different policy, e.g.
    -- "expunged".
    'active',

    -- The disk no longer has resources allocated on it, now or in the future.
    --
    -- This is a terminal state. This state is only valid if the policy is
    -- 'expunged'.
    'decommissioned'
);

-- A physical disk which exists inside the rack.
--
-- This is currently limited to U.2 disks, which are managed by the
-- control plane. A disk may exist within inventory, but not in this row:
-- if that's the case, it is not explicitly "managed" by Nexus.
CREATE TABLE IF NOT EXISTS omicron.public.physical_disk (
    id UUID PRIMARY KEY,
    time_created TIMESTAMPTZ NOT NULL,
    time_modified TIMESTAMPTZ NOT NULL,
    time_deleted TIMESTAMPTZ,
    rcgen INT NOT NULL,

    vendor STRING(63) NOT NULL,
    serial STRING(63) NOT NULL,
    model STRING(63) NOT NULL,

    variant omicron.public.physical_disk_kind NOT NULL,

    -- FK into the Sled table
    sled_id UUID NOT NULL,

    disk_policy omicron.public.physical_disk_policy NOT NULL,
    disk_state omicron.public.physical_disk_state NOT NULL,

    -- This table should be limited to U.2s, and disallow inserting
    -- other disk kinds, unless we explicitly want them to be controlled
    -- by Nexus.
    --
    -- See https://github.com/oxidecomputer/omicron/issues/8258 for additional
    -- context.
    CONSTRAINT physical_disk_variant_u2 CHECK (variant = 'u2')
);

-- This constraint only needs to be upheld for disks that are not deleted
-- nor decommissioned.
CREATE UNIQUE INDEX IF NOT EXISTS vendor_serial_model_unique on omicron.public.physical_disk (
  vendor, serial, model
) WHERE time_deleted IS NULL AND disk_state != 'decommissioned';

CREATE UNIQUE INDEX IF NOT EXISTS lookup_physical_disk_by_variant ON omicron.public.physical_disk (
    variant,
    id
) WHERE time_deleted IS NULL;

-- Make it efficient to look up physical disks by Sled.
CREATE UNIQUE INDEX IF NOT EXISTS lookup_physical_disk_by_sled ON omicron.public.physical_disk (
    sled_id,
    id
);

-- x509 certificates which may be used by services
CREATE TABLE IF NOT EXISTS omicron.public.certificate (
    -- Identity metadata (resource)
    id UUID PRIMARY KEY,
    name STRING(63) NOT NULL,
    description STRING(512) NOT NULL,
    time_created TIMESTAMPTZ NOT NULL,
    time_modified TIMESTAMPTZ NOT NULL,
    time_deleted TIMESTAMPTZ,

    -- which Silo this certificate is used for
    silo_id UUID NOT NULL,

    -- The service type which should use this certificate
    service omicron.public.service_kind NOT NULL,

    -- cert.pem file (certificate chain in PEM format) as a binary blob
    cert BYTES NOT NULL,

    -- key.pem file (private key in PEM format) as a binary blob
    key BYTES NOT NULL
);

-- Add an index which lets us look up certificates for a particular service
-- class.
CREATE UNIQUE INDEX IF NOT EXISTS lookup_certificate_by_service ON omicron.public.certificate (
    service,
    id
) WHERE
    time_deleted IS NULL;

-- Add an index which enforces that certificates have unique names, and which
-- allows pagination-by-name.
CREATE UNIQUE INDEX IF NOT EXISTS lookup_certificate_by_silo ON omicron.public.certificate (
    silo_id,
    name
) WHERE
    time_deleted IS NULL;

-- A table describing virtual resource provisioning which may be associated
-- with a collection of objects, including:
-- - Projects
-- - Silos
-- - Fleet
CREATE TABLE IF NOT EXISTS omicron.public.virtual_provisioning_collection (
    -- Should match the UUID of the corresponding collection.
    id UUID PRIMARY KEY,
    time_modified TIMESTAMPTZ NOT NULL DEFAULT NOW(),

    -- Identifies the type of the collection.
    collection_type STRING(63) NOT NULL,

    -- The amount of physical disk space which has been provisioned
    -- on behalf of the collection.
    virtual_disk_bytes_provisioned INT8 NOT NULL,

    -- The number of CPUs provisioned by VMs.
    cpus_provisioned INT8 NOT NULL,

    -- The amount of RAM provisioned by VMs.
    ram_provisioned INT8 NOT NULL
);

-- A table describing a single virtual resource which has been provisioned.
-- This may include:
-- - Disks
-- - Instances
-- - Snapshots
--
-- NOTE: You might think to yourself: "This table looks an awful lot like
-- the 'virtual_provisioning_collection' table, could they be condensed into
-- a single table?"
-- The answer to this question is unfortunately: "No". We use CTEs to both
-- UPDATE the collection table while INSERTing rows in the resource table, and
-- this would not be allowed if they came from the same table due to:
-- https://www.cockroachlabs.com/docs/v22.2/known-limitations#statements-containing-multiple-modification-subqueries-of-the-same-table-are-disallowed
-- However, by using separate tables, the CTE is able to function correctly.
CREATE TABLE IF NOT EXISTS omicron.public.virtual_provisioning_resource (
    -- Should match the UUID of the corresponding collection.
    id UUID PRIMARY KEY,
    time_modified TIMESTAMPTZ NOT NULL DEFAULT NOW(),

    -- Identifies the type of the resource.
    resource_type STRING(63) NOT NULL,

    -- The amount of physical disk space which has been provisioned
    -- on behalf of the resource.
    virtual_disk_bytes_provisioned INT8 NOT NULL,

    -- The number of CPUs provisioned.
    cpus_provisioned INT8 NOT NULL,

    -- The amount of RAM provisioned.
    ram_provisioned INT8 NOT NULL
);

-- ZPools of Storage, attached to Sleds.
-- These are backed by a single physical disk.
--
-- For information about the provisioned zpool, reference the
-- "omicron.public.inv_zpool" table, which returns information
-- that has actually been returned from the underlying sled.
CREATE TABLE IF NOT EXISTS omicron.public.zpool (
    /* Identity metadata (asset) */
    id UUID PRIMARY KEY,
    time_created TIMESTAMPTZ NOT NULL,
    time_modified TIMESTAMPTZ NOT NULL,
    time_deleted TIMESTAMPTZ,
    rcgen INT NOT NULL,

    /* FK into the Sled table */
    sled_id UUID NOT NULL,

    /* FK into the Physical Disk table */
    physical_disk_id UUID NOT NULL,

    /*
     * How many bytes to reserve for non-Crucible control plane storage
     */
    control_plane_storage_buffer INT NOT NULL
);

/* Create an index on the physical disk id */
CREATE INDEX IF NOT EXISTS lookup_zpool_by_disk on omicron.public.zpool (
    physical_disk_id,
    id
) WHERE physical_disk_id IS NOT NULL AND time_deleted IS NULL;

-- TODO-cleanup If modifying this enum, please remove 'update'; see
-- https://github.com/oxidecomputer/omicron/issues/8268.
CREATE TYPE IF NOT EXISTS omicron.public.dataset_kind AS ENUM (
  'crucible',
  'cockroach',
  'clickhouse',
  'clickhouse_keeper',
  'clickhouse_server',
  'external_dns',
  'internal_dns',
  'zone_root',
  'zone',
  'debug',
  'update',
  'local_storage'
);

/*
 * Table tracking the contact information and size used by datasets associated
 * with Crucible zones.
 *
 * This is a Reconfigurator rendezvous table: it reflects resources that
 * Reconfigurator has ensured exist. It is always possible that a resource
 * chosen from this table could be deleted after it's selected, but any
 * non-deleted row in this table is guaranteed to have been created.
 */
CREATE TABLE IF NOT EXISTS omicron.public.crucible_dataset (
    /* Identity metadata (asset) */
    id UUID PRIMARY KEY,
    time_created TIMESTAMPTZ NOT NULL,
    time_modified TIMESTAMPTZ NOT NULL,
    time_deleted TIMESTAMPTZ,
    rcgen INT NOT NULL,

    /* FK into the Pool table */
    pool_id UUID NOT NULL,

    /*
     * Contact information for the dataset: socket address of the Crucible
     * agent service that owns this dataset
     */
    ip INET NOT NULL,
    port INT4 CHECK (port BETWEEN 0 AND 65535) NOT NULL,

    /*
     * An upper bound on the amount of space that might be in-use
     *
     * This field is owned by Nexus. When a new row is inserted during the
     * Reconfigurator rendezvous process, this field is set to 0. Reconfigurator
     * otherwise ignores this field. It's updated by Nexus as region allocations
     * and deletions are performed using this dataset.
     *
     * Note that the value in this column is _not_ the sum of requested region
     * sizes, but sum of the size *reserved* by the Crucible agent for the
     * dataset that contains the regions (which is larger than the the actual
     * region size).
     */
    size_used INT NOT NULL,

    /* Do not consider this dataset during region allocation */
    no_provision BOOL NOT NULL
);

/* Create an index on the size usage for any Crucible dataset */
CREATE INDEX IF NOT EXISTS lookup_crucible_dataset_by_size_used ON
    omicron.public.crucible_dataset (size_used)
  WHERE time_deleted IS NULL;

/* Create an index on the zpool id */
CREATE INDEX IF NOT EXISTS lookup_crucible_dataset_by_zpool ON
    omicron.public.crucible_dataset (pool_id, id)
  WHERE time_deleted IS NULL;

CREATE INDEX IF NOT EXISTS lookup_crucible_dataset_by_ip ON
  omicron.public.crucible_dataset (ip);

CREATE TYPE IF NOT EXISTS omicron.public.region_reservation_percent AS ENUM (
  '25'
);

/*
 * A region of space allocated to Crucible Downstairs, within a dataset.
 */
CREATE TABLE IF NOT EXISTS omicron.public.region (
    /* Identity metadata (asset) */
    id UUID PRIMARY KEY,
    time_created TIMESTAMPTZ NOT NULL,
    time_modified TIMESTAMPTZ NOT NULL,

    /* FK into the dataset table */
    dataset_id UUID NOT NULL,

    /* FK into the volume table */
    volume_id UUID NOT NULL,

    /* Metadata describing the region */
    block_size INT NOT NULL,
    blocks_per_extent INT NOT NULL,
    extent_count INT NOT NULL,

    port INT4,

    read_only BOOL NOT NULL,

    deleting BOOL NOT NULL,

    /*
     * The Crucible Agent will reserve space for a region with overhead for
     * on-disk metadata that the downstairs needs to store. Record here the
     * overhead associated with a specific region as this may change or be
     * configurable in the future.
     */
    reservation_percent omicron.public.region_reservation_percent NOT NULL
);

/*
 * Allow all regions belonging to a disk to be accessed quickly.
 */
CREATE UNIQUE INDEX IF NOT EXISTS lookup_region_by_volume on omicron.public.region (
    volume_id,
    id
);

/*
 * Allow all regions belonging to a dataset to be accessed quickly.
 */
CREATE UNIQUE INDEX IF NOT EXISTS lookup_region_by_dataset on omicron.public.region (
    dataset_id,
    id
);

CREATE INDEX IF NOT EXISTS lookup_regions_missing_ports
    on omicron.public.region (id)
    WHERE port IS NULL;

CREATE INDEX IF NOT EXISTS lookup_regions_by_read_only
    on omicron.public.region (read_only);

/*
 * A snapshot of a region, within a dataset.
 */
CREATE TABLE IF NOT EXISTS omicron.public.region_snapshot (
    dataset_id UUID NOT NULL,
    region_id UUID NOT NULL,

    /* Associated higher level virtual snapshot */
    snapshot_id UUID NOT NULL,

    /*
     * Target string, for identification as part of
     * volume construction request(s)
     */
    snapshot_addr TEXT NOT NULL,

    /* How many volumes reference this? */
    volume_references INT8 NOT NULL,

    /* Is this currently part of some resources_to_delete? */
    deleting BOOL NOT NULL,

    PRIMARY KEY (dataset_id, region_id, snapshot_id)
);

/* Indexes for use during join with region table */
CREATE INDEX IF NOT EXISTS lookup_region_by_dataset on omicron.public.region_snapshot (
    dataset_id, region_id
);

CREATE INDEX IF NOT EXISTS lookup_region_snapshot_by_region_id on omicron.public.region_snapshot (
    region_id
);

CREATE INDEX IF NOT EXISTS lookup_region_snapshot_by_deleting on omicron.public.region_snapshot (
    deleting
);

/*
 * Index on volume_references and snapshot_addr for crucible
 * resource accounting lookup
 */
CREATE INDEX IF NOT EXISTS lookup_region_snapshot_by_volume_reference on omicron.public.region_snapshot (
    volume_references
);

CREATE INDEX IF NOT EXISTS lookup_region_snapshot_by_snapshot_addr on omicron.public.region_snapshot (
    snapshot_addr
);

/*
 * A volume within Crucible
 */
CREATE TABLE IF NOT EXISTS omicron.public.volume (
    id UUID PRIMARY KEY,
    time_created TIMESTAMPTZ NOT NULL,
    time_modified TIMESTAMPTZ NOT NULL,
    time_deleted TIMESTAMPTZ,

    /* child resource generation number, per RFD 192 */
    rcgen INT NOT NULL,

    /*
     * A JSON document describing the construction of the volume, including all
     * sub volumes. This is what will be POSTed to propolis, and eventually
     * consumed by some Upstairs code to perform the volume creation. The Rust
     * type of this column should be Crucible::VolumeConstructionRequest.
     */
    data TEXT NOT NULL,

    /*
     * A JSON document describing what resources to clean up when deleting this
     * volume. The Rust type of this column should be the CrucibleResources
     * enum.
     */
    resources_to_clean_up TEXT
);

/* Quickly find deleted volumes */
CREATE INDEX IF NOT EXISTS lookup_volume_by_deleted on omicron.public.volume (
    time_deleted
);

/*
 * Silos
 */

CREATE TYPE IF NOT EXISTS omicron.public.authentication_mode AS ENUM (
  'local',
  'saml'
);

CREATE TYPE IF NOT EXISTS omicron.public.user_provision_type AS ENUM (
  'api_only',
  'jit',
  'scim'
);

CREATE TABLE IF NOT EXISTS omicron.public.silo (
    /* Identity metadata */
    id UUID PRIMARY KEY,
    name STRING(63) NOT NULL,
    description STRING(512) NOT NULL,
    time_created TIMESTAMPTZ NOT NULL,
    time_modified TIMESTAMPTZ NOT NULL,
    time_deleted TIMESTAMPTZ,

    discoverable BOOL NOT NULL,
    authentication_mode omicron.public.authentication_mode NOT NULL,
    user_provision_type omicron.public.user_provision_type NOT NULL,

    mapped_fleet_roles JSONB NOT NULL,

    /* child resource generation number, per RFD 192 */
    rcgen INT NOT NULL,

    admin_group_name TEXT
);

CREATE UNIQUE INDEX IF NOT EXISTS lookup_silo_by_name ON omicron.public.silo (
    name
) WHERE
    time_deleted IS NULL;

/*
 * Silo users
 */
CREATE TABLE IF NOT EXISTS omicron.public.silo_user (
    id UUID PRIMARY KEY,
    time_created TIMESTAMPTZ NOT NULL,
    time_modified TIMESTAMPTZ NOT NULL,
    time_deleted TIMESTAMPTZ,

    silo_id UUID NOT NULL,

    -- if the user provision type is 'api_only' or 'jit', then this field must
    -- contain a value
    external_id TEXT,

    user_provision_type omicron.public.user_provision_type,

    -- if the user provision type is 'scim' then this field must contain a value
    user_name TEXT,

    -- if user provision type is 'scim', this field _may_ contain a value: it
    -- is not mandatory that the SCIM provisioning client support this field.
    active BOOL,

    CONSTRAINT user_provision_type_required_for_non_deleted CHECK (
      (user_provision_type IS NOT NULL AND time_deleted IS NULL)
      OR (time_deleted IS NOT NULL)
    ),

    CONSTRAINT external_id_consistency CHECK (
        CASE user_provision_type
          WHEN 'api_only' THEN external_id IS NOT NULL
          WHEN 'jit' THEN external_id IS NOT NULL
        END
    ),

    CONSTRAINT user_name_consistency CHECK (
        CASE user_provision_type
          WHEN 'scim' THEN user_name IS NOT NULL
        END
    )
);

/* These indexes let us quickly find users for a given silo, and prevents
   multiple users from having the same provision specific unique identifier. */
CREATE UNIQUE INDEX IF NOT EXISTS
  lookup_silo_user_by_silo_and_external_id
ON
  omicron.public.silo_user (silo_id, external_id)
WHERE
  time_deleted IS NULL AND
  (user_provision_type = 'api_only' OR user_provision_type = 'jit');

CREATE UNIQUE INDEX IF NOT EXISTS
  lookup_silo_user_by_silo_and_user_name_lower
ON
  omicron.public.silo_user (silo_id, LOWER(user_name))
WHERE
  time_deleted IS NULL AND user_provision_type = 'scim';

CREATE TABLE IF NOT EXISTS omicron.public.silo_user_password_hash (
    silo_user_id UUID NOT NULL,
    hash TEXT NOT NULL,
    time_created TIMESTAMPTZ NOT NULL,

    PRIMARY KEY(silo_user_id)
);

/*
 * Silo groups
 */

CREATE TABLE IF NOT EXISTS omicron.public.silo_group (
    id UUID PRIMARY KEY,
    time_created TIMESTAMPTZ NOT NULL,
    time_modified TIMESTAMPTZ NOT NULL,
    time_deleted TIMESTAMPTZ,

    silo_id UUID NOT NULL,

    -- if the user provision type is 'api_only' or 'jit', then this field must
    -- contain a value
    external_id TEXT,

    user_provision_type omicron.public.user_provision_type,

    -- if the user provision type is 'scim' then this field must contain a value
    display_name TEXT,

    CONSTRAINT user_provision_type_required_for_non_deleted CHECK (
      (user_provision_type IS NOT NULL AND time_deleted IS NULL)
      OR (time_deleted IS NOT NULL)
    ),

    CONSTRAINT external_id_consistency CHECK (
        CASE user_provision_type
          WHEN 'api_only' THEN external_id IS NOT NULL
          WHEN 'jit' THEN external_id IS NOT NULL
        END
    ),

    CONSTRAINT display_name_consistency CHECK (
        CASE user_provision_type
          WHEN 'scim' THEN display_name IS NOT NULL
        END
    )
);

CREATE UNIQUE INDEX IF NOT EXISTS
  lookup_silo_group_by_silo_and_external_id
ON
  omicron.public.silo_group (silo_id, external_id)
WHERE
  time_deleted IS NULL and
  (user_provision_type = 'api_only' OR user_provision_type = 'jit');

CREATE UNIQUE INDEX IF NOT EXISTS
  lookup_silo_group_by_silo_and_display_name_lower
ON
  omicron.public.silo_group (silo_id, LOWER(display_name))
WHERE
  time_deleted IS NULL AND user_provision_type = 'scim';

/*
 * Silo group membership
 */

CREATE TABLE IF NOT EXISTS omicron.public.silo_group_membership (
    silo_group_id UUID NOT NULL,
    silo_user_id UUID NOT NULL,

    PRIMARY KEY (silo_group_id, silo_user_id)
);

/*
 * The primary key lets us paginate through the users in a group.  We need to
 * index the same fields in the reverse order to be able to paginate through the
 * groups that a user is in.
 */
CREATE INDEX IF NOT EXISTS lookup_silo_group_by_user ON omicron.public.silo_group_membership (
    silo_user_id,
    silo_group_id
);

/*
 * Silo identity provider list
 */

CREATE TYPE IF NOT EXISTS omicron.public.provider_type AS ENUM (
  'saml'
);

CREATE TABLE IF NOT EXISTS omicron.public.identity_provider (
    /* Identity metadata */
    id UUID PRIMARY KEY,
    name STRING(63) NOT NULL,
    description STRING(512) NOT NULL,
    time_created TIMESTAMPTZ NOT NULL,
    time_modified TIMESTAMPTZ NOT NULL,
    time_deleted TIMESTAMPTZ,

    silo_id UUID NOT NULL,
    provider_type omicron.public.provider_type NOT NULL
);

CREATE UNIQUE INDEX IF NOT EXISTS lookup_idp_by_silo_id ON omicron.public.identity_provider (
    silo_id,
    id
) WHERE
    time_deleted IS NULL;

CREATE UNIQUE INDEX IF NOT EXISTS lookup_idp_by_silo_name ON omicron.public.identity_provider (
    silo_id,
    name
) WHERE
    time_deleted IS NULL;

/*
 * Silo SAML identity provider
 */
CREATE TABLE IF NOT EXISTS omicron.public.saml_identity_provider (
    /* Identity metadata */
    id UUID PRIMARY KEY,
    name STRING(63) NOT NULL,
    description STRING(512) NOT NULL,
    time_created TIMESTAMPTZ NOT NULL,
    time_modified TIMESTAMPTZ NOT NULL,
    time_deleted TIMESTAMPTZ,

    silo_id UUID NOT NULL,

    idp_metadata_document_string TEXT NOT NULL,

    idp_entity_id TEXT NOT NULL,
    sp_client_id TEXT NOT NULL,
    acs_url TEXT NOT NULL,
    slo_url TEXT NOT NULL,
    technical_contact_email TEXT NOT NULL,

    public_cert TEXT,
    private_key TEXT,

    group_attribute_name TEXT
);

CREATE UNIQUE INDEX IF NOT EXISTS lookup_saml_idp_by_silo_id ON omicron.public.saml_identity_provider (
    silo_id,
    id
) WHERE
    time_deleted IS NULL;

CREATE UNIQUE INDEX IF NOT EXISTS lookup_saml_idp_by_silo_name ON omicron.public.saml_identity_provider (
    silo_id,
    name
) WHERE
    time_deleted IS NULL;

/*
 * Users' public SSH keys, per RFD 44
 */
CREATE TABLE IF NOT EXISTS omicron.public.ssh_key (
    id UUID PRIMARY KEY,
    name STRING(63) NOT NULL,
    description STRING(512) NOT NULL,
    time_created TIMESTAMPTZ NOT NULL,
    time_modified TIMESTAMPTZ NOT NULL,
    time_deleted TIMESTAMPTZ,

    /* FK into silo_user table */
    silo_user_id UUID NOT NULL,

    /*
     * A 4096 bit RSA key without comment encodes to 726 ASCII characters.
     * A (256 bit) Ed25519 key w/o comment encodes to 82 ASCII characters.
     */
    public_key STRING(1023) NOT NULL
);

CREATE UNIQUE INDEX IF NOT EXISTS lookup_ssh_key_by_silo_user ON omicron.public.ssh_key (
    silo_user_id,
    name
) WHERE
    time_deleted IS NULL;

/**
 * Represents the SSH keys copied to an instance at create time by cloud-init.
 * Entries are added here when an instance is created (with configured SSH keys)
 * and removed when the instance is destroyed.
 *
 * TODO: Should this have time created / time deleted
 */
CREATE TABLE IF NOT EXISTS omicron.public.instance_ssh_key (
    instance_id UUID NOT NULL,
    ssh_key_id UUID NOT NULL,
    PRIMARY KEY (instance_id, ssh_key_id)
);

CREATE TABLE IF NOT EXISTS omicron.public.silo_quotas (
    silo_id UUID PRIMARY KEY,
    time_created TIMESTAMPTZ NOT NULL,
    time_modified TIMESTAMPTZ NOT NULL,
    cpus INT8 NOT NULL,
    memory_bytes INT8 NOT NULL,
    storage_bytes INT8 NOT NULL,

    CONSTRAINT cpus_not_negative CHECK (cpus >= 0),
    CONSTRAINT memory_not_negative CHECK (memory_bytes >= 0),
    CONSTRAINT storage_not_negative CHECK (storage_bytes >= 0)
);

/**
 * A view of the amount of provisioned and allocated (set by quotas) resources
 * on a given silo.
 */
CREATE VIEW IF NOT EXISTS omicron.public.silo_utilization
AS SELECT
    c.id AS silo_id,
    s.name AS silo_name,
    c.cpus_provisioned AS cpus_provisioned,
    c.ram_provisioned AS memory_provisioned,
    c.virtual_disk_bytes_provisioned AS storage_provisioned,
    q.cpus AS cpus_allocated,
    q.memory_bytes AS memory_allocated,
    q.storage_bytes AS storage_allocated,
    s.discoverable as silo_discoverable
FROM
    omicron.public.virtual_provisioning_collection AS c
    RIGHT JOIN omicron.public.silo_quotas AS q
    ON c.id = q.silo_id
    INNER JOIN omicron.public.silo AS s
    ON c.id = s.id
WHERE
    c.collection_type = 'Silo'
AND
    s.time_deleted IS NULL;

CREATE TABLE IF NOT EXISTS omicron.public.silo_auth_settings (
    silo_id UUID PRIMARY KEY,
    time_created TIMESTAMPTZ NOT NULL,
    time_modified TIMESTAMPTZ NOT NULL,

    -- null means no max: users can tokens that never expire
    device_token_max_ttl_seconds INT8 CHECK (device_token_max_ttl_seconds > 0)
);
/*
 * Projects
 */

CREATE TABLE IF NOT EXISTS omicron.public.project (
    /* Identity metadata (resource) */
    id UUID PRIMARY KEY,
    name STRING(63) NOT NULL,
    description STRING(512) NOT NULL,
    time_created TIMESTAMPTZ NOT NULL,
    time_modified TIMESTAMPTZ NOT NULL,
    /* Indicates that the object has been deleted */
    time_deleted TIMESTAMPTZ,

    /* child resource generation number, per RFD 192 */
    rcgen INT NOT NULL,

    /* Which silo this project belongs to */
    silo_id UUID NOT NULL /* foreign key into "silo" table */
);

CREATE UNIQUE INDEX IF NOT EXISTS lookup_project_by_silo ON omicron.public.project (
    silo_id,
    name
) WHERE
    time_deleted IS NULL;

/*
 * Instances
 */

CREATE TYPE IF NOT EXISTS omicron.public.instance_state_v2 AS ENUM (
    /* The instance exists in the DB but its create saga is still in flight. */
    'creating',

    /*
     * The instance has no active VMM. Corresponds to the "stopped" external
     * state.
     */
    'no_vmm',

    /* The instance's state is derived from its active VMM's state. */
    'vmm',

    /* Something bad happened while trying to interact with the instance. */
    'failed',

    /* The instance has been destroyed. */
    'destroyed'
);

CREATE TYPE IF NOT EXISTS omicron.public.vmm_state AS ENUM (
    /*
     * The VMM is known to Nexus, but may not yet exist on a sled.
     *
     * VMM records are always inserted into the database in this state, and
     * then transition to 'starting' or 'migrating' once a sled-agent reports
     * that the VMM has been registered.
     */
    'creating',
    'starting',
    'running',
    'stopping',
    'stopped',
    'rebooting',
    'migrating',
    'failed',
    'destroyed',
    'saga_unwound'
);

CREATE TYPE IF NOT EXISTS omicron.public.instance_auto_restart AS ENUM (
    /*
     * The instance should not, under any circumstances, be automatically
     * rebooted by the control plane.
     */
    'never',
    /*
     * If this instance is running and unexpectedly fails (e.g. due to a host
     * software crash or unexpected host reboot), the control plane will make a
     * best-effort attempt to restart it. The control plane may choose not to
     * restart the instance to preserve the overall availability of the system.
     */
     'best_effort'
);

CREATE TYPE IF NOT EXISTS omicron.public.instance_cpu_platform AS ENUM (
  'amd_milan',
  'amd_turin'
);

/*
 * Represents the *desired* state of an instance, as requested by the user.
 */
CREATE TYPE IF NOT EXISTS omicron.public.instance_intended_state AS ENUM (
    /* The instance should be running. */
    'running',

    /* The instance was asked to stop by an API request. */
    'stopped',

    /* The guest OS shut down the virtual machine.
     *
     * This is distinct from the 'stopped' intent, which represents a stop
     * requested by the API.
     */
    'guest_shutdown',

    /* The instance should be destroyed. */
    'destroyed'
);

/*
 * TODO consider how we want to manage multiple sagas operating on the same
 * Instance -- e.g., reboot concurrent with destroy or concurrent reboots or the
 * like.  Or changing # of CPUs or memory size.
 */
CREATE TABLE IF NOT EXISTS omicron.public.instance (
    /* Identity metadata (resource) */
    id UUID PRIMARY KEY,
    name STRING(63) NOT NULL,
    description STRING(512) NOT NULL,
    time_created TIMESTAMPTZ NOT NULL,
    time_modified TIMESTAMPTZ NOT NULL,
    /* Indicates that the object has been deleted */
    /* This is redundant for Instances, but we keep it here for consistency. */
    time_deleted TIMESTAMPTZ,

    /* Every Instance is in exactly one Project at a time. */
    project_id UUID NOT NULL,

    /* user data for instance initialization systems (e.g. cloud-init) */
    user_data BYTES NOT NULL,

    /* The last-updated time and generation for the instance's state. */
    time_state_updated TIMESTAMPTZ NOT NULL,
    state_generation INT NOT NULL,

    /* FK into `vmm` for the Propolis server that's backing this instance. */
    active_propolis_id UUID,

    /* FK into `vmm` for the migration target Propolis server, if one exists. */
    target_propolis_id UUID,

    /* Identifies any ongoing migration for this instance. */
    migration_id UUID,

    /* Instance configuration */
    ncpus INT NOT NULL,
    memory INT NOT NULL,
    hostname STRING(63) NOT NULL,

    /* ID of the instance update saga that has locked this instance for
     * updating, if one exists. */
    updater_id UUID,

    /* Generation of the instance updater lock */
    updater_gen INT NOT NULL DEFAULT 0,

    /*
     * The internal instance state. If this is 'vmm', the externally-visible
     * instance state is derived from its active VMM's state. This column is
     * distant from its generation number and update time because it is
     * deleted and recreated by the schema upgrade process; see the
     * `separate-instance-and-vmm-states` schema change for details.
     */
    state omicron.public.instance_state_v2 NOT NULL,

    /*
     * The time of the most recent auto-restart attempt, or NULL if the control
     * plane has never attempted to automatically restart this instance.
     */
    time_last_auto_restarted TIMESTAMPTZ,

    /*
     * What failures should result in an instance being automatically restarted
     * by the control plane.
     */
    auto_restart_policy omicron.public.instance_auto_restart,
    /*
     * The cooldown period that must elapse between consecutive auto restart
     * attempts. If this is NULL, no cooldown period is explicitly configured
     * for this instance, and the default cooldown period should be used.
     */
     auto_restart_cooldown INTERVAL,

    /*
     * Which disk, if any, is the one this instance should be directed to boot
     * from. With a boot device selected, guest OSes cannot configure their
     * boot policy for future boots, so also permit NULL to indicate a guest
     * does not want our policy, and instead should be permitted control over
     * its boot-time fates.
     */
    boot_disk_id UUID,

    /*
     * The intended state of the instance, as requested by the user.
     *
     * This may differ from its current state, and is used to determine what
     * action should be taken when the instance's VMM state changes.
     */
    intended_state omicron.public.instance_intended_state NOT NULL,

    /*
     * The required CPU platform for this instance. If set, the instance's VMs
     * may see additional features present in that platform, but in exchange
     * they may only run on sleds whose CPUs support all of those features.
     *
     * If this is NULL, the control plane ignores CPU constraints when selecting
     * a sled for this instance. Then, once it has selected a sled, it supplies
     * a "lowest common denominator" CPU platform that is compatible with that
     * sled to maximize the number of sleds the VM can migrate to.
     */
    cpu_platform omicron.public.instance_cpu_platform,

    CONSTRAINT vmm_iff_active_propolis CHECK (
        ((state = 'vmm') AND (active_propolis_id IS NOT NULL)) OR
        ((state != 'vmm') AND (active_propolis_id IS NULL))
    )
);

-- Names for instances within a project should be unique
CREATE UNIQUE INDEX IF NOT EXISTS lookup_instance_by_project ON omicron.public.instance (
    project_id,
    name
) WHERE
    time_deleted IS NULL;

-- Many control plane operations wish to select all the instances in particular
-- states.
CREATE INDEX IF NOT EXISTS lookup_instance_by_state
ON
    omicron.public.instance (state)
WHERE
    time_deleted IS NULL;

/*
 * A special view of an instance provided to operators for insights into what's running
 * on a sled.
 *
 * This view requires the VMM table, which doesn't exist yet, so create a
 * "placeholder" view here and replace it with the full view once the table is
 * defined. See the README for more context.
 */

CREATE VIEW IF NOT EXISTS omicron.public.sled_instance
AS SELECT
    instance.id
FROM
    omicron.public.instance AS instance
WHERE
    instance.time_deleted IS NULL;

/*
 * Guest-Visible, Virtual Disks
 */

/*
 * TODO The Rust enum to which this type is converted
 * carries data in some of its variants, such as the UUID
 * of the instance to which a disk is attached.
 *
 * This makes the conversion to/from this enum type here much
 * more difficult, since we need a way to manage that data
 * coherently.
 *
 * See <https://github.com/oxidecomputer/omicron/issues/312>.
 */
-- CREATE TYPE omicron.public.DiskState AS ENUM (
--     'creating',
--     'detached',
--     'attaching',
--     'attached',
--     'detaching',
--     'destroyed',
--     'faulted'
-- );

CREATE TYPE IF NOT EXISTS omicron.public.block_size AS ENUM (
  '512',
  '2048',
  '4096'
);

CREATE TYPE IF NOT EXISTS omicron.public.disk_type AS ENUM (
  'crucible'
);

CREATE TABLE IF NOT EXISTS omicron.public.disk (
    /* Identity metadata (resource) */
    id UUID PRIMARY KEY,
    name STRING(63) NOT NULL,
    description STRING(512) NOT NULL,
    time_created TIMESTAMPTZ NOT NULL,
    time_modified TIMESTAMPTZ NOT NULL,
    /* Indicates that the object has been deleted */
    /* This is redundant for Disks, but we keep it here for consistency. */
    time_deleted TIMESTAMPTZ,

    /* child resource generation number, per RFD 192 */
    rcgen INT NOT NULL,

    /* Every Disk is in exactly one Project at a time. */
    project_id UUID NOT NULL,

    /* Runtime state */
    -- disk_state omicron.public.DiskState NOT NULL, /* TODO see above */
    disk_state STRING(32) NOT NULL,
    /*
     * Every Disk may be attaching to, attached to, or detaching from at most
     * one Instance at a time.
     */
    attach_instance_id UUID,
    state_generation INT NOT NULL,
    slot INT2 CHECK (slot >= 0 AND slot < 8),
    time_state_updated TIMESTAMPTZ NOT NULL,

    /* Disk configuration */
    size_bytes INT NOT NULL,
    block_size omicron.public.block_size NOT NULL,

    disk_type omicron.public.disk_type NOT NULL
);

CREATE UNIQUE INDEX IF NOT EXISTS lookup_disk_by_project ON omicron.public.disk (
    project_id,
    name
) WHERE
    time_deleted IS NULL;

CREATE UNIQUE INDEX IF NOT EXISTS lookup_disk_by_instance ON omicron.public.disk (
    attach_instance_id,
    id
) WHERE
    time_deleted IS NULL AND attach_instance_id IS NOT NULL;

CREATE UNIQUE INDEX IF NOT EXISTS lookup_deleted_disk ON omicron.public.disk (
    id
) WHERE
    time_deleted IS NOT NULL;

CREATE TABLE IF NOT EXISTS omicron.public.disk_type_crucible (
    disk_id UUID PRIMARY KEY,

    /* Every Crucible disk consists of a root volume */
    volume_id UUID NOT NULL,

    origin_snapshot UUID,
    origin_image UUID,

    pantry_address TEXT
);

/* Multiple disks cannot share volumes */
CREATE UNIQUE INDEX IF NOT EXISTS lookup_disk_by_volume_id ON omicron.public.disk_type_crucible (
    volume_id
);

CREATE TABLE IF NOT EXISTS omicron.public.image (
    /* Identity metadata (resource) */
    id UUID PRIMARY KEY,
    name STRING(63) NOT NULL,
    description STRING(512) NOT NULL,
    time_created TIMESTAMPTZ NOT NULL,
    time_modified TIMESTAMPTZ NOT NULL,
    /* Indicates that the object has been deleted */
    time_deleted TIMESTAMPTZ,

    silo_id UUID NOT NULL,
    project_id UUID,

    volume_id UUID NOT NULL,

    url STRING(8192),
    os STRING(64) NOT NULL,
    version STRING(64) NOT NULL,
    digest TEXT,
    block_size omicron.public.block_size NOT NULL,
    size_bytes INT NOT NULL
);

CREATE VIEW IF NOT EXISTS omicron.public.project_image AS
SELECT
    id,
    name,
    description,
    time_created,
    time_modified,
    time_deleted,
    silo_id,
    project_id,
    volume_id,
    url,
    os,
    version,
    digest,
    block_size,
    size_bytes
FROM
    omicron.public.image
WHERE
    project_id IS NOT NULL;

CREATE VIEW IF NOT EXISTS omicron.public.silo_image AS
SELECT
    id,
    name,
    description,
    time_created,
    time_modified,
    time_deleted,
    silo_id,
    volume_id,
    url,
    os,
    version,
    digest,
    block_size,
    size_bytes
FROM
    omicron.public.image
WHERE
    project_id IS NULL;

/* Index for silo images */
CREATE UNIQUE INDEX IF NOT EXISTS lookup_image_by_silo on omicron.public.image (
    silo_id,
    name
) WHERE
    time_deleted is NULL AND
    project_id is NULL;

/* Index for project images */
CREATE UNIQUE INDEX IF NOT EXISTS lookup_image_by_silo_and_project on omicron.public.image (
    silo_id,
    project_id,
    name
) WHERE
    time_deleted is NULL AND
    project_id is NOT NULL;

CREATE TYPE IF NOT EXISTS omicron.public.snapshot_state AS ENUM (
  'creating',
  'ready',
  'faulted',
  'destroyed'
);

CREATE TABLE IF NOT EXISTS omicron.public.snapshot (
    /* Identity metadata (resource) */
    id UUID PRIMARY KEY,
    name STRING(63) NOT NULL,
    description STRING(512) NOT NULL,
    time_created TIMESTAMPTZ NOT NULL,
    time_modified TIMESTAMPTZ NOT NULL,
    /* Indicates that the object has been deleted */
    time_deleted TIMESTAMPTZ,

    /* Every Snapshot is in exactly one Project at a time. */
    project_id UUID NOT NULL,

    /* Every Snapshot originated from a single disk */
    disk_id UUID NOT NULL,

    /* Every Snapshot consists of a root volume */
    volume_id UUID NOT NULL,

    /* Where will the scrubbed blocks eventually land? */
    destination_volume_id UUID NOT NULL,

    gen INT NOT NULL,
    state omicron.public.snapshot_state NOT NULL,
    block_size omicron.public.block_size NOT NULL,

    /* Disk configuration (from the time the snapshot was taken) */
    size_bytes INT NOT NULL
);

CREATE UNIQUE INDEX IF NOT EXISTS lookup_snapshot_by_project
    ON omicron.public.snapshot (
        project_id,
        name
    ) WHERE
        time_deleted IS NULL;

CREATE INDEX IF NOT EXISTS lookup_snapshot_by_destination_volume_id
    ON omicron.public.snapshot ( destination_volume_id );

CREATE INDEX IF NOT EXISTS lookup_snapshot_by_volume_id
    ON omicron.public.snapshot ( volume_id );

/*
 * Oximeter collector servers.
 */
CREATE TABLE IF NOT EXISTS omicron.public.oximeter (
    id UUID PRIMARY KEY,
    time_created TIMESTAMPTZ NOT NULL,
    time_modified TIMESTAMPTZ NOT NULL,
    ip INET NOT NULL,
    port INT4 CHECK (port BETWEEN 0 AND 65535) NOT NULL,
    time_expunged TIMESTAMPTZ
);

/*
 * The query Nexus runs to choose an Oximeter instance for new metric producers
 * involves listing the non-expunged instances sorted by ID, which would require
 * a full table scan without this index.
 */
CREATE UNIQUE INDEX IF NOT EXISTS list_non_expunged_oximeter ON omicron.public.oximeter (
    id
) WHERE
    time_expunged IS NULL;

/*
 * The kind of metric producer each record corresponds to.
 */
CREATE TYPE IF NOT EXISTS omicron.public.producer_kind AS ENUM (
    -- A sled agent for an entry in the sled table.
    'sled_agent',
    -- A service in a blueprint (typically the current target blueprint, but it
    -- may reference a prior blueprint if the service is in the process of being
    -- removed).
    'service',
    -- A Propolis VMM for an instance in the omicron.public.instance table
    'instance',
    -- A management gateway service on a scrimlet.
    'management_gateway'
);

/*
 * Information about registered metric producers.
 */
CREATE TABLE IF NOT EXISTS omicron.public.metric_producer (
    id UUID PRIMARY KEY,
    time_created TIMESTAMPTZ NOT NULL,
    time_modified TIMESTAMPTZ NOT NULL,
    kind omicron.public.producer_kind NOT NULL,
    ip INET NOT NULL,
    port INT4 CHECK (port BETWEEN 0 AND 65535) NOT NULL,
    interval FLOAT NOT NULL,
    /* Oximeter collector instance to which this metric producer is assigned. */
    oximeter_id UUID NOT NULL
);

CREATE UNIQUE INDEX IF NOT EXISTS lookup_producer_by_oximeter ON omicron.public.metric_producer (
    oximeter_id,
    id
);

CREATE INDEX IF NOT EXISTS lookup_producer_by_time_modified ON omicron.public.metric_producer (
    time_modified
);

/*
 * VPCs and networking primitives
 */


CREATE TABLE IF NOT EXISTS omicron.public.vpc (
    /* Identity metadata (resource) */
    id UUID PRIMARY KEY,
    name STRING(63) NOT NULL,
    description STRING(512) NOT NULL,
    time_created TIMESTAMPTZ NOT NULL,
    time_modified TIMESTAMPTZ NOT NULL,
    /* Indicates that the object has been deleted */
    time_deleted TIMESTAMPTZ,
    project_id UUID NOT NULL,
    system_router_id UUID NOT NULL,
    dns_name STRING(63) NOT NULL,

    /*
     * The Geneve Virtual Network Identifier for this VPC. Note that this is a
     * 24-bit unsigned value, properties which are checked in the application,
     * not the database.
     */
    vni INT4 NOT NULL,

    /* The IPv6 prefix allocated to subnets. */
    ipv6_prefix INET NOT NULL,

    /* Used to ensure that two requests do not concurrently modify the
       VPC's firewall */
    firewall_gen INT NOT NULL,

    /* Child-resource generation number for VPC Subnets. */
    subnet_gen INT8 NOT NULL
);

CREATE UNIQUE INDEX IF NOT EXISTS lookup_vpc_by_project ON omicron.public.vpc (
    project_id,
    name
) WHERE
    time_deleted IS NULL;

CREATE UNIQUE INDEX IF NOT EXISTS lookup_vpc_by_vni ON omicron.public.vpc (
    vni
) WHERE
    time_deleted IS NULL;

CREATE TABLE IF NOT EXISTS omicron.public.vpc_subnet (
    /* Identity metadata (resource) */
    id UUID PRIMARY KEY,
    name STRING(63) NOT NULL,
    description STRING(512) NOT NULL,
    time_created TIMESTAMPTZ NOT NULL,
    time_modified TIMESTAMPTZ NOT NULL,
    /* Indicates that the object has been deleted */
    time_deleted TIMESTAMPTZ,
    vpc_id UUID NOT NULL,
    /* Child resource creation generation number */
    rcgen INT8 NOT NULL,
    ipv4_block INET NOT NULL,
    ipv6_block INET NOT NULL,
    /* nullable FK to the `vpc_router` table. */
    custom_router_id UUID
);

/* Subnet and network interface names are unique per VPC, not project */
CREATE UNIQUE INDEX IF NOT EXISTS vpc_subnet_vpc_id_name_key ON omicron.public.vpc_subnet (
    vpc_id,
    name
) WHERE
    time_deleted IS NULL;

/* The kind of network interface. */
CREATE TYPE IF NOT EXISTS omicron.public.network_interface_kind AS ENUM (
    /* An interface attached to a guest instance. */
    'instance',

    /* An interface attached to a service. */
    'service',
    'probe'
);

CREATE TABLE IF NOT EXISTS omicron.public.network_interface (
    /* Identity metadata (resource) */
    id UUID PRIMARY KEY,
    name STRING(63) NOT NULL,
    description STRING(512) NOT NULL,
    time_created TIMESTAMPTZ NOT NULL,
    time_modified TIMESTAMPTZ NOT NULL,
    /* Indicates that the object has been deleted */
    time_deleted TIMESTAMPTZ,

    /* The kind of network interface, e.g., instance */
    kind omicron.public.network_interface_kind NOT NULL,

    /*
     * FK into the parent resource of this interface (e.g. Instance, Service)
     * as determined by the `kind`.
     */
    parent_id UUID NOT NULL,

    /* FK into VPC table */
    vpc_id UUID NOT NULL,
    /* FK into VPCSubnet table. */
    subnet_id UUID NOT NULL,

    /*
     * The EUI-48 MAC address of the guest interface.
     *
     * Note that we use the bytes of a 64-bit integer, in big-endian byte order
     * to represent the MAC.
     */
    mac INT8 NOT NULL,

    /* The private VPC IPv4 address of the interface.
     *
     * At least one of the IPv4 and IPv6 addresses must be specified.
     *
     * NOTE: Despite the name, this is in fact the IPv4 address. We've kept the
     * original name `ip` since renaming columns idempotently is difficult in
     * CRDB right now.
     */
    ip INET,

    /*
     * Limited to 8 NICs per instance. This value must be kept in sync with
     * `nexus_db_model::MAX_NICS_PER_INSTANCE`.
     */
    slot INT2 NOT NULL CHECK (slot >= 0 AND slot < 8),

    /* True if this interface is the primary interface.
     *
     * The primary interface appears in DNS and its addresses are used for external
     * connectivity.
     */
    is_primary BOOL NOT NULL,

    /*
     * A supplementary list of addresses/CIDR blocks which a NIC is
     * *allowed* to send/receive traffic on, in addition to its
     * assigned address.
     */
    transit_ips INET[] NOT NULL DEFAULT ARRAY[],

    /* The private VPC IPv6 address of the interface.
     *
     * At least one of the IPv4 and IPv6 addresses must be specified.
     */
    ipv6 INET,

    /* Constraint ensuring we have at least one IP address from either family.
     * Both may be specified.
     */
    CONSTRAINT at_least_one_ip_address CHECK (
        ip IS NOT NULL OR ipv6 IS NOT NULL
    )
);

CREATE INDEX IF NOT EXISTS instance_network_interface_mac
    ON omicron.public.network_interface (mac) STORING (time_deleted);

/* A view of the network_interface table for just instance-kind records. */
CREATE VIEW IF NOT EXISTS omicron.public.instance_network_interface AS
SELECT
    id,
    name,
    description,
    time_created,
    time_modified,
    time_deleted,
    parent_id AS instance_id,
    vpc_id,
    subnet_id,
    mac,
    ip AS ipv4,
    ipv6,
    slot,
    is_primary,
    transit_ips
FROM
    omicron.public.network_interface
WHERE
    kind = 'instance';

/* A view of the network_interface table for just service-kind records. */
CREATE VIEW IF NOT EXISTS omicron.public.service_network_interface AS
SELECT
    id,
    name,
    description,
    time_created,
    time_modified,
    time_deleted,
    parent_id AS service_id,
    vpc_id,
    subnet_id,
    mac,
    ip AS ipv4,
    ipv6,
    slot,
    is_primary
FROM
    omicron.public.network_interface
WHERE
    kind = 'service';

/* TODO-completeness

 * We currently have a NetworkInterface table with the IP and MAC addresses inline.
 * Eventually, we'll probably want to move these to their own tables, and
 * refer to them here, most notably to support multiple IPs per NIC, as well
 * as moving IPs between NICs on different instances, etc.
 */

/* Ensure we do not assign the same addresses twice within a subnet */
CREATE UNIQUE INDEX IF NOT EXISTS network_interface_subnet_id_ipv4_key ON omicron.public.network_interface (
    subnet_id,
    ip
) WHERE
    time_deleted IS NULL AND ip IS NOT NULL;
CREATE UNIQUE INDEX IF NOT EXISTS network_interface_subnet_id_ipv6_key ON omicron.public.network_interface (
    subnet_id,
    ipv6
) WHERE
    time_deleted IS NULL AND ipv6 IS NOT NULL;

/* Ensure we do not assign the same MAC twice within a VPC
 * See RFD174's discussion on the scope of virtual MACs
 */
CREATE UNIQUE INDEX IF NOT EXISTS network_interface_vpc_id_mac_key ON omicron.public.network_interface (
    vpc_id,
    mac
) WHERE
    time_deleted IS NULL;

/*
 * Index used to verify that all interfaces for a resource (e.g. Instance,
 * Service) are contained within a single VPC, and that all interfaces are
 * in unique VPC Subnets.
 *
 * This is also used to quickly find the primary interface since
 * we store the `is_primary` column. Such queries are mostly used
 * when setting a new primary interface.
 */
CREATE UNIQUE INDEX IF NOT EXISTS network_interface_parent_id_name_kind_key ON omicron.public.network_interface (
    parent_id,
    name,
    kind
)
STORING (vpc_id, subnet_id, is_primary)
WHERE
    time_deleted IS NULL;

/*
 * Index used to verify that all interfaces for a resource (e.g. Instance,
 * Service) have unique slots.
 */
CREATE UNIQUE INDEX IF NOT EXISTS network_interface_parent_id_slot_key ON omicron.public.network_interface (
    parent_id,
    slot
)
WHERE
    time_deleted IS NULL;

/*
 * Index used to look up NIC details by its parent ID.
 */
CREATE INDEX IF NOT EXISTS network_interface_by_parent
ON omicron.public.network_interface (parent_id)
STORING (name, kind, vpc_id, subnet_id, mac, ip, ipv6, slot);

/*
 * Index used to select details needed to build the
 * virtual-to-physical mappings quickly.
 */
CREATE INDEX IF NOT EXISTS v2p_mapping_details
ON omicron.public.network_interface (
  time_deleted, kind, subnet_id, vpc_id, parent_id
) STORING (mac, ip, ipv6);

CREATE TYPE IF NOT EXISTS omicron.public.vpc_firewall_rule_status AS ENUM (
    'disabled',
    'enabled'
);

CREATE TYPE IF NOT EXISTS omicron.public.vpc_firewall_rule_direction AS ENUM (
    'inbound',
    'outbound'
);

CREATE TYPE IF NOT EXISTS omicron.public.vpc_firewall_rule_action AS ENUM (
    'allow',
    'deny'
);

CREATE TABLE IF NOT EXISTS omicron.public.vpc_firewall_rule (
    /* Identity metadata (resource) */
    id UUID PRIMARY KEY,
    name STRING(63) NOT NULL,
    description STRING(512) NOT NULL,
    time_created TIMESTAMPTZ NOT NULL,
    time_modified TIMESTAMPTZ NOT NULL,
    /* Indicates that the object has been deleted */
    time_deleted TIMESTAMPTZ,

    vpc_id UUID NOT NULL,
    status omicron.public.vpc_firewall_rule_status NOT NULL,
    direction omicron.public.vpc_firewall_rule_direction NOT NULL,
    /* Array of targets. 128 was picked to include plenty of space for
       a tag, colon, and resource identifier. */
    targets STRING(128)[] NOT NULL,
    /* Also an array of targets */
    filter_hosts STRING(128)[],
    filter_ports STRING(11)[],
    action omicron.public.vpc_firewall_rule_action NOT NULL,
    priority INT4 CHECK (priority BETWEEN 0 AND 65535) NOT NULL,
    filter_protocols STRING(32)[]
);

CREATE UNIQUE INDEX IF NOT EXISTS lookup_firewall_by_vpc ON omicron.public.vpc_firewall_rule (
    vpc_id,
    name
) WHERE
    time_deleted IS NULL;

CREATE TYPE IF NOT EXISTS omicron.public.vpc_router_kind AS ENUM (
    'system',
    'custom'
);

CREATE TABLE IF NOT EXISTS omicron.public.vpc_router (
    /* Identity metadata (resource) */
    id UUID PRIMARY KEY,
    name STRING(63) NOT NULL,
    description STRING(512) NOT NULL,
    time_created TIMESTAMPTZ NOT NULL,
    time_modified TIMESTAMPTZ NOT NULL,
    /* Indicates that the object has been deleted */
    time_deleted TIMESTAMPTZ,
    kind omicron.public.vpc_router_kind NOT NULL,
    vpc_id UUID NOT NULL,
    rcgen INT NOT NULL,
    /*
     * version information used to trigger VPC router RPW.
     * this is sensitive to CRUD on named resources beyond
     * routers e.g. instances, subnets, ...
     */
    resolved_version INT NOT NULL DEFAULT 0
);

CREATE UNIQUE INDEX IF NOT EXISTS lookup_router_by_vpc ON omicron.public.vpc_router (
    vpc_id,
    name
) WHERE
    time_deleted IS NULL;

/* Index used to accelerate vpc_increment_rpw_version and list. */
CREATE INDEX IF NOT EXISTS lookup_routers_in_vpc ON omicron.public.vpc_router (
    vpc_id
) WHERE
    time_deleted IS NULL;

CREATE TYPE IF NOT EXISTS omicron.public.router_route_kind AS ENUM (
    'default',
    'vpc_subnet',
    'vpc_peering',
    'custom'
);

CREATE TABLE IF NOT EXISTS omicron.public.router_route (
    /* Identity metadata (resource) */
    id UUID PRIMARY KEY,
    name STRING(63) NOT NULL,
    description STRING(512) NOT NULL,
    time_created TIMESTAMPTZ NOT NULL,
    time_modified TIMESTAMPTZ NOT NULL,
    /* Indicates that the object has been deleted */
    time_deleted TIMESTAMPTZ,

    /* FK to the `vpc_router` table. */
    vpc_router_id UUID NOT NULL,
    kind omicron.public.router_route_kind NOT NULL,
    target STRING(128) NOT NULL,
    destination STRING(128) NOT NULL,

    /* FK to the `vpc_subnet` table. See constraints below */
    vpc_subnet_id UUID,

    /*
     * Only nullable if this is rule is not, in-fact, virtual and tightly coupled to a
     * linked item. Today, these are 'vpc_subnet' rules and their parent subnets.
     * 'vpc_peering' routes may also fall into this category in future.
     *
     * User-created/modifiable routes must have this field as NULL.
     */
    CONSTRAINT non_null_vpc_subnet CHECK (
        (kind = 'vpc_subnet' AND vpc_subnet_id IS NOT NULL) OR
        (kind != 'vpc_subnet' AND vpc_subnet_id IS NULL)
    )
);

CREATE UNIQUE INDEX IF NOT EXISTS lookup_route_by_router ON omicron.public.router_route (
    vpc_router_id,
    name
) WHERE
    time_deleted IS NULL;

-- Enforce uniqueness of 'vpc_subnet' routes on parent (and help add/delete).
CREATE UNIQUE INDEX IF NOT EXISTS lookup_subnet_route_by_id ON omicron.public.router_route (
    vpc_subnet_id
) WHERE
    time_deleted IS NULL AND kind = 'vpc_subnet';

CREATE TABLE IF NOT EXISTS omicron.public.internet_gateway (
    id UUID PRIMARY KEY,
    name STRING(63) NOT NULL,
    description STRING(512) NOT NULL,
    time_created TIMESTAMPTZ NOT NULL,
    time_modified TIMESTAMPTZ NOT NULL,
    time_deleted TIMESTAMPTZ,
    vpc_id UUID NOT NULL,
    rcgen INT NOT NULL,
    resolved_version INT NOT NULL DEFAULT 0
);

CREATE UNIQUE INDEX IF NOT EXISTS lookup_internet_gateway_by_vpc ON omicron.public.internet_gateway (
    vpc_id,
    name
) WHERE
    time_deleted IS NULL;

CREATE TABLE IF NOT EXISTS omicron.public.internet_gateway_ip_pool (
    id UUID PRIMARY KEY,
    name STRING(63) NOT NULL,
    description STRING(512) NOT NULL,
    time_created TIMESTAMPTZ NOT NULL,
    time_modified TIMESTAMPTZ NOT NULL,
    time_deleted TIMESTAMPTZ,
    internet_gateway_id UUID,
    ip_pool_id UUID
);

CREATE INDEX IF NOT EXISTS lookup_internet_gateway_ip_pool_by_igw_id ON omicron.public.internet_gateway_ip_pool (
    internet_gateway_id
) WHERE
    time_deleted IS NULL;

CREATE TABLE IF NOT EXISTS omicron.public.internet_gateway_ip_address (
    id UUID PRIMARY KEY,
    name STRING(63) NOT NULL,
    description STRING(512) NOT NULL,
    time_created TIMESTAMPTZ NOT NULL,
    time_modified TIMESTAMPTZ NOT NULL,
    time_deleted TIMESTAMPTZ,
    internet_gateway_id UUID,
    address INET
);

CREATE UNIQUE INDEX IF NOT EXISTS lookup_internet_gateway_ip_address_by_igw_id ON omicron.public.internet_gateway_ip_address (
    internet_gateway_id
) WHERE
    time_deleted IS NULL;

/* The IP version of an IP address. */
CREATE TYPE IF NOT EXISTS omicron.public.ip_version AS ENUM (
    'v4',
    'v6'
);


/* Indicates what an IP Pool is reserved for. */
CREATE TYPE IF NOT EXISTS omicron.public.ip_pool_reservation_type AS ENUM (
    'external_silos',
    'oxide_internal'
);

/*
 * IP pool types for unicast vs multicast pools
 */
CREATE TYPE IF NOT EXISTS omicron.public.ip_pool_type AS ENUM (
    'unicast',
    'multicast'
);

/*
 * An IP Pool, a collection of zero or more IP ranges for external IPs.
 */
CREATE TABLE IF NOT EXISTS omicron.public.ip_pool (
    /* Resource identity metadata */
    id UUID PRIMARY KEY,
    name STRING(63) NOT NULL,
    description STRING(512) NOT NULL,
    time_created TIMESTAMPTZ NOT NULL,
    time_modified TIMESTAMPTZ NOT NULL,
    time_deleted TIMESTAMPTZ,

    /* The collection's child-resource generation number */
    rcgen INT8 NOT NULL,

    /* The IP version of the ranges contained in this pool. */
    ip_version omicron.public.ip_version NOT NULL,

    /* Indicates what the IP Pool is reserved for. */
    reservation_type omicron.public.ip_pool_reservation_type NOT NULL,

    /* Pool type for unicast (default) vs multicast pools. */
    pool_type omicron.public.ip_pool_type NOT NULL DEFAULT 'unicast'
);

/*
 * Index ensuring uniqueness of IP Pool names, globally.
 */
CREATE UNIQUE INDEX IF NOT EXISTS lookup_pool_by_name ON omicron.public.ip_pool (
    name
) WHERE
    time_deleted IS NULL;

/*
 * Index on pool type for efficient filtering of unicast vs multicast pools.
 */
CREATE INDEX IF NOT EXISTS lookup_ip_pool_by_type ON omicron.public.ip_pool (
    pool_type
) WHERE
    time_deleted IS NULL;

-- The order here is most-specific first, and it matters because we use this
-- fact to select the most specific default in the case where there is both a
-- silo default and a fleet default. If we were to add a project type, it should
-- be added before silo.
CREATE TYPE IF NOT EXISTS omicron.public.ip_pool_resource_type AS ENUM (
    'silo'
);

-- join table associating IP pools with resources like fleet or silo
CREATE TABLE IF NOT EXISTS omicron.public.ip_pool_resource (
    ip_pool_id UUID NOT NULL,
    resource_type omicron.public.ip_pool_resource_type NOT NULL,
    resource_id UUID NOT NULL,
    is_default BOOL NOT NULL,
    -- TODO: timestamps for soft deletes?

    -- resource_type is redundant because resource IDs are globally unique, but
    -- logically it belongs here
    PRIMARY KEY (ip_pool_id, resource_type, resource_id)
);

-- a given resource can only have one default ip pool
CREATE UNIQUE INDEX IF NOT EXISTS one_default_ip_pool_per_resource ON omicron.public.ip_pool_resource (
    resource_id
) where
    is_default = true;

-- created solely to prevent a table scan when we delete links on silo delete
CREATE INDEX IF NOT EXISTS ip_pool_resource_id ON omicron.public.ip_pool_resource (
    resource_id
);

CREATE INDEX IF NOT EXISTS ip_pool_resource_ip_pool_id ON omicron.public.ip_pool_resource (
    ip_pool_id
);

/*
 * IP Pools are made up of a set of IP ranges, which are start/stop addresses.
 * Note that these need not be CIDR blocks or well-behaved subnets with a
 * specific netmask.
 */
CREATE TABLE IF NOT EXISTS omicron.public.ip_pool_range (
    id UUID PRIMARY KEY,
    time_created TIMESTAMPTZ NOT NULL,
    time_modified TIMESTAMPTZ NOT NULL,
    time_deleted TIMESTAMPTZ,
    first_address INET NOT NULL,
    /* The range is inclusive of the last address. */
    last_address INET NOT NULL,
    /* FK into the `ip_pool` table. */
    ip_pool_id UUID NOT NULL,
    /* Tracks child resources, IP addresses allocated out of this range. */
    rcgen INT8 NOT NULL,

    /* Ensure first address is not greater than last address */
    CONSTRAINT check_address_order CHECK (first_address <= last_address)
);

/*
 * These help Nexus enforce that the ranges within an IP Pool do not overlap
 * with any other ranges. See `nexus/src/db/queries/ip_pool.rs` for the actual
 * query which does that.
 */
CREATE UNIQUE INDEX IF NOT EXISTS lookup_pool_range_by_first_address ON omicron.public.ip_pool_range (
    first_address
)
STORING (last_address)
WHERE time_deleted IS NULL;
CREATE UNIQUE INDEX IF NOT EXISTS lookup_pool_range_by_last_address ON omicron.public.ip_pool_range (
    last_address
)
STORING (first_address)
WHERE time_deleted IS NULL;

/* The kind of external IP address. */
CREATE TYPE IF NOT EXISTS omicron.public.ip_kind AS ENUM (
    /*
     * Source NAT provided to all guests by default or for services that
     * only require outbound external connectivity.
     */
    'snat',

    /*
     * An ephemeral IP is a fixed, known address whose lifetime is the same as
     * the instance to which it is attached.
     * Not valid for services.
     */
    'ephemeral',

    /*
     * A floating IP is an independent, named API resource that can be assigned
     * to an instance or service.
     */
    'floating'
);

CREATE TYPE IF NOT EXISTS omicron.public.ip_attach_state AS ENUM (
    'detached',
    'attached',
    'detaching',
    'attaching'
);

/*
 * External IP addresses used for guest instances and externally-facing
 * services.
 */
CREATE TABLE IF NOT EXISTS omicron.public.external_ip (
    /* Identity metadata */
    id UUID PRIMARY KEY,

    /* Name for floating IPs. See the constraints below. */
    name STRING(63),

    /* Description for floating IPs. See the constraints below. */
    description STRING(512),

    time_created TIMESTAMPTZ NOT NULL,
    time_modified TIMESTAMPTZ NOT NULL,
    time_deleted TIMESTAMPTZ,

    /* FK to the `ip_pool` table. */
    ip_pool_id UUID NOT NULL,

    /* FK to the `ip_pool_range` table. */
    ip_pool_range_id UUID NOT NULL,

    /* True if this IP is associated with a service rather than an instance. */
    is_service BOOL NOT NULL,

    /* FK to the `instance` or `service` table. See constraints below. */
    parent_id UUID,

    /* The kind of external address, e.g., ephemeral. */
    kind omicron.public.ip_kind NOT NULL,

    /* The actual external IP address. */
    ip INET NOT NULL,

    /* The first port in the allowed range, inclusive. */
    first_port INT4 NOT NULL,

    /* The last port in the allowed range, also inclusive. */
    last_port INT4 NOT NULL,

    /* FK to the `project` table. */
    project_id UUID,

    /* State of this IP with regard to instance attach/detach
     * operations. This is mainly used to prevent concurrent use
     * across sagas and allow rollback to correct state.
     */
    state omicron.public.ip_attach_state NOT NULL,

    is_probe BOOL NOT NULL DEFAULT false,

    /* The name must be non-NULL iff this is a floating IP. */
    CONSTRAINT null_fip_name CHECK (
        (kind != 'floating' AND name IS NULL) OR
        (kind = 'floating' AND name IS NOT NULL)
    ),

    /* The description must be non-NULL iff this is a floating IP. */
    CONSTRAINT null_fip_description CHECK (
        (kind != 'floating' AND description IS NULL) OR
        (kind = 'floating' AND description IS NOT NULL)
    ),

    /* Only floating IPs can be attached to a project, and
     * they must have a parent project if they are instance FIPs.
     */
    CONSTRAINT null_project_id CHECK (
        (kind = 'floating' AND is_service = FALSE AND project_id is NOT NULL) OR
        ((kind != 'floating' OR is_service = TRUE) AND project_id IS NULL)
    ),

    /*
     * Only nullable if this is a floating/ephemeral IP, which may exist not
     * attached to any instance or service yet. Ephemeral IPs should not generally
     * exist without parent instances/services, but need to temporarily exist in
     * this state for live attachment.
     */
    CONSTRAINT null_snat_parent_id CHECK (
        (kind != 'snat') OR (parent_id IS NOT NULL)
    ),

    /* Ephemeral IPs are not supported for services. */
    CONSTRAINT ephemeral_kind_service CHECK (
        (kind = 'ephemeral' AND is_service = FALSE) OR (kind != 'ephemeral')
    ),

    /*
     * (Not detached) => non-null parent_id.
     * This is not a two-way implication because SNAT IPs
     * cannot have a null parent_id.
     */
    CONSTRAINT detached_null_parent_id CHECK (
        (state = 'detached') OR (parent_id IS NOT NULL)
    )
);

/*
 * Index used to support quickly looking up children of the IP Pool range table,
 * when checking for allocated addresses during deletion. Note that this cannot
 * be unique, because SNAT addresses can share different port ranges of the same
 * IP address.
 */
CREATE INDEX IF NOT EXISTS external_ip_by_pool ON omicron.public.external_ip (
    ip_pool_id,
    ip_pool_range_id,
    ip
)
    WHERE time_deleted IS NULL;

/*
 * Index used to enforce uniqueness of external IPs
 *
 * NOTE: This relies on the uniqueness constraint of IP addresses across all
 * pools, _and_ on the fact that the number of ports assigned to each instance
 * is fixed at compile time.
 */
CREATE UNIQUE INDEX IF NOT EXISTS external_ip_unique ON omicron.public.external_ip (
    ip,
    first_port
)
    WHERE time_deleted IS NULL;

CREATE UNIQUE INDEX IF NOT EXISTS lookup_external_ip_by_parent ON omicron.public.external_ip (
    parent_id,
    id
)
    WHERE parent_id IS NOT NULL AND time_deleted IS NULL;

/* Enforce a limit of one Ephemeral IP per instance */
CREATE UNIQUE INDEX IF NOT EXISTS one_ephemeral_ip_per_instance ON omicron.public.external_ip (
    parent_id
)
    WHERE kind = 'ephemeral' AND parent_id IS NOT NULL AND time_deleted IS NULL;

/* Enforce name-uniqueness of floating (service) IPs at fleet level. */
CREATE UNIQUE INDEX IF NOT EXISTS lookup_floating_ip_by_name on omicron.public.external_ip (
    name
) WHERE
    kind = 'floating' AND
    time_deleted is NULL AND
    project_id is NULL;

/* Enforce name-uniqueness of floating IPs at project level. */
CREATE UNIQUE INDEX IF NOT EXISTS lookup_floating_ip_by_name_and_project on omicron.public.external_ip (
    project_id,
    name
) WHERE
    kind = 'floating' AND
    time_deleted is NULL AND
    project_id is NOT NULL;

CREATE VIEW IF NOT EXISTS omicron.public.floating_ip AS
SELECT
    id,
    name,
    description,
    time_created,
    time_modified,
    time_deleted,
    ip_pool_id,
    ip_pool_range_id,
    is_service,
    parent_id,
    ip,
    project_id
FROM
    omicron.public.external_ip
WHERE
    omicron.public.external_ip.kind = 'floating' AND
    project_id IS NOT NULL;

/*******************************************************************/

/*
 * Sagas
 */

CREATE TYPE IF NOT EXISTS omicron.public.saga_state AS ENUM (
    'running',
    'unwinding',
    'done',
    'abandoned'
);


CREATE TABLE IF NOT EXISTS omicron.public.saga (
    /* immutable fields */

    /* unique identifier for this execution */
    id UUID PRIMARY KEY,
    /* unique id of the creator */
    creator UUID NOT NULL,
    /* time the saga was started */
    time_created TIMESTAMPTZ NOT NULL,
    /* saga name */
    name STRING(128) NOT NULL,
    /* saga DAG (includes params and name) */
    saga_dag JSONB NOT NULL,

    /*
     * TODO:
     * - id for current SEC (maybe NULL?)
     * - time of last adoption
     * - previous SEC? previous adoption time?
     * - number of adoptions?
     */
    saga_state omicron.public.saga_state NOT NULL,
    current_sec UUID,
    adopt_generation INT NOT NULL,
    adopt_time TIMESTAMPTZ NOT NULL
);

/*
 * For recovery (and probably takeover), we need to be able to list running
 * sagas by SEC.  We need to paginate this list by the id.
 */
CREATE UNIQUE INDEX IF NOT EXISTS lookup_saga_by_sec ON omicron.public.saga (
    current_sec, id
) WHERE saga_state != 'done';

/*
 * TODO more indexes for Saga?
 * - Debugging and/or reporting: saga_name? creator?
 */
/*
 * TODO: This is a data-carrying enum, see note on disk_state.
 *
 * See <https://github.com/oxidecomputer/omicron/issues/312>.
 */
-- CREATE TYPE omicron.public.saga_node_event_type AS ENUM (
--    'started',
--    'succeeded',
--    'failed'
--    'undo_started'
--    'undo_finished'
-- );

CREATE TABLE IF NOT EXISTS omicron.public.saga_node_event (
    saga_id UUID NOT NULL,
    node_id INT NOT NULL,
    -- event_type omicron.public.saga_node_event_type NOT NULL,
    event_type STRING(31) NOT NULL,
    data JSONB,
    event_time TIMESTAMPTZ NOT NULL,
    creator UUID NOT NULL,

    /*
     * It's important to be able to list the nodes in a saga.  We put the
     * node_id in the saga so that we can paginate the list.
     *
     * We make it a UNIQUE index and include the event_type to prevent two SECs
     * from attempting to record the same event for the same saga.  Whether this
     * should be allowed is still TBD.
     */
    PRIMARY KEY (saga_id, node_id, event_type)
);

/*******************************************************************/

/*
 * Sessions for use by web console.
 */
CREATE TABLE IF NOT EXISTS omicron.public.console_session (
    id UUID PRIMARY KEY,
    token STRING(40) NOT NULL,
    time_created TIMESTAMPTZ NOT NULL,
    time_last_used TIMESTAMPTZ NOT NULL,
    silo_user_id UUID NOT NULL
);

-- to be used for cleaning up old tokens
-- It's okay that this index is non-unique because we don't need to page through
-- this list.  We'll just grab the next N, delete them, then repeat.
CREATE INDEX IF NOT EXISTS lookup_console_by_creation
    ON omicron.public.console_session (time_created);

-- This index is used to remove sessions for a user that's being deleted.
CREATE INDEX IF NOT EXISTS lookup_console_by_silo_user
    ON omicron.public.console_session (silo_user_id);

-- We added a UUID as the primary key, but we need the token to keep acting like
-- it did before. "When you change a primary key with ALTER PRIMARY KEY, the old
-- primary key index becomes a secondary index." We chose to use DROP CONSTRAINT
-- and ADD CONSTRAINT instead and manually create the index.
-- https://www.cockroachlabs.com/docs/v22.1/primary-key#changing-primary-key-columns
CREATE UNIQUE INDEX IF NOT EXISTS console_session_token_unique
	ON omicron.public.console_session (token);

/*******************************************************************/

-- Describes a single uploaded TUF repo.
--
-- Identified by both a random uuid and its SHA256 hash. The hash could be the
-- primary key, but it seems unnecessarily large and unwieldy.
CREATE TABLE IF NOT EXISTS omicron.public.tuf_repo (
    id UUID PRIMARY KEY,
    time_created TIMESTAMPTZ NOT NULL,

    -- TODO: Repos fetched over HTTP will not have a SHA256 hash; this is an
    -- implementation detail of our ZIP archives.
    sha256 STRING(64) NOT NULL,

    -- The version of the targets.json role that was used to generate the repo.
    targets_role_version INT NOT NULL,

    -- The valid_until time for the repo.
    -- TODO: Figure out timestamp validity policy for uploaded repos vs those
    -- fetched over HTTP; my (iliana's) current presumption is that we will make
    -- this NULL for uploaded ZIP archives of repos.
    valid_until TIMESTAMPTZ NOT NULL,

    -- The system version described in the TUF repo.
    --
    -- This is the "true" primary key, but is not treated as such in the
    -- database because we may want to change this format in the future.
    -- Re-doing primary keys is annoying.
    --
    -- Because the system version is embedded in the repo's artifacts.json,
    -- each system version is associated with exactly one checksum.
    system_version STRING(64) NOT NULL,

    -- For debugging only:
    -- Filename provided by the user.
    file_name TEXT NOT NULL,

    -- Set when the repository's artifacts can be deleted from replication.
    time_pruned TIMESTAMPTZ,

    CONSTRAINT unique_checksum UNIQUE (sha256),
    CONSTRAINT unique_system_version UNIQUE (system_version)
);

CREATE UNIQUE INDEX IF NOT EXISTS tuf_repo_not_pruned
    ON omicron.public.tuf_repo (id)
    WHERE time_pruned IS NULL;

-- Describes an individual artifact from an uploaded TUF repo.
--
-- In the future, this may also be used to describe artifacts that are fetched
-- from a remote TUF repo, but that requires some additional design work.
CREATE TABLE IF NOT EXISTS omicron.public.tuf_artifact (
    id UUID PRIMARY KEY,
    name STRING(63) NOT NULL,
    version STRING(64) NOT NULL,
    -- This used to be an enum but is now a string, because it can represent
    -- artifact kinds currently unknown to a particular version of Nexus as
    -- well.
    kind STRING(63) NOT NULL,

    -- The time this artifact was first recorded.
    time_created TIMESTAMPTZ NOT NULL,

    -- The SHA256 hash of the artifact, typically obtained from the TUF
    -- targets.json (and validated at extract time).
    sha256 STRING(64) NOT NULL,
    -- The length of the artifact, in bytes.
    artifact_size INT8 NOT NULL,

    -- The generation number this artifact was added for.
    generation_added INT8 NOT NULL,

    -- Sign (root key hash table) hash of a signed RoT or RoT bootloader image.
    sign BYTES, -- nullable

    -- Board (caboose BORD) for artifacts that are Hubris archives.
    board TEXT, -- nullable (null for non-Hubris artifacts)

    CONSTRAINT unique_name_version_kind UNIQUE (name, version, kind)
);

CREATE UNIQUE INDEX IF NOT EXISTS tuf_artifact_added
    ON omicron.public.tuf_artifact (generation_added, id)
    STORING (name, version, kind, time_created, sha256, artifact_size);

-- RFD 554: (kind, hash) is unique for artifacts. This index is used while
-- looking up artifacts.
CREATE UNIQUE INDEX IF NOT EXISTS tuf_artifact_kind_sha256
    ON omicron.public.tuf_artifact (kind, sha256);

-- Reflects that a particular artifact was provided by a particular TUF repo.
-- This is a many-many mapping.
CREATE TABLE IF NOT EXISTS omicron.public.tuf_repo_artifact (
    tuf_repo_id UUID NOT NULL,
    tuf_artifact_id UUID NOT NULL,

    PRIMARY KEY (tuf_repo_id, tuf_artifact_id)
);

-- Generation number for the current list of TUF artifacts the system wants.
-- This is incremented whenever a TUF repo is added or removed.
CREATE TABLE IF NOT EXISTS omicron.public.tuf_generation (
    -- There should only be one row of this table for the whole DB.
    -- It's a little goofy, but filter on "singleton = true" before querying
    -- or applying updates, and you'll access the singleton row.
    --
    -- We also add a constraint on this table to ensure it's not possible to
    -- access the version of this table with "singleton = false".
    singleton BOOL NOT NULL PRIMARY KEY,
    -- Generation number owned and incremented by Nexus
    generation INT8 NOT NULL,

    CHECK (singleton = true)
);
INSERT INTO omicron.public.tuf_generation (
    singleton,
    generation
) VALUES
    (TRUE, 1)
ON CONFLICT DO NOTHING;

-- Trusted TUF root roles, used to verify TUF repo signatures
CREATE TABLE IF NOT EXISTS omicron.public.tuf_trust_root (
    id UUID PRIMARY KEY,
    time_created TIMESTAMPTZ NOT NULL,
    time_deleted TIMESTAMPTZ,
    root_role JSONB NOT NULL
);

-- This index is used for paginating through non-deleted roots.
CREATE UNIQUE INDEX IF NOT EXISTS tuf_trust_root_by_id
ON omicron.public.tuf_trust_root (id)
WHERE
    time_deleted IS NULL;

/*******************************************************************/

-- The source of the software release that should be deployed to the rack.
CREATE TYPE IF NOT EXISTS omicron.public.target_release_source AS ENUM (
    'unspecified',
    'system_version'
);

-- Software releases that should be/have been deployed to the rack. The
-- current target release is the one with the largest generation number.
CREATE TABLE IF NOT EXISTS omicron.public.target_release (
    generation INT8 NOT NULL PRIMARY KEY,
    time_requested TIMESTAMPTZ NOT NULL,
    release_source omicron.public.target_release_source NOT NULL,
    tuf_repo_id UUID, -- "foreign key" into the `tuf_repo` table
    CONSTRAINT tuf_repo_for_system_version CHECK (
      (release_source != 'system_version' AND tuf_repo_id IS NULL) OR
      (release_source = 'system_version' AND tuf_repo_id IS NOT NULL)
    )
);

-- System software is by default from the `install` dataset.
INSERT INTO omicron.public.target_release (
    generation,
    time_requested,
    release_source,
    tuf_repo_id
) VALUES (
    1,
    NOW(),
    'unspecified',
    NULL
) ON CONFLICT DO NOTHING;

/*******************************************************************/

/*
 * Support Bundles
 */


CREATE TYPE IF NOT EXISTS omicron.public.support_bundle_state AS ENUM (
  -- The bundle is currently being created.
  --
  -- It might have storage that is partially allocated on a sled.
  'collecting',

  -- The bundle has been collected successfully, and has storage on
  -- a particular sled.
  'active',

  -- The user has explicitly requested that a bundle be destroyed.
  -- We must ensure that storage backing that bundle is gone before
  -- it is automatically deleted.
  'destroying',

  -- The support bundle is failing.
  -- This happens when Nexus is expunged partway through collection.
  --
  -- A different Nexus must ensure that storage is gone before the
  -- bundle can be marked "failed".
  'failing',

  -- The bundle has finished failing.
  --
  -- The only action that can be taken on this bundle is to delete it.
  'failed'
);

CREATE TABLE IF NOT EXISTS omicron.public.support_bundle (
    id UUID PRIMARY KEY,
    time_created TIMESTAMPTZ NOT NULL,
    reason_for_creation TEXT NOT NULL,
    reason_for_failure TEXT,
    state omicron.public.support_bundle_state NOT NULL,
    zpool_id UUID NOT NULL,
    dataset_id UUID NOT NULL,

    -- The Nexus which is in charge of collecting the support bundle,
    -- and later managing its storage.
    assigned_nexus UUID,

    user_comment TEXT

);

-- The "UNIQUE" part of this index helps enforce that we allow one support bundle
-- per debug dataset. This constraint can be removed, if the query responsible
-- for allocation changes to allocate more intelligently.
CREATE UNIQUE INDEX IF NOT EXISTS one_bundle_per_dataset ON omicron.public.support_bundle (
    dataset_id
);

CREATE INDEX IF NOT EXISTS lookup_bundle_by_nexus ON omicron.public.support_bundle (
    assigned_nexus
);

CREATE INDEX IF NOT EXISTS lookup_bundle_by_creation ON omicron.public.support_bundle (
    time_created
);

/*******************************************************************/

/*
 * DNS Propagation
 *
 * The tables here are the source of truth of DNS data for both internal and
 * external DNS.
 */

/*
 * A DNS group is a collection of DNS zones covered by a single version number.
 * We have two DNS Groups in our system: "internal" (for internal service
 * discovery) and "external" (which we expose on customer networks to provide
 * DNS for our own customer-facing services, like the API and console).
 *
 * Each DNS server is associated with exactly one DNS group.  Nexus propagates
 * the entire contents of a DNS group (i.e., all of its zones and all of those
 * zones' DNS names and associated records) to every server in that group.
 */
CREATE TYPE IF NOT EXISTS omicron.public.dns_group AS ENUM (
    'internal',
    'external'
);

/*
 * A DNS Zone is basically just a DNS name at the root of a subtree served by
 * one of our DNS servers.  In a typical system, there would be two DNS zones:
 *
 * (1) in the "internal" DNS group, a zone called "control-plane.oxide.internal"
 *     used by the control plane for internal service discovery
 *
 * (2) in the "external" DNS group, a zone whose name is owned by the customer
 *     and specified when the rack is set up for the first time.  We will use
 *     this zone to advertise addresses for the services we provide on the
 *     customer network (i.e., the API and console).
 */
CREATE TABLE IF NOT EXISTS omicron.public.dns_zone (
    id UUID PRIMARY KEY,
    time_created TIMESTAMPTZ NOT NULL,
    dns_group omicron.public.dns_group NOT NULL,
    zone_name TEXT NOT NULL
);

/*
 * It's allowed (although probably not correct) for the same DNS zone to appear
 * in both the internal and external groups.  It is not allowed to specify the
 * same DNS zone twice within the same group.
 */
CREATE UNIQUE INDEX IF NOT EXISTS lookup_dns_zone_by_group ON omicron.public.dns_zone (
    dns_group, zone_name
);

/*
 * All the data associated with a DNS group is gathered together and assigned a
 * single version number, sometimes called a generation number.  When changing
 * the DNS data for a group (e.g., to add a new DNS name), clients first insert
 * a new row into this table with the next available generation number.  (This
 * table is not strictly necessary.  Instead, we could put the current version
 * number for the group into a `dns_group` table, and clients could update that
 * instead of inserting into this table.  But by using a table here, we have a
 * debugging record of all past generation updates, including metadata about who
 * created them and why.)
 */
CREATE TABLE IF NOT EXISTS omicron.public.dns_version (
    dns_group omicron.public.dns_group NOT NULL,
    version INT8 NOT NULL,

    /* These fields are for debugging only. */
    time_created TIMESTAMPTZ NOT NULL,
    creator TEXT NOT NULL,
    comment TEXT NOT NULL,

    PRIMARY KEY(dns_group, version)
);

/*
 * The meat of the DNS data: a list of DNS names.  Each name has one or more
 * records stored in JSON.
 *
 * To facilitate clients getting a consistent snapshot of the DNS data at a
 * given version, each name is stored with the version in which it was added and
 * (optionally) the version in which it was removed.  The name and record data
 * are immutable, so changing the records for a given name should be expressed
 * as removing the old name (setting "version_removed") and creating a new
 * record for the same name at a new version.
 */
CREATE TABLE IF NOT EXISTS omicron.public.dns_name (
    dns_zone_id UUID NOT NULL,
    version_added INT8 NOT NULL,
    version_removed INT8,
    name TEXT NOT NULL,
    dns_record_data JSONB NOT NULL,

    PRIMARY KEY (dns_zone_id, name, version_added)
);

/*
 * Any given live name should only exist once.  (Put differently: the primary
 * key already prevents us from having the same name added twice in the same
 * version.  But you should also not be able to add a name in any version if the
 * name is currently still live (i.e., version_removed IS NULL).
 */
CREATE UNIQUE INDEX IF NOT EXISTS lookup_dns_name_by_zone ON omicron.public.dns_name (
    dns_zone_id, name
) WHERE version_removed IS NULL;

/*******************************************************************/

/*
 * Identity and Access Management (IAM)
 *
 * **For more details and a worked example using the tables here, see the
 * documentation for the omicron_nexus crate, "authz" module.**
 */

/*
 * Users built into the system
 *
 * The ids and names for these users are well-known (i.e., they are used by
 * Nexus directly, so changing these would potentially break compatibility).
 */
CREATE TABLE IF NOT EXISTS omicron.public.user_builtin (
    /*
     * Identity metadata
     *
     * TODO-cleanup This uses the "resource identity" pattern because we want a
     * name and description, but it's not valid to support soft-deleting these
     * records.
     */
    id UUID PRIMARY KEY,
    name STRING(63) NOT NULL,
    description STRING(512) NOT NULL,
    time_created TIMESTAMPTZ NOT NULL,
    time_modified TIMESTAMPTZ NOT NULL,
    time_deleted TIMESTAMPTZ
);

CREATE UNIQUE INDEX IF NOT EXISTS lookup_user_builtin_by_name ON omicron.public.user_builtin (name);

/* User used by Nexus to create other users.  Do NOT add more users here! */
INSERT INTO omicron.public.user_builtin (
    id,
    name,
    description,
    time_created,
    time_modified
) VALUES (
    /* NOTE: this uuid and name are duplicated in nexus::authn. */
    '001de000-05e4-4000-8000-000000000001',
    'db-init',
    'user used for database initialization',
    NOW(),
    NOW()
) ON CONFLICT DO NOTHING;

/*
 * OAuth 2.0 Device Authorization Grant (RFC 8628)
 */

-- Device authorization requests. These records are short-lived,
-- and removed as soon as a token is granted. This allows us to
-- use the `user_code` as primary key, despite it not having very
-- much entropy.
-- TODO: A background task should remove unused expired records.
CREATE TABLE IF NOT EXISTS omicron.public.device_auth_request (
    user_code STRING(20) PRIMARY KEY,
    client_id UUID NOT NULL,
    device_code STRING(40) NOT NULL,
    time_created TIMESTAMPTZ NOT NULL,
    time_expires TIMESTAMPTZ NOT NULL,
    -- requested TTL for the token in seconds (if specified by the user)
    token_ttl_seconds INT8 CHECK (token_ttl_seconds > 0)
);

-- Access tokens granted in response to successful device authorization flows.
CREATE TABLE IF NOT EXISTS omicron.public.device_access_token (
    id UUID PRIMARY KEY,
    token STRING(40) NOT NULL,
    client_id UUID NOT NULL,
    device_code STRING(40) NOT NULL,
    silo_user_id UUID NOT NULL,
    time_requested TIMESTAMPTZ NOT NULL,
    time_created TIMESTAMPTZ NOT NULL,
    time_expires TIMESTAMPTZ
);

-- This UNIQUE constraint is critical for ensuring that at most
-- one token is ever created for a given device authorization flow.
CREATE UNIQUE INDEX IF NOT EXISTS lookup_device_access_token_by_client
    ON omicron.public.device_access_token (client_id, device_code);

-- We added a UUID as the primary key, but we need the token to keep acting like
-- it did before
CREATE UNIQUE INDEX IF NOT EXISTS device_access_token_unique
    ON omicron.public.device_access_token (token);

-- This index is used to remove tokens for a user that's being deleted.
CREATE INDEX IF NOT EXISTS lookup_device_access_token_by_silo_user
    ON omicron.public.device_access_token (silo_user_id);


/*
 * Assignments between users, roles, and resources
 *
 * An actor has a role on a resource if there's a record in this table that
 * points to that actor, role, and resource.
 *
 * For more details and a worked example, see the omicron_nexus::authz
 * module-level documentation.
 */

CREATE TYPE IF NOT EXISTS omicron.public.identity_type AS ENUM (
  'user_builtin',
  'silo_user',
  'silo_group'
);

CREATE TABLE IF NOT EXISTS omicron.public.role_assignment (
    resource_type STRING(63) NOT NULL,
    role_name STRING(63) NOT NULL,

    /*
     * Foreign key into some other resource table.  Which table?  This is
     * identified implicitly by "resource_type" above.
     */
    resource_id UUID NOT NULL,

    /*
     * Foreign key into some other user table.  Which table?  That's determined
     * by "identity_type".
     */
    identity_id UUID NOT NULL,
    identity_type omicron.public.identity_type NOT NULL,

    /*
     * The resource_id, identity_id, and role_name uniquely identify the role
     * assignment.  We include the resource_type and identity_type as
     * belt-and-suspenders, but there should only be one resource type for any
     * resource id and one identity type for any identity id.
     *
     * By organizing the primary key by resource id, then role name, then
     * identity information, we can use it to generated paginated listings of
     * role assignments for a resource, ordered by role name.  It's surprisingly
     * load-bearing that "identity_type" appears last.  That's because when we
     * list a page of role assignments for a resource sorted by role name and
     * then identity id, every field _except_ identity_type is used in the
     * query's filter or sort order.  If identity_type appeared before one of
     * those fields, CockroachDB wouldn't necessarily know it could use the
     * primary key index to efficiently serve the query.
     */
    PRIMARY KEY(
        resource_id,
        resource_type,
        role_name,
        identity_id,
        identity_type
     )
);

/*
 * When SCIM IdPs delete users and groups we want to be able to cleanup all role
 * assignments associated with them.
 */
CREATE INDEX IF NOT EXISTS lookup_role_assignment_by_identity_id
    ON omicron.public.role_assignment ( identity_id );

/*******************************************************************/

/*
 * External Networking
 *
 * **For more details on external networking see RFD 267**
 */

CREATE TYPE IF NOT EXISTS omicron.public.address_lot_kind AS ENUM (
    'infra',
    'pool'
);

CREATE TABLE IF NOT EXISTS omicron.public.address_lot (
    id UUID PRIMARY KEY,
    name STRING(63) NOT NULL,
    description STRING(512) NOT NULL,
    time_created TIMESTAMPTZ NOT NULL,
    time_modified TIMESTAMPTZ NOT NULL,
    time_deleted TIMESTAMPTZ,
    kind omicron.public.address_lot_kind NOT NULL
);

CREATE UNIQUE INDEX IF NOT EXISTS lookup_address_lot_by_name ON omicron.public.address_lot (
    name
) WHERE
    time_deleted IS NULL;

CREATE TABLE IF NOT EXISTS omicron.public.address_lot_block (
    id UUID PRIMARY KEY,
    address_lot_id UUID NOT NULL,
    first_address INET NOT NULL,
    last_address INET NOT NULL
);

CREATE INDEX IF NOT EXISTS lookup_address_lot_block_by_lot ON omicron.public.address_lot_block (
    address_lot_id
);

CREATE TABLE IF NOT EXISTS omicron.public.address_lot_rsvd_block (
    id UUID PRIMARY KEY,
    address_lot_id UUID NOT NULL,
    first_address INET NOT NULL,
    last_address INET NOT NULL,
    anycast BOOL NOT NULL
);

CREATE INDEX IF NOT EXISTS lookup_address_lot_rsvd_block_by_lot ON omicron.public.address_lot_rsvd_block (
    address_lot_id
);

CREATE INDEX IF NOT EXISTS lookup_address_lot_rsvd_block_by_anycast ON omicron.public.address_lot_rsvd_block (
    anycast
);

CREATE TABLE IF NOT EXISTS omicron.public.loopback_address (
    id UUID PRIMARY KEY,
    time_created TIMESTAMPTZ NOT NULL,
    time_modified TIMESTAMPTZ NOT NULL,
    address_lot_block_id UUID NOT NULL,
    rsvd_address_lot_block_id UUID NOT NULL,
    rack_id UUID NOT NULL,
    switch_location TEXT NOT NULL,
    address INET NOT NULL,
    anycast BOOL NOT NULL
);

/* TODO https://github.com/oxidecomputer/omicron/issues/3001 */

CREATE UNIQUE INDEX IF NOT EXISTS lookup_loopback_address ON omicron.public.loopback_address (
    address, rack_id, switch_location
);

CREATE TABLE IF NOT EXISTS omicron.public.switch_port (
    id UUID PRIMARY KEY,
    rack_id UUID,
    switch_location TEXT,
    port_name TEXT,
    port_settings_id UUID,

    CONSTRAINT switch_port_rack_locaction_name_unique UNIQUE (
        rack_id, switch_location, port_name
    )
);

CREATE INDEX IF NOT EXISTS lookup_switch_port_by_port_settings ON omicron.public.switch_port (port_settings_id);

/* port settings groups included from port settings objects */
CREATE TABLE IF NOT EXISTS omicron.public.switch_port_settings_groups (
    port_settings_id UUID,
    port_settings_group_id UUID,

    PRIMARY KEY (port_settings_id, port_settings_group_id)
);

CREATE TABLE IF NOT EXISTS omicron.public.switch_port_settings_group (
    id UUID PRIMARY KEY,
    /* port settings in this group */
    port_settings_id UUID NOT NULL,
    name STRING(63) NOT NULL,
    description STRING(512) NOT NULL,
    time_created TIMESTAMPTZ NOT NULL,
    time_modified TIMESTAMPTZ NOT NULL,
    time_deleted TIMESTAMPTZ
);

CREATE UNIQUE INDEX IF NOT EXISTS lookup_switch_port_settings_group_by_name ON omicron.public.switch_port_settings_group (
    name
) WHERE
    time_deleted IS NULL;

CREATE TABLE IF NOT EXISTS omicron.public.switch_port_settings (
    id UUID PRIMARY KEY,
    name STRING(63) NOT NULL,
    description STRING(512) NOT NULL,
    time_created TIMESTAMPTZ NOT NULL,
    time_modified TIMESTAMPTZ NOT NULL,
    time_deleted TIMESTAMPTZ
);

CREATE UNIQUE INDEX IF NOT EXISTS switch_port_settings_by_name ON omicron.public.switch_port_settings (
    name
) WHERE
    time_deleted IS NULL;

CREATE TYPE IF NOT EXISTS omicron.public.switch_port_geometry AS ENUM (
    'Qsfp28x1',
    'Qsfp28x2',
    'Sfp28x4'
);

CREATE TABLE IF NOT EXISTS omicron.public.switch_port_settings_port_config (
    port_settings_id UUID PRIMARY KEY,
    geometry omicron.public.switch_port_geometry
);

CREATE TYPE IF NOT EXISTS omicron.public.switch_link_fec AS ENUM (
    'Firecode',
    'None',
    'Rs'
);

CREATE TYPE IF NOT EXISTS omicron.public.switch_link_speed AS ENUM (
    '0G',
    '1G',
    '10G',
    '25G',
    '40G',
    '50G',
    '100G',
    '200G',
    '400G'
);

CREATE TABLE IF NOT EXISTS omicron.public.switch_port_settings_link_config (
    port_settings_id UUID,
    link_name TEXT,
    mtu INT4,
    fec omicron.public.switch_link_fec,
    speed omicron.public.switch_link_speed,
    autoneg BOOL NOT NULL DEFAULT false,
    lldp_link_config_id UUID,
    tx_eq_config_id UUID,

    PRIMARY KEY (port_settings_id, link_name)
);

CREATE TABLE IF NOT EXISTS omicron.public.lldp_link_config (
    id UUID PRIMARY KEY,
    enabled BOOL NOT NULL,
    link_name STRING(63),
    link_description STRING(512),
    chassis_id STRING(63),
    system_name STRING(63),
    system_description STRING(612),
    time_created TIMESTAMPTZ NOT NULL,
    time_modified TIMESTAMPTZ NOT NULL,
    time_deleted TIMESTAMPTZ,
    management_ip INET
);

CREATE TABLE IF NOT EXISTS omicron.public.tx_eq_config (
    id UUID PRIMARY KEY,
    pre1 INT4,
    pre2 INT4,
    main INT4,
    post2 INT4,
    post1 INT4
);

CREATE TYPE IF NOT EXISTS omicron.public.switch_interface_kind AS ENUM (
    'primary',
    'vlan',
    'loopback'
);

CREATE TABLE IF NOT EXISTS omicron.public.switch_port_settings_interface_config (
    port_settings_id UUID,
    id UUID PRIMARY KEY,
    interface_name TEXT NOT NULL,
    v6_enabled BOOL NOT NULL,
    kind omicron.public.switch_interface_kind
);

CREATE UNIQUE INDEX IF NOT EXISTS switch_port_settings_interface_config_by_id ON omicron.public.switch_port_settings_interface_config (
    port_settings_id, interface_name
);

CREATE TABLE IF NOT EXISTS omicron.public.switch_vlan_interface_config (
    interface_config_id UUID,
    vid INT4,

    PRIMARY KEY (interface_config_id, vid)
);

CREATE TABLE IF NOT EXISTS omicron.public.switch_port_settings_route_config (
    port_settings_id UUID,
    interface_name TEXT,
    dst INET,
    gw INET,
    vid INT4,
    rib_priority INT2,

    /* TODO https://github.com/oxidecomputer/omicron/issues/3013 */
    PRIMARY KEY (port_settings_id, interface_name, dst, gw)
);

CREATE TABLE IF NOT EXISTS omicron.public.switch_port_settings_bgp_peer_config (
    port_settings_id UUID,
    bgp_config_id UUID NOT NULL,
    interface_name TEXT,
    addr INET,
    hold_time INT8,
    idle_hold_time INT8,
    delay_open INT8,
    connect_retry INT8,
    keepalive INT8,
    remote_asn INT8,
    min_ttl INT2,
    md5_auth_key TEXT,
    multi_exit_discriminator INT8,
    local_pref INT8,
    enforce_first_as BOOLEAN NOT NULL DEFAULT false,
    allow_import_list_active BOOLEAN NOT NULL DEFAULT false,
    allow_export_list_active BOOLEAN NOT NULL DEFAULT false,
    vlan_id INT4,

    /* TODO https://github.com/oxidecomputer/omicron/issues/3013 */
    PRIMARY KEY (port_settings_id, interface_name, addr)
);

CREATE INDEX IF NOT EXISTS lookup_sps_bgp_peer_config_by_bgp_config_id on omicron.public.switch_port_settings_bgp_peer_config(
    bgp_config_id
);

CREATE TABLE IF NOT EXISTS omicron.public.switch_port_settings_bgp_peer_config_communities (
    port_settings_id UUID NOT NULL,
    interface_name TEXT NOT NULL,
    addr INET NOT NULL,
    community INT8 NOT NULL,

    PRIMARY KEY (port_settings_id, interface_name, addr, community)
);

CREATE TABLE IF NOT EXISTS omicron.public.switch_port_settings_bgp_peer_config_allow_import (
    port_settings_id UUID NOT NULL,
    interface_name TEXT NOT NULL,
    addr INET NOT NULL,
    prefix INET NOT NULL,

    PRIMARY KEY (port_settings_id, interface_name, addr, prefix)
);

CREATE TABLE IF NOT EXISTS omicron.public.switch_port_settings_bgp_peer_config_allow_export (
    port_settings_id UUID NOT NULL,
    interface_name TEXT NOT NULL,
    addr INET NOT NULL,
    prefix INET NOT NULL,

    PRIMARY KEY (port_settings_id, interface_name, addr, prefix)
);

CREATE TABLE IF NOT EXISTS omicron.public.bgp_config (
    id UUID PRIMARY KEY,
    name STRING(63) NOT NULL,
    description STRING(512) NOT NULL,
    time_created TIMESTAMPTZ NOT NULL,
    time_modified TIMESTAMPTZ NOT NULL,
    time_deleted TIMESTAMPTZ,
    asn INT8 NOT NULL,
    vrf TEXT,
    bgp_announce_set_id UUID NOT NULL,
    shaper TEXT,
    checker TEXT
);

CREATE UNIQUE INDEX IF NOT EXISTS lookup_bgp_config_by_name ON omicron.public.bgp_config (
    name
) WHERE
    time_deleted IS NULL;

CREATE INDEX IF NOT EXISTS lookup_bgp_config_by_asn ON omicron.public.bgp_config (
    asn
) WHERE time_deleted IS NULL;

CREATE TABLE IF NOT EXISTS omicron.public.bgp_announce_set (
    id UUID PRIMARY KEY,
    name STRING(63) NOT NULL,
    description STRING(512) NOT NULL,
    time_created TIMESTAMPTZ NOT NULL,
    time_modified TIMESTAMPTZ NOT NULL,
    time_deleted TIMESTAMPTZ
);

CREATE UNIQUE INDEX IF NOT EXISTS lookup_bgp_announce_set_by_name ON omicron.public.bgp_announce_set (
    name
) WHERE
    time_deleted IS NULL;

CREATE TABLE IF NOT EXISTS omicron.public.bgp_announcement (
    announce_set_id UUID,
    address_lot_block_id UUID NOT NULL,
    network INET,

    /* TODO https://github.com/oxidecomputer/omicron/issues/3013 */
    PRIMARY KEY (announce_set_id, network)
);

CREATE TABLE IF NOT EXISTS omicron.public.switch_port_settings_address_config (
    port_settings_id UUID,
    address_lot_block_id UUID NOT NULL,
    rsvd_address_lot_block_id UUID NOT NULL,
    address INET,
    interface_name TEXT,
    vlan_id INT4,

    /* TODO https://github.com/oxidecomputer/omicron/issues/3013 */
    PRIMARY KEY (port_settings_id, address, interface_name)
);

CREATE TABLE IF NOT EXISTS omicron.public.bootstore_keys (
    key TEXT NOT NULL PRIMARY KEY,
    generation INT8 NOT NULL
);

/*
 * Hardware/software inventory
 *
 * See RFD 433 for details.  Here are the highlights.
 *
 * Omicron periodically collects hardware/software inventory data from the
 * running system and stores it into the database.  Each discrete set of data is
 * called a **collection**.  Each collection contains lots of different kinds of
 * data, so there are many tables here.  For clarity, these tables are prefixed
 * with:
 *
 *     `inv_*` (examples: `inv_collection`, `inv_service_processor`)
 *
 *         Describes the complete set of hardware and software in the system.
 *         Rows in these tables are immutable, but they describe mutable facts
 *         about hardware and software (e.g., the slot that a disk is in).  When
 *         these facts change (e.g., a disk moves between slots), a new set of
 *         records is written.
 *
 * All rows in the `inv_*` tables point back to a particular collection.  They
 * represent the state observed at some particular time.  Generally, if two
 * observations came from two different places, they're not put into the same
 * row of the same table.  For example, caboose information comes from the SP,
 * but it doesn't go into the `inv_service_processor` table.  It goes in a
 * separate `inv_caboose` table.  This is debatable but it preserves a clearer
 * record of exactly what information came from where, since the separate record
 * has its own "source" and "time_collected".
 *
 * Information about service processors and roots of trust are joined with
 * information reported by sled agents via the baseboard id.
 *
 * Hardware and software identifiers are normalized for the usual database
 * design reasons.  This means instead of storing hardware and software
 * identifiers directly in the `inv_*` tables, these tables instead store
 * foreign keys into one of these groups of tables, whose names are also
 * prefixed for clarity:
 *
 *     `hw_*` (example: `hw_baseboard_id`)
 *
 *         Maps hardware-provided identifiers to UUIDs that are used as foreign
 *         keys in the rest of the schema. (Avoids embedding these identifiers
 *         into all the other tables.)
 *
 *     `sw_*` (example: `sw_caboose`)
 *
 *         Maps software-provided identifiers to UUIDs that are used as foreign
 *         keys in the rest of the schema. (Avoids embedding these identifiers
 *         into all the other tables.)
 *
 * Records in these tables are shared across potentially many collections.  To
 * see why this is useful, consider that `sw_caboose` records contain several
 * long identifiers (e.g., git commit, SHA sums) and in practice, most of the
 * time, we expect that all components of a given type will have the exact same
 * cabooses.  Rather than store the caboose contents in each
 * `inv_service_processor` row (for example), often replicating the exact same
 * contents for each SP for each collection, these rows just have pointers into
 * the `sw_caboose` table that stores this data once.  (This also makes it much
 * easier to determine that these components _do_ have the same cabooses.)
 *
 * On PC systems (i.e., non-Oxide hardware), most of these tables will be empty
 * because we do not support hardware inventory on these systems.
 *
 * Again, see RFD 433 for more on all this.
 */

/*
 * baseboard ids: this table assigns uuids to distinct part/serial values
 *
 * Usually we include the baseboard revision number when we reference the part
 * number and serial number.  The revision number is deliberately left out here.
 * If we happened to see the same baseboard part number and serial number with
 * different revisions, that's the same baseboard.
 */
CREATE TABLE IF NOT EXISTS omicron.public.hw_baseboard_id (
    id UUID PRIMARY KEY,
    part_number TEXT NOT NULL,
    serial_number TEXT NOT NULL
);
CREATE UNIQUE INDEX IF NOT EXISTS lookup_baseboard_id_by_props
    ON omicron.public.hw_baseboard_id (part_number, serial_number);

/* power states reportable by the SP */
CREATE TYPE IF NOT EXISTS omicron.public.hw_power_state AS ENUM (
    'A0',
    'A1',
    'A2'
);

/* root of trust firmware slots */
CREATE TYPE IF NOT EXISTS omicron.public.hw_rot_slot AS ENUM (
    'A',
    'B'
);

/* cabooses: this table assigns unique ids to distinct caboose contents */
CREATE TABLE IF NOT EXISTS omicron.public.sw_caboose (
    id UUID PRIMARY KEY,
    board TEXT NOT NULL,
    git_commit TEXT NOT NULL,
    name TEXT NOT NULL,
    version TEXT NOT NULL,
    sign TEXT -- nullable
);

/*
 * We use a complete and a partial index to ensure uniqueness.
 * This is necessary because the sign column is NULLable, but in SQL, NULL values
 * are considered distinct. That means that a single complete index on all of these
 * columns would allow duplicate rows where sign is NULL, which we don't want.
 */
CREATE UNIQUE INDEX IF NOT EXISTS caboose_properties
    on omicron.public.sw_caboose (board, git_commit, name, version, sign);

CREATE UNIQUE INDEX IF NOT EXISTS caboose_properties_no_sign
    on omicron.public.sw_caboose (board, git_commit, name, version)
    WHERE sign IS NULL;

/* root of trust pages: this table assigns unique ids to distinct RoT CMPA
   and CFPA page contents, each of which is a 512-byte blob */
CREATE TABLE IF NOT EXISTS omicron.public.sw_root_of_trust_page (
    id UUID PRIMARY KEY,
    data_base64 TEXT NOT NULL
);
CREATE UNIQUE INDEX IF NOT EXISTS root_of_trust_page_properties
    on omicron.public.sw_root_of_trust_page (data_base64);

/* Inventory Collections */

-- list of all collections
CREATE TABLE IF NOT EXISTS omicron.public.inv_collection (
    id UUID PRIMARY KEY,
    time_started TIMESTAMPTZ NOT NULL,
    time_done TIMESTAMPTZ NOT NULL,
    collector TEXT NOT NULL
);
-- Supports finding latest collection (to use) or the oldest collection (to
-- clean up)
CREATE INDEX IF NOT EXISTS inv_collection_by_time_started
    ON omicron.public.inv_collection (time_started);

CREATE INDEX IF NOT EXISTS inv_collectionby_time_done
    ON omicron.public.inv_collection (time_done DESC);

-- list of errors generated during a collection
CREATE TABLE IF NOT EXISTS omicron.public.inv_collection_error (
    inv_collection_id UUID NOT NULL,
    idx INT4 NOT NULL,
    message TEXT
);
CREATE INDEX IF NOT EXISTS errors_by_collection
    ON omicron.public.inv_collection_error (inv_collection_id, idx);

/* what kind of slot MGS reported a device in */
CREATE TYPE IF NOT EXISTS omicron.public.sp_type AS ENUM (
    'sled',
    'switch',
    'power'
);

-- observations from and about service processors
-- also see `inv_root_of_trust`
CREATE TABLE IF NOT EXISTS omicron.public.inv_service_processor (
    -- where this observation came from
    -- (foreign key into `inv_collection` table)
    inv_collection_id UUID NOT NULL,
    -- which system this SP reports it is part of
    -- (foreign key into `hw_baseboard_id` table)
    hw_baseboard_id UUID NOT NULL,
    -- when this observation was made
    time_collected TIMESTAMPTZ NOT NULL,
    -- which MGS instance reported this data
    source TEXT NOT NULL,

    -- identity of this device according to MGS
    sp_type omicron.public.sp_type NOT NULL,
    sp_slot INT4 NOT NULL,

    -- Data from MGS "Get SP Info" API.  See MGS API documentation.
    baseboard_revision INT8 NOT NULL,
    hubris_archive_id TEXT NOT NULL,
    power_state omicron.public.hw_power_state NOT NULL,

    PRIMARY KEY (inv_collection_id, hw_baseboard_id)
);

CREATE TYPE IF NOT EXISTS omicron.public.rot_image_error AS ENUM (
        'unchecked',
        'first_page_erased',
        'partially_programmed',
        'invalid_length',
        'header_not_programmed',
        'bootloader_too_small',
        'bad_magic',
        'header_image_size',
        'unaligned_length',
        'unsupported_type',
        'not_thumb2',
        'reset_vector',
        'signature'
);

-- root of trust information reported by SP
-- There's usually one row here for each row in inv_service_processor, but not
-- necessarily.
CREATE TABLE IF NOT EXISTS omicron.public.inv_root_of_trust (
    -- where this observation came from
    -- (foreign key into `inv_collection` table)
    inv_collection_id UUID NOT NULL,
    -- which system this SP reports it is part of
    -- (foreign key into `hw_baseboard_id` table)
    hw_baseboard_id UUID NOT NULL,
    -- when this observation was made
    time_collected TIMESTAMPTZ NOT NULL,
    -- which MGS instance reported this data
    source TEXT NOT NULL,

    slot_active omicron.public.hw_rot_slot NOT NULL,
    slot_boot_pref_transient omicron.public.hw_rot_slot, -- nullable
    slot_boot_pref_persistent omicron.public.hw_rot_slot NOT NULL,
    slot_boot_pref_persistent_pending omicron.public.hw_rot_slot, -- nullable
    slot_a_sha3_256 TEXT, -- nullable
    slot_b_sha3_256 TEXT, -- nullable
    stage0_fwid TEXT, -- nullable
    stage0next_fwid TEXT, -- nullable

    slot_a_error omicron.public.rot_image_error, -- nullable
    slot_b_error omicron.public.rot_image_error, -- nullable
    stage0_error omicron.public.rot_image_error, -- nullable
    stage0next_error omicron.public.rot_image_error, -- nullable

    PRIMARY KEY (inv_collection_id, hw_baseboard_id)
);

-- host phase 1 slots
CREATE TYPE IF NOT EXISTS omicron.public.hw_m2_slot AS ENUM (
    'A',
    'B'
);

-- host phase 1 active slots found
CREATE TABLE IF NOT EXISTS omicron.public.inv_host_phase_1_active_slot (
    -- where this observation came from
    -- (foreign key into `inv_collection` table)
    inv_collection_id UUID NOT NULL,
    -- which system this SP reports it is part of
    -- (foreign key into `hw_baseboard_id` table)
    hw_baseboard_id UUID NOT NULL,
    -- when this observation was made
    time_collected TIMESTAMPTZ NOT NULL,
    -- which MGS instance reported this data
    source TEXT NOT NULL,

    -- active phase 1 slot
    slot omicron.public.hw_m2_slot NOT NULL,

    PRIMARY KEY (inv_collection_id, hw_baseboard_id)
);

-- host phase 1 flash hashes found
-- There are usually two rows here for each row in inv_service_processor, but
-- not necessarily (either or both slots' hash collection may fail).
CREATE TABLE IF NOT EXISTS omicron.public.inv_host_phase_1_flash_hash (
    -- where this observation came from
    -- (foreign key into `inv_collection` table)
    inv_collection_id UUID NOT NULL,
    -- which system this SP reports it is part of
    -- (foreign key into `hw_baseboard_id` table)
    hw_baseboard_id UUID NOT NULL,
    -- when this observation was made
    time_collected TIMESTAMPTZ NOT NULL,
    -- which MGS instance reported this data
    source TEXT NOT NULL,

    -- phase 1 slot for this hash
    slot omicron.public.hw_m2_slot NOT NULL,
    -- the actual hash of the contents
    hash STRING(64) NOT NULL,

    PRIMARY KEY (inv_collection_id, hw_baseboard_id, slot)
);

CREATE TYPE IF NOT EXISTS omicron.public.caboose_which AS ENUM (
    'sp_slot_0',
    'sp_slot_1',
    'rot_slot_A',
    'rot_slot_B',
    'stage0',
    'stage0next'
);

-- cabooses found
CREATE TABLE IF NOT EXISTS omicron.public.inv_caboose (
    -- where this observation came from
    -- (foreign key into `inv_collection` table)
    inv_collection_id UUID NOT NULL,
    -- which system this SP reports it is part of
    -- (foreign key into `hw_baseboard_id` table)
    hw_baseboard_id UUID NOT NULL,
    -- when this observation was made
    time_collected TIMESTAMPTZ NOT NULL,
    -- which MGS instance reported this data
    source TEXT NOT NULL,

    which omicron.public.caboose_which NOT NULL,
    sw_caboose_id UUID NOT NULL,

    PRIMARY KEY (inv_collection_id, hw_baseboard_id, which)
);

CREATE TYPE IF NOT EXISTS omicron.public.root_of_trust_page_which AS ENUM (
    'cmpa',
    'cfpa_active',
    'cfpa_inactive',
    'cfpa_scratch'
);

-- root of trust key signing pages found
CREATE TABLE IF NOT EXISTS omicron.public.inv_root_of_trust_page (
    -- where this observation came from
    -- (foreign key into `inv_collection` table)
    inv_collection_id UUID NOT NULL,
    -- which system this SP reports it is part of
    -- (foreign key into `hw_baseboard_id` table)
    hw_baseboard_id UUID NOT NULL,
    -- when this observation was made
    time_collected TIMESTAMPTZ NOT NULL,
    -- which MGS instance reported this data
    source TEXT NOT NULL,

    which omicron.public.root_of_trust_page_which NOT NULL,
    sw_root_of_trust_page_id UUID NOT NULL,

    PRIMARY KEY (inv_collection_id, hw_baseboard_id, which)
);

CREATE TYPE IF NOT EXISTS omicron.public.sled_role AS ENUM (
    -- this sled is directly attached to a Sidecar
    'scrimlet',
    -- everything else
    'gimlet'
);

CREATE TYPE IF NOT EXISTS omicron.public.inv_config_reconciler_status_kind
AS ENUM (
    'not-yet-run',
    'running',
    'idle'
);

CREATE TYPE IF NOT EXISTS omicron.public.inv_zone_manifest_source AS ENUM (
    'installinator',
    'sled-agent'
);

-- observations from and about sled agents
CREATE TABLE IF NOT EXISTS omicron.public.inv_sled_agent (
    -- where this observation came from
    -- (foreign key into `inv_collection` table)
    inv_collection_id UUID NOT NULL,
    -- when this observation was made
    time_collected TIMESTAMPTZ NOT NULL,
    -- URL of the sled agent that reported this data
    source TEXT NOT NULL,

    -- unique id for this sled (should be foreign keys into `sled` table, though
    -- it's conceivable a sled will report an id that we don't know about)
    sled_id UUID NOT NULL,

    -- which system this sled agent reports it's running on
    -- (foreign key into `hw_baseboard_id` table)
    -- This is optional because dev/test systems support running on non-Oxide
    -- hardware.
    hw_baseboard_id UUID,

    -- Many of the following properties are duplicated from the `sled` table,
    -- which predates the current inventory system.
    sled_agent_ip INET NOT NULL,
    sled_agent_port INT4 NOT NULL,
    sled_role omicron.public.sled_role NOT NULL,
    usable_hardware_threads INT8
        CHECK (usable_hardware_threads BETWEEN 0 AND 4294967295) NOT NULL,
    usable_physical_ram INT8 NOT NULL,
    reservoir_size INT8 CHECK (reservoir_size < usable_physical_ram) NOT NULL,

    -- Currently-ledgered `OmicronSledConfig`
    -- (foreign key into `inv_omicron_sled_config` table)
    -- This is optional because newly-added sleds don't yet have a config.
    ledgered_sled_config UUID,

    -- Columns making up the status of the config reconciler.
    reconciler_status_kind omicron.public.inv_config_reconciler_status_kind NOT NULL,
    -- (foreign key into `inv_omicron_sled_config` table)
    -- only present if `reconciler_status_kind = 'running'`
    reconciler_status_sled_config UUID,
    -- only present if `reconciler_status_kind != 'not-yet-run'`
    reconciler_status_timestamp TIMESTAMPTZ,
    -- only present if `reconciler_status_kind != 'not-yet-run'`
    reconciler_status_duration_secs FLOAT,

    -- Columns making up the zone image resolver's zone manifest description:
    --
    -- The path to the boot disk image file.
    zone_manifest_boot_disk_path TEXT NOT NULL,
    -- The source of the zone manifest on the boot disk: from installinator or
    -- sled-agent (synthetic). NULL means there is an error reading the zone manifest.
    zone_manifest_source omicron.public.inv_zone_manifest_source,
    -- The mupdate ID that created the zone manifest if this is from installinator. If
    -- this is NULL, then either the zone manifest is synthetic or there was an
    -- error reading the zone manifest.
    zone_manifest_mupdate_id UUID,
    -- Message describing the status of the zone manifest on the boot disk. If
    -- this is NULL, then the zone manifest was successfully read, and the
    -- inv_zone_manifest_zone table has entries corresponding to the zone
    -- manifest.
    zone_manifest_boot_disk_error TEXT,

    -- Columns making up the zone image resolver's mupdate override description.
    mupdate_override_boot_disk_path TEXT NOT NULL,
    -- The ID of the mupdate override. NULL means either that the mupdate
    -- override was not found or that we failed to read it -- the two cases are
    -- differentiated by the presence of a non-NULL value in the
    -- mupdate_override_boot_disk_error column.
    mupdate_override_id UUID,
    -- Error reading the mupdate override, if any. If this is NULL then
    -- the mupdate override was either successfully read or is not
    -- present.
    mupdate_override_boot_disk_error TEXT,

    -- The sled's CPU family. This is also duplicated with the `sled` table,
    -- similar to `usable_hardware_threads` and friends above.
    cpu_family omicron.public.sled_cpu_family NOT NULL,

    CONSTRAINT reconciler_status_sled_config_present_if_running CHECK (
        (reconciler_status_kind = 'running'
            AND reconciler_status_sled_config IS NOT NULL)
        OR
        (reconciler_status_kind != 'running'
            AND reconciler_status_sled_config IS NULL)
    ),
    CONSTRAINT reconciler_status_timing_present_unless_not_yet_run CHECK (
        (reconciler_status_kind = 'not-yet-run'
            AND reconciler_status_timestamp IS NULL
            AND reconciler_status_duration_secs IS NULL)
        OR
        (reconciler_status_kind != 'not-yet-run'
            AND reconciler_status_timestamp IS NOT NULL
            AND reconciler_status_duration_secs IS NOT NULL)
    ),

    -- For the zone manifest, there are three valid states:
    -- 1. Successfully read from installinator (has mupdate_id, no error)
    -- 2. Synthetic from sled-agent (no mupdate_id, no error)
    -- 3. Error reading (no mupdate_id, has error)
    --
    -- This is equivalent to Result<OmicronZoneManifestSource, String>.
    CONSTRAINT zone_manifest_consistency CHECK (
        (zone_manifest_source = 'installinator'
            AND zone_manifest_mupdate_id IS NOT NULL
            AND zone_manifest_boot_disk_error IS NULL)
        OR (zone_manifest_source = 'sled-agent'
            AND zone_manifest_mupdate_id IS NULL
            AND zone_manifest_boot_disk_error IS NULL)
        OR (
            zone_manifest_source IS NULL
            AND zone_manifest_mupdate_id IS NULL
            AND zone_manifest_boot_disk_error IS NOT NULL
        )
    ),

    -- For the mupdate override, three states are valid:
    -- 1. No override, no error
    -- 2. Override, no error
    -- 3. No override, error
    --
    -- This is equivalent to Result<Option<T>, String>.
    CONSTRAINT mupdate_override_consistency CHECK (
        (mupdate_override_id IS NULL
            AND mupdate_override_boot_disk_error IS NOT NULL)
        OR mupdate_override_boot_disk_error IS NULL
    ),

    PRIMARY KEY (inv_collection_id, sled_id)
);

-- This type name starts with "clear_" for legacy reasons. Prefer "remove" in
-- the future.
CREATE TYPE IF NOT EXISTS omicron.public.clear_mupdate_override_boot_success
AS ENUM (
    'cleared',
    'no-override'
);

CREATE TABLE IF NOT EXISTS omicron.public.inv_sled_config_reconciler (
    -- where this observation came from
    -- (foreign key into `inv_collection` table)
    inv_collection_id UUID NOT NULL,

    -- unique id for this sled (should be foreign keys into `sled` table, though
    -- it's conceivable a sled will report an id that we don't know about);
    -- guaranteed to match a row in this collection's `inv_sled_agent`
    sled_id UUID NOT NULL,

    -- Most-recently-reconciled `OmicronSledConfig`
    -- (foreign key into `inv_omicron_sled_config` table)
    last_reconciled_config UUID NOT NULL,

    -- Which internal disk slot did we use at boot?
    --
    -- If not NULL, `boot_disk_slot` must be 0 or 1 (corresponding to M2Slot::A
    -- and M2Slot::B, respectively). The column pair `boot_disk_slot` /
    -- `boot_disk_error` represents a Rust `Result`; one or the other must be
    -- non-NULL, but not both.
    boot_disk_slot INT2 CHECK (boot_disk_slot >= 0 AND boot_disk_slot <= 1),
    boot_disk_error TEXT,
    CONSTRAINT boot_disk_slot_or_error CHECK (
        (boot_disk_slot IS NULL AND boot_disk_error IS NOT NULL)
        OR
        (boot_disk_slot IS NOT NULL AND boot_disk_error IS NULL)
    ),

    -- If either error string is present, there was an error reading the boot
    -- partition for the corresponding M2Slot.
    --
    -- For either or both columns if NULL, there will be a row in
    -- `inv_sled_boot_partition` describing the contents of the boot partition
    -- for the given slot. As above 0=a and 1=b.
    boot_partition_a_error TEXT,
    boot_partition_b_error TEXT,

    -- The names below start with "clear_" for legacy reasons. Prefer "remove"
    -- in the future.
    --
    -- Success removing the mupdate override.
    clear_mupdate_override_boot_success omicron.public.clear_mupdate_override_boot_success,
    -- Error removing the mupdate override.
    clear_mupdate_override_boot_error TEXT,

    -- A message describing the result removing the mupdate override on the
    -- non-boot disk (success or error).
    clear_mupdate_override_non_boot_message TEXT,

    -- Three cases:
    --
    -- 1. No remove_mupdate_override instruction was passed in. All three
    --    columns are NULL.
    -- 2. Removing the override was successful. boot_success is NOT NULL,
    --    boot_error is NULL, and non_boot_message is NOT NULL.
    -- 3. Removing the override failed. boot_success is NULL, boot_error is
    --    NOT NULL, and non_boot_message is NOT NULL.
    CONSTRAINT clear_mupdate_override_consistency CHECK (
        (clear_mupdate_override_boot_success IS NULL
         AND clear_mupdate_override_boot_error IS NULL
         AND clear_mupdate_override_non_boot_message IS NULL)
    OR
        (clear_mupdate_override_boot_success IS NOT NULL
         AND clear_mupdate_override_boot_error IS NULL
         AND clear_mupdate_override_non_boot_message IS NOT NULL)
    OR
        (clear_mupdate_override_boot_success IS NULL
         AND clear_mupdate_override_boot_error IS NOT NULL
         AND clear_mupdate_override_non_boot_message IS NOT NULL)
    ),

    PRIMARY KEY (inv_collection_id, sled_id)
);

CREATE TABLE IF NOT EXISTS omicron.public.inv_sled_boot_partition (
    -- where this observation came from
    -- (foreign key into `inv_collection` table)
    inv_collection_id UUID NOT NULL,

    -- unique id for this sled (should be foreign keys into `sled` table, though
    -- it's conceivable a sled will report an id that we don't know about)
    sled_id UUID NOT NULL,

    -- the boot disk slot (0=M2Slot::A, 1=M2Slot::B)
    boot_disk_slot INT2
        CHECK (boot_disk_slot >= 0 AND boot_disk_slot <= 1) NOT NULL,

    -- SHA256 hash of the artifact; if we have a TUF repo containing this OS
    -- image, this will match the artifact hash of the phase 2 image
    artifact_hash STRING(64) NOT NULL,
    -- The length of the artifact in bytes
    artifact_size INT8 NOT NULL,

    -- Fields comprising the header of the phase 2 image
    header_flags INT8 NOT NULL,
    header_data_size INT8 NOT NULL,
    header_image_size INT8 NOT NULL,
    header_target_size INT8 NOT NULL,
    header_sha256 STRING(64) NOT NULL,
    header_image_name TEXT NOT NULL,

    PRIMARY KEY (inv_collection_id, sled_id, boot_disk_slot)
);

CREATE TABLE IF NOT EXISTS omicron.public.inv_physical_disk (
    -- where this observation came from
    -- (foreign key into `inv_collection` table)
    inv_collection_id UUID NOT NULL,

    -- unique id for this sled (should be foreign keys into `sled` table, though
    -- it's conceivable a sled will report an id that we don't know about)
    sled_id UUID NOT NULL,
    -- The slot where this disk was last observed
    slot INT8 CHECK (slot >= 0) NOT NULL,

    vendor STRING(63) NOT NULL,
    model STRING(63) NOT NULL,
    serial STRING(63) NOT NULL,

    variant omicron.public.physical_disk_kind NOT NULL,

    -- PK consisting of:
    -- - Which collection this was
    -- - The sled reporting the disk
    -- - The slot in which this disk was found
    PRIMARY KEY (inv_collection_id, sled_id, slot)
);

CREATE TABLE IF NOT EXISTS omicron.public.inv_nvme_disk_firmware (
    -- where this observation came from
    -- (foreign key into `inv_collection` table)
    inv_collection_id UUID NOT NULL,

    -- unique id for this sled (should be foreign keys into `sled` table, though
    -- it's conceivable a sled will report an id that we don't know about)
    sled_id UUID NOT NULL,
    -- The slot where this disk was last observed
    slot INT8 CHECK (slot >= 0) NOT NULL,

    -- total number of firmware slots the device has
    number_of_slots INT2 CHECK (number_of_slots BETWEEN 1 AND 7) NOT NULL,
    active_slot INT2 CHECK (active_slot BETWEEN 1 AND 7) NOT NULL,
    -- staged firmware slot to be active on reset
    next_active_slot INT2 CHECK (next_active_slot BETWEEN 1 AND 7),
    -- slot1 is distinct in the NVMe spec in the sense that it can be read only
    slot1_is_read_only BOOLEAN,
    -- the firmware version string for each NVMe slot (0 indexed), a NULL means the
    -- slot exists but is empty
    slot_firmware_versions STRING(8)[] CHECK (array_length(slot_firmware_versions, 1) BETWEEN 1 AND 7),

    -- PK consisting of:
    -- - Which collection this was
    -- - The sled reporting the disk
    -- - The slot in which the disk was found
    PRIMARY KEY (inv_collection_id, sled_id, slot)
);

CREATE TABLE IF NOT EXISTS omicron.public.inv_zpool (
    -- where this observation came from
    -- (foreign key into `inv_collection` table)
    inv_collection_id UUID NOT NULL,
    -- when this observation was made
    time_collected TIMESTAMPTZ NOT NULL,

    -- The control plane ID of the zpool
    id UUID NOT NULL,
    sled_id UUID NOT NULL,
    total_size INT NOT NULL,

    -- PK consisting of:
    -- - Which collection this was
    -- - The sled reporting the disk
    -- - The slot in which this disk was found
    PRIMARY KEY (inv_collection_id, sled_id, id)
);

-- Allow looking up the most recent Zpool by ID
CREATE INDEX IF NOT EXISTS inv_zpool_by_id_and_time ON omicron.public.inv_zpool (id, time_collected DESC);

CREATE TABLE IF NOT EXISTS omicron.public.inv_dataset (
    -- where this observation came from
    -- (foreign key into `inv_collection` table)
    inv_collection_id UUID NOT NULL,
    sled_id UUID NOT NULL,

    -- The control plane ID of the dataset.
    -- This is nullable because datasets have been historically
    -- self-managed by the Sled Agent, and some don't have explicit UUIDs.
    id UUID,

    name TEXT NOT NULL,
    available INT8 NOT NULL,
    used INT8 NOT NULL,
    quota INT8,
    reservation INT8,
    compression TEXT NOT NULL,

    -- PK consisting of:
    -- - Which collection this was
    -- - The sled reporting the disk
    -- - The name of this dataset
    PRIMARY KEY (inv_collection_id, sled_id, name)
);

CREATE TABLE IF NOT EXISTS omicron.public.inv_omicron_sled_config (
    -- where this observation came from
    -- (foreign key into `inv_collection` table)
    inv_collection_id UUID NOT NULL,

    -- ID of this sled config. A given inventory report from a sled agent may
    -- contain 0-3 sled configs, so we generate these IDs on insertion and
    -- record them as the foreign keys in `inv_sled_agent`.
    id UUID NOT NULL,

    -- config generation
    generation INT8 NOT NULL,

    -- remove mupdate override ID, if set
    remove_mupdate_override UUID,

    -- desired artifact hash for internal disk slots' boot partitions
    -- NULL is translated to `HostPhase2DesiredContents::CurrentContents`
    host_phase_2_desired_slot_a STRING(64),
    host_phase_2_desired_slot_b STRING(64),

    PRIMARY KEY (inv_collection_id, id)
);

CREATE TABLE IF NOT EXISTS omicron.public.inv_last_reconciliation_disk_result (
    -- where this observation came from
    -- (foreign key into `inv_collection` table)
    inv_collection_id UUID NOT NULL,

    -- unique id for this sled (should be foreign keys into `sled` table, though
    -- it's conceivable a sled will report an id that we don't know about)
    sled_id UUID NOT NULL,

    -- unique id for this physical disk
    disk_id UUID NOT NULL,

    -- error message; if NULL, an "ok" result
    error_message TEXT,

    PRIMARY KEY (inv_collection_id, sled_id, disk_id)
);

CREATE TABLE IF NOT EXISTS omicron.public.inv_last_reconciliation_dataset_result (
    -- where this observation came from
    -- (foreign key into `inv_collection` table)
    inv_collection_id UUID NOT NULL,

    -- unique id for this sled (should be foreign keys into `sled` table, though
    -- it's conceivable a sled will report an id that we don't know about)
    sled_id UUID NOT NULL,

    -- unique id for this dataset
    dataset_id UUID NOT NULL,

    -- error message; if NULL, an "ok" result
    error_message TEXT,

    PRIMARY KEY (inv_collection_id, sled_id, dataset_id)
);

CREATE TABLE IF NOT EXISTS omicron.public.inv_last_reconciliation_orphaned_dataset (
    -- where this observation came from
    -- (foreign key into `inv_collection` table)
    inv_collection_id UUID NOT NULL,

    -- unique id for this sled (should be foreign keys into `sled` table, though
    -- it's conceivable a sled will report an id that we don't know about)
    sled_id UUID NOT NULL,

    -- These three columns compose a `DatasetName`. Other tables that store a
    -- `DatasetName` use a nullable `zone_name` (since it's only supposed to be
    -- set for datasets with `kind = 'zone'`). This table instead uses the empty
    -- string for non-'zone' kinds, which allows the column to be NOT NULL and
    -- hence be a member of our primary key. (We have no other unique ID to
    -- distinguish different `DatasetName`s.)
    pool_id UUID NOT NULL,
    kind omicron.public.dataset_kind NOT NULL,
    zone_name TEXT NOT NULL,
    CONSTRAINT zone_name_for_zone_kind CHECK (
      (kind != 'zone' AND zone_name = '') OR
      (kind = 'zone' AND zone_name != '')
    ),

    reason TEXT NOT NULL,

    -- The control plane ID of the dataset.
    -- This is nullable because this is attached as the `oxide:uuid` property in
    -- ZFS, and we can't guarantee it exists for any given dataset.
    id UUID,

    -- Properties of the dataset at the time we detected it was an orphan.
    mounted BOOL NOT NULL,
    available INT8 NOT NULL,
    used INT8 NOT NULL,

    PRIMARY KEY (inv_collection_id, sled_id, pool_id, kind, zone_name)
);

CREATE TABLE IF NOT EXISTS omicron.public.inv_last_reconciliation_zone_result (
    -- where this observation came from
    -- (foreign key into `inv_collection` table)
    inv_collection_id UUID NOT NULL,

    -- unique id for this sled (should be foreign keys into `sled` table, though
    -- it's conceivable a sled will report an id that we don't know about)
    sled_id UUID NOT NULL,

    -- unique id for this zone
    zone_id UUID NOT NULL,

    -- error message; if NULL, an "ok" result
    error_message TEXT,

    PRIMARY KEY (inv_collection_id, sled_id, zone_id)
);

-- A table describing a single zone within a zone manifest collected by inventory.
CREATE TABLE IF NOT EXISTS omicron.public.inv_zone_manifest_zone (
    -- where this observation came from
    -- (foreign key into `inv_collection` table)
    inv_collection_id UUID NOT NULL,

    -- unique id for this sled (should be foreign keys into `sled` table, though
    -- it's conceivable a sled will report an id that we don't know about)
    sled_id UUID NOT NULL,

    -- Zone file name, part of the primary key within this table.
    zone_file_name TEXT NOT NULL,

    -- The full path to the file.
    path TEXT NOT NULL,

    -- The expected file size.
    expected_size INT8 NOT NULL,

    -- The expected hash.
    expected_sha256 STRING(64) NOT NULL,

    -- The error while reading the zone or matching it to the manifest, if any.
    -- NULL indicates success.
    error TEXT,

    PRIMARY KEY (inv_collection_id, sled_id, zone_file_name)
);

-- A table describing status for a single zone manifest on a non-boot disk
-- collected by inventory.
CREATE TABLE IF NOT EXISTS omicron.public.inv_zone_manifest_non_boot (
    -- where this observation came from
    -- (foreign key into `inv_collection` table)
    inv_collection_id UUID NOT NULL,

    -- unique id for this sled (should be foreign keys into `sled` table, though
    -- it's conceivable a sled will report an id that we don't know about)
    sled_id UUID NOT NULL,

    -- unique ID for this non-boot disk
    non_boot_zpool_id UUID NOT NULL,

    -- The full path to the zone manifest.
    path TEXT NOT NULL,

    -- Whether the non-boot disk is in a valid state.
    is_valid BOOLEAN NOT NULL,

    -- A message attached to this disk.
    message TEXT NOT NULL,

    PRIMARY KEY (inv_collection_id, sled_id, non_boot_zpool_id)
);

-- A table describing status for a single mupdate override on a non-boot disk
-- collected by inventory.
CREATE TABLE IF NOT EXISTS omicron.public.inv_mupdate_override_non_boot (
    -- where this observation came from
    -- (foreign key into `inv_collection` table)
    inv_collection_id UUID NOT NULL,

    -- unique id for this sled (should be foreign keys into `sled` table, though
    -- it's conceivable a sled will report an id that we don't know about)
    sled_id UUID NOT NULL,

    -- unique id for this non-boot disk
    non_boot_zpool_id UUID NOT NULL,

    -- The full path to the mupdate override file.
    path TEXT NOT NULL,

    -- Whether the non-boot disk is in a valid state.
    is_valid BOOLEAN NOT NULL,

    -- A message attached to this disk.
    message TEXT NOT NULL,

    PRIMARY KEY (inv_collection_id, sled_id, non_boot_zpool_id)
);

CREATE TYPE IF NOT EXISTS omicron.public.zone_type AS ENUM (
  'boundary_ntp',
  'clickhouse',
  'clickhouse_keeper',
  'clickhouse_server',
  'cockroach_db',
  'crucible',
  'crucible_pantry',
  'external_dns',
  'internal_dns',
  'internal_ntp',
  'nexus',
  'oximeter'
);

CREATE TYPE IF NOT EXISTS omicron.public.inv_zone_image_source AS ENUM (
    'install_dataset',
    'artifact'
);

-- `zones` portion of an `OmicronSledConfig` observed from sled-agent
CREATE TABLE IF NOT EXISTS omicron.public.inv_omicron_sled_config_zone (
    -- where this observation came from
    inv_collection_id UUID NOT NULL,

    -- (foreign key into `inv_omicron_sled_config` table)
    sled_config_id UUID NOT NULL,

    -- unique id for this zone
    id UUID NOT NULL,
    zone_type omicron.public.zone_type NOT NULL,

    -- SocketAddr of the "primary" service for this zone
    -- (what this describes varies by zone type, but all zones have at least one
    -- service in them)
    primary_service_ip INET NOT NULL,
    primary_service_port INT4
        CHECK (primary_service_port BETWEEN 0 AND 65535)
        NOT NULL,

    -- The remaining properties may be NULL for different kinds of zones.  The
    -- specific constraints are not enforced at the database layer, basically
    -- because it's really complicated to do that and it's not obvious that it's
    -- worthwhile.

    -- Some zones have a second service.  Like the primary one, the meaning of
    -- this is zone-type-dependent.
    second_service_ip INET,
    second_service_port INT4
        CHECK (second_service_port IS NULL
        OR second_service_port BETWEEN 0 AND 65535),

    -- Zones may have an associated dataset.  They're currently always on a U.2.
    -- The only thing we need to identify it here is the name of the zpool that
    -- it's on.
    dataset_zpool_name TEXT,

    -- Zones with external IPs have an associated NIC and sockaddr for listening
    -- (first is a foreign key into `inv_omicron_sled_config_zone_nic`)
    nic_id UUID,

    -- Properties for internal DNS servers
    -- address attached to this zone from outside the sled's subnet
    dns_gz_address INET,
    dns_gz_address_index INT8,

    -- Properties for boundary NTP zones
    -- these define upstream servers we need to contact
    ntp_ntp_servers TEXT[],
    ntp_dns_servers INET[],
    ntp_domain TEXT,

    -- Properties specific to Nexus zones
    nexus_external_tls BOOLEAN,
    nexus_external_dns_servers INET ARRAY,

    -- Source NAT configuration (currently used for boundary NTP only)
    snat_ip INET,
    snat_first_port INT4
        CHECK (snat_first_port IS NULL OR snat_first_port BETWEEN 0 AND 65535),
    snat_last_port INT4
        CHECK (snat_last_port IS NULL OR snat_last_port BETWEEN 0 AND 65535),

    -- TODO: This is nullable for backwards compatibility.
    -- Eventually, that nullability should be removed.
    filesystem_pool UUID,

    -- zone image source
    image_source omicron.public.inv_zone_image_source NOT NULL,
    image_artifact_sha256 STRING(64),

    -- Nexus lockstep service port, used only by Nexus zones
    nexus_lockstep_port INT4
        CHECK (nexus_lockstep_port IS NULL OR nexus_lockstep_port BETWEEN 0 AND 65535),

    CONSTRAINT zone_image_source_artifact_hash_present CHECK (
        (image_source = 'artifact'
            AND image_artifact_sha256 IS NOT NULL)
        OR
        (image_source != 'artifact'
            AND image_artifact_sha256 IS NULL)
    ),

    CONSTRAINT nexus_lockstep_port_for_nexus_zones CHECK (
        (zone_type = 'nexus' AND nexus_lockstep_port IS NOT NULL)
        OR
        (zone_type != 'nexus' AND nexus_lockstep_port IS NULL)
    ),

    PRIMARY KEY (inv_collection_id, sled_config_id, id)
);

CREATE INDEX IF NOT EXISTS inv_omicron_sled_config_zone_nic_id
    ON omicron.public.inv_omicron_sled_config_zone (nic_id)
    STORING (
        primary_service_ip,
        second_service_ip,
        snat_ip
    );

CREATE TABLE IF NOT EXISTS omicron.public.inv_omicron_sled_config_zone_nic (
    -- where this observation came from
    inv_collection_id UUID NOT NULL,

    sled_config_id UUID NOT NULL,
    id UUID NOT NULL,
    name TEXT NOT NULL,
    ip INET NOT NULL,
    mac INT8 NOT NULL,
    subnet INET NOT NULL,
    vni INT8 NOT NULL,
    is_primary BOOLEAN NOT NULL,
    slot INT2 NOT NULL,

    PRIMARY KEY (inv_collection_id, sled_config_id, id)
);

CREATE TABLE IF NOT EXISTS omicron.public.inv_omicron_sled_config_dataset (
    -- where this observation came from
    inv_collection_id UUID NOT NULL,

    -- foreign key into the `inv_omicron_sled_config` table
    sled_config_id UUID NOT NULL,
    id UUID NOT NULL,

    pool_id UUID NOT NULL,
    kind omicron.public.dataset_kind NOT NULL,
    -- Only valid if kind = zone
    zone_name TEXT,

    quota INT8,
    reservation INT8,
    compression TEXT NOT NULL,

    CONSTRAINT zone_name_for_zone_kind CHECK (
      (kind != 'zone') OR
      (kind = 'zone' AND zone_name IS NOT NULL)
    ),

    PRIMARY KEY (inv_collection_id, sled_config_id, id)
);

CREATE TABLE IF NOT EXISTS omicron.public.inv_omicron_sled_config_disk (
    -- where this observation came from
    inv_collection_id UUID NOT NULL,

    -- foreign key into the `inv_omicron_sled_config` table
    sled_config_id UUID NOT NULL,
    id UUID NOT NULL,

    vendor TEXT NOT NULL,
    serial TEXT NOT NULL,
    model TEXT NOT NULL,

    pool_id UUID NOT NULL,

    PRIMARY KEY (inv_collection_id, sled_config_id, id)
);

CREATE TABLE IF NOT EXISTS omicron.public.inv_clickhouse_keeper_membership (
    inv_collection_id UUID NOT NULL,
    queried_keeper_id INT8 NOT NULL,
    leader_committed_log_index INT8 NOT NULL,
    raft_config INT8[] NOT NULL,

    PRIMARY KEY (inv_collection_id, queried_keeper_id)
);

CREATE TABLE IF NOT EXISTS omicron.public.inv_cockroachdb_status (
    inv_collection_id UUID NOT NULL,
    node_id TEXT NOT NULL,
    ranges_underreplicated INT8,
    liveness_live_nodes INT8,

    PRIMARY KEY (inv_collection_id, node_id)
);

CREATE TABLE IF NOT EXISTS omicron.public.inv_ntp_timesync (
    inv_collection_id UUID NOT NULL,
    zone_id UUID NOT NULL,
    synced BOOL NOT NULL,

    PRIMARY KEY (inv_collection_id, zone_id)
);

CREATE TABLE IF NOT EXISTS omicron.public.inv_internal_dns (
    inv_collection_id UUID NOT NULL,
    zone_id UUID NOT NULL,
    generation INT8 NOT NULL,
    PRIMARY KEY (inv_collection_id, zone_id)
);

/*
 * Various runtime configuration switches for reconfigurator
 *
 * Each configuration option is a single column in a row, and the whole row
 * of configurations is updated atomically. The latest `version` is the active
 * configuration.
 *
 * See https://github.com/oxidecomputer/omicron/issues/8253 for more details.
 */
CREATE TABLE IF NOT EXISTS omicron.public.reconfigurator_config (
    -- Monotonically increasing version for all bp_targets
    version INT8 PRIMARY KEY,

    -- Enable the planner background task
    planner_enabled BOOL NOT NULL DEFAULT FALSE,

    -- The time at which the configuration for a version was set
    time_modified TIMESTAMPTZ NOT NULL,

    -- Whether to add zones while the system has detected a mupdate override.
    add_zones_with_mupdate_override BOOL NOT NULL,

    -- Enable the TUF repo pruner background task
    tuf_repo_pruner_enabled BOOL NOT NULL
);

/*
 * System-level blueprints
 *
 * See RFD 457 and 459 for context.
 *
 * A blueprint describes a potential system configuration. The primary table is
 * the `blueprint` table, which stores only a small amount of metadata about the
 * blueprint. The bulk of the information is stored in the `bp_*` tables below,
 * each of which references back to `blueprint` by ID.
 *
 * `bp_target` describes the "target blueprints" of the system. Insertion must
 * follow a strict set of rules:
 *
 * * The first target blueprint must have version=1, and must have no parent
 *   blueprint.
 * * The Nth target blueprint must have version=N, and its parent blueprint must
 *   be the blueprint that was the target at version=N-1.
 *
 * The result is that the current target blueprint can always be found by
 * looking at the maximally-versioned row in `bp_target`, and there is a linear
 * history from that blueprint all the way back to the version=1 blueprint. We
 * will eventually prune old blueprint targets, so it will not always be
 * possible to view the entire history.
 *
 * `bp_omicron_zone` and `bp_omicron_zone_nic` are nearly identical to their
 * `inv_*` counterparts, and record the `OmicronZoneConfig`s for each sled.
 */

CREATE TYPE IF NOT EXISTS omicron.public.bp_zone_disposition AS ENUM (
    'in_service',
    'expunged'
);

CREATE TYPE IF NOT EXISTS omicron.public.bp_dataset_disposition AS ENUM (
    'in_service',
    'expunged'
);

CREATE TYPE IF NOT EXISTS omicron.public.bp_physical_disk_disposition AS ENUM (
    'in_service',
    'expunged'
);

CREATE TYPE IF NOT EXISTS omicron.public.bp_source AS ENUM (
    'rss',
    'planner',
    'reconfigurator_cli_edit',
    'test'
);

-- list of all blueprints
CREATE TABLE IF NOT EXISTS omicron.public.blueprint (
    id UUID PRIMARY KEY,

    -- This is effectively a foreign key back to this table; however, it is
    -- allowed to be NULL: the initial blueprint has no parent. Additionally,
    -- it may be non-NULL but no longer reference a row in this table: once a
    -- child blueprint has been created from a parent, it's possible for the
    -- parent to be deleted. We do not NULL out this field on such a deletion,
    -- so we can always see that there had been a particular parent even if it's
    -- now gone.
    parent_blueprint_id UUID,

    -- These fields are for debugging only.
    time_created TIMESTAMPTZ NOT NULL,
    creator TEXT NOT NULL,
    comment TEXT NOT NULL,

    -- identifies the latest internal DNS version when blueprint planning began
    internal_dns_version INT8 NOT NULL,
    -- identifies the latest external DNS version when blueprint planning began
    external_dns_version INT8 NOT NULL,
    -- identifies the CockroachDB state fingerprint when blueprint planning began
    cockroachdb_fingerprint TEXT NOT NULL,

    -- CockroachDB settings managed by blueprints.
    --
    -- We use NULL in these columns to reflect that blueprint execution should
    -- not modify the option; we're able to do this because CockroachDB settings
    -- require the value to be the correct type and not NULL. There is no value
    -- that represents "please reset this setting to the default value"; that is
    -- represented by the presence of the default value in that field.
    --
    -- `cluster.preserve_downgrade_option`
    cockroachdb_setting_preserve_downgrade TEXT,

    -- The smallest value of the target_release table's generation field that's
    -- accepted by the blueprint.
    --
    -- For example, let's say that the current target release generation is 5.
    -- Then, when reconfigurator detects a MUPdate:
    --
    -- * the target release is ignored in favor of the install dataset
    -- * this field is set to 6
    --
    -- Once an operator sets a new target release, its generation will be 6 or
    -- higher. Reconfigurator will then know that it is back in charge of
    -- driving the system to the target release.
    --
    -- This is set to 1 by default in application code.
    target_release_minimum_generation INT8 NOT NULL,

    -- The generation of the active group of Nexus instances
    nexus_generation INT8 NOT NULL,

    -- The source of this blueprint
    source omicron.public.bp_source NOT NULL
);

-- table describing both the current and historical target blueprints of the
-- system
CREATE TABLE IF NOT EXISTS omicron.public.bp_target (
    -- Monotonically increasing version for all bp_targets
    version INT8 PRIMARY KEY,

    -- Effectively a foreign key into the `blueprint` table, but may reference a
    -- blueprint that has been deleted (if this target is no longer the current
    -- target: the current target must not be deleted).
    blueprint_id UUID NOT NULL,

    -- Is this blueprint enabled?
    --
    -- Currently, we have no code that acts on this value; however, it exists as
    -- an escape hatch once we have automated blueprint planning and execution.
    -- An operator can set the current blueprint to disabled, which should stop
    -- planning and execution (presumably until a support case can address
    -- whatever issue the update system is causing).
    enabled BOOL NOT NULL,

    -- Timestamp for when this blueprint was made the current target
    time_made_target TIMESTAMPTZ NOT NULL
);

-- metadata associated with a single sled in a blueprint
CREATE TABLE IF NOT EXISTS omicron.public.bp_sled_metadata (
    -- foreign key into `blueprint` table
    blueprint_id UUID NOT NULL,

    sled_id UUID NOT NULL,
    sled_state omicron.public.sled_state NOT NULL,
    sled_agent_generation INT8 NOT NULL,
    -- NULL means do not remove any overrides
    remove_mupdate_override UUID,

    -- desired artifact hash for internal disk slots' boot partitions
    -- NULL is translated to
    -- `BlueprintHostPhase2DesiredContents::CurrentContents`
    host_phase_2_desired_slot_a STRING(64),
    host_phase_2_desired_slot_b STRING(64),

    PRIMARY KEY (blueprint_id, sled_id)
);

-- description of omicron physical disks specified in a blueprint.
CREATE TABLE IF NOT EXISTS omicron.public.bp_omicron_physical_disk  (
    -- foreign key into the `blueprint` table
    blueprint_id UUID NOT NULL,

    -- unique id for this sled (should be foreign keys into `sled` table, though
    -- it's conceivable a blueprint could refer to a sled that no longer exists,
    -- particularly if the blueprint is older than the current target)
    sled_id UUID NOT NULL,

    vendor TEXT NOT NULL,
    serial TEXT NOT NULL,
    model TEXT NOT NULL,

    id UUID NOT NULL,
    pool_id UUID NOT NULL,

    disposition omicron.public.bp_physical_disk_disposition NOT NULL,

     -- Specific properties of the `expunged` disposition
    disposition_expunged_as_of_generation INT,
    disposition_expunged_ready_for_cleanup BOOL NOT NULL,

    PRIMARY KEY (blueprint_id, id),

    CONSTRAINT expunged_disposition_properties CHECK (
      (disposition != 'expunged'
          AND disposition_expunged_as_of_generation IS NULL
          AND NOT disposition_expunged_ready_for_cleanup)
      OR
      (disposition = 'expunged'
          AND disposition_expunged_as_of_generation IS NOT NULL)
    )
);

-- description of an omicron dataset specified in a blueprint.
CREATE TABLE IF NOT EXISTS omicron.public.bp_omicron_dataset (
    -- foreign key into the `blueprint` table
    blueprint_id UUID NOT NULL,
    sled_id UUID NOT NULL,
    id UUID NOT NULL,

    -- Dataset disposition
    disposition omicron.public.bp_dataset_disposition NOT NULL,

    pool_id UUID NOT NULL,
    kind omicron.public.dataset_kind NOT NULL,
    -- Only valid if kind = zone
    zone_name TEXT,

    -- Only valid if kind = crucible
    ip INET,
    port INT4 CHECK (port BETWEEN 0 AND 65535),

    quota INT8,
    reservation INT8,
    compression TEXT NOT NULL,

    CONSTRAINT zone_name_for_zone_kind CHECK (
      (kind != 'zone') OR
      (kind = 'zone' AND zone_name IS NOT NULL)
    ),

    CONSTRAINT ip_and_port_set_for_crucible CHECK (
      (kind != 'crucible') OR
      (kind = 'crucible' AND ip IS NOT NULL and port IS NOT NULL)
    ),

    PRIMARY KEY (blueprint_id, id)
);

CREATE TYPE IF NOT EXISTS omicron.public.bp_zone_image_source AS ENUM (
    'install_dataset',
    'artifact'
);

-- description of omicron zones specified in a blueprint
CREATE TABLE IF NOT EXISTS omicron.public.bp_omicron_zone (
    -- foreign key into the `blueprint` table
    blueprint_id UUID NOT NULL,

    -- unique id for this sled (should be foreign keys into `sled` table, though
    -- it's conceivable a blueprint could refer to a sled that no longer exists,
    -- particularly if the blueprint is older than the current target)
    sled_id UUID NOT NULL,

    -- unique id for this zone
    id UUID NOT NULL,
    zone_type omicron.public.zone_type NOT NULL,

    -- SocketAddr of the "primary" service for this zone
    -- (what this describes varies by zone type, but all zones have at least one
    -- service in them)
    primary_service_ip INET NOT NULL,
    primary_service_port INT4
        CHECK (primary_service_port BETWEEN 0 AND 65535)
        NOT NULL,

    -- The remaining properties may be NULL for different kinds of zones.  The
    -- specific constraints are not enforced at the database layer, basically
    -- because it's really complicated to do that and it's not obvious that it's
    -- worthwhile.

    -- Some zones have a second service.  Like the primary one, the meaning of
    -- this is zone-type-dependent.
    second_service_ip INET,
    second_service_port INT4
        CHECK (second_service_port IS NULL
        OR second_service_port BETWEEN 0 AND 65535),

    -- Zones may have an associated dataset.  They're currently always on a U.2.
    -- The only thing we need to identify it here is the name of the zpool that
    -- it's on.
    dataset_zpool_name TEXT,

    -- Zones with external IPs have an associated NIC and sockaddr for listening
    -- (first is a foreign key into `bp_omicron_zone_nic`)
    bp_nic_id UUID,

    -- Properties for internal DNS servers
    -- address attached to this zone from outside the sled's subnet
    dns_gz_address INET,
    dns_gz_address_index INT8,

    -- Properties for boundary NTP zones
    -- these define upstream servers we need to contact
    ntp_ntp_servers TEXT[],
    ntp_dns_servers INET[],
    ntp_domain TEXT,

    -- Properties specific to Nexus zones
    nexus_external_tls BOOLEAN,
    nexus_external_dns_servers INET ARRAY,

    -- Source NAT configuration (currently used for boundary NTP only)
    snat_ip INET,
    snat_first_port INT4
        CHECK (snat_first_port IS NULL OR snat_first_port BETWEEN 0 AND 65535),
    snat_last_port INT4
        CHECK (snat_last_port IS NULL OR snat_last_port BETWEEN 0 AND 65535),

    -- For some zones, either primary_service_ip or second_service_ip (but not
    -- both!) is an external IP address. For such zones, this is the ID of that
    -- external IP. In general this is a foreign key into
    -- omicron.public.external_ip, though the row many not exist: if this
    -- blueprint is old, it's possible the IP has been deleted, and if this
    -- blueprint has not yet been realized, it's possible the IP hasn't been
    -- created yet.
    external_ip_id UUID,

    filesystem_pool UUID NOT NULL,

    -- Zone disposition
    disposition omicron.public.bp_zone_disposition NOT NULL,

    -- Specific properties of the `expunged` disposition
    disposition_expunged_as_of_generation INT,
    disposition_expunged_ready_for_cleanup BOOL NOT NULL,

    -- Blueprint zone image source
    image_source omicron.public.bp_zone_image_source NOT NULL,
    image_artifact_sha256 STRING(64),

    -- Generation for Nexus zones
    nexus_generation INT8,

    -- Nexus lockstep service port, used only by Nexus zones
    nexus_lockstep_port INT4
        CHECK (nexus_lockstep_port IS NULL OR nexus_lockstep_port BETWEEN 0 AND 65535),

    PRIMARY KEY (blueprint_id, id),

    CONSTRAINT expunged_disposition_properties CHECK (
        (disposition != 'expunged'
            AND disposition_expunged_as_of_generation IS NULL
            AND NOT disposition_expunged_ready_for_cleanup)
        OR
        (disposition = 'expunged'
            AND disposition_expunged_as_of_generation IS NOT NULL)
    ),

    CONSTRAINT zone_image_source_artifact_hash_present CHECK (
        (image_source = 'artifact'
            AND image_artifact_sha256 IS NOT NULL)
        OR
        (image_source != 'artifact'
            AND image_artifact_sha256 IS NULL)
    ),

    CONSTRAINT nexus_generation_for_nexus_zones CHECK (
        (zone_type = 'nexus' AND nexus_generation IS NOT NULL)
        OR
        (zone_type != 'nexus' AND nexus_generation IS NULL)
    ),

    CONSTRAINT nexus_lockstep_port_for_nexus_zones CHECK (
        (zone_type = 'nexus' AND nexus_lockstep_port IS NOT NULL)
        OR
        (zone_type != 'nexus' AND nexus_lockstep_port IS NULL)
    )
);

CREATE TABLE IF NOT EXISTS omicron.public.bp_omicron_zone_nic (
    blueprint_id UUID NOT NULL,
    id UUID NOT NULL,
    name TEXT NOT NULL,
    ip INET NOT NULL,
    mac INT8 NOT NULL,
    subnet INET NOT NULL,
    vni INT8 NOT NULL,
    is_primary BOOLEAN NOT NULL,
    slot INT2 NOT NULL,

    PRIMARY KEY (blueprint_id, id)
);

-- Blueprint information related to clickhouse cluster management
--
-- Rows for this table will only exist for deployments with an existing
-- `ClickhousePolicy` as part of the fleet `Policy`. In the limit, this will be
-- all deployments.
CREATE TABLE IF NOT EXISTS omicron.public.bp_clickhouse_cluster_config (
    -- Foreign key into the `blueprint` table
    blueprint_id UUID PRIMARY KEY,
    -- Generation number to track changes to the cluster state.
    -- Used as optimizitic concurrency control.
    generation INT8 NOT NULL,

    -- Clickhouse server and keeper ids can never be reused. We hand them out
    -- monotonically and keep track of the last one used here.
    max_used_server_id INT8 NOT NULL,
    max_used_keeper_id INT8 NOT NULL,

    -- Each clickhouse cluster has a unique name and secret value. These are set
    -- once and shared among all nodes for the lifetime of the fleet.
    cluster_name TEXT NOT NULL,
    cluster_secret TEXT NOT NULL,

    -- A recording of an inventory value that serves as a marker to inform the
    -- reconfigurator when a collection of a raft configuration is recent.
    highest_seen_keeper_leader_committed_log_index INT8 NOT NULL
);

-- Mapping of an Omicron zone ID to Clickhouse Keeper node ID in a specific
-- blueprint.
--
-- This can logically be considered a subtable of `bp_clickhouse_cluster_config`
CREATE TABLE IF NOT EXISTS omicron.public.bp_clickhouse_keeper_zone_id_to_node_id (
    -- Foreign key into the `blueprint` table
    blueprint_id UUID NOT NULL,

    omicron_zone_id UUID NOT NULL,
    keeper_id INT8 NOT NULL,

    PRIMARY KEY (blueprint_id, omicron_zone_id, keeper_id)
);

-- Mapping of an Omicron zone ID to Clickhouse Server node ID in a specific
-- blueprint.
--
-- This can logically be considered a subtable of `bp_clickhouse_cluster_config`
CREATE TABLE IF NOT EXISTS omicron.public.bp_clickhouse_server_zone_id_to_node_id (
    -- Foreign key into the `blueprint` table
    blueprint_id UUID NOT NULL,

    omicron_zone_id UUID NOT NULL,
    server_id INT8 NOT NULL,

    PRIMARY KEY (blueprint_id, omicron_zone_id, server_id)
);

-- Blueprint information related to which ClickHouse installation
-- oximeter is reading from.
CREATE TABLE IF NOT EXISTS omicron.public.bp_oximeter_read_policy (
    -- Foreign key into the `blueprint` table
    blueprint_id UUID PRIMARY KEY,

    -- Generation number.
    version INT8 NOT NULL,

    -- Which clickhouse installation should oximeter read from.
    oximeter_read_mode omicron.public.oximeter_read_mode NOT NULL
);

-- Blueprint information related to pending RoT bootloader upgrades.
CREATE TABLE IF NOT EXISTS omicron.public.bp_pending_mgs_update_rot_bootloader (
    -- Foreign key into the `blueprint` table
    blueprint_id UUID NOT NULL,
    -- identify of the device to be updated
    -- (foreign key into the `hw_baseboard_id` table)
    hw_baseboard_id UUID NOT NULL,
    -- location of this device according to MGS
    sp_type omicron.public.sp_type NOT NULL,
    sp_slot INT4 NOT NULL,
    -- artifact to be deployed to this device
    artifact_sha256 STRING(64) NOT NULL,
    artifact_version STRING(64) NOT NULL,

    -- RoT bootloader-specific details
    expected_stage0_version STRING NOT NULL,
    expected_stage0_next_version STRING, -- NULL means invalid (no version expected)

    PRIMARY KEY(blueprint_id, hw_baseboard_id)
);

-- Blueprint information related to pending SP upgrades.
CREATE TABLE IF NOT EXISTS omicron.public.bp_pending_mgs_update_sp (
    -- Foreign key into the `blueprint` table
    blueprint_id UUID NOT NULL,
    -- identify of the device to be updated
    -- (foreign key into the `hw_baseboard_id` table)
    hw_baseboard_id UUID NOT NULL,
    -- location of this device according to MGS
    sp_type omicron.public.sp_type NOT NULL,
    sp_slot INT4 NOT NULL,
    -- artifact to be deployed to this device
    artifact_sha256 STRING(64) NOT NULL,
    artifact_version STRING(64) NOT NULL,

    -- SP-specific details
    expected_active_version STRING NOT NULL,
    expected_inactive_version STRING, -- NULL means invalid (no version expected)

    PRIMARY KEY(blueprint_id, hw_baseboard_id)
);

-- Blueprint information related to pending RoT upgrades.
CREATE TABLE IF NOT EXISTS omicron.public.bp_pending_mgs_update_rot (
    -- Foreign key into the `blueprint` table
    blueprint_id UUID NOT NULL,
    -- identify of the device to be updated
    -- (foreign key into the `hw_baseboard_id` table)
    hw_baseboard_id UUID NOT NULL,
    -- location of this device according to MGS
    sp_type omicron.public.sp_type NOT NULL,
    sp_slot INT4 NOT NULL,
    -- artifact to be deployed to this device
    artifact_sha256 STRING(64) NOT NULL,
    artifact_version STRING(64) NOT NULL,

    -- RoT-specific details
    expected_active_slot omicron.public.hw_rot_slot NOT NULL,
    expected_active_version STRING NOT NULL,
    expected_inactive_version STRING, -- NULL means invalid (no version expected)
    expected_persistent_boot_preference omicron.public.hw_rot_slot NOT NULL,
    expected_pending_persistent_boot_preference omicron.public.hw_rot_slot,
    expected_transient_boot_preference omicron.public.hw_rot_slot,

    PRIMARY KEY(blueprint_id, hw_baseboard_id)
);

-- Blueprint information related to pending host OS phase 1 updates.
CREATE TABLE IF NOT EXISTS omicron.public.bp_pending_mgs_update_host_phase_1 (
    -- Foreign key into the `blueprint` table
    blueprint_id UUID NOT NULL,
    -- identify of the device to be updated
    -- (foreign key into the `hw_baseboard_id` table)
    hw_baseboard_id UUID NOT NULL,
    -- location of this device according to MGS
    sp_type omicron.public.sp_type NOT NULL,
    sp_slot INT4 NOT NULL,
    -- artifact to be deployed to this device
    artifact_sha256 STRING(64) NOT NULL,
    artifact_version STRING(64) NOT NULL,

    -- host-phase-1-specific details
    expected_active_phase_1_slot omicron.public.hw_m2_slot NOT NULL,
    expected_boot_disk omicron.public.hw_m2_slot NOT NULL,
    expected_active_phase_1_hash STRING(64) NOT NULL,
    expected_active_phase_2_hash STRING(64) NOT NULL,
    expected_inactive_phase_1_hash STRING(64) NOT NULL,
    expected_inactive_phase_2_hash STRING(64) NOT NULL,
    sled_agent_ip INET NOT NULL,
    sled_agent_port INT4 NOT NULL CHECK (sled_agent_port BETWEEN 0 AND 65535),

    PRIMARY KEY(blueprint_id, hw_baseboard_id)
);

-- Mapping of Omicron zone ID to CockroachDB node ID. This isn't directly used
-- by the blueprint tables above, but is used by the more general Reconfigurator
-- system along with them (e.g., to decommission expunged CRDB nodes).
CREATE TABLE IF NOT EXISTS omicron.public.cockroachdb_zone_id_to_node_id (
    omicron_zone_id UUID NOT NULL UNIQUE,
    crdb_node_id TEXT NOT NULL UNIQUE,

    -- We require the pair to be unique, and also require each column to be
    -- unique: there should only be one entry for a given zone ID, one entry for
    -- a given node ID, and we need a unique requirement on the pair (via this
    -- primary key) to support `ON CONFLICT DO NOTHING` idempotent inserts.
    PRIMARY KEY (omicron_zone_id, crdb_node_id)
);

-- Debug logging of blueprint planner reports
--
-- When the blueprint planner inside Nexus runs, it generates a report
-- describing what it did and why. Once the blueprint is generated, this report
-- is only intended for humans for debugging.  Because no shipping software ever
-- never needs to read this and because we want to prioritize ease of evolving
-- these structures, we we punt on a SQL representation entirely. This table
-- stores a JSON blob containing the planning reports for blueprints, but we _do
-- not_ provide any way to parse this data in Nexus or other shipping software.
-- (JSON in the database has all the normal problems of versioning, etc., and we
-- punt on that entirely by saying "do not parse this".) omdb and other dev
-- tooling is free to (attempt to) parse and interpret these JSON blobs.
CREATE TABLE IF NOT EXISTS omicron.public.debug_log_blueprint_planning (
    blueprint_id UUID NOT NULL PRIMARY KEY,
    debug_blob JSONB NOT NULL
);

/*
 * List of debug datasets available for use (e.g., by support bundles).
 *
 * This is a Reconfigurator rendezvous table: it reflects resources that
 * Reconfigurator has ensured exist. It is always possible that a resource
 * chosen from this table could be deleted after it's selected, but any
 * non-deleted row in this table is guaranteed to have been created.
 */
CREATE TABLE IF NOT EXISTS omicron.public.rendezvous_debug_dataset (
    /* ID of the dataset in a blueprint */
    id UUID PRIMARY KEY,

    /* Time this dataset was added to the table */
    time_created TIMESTAMPTZ NOT NULL,

    /*
     * If not NULL, indicates this dataset has been expunged in a blueprint.
     * Multiple Nexus instances operate concurrently, and it's possible any
     * given Nexus is operating on an old blueprint. We need to avoid a Nexus
     * operating on an old blueprint from inserting a dataset that has already
     * been expunged and removed from this table by a later blueprint, so
     * instead of hard deleting, we tombstone rows via this column.
     *
     * Hard deletion of tombstoned datasets will require some care with respect
     * to the problem above. For now we keep tombstoned datasets around forever.
     */
    time_tombstoned TIMESTAMPTZ,

    /* ID of the zpool on which this dataset is placed */
    pool_id UUID NOT NULL,

    /*
     * ID of the target blueprint the Reconfigurator reconciliation RPW was
     * acting on when this row was created.
     *
     * In practice, this will often be the same blueprint ID in which this
     * dataset was added, but it's not guaranteed to be (it could be any
     * descendent blueprint in which this dataset is still in service).
     */
    blueprint_id_when_created UUID NOT NULL,

    /*
     * ID of the target blueprint the Reconfigurator reconciliation RPW was
     * acting on when this row was tombstoned.
     *
     * In practice, this will often be the same blueprint ID in which this
     * dataset was expunged, but it's not guaranteed to be (it could be any
     * descendent blueprint in which this dataset is expunged and not yet
     * pruned).
     */
    blueprint_id_when_tombstoned UUID,

    /*
     * Either both `*_tombstoned` columns should be set (if this row has been
     * tombstoned) or neither should (if it has not).
     */
    CONSTRAINT tombstoned_consistency CHECK (
        (time_tombstoned IS NULL
            AND blueprint_id_when_tombstoned IS NULL)
        OR
        (time_tombstoned IS NOT NULL
            AND blueprint_id_when_tombstoned IS NOT NULL)
    )
);

/* Add an index which lets us find usable debug datasets */
CREATE INDEX IF NOT EXISTS lookup_usable_rendezvous_debug_dataset
    ON omicron.public.rendezvous_debug_dataset (id)
    WHERE time_tombstoned IS NULL;

/*******************************************************************/

/*
 * The `sled_instance` view's definition needs to be modified in a separate
 * transaction from the transaction that created it.
 */

COMMIT;
BEGIN;

-- Describes what happens when
-- (for affinity groups) instance cannot be co-located, or
-- (for anti-affinity groups) instance must be co-located, or
CREATE TYPE IF NOT EXISTS omicron.public.affinity_policy AS ENUM (
    -- If the affinity request cannot be satisfied, fail.
    'fail',

    -- If the affinity request cannot be satisfied, allow it anyway.
    'allow'
);

-- Determines what "co-location" means for instances within an affinity
-- or anti-affinity group.
CREATE TYPE IF NOT EXISTS omicron.public.failure_domain AS ENUM (
    -- Instances are co-located if they are on the same sled.
    'sled'
);

-- Describes a grouping of related instances that should be co-located.
CREATE TABLE IF NOT EXISTS omicron.public.affinity_group (
    id UUID PRIMARY KEY,
    name STRING(63) NOT NULL,
    description STRING(512) NOT NULL,
    time_created TIMESTAMPTZ NOT NULL,
    time_modified TIMESTAMPTZ NOT NULL,
    time_deleted TIMESTAMPTZ,
    -- Affinity groups are contained within projects
    project_id UUID NOT NULL,
    policy omicron.public.affinity_policy NOT NULL,
    failure_domain omicron.public.failure_domain NOT NULL
);

-- Names for affinity groups within a project should be unique
CREATE UNIQUE INDEX IF NOT EXISTS lookup_affinity_group_by_project ON omicron.public.affinity_group (
    project_id,
    name
) WHERE
    time_deleted IS NULL;

-- Describes an instance's membership within an affinity group
CREATE TABLE IF NOT EXISTS omicron.public.affinity_group_instance_membership (
    group_id UUID NOT NULL,
    instance_id UUID NOT NULL,

    PRIMARY KEY (group_id, instance_id)
);

-- We need to look up all memberships of an instance so we can revoke these
-- memberships efficiently when instances are deleted.
CREATE INDEX IF NOT EXISTS lookup_affinity_group_instance_membership_by_instance ON omicron.public.affinity_group_instance_membership (
    instance_id
);

-- Describes a collection of instances that should not be co-located.
CREATE TABLE IF NOT EXISTS omicron.public.anti_affinity_group (
    id UUID PRIMARY KEY,
    name STRING(63) NOT NULL,
    description STRING(512) NOT NULL,
    time_created TIMESTAMPTZ NOT NULL,
    time_modified TIMESTAMPTZ NOT NULL,
    time_deleted TIMESTAMPTZ,
    -- Anti-Affinity groups are contained within projects
    project_id UUID NOT NULL,
    policy omicron.public.affinity_policy NOT NULL,
    failure_domain omicron.public.failure_domain NOT NULL
);

-- Names for anti-affinity groups within a project should be unique
CREATE UNIQUE INDEX IF NOT EXISTS lookup_anti_affinity_group_by_project ON omicron.public.anti_affinity_group (
    project_id,
    name
) WHERE
    time_deleted IS NULL;

-- Describes an instance's membership within an anti-affinity group
CREATE TABLE IF NOT EXISTS omicron.public.anti_affinity_group_instance_membership (
    group_id UUID NOT NULL,
    instance_id UUID NOT NULL,

    PRIMARY KEY (group_id, instance_id)
);

-- We need to look up all memberships of an instance so we can revoke these
-- memberships efficiently when instances are deleted.
CREATE INDEX IF NOT EXISTS lookup_anti_affinity_group_instance_membership_by_instance ON omicron.public.anti_affinity_group_instance_membership (
    instance_id
);

CREATE TYPE IF NOT EXISTS omicron.public.vmm_cpu_platform AS ENUM (
  'sled_default',
  'amd_milan',
  'amd_turin'
);

-- Per-VMM state.
CREATE TABLE IF NOT EXISTS omicron.public.vmm (
    id UUID PRIMARY KEY,
    time_created TIMESTAMPTZ NOT NULL,
    time_deleted TIMESTAMPTZ,
    instance_id UUID NOT NULL,
    time_state_updated TIMESTAMPTZ NOT NULL,
    state_generation INT NOT NULL,
    sled_id UUID NOT NULL,
    propolis_ip INET NOT NULL,
    propolis_port INT4 NOT NULL CHECK (propolis_port BETWEEN 0 AND 65535) DEFAULT 12400,
    state omicron.public.vmm_state NOT NULL,
    cpu_platform omicron.public.vmm_cpu_platform
);

CREATE INDEX IF NOT EXISTS lookup_vmms_by_sled_id ON omicron.public.vmm (
    sled_id
) WHERE time_deleted IS NULL;

/*
 * A special view of an instance provided to operators for insights into what's
 * running on a sled.
 *
 * This view replaces the placeholder `sled_instance` view defined above. Any
 * columns in the placeholder must appear in the replacement in the same order
 * and with the same types they had in the placeholder.
 */

CREATE OR REPLACE VIEW omicron.public.sled_instance
AS SELECT
   instance.id,
   instance.name,
   silo.name as silo_name,
   project.name as project_name,
   vmm.sled_id as active_sled_id,
   instance.time_created,
   instance.time_modified,
   instance.migration_id,
   instance.ncpus,
   instance.memory,
   vmm.state
FROM
    omicron.public.instance AS instance
    JOIN omicron.public.project AS project ON
            instance.project_id = project.id
    JOIN omicron.public.silo AS silo ON
            project.silo_id = silo.id
    JOIN omicron.public.vmm AS vmm ON
            instance.active_propolis_id = vmm.id
WHERE
    instance.time_deleted IS NULL AND vmm.time_deleted IS NULL;

CREATE SEQUENCE IF NOT EXISTS omicron.public.nat_version START 1 INCREMENT 1;

CREATE TABLE IF NOT EXISTS omicron.public.nat_entry (
    id UUID PRIMARY KEY DEFAULT gen_random_uuid(),
    external_address INET NOT NULL,
    first_port INT4 NOT NULL,
    last_port INT4 NOT NULL,
    sled_address INET NOT NULL,
    vni INT4 NOT NULL,
    mac INT8 NOT NULL,
    version_added INT8 NOT NULL DEFAULT nextval('omicron.public.nat_version'),
    version_removed INT8,
    time_created TIMESTAMPTZ NOT NULL DEFAULT now(),
    time_deleted TIMESTAMPTZ
);

CREATE UNIQUE INDEX IF NOT EXISTS nat_version_added ON omicron.public.nat_entry (
    version_added
)
STORING (
    external_address,
    first_port,
    last_port,
    sled_address,
    vni,
    mac,
    time_created,
    time_deleted
);

CREATE UNIQUE INDEX IF NOT EXISTS overlapping_nat_entry ON omicron.public.nat_entry (
    external_address,
    first_port,
    last_port
) WHERE time_deleted IS NULL;

CREATE INDEX IF NOT EXISTS nat_lookup ON omicron.public.nat_entry (external_address, first_port, last_port, sled_address, vni, mac);

CREATE UNIQUE INDEX IF NOT EXISTS nat_version_removed ON omicron.public.nat_entry (
    version_removed
)
STORING (
    external_address,
    first_port,
    last_port,
    sled_address,
    vni,
    mac,
    time_created,
    time_deleted
);

CREATE INDEX IF NOT EXISTS nat_lookup_by_vni ON omicron.public.nat_entry (
  vni
)
STORING (
  external_address,
  first_port,
  last_port,
  sled_address,
  mac,
  version_added,
  version_removed,
  time_created,
  time_deleted
);

/*
 * A view of the ipv4 nat change history
 * used to summarize changes for external viewing
 */
CREATE VIEW IF NOT EXISTS omicron.public.nat_changes
AS
-- Subquery:
-- We need to be able to order partial changesets. ORDER BY on separate columns
-- will not accomplish this, so we'll do this by interleaving version_added
-- and version_removed (version_removed taking priority if NOT NULL) and then sorting
-- on the appropriate version numbers at call time.
WITH interleaved_versions AS (
  -- fetch all active NAT entries (entries that have not been soft deleted)
  SELECT
    external_address,
    first_port,
    last_port,
    sled_address,
    vni,
    mac,
    -- rename version_added to version
    version_added AS version,
    -- create a new virtual column, boolean value representing whether or not
    -- the record has been soft deleted
    (version_removed IS NOT NULL) as deleted
  FROM omicron.public.nat_entry
  WHERE version_removed IS NULL

  -- combine the datasets, unifying the version_added and version_removed
  -- columns to a single `version` column so we can interleave and sort the entries
  UNION

  -- fetch all inactive NAT entries (entries that have been soft deleted)
  SELECT
    external_address,
    first_port,
    last_port,
    sled_address,
    vni,
    mac,
    -- rename version_removed to version
    version_removed AS version,
    -- create a new virtual column, boolean value representing whether or not
    -- the record has been soft deleted
    (version_removed IS NOT NULL) as deleted
  FROM omicron.public.nat_entry
  WHERE version_removed IS NOT NULL
)
-- this is our new "table"
-- here we select the columns from the subquery defined above
SELECT
  external_address,
  first_port,
  last_port,
  sled_address,
  vni,
  mac,
  version,
  deleted
FROM interleaved_versions;

CREATE TYPE IF NOT EXISTS omicron.public.bfd_mode AS ENUM (
    'single_hop',
    'multi_hop'
);

CREATE TABLE IF NOT EXISTS omicron.public.bfd_session (
    id UUID PRIMARY KEY,
    local INET,
    remote INET NOT NULL,
    detection_threshold INT8 NOT NULL,
    required_rx INT8 NOT NULL,
    switch TEXT NOT NULL,
    mode  omicron.public.bfd_mode,

    time_created TIMESTAMPTZ NOT NULL,
    time_modified TIMESTAMPTZ NOT NULL,
    time_deleted TIMESTAMPTZ
);

CREATE UNIQUE INDEX IF NOT EXISTS lookup_bfd_session ON omicron.public.bfd_session (
    remote,
    switch
) WHERE time_deleted IS NULL;


CREATE TABLE IF NOT EXISTS omicron.public.probe (
    id UUID NOT NULL PRIMARY KEY,
    name STRING(63) NOT NULL,
    description STRING(512) NOT NULL,
    time_created TIMESTAMPTZ NOT NULL,
    time_modified TIMESTAMPTZ NOT NULL,
    time_deleted TIMESTAMPTZ,
    project_id UUID NOT NULL,
    sled UUID NOT NULL
);

CREATE UNIQUE INDEX IF NOT EXISTS lookup_probe_by_name ON omicron.public.probe (
    name
) WHERE
    time_deleted IS NULL;

CREATE TYPE IF NOT EXISTS omicron.public.upstairs_repair_notification_type AS ENUM (
  'started',
  'succeeded',
  'failed'
);

CREATE TYPE IF NOT EXISTS omicron.public.upstairs_repair_type AS ENUM (
  'live',
  'reconciliation'
);

CREATE TABLE IF NOT EXISTS omicron.public.upstairs_repair_notification (
    time TIMESTAMPTZ NOT NULL,

    repair_id UUID NOT NULL,
    repair_type omicron.public.upstairs_repair_type NOT NULL,

    upstairs_id UUID NOT NULL,
    session_id UUID NOT NULL,

    region_id UUID NOT NULL,
    target_ip INET NOT NULL,
    target_port INT4 CHECK (target_port BETWEEN 0 AND 65535) NOT NULL,

    notification_type omicron.public.upstairs_repair_notification_type NOT NULL,

    /*
     * A repair is uniquely identified by the four UUIDs here, and a
     * notification is uniquely identified by its type.
     */
    PRIMARY KEY (repair_id, upstairs_id, session_id, region_id, notification_type)
);

CREATE TABLE IF NOT EXISTS omicron.public.upstairs_repair_progress (
    repair_id UUID NOT NULL,
    time TIMESTAMPTZ NOT NULL,
    current_item INT8 NOT NULL,
    total_items INT8 NOT NULL,

    PRIMARY KEY (repair_id, time, current_item, total_items)
);

CREATE TYPE IF NOT EXISTS omicron.public.downstairs_client_stop_request_reason_type AS ENUM (
  'replacing',
  'disabled',
  'failed_reconcile',
  'io_error',
  'bad_negotiation_order',
  'incompatible',
  'failed_live_repair',
  'too_many_outstanding_jobs',
  'deactivated'
);

CREATE TABLE IF NOT EXISTS omicron.public.downstairs_client_stop_request_notification (
    time TIMESTAMPTZ NOT NULL,
    upstairs_id UUID NOT NULL,
    downstairs_id UUID NOT NULL,
    reason omicron.public.downstairs_client_stop_request_reason_type NOT NULL,

    PRIMARY KEY (time, upstairs_id, downstairs_id, reason)
);

CREATE TYPE IF NOT EXISTS omicron.public.downstairs_client_stopped_reason_type AS ENUM (
  'connection_timeout',
  'connection_failed',
  'timeout',
  'write_failed',
  'read_failed',
  'requested_stop',
  'finished',
  'queue_closed',
  'receive_task_cancelled'
);

CREATE TABLE IF NOT EXISTS omicron.public.downstairs_client_stopped_notification (
    time TIMESTAMPTZ NOT NULL,
    upstairs_id UUID NOT NULL,
    downstairs_id UUID NOT NULL,
    reason omicron.public.downstairs_client_stopped_reason_type NOT NULL,

    PRIMARY KEY (time, upstairs_id, downstairs_id, reason)
);

CREATE INDEX IF NOT EXISTS rack_initialized ON omicron.public.rack (initialized);

-- table for tracking bootstore configuration changes over time
-- this makes reconciliation easier and also gives us a visible history of changes
CREATE TABLE IF NOT EXISTS omicron.public.bootstore_config (
    key TEXT NOT NULL,
    generation INT8 NOT NULL,
    PRIMARY KEY (key, generation),
    data JSONB NOT NULL,
    time_created TIMESTAMPTZ NOT NULL,
    time_deleted TIMESTAMPTZ
);

CREATE INDEX IF NOT EXISTS address_lot_names ON omicron.public.address_lot(name);

CREATE VIEW IF NOT EXISTS omicron.public.bgp_peer_view
AS
SELECT
 sp.switch_location,
 sp.port_name,
 bpc.addr,
 bpc.hold_time,
 bpc.idle_hold_time,
 bpc.delay_open,
 bpc.connect_retry,
 bpc.keepalive,
 bpc.remote_asn,
 bpc.min_ttl,
 bpc.md5_auth_key,
 bpc.multi_exit_discriminator,
 bpc.local_pref,
 bpc.enforce_first_as,
 bpc.vlan_id,
 bc.asn
FROM omicron.public.switch_port sp
JOIN omicron.public.switch_port_settings_bgp_peer_config bpc
ON sp.port_settings_id = bpc.port_settings_id
JOIN omicron.public.bgp_config bc ON bc.id = bpc.bgp_config_id;

CREATE INDEX IF NOT EXISTS switch_port_id_and_name
ON omicron.public.switch_port (port_settings_id, port_name) STORING (switch_location);

CREATE INDEX IF NOT EXISTS switch_port_name ON omicron.public.switch_port (port_name);

CREATE INDEX IF NOT EXISTS sled_by_policy_and_state
ON omicron.public.sled (sled_policy, sled_state, id) STORING (ip);

CREATE INDEX IF NOT EXISTS active_vmm
ON omicron.public.vmm (time_deleted, sled_id, instance_id);

CREATE INDEX IF NOT EXISTS sled_by_policy
ON omicron.public.sled (sled_policy) STORING (ip, sled_state);

CREATE INDEX IF NOT EXISTS vmm_by_instance_id
ON omicron.public.vmm (instance_id) STORING (sled_id);

CREATE TYPE IF NOT EXISTS omicron.public.region_replacement_state AS ENUM (
  'requested',
  'allocating',
  'running',
  'driving',
  'replacement_done',
  'completing',
  'complete'
);

CREATE TABLE IF NOT EXISTS omicron.public.region_replacement (
    /* unique ID for this region replacement */
    id UUID PRIMARY KEY,

    request_time TIMESTAMPTZ NOT NULL,

    old_region_id UUID NOT NULL,

    volume_id UUID NOT NULL,

    old_region_volume_id UUID,

    new_region_id UUID,

    replacement_state omicron.public.region_replacement_state NOT NULL,

    operating_saga_id UUID
);

CREATE INDEX IF NOT EXISTS lookup_region_replacement_by_state on omicron.public.region_replacement (replacement_state);

CREATE TABLE IF NOT EXISTS omicron.public.volume_repair (
    volume_id UUID PRIMARY KEY,
    repair_id UUID NOT NULL
);

CREATE INDEX IF NOT EXISTS lookup_volume_repair_by_repair_id on omicron.public.volume_repair (
    repair_id
);

CREATE TYPE IF NOT EXISTS omicron.public.region_replacement_step_type AS ENUM (
  'propolis',
  'pantry'
);

CREATE TABLE IF NOT EXISTS omicron.public.region_replacement_step (
    replacement_id UUID NOT NULL,

    step_time TIMESTAMPTZ NOT NULL,

    step_type omicron.public.region_replacement_step_type NOT NULL,

    step_associated_instance_id UUID,
    step_associated_vmm_id UUID,

    step_associated_pantry_ip INET,
    step_associated_pantry_port INT4 CHECK (step_associated_pantry_port BETWEEN 0 AND 65535),
    step_associated_pantry_job_id UUID,

    PRIMARY KEY (replacement_id, step_time, step_type)
);

CREATE INDEX IF NOT EXISTS step_time_order on omicron.public.region_replacement_step (step_time);

CREATE INDEX IF NOT EXISTS search_for_repair_notifications ON omicron.public.upstairs_repair_notification (region_id, notification_type);

CREATE TYPE IF NOT EXISTS omicron.public.region_snapshot_replacement_state AS ENUM (
  'requested',
  'allocating',
  'replacement_done',
  'deleting_old_volume',
  'running',
  'complete',
  'completing'
);

CREATE TYPE IF NOT EXISTS omicron.public.read_only_target_replacement_type AS ENUM (
  'region_snapshot',
  'read_only_region'
);

CREATE TABLE IF NOT EXISTS omicron.public.region_snapshot_replacement (
    id UUID PRIMARY KEY,

    request_time TIMESTAMPTZ NOT NULL,

    old_dataset_id UUID,
    old_region_id UUID NOT NULL,
    old_snapshot_id UUID,

    old_snapshot_volume_id UUID,

    new_region_id UUID,

    replacement_state omicron.public.region_snapshot_replacement_state NOT NULL,

    operating_saga_id UUID,

    new_region_volume_id UUID,

    replacement_type omicron.public.read_only_target_replacement_type NOT NULL,

    CONSTRAINT proper_replacement_fields CHECK (
      (
       (replacement_type = 'region_snapshot') AND
       ((old_dataset_id IS NOT NULL) AND (old_snapshot_id IS NOT NULL))
      ) OR (
       (replacement_type = 'read_only_region') AND
       ((old_dataset_id IS NULL) AND (old_snapshot_id IS NULL))
      )
    )
);

CREATE INDEX IF NOT EXISTS lookup_region_snapshot_replacement_by_state
ON omicron.public.region_snapshot_replacement (replacement_state);

CREATE TYPE IF NOT EXISTS omicron.public.region_snapshot_replacement_step_state AS ENUM (
  'requested',
  'running',
  'complete',
  'volume_deleted'
);

CREATE TABLE IF NOT EXISTS omicron.public.region_snapshot_replacement_step (
    id UUID PRIMARY KEY,

    request_id UUID NOT NULL,

    request_time TIMESTAMPTZ NOT NULL,

    volume_id UUID NOT NULL,

    old_snapshot_volume_id UUID,

    replacement_state omicron.public.region_snapshot_replacement_step_state NOT NULL,

    operating_saga_id UUID
);

CREATE INDEX IF NOT EXISTS lookup_region_snapshot_replacement_step_by_state
    on omicron.public.region_snapshot_replacement_step (replacement_state);

CREATE INDEX IF NOT EXISTS lookup_region_snapshot_replacement_step_by_old_volume_id
    on omicron.public.region_snapshot_replacement_step (old_snapshot_volume_id);

-- An allowlist of IP addresses that can make requests to user-facing services.
CREATE TABLE IF NOT EXISTS omicron.public.allow_list (
    id UUID PRIMARY KEY,
    time_created TIMESTAMPTZ NOT NULL,
    time_modified TIMESTAMPTZ NOT NULL,
    -- A nullable list of allowed source IPs.
    --
    -- NULL is used to indicate _any_ source IP is allowed. A _non-empty_ list
    -- represents an explicit allow list of IPs or IP subnets. Note that the
    -- list itself may never be empty.
    allowed_ips INET[] CHECK (array_length(allowed_ips, 1) > 0)
);

-- Insert default allowlist, allowing all traffic.
-- See `schema/crdb/insert-default-allowlist/up.sql` for details.
INSERT INTO omicron.public.allow_list (id, time_created, time_modified, allowed_ips)
VALUES (
    '001de000-a110-4000-8000-000000000000',
    NOW(),
    NOW(),
    NULL
)
ON CONFLICT (id)
DO NOTHING;

CREATE TYPE IF NOT EXISTS omicron.public.migration_state AS ENUM (
  'pending',
  'in_progress',
  'failed',
  'completed'
);

-- A table of the states of current migrations.
CREATE TABLE IF NOT EXISTS omicron.public.migration (
    id UUID PRIMARY KEY,

    /* The ID of the instance that was migrated */
    instance_id UUID NOT NULL,

    /* The time this migration record was created. */
    time_created TIMESTAMPTZ NOT NULL,

    /* The time this migration record was deleted. */
    time_deleted TIMESTAMPTZ,

    /* Note that there's no `time_modified/time_updated` timestamp for migration
     * records. This is because we track updated time separately for the source
     * and target sides of the migration, using separate `time_source_updated`
     * and time_target_updated` columns.
    */

    /* The state of the migration source */
    source_state omicron.public.migration_state NOT NULL,

    /* The ID of the migration source Propolis */
    source_propolis_id UUID NOT NULL,

    /* Generation number owned and incremented by the source sled-agent */
    source_gen INT8 NOT NULL DEFAULT 1,

    /* Timestamp of when the source field was last updated.
     *
     * This is provided by the sled-agent when publishing a migration state
     * update.
     */
    time_source_updated TIMESTAMPTZ,

    /* The state of the migration target */
    target_state omicron.public.migration_state NOT NULL,

    /* The ID of the migration target Propolis */
    target_propolis_id UUID NOT NULL,

    /* Generation number owned and incremented by the target sled-agent */
    target_gen INT8 NOT NULL DEFAULT 1,

    /* Timestamp of when the source field was last updated.
     *
     * This is provided by the sled-agent when publishing a migration state
     * update.
     */
    time_target_updated TIMESTAMPTZ
);

/* Lookup migrations by instance ID */
CREATE INDEX IF NOT EXISTS lookup_migrations_by_instance_id ON omicron.public.migration (
    instance_id
);

/* Migrations by time created.
 *
 * Currently, this is only used by OMDB for ordering the `omdb migration list`
 * output, but it may be used by other UIs in the future...
*/
CREATE INDEX IF NOT EXISTS migrations_by_time_created ON omicron.public.migration (
    time_created
);

/* Lookup region snapshot by snapshot id */
CREATE INDEX IF NOT EXISTS lookup_region_snapshot_by_snapshot_id on omicron.public.region_snapshot (
    snapshot_id
);

CREATE INDEX IF NOT EXISTS lookup_bgp_config_by_bgp_announce_set_id ON omicron.public.bgp_config (
    bgp_announce_set_id
) WHERE
    time_deleted IS NULL;

CREATE TYPE IF NOT EXISTS omicron.public.volume_resource_usage_type AS ENUM (
  'read_only_region',
  'region_snapshot'
);

/*
 * This table records when a Volume makes use of a read-only resource. When
 * there are no more entries for a particular read-only resource, then that
 * resource can be garbage collected.
 */
CREATE TABLE IF NOT EXISTS omicron.public.volume_resource_usage (
    usage_id UUID NOT NULL,

    volume_id UUID NOT NULL,

    usage_type omicron.public.volume_resource_usage_type NOT NULL,

    /*
     * This column contains a non-NULL value when the usage type is read_only
     * region
     */
    region_id UUID,

    /*
     * These columns contain non-NULL values when the usage type is region
     * snapshot
     */
    region_snapshot_dataset_id UUID,
    region_snapshot_region_id UUID,
    region_snapshot_snapshot_id UUID,

    PRIMARY KEY (usage_id),

    CONSTRAINT exactly_one_usage_source CHECK (
     (
      (usage_type = 'read_only_region') AND
      (region_id IS NOT NULL) AND
      (
       region_snapshot_dataset_id IS NULL AND
       region_snapshot_region_id IS NULL AND
       region_snapshot_snapshot_id IS NULL
      )
     )
    OR
     (
      (usage_type = 'region_snapshot') AND
      (region_id IS NULL) AND
      (
       region_snapshot_dataset_id IS NOT NULL AND
       region_snapshot_region_id IS NOT NULL AND
       region_snapshot_snapshot_id IS NOT NULL
      )
     )
    )
);

CREATE INDEX IF NOT EXISTS lookup_volume_resource_usage_by_region on omicron.public.volume_resource_usage (
    region_id
);

CREATE INDEX IF NOT EXISTS lookup_volume_resource_usage_by_snapshot on omicron.public.volume_resource_usage (
    region_snapshot_dataset_id, region_snapshot_region_id, region_snapshot_snapshot_id
);

CREATE UNIQUE INDEX IF NOT EXISTS one_record_per_volume_resource_usage on omicron.public.volume_resource_usage (
    volume_id,
    usage_type,
    region_id,
    region_snapshot_dataset_id,
    region_snapshot_region_id,
    region_snapshot_snapshot_id
);

CREATE TYPE IF NOT EXISTS omicron.public.audit_log_actor_kind AS ENUM (
    'user_builtin',
    'silo_user',
    'unauthenticated',
    'scim'
);

CREATE TYPE IF NOT EXISTS omicron.public.audit_log_result_kind AS ENUM (
    'success',
    'error',
    -- represents the case where we had to clean up a row and artificially
    -- complete it in order to get it into the log (because entries don't show
    -- up in the log until they're completed)
    'timeout'
);

CREATE TABLE IF NOT EXISTS omicron.public.audit_log (
    id UUID PRIMARY KEY,
    time_started TIMESTAMPTZ NOT NULL,
    -- request IDs are UUIDs but let's give them a little extra space
    -- https://github.com/oxidecomputer/dropshot/blob/83f78e7/dropshot/src/server.rs#L743
    request_id STRING(63) NOT NULL,
    request_uri STRING(512) NOT NULL,
    operation_id STRING(512) NOT NULL,
    source_ip INET NOT NULL,
    -- Pulled from request header if present and truncated
    user_agent STRING(256),

    -- these are all null if the request is unauthenticated. actor_id can
    -- be present while silo ID is null if the user is built in (non-silo).
    actor_id UUID,
    actor_silo_id UUID,
    -- actor kind indicating builtin user, silo user, or unauthenticated
    actor_kind omicron.public.audit_log_actor_kind NOT NULL,
    -- The name of the authn scheme used
    auth_method STRING(63),

    -- below are fields we can only fill in after the operation

    time_completed TIMESTAMPTZ,
    http_status_code INT4,

    -- only present on errors
    error_code STRING,
    error_message STRING,

    -- result kind indicating success, error, or timeout
    result_kind omicron.public.audit_log_result_kind,

    -- make sure time_completed and result_kind are either both null or both not
    CONSTRAINT time_completed_and_result_kind CHECK (
        (time_completed IS NULL AND result_kind IS NULL)
        OR (time_completed IS NOT NULL AND result_kind IS NOT NULL)
    ),

    -- Enforce consistency between result_kind and related fields:
    -- 'timeout': no HTTP status or error details
    -- 'success': requires HTTP status, no error details
    -- 'error': requires HTTP status and error message
    -- other/NULL: no HTTP status or error details
    CONSTRAINT result_kind_state_consistency CHECK (
        CASE result_kind
            WHEN 'timeout' THEN http_status_code IS NULL AND error_code IS NULL
                AND error_message IS NULL
            WHEN 'success' THEN error_code IS NULL AND error_message IS NULL AND
                http_status_code IS NOT NULL
            WHEN 'error' THEN http_status_code IS NOT NULL AND error_message IS
                NOT NULL
            ELSE http_status_code IS NULL AND error_code IS NULL AND error_message
                IS NULL
        END
    ),

    -- Ensure valid actor ID combinations
    -- Constraint: actor_kind and actor_id must be consistent
    CONSTRAINT actor_kind_and_id_consistent CHECK (
        -- For user_builtin: must have actor_id, must not have actor_silo_id
        (actor_kind = 'user_builtin' AND actor_id IS NOT NULL AND actor_silo_id IS NULL)
        OR
        -- For silo_user: must have both actor_id and actor_silo_id
        (actor_kind = 'silo_user' AND actor_id IS NOT NULL AND actor_silo_id IS NOT NULL)
        OR
        -- For a scim actor: must have a actor_silo_id
        (actor_kind = 'scim' AND actor_id IS NULL AND actor_silo_id IS NOT NULL)
        OR
        -- For unauthenticated: must not have actor_id or actor_silo_id
        (actor_kind = 'unauthenticated' AND actor_id IS NULL AND actor_silo_id IS NULL)
    )
);

-- When we query the audit log, we filter by time_completed and order by
-- (time_completed, id). CRDB docs talk about hash-sharded indexes for
-- sequential keys, but the PK on this table is the ID alone.
CREATE UNIQUE INDEX IF NOT EXISTS audit_log_by_time_completed
    ON omicron.public.audit_log (time_completed, id)
    WHERE time_completed IS NOT NULL;

-- View of audit log entries that have been "completed". This lets us treat that
-- subset of rows as its own table in the data model code. Completing an entry
-- means updating the entry after an operation is complete with the result of
-- the operation. Because we do not intend to fail or roll back the operation
-- if the completion write fails (while we do abort if the audit log entry
-- initialization call fails), it is always possible (though rare) that there
-- will be some incomplete entries remaining for operations that have in fact
-- completed. We intend to complete those periodically with some kind of job
-- and most likely mark them with a special third status that is neither success
-- nor failure.
CREATE VIEW IF NOT EXISTS omicron.public.audit_log_complete AS
SELECT
    id,
    time_started,
    request_id,
    request_uri,
    operation_id,
    source_ip,
    user_agent,
    actor_id,
    actor_silo_id,
    actor_kind,
    auth_method,
    time_completed,
    http_status_code,
    error_code,
    error_message,
    result_kind
FROM omicron.public.audit_log
WHERE
    time_completed IS NOT NULL
    AND result_kind IS NOT NULL;

/*
 * Alerts
 */


/*
 * Alert webhook receivers, receiver secrets, and receiver subscriptions.
 */

CREATE TABLE IF NOT EXISTS omicron.public.alert_receiver (
    /* Identity metadata (resource) */
    id UUID PRIMARY KEY,
    name STRING(63) NOT NULL,
    description STRING(512) NOT NULL,
    time_created TIMESTAMPTZ NOT NULL,
    time_modified TIMESTAMPTZ NOT NULL,
    time_deleted TIMESTAMPTZ,
    -- Child resource generation for secrets.
    secret_gen INT NOT NULL,

    -- Child resource generation for subscriptions. This is separate from
    -- `secret_gen`, as updating secrets and updating subscriptions are separate
    -- operations which don't conflict with each other.
    subscription_gen INT NOT NULL,
    -- URL of the endpoint webhooks are delivered to.
    endpoint STRING(512) NOT NULL
);

CREATE UNIQUE INDEX IF NOT EXISTS lookup_alert_rx_by_id
ON omicron.public.alert_receiver (id)
WHERE
    time_deleted IS NULL;

CREATE UNIQUE INDEX IF NOT EXISTS lookup_alert_rx_by_name
ON omicron.public.alert_receiver (
    name
) WHERE
    time_deleted IS NULL;

CREATE TABLE IF NOT EXISTS omicron.public.webhook_secret (
    -- ID of this secret.
    id UUID PRIMARY KEY,
    time_created TIMESTAMPTZ NOT NULL,
    -- N.B. that this will always be equal to `time_created` for secrets, as
    -- they are never modified once created.
    time_modified TIMESTAMPTZ NOT NULL,
    time_deleted TIMESTAMPTZ,
    -- UUID of the webhook receiver (foreign key into
    -- `omicron.public.webhook_rx`)
    rx_id UUID NOT NULL,
    -- Secret value.
    secret STRING(512) NOT NULL
);

CREATE INDEX IF NOT EXISTS lookup_webhook_secrets_by_rx
ON omicron.public.webhook_secret (
    rx_id
) WHERE
    time_deleted IS NULL;

-- Alert classes.
--
-- When creating new alert classes, be sure to add them here!
CREATE TYPE IF NOT EXISTS omicron.public.alert_class AS ENUM (
    -- Liveness probes, which are technically not real alerts, but, you know...
    'probe',
    -- Test classes used to test globbing.
    --
    -- These are not publicly exposed.
    'test.foo',
    'test.foo.bar',
    'test.foo.baz',
    'test.quux.bar',
    'test.quux.bar.baz'
    -- Add new alert classes here!
);

-- The set of alert class filters (either alert class names or alert class glob
-- patterns) associated with a alert receiver.
--
-- This is used when creating entries in the alert_subscription table to
-- indicate that a alert receiver is interested in a given event class.
CREATE TABLE IF NOT EXISTS omicron.public.alert_glob (
    -- UUID of the alert receiver (foreign key into
    -- `omicron.public.alert_receiver`)
    rx_id UUID NOT NULL,
    -- An event class glob to which this receiver is subscribed.
    glob STRING(512) NOT NULL,
    -- Regex used when evaluating this filter against concrete alert classes.
    regex STRING(512) NOT NULL,
    time_created TIMESTAMPTZ NOT NULL,
    -- The database schema version at which this glob was last expanded.
    --
    -- This is used to detect when a glob must be re-processed to generate exact
    -- subscriptions on schema changes.
    --
    -- If this is NULL, no exact subscriptions have been generated for this glob
    -- yet (i.e. it was just created)
    schema_version STRING(64),

    PRIMARY KEY (rx_id, glob)
);

-- Look up all event class globs for an alert receiver.
CREATE INDEX IF NOT EXISTS lookup_alert_globs_for_rx
ON omicron.public.alert_glob (
    rx_id
);

CREATE INDEX IF NOT EXISTS lookup_alert_globs_by_schema_version
ON omicron.public.alert_glob (schema_version);

CREATE TABLE IF NOT EXISTS omicron.public.alert_subscription (
    -- UUID of the alert receiver (foreign key into
    -- `omicron.public.alert_receiver`)
    rx_id UUID NOT NULL,
    -- An alert class to which the receiver is subscribed.
    alert_class omicron.public.alert_class NOT NULL,
    -- If this subscription is a concrete instantiation of a glob pattern, the
    -- value of the glob that created it (and, a foreign key into
    -- `webhook_rx_event_glob`). If the receiver is subscribed to this exact
    -- event class, then this is NULL.
    --
    -- This is used when deleting a glob subscription, as it is necessary to
    -- delete any concrete subscriptions to individual event classes matching
    -- that glob.
    glob STRING(512),

    time_created TIMESTAMPTZ NOT NULL,

    PRIMARY KEY (rx_id, alert_class)
);

-- Look up all receivers subscribed to an alert class. This is used by
-- the dispatcher to determine who is interested in a particular event.
CREATE INDEX IF NOT EXISTS lookup_alert_rxs_for_class
ON omicron.public.alert_subscription (
    alert_class
);

-- Look up all exact event class subscriptions for a receiver.
--
-- This is used when generating a view of all user-provided original
-- subscriptions provided for a receiver. That list is generated by looking up
-- all exact event class subscriptions for the receiver ID in this table,
-- combined with the list of all globs in the `alert_glob` table.
CREATE INDEX IF NOT EXISTS lookup_exact_subscriptions_for_alert_rx
on omicron.public.alert_subscription (
    rx_id
) WHERE glob IS NULL;

/*
 * Alert message queue.
 */

CREATE TABLE IF NOT EXISTS omicron.public.alert (
    id UUID PRIMARY KEY,
    time_created TIMESTAMPTZ NOT NULL,
    time_modified TIMESTAMPTZ NOT NULL,
    -- The class of alert that this is.
    alert_class omicron.public.alert_class NOT NULL,
    -- Actual alert data. The structure of this depends on the alert class.
    payload JSONB NOT NULL,

    -- Set when dispatch entries have been created for this alert.
    time_dispatched TIMESTAMPTZ,
    -- The number of receivers that this alart was dispatched to.
    num_dispatched INT8 NOT NULL,

    CONSTRAINT time_dispatched_set_if_dispatched CHECK (
        (num_dispatched = 0) OR (time_dispatched IS NOT NULL)
    ),

    CONSTRAINT num_dispatched_is_positive CHECK (
        (num_dispatched >= 0)
    )
);

-- Singleton probe alert
INSERT INTO omicron.public.alert (
    id,
    time_created,
    time_modified,
    alert_class,
    payload,
    time_dispatched,
    num_dispatched
) VALUES (
    -- NOTE: this UUID is duplicated in nexus_db_model::alert.
    '001de000-7768-4000-8000-000000000001',
    NOW(),
    NOW(),
    'probe',
    '{}',
    -- Pretend to be dispatched so we won't show up in "list alerts needing
    -- dispatch" queries
    NOW(),
    0
) ON CONFLICT DO NOTHING;

-- Look up webhook events in need of dispatching.
--
-- This is used by the message dispatcher when looking for events to dispatch.
CREATE INDEX IF NOT EXISTS lookup_undispatched_alerts
ON omicron.public.alert (
    id, time_created
) WHERE time_dispatched IS NULL;


/*
 * Alert message dispatching and delivery attempts.
 */

-- Describes why an alert delivery was triggered
CREATE TYPE IF NOT EXISTS omicron.public.alert_delivery_trigger AS ENUM (
    --  This delivery was triggered by the alert being dispatched.
    'alert',
    -- This delivery was triggered by an explicit call to the alert resend API.
    'resend',
    --- This delivery is a liveness probe.
    'probe'
);

-- Describes the state of an alert delivery
CREATE TYPE IF NOT EXISTS omicron.public.alert_delivery_state AS ENUM (
    --  This delivery has not yet completed.
    'pending',
    -- This delivery has failed.
    'failed',
    --- This delivery has completed successfully.
    'delivered'
);

-- Delivery dispatch table for webhook receivers.
CREATE TABLE IF NOT EXISTS omicron.public.webhook_delivery (
    -- UUID of this delivery.
    id UUID PRIMARY KEY,
    --- UUID of the alert (foreign key into `omicron.public.alert`).
    alert_id UUID NOT NULL,
    -- UUID of the webhook receiver (foreign key into
    -- `omicron.public.alert_receiver`)
    rx_id UUID NOT NULL,

    triggered_by omicron.public.alert_delivery_trigger NOT NULL,

    --- Delivery attempt count. Starts at 0.
    attempts INT2 NOT NULL,

    time_created TIMESTAMPTZ NOT NULL,
    -- If this is set, then this webhook message has either been delivered
    -- successfully, or is considered permanently failed.
    time_completed TIMESTAMPTZ,

    state omicron.public.alert_delivery_state NOT NULL,

    -- Deliverator coordination bits
    deliverator_id UUID,
    time_leased TIMESTAMPTZ,

    CONSTRAINT attempts_is_non_negative CHECK (attempts >= 0),
    CONSTRAINT active_deliveries_have_started_timestamps CHECK (
        (deliverator_id IS NULL) OR (
            deliverator_id IS NOT NULL AND time_leased IS NOT NULL
        )
    ),
    CONSTRAINT time_completed_iff_not_pending CHECK (
        (state = 'pending' AND time_completed IS NULL) OR
            (state != 'pending' AND time_completed IS NOT NULL)
    )
);

-- Ensure that initial delivery attempts (nexus-dispatched) are unique to avoid
-- duplicate work when an alert is dispatched. For deliveries created by calls
-- to the webhook event resend API, we don't enforce this constraint, to allow
-- re-delivery to be triggered multiple times.
CREATE UNIQUE INDEX IF NOT EXISTS one_webhook_event_dispatch_per_rx
ON omicron.public.webhook_delivery (
    alert_id, rx_id
)
WHERE
    triggered_by = 'alert';

-- Index for looking up all webhook messages dispatched to a receiver ID
CREATE INDEX IF NOT EXISTS lookup_webhook_delivery_dispatched_to_rx
ON omicron.public.webhook_delivery (
    rx_id, alert_id
);

-- Index for looking up all delivery attempts for an alert
CREATE INDEX IF NOT EXISTS lookup_webhook_deliveries_for_alert
ON omicron.public.webhook_delivery (
    alert_id
);

-- Index for looking up all currently in-flight webhook messages, and ordering
-- them by their creation times.
CREATE INDEX IF NOT EXISTS webhook_deliveries_in_flight
ON omicron.public.webhook_delivery (
    time_created, id
) WHERE
    time_completed IS NULL;

CREATE TYPE IF NOT EXISTS omicron.public.webhook_delivery_attempt_result as ENUM (
    -- The delivery attempt failed with an HTTP error.
    'failed_http_error',
    -- The delivery attempt failed because the receiver endpoint was
    -- unreachable.
    'failed_unreachable',
    --- The delivery attempt connected successfully but no response was received
    --  within the timeout.
    'failed_timeout',
    -- The delivery attempt succeeded.
    'succeeded'
);

CREATE TABLE IF NOT EXISTS omicron.public.webhook_delivery_attempt (
    -- Primary key
    id UUID PRIMARY KEY,
    -- Foreign key into `omicron.public.webhook_delivery`.
    delivery_id UUID NOT NULL,
    -- attempt number.
    attempt INT2 NOT NULL,

    -- UUID of the webhook receiver (foreign key into
    -- `omicron.public.webhook_rx`)
    rx_id UUID NOT NULL,

    result omicron.public.webhook_delivery_attempt_result NOT NULL,

    -- This is an INT4 to ensure we can store any unsigned 16-bit number,
    -- although status code > 599 would be Very Surprising...
    response_status INT4,
    response_duration INTERVAL,
    time_created TIMESTAMPTZ NOT NULL,
    -- UUID of the Nexus who did this delivery attempt.
    deliverator_id UUID NOT NULL,

    -- Attempt numbers start at 1
    CONSTRAINT attempts_start_at_1 CHECK (attempt >= 1),

    -- Ensure response status codes are not negative.
    -- We could be more prescriptive here, and also check that they're >= 100
    -- and <= 599, but some servers may return weird stuff, and we'd like to be
    -- able to record that they did that.
    CONSTRAINT response_status_is_unsigned CHECK (
        (response_status IS NOT NULL AND response_status >= 0) OR
            (response_status IS NULL)
    ),

    CONSTRAINT response_iff_not_unreachable CHECK (
        (
            -- If the result is 'succeedeed' or 'failed_http_error', response
            -- data must be present.
            (result = 'succeeded' OR result = 'failed_http_error') AND (
                response_status IS NOT NULL AND
                response_duration IS NOT NULL
            )
        ) OR (
            -- If the result is 'failed_unreachable' or 'failed_timeout', no
            -- response data is present.
            (result = 'failed_unreachable' OR result = 'failed_timeout') AND (
                response_status IS NULL AND
                response_duration IS NULL
            )
        )
    )
);

CREATE INDEX IF NOT EXISTS lookup_attempts_for_webhook_delivery
ON omicron.public.webhook_delivery_attempt (
    delivery_id
);

CREATE INDEX IF NOT EXISTS lookup_webhook_delivery_attempts_to_rx
ON omicron.public.webhook_delivery_attempt (
    rx_id
);

CREATE TYPE IF NOT EXISTS omicron.public.user_data_export_resource_type AS ENUM (
  'snapshot',
  'image'
);

CREATE TYPE IF NOT EXISTS omicron.public.user_data_export_state AS ENUM (
  'requested',
  'assigning',
  'live',
  'deleting',
  'deleted'
);

/*
 * This table contains a record when a snapshot is being exported.
 */
CREATE TABLE IF NOT EXISTS omicron.public.user_data_export (
    id UUID PRIMARY KEY,

    state omicron.public.user_data_export_state NOT NULL,
    operating_saga_id UUID,
    generation INT8 NOT NULL,

    resource_id UUID NOT NULL,
    resource_type omicron.public.user_data_export_resource_type NOT NULL,
    resource_deleted BOOL NOT NULL,

    pantry_ip INET,
    pantry_port INT4 CHECK (pantry_port BETWEEN 0 AND 65535),
    volume_id UUID
);

CREATE INDEX IF NOT EXISTS lookup_export_by_resource_type
ON omicron.public.user_data_export (resource_type);

CREATE UNIQUE INDEX IF NOT EXISTS one_export_record_per_resource
ON omicron.public.user_data_export (resource_id)
WHERE state != 'deleted';

CREATE INDEX IF NOT EXISTS lookup_export_by_volume
ON omicron.public.user_data_export (volume_id);

CREATE INDEX IF NOT EXISTS lookup_export_by_state
ON omicron.public.user_data_export (state);

/*
 * Ereports
 *
 * See RFD 520 for details:
 * https://rfd.shared.oxide.computer/rfd/520
 */

 CREATE TYPE IF NOT EXISTS omicron.public.ereporter_type AS ENUM (
    'sp',
    'host'
);

 CREATE TABLE IF NOT EXISTS omicron.public.ereport (
     /*
      * the primary key for an ereport is formed from the tuple of the
      * reporter's restart ID (a randomly generated UUID) and the ereport's ENA
      * (a 64-bit integer that uniquely identifies the ereport within that
      * restart of the reporter).
      *
      * see: https://rfd.shared.oxide.computer/rfd/520#ereport-metadata
      */
     restart_id UUID NOT NULL,
     ena INT8 NOT NULL,
     time_deleted TIMESTAMPTZ,

     /* time at which the ereport was collected */
     time_collected TIMESTAMPTZ NOT NULL,
     /* UUID of the Nexus instance that collected the ereport */
     collector_id UUID NOT NULL,

     /*
      * VPD identity of the reporter.
      *
      * unlike the SP location and sled UUID, these fields are always nullable,
      * regardless of whether the ereport was reported by a SP or the host OS.
      * this is necessary because an ereport may be generated in a state where
      * the SP doesn't know who or what it is.
      * consider that "i don't know my own identity" is a reasonable condition
      * to want to generate an ereport about!
      */
     serial_number STRING,
     part_number STRING,

     /*
      * The ereport class, which indicates the category of event reported.
      *
      * This is nullable, as it is extracted from the report JSON, and reports
      * missing class information must still be ingested.
      */
     class STRING,

     /*
      * JSON representation of the ereport as received from the SP.
      *
      * the raw JSON representation of the ereport is always stored, alongside
      * any more structured data that we extract from it, as extracting data
      * from the received ereport requires additional knowledge of the ereport
      * formats generated by the SP and its various tasks. as these may change,
      * and new ereports may be added which Nexus may not yet be aware of,
      * we always store the raw JSON representation of the ereport. as Nexus
      * becomes aware of new ereport schemas, it can go back and extract
      * structured data from previously collected ereports with those schemas,
      * but this is only possible if the JSON blob is persisted.
      *
      * see also: https://rfd.shared.oxide.computer/rfd/520#data-model
      */
     report JSONB NOT NULL,

     /*
      * whether this ereport was generated by SP firmware or the host OS.
      *
      * this determines the key used to identify the reporter:
      * - for SP ereports, the reporter is identified by its SP type and slot,
      *   which is how the SP is indexed when requesting ereports from MGS.
      * - for host OS ereports, the reporter is identified by the sled UUID.
      *
      * depending on the reporter type, either the SP location or sled UUID
      * fields will be non-NULL.
      */
     reporter omicron.public.ereporter_type NOT NULL,

     /*  physical location for SP reporters. */
     sp_type omicron.public.sp_type,
     sp_slot INT4,

     /* sled UUID for host OS reporters. */
     sled_id UUID,

     CONSTRAINT reporter_identity_validity CHECK (
        (
            -- ereports from SPs must have a SP type and slot,
            -- and must not have a sled ID.
            reporter = 'sp'
                AND sp_type IS NOT NULL
                AND sp_slot IS NOT NULL
                AND sled_id IS NULL
        ) OR (
            -- ereports from the sled host OS must have a sled ID,
            -- and must not have a SP type or slot.
            reporter = 'host'
                AND sled_id IS NOT NULL
                AND sp_type IS NULL
                AND sp_slot IS NULL
        )
     ),

     PRIMARY KEY (restart_id, ena)
);

CREATE INDEX IF NOT EXISTS lookup_ereports_by_sp_slot
ON omicron.public.ereport (
    sp_type,
    sp_slot,
    time_collected
)
WHERE
    time_deleted IS NULL
    AND sp_type IS NOT NULL
    AND sp_slot IS NOT NULL;

CREATE INDEX IF NOT EXISTS lookup_ereports_by_sled
ON omicron.public.ereport (
    sled_id,
    time_collected
)
WHERE
    sled_id IS NOT NULL
    AND time_deleted IS NULL;

CREATE INDEX IF NOT EXISTS lookup_ereports_by_serial
ON omicron.public.ereport (
    serial_number
)
STORING (
    time_collected,
    reporter,
    sp_type,
    sp_slot,
    sled_id
)
WHERE
     time_deleted IS NULL;

CREATE INDEX IF NOT EXISTS lookup_ereports_by_class
ON omicron.public.ereport (
    class
)
WHERE
    time_deleted IS NULL;

CREATE INDEX IF NOT EXISTS un_deleted_ereports
ON omicron.public.ereport (
    time_deleted
)
STORING (
    time_collected,
    collector_id,
    serial_number,
    part_number,
    reporter,
    sled_id,
    sp_type,
    sp_slot,
    class,
    report
);


/*
    * Fault management situation reports (and accessories)
    *
    * See RFD 603 for details:
    * https://rfd.shared.oxide.computer/rfd/603
*/
CREATE TABLE IF NOT EXISTS omicron.public.fm_sitrep (
    -- The ID of this sitrep.
    id UUID PRIMARY KEY,
    --  The ID of the parent sitrep.
    --
    -- A sitrep's _parent_ is the sitrep that was current when the planning
    -- phase that produced that sitrep ran. The parent sitrep is a planning
    -- input that produced this sitrep.
    --
    -- This is effectively a foreign key back to this table; however, it is
    -- allowed to be NULL: the initial sitrep has no parent. Additionally,
    -- it may be non-NULL but no longer reference a row in this table: once a
    -- child sitrep has been created from a parent, it's possible for the
    -- parent to be deleted. We do not NULL out this field on such a deletion,
    -- so we can always see that there had been a particular parent even if
    -- it's now gone.
    parent_sitrep_id UUID,
    -- The ID of the inventory collection that was used as input to this
    -- sitrep.
    --
    -- This is a foreign key that references a row in the `inv_collection`
    -- table (and other inventory records associated with that collection).
    --
    -- Note that inventory collections are pruned on a separate schedule
    -- from sitreps, so the inventory collection records may not exist.
    inv_collection_id UUID NOT NULL,

    -- These fields are not semantically meaningful and are intended
    -- debugging purposes.

    -- The time at which this sitrep was created.
    time_created TIMESTAMPTZ NOT NULL,
    -- The Omicron zone UUID of the Nexus instance that created this
    -- sitrep.
    creator_id UUID NOT NULL,
    -- A human-readable description of the changes represented by this
    -- sitrep.
    comment TEXT NOT NULL
);

-- Index for looking up all potential children of a given parent sitrep.
CREATE INDEX IF NOT EXISTS
    lookup_sitreps_by_parent_id
ON omicron.public.fm_sitrep (parent_sitrep_id);

-- The history of current sitreps.
--
-- The sitrep with the highest `version` in this table is the current sitrep.
CREATE TABLE IF NOT EXISTS omicron.public.fm_sitrep_history (
    -- Monotonically increasing version for all FM sitreps.
    version INT8 PRIMARY KEY,

    -- Effectively a foreign key into the `fm_sitrep` table, but may
    -- reference a fm_sitrep that has been deleted (if this sitrep is
    --  no longer current; the current sitrep must not be deleted).
    sitrep_id UUID NOT NULL,

    -- Timestamp for when this sitrep was made current.
    time_made_current TIMESTAMPTZ NOT NULL
);

CREATE UNIQUE INDEX IF NOT EXISTS
    lookup_sitrep_version_by_id
ON omicron.public.fm_sitrep_history (sitrep_id);

/*
 * List of datasets available to be sliced up and passed to VMMs for instance
 * local storage.
 *
 * This is a Reconfigurator rendezvous table: it reflects resources that
 * Reconfigurator has ensured exist. It is always possible that a resource
 * chosen from this table could be deleted after it's selected, but any
 * non-deleted row in this table is guaranteed to have been created.
 */
CREATE TABLE IF NOT EXISTS omicron.public.rendezvous_local_storage_dataset (
    /* ID of dataset */
    id UUID PRIMARY KEY,

    /* Time this dataset was added to the table */
    time_created TIMESTAMPTZ NOT NULL,

    /*
     * If not NULL, indicates this dataset has been expunged in a blueprint.
     * Multiple Nexus instances operate concurrently, and it's possible any
     * given Nexus is operating on an old blueprint. We need to avoid a Nexus
     * operating on an old blueprint from inserting a dataset that has already
     * been expunged and removed from this table by a later blueprint, so
     * instead of hard deleting, we tombstone rows via this column.
     *
     * Hard deletion of tombstoned datasets will require some care with respect
     * to the problem above. For now we keep tombstoned datasets around forever.
     */
    time_tombstoned TIMESTAMPTZ,

    /*
     * ID of the target blueprint the Reconfigurator reconciliation RPW was
     * acting on when this row was created.
     *
     * In practice, this will often be the same blueprint ID in which this
     * dataset was added, but it's not guaranteed to be (it could be any
     * descendent blueprint in which this dataset is still in service).
     */
    blueprint_id_when_created UUID NOT NULL,

    /*
     * ID of the target blueprint the Reconfigurator reconciliation RPW was
     * acting on when this row was tombstoned.
     *
     * In practice, this will often be the same blueprint ID in which this
     * dataset was expunged, but it's not guaranteed to be (it could be any
     * descendent blueprint in which this dataset is expunged and not yet
     * pruned).
     */
    blueprint_id_when_tombstoned UUID,

    /* ID of the zpool on which this dataset is placed */
    pool_id UUID NOT NULL,

    /*
     * An upper bound on the amount of space that might be in-use
     *
     * This field is owned by Nexus. When a new row is inserted during the
     * Reconfigurator rendezvous process, this field is set to 0. Reconfigurator
     * otherwise ignores this field. It's updated by Nexus as vmm allocations
     * and deletions are performed using this dataset.
     */
    size_used INT NOT NULL,

    /* Do not consider this dataset during local storage allocation */
    no_provision BOOL NOT NULL,

    /*
     * Either both `*_tombstoned` columns should be set (if this row has been
     * tombstoned) or neither should (if it has not).
     */
    CONSTRAINT tombstoned_consistency CHECK (
        (time_tombstoned IS NULL
            AND blueprint_id_when_tombstoned IS NULL)
        OR
        (time_tombstoned IS NOT NULL
            AND blueprint_id_when_tombstoned IS NOT NULL)
    )
);

/* Create an index on the size usage for any local storage dataset */
CREATE INDEX IF NOT EXISTS lookup_local_storage_dataset_by_size_used ON
    omicron.public.rendezvous_local_storage_dataset (size_used)
  WHERE time_tombstoned IS NULL;

/* Create an index on the zpool id */
CREATE INDEX IF NOT EXISTS lookup_local_storage_dataset_by_zpool ON
    omicron.public.rendezvous_local_storage_dataset (pool_id, id)
  WHERE time_tombstoned IS NULL;

-- Metadata for the schema itself.
--
-- This table may be read by Nexuses with different notions of "what the schema should be".
-- Unlike other tables in the database, caution should be taken when upgrading this schema.
CREATE TABLE IF NOT EXISTS omicron.public.db_metadata (
    -- There should only be one row of this table for the whole DB.
    -- It's a little goofy, but filter on "singleton = true" before querying
    -- or applying updates, and you'll access the singleton row.
    --
    -- We also add a constraint on this table to ensure it's not possible to
    -- access the version of this table with "singleton = false".
    singleton BOOL NOT NULL PRIMARY KEY,
    time_created TIMESTAMPTZ NOT NULL,
    time_modified TIMESTAMPTZ NOT NULL,
    -- Semver representation of the DB version
    version STRING(64) NOT NULL,

    -- (Optional) Semver representation of the DB version to which we're upgrading
    target_version STRING(64),

    CHECK (singleton = true)
);

CREATE TYPE IF NOT EXISTS omicron.public.db_metadata_nexus_state AS ENUM (
    -- This Nexus is allowed to access this database
    'active',

    -- This Nexus is not yet allowed to access the database
    'not_yet',

    -- This Nexus has committed to no longer accessing this database
    'quiesced'
);

-- Nexuses which may be attempting to access the database, and a state
-- which identifies if they should be allowed to do so.
--
-- This table is used during upgrade implement handoff between old and new
-- Nexus zones. It is read by all Nexuses during initialization to identify
-- if they should have access to the database.
CREATE TABLE IF NOT EXISTS omicron.public.db_metadata_nexus (
    nexus_id UUID NOT NULL PRIMARY KEY,
    last_drained_blueprint_id UUID,
    state omicron.public.db_metadata_nexus_state NOT NULL
);

CREATE UNIQUE INDEX IF NOT EXISTS lookup_db_metadata_nexus_by_state on omicron.public.db_metadata_nexus (
    state,
    nexus_id
);

CREATE TABLE IF NOT EXISTS omicron.public.scim_client_bearer_token (
    /* Identity metadata */
    id UUID PRIMARY KEY,

    time_created TIMESTAMPTZ NOT NULL,
    time_deleted TIMESTAMPTZ,
    time_expires TIMESTAMPTZ,

    silo_id UUID NOT NULL,

    bearer_token TEXT NOT NULL
);

CREATE UNIQUE INDEX IF NOT EXISTS
    lookup_scim_client_by_silo_id
ON
    omicron.public.scim_client_bearer_token (silo_id, id)
WHERE
    time_deleted IS NULL;

CREATE UNIQUE INDEX IF NOT EXISTS
    bearer_token_unique_for_scim_client
ON
    omicron.public.scim_client_bearer_token (bearer_token)
WHERE
    time_deleted IS NULL;

-- RFD 488: Multicast

/* Create versioning sequence for multicast group changes */
CREATE SEQUENCE IF NOT EXISTS omicron.public.multicast_group_version START 1 INCREMENT 1;

-- Multicast group state for RPW
CREATE TYPE IF NOT EXISTS omicron.public.multicast_group_state AS ENUM (
    'creating',
    'active',
    'deleting',
    'deleted'
);

-- Multicast group member state for RPW pattern
CREATE TYPE IF NOT EXISTS omicron.public.multicast_group_member_state AS ENUM (
    'joining',
    'joined',
    'left'
);

/*
 * External multicast groups (customer-facing, allocated from IP pools)
 * Following the bifurcated design from RFD 488
 */
CREATE TABLE IF NOT EXISTS omicron.public.multicast_group (
    /* Identity metadata (following Resource pattern) */
    id UUID PRIMARY KEY,
    name STRING(63) NOT NULL,
    description STRING(512) NOT NULL,
    time_created TIMESTAMPTZ NOT NULL,
    time_modified TIMESTAMPTZ NOT NULL,
    time_deleted TIMESTAMPTZ,

    /* VNI for multicast group (derived or random) */
    vni INT4 NOT NULL,

    /* IP allocation from pools */
    ip_pool_id UUID NOT NULL,
    ip_pool_range_id UUID NOT NULL,
    multicast_ip INET NOT NULL,

    /* Source-Specific Multicast (SSM) support */
    source_ips INET[] DEFAULT ARRAY[]::INET[],

    /* Multicast VLAN (MVLAN) for egress to upstream networks */
    /* Tags packets leaving the rack to traverse VLAN-segmented upstream networks */
    /* Internal rack traffic uses VNI-based underlay forwarding */
    mvlan INT2,

    /* Associated underlay group for NAT */
    /* We fill this as part of the RPW */
    underlay_group_id UUID,

    /* DPD tag to couple external/underlay state for this group */
    tag STRING(63),

    /* Current state of the multicast group (for RPW) */
    state omicron.public.multicast_group_state NOT NULL DEFAULT 'creating',

    /* Sync versioning */
    version_added INT8 NOT NULL DEFAULT nextval('omicron.public.multicast_group_version'),
    version_removed INT8,

    /* Constraints */
    -- External groups: IPv4 multicast or non-admin-scoped IPv6
    CONSTRAINT external_multicast_ip_valid CHECK (
        (family(multicast_ip) = 4 AND multicast_ip << '224.0.0.0/4') OR
        (family(multicast_ip) = 6 AND multicast_ip << 'ff00::/8' AND
         NOT multicast_ip << 'ff04::/16' AND
         NOT multicast_ip << 'ff05::/16' AND
         NOT multicast_ip << 'ff08::/16')
    ),

    -- Reserved range validation for IPv4
    CONSTRAINT external_ipv4_not_reserved CHECK (
        family(multicast_ip) != 4 OR (
            family(multicast_ip) = 4 AND
            NOT multicast_ip << '224.0.0.0/24' AND     -- Link-local control block
            NOT multicast_ip << '233.0.0.0/8' AND      -- GLOP addressing
            NOT multicast_ip << '239.0.0.0/8'          -- Administratively scoped
        )
    ),

    -- Reserved range validation for IPv6
    CONSTRAINT external_ipv6_not_reserved CHECK (
        family(multicast_ip) != 6 OR (
            family(multicast_ip) = 6 AND
            NOT multicast_ip << 'ff01::/16' AND         -- Interface-local scope
            NOT multicast_ip << 'ff02::/16'             -- Link-local scope
        )
    ),

    -- MVLAN validation (Dendrite requires >= 2)
    CONSTRAINT mvlan_valid_range CHECK (
        mvlan IS NULL OR (mvlan >= 2 AND mvlan <= 4094)
    )
);

/*
 * Underlay multicast groups (admin-scoped IPv6 for VPC internal forwarding)
 */
CREATE TABLE IF NOT EXISTS omicron.public.underlay_multicast_group (
    /* Identity */
    id UUID PRIMARY KEY,
    time_created TIMESTAMPTZ NOT NULL,
    time_modified TIMESTAMPTZ NOT NULL,
    time_deleted TIMESTAMPTZ,

    /* Admin-scoped IPv6 multicast address (NAT target) */
    multicast_ip INET NOT NULL,

    /* DPD tag to couple external/underlay state for this group */
    tag STRING(63),

    /* Sync versioning */
    version_added INT8 NOT NULL DEFAULT nextval('omicron.public.multicast_group_version'),
    version_removed INT8,

    /* Constraints */
    -- Underlay groups: admin-local scoped IPv6 only (ff04::/16)
    CONSTRAINT underlay_ipv6_admin_scoped CHECK (
        family(multicast_ip) = 6 AND multicast_ip << 'ff04::/16'
    )
);

/*
 * Multicast group membership (external groups)
 */
CREATE TABLE IF NOT EXISTS omicron.public.multicast_group_member (
    /* Identity */
    id UUID PRIMARY KEY,
    time_created TIMESTAMPTZ NOT NULL,
    time_modified TIMESTAMPTZ NOT NULL,
    time_deleted TIMESTAMPTZ,

    /* External group for customer/external membership */
    external_group_id UUID NOT NULL,

    /* Parent instance or service (following external_ip pattern) */
    parent_id UUID NOT NULL,

    /* Sled hosting the parent instance (NULL when stopped) */
    sled_id UUID,

    /* RPW state for reliable operations */
    state omicron.public.multicast_group_member_state NOT NULL,

    /* Sync versioning */
    version_added INT8 NOT NULL DEFAULT nextval('omicron.public.multicast_group_version'),
    version_removed INT8
);

/* External Multicast Group Indexes */

-- Version tracking for Omicron internal change detection
-- Supports: SELECT ... WHERE version_added >= ? ORDER BY version_added
CREATE UNIQUE INDEX IF NOT EXISTS multicast_group_version_added ON omicron.public.multicast_group (
    version_added
) STORING (
    name,
    multicast_ip,
    time_created,
    time_deleted
);

-- Version tracking for Omicron internal change detection
-- Supports: SELECT ... WHERE version_removed >= ? ORDER BY version_removed
CREATE UNIQUE INDEX IF NOT EXISTS multicast_group_version_removed ON omicron.public.multicast_group (
    version_removed
) STORING (
    name,
    multicast_ip,
    time_created,
    time_deleted
);

-- IP address uniqueness and conflict detection
-- Supports: SELECT ... WHERE multicast_ip = ? AND time_deleted IS NULL
CREATE UNIQUE INDEX IF NOT EXISTS lookup_external_multicast_by_ip ON omicron.public.multicast_group (
    multicast_ip
) WHERE time_deleted IS NULL;

-- Pool management and allocation queries
-- Supports: SELECT ... WHERE ip_pool_id = ? AND time_deleted IS NULL
CREATE INDEX IF NOT EXISTS external_multicast_by_pool ON omicron.public.multicast_group (
    ip_pool_id,
    ip_pool_range_id
) WHERE time_deleted IS NULL;

-- Underlay NAT group association
-- Supports: SELECT ... WHERE underlay_group_id = ? AND time_deleted IS NULL
CREATE INDEX IF NOT EXISTS external_multicast_by_underlay ON omicron.public.multicast_group (
    underlay_group_id
) WHERE time_deleted IS NULL AND underlay_group_id IS NOT NULL;

-- State-based filtering for RPW reconciler
-- Supports: SELECT ... WHERE state = ? AND time_deleted IS NULL
CREATE INDEX IF NOT EXISTS multicast_group_by_state ON omicron.public.multicast_group (
    state
) WHERE time_deleted IS NULL;

-- RPW reconciler composite queries (state + pool filtering)
-- Supports: SELECT ... WHERE state = ? AND ip_pool_id = ? AND time_deleted IS NULL
CREATE INDEX IF NOT EXISTS multicast_group_reconciler_query ON omicron.public.multicast_group (
    state,
    ip_pool_id
) WHERE time_deleted IS NULL;

-- Fleet-wide unique name constraint (groups are fleet-scoped like IP pools)
-- Supports: SELECT ... WHERE name = ? AND time_deleted IS NULL
CREATE UNIQUE INDEX IF NOT EXISTS lookup_multicast_group_by_name ON omicron.public.multicast_group (
    name
) WHERE time_deleted IS NULL;

/* Underlay Multicast Group Indexes */

-- Version tracking for Omicron internal change detection
-- Supports: SELECT ... WHERE version_added >= ? ORDER BY version_added
CREATE UNIQUE INDEX IF NOT EXISTS underlay_multicast_group_version_added ON omicron.public.underlay_multicast_group (
    version_added
) STORING (
    multicast_ip,
    time_created,
    time_deleted
);

-- Version tracking for Omicron internal change detection
-- Supports: SELECT ... WHERE version_removed >= ? ORDER BY version_removed
CREATE UNIQUE INDEX IF NOT EXISTS underlay_multicast_group_version_removed ON omicron.public.underlay_multicast_group (
    version_removed
) STORING (
    multicast_ip,
    time_created,
    time_deleted
);

-- Admin-scoped IPv6 address uniqueness
-- Supports: SELECT ... WHERE multicast_ip = ? AND time_deleted IS NULL
CREATE UNIQUE INDEX IF NOT EXISTS lookup_underlay_multicast_by_ip ON omicron.public.underlay_multicast_group (
    multicast_ip
) WHERE time_deleted IS NULL;

-- Lifecycle management via group tags
-- Supports: SELECT ... WHERE tag = ? AND time_deleted IS NULL
CREATE INDEX IF NOT EXISTS underlay_multicast_by_tag ON omicron.public.underlay_multicast_group (
    tag
) WHERE time_deleted IS NULL AND tag IS NOT NULL;

/* Multicast Group Member Indexes */

-- Version tracking for Omicron internal change detection
-- Supports: SELECT ... WHERE version_added >= ? ORDER BY version_added
CREATE UNIQUE INDEX IF NOT EXISTS multicast_member_version_added ON omicron.public.multicast_group_member (
    version_added
) STORING (
    external_group_id,
    parent_id,
    time_created,
    time_deleted
);

-- Version tracking for Omicron internal change detection
-- Supports: SELECT ... WHERE version_removed >= ? ORDER BY version_removed
CREATE UNIQUE INDEX IF NOT EXISTS multicast_member_version_removed ON omicron.public.multicast_group_member (
    version_removed
) STORING (
    external_group_id,
    parent_id,
    time_created,
    time_deleted
);

-- Group membership listing and pagination
-- Supports: SELECT ... WHERE external_group_id = ? AND time_deleted IS NULL
CREATE INDEX IF NOT EXISTS multicast_member_by_external_group ON omicron.public.multicast_group_member (
    external_group_id
) WHERE time_deleted IS NULL;

-- Instance membership queries (all groups for an instance)
-- Supports: SELECT ... WHERE parent_id = ? AND time_deleted IS NULL
CREATE INDEX IF NOT EXISTS multicast_member_by_parent ON omicron.public.multicast_group_member (
    parent_id
) WHERE time_deleted IS NULL;

-- RPW reconciler sled-based switch port resolution
-- Supports: SELECT ... WHERE sled_id = ? AND time_deleted IS NULL
CREATE INDEX IF NOT EXISTS multicast_member_by_sled ON omicron.public.multicast_group_member (
    sled_id
) WHERE time_deleted IS NULL;

-- Instance-focused composite queries with group filtering
-- Supports: SELECT ... WHERE parent_id = ? AND external_group_id = ? AND time_deleted IS NULL
CREATE INDEX IF NOT EXISTS multicast_member_by_parent_and_group ON omicron.public.multicast_group_member (
    parent_id,
    external_group_id
) WHERE time_deleted IS NULL;

-- Business logic constraint: one instance per group (also serves queries)
-- Supports: SELECT ... WHERE external_group_id = ? AND parent_id = ? AND time_deleted IS NULL
CREATE UNIQUE INDEX IF NOT EXISTS multicast_member_unique_parent_per_group ON omicron.public.multicast_group_member (
    external_group_id,
    parent_id
) WHERE time_deleted IS NULL;

-- RPW reconciler state processing by group
-- Supports: SELECT ... WHERE external_group_id = ? AND state = ? AND time_deleted IS NULL
CREATE INDEX IF NOT EXISTS multicast_member_group_state ON omicron.public.multicast_group_member (
    external_group_id,
    state
) WHERE time_deleted IS NULL;

-- RPW cleanup of soft-deleted members
-- Supports: DELETE FROM multicast_group_member WHERE state = 'Left' AND time_deleted IS NOT NULL
CREATE INDEX IF NOT EXISTS multicast_member_cleanup ON omicron.public.multicast_group_member (
    state
) WHERE time_deleted IS NOT NULL;

-- Saga unwinding hard deletion by group
-- Supports: DELETE FROM multicast_group_member WHERE external_group_id = ?
CREATE INDEX IF NOT EXISTS multicast_member_hard_delete_by_group ON omicron.public.multicast_group_member (
    external_group_id
);

-- Pagination optimization for group member listing
-- Supports: SELECT ... WHERE external_group_id = ? ORDER BY id LIMIT ? OFFSET ?
CREATE INDEX IF NOT EXISTS multicast_member_group_id_order ON omicron.public.multicast_group_member (
    external_group_id,
    id
) WHERE time_deleted IS NULL;

-- Pagination optimization for instance member listing
-- Supports: SELECT ... WHERE parent_id = ? ORDER BY id LIMIT ? OFFSET ?
CREATE INDEX IF NOT EXISTS multicast_member_parent_id_order ON omicron.public.multicast_group_member (
    parent_id,
    id
) WHERE time_deleted IS NULL;

-- Instance lifecycle state transitions optimization
-- Supports: UPDATE ... WHERE parent_id = ? AND state IN (?, ?) AND time_deleted IS NULL
CREATE INDEX IF NOT EXISTS multicast_member_parent_state ON omicron.public.multicast_group_member (
    parent_id,
    state
) WHERE time_deleted IS NULL;

-- Keep this at the end of file so that the database does not contain a version
-- until it is fully populated.
INSERT INTO omicron.public.db_metadata (
    singleton,
    time_created,
    time_modified,
    version,
    target_version
) VALUES
<<<<<<< HEAD
    (TRUE, NOW(), NOW(), '208.0.0', NULL)
=======
    (TRUE, NOW(), NOW(), '209.0.0', NULL)
>>>>>>> 18058fca
ON CONFLICT DO NOTHING;

COMMIT;<|MERGE_RESOLUTION|>--- conflicted
+++ resolved
@@ -7376,11 +7376,7 @@
     version,
     target_version
 ) VALUES
-<<<<<<< HEAD
-    (TRUE, NOW(), NOW(), '208.0.0', NULL)
-=======
-    (TRUE, NOW(), NOW(), '209.0.0', NULL)
->>>>>>> 18058fca
+    (TRUE, NOW(), NOW(), '210.0.0', NULL)
 ON CONFLICT DO NOTHING;
 
 COMMIT;