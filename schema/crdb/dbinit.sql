/*
 * dbinit.sql: raw SQL to initialize a database for use by Omicron
 *
 * It's not clear what the long-term story for managing the database schema will
 * be.  For now, this file can be used by the test suite and by developers (via
 * the "omicron-dev" program) to set up a local database with which to run the
 * system.
 */

/*
 * Important CockroachDB notes:
 *
 *    For timestamps, CockroachDB's docs recommend TIMESTAMPTZ rather than
 *    TIMESTAMP.  This does not change what is stored with each datum, but
 *    rather how it's interpreted when clients use it.  It should make no
 *    difference to us, so we stick with the recommendation.
 *
 *    We avoid explicit foreign keys due to this warning from the docs: "Foreign
 *    key dependencies can significantly impact query performance, as queries
 *    involving tables with foreign keys, or tables referenced by foreign keys,
 *    require CockroachDB to check two separate tables. We recommend using them
 *    sparingly."
 */

BEGIN;

/*
 * We assume the database and user do not already exist so that we don't
 * inadvertently clobber what's there.  If they might exist, the user has to
 * clear this first.
 *
 * NOTE: the database and user names MUST be kept in sync with the
 * initialization code and dbwipe.sql.
 */
CREATE DATABASE IF NOT EXISTS omicron;
CREATE USER IF NOT EXISTS omicron;
ALTER DEFAULT PRIVILEGES GRANT INSERT, SELECT, UPDATE, DELETE ON TABLES to omicron;

/*
 * Configure a replication factor of 5 to ensure that the system can maintain
 * availability in the face of any two node failures.
 */
ALTER RANGE default CONFIGURE ZONE USING num_replicas = 5;

/*
 * Racks
 */
CREATE TABLE IF NOT EXISTS omicron.public.rack (
    /* Identity metadata (asset) */
    id UUID PRIMARY KEY,
    time_created TIMESTAMPTZ NOT NULL,
    time_modified TIMESTAMPTZ NOT NULL,

    /*
     * Identifies if rack management has been transferred from RSS -> Nexus.
     * If "false", RSS is still managing sleds, services, and DNS records.
     *
     * This value is set to "true" when RSS calls the
     * "rack_initialization_complete" endpoint on Nexus' internal interface.
     *
     * See RFD 278 for more detail.
     */
    initialized BOOL NOT NULL,

    /* Used to configure the updates service URL */
    tuf_base_url STRING(512),

    /* The IPv6 underlay /56 prefix for the rack */
    rack_subnet INET
);

/*
 * Sleds
 */

-- The disposition for a particular sled. This is updated solely by the
-- operator, and not by Nexus.
CREATE TYPE IF NOT EXISTS omicron.public.sled_policy AS ENUM (
    -- The sled is in service, and new resources can be provisioned onto it.
    'in_service',
    -- The sled is in service, but the operator has indicated that new
    -- resources should not be provisioned onto it.
    'no_provision',
    -- The operator has marked that the sled has, or will be, removed from the
    -- rack, and it should be assumed that any resources currently on it are
    -- now permanently missing.
    'expunged'
);

-- The actual state of the sled. This is updated exclusively by Nexus.
--
-- Nexus's goal is to match the sled's state with the operator-indicated
-- policy. For example, if the sled_policy is "expunged" and the sled_state is
-- "active", Nexus will assume that the sled is gone. Based on that, Nexus will
-- reallocate resources currently on the expunged sled to other sleds, etc.
-- Once the expunged sled no longer has any resources attached to it, Nexus
-- will mark it as decommissioned.
CREATE TYPE IF NOT EXISTS omicron.public.sled_state AS ENUM (
    -- The sled has resources of any kind allocated on it, or, is available for
    -- new resources.
    --
    -- The sled can be in this state and have a different sled policy, e.g.
    -- "expunged".
    'active',

    -- The sled no longer has resources allocated on it, now or in the future.
    --
    -- This is a terminal state. This state is only valid if the sled policy is
    -- 'expunged'.
    'decommissioned'
);

CREATE TABLE IF NOT EXISTS omicron.public.sled (
    /* Identity metadata (asset) */
    id UUID PRIMARY KEY,
    time_created TIMESTAMPTZ NOT NULL,
    time_modified TIMESTAMPTZ NOT NULL,
    time_deleted TIMESTAMPTZ,
    rcgen INT NOT NULL,

    /* FK into the Rack table */
    rack_id UUID NOT NULL,

    /* Idenfities if this Sled is a Scrimlet */
    is_scrimlet BOOL NOT NULL,

    /* Baseboard information about the sled */
    serial_number STRING(63) NOT NULL,
    part_number STRING(63) NOT NULL,
    revision INT8 NOT NULL,

    /* CPU & RAM summary for the sled */
    usable_hardware_threads INT8 CHECK (usable_hardware_threads BETWEEN 0 AND 4294967295) NOT NULL,
    usable_physical_ram INT8 NOT NULL,
    reservoir_size INT8 CHECK (reservoir_size < usable_physical_ram) NOT NULL,

    /* The IP address and bound port of the sled agent server. */
    ip INET NOT NULL,
    port INT4 CHECK (port BETWEEN 0 AND 65535) NOT NULL,

    /* The last address allocated to a propolis instance on this sled. */
    last_used_address INET NOT NULL,

    /* The policy for the sled, updated exclusively by the operator */
    sled_policy omicron.public.sled_policy NOT NULL,

    /* The actual state of the sled, updated exclusively by Nexus */
    sled_state omicron.public.sled_state NOT NULL,

    /* Generation number owned and incremented by the sled-agent */
    sled_agent_gen INT8 NOT NULL DEFAULT 1,

    -- This constraint should be upheld, even for deleted disks
    -- in the fleet.
    CONSTRAINT serial_part_revision_unique UNIQUE (
      serial_number, part_number, revision
    )
);

/* Add an index which lets us look up sleds on a rack */
CREATE UNIQUE INDEX IF NOT EXISTS lookup_sled_by_rack ON omicron.public.sled (
    rack_id,
    id
) WHERE time_deleted IS NULL;

CREATE TYPE IF NOT EXISTS omicron.public.sled_resource_kind AS ENUM (
    -- omicron.public.dataset
    'dataset',
    -- omicron.public.service
    'service',
    -- omicron.public.instance
    'instance',
    -- omicron.public.sled
    --
    -- reserved as an approximation of sled internal usage, such as "by the OS
    -- and all unaccounted services".
    'reserved'
);

-- Accounting for programs using resources on a sled
CREATE TABLE IF NOT EXISTS omicron.public.sled_resource (
    -- Should match the UUID of the corresponding service
    id UUID PRIMARY KEY,

    -- The sled where resources are being consumed
    sled_id UUID NOT NULL,

    -- Identifies the type of the resource
    kind omicron.public.sled_resource_kind NOT NULL,

    -- The maximum number of hardware threads usable by this resource
    hardware_threads INT8 NOT NULL,

    -- The maximum amount of RSS RAM provisioned to this resource
    rss_ram INT8 NOT NULL,

    -- The maximum amount of Reservoir RAM provisioned to this resource
    reservoir_ram INT8 NOT NULL
);

-- Allow looking up all resources which reside on a sled
CREATE UNIQUE INDEX IF NOT EXISTS lookup_resource_by_sled ON omicron.public.sled_resource (
    sled_id,
    id
);


-- Table of all sled subnets allocated for sleds added to an already initialized
-- rack. The sleds in this table and their allocated subnets are created before
-- a sled is added to the `sled` table. Addition to the `sled` table occurs
-- after the sled is initialized and notifies Nexus about itself.
--
-- For simplicity and space savings, this table doesn't actually contain the
-- full subnets for a given sled, but only the octet that extends a /56 rack
-- subnet to a /64 sled subnet. The rack subnet is maintained in the `rack`
-- table.
--
-- This table does not include subnet octets allocated during RSS and therefore
-- all of the octets start at 33. This makes the data in this table purely additive
-- post-RSS, which also implies that we cannot re-use subnet octets if an original
-- sled that was part of RSS was removed from the cluster.
CREATE TABLE IF NOT EXISTS omicron.public.sled_underlay_subnet_allocation (
    -- The physical identity of the sled
    -- (foreign key into `hw_baseboard_id` table)
    hw_baseboard_id UUID PRIMARY KEY,

    -- The rack to which a sled is being added
    -- (foreign key into `rack` table)
    --
    -- We require this because the sled is not yet part of the sled table when
    -- we first allocate a subnet for it.
    rack_id UUID NOT NULL,

    -- The sled to which a subnet is being allocated
    --
    -- Eventually will be a foreign key into the `sled` table when the sled notifies nexus
    -- about itself after initialization.
    sled_id UUID NOT NULL,

    -- The octet that extends a /56 rack subnet to a /64 sled subnet
    --
    -- Always between 33 and 255 inclusive
    subnet_octet INT2 NOT NULL UNIQUE CHECK (subnet_octet BETWEEN 33 AND 255)
);

-- Add an index which allows pagination by {rack_id, sled_id} pairs. 
CREATE UNIQUE INDEX IF NOT EXISTS lookup_subnet_allocation_by_rack_and_sled ON omicron.public.sled_underlay_subnet_allocation (
    rack_id,
    sled_id
);

/*
 * Switches
 */

CREATE TABLE IF NOT EXISTS omicron.public.switch (
    /* Identity metadata (asset) */
    id UUID PRIMARY KEY,
    time_created TIMESTAMPTZ NOT NULL,
    time_modified TIMESTAMPTZ NOT NULL,
    time_deleted TIMESTAMPTZ,
    rcgen INT NOT NULL,

    /* FK into the Rack table */
    rack_id UUID NOT NULL,

    /* Baseboard information about the switch */
    serial_number STRING(63) NOT NULL,
    part_number STRING(63) NOT NULL,
    revision INT8 NOT NULL
);

/* Add an index which lets us look up switches on a rack */
CREATE UNIQUE INDEX IF NOT EXISTS lookup_switch_by_rack ON omicron.public.switch (
    rack_id,
    id
) WHERE time_deleted IS NULL;

/*
 * Services
 */

CREATE TYPE IF NOT EXISTS omicron.public.service_kind AS ENUM (
  'clickhouse',
  'clickhouse_keeper',
  'cockroach',
  'crucible',
  'crucible_pantry',
  'dendrite',
  'external_dns',
  'internal_dns',
  'nexus',
  'ntp',
  'oximeter',
  'tfport',
  'mgd'
);

CREATE TABLE IF NOT EXISTS omicron.public.service (
    /* Identity metadata (asset) */
    id UUID PRIMARY KEY,
    time_created TIMESTAMPTZ NOT NULL,
    time_modified TIMESTAMPTZ NOT NULL,

    /* FK into the Sled table */
    sled_id UUID NOT NULL,
    /* For services in illumos zones, the zone's unique id (for debugging) */
    zone_id UUID,
    /* The IP address of the service. */
    ip INET NOT NULL,
    /* The UDP or TCP port on which the service listens. */
    port INT4 CHECK (port BETWEEN 0 AND 65535) NOT NULL,
    /* Indicates the type of service. */
    kind omicron.public.service_kind NOT NULL
);

/* Add an index which lets us look up the services on a sled */
CREATE UNIQUE INDEX IF NOT EXISTS lookup_service_by_sled ON omicron.public.service (
    sled_id,
    id
);

/* Look up (and paginate) services of a given kind. */
CREATE UNIQUE INDEX IF NOT EXISTS lookup_service_by_kind ON omicron.public.service (
    kind,
    id
);

CREATE TYPE IF NOT EXISTS omicron.public.physical_disk_kind AS ENUM (
  'm2',
  'u2'
);

-- A physical disk which exists inside the rack.
CREATE TABLE IF NOT EXISTS omicron.public.physical_disk (
    id UUID PRIMARY KEY,
    time_created TIMESTAMPTZ NOT NULL,
    time_modified TIMESTAMPTZ NOT NULL,
    time_deleted TIMESTAMPTZ,
    rcgen INT NOT NULL,

    vendor STRING(63) NOT NULL,
    serial STRING(63) NOT NULL,
    model STRING(63) NOT NULL,

    variant omicron.public.physical_disk_kind NOT NULL,

    -- FK into the Sled table
    sled_id UUID NOT NULL,

    -- This constraint should be upheld, even for deleted disks
    -- in the fleet.
    CONSTRAINT vendor_serial_model_unique UNIQUE (
      vendor, serial, model
    )
);

CREATE UNIQUE INDEX IF NOT EXISTS lookup_physical_disk_by_variant ON omicron.public.physical_disk (
    variant,
    id
) WHERE time_deleted IS NULL;

-- Make it efficient to look up physical disks by Sled.
CREATE UNIQUE INDEX IF NOT EXISTS lookup_physical_disk_by_sled ON omicron.public.physical_disk (
    sled_id,
    id
) WHERE time_deleted IS NULL;

-- x509 certificates which may be used by services
CREATE TABLE IF NOT EXISTS omicron.public.certificate (
    -- Identity metadata (resource)
    id UUID PRIMARY KEY,
    name STRING(63) NOT NULL,
    description STRING(512) NOT NULL,
    time_created TIMESTAMPTZ NOT NULL,
    time_modified TIMESTAMPTZ NOT NULL,
    time_deleted TIMESTAMPTZ,

    -- which Silo this certificate is used for
    silo_id UUID NOT NULL,

    -- The service type which should use this certificate
    service omicron.public.service_kind NOT NULL,

    -- cert.pem file (certificate chain in PEM format) as a binary blob
    cert BYTES NOT NULL,

    -- key.pem file (private key in PEM format) as a binary blob
    key BYTES NOT NULL
);

-- Add an index which lets us look up certificates for a particular service
-- class.
CREATE UNIQUE INDEX IF NOT EXISTS lookup_certificate_by_service ON omicron.public.certificate (
    service,
    id
) WHERE
    time_deleted IS NULL;

-- Add an index which enforces that certificates have unique names, and which
-- allows pagination-by-name.
CREATE UNIQUE INDEX IF NOT EXISTS lookup_certificate_by_silo ON omicron.public.certificate (
    silo_id,
    name
) WHERE
    time_deleted IS NULL;

-- A table describing virtual resource provisioning which may be associated
-- with a collection of objects, including:
-- - Projects
-- - Silos
-- - Fleet
CREATE TABLE IF NOT EXISTS omicron.public.virtual_provisioning_collection (
    -- Should match the UUID of the corresponding collection.
    id UUID PRIMARY KEY,
    time_modified TIMESTAMPTZ NOT NULL DEFAULT NOW(),

    -- Identifies the type of the collection.
    collection_type STRING(63) NOT NULL,

    -- The amount of physical disk space which has been provisioned
    -- on behalf of the collection.
    virtual_disk_bytes_provisioned INT8 NOT NULL,

    -- The number of CPUs provisioned by VMs.
    cpus_provisioned INT8 NOT NULL,

    -- The amount of RAM provisioned by VMs.
    ram_provisioned INT8 NOT NULL
);

-- A table describing a single virtual resource which has been provisioned.
-- This may include:
-- - Disks
-- - Instances
-- - Snapshots
--
-- NOTE: You might think to yourself: "This table looks an awful lot like
-- the 'virtual_provisioning_collection' table, could they be condensed into
-- a single table?"
-- The answer to this question is unfortunately: "No". We use CTEs to both
-- UPDATE the collection table while INSERTing rows in the resource table, and
-- this would not be allowed if they came from the same table due to:
-- https://www.cockroachlabs.com/docs/v22.2/known-limitations#statements-containing-multiple-modification-subqueries-of-the-same-table-are-disallowed
-- However, by using separate tables, the CTE is able to function correctly.
CREATE TABLE IF NOT EXISTS omicron.public.virtual_provisioning_resource (
    -- Should match the UUID of the corresponding collection.
    id UUID PRIMARY KEY,
    time_modified TIMESTAMPTZ NOT NULL DEFAULT NOW(),

    -- Identifies the type of the resource.
    resource_type STRING(63) NOT NULL,

    -- The amount of physical disk space which has been provisioned
    -- on behalf of the resource.
    virtual_disk_bytes_provisioned INT8 NOT NULL,

    -- The number of CPUs provisioned.
    cpus_provisioned INT8 NOT NULL,

    -- The amount of RAM provisioned.
    ram_provisioned INT8 NOT NULL
);

/*
 * ZPools of Storage, attached to Sleds.
 * These are backed by a single physical disk.
 */
CREATE TABLE IF NOT EXISTS omicron.public.zpool (
    /* Identity metadata (asset) */
    id UUID PRIMARY KEY,
    time_created TIMESTAMPTZ NOT NULL,
    time_modified TIMESTAMPTZ NOT NULL,
    time_deleted TIMESTAMPTZ,
    rcgen INT NOT NULL,

    /* FK into the Sled table */
    sled_id UUID NOT NULL,

    /* FK into the Physical Disk table */
    physical_disk_id UUID NOT NULL,

    total_size INT NOT NULL
);

/* Create an index on the physical disk id */
CREATE INDEX IF NOT EXISTS lookup_zpool_by_disk on omicron.public.zpool (
    physical_disk_id,
    id
) WHERE physical_disk_id IS NOT NULL AND time_deleted IS NULL;

CREATE TYPE IF NOT EXISTS omicron.public.dataset_kind AS ENUM (
  'crucible',
  'cockroach',
  'clickhouse',
  'clickhouse_keeper',
  'external_dns',
  'internal_dns'
);

/*
 * A dataset of allocated space within a zpool.
 */
CREATE TABLE IF NOT EXISTS omicron.public.dataset (
    /* Identity metadata (asset) */
    id UUID PRIMARY KEY,
    time_created TIMESTAMPTZ NOT NULL,
    time_modified TIMESTAMPTZ NOT NULL,
    time_deleted TIMESTAMPTZ,
    rcgen INT NOT NULL,

    /* FK into the Pool table */
    pool_id UUID NOT NULL,

    /* Contact information for the dataset */
    ip INET NOT NULL,
    port INT4 CHECK (port BETWEEN 0 AND 65535) NOT NULL,

    kind omicron.public.dataset_kind NOT NULL,

    /* An upper bound on the amount of space that might be in-use */
    size_used INT,

    /* Crucible must make use of 'size_used'; other datasets manage their own storage */
    CONSTRAINT size_used_column_set_for_crucible CHECK (
      (kind != 'crucible') OR
      (kind = 'crucible' AND size_used IS NOT NULL)
    )
);

/* Create an index on the size usage for Crucible's allocation */
CREATE INDEX IF NOT EXISTS lookup_dataset_by_size_used_crucible on omicron.public.dataset (
    size_used
) WHERE size_used IS NOT NULL AND time_deleted IS NULL AND kind = 'crucible';

/* Create an index on the size usage for any dataset */
CREATE INDEX IF NOT EXISTS lookup_dataset_by_size_used on omicron.public.dataset (
    size_used
) WHERE size_used IS NOT NULL AND time_deleted IS NULL;

/* Create an index on the zpool id */
CREATE INDEX IF NOT EXISTS lookup_dataset_by_zpool on omicron.public.dataset (
    pool_id,
    id
) WHERE pool_id IS NOT NULL AND time_deleted IS NULL;

/*
 * A region of space allocated to Crucible Downstairs, within a dataset.
 */
CREATE TABLE IF NOT EXISTS omicron.public.region (
    /* Identity metadata (asset) */
    id UUID PRIMARY KEY,
    time_created TIMESTAMPTZ NOT NULL,
    time_modified TIMESTAMPTZ NOT NULL,

    /* FK into the dataset table */
    dataset_id UUID NOT NULL,

    /* FK into the volume table */
    volume_id UUID NOT NULL,

    /* Metadata describing the region */
    block_size INT NOT NULL,
    blocks_per_extent INT NOT NULL,
    extent_count INT NOT NULL
);

/*
 * Allow all regions belonging to a disk to be accessed quickly.
 */
CREATE UNIQUE INDEX IF NOT EXISTS lookup_region_by_volume on omicron.public.region (
    volume_id,
    id
);

/*
 * Allow all regions belonging to a dataset to be accessed quickly.
 */
CREATE UNIQUE INDEX IF NOT EXISTS lookup_region_by_dataset on omicron.public.region (
    dataset_id,
    id
);

/*
 * A snapshot of a region, within a dataset.
 */
CREATE TABLE IF NOT EXISTS omicron.public.region_snapshot (
    dataset_id UUID NOT NULL,
    region_id UUID NOT NULL,

    /* Associated higher level virtual snapshot */
    snapshot_id UUID NOT NULL,

    /*
     * Target string, for identification as part of
     * volume construction request(s)
     */
    snapshot_addr TEXT NOT NULL,

    /* How many volumes reference this? */
    volume_references INT8 NOT NULL,

    /* Is this currently part of some resources_to_delete? */
    deleting BOOL NOT NULL,

    PRIMARY KEY (dataset_id, region_id, snapshot_id)
);

/* Index for use during join with region table */
CREATE INDEX IF NOT EXISTS lookup_region_by_dataset on omicron.public.region_snapshot (
    dataset_id, region_id
);

/*
 * Index on volume_references and snapshot_addr for crucible
 * resource accounting lookup
 */
CREATE INDEX IF NOT EXISTS lookup_region_snapshot_by_volume_reference on omicron.public.region_snapshot (
    volume_references
);

CREATE INDEX IF NOT EXISTS lookup_region_snapshot_by_snapshot_addr on omicron.public.region_snapshot (
    snapshot_addr
);

/*
 * A volume within Crucible
 */
CREATE TABLE IF NOT EXISTS omicron.public.volume (
    id UUID PRIMARY KEY,
    time_created TIMESTAMPTZ NOT NULL,
    time_modified TIMESTAMPTZ NOT NULL,
    time_deleted TIMESTAMPTZ,

    /* child resource generation number, per RFD 192 */
    rcgen INT NOT NULL,

    /*
     * A JSON document describing the construction of the volume, including all
     * sub volumes. This is what will be POSTed to propolis, and eventually
     * consumed by some Upstairs code to perform the volume creation. The Rust
     * type of this column should be Crucible::VolumeConstructionRequest.
     */
    data TEXT NOT NULL,

    /*
     * A JSON document describing what resources to clean up when deleting this
     * volume. The Rust type of this column should be the CrucibleResources
     * enum.
     */
    resources_to_clean_up TEXT
);

/* Quickly find deleted volumes */
CREATE INDEX IF NOT EXISTS lookup_volume_by_deleted on omicron.public.volume (
    time_deleted
);

/*
 * Silos
 */

CREATE TYPE IF NOT EXISTS omicron.public.authentication_mode AS ENUM (
  'local',
  'saml'
);

CREATE TYPE IF NOT EXISTS omicron.public.user_provision_type AS ENUM (
  'api_only',
  'jit'
);

CREATE TABLE IF NOT EXISTS omicron.public.silo (
    /* Identity metadata */
    id UUID PRIMARY KEY,
    name STRING(63) NOT NULL,
    description STRING(512) NOT NULL,
    time_created TIMESTAMPTZ NOT NULL,
    time_modified TIMESTAMPTZ NOT NULL,
    time_deleted TIMESTAMPTZ,

    discoverable BOOL NOT NULL,
    authentication_mode omicron.public.authentication_mode NOT NULL,
    user_provision_type omicron.public.user_provision_type NOT NULL,

    mapped_fleet_roles JSONB NOT NULL,

    /* child resource generation number, per RFD 192 */
    rcgen INT NOT NULL
);

CREATE UNIQUE INDEX IF NOT EXISTS lookup_silo_by_name ON omicron.public.silo (
    name
) WHERE
    time_deleted IS NULL;

/*
 * Silo users
 */
CREATE TABLE IF NOT EXISTS omicron.public.silo_user (
    id UUID PRIMARY KEY,
    time_created TIMESTAMPTZ NOT NULL,
    time_modified TIMESTAMPTZ NOT NULL,
    time_deleted TIMESTAMPTZ,

    silo_id UUID NOT NULL,
    external_id TEXT NOT NULL
);

/* This index lets us quickly find users for a given silo. */
CREATE UNIQUE INDEX IF NOT EXISTS lookup_silo_user_by_silo ON omicron.public.silo_user (
    silo_id,
    external_id
) WHERE
    time_deleted IS NULL;

CREATE TABLE IF NOT EXISTS omicron.public.silo_user_password_hash (
    silo_user_id UUID NOT NULL,
    hash TEXT NOT NULL,
    time_created TIMESTAMPTZ NOT NULL,

    PRIMARY KEY(silo_user_id)
);

/*
 * Silo groups
 */

CREATE TABLE IF NOT EXISTS omicron.public.silo_group (
    id UUID PRIMARY KEY,
    time_created TIMESTAMPTZ NOT NULL,
    time_modified TIMESTAMPTZ NOT NULL,
    time_deleted TIMESTAMPTZ,

    silo_id UUID NOT NULL,
    external_id TEXT NOT NULL
);

CREATE UNIQUE INDEX IF NOT EXISTS lookup_silo_group_by_silo ON omicron.public.silo_group (
    silo_id,
    external_id
) WHERE
    time_deleted IS NULL;

/*
 * Silo group membership
 */

CREATE TABLE IF NOT EXISTS omicron.public.silo_group_membership (
    silo_group_id UUID NOT NULL,
    silo_user_id UUID NOT NULL,

    PRIMARY KEY (silo_group_id, silo_user_id)
);

/*
 * The primary key lets us paginate through the users in a group.  We need to
 * index the same fields in the reverse order to be able to paginate through the
 * groups that a user is in.
 */
CREATE INDEX IF NOT EXISTS lookup_silo_group_by_user ON omicron.public.silo_group_membership (
    silo_user_id,
    silo_group_id
);

/*
 * Silo identity provider list
 */

CREATE TYPE IF NOT EXISTS omicron.public.provider_type AS ENUM (
  'saml'
);

CREATE TABLE IF NOT EXISTS omicron.public.identity_provider (
    /* Identity metadata */
    id UUID PRIMARY KEY,
    name STRING(63) NOT NULL,
    description STRING(512) NOT NULL,
    time_created TIMESTAMPTZ NOT NULL,
    time_modified TIMESTAMPTZ NOT NULL,
    time_deleted TIMESTAMPTZ,

    silo_id UUID NOT NULL,
    provider_type omicron.public.provider_type NOT NULL
);

CREATE UNIQUE INDEX IF NOT EXISTS lookup_idp_by_silo_id ON omicron.public.identity_provider (
    silo_id,
    id
) WHERE
    time_deleted IS NULL;

CREATE UNIQUE INDEX IF NOT EXISTS lookup_idp_by_silo_name ON omicron.public.identity_provider (
    silo_id,
    name
) WHERE
    time_deleted IS NULL;

/*
 * Silo SAML identity provider
 */
CREATE TABLE IF NOT EXISTS omicron.public.saml_identity_provider (
    /* Identity metadata */
    id UUID PRIMARY KEY,
    name STRING(63) NOT NULL,
    description STRING(512) NOT NULL,
    time_created TIMESTAMPTZ NOT NULL,
    time_modified TIMESTAMPTZ NOT NULL,
    time_deleted TIMESTAMPTZ,

    silo_id UUID NOT NULL,

    idp_metadata_document_string TEXT NOT NULL,

    idp_entity_id TEXT NOT NULL,
    sp_client_id TEXT NOT NULL,
    acs_url TEXT NOT NULL,
    slo_url TEXT NOT NULL,
    technical_contact_email TEXT NOT NULL,

    public_cert TEXT,
    private_key TEXT,

    group_attribute_name TEXT
);

CREATE UNIQUE INDEX IF NOT EXISTS lookup_saml_idp_by_silo_id ON omicron.public.saml_identity_provider (
    silo_id,
    id
) WHERE
    time_deleted IS NULL;

CREATE UNIQUE INDEX IF NOT EXISTS lookup_saml_idp_by_silo_name ON omicron.public.saml_identity_provider (
    silo_id,
    name
) WHERE
    time_deleted IS NULL;

/*
 * Users' public SSH keys, per RFD 44
 */
CREATE TABLE IF NOT EXISTS omicron.public.ssh_key (
    id UUID PRIMARY KEY,
    name STRING(63) NOT NULL,
    description STRING(512) NOT NULL,
    time_created TIMESTAMPTZ NOT NULL,
    time_modified TIMESTAMPTZ NOT NULL,
    time_deleted TIMESTAMPTZ,

    /* FK into silo_user table */
    silo_user_id UUID NOT NULL,

    /*
     * A 4096 bit RSA key without comment encodes to 726 ASCII characters.
     * A (256 bit) Ed25519 key w/o comment encodes to 82 ASCII characters.
     */
    public_key STRING(1023) NOT NULL
);

CREATE UNIQUE INDEX IF NOT EXISTS lookup_ssh_key_by_silo_user ON omicron.public.ssh_key (
    silo_user_id,
    name
) WHERE
    time_deleted IS NULL;

/**
 * Represents the SSH keys copied to an instance at create time by cloud-init.
 * Entries are added here when an instance is created (with configured SSH keys)
 * and removed when the instance is destroyed.
 *
 * TODO: Should this have time created / time deleted
 */
CREATE TABLE IF NOT EXISTS omicron.public.instance_ssh_key (
    instance_id UUID NOT NULL,
    ssh_key_id UUID NOT NULL,
    PRIMARY KEY (instance_id, ssh_key_id)
);

CREATE TABLE IF NOT EXISTS omicron.public.silo_quotas (
    silo_id UUID PRIMARY KEY,
    time_created TIMESTAMPTZ NOT NULL,
    time_modified TIMESTAMPTZ NOT NULL,
    cpus INT8 NOT NULL,
    memory_bytes INT8 NOT NULL,
    storage_bytes INT8 NOT NULL
);

/**
 * A view of the amount of provisioned and allocated (set by quotas) resources
 * on a given silo.
 */
CREATE VIEW IF NOT EXISTS omicron.public.silo_utilization 
AS SELECT
    c.id AS silo_id,
    s.name AS silo_name,
    c.cpus_provisioned AS cpus_provisioned,
    c.ram_provisioned AS memory_provisioned,
    c.virtual_disk_bytes_provisioned AS storage_provisioned,
    q.cpus AS cpus_allocated,
    q.memory_bytes AS memory_allocated,
    q.storage_bytes AS storage_allocated,
    s.discoverable as silo_discoverable
FROM
    omicron.public.virtual_provisioning_collection AS c
    RIGHT JOIN omicron.public.silo_quotas AS q 
    ON c.id = q.silo_id
    INNER JOIN omicron.public.silo AS s
    ON c.id = s.id
WHERE
    c.collection_type = 'Silo'
AND
    s.time_deleted IS NULL;

/*
 * Projects
 */

CREATE TABLE IF NOT EXISTS omicron.public.project (
    /* Identity metadata (resource) */
    id UUID PRIMARY KEY,
    name STRING(63) NOT NULL,
    description STRING(512) NOT NULL,
    time_created TIMESTAMPTZ NOT NULL,
    time_modified TIMESTAMPTZ NOT NULL,
    /* Indicates that the object has been deleted */
    time_deleted TIMESTAMPTZ,

    /* child resource generation number, per RFD 192 */
    rcgen INT NOT NULL,

    /* Which silo this project belongs to */
    silo_id UUID NOT NULL /* foreign key into "silo" table */
);

CREATE UNIQUE INDEX IF NOT EXISTS lookup_project_by_silo ON omicron.public.project (
    silo_id,
    name
) WHERE
    time_deleted IS NULL;

/*
 * Instances
 */

CREATE TYPE IF NOT EXISTS omicron.public.instance_state AS ENUM (
    'creating',
    'starting',
    'running',
    'stopping',
    'stopped',
    'rebooting',
    'migrating',
    'repairing',
    'failed',
    'destroyed'
);

/*
 * TODO consider how we want to manage multiple sagas operating on the same
 * Instance -- e.g., reboot concurrent with destroy or concurrent reboots or the
 * like.  Or changing # of CPUs or memory size.
 */
CREATE TABLE IF NOT EXISTS omicron.public.instance (
    /* Identity metadata (resource) */
    id UUID PRIMARY KEY,
    name STRING(63) NOT NULL,
    description STRING(512) NOT NULL,
    time_created TIMESTAMPTZ NOT NULL,
    time_modified TIMESTAMPTZ NOT NULL,
    /* Indicates that the object has been deleted */
    /* This is redundant for Instances, but we keep it here for consistency. */
    time_deleted TIMESTAMPTZ,

    /* Every Instance is in exactly one Project at a time. */
    project_id UUID NOT NULL,

    /* user data for instance initialization systems (e.g. cloud-init) */
    user_data BYTES NOT NULL,

    /* The state of the instance when it has no active VMM. */
    state omicron.public.instance_state NOT NULL,
    time_state_updated TIMESTAMPTZ NOT NULL,
    state_generation INT NOT NULL,

    /* FK into `vmm` for the Propolis server that's backing this instance. */
    active_propolis_id UUID,

    /* FK into `vmm` for the migration target Propolis server, if one exists. */
    target_propolis_id UUID,

    /* Identifies any ongoing migration for this instance. */
    migration_id UUID,

    /* Instance configuration */
    ncpus INT NOT NULL,
    memory INT NOT NULL,
    hostname STRING(63) NOT NULL,
    boot_on_fault BOOL NOT NULL DEFAULT false
);

-- Names for instances within a project should be unique
CREATE UNIQUE INDEX IF NOT EXISTS lookup_instance_by_project ON omicron.public.instance (
    project_id,
    name
) WHERE
    time_deleted IS NULL;

/*
 * A special view of an instance provided to operators for insights into what's running 
 * on a sled.
 *
 * This view requires the VMM table, which doesn't exist yet, so create a
 * "placeholder" view here and replace it with the full view once the table is
 * defined. See the README for more context.
 */

CREATE VIEW IF NOT EXISTS omicron.public.sled_instance
AS SELECT
    instance.id
FROM
    omicron.public.instance AS instance
WHERE
    instance.time_deleted IS NULL;

/*
 * Guest-Visible, Virtual Disks
 */

/*
 * TODO The Rust enum to which this type is converted
 * carries data in some of its variants, such as the UUID
 * of the instance to which a disk is attached.
 *
 * This makes the conversion to/from this enum type here much
 * more difficult, since we need a way to manage that data
 * coherently.
 *
 * See <https://github.com/oxidecomputer/omicron/issues/312>.
 */
-- CREATE TYPE omicron.public.DiskState AS ENUM (
--     'creating',
--     'detached',
--     'attaching',
--     'attached',
--     'detaching',
--     'destroyed',
--     'faulted'
-- );

CREATE TYPE IF NOT EXISTS omicron.public.block_size AS ENUM (
  '512',
  '2048',
  '4096'
);

CREATE TABLE IF NOT EXISTS omicron.public.disk (
    /* Identity metadata (resource) */
    id UUID PRIMARY KEY,
    name STRING(63) NOT NULL,
    description STRING(512) NOT NULL,
    time_created TIMESTAMPTZ NOT NULL,
    time_modified TIMESTAMPTZ NOT NULL,
    /* Indicates that the object has been deleted */
    /* This is redundant for Disks, but we keep it here for consistency. */
    time_deleted TIMESTAMPTZ,

    /* child resource generation number, per RFD 192 */
    rcgen INT NOT NULL,

    /* Every Disk is in exactly one Project at a time. */
    project_id UUID NOT NULL,

    /* Every disk consists of a root volume */
    volume_id UUID NOT NULL,

    /*
     * TODO Would it make sense for the runtime state to live in a separate
     * table?
     */
    /* Runtime state */
    -- disk_state omicron.public.DiskState NOT NULL, /* TODO see above */
    disk_state STRING(32) NOT NULL,
    /*
     * Every Disk may be attaching to, attached to, or detaching from at most
     * one Instance at a time.
     */
    attach_instance_id UUID,
    state_generation INT NOT NULL,
    slot INT2 CHECK (slot >= 0 AND slot < 8),
    time_state_updated TIMESTAMPTZ NOT NULL,

    /* Disk configuration */
    size_bytes INT NOT NULL,
    block_size omicron.public.block_size NOT NULL,
    origin_snapshot UUID,
    origin_image UUID,

    pantry_address TEXT
);

CREATE UNIQUE INDEX IF NOT EXISTS lookup_disk_by_project ON omicron.public.disk (
    project_id,
    name
) WHERE
    time_deleted IS NULL;

CREATE UNIQUE INDEX IF NOT EXISTS lookup_disk_by_instance ON omicron.public.disk (
    attach_instance_id,
    id
) WHERE
    time_deleted IS NULL AND attach_instance_id IS NOT NULL;

CREATE UNIQUE INDEX IF NOT EXISTS lookup_deleted_disk ON omicron.public.disk (
    id
) WHERE
    time_deleted IS NOT NULL;

CREATE UNIQUE INDEX IF NOT EXISTS lookup_disk_by_volume_id ON omicron.public.disk (
    volume_id
) WHERE
    time_deleted IS NULL;

CREATE TABLE IF NOT EXISTS omicron.public.image (
    /* Identity metadata (resource) */
    id UUID PRIMARY KEY,
    name STRING(63) NOT NULL,
    description STRING(512) NOT NULL,
    time_created TIMESTAMPTZ NOT NULL,
    time_modified TIMESTAMPTZ NOT NULL,
    /* Indicates that the object has been deleted */
    time_deleted TIMESTAMPTZ,

    silo_id UUID NOT NULL,
    project_id UUID,

    volume_id UUID NOT NULL,

    url STRING(8192),
    os STRING(64) NOT NULL,
    version STRING(64) NOT NULL,
    digest TEXT,
    block_size omicron.public.block_size NOT NULL,
    size_bytes INT NOT NULL
);

CREATE VIEW IF NOT EXISTS omicron.public.project_image AS
SELECT
    id,
    name,
    description,
    time_created,
    time_modified,
    time_deleted,
    silo_id,
    project_id,
    volume_id,
    url,
    os,
    version,
    digest,
    block_size,
    size_bytes
FROM 
    omicron.public.image
WHERE 
    project_id IS NOT NULL;

CREATE VIEW IF NOT EXISTS omicron.public.silo_image AS
SELECT
    id,
    name,
    description,
    time_created,
    time_modified,
    time_deleted,
    silo_id,
    volume_id,
    url,
    os,
    version,
    digest,
    block_size,
    size_bytes
FROM 
    omicron.public.image
WHERE 
    project_id IS NULL;

/* Index for silo images */
CREATE UNIQUE INDEX IF NOT EXISTS lookup_image_by_silo on omicron.public.image (
    silo_id,
    name
) WHERE
    time_deleted is NULL AND
    project_id is NULL;

/* Index for project images */
CREATE UNIQUE INDEX IF NOT EXISTS lookup_image_by_silo_and_project on omicron.public.image (
    silo_id,
    project_id,
    name
) WHERE
    time_deleted is NULL AND
    project_id is NOT NULL;

CREATE TYPE IF NOT EXISTS omicron.public.snapshot_state AS ENUM (
  'creating',
  'ready',
  'faulted',
  'destroyed'
);

CREATE TABLE IF NOT EXISTS omicron.public.snapshot (
    /* Identity metadata (resource) */
    id UUID PRIMARY KEY,
    name STRING(63) NOT NULL,
    description STRING(512) NOT NULL,
    time_created TIMESTAMPTZ NOT NULL,
    time_modified TIMESTAMPTZ NOT NULL,
    /* Indicates that the object has been deleted */
    time_deleted TIMESTAMPTZ,

    /* Every Snapshot is in exactly one Project at a time. */
    project_id UUID NOT NULL,

    /* Every Snapshot originated from a single disk */
    disk_id UUID NOT NULL,

    /* Every Snapshot consists of a root volume */
    volume_id UUID NOT NULL,

    /* Where will the scrubbed blocks eventually land? */
    destination_volume_id UUID NOT NULL,

    gen INT NOT NULL,
    state omicron.public.snapshot_state NOT NULL,
    block_size omicron.public.block_size NOT NULL,

    /* Disk configuration (from the time the snapshot was taken) */
    size_bytes INT NOT NULL
);

CREATE UNIQUE INDEX IF NOT EXISTS lookup_snapshot_by_project ON omicron.public.snapshot (
    project_id,
    name
) WHERE
    time_deleted IS NULL;

/*
 * Oximeter collector servers.
 */
CREATE TABLE IF NOT EXISTS omicron.public.oximeter (
    id UUID PRIMARY KEY,
    time_created TIMESTAMPTZ NOT NULL,
    time_modified TIMESTAMPTZ NOT NULL,
    ip INET NOT NULL,
    port INT4 CHECK (port BETWEEN 0 AND 65535) NOT NULL
);

/*
 * The kind of metric producer each record corresponds to.
 */
CREATE TYPE IF NOT EXISTS omicron.public.producer_kind AS ENUM (
    -- A sled agent for an entry in the sled table.
    'sled_agent',
    -- A service in the omicron.public.service table
    'service',
    -- A Propolis VMM for an instance in the omicron.public.instance table
    'instance'
);

/*
 * Information about registered metric producers.
 */
CREATE TABLE IF NOT EXISTS omicron.public.metric_producer (
    id UUID PRIMARY KEY,
    time_created TIMESTAMPTZ NOT NULL,
    time_modified TIMESTAMPTZ NOT NULL,
    kind omicron.public.producer_kind NOT NULL,
    ip INET NOT NULL,
    port INT4 CHECK (port BETWEEN 0 AND 65535) NOT NULL,
    interval FLOAT NOT NULL,
    /* TODO: Is this length appropriate? */
    base_route STRING(512) NOT NULL,
    /* Oximeter collector instance to which this metric producer is assigned. */
    oximeter_id UUID NOT NULL
);

CREATE UNIQUE INDEX IF NOT EXISTS lookup_producer_by_oximeter ON omicron.public.metric_producer (
    oximeter_id,
    id
);

/*
 * VPCs and networking primitives
 */


CREATE TABLE IF NOT EXISTS omicron.public.vpc (
    /* Identity metadata (resource) */
    id UUID PRIMARY KEY,
    name STRING(63) NOT NULL,
    description STRING(512) NOT NULL,
    time_created TIMESTAMPTZ NOT NULL,
    time_modified TIMESTAMPTZ NOT NULL,
    /* Indicates that the object has been deleted */
    time_deleted TIMESTAMPTZ,
    project_id UUID NOT NULL,
    system_router_id UUID NOT NULL,
    dns_name STRING(63) NOT NULL,

    /*
     * The Geneve Virtual Network Identifier for this VPC. Note that this is a
     * 24-bit unsigned value, properties which are checked in the application,
     * not the database.
     */
    vni INT4 NOT NULL,

    /* The IPv6 prefix allocated to subnets. */
    ipv6_prefix INET NOT NULL,

    /* Used to ensure that two requests do not concurrently modify the
       VPC's firewall */
    firewall_gen INT NOT NULL,

    /* Child-resource generation number for VPC Subnets. */
    subnet_gen INT8 NOT NULL
);

CREATE UNIQUE INDEX IF NOT EXISTS lookup_vpc_by_project ON omicron.public.vpc (
    project_id,
    name
) WHERE
    time_deleted IS NULL;

CREATE UNIQUE INDEX IF NOT EXISTS lookup_vpc_by_vni ON omicron.public.vpc (
    vni
) WHERE
    time_deleted IS NULL;

CREATE TABLE IF NOT EXISTS omicron.public.vpc_subnet (
    /* Identity metadata (resource) */
    id UUID PRIMARY KEY,
    name STRING(63) NOT NULL,
    description STRING(512) NOT NULL,
    time_created TIMESTAMPTZ NOT NULL,
    time_modified TIMESTAMPTZ NOT NULL,
    /* Indicates that the object has been deleted */
    time_deleted TIMESTAMPTZ,
    vpc_id UUID NOT NULL,
    /* Child resource creation generation number */
    rcgen INT8 NOT NULL,
    ipv4_block INET NOT NULL,
    ipv6_block INET NOT NULL
);

/* Subnet and network interface names are unique per VPC, not project */
CREATE UNIQUE INDEX IF NOT EXISTS vpc_subnet_vpc_id_name_key ON omicron.public.vpc_subnet (
    vpc_id,
    name
) WHERE
    time_deleted IS NULL;

/* The kind of network interface. */
CREATE TYPE IF NOT EXISTS omicron.public.network_interface_kind AS ENUM (
    /* An interface attached to a guest instance. */
    'instance',

    /* An interface attached to a service. */
    'service'
);

CREATE TABLE IF NOT EXISTS omicron.public.network_interface (
    /* Identity metadata (resource) */
    id UUID PRIMARY KEY,
    name STRING(63) NOT NULL,
    description STRING(512) NOT NULL,
    time_created TIMESTAMPTZ NOT NULL,
    time_modified TIMESTAMPTZ NOT NULL,
    /* Indicates that the object has been deleted */
    time_deleted TIMESTAMPTZ,

    /* The kind of network interface, e.g., instance */
    kind omicron.public.network_interface_kind NOT NULL,

    /*
     * FK into the parent resource of this interface (e.g. Instance, Service)
     * as determined by the `kind`.
     */
    parent_id UUID NOT NULL,

    /* FK into VPC table */
    vpc_id UUID NOT NULL,
    /* FK into VPCSubnet table. */
    subnet_id UUID NOT NULL,

    /*
     * The EUI-48 MAC address of the guest interface.
     *
     * Note that we use the bytes of a 64-bit integer, in big-endian byte order
     * to represent the MAC.
     */
    mac INT8 NOT NULL,

    /* The private VPC IP address of the interface. */
    ip INET NOT NULL,

    /*
     * Limited to 8 NICs per instance. This value must be kept in sync with
     * `crate::nexus::MAX_NICS_PER_INSTANCE`.
     */
    slot INT2 NOT NULL CHECK (slot >= 0 AND slot < 8),

    /* True if this interface is the primary interface.
     *
     * The primary interface appears in DNS and its address is used for external
     * connectivity.
     */
    is_primary BOOL NOT NULL
);

/* A view of the network_interface table for just instance-kind records. */
CREATE VIEW IF NOT EXISTS omicron.public.instance_network_interface AS
SELECT
    id,
    name,
    description,
    time_created,
    time_modified,
    time_deleted,
    parent_id AS instance_id,
    vpc_id,
    subnet_id,
    mac,
    ip,
    slot,
    is_primary
FROM
    omicron.public.network_interface
WHERE
    kind = 'instance';

/* A view of the network_interface table for just service-kind records. */
CREATE VIEW IF NOT EXISTS omicron.public.service_network_interface AS
SELECT
    id,
    name,
    description,
    time_created,
    time_modified,
    time_deleted,
    parent_id AS service_id,
    vpc_id,
    subnet_id,
    mac,
    ip,
    slot,
    is_primary
FROM
    omicron.public.network_interface
WHERE
    kind = 'service';

/* TODO-completeness

 * We currently have a NetworkInterface table with the IP and MAC addresses inline.
 * Eventually, we'll probably want to move these to their own tables, and
 * refer to them here, most notably to support multiple IPs per NIC, as well
 * as moving IPs between NICs on different instances, etc.
 */

/* Ensure we do not assign the same address twice within a subnet */
CREATE UNIQUE INDEX IF NOT EXISTS network_interface_subnet_id_ip_key ON omicron.public.network_interface (
    subnet_id,
    ip
) WHERE
    time_deleted IS NULL;

/* Ensure we do not assign the same MAC twice within a VPC
 * See RFD174's discussion on the scope of virtual MACs
 */
CREATE UNIQUE INDEX IF NOT EXISTS network_interface_vpc_id_mac_key ON omicron.public.network_interface (
    vpc_id,
    mac
) WHERE
    time_deleted IS NULL;

/*
 * Index used to verify that all interfaces for a resource (e.g. Instance,
 * Service) are contained within a single VPC, and that all interfaces are
 * in unique VPC Subnets.
 *
 * This is also used to quickly find the primary interface since
 * we store the `is_primary` column. Such queries are mostly used
 * when setting a new primary interface.
 */
CREATE UNIQUE INDEX IF NOT EXISTS network_interface_parent_id_name_kind_key ON omicron.public.network_interface (
    parent_id,
    name,
    kind
)
STORING (vpc_id, subnet_id, is_primary)
WHERE
    time_deleted IS NULL;

/*
 * Index used to verify that all interfaces for a resource (e.g. Instance,
 * Service) have unique slots.
 */
CREATE UNIQUE INDEX IF NOT EXISTS network_interface_parent_id_slot_key ON omicron.public.network_interface (
    parent_id,
    slot
)
WHERE
    time_deleted IS NULL;

CREATE TYPE IF NOT EXISTS omicron.public.vpc_firewall_rule_status AS ENUM (
    'disabled',
    'enabled'
);

CREATE TYPE IF NOT EXISTS omicron.public.vpc_firewall_rule_direction AS ENUM (
    'inbound',
    'outbound'
);

CREATE TYPE IF NOT EXISTS omicron.public.vpc_firewall_rule_action AS ENUM (
    'allow',
    'deny'
);

CREATE TYPE IF NOT EXISTS omicron.public.vpc_firewall_rule_protocol AS ENUM (
    'TCP',
    'UDP',
    'ICMP'
);

CREATE TABLE IF NOT EXISTS omicron.public.vpc_firewall_rule (
    /* Identity metadata (resource) */
    id UUID PRIMARY KEY,
    name STRING(63) NOT NULL,
    description STRING(512) NOT NULL,
    time_created TIMESTAMPTZ NOT NULL,
    time_modified TIMESTAMPTZ NOT NULL,
    /* Indicates that the object has been deleted */
    time_deleted TIMESTAMPTZ,

    vpc_id UUID NOT NULL,
    status omicron.public.vpc_firewall_rule_status NOT NULL,
    direction omicron.public.vpc_firewall_rule_direction NOT NULL,
    /* Array of targets. 128 was picked to include plenty of space for
       a tag, colon, and resource identifier. */
    targets STRING(128)[] NOT NULL,
    /* Also an array of targets */
    filter_hosts STRING(128)[],
    filter_ports STRING(11)[],
    filter_protocols omicron.public.vpc_firewall_rule_protocol[],
    action omicron.public.vpc_firewall_rule_action NOT NULL,
    priority INT4 CHECK (priority BETWEEN 0 AND 65535) NOT NULL
);

CREATE UNIQUE INDEX IF NOT EXISTS lookup_firewall_by_vpc ON omicron.public.vpc_firewall_rule (
    vpc_id,
    name
) WHERE
    time_deleted IS NULL;

CREATE TYPE IF NOT EXISTS omicron.public.vpc_router_kind AS ENUM (
    'system',
    'custom'
);

CREATE TABLE IF NOT EXISTS omicron.public.vpc_router (
    /* Identity metadata (resource) */
    id UUID PRIMARY KEY,
    name STRING(63) NOT NULL,
    description STRING(512) NOT NULL,
    time_created TIMESTAMPTZ NOT NULL,
    time_modified TIMESTAMPTZ NOT NULL,
    /* Indicates that the object has been deleted */
    time_deleted TIMESTAMPTZ,
    kind omicron.public.vpc_router_kind NOT NULL,
    vpc_id UUID NOT NULL,
    rcgen INT NOT NULL
);

CREATE UNIQUE INDEX IF NOT EXISTS lookup_router_by_vpc ON omicron.public.vpc_router (
    vpc_id,
    name
) WHERE
    time_deleted IS NULL;

CREATE TYPE IF NOT EXISTS omicron.public.router_route_kind AS ENUM (
    'default',
    'vpc_subnet',
    'vpc_peering',
    'custom'
);

CREATE TABLE IF NOT EXISTS omicron.public.router_route (
    /* Identity metadata (resource) */
    id UUID PRIMARY KEY,
    name STRING(63) NOT NULL,
    description STRING(512) NOT NULL,
    time_created TIMESTAMPTZ NOT NULL,
    time_modified TIMESTAMPTZ NOT NULL,
    /* Indicates that the object has been deleted */
    time_deleted TIMESTAMPTZ,

    vpc_router_id UUID NOT NULL,
    kind omicron.public.router_route_kind NOT NULL,
    target STRING(128) NOT NULL,
    destination STRING(128) NOT NULL
);

CREATE UNIQUE INDEX IF NOT EXISTS lookup_route_by_router ON omicron.public.router_route (
    vpc_router_id,
    name
) WHERE
    time_deleted IS NULL;

/*
 * An IP Pool, a collection of zero or more IP ranges for external IPs.
 */
CREATE TABLE IF NOT EXISTS omicron.public.ip_pool (
    /* Resource identity metadata */
    id UUID PRIMARY KEY,
    name STRING(63) NOT NULL,
    description STRING(512) NOT NULL,
    time_created TIMESTAMPTZ NOT NULL,
    time_modified TIMESTAMPTZ NOT NULL,
    time_deleted TIMESTAMPTZ,

    /* The collection's child-resource generation number */
    rcgen INT8 NOT NULL
);

/*
 * Index ensuring uniqueness of IP Pool names, globally.
 */
CREATE UNIQUE INDEX IF NOT EXISTS lookup_pool_by_name ON omicron.public.ip_pool (
    name
) WHERE
    time_deleted IS NULL;

-- The order here is most-specific first, and it matters because we use this
-- fact to select the most specific default in the case where there is both a
-- silo default and a fleet default. If we were to add a project type, it should
-- be added before silo.
CREATE TYPE IF NOT EXISTS omicron.public.ip_pool_resource_type AS ENUM (
    'silo'
);

-- join table associating IP pools with resources like fleet or silo
CREATE TABLE IF NOT EXISTS omicron.public.ip_pool_resource (
    ip_pool_id UUID NOT NULL,
    resource_type omicron.public.ip_pool_resource_type NOT NULL,
    resource_id UUID NOT NULL,
    is_default BOOL NOT NULL,
    -- TODO: timestamps for soft deletes?

    -- resource_type is redundant because resource IDs are globally unique, but
    -- logically it belongs here
    PRIMARY KEY (ip_pool_id, resource_type, resource_id)
);

-- a given resource can only have one default ip pool
CREATE UNIQUE INDEX IF NOT EXISTS one_default_ip_pool_per_resource ON omicron.public.ip_pool_resource (
    resource_id
) where
    is_default = true;

-- created solely to prevent a table scan when we delete links on silo delete
CREATE INDEX IF NOT EXISTS ip_pool_resource_id ON omicron.public.ip_pool_resource (
    resource_id
);
CREATE INDEX IF NOT EXISTS ip_pool_resource_ip_pool_id ON omicron.public.ip_pool_resource (
    ip_pool_id
);

/*
 * IP Pools are made up of a set of IP ranges, which are start/stop addresses.
 * Note that these need not be CIDR blocks or well-behaved subnets with a
 * specific netmask.
 */
CREATE TABLE IF NOT EXISTS omicron.public.ip_pool_range (
    id UUID PRIMARY KEY,
    time_created TIMESTAMPTZ NOT NULL,
    time_modified TIMESTAMPTZ NOT NULL,
    time_deleted TIMESTAMPTZ,
    first_address INET NOT NULL,
    /* The range is inclusive of the last address. */
    last_address INET NOT NULL,
    ip_pool_id UUID NOT NULL,
    /* Tracks child resources, IP addresses allocated out of this range. */
    rcgen INT8 NOT NULL
);

/*
 * These help Nexus enforce that the ranges within an IP Pool do not overlap
 * with any other ranges. See `nexus/src/db/queries/ip_pool.rs` for the actual
 * query which does that.
 */
CREATE UNIQUE INDEX IF NOT EXISTS lookup_pool_range_by_first_address ON omicron.public.ip_pool_range (
    first_address
)
STORING (last_address)
WHERE time_deleted IS NULL;
CREATE UNIQUE INDEX IF NOT EXISTS lookup_pool_range_by_last_address ON omicron.public.ip_pool_range (
    last_address
)
STORING (first_address)
WHERE time_deleted IS NULL;


/* The kind of external IP address. */
CREATE TYPE IF NOT EXISTS omicron.public.ip_kind AS ENUM (
    /*
     * Source NAT provided to all guests by default or for services that
     * only require outbound external connectivity.
     */
    'snat',

    /*
     * An ephemeral IP is a fixed, known address whose lifetime is the same as
     * the instance to which it is attached.
     * Not valid for services.
     */
    'ephemeral',

    /*
     * A floating IP is an independent, named API resource that can be assigned
     * to an instance or service.
     */
    'floating'
);

CREATE TYPE IF NOT EXISTS omicron.public.ip_attach_state AS ENUM (
    'detached',
    'attached',
    'detaching',
    'attaching'
);

/*
 * External IP addresses used for guest instances and externally-facing
 * services.
 */
CREATE TABLE IF NOT EXISTS omicron.public.external_ip (
    /* Identity metadata */
    id UUID PRIMARY KEY,

    /* Name for floating IPs. See the constraints below. */
    name STRING(63),

    /* Description for floating IPs. See the constraints below. */
    description STRING(512),

    time_created TIMESTAMPTZ NOT NULL,
    time_modified TIMESTAMPTZ NOT NULL,
    time_deleted TIMESTAMPTZ,

    /* FK to the `ip_pool` table. */
    ip_pool_id UUID NOT NULL,

    /* FK to the `ip_pool_range` table. */
    ip_pool_range_id UUID NOT NULL,

    /* True if this IP is associated with a service rather than an instance. */
    is_service BOOL NOT NULL,

    /* FK to the `instance` or `service` table. See constraints below. */
    parent_id UUID,

    /* The kind of external address, e.g., ephemeral. */
    kind omicron.public.ip_kind NOT NULL,

    /* The actual external IP address. */
    ip INET NOT NULL,

    /* The first port in the allowed range, inclusive. */
    first_port INT4 NOT NULL,

    /* The last port in the allowed range, also inclusive. */
    last_port INT4 NOT NULL,

    /* FK to the `project` table. */
    project_id UUID,

    /* State of this IP with regard to instance attach/detach
     * operations. This is mainly used to prevent concurrent use
     * across sagas and allow rollback to correct state.
     */
    state omicron.public.ip_attach_state NOT NULL,

    /* The name must be non-NULL iff this is a floating IP. */
    CONSTRAINT null_fip_name CHECK (
        (kind != 'floating' AND name IS NULL) OR
        (kind = 'floating' AND name IS NOT NULL)
    ),

    /* The description must be non-NULL iff this is a floating IP. */
    CONSTRAINT null_fip_description CHECK (
        (kind != 'floating' AND description IS NULL) OR
        (kind = 'floating' AND description IS NOT NULL)
    ),

    /* Only floating IPs can be attached to a project, and
     * they must have a parent project if they are instance FIPs.
     */
    CONSTRAINT null_project_id CHECK (
        (kind = 'floating' AND is_service = FALSE AND project_id is NOT NULL) OR
        ((kind != 'floating' OR is_service = TRUE) AND project_id IS NULL)
    ),

    /*
     * Only nullable if this is a floating/ephemeral IP, which may exist not
     * attached to any instance or service yet. Ephemeral IPs should not generally
     * exist without parent instances/services, but need to temporarily exist in
     * this state for live attachment.
     */
    CONSTRAINT null_snat_parent_id CHECK (
        (kind != 'snat') OR (parent_id IS NOT NULL)
    ),

    /* Ephemeral IPs are not supported for services. */
    CONSTRAINT ephemeral_kind_service CHECK (
        (kind = 'ephemeral' AND is_service = FALSE) OR (kind != 'ephemeral')
    ),

    /*
     * (Not detached) => non-null parent_id.
     * This is not a two-way implication because SNAT IPs
     * cannot have a null parent_id.
     */
    CONSTRAINT detached_null_parent_id CHECK (
        (state = 'detached') OR (parent_id IS NOT NULL)
    )
);

/*
 * Index used to support quickly looking up children of the IP Pool range table,
 * when checking for allocated addresses during deletion.
 */
CREATE INDEX IF NOT EXISTS external_ip_by_pool ON omicron.public.external_ip (
    ip_pool_id,
    ip_pool_range_id
)
    WHERE time_deleted IS NULL;

/*
 * Index used to enforce uniqueness of external IPs
 *
 * NOTE: This relies on the uniqueness constraint of IP addresses across all
 * pools, _and_ on the fact that the number of ports assigned to each instance
 * is fixed at compile time.
 */
CREATE UNIQUE INDEX IF NOT EXISTS external_ip_unique ON omicron.public.external_ip (
    ip,
    first_port
)
    WHERE time_deleted IS NULL;

CREATE UNIQUE INDEX IF NOT EXISTS lookup_external_ip_by_parent ON omicron.public.external_ip (
    parent_id,
    id
)
    WHERE parent_id IS NOT NULL AND time_deleted IS NULL;

/* Enforce a limit of one Ephemeral IP per instance */
CREATE UNIQUE INDEX IF NOT EXISTS one_ephemeral_ip_per_instance ON omicron.public.external_ip (
    parent_id
)
    WHERE kind = 'ephemeral' AND parent_id IS NOT NULL AND time_deleted IS NULL;

/* Enforce name-uniqueness of floating (service) IPs at fleet level. */
CREATE UNIQUE INDEX IF NOT EXISTS lookup_floating_ip_by_name on omicron.public.external_ip (
    name
) WHERE
    kind = 'floating' AND
    time_deleted is NULL AND
    project_id is NULL;

/* Enforce name-uniqueness of floating IPs at project level. */
CREATE UNIQUE INDEX IF NOT EXISTS lookup_floating_ip_by_name_and_project on omicron.public.external_ip (
    project_id,
    name
) WHERE
    kind = 'floating' AND
    time_deleted is NULL AND
    project_id is NOT NULL;

CREATE VIEW IF NOT EXISTS omicron.public.floating_ip AS
SELECT
    id,
    name,
    description,
    time_created,
    time_modified,
    time_deleted,
    ip_pool_id,
    ip_pool_range_id,
    is_service,
    parent_id,
    ip,
    project_id
FROM
    omicron.public.external_ip
WHERE
    omicron.public.external_ip.kind = 'floating' AND
    project_id IS NOT NULL;

/*******************************************************************/

/*
 * Sagas
 */

CREATE TYPE IF NOT EXISTS omicron.public.saga_state AS ENUM (
    'running',
    'unwinding',
    'done'
);


CREATE TABLE IF NOT EXISTS omicron.public.saga (
    /* immutable fields */

    /* unique identifier for this execution */
    id UUID PRIMARY KEY,
    /* unique id of the creator */
    creator UUID NOT NULL,
    /* time the saga was started */
    time_created TIMESTAMPTZ NOT NULL,
    /* saga name */
    name STRING(128) NOT NULL,
    /* saga DAG (includes params and name) */
    saga_dag JSONB NOT NULL,

    /*
     * TODO:
     * - id for current SEC (maybe NULL?)
     * - time of last adoption
     * - previous SEC? previous adoption time?
     * - number of adoptions?
     */
    saga_state omicron.public.saga_state NOT NULL,
    current_sec UUID,
    adopt_generation INT NOT NULL,
    adopt_time TIMESTAMPTZ NOT NULL
);

/*
 * For recovery (and probably takeover), we need to be able to list running
 * sagas by SEC.  We need to paginate this list by the id.
 */
CREATE UNIQUE INDEX IF NOT EXISTS lookup_saga_by_sec ON omicron.public.saga (
    current_sec, id
) WHERE saga_state != 'done';

/*
 * TODO more indexes for Saga?
 * - Debugging and/or reporting: saga_name? creator?
 */
/*
 * TODO: This is a data-carrying enum, see note on disk_state.
 *
 * See <https://github.com/oxidecomputer/omicron/issues/312>.
 */
-- CREATE TYPE omicron.public.saga_node_event_type AS ENUM (
--    'started',
--    'succeeded',
--    'failed'
--    'undo_started'
--    'undo_finished'
-- );

CREATE TABLE IF NOT EXISTS omicron.public.saga_node_event (
    saga_id UUID NOT NULL,
    node_id INT NOT NULL,
    -- event_type omicron.public.saga_node_event_type NOT NULL,
    event_type STRING(31) NOT NULL,
    data JSONB,
    event_time TIMESTAMPTZ NOT NULL,
    creator UUID NOT NULL,

    /*
     * It's important to be able to list the nodes in a saga.  We put the
     * node_id in the saga so that we can paginate the list.
     *
     * We make it a UNIQUE index and include the event_type to prevent two SECs
     * from attempting to record the same event for the same saga.  Whether this
     * should be allowed is still TBD.
     */
    PRIMARY KEY (saga_id, node_id, event_type)
);

/*******************************************************************/

/*
 * Sessions for use by web console.
 */
CREATE TABLE IF NOT EXISTS omicron.public.console_session (
    token STRING(40) PRIMARY KEY,
    time_created TIMESTAMPTZ NOT NULL,
    time_last_used TIMESTAMPTZ NOT NULL,
    silo_user_id UUID NOT NULL
);

-- to be used for cleaning up old tokens
-- It's okay that this index is non-unique because we don't need to page through
-- this list.  We'll just grab the next N, delete them, then repeat.
CREATE INDEX IF NOT EXISTS lookup_console_by_creation ON omicron.public.console_session (
    time_created
);

-- This index is used to remove sessions for a user that's being deleted.
CREATE INDEX IF NOT EXISTS lookup_console_by_silo_user ON omicron.public.console_session (
    silo_user_id
);

/*******************************************************************/

-- Describes a single uploaded TUF repo.
--
-- Identified by both a random uuid and its SHA256 hash. The hash could be the
-- primary key, but it seems unnecessarily large and unwieldy.
CREATE TABLE IF NOT EXISTS omicron.public.tuf_repo (
    id UUID PRIMARY KEY,
    time_created TIMESTAMPTZ NOT NULL,

    sha256 STRING(64) NOT NULL,

    -- The version of the targets.json role that was used to generate the repo.
    targets_role_version INT NOT NULL,

    -- The valid_until time for the repo.
    valid_until TIMESTAMPTZ NOT NULL,

    -- The system version described in the TUF repo.
    --
    -- This is the "true" primary key, but is not treated as such in the
    -- database because we may want to change this format in the future.
    -- Re-doing primary keys is annoying.
    --
    -- Because the system version is embedded in the repo's artifacts.json,
    -- each system version is associated with exactly one checksum.
    system_version STRING(64) NOT NULL,

    -- For debugging only:
    -- Filename provided by the user.
    file_name TEXT NOT NULL,

    CONSTRAINT unique_checksum UNIQUE (sha256),
    CONSTRAINT unique_system_version UNIQUE (system_version)
);

-- Describes an individual artifact from an uploaded TUF repo.
--
-- In the future, this may also be used to describe artifacts that are fetched
-- from a remote TUF repo, but that requires some additional design work.
CREATE TABLE IF NOT EXISTS omicron.public.tuf_artifact (
    name STRING(63) NOT NULL,
    version STRING(63) NOT NULL,
    -- This used to be an enum but is now a string, because it can represent
    -- artifact kinds currently unknown to a particular version of Nexus as
    -- well.
    kind STRING(63) NOT NULL,

    -- The time this artifact was first recorded.
    time_created TIMESTAMPTZ NOT NULL,

    -- The SHA256 hash of the artifact, typically obtained from the TUF
    -- targets.json (and validated at extract time).
    sha256 STRING(64) NOT NULL,
    -- The length of the artifact, in bytes.
    artifact_size INT8 NOT NULL,

    PRIMARY KEY (name, version, kind)
);

-- Reflects that a particular artifact was provided by a particular TUF repo.
-- This is a many-many mapping.
CREATE TABLE IF NOT EXISTS omicron.public.tuf_repo_artifact (
    tuf_repo_id UUID NOT NULL,
    tuf_artifact_name STRING(63) NOT NULL,
    tuf_artifact_version STRING(63) NOT NULL,
    tuf_artifact_kind STRING(63) NOT NULL,

    /*
    For the primary key, this definition uses the natural key rather than a
    smaller surrogate key (UUID). That's because with CockroachDB the most
    important factor in selecting a primary key is the ability to distribute
    well. In this case, the first element of the primary key is the tuf_repo_id,
    which is a random UUID.

    For more, see https://www.cockroachlabs.com/blog/how-to-choose-a-primary-key/.
    */
    PRIMARY KEY (
        tuf_repo_id, tuf_artifact_name, tuf_artifact_version, tuf_artifact_kind
    )
);

/*******************************************************************/

/*
 * DNS Propagation
 *
 * The tables here are the source of truth of DNS data for both internal and
 * external DNS.
 */

/*
 * A DNS group is a collection of DNS zones covered by a single version number.
 * We have two DNS Groups in our system: "internal" (for internal service
 * discovery) and "external" (which we expose on customer networks to provide
 * DNS for our own customer-facing services, like the API and console).
 *
 * Each DNS server is associated with exactly one DNS group.  Nexus propagates
 * the entire contents of a DNS group (i.e., all of its zones and all of those
 * zones' DNS names and associated records) to every server in that group.
 */
CREATE TYPE IF NOT EXISTS omicron.public.dns_group AS ENUM (
    'internal',
    'external'
);

/*
 * A DNS Zone is basically just a DNS name at the root of a subtree served by
 * one of our DNS servers.  In a typical system, there would be two DNS zones:
 *
 * (1) in the "internal" DNS group, a zone called "control-plane.oxide.internal"
 *     used by the control plane for internal service discovery
 *
 * (2) in the "external" DNS group, a zone whose name is owned by the customer
 *     and specified when the rack is set up for the first time.  We will use
 *     this zone to advertise addresses for the services we provide on the
 *     customer network (i.e., the API and console).
 */
CREATE TABLE IF NOT EXISTS omicron.public.dns_zone (
    id UUID PRIMARY KEY,
    time_created TIMESTAMPTZ NOT NULL,
    dns_group omicron.public.dns_group NOT NULL,
    zone_name TEXT NOT NULL
);

/*
 * It's allowed (although probably not correct) for the same DNS zone to appear
 * in both the internal and external groups.  It is not allowed to specify the
 * same DNS zone twice within the same group.
 */
CREATE UNIQUE INDEX IF NOT EXISTS lookup_dns_zone_by_group ON omicron.public.dns_zone (
    dns_group, zone_name
);

/*
 * All the data associated with a DNS group is gathered together and assigned a
 * single version number, sometimes called a generation number.  When changing
 * the DNS data for a group (e.g., to add a new DNS name), clients first insert
 * a new row into this table with the next available generation number.  (This
 * table is not strictly necessary.  Instead, we could put the current version
 * number for the group into a `dns_group` table, and clients could update that
 * instead of inserting into this table.  But by using a table here, we have a
 * debugging record of all past generation updates, including metadata about who
 * created them and why.)
 */
CREATE TABLE IF NOT EXISTS omicron.public.dns_version (
    dns_group omicron.public.dns_group NOT NULL,
    version INT8 NOT NULL,

    /* These fields are for debugging only. */
    time_created TIMESTAMPTZ NOT NULL,
    creator TEXT NOT NULL,
    comment TEXT NOT NULL,

    PRIMARY KEY(dns_group, version)
);

/*
 * The meat of the DNS data: a list of DNS names.  Each name has one or more
 * records stored in JSON.
 *
 * To facilitate clients getting a consistent snapshot of the DNS data at a
 * given version, each name is stored with the version in which it was added and
 * (optionally) the version in which it was removed.  The name and record data
 * are immutable, so changing the records for a given name should be expressed
 * as removing the old name (setting "version_removed") and creating a new
 * record for the same name at a new version.
 */
CREATE TABLE IF NOT EXISTS omicron.public.dns_name (
    dns_zone_id UUID NOT NULL,
    version_added INT8 NOT NULL,
    version_removed INT8,
    name TEXT NOT NULL,
    dns_record_data JSONB NOT NULL,

    PRIMARY KEY (dns_zone_id, name, version_added)
);

/*
 * Any given live name should only exist once.  (Put differently: the primary
 * key already prevents us from having the same name added twice in the same
 * version.  But you should also not be able to add a name in any version if the
 * name is currently still live (i.e., version_removed IS NULL).
 */
CREATE UNIQUE INDEX IF NOT EXISTS lookup_dns_name_by_zone ON omicron.public.dns_name (
    dns_zone_id, name
) WHERE version_removed IS NULL;

/*******************************************************************/

/*
 * Identity and Access Management (IAM)
 *
 * **For more details and a worked example using the tables here, see the
 * documentation for the omicron_nexus crate, "authz" module.**
 */

/*
 * Users built into the system
 *
 * The ids and names for these users are well-known (i.e., they are used by
 * Nexus directly, so changing these would potentially break compatibility).
 */
CREATE TABLE IF NOT EXISTS omicron.public.user_builtin (
    /*
     * Identity metadata
     *
     * TODO-cleanup This uses the "resource identity" pattern because we want a
     * name and description, but it's not valid to support soft-deleting these
     * records.
     */
    id UUID PRIMARY KEY,
    name STRING(63) NOT NULL,
    description STRING(512) NOT NULL,
    time_created TIMESTAMPTZ NOT NULL,
    time_modified TIMESTAMPTZ NOT NULL,
    time_deleted TIMESTAMPTZ
);

CREATE UNIQUE INDEX IF NOT EXISTS lookup_user_builtin_by_name ON omicron.public.user_builtin (name);

/* User used by Nexus to create other users.  Do NOT add more users here! */
INSERT INTO omicron.public.user_builtin (
    id,
    name,
    description,
    time_created,
    time_modified
) VALUES (
    /* NOTE: this uuid and name are duplicated in nexus::authn. */
    '001de000-05e4-4000-8000-000000000001',
    'db-init',
    'user used for database initialization',
    NOW(),
    NOW()
) ON CONFLICT DO NOTHING;

/*
 * OAuth 2.0 Device Authorization Grant (RFC 8628)
 */

-- Device authorization requests. These records are short-lived,
-- and removed as soon as a token is granted. This allows us to
-- use the `user_code` as primary key, despite it not having very
-- much entropy.
-- TODO: A background task should remove unused expired records.
CREATE TABLE IF NOT EXISTS omicron.public.device_auth_request (
    user_code STRING(20) PRIMARY KEY,
    client_id UUID NOT NULL,
    device_code STRING(40) NOT NULL,
    time_created TIMESTAMPTZ NOT NULL,
    time_expires TIMESTAMPTZ NOT NULL
);

-- Access tokens granted in response to successful device authorization flows.
CREATE TABLE IF NOT EXISTS omicron.public.device_access_token (
    token STRING(40) PRIMARY KEY,
    client_id UUID NOT NULL,
    device_code STRING(40) NOT NULL,
    silo_user_id UUID NOT NULL,
    time_requested TIMESTAMPTZ NOT NULL,
    time_created TIMESTAMPTZ NOT NULL,
    time_expires TIMESTAMPTZ
);

-- This UNIQUE constraint is critical for ensuring that at most
-- one token is ever created for a given device authorization flow.
CREATE UNIQUE INDEX IF NOT EXISTS lookup_device_access_token_by_client ON omicron.public.device_access_token (
    client_id, device_code
);

-- This index is used to remove tokens for a user that's being deleted.
CREATE INDEX IF NOT EXISTS lookup_device_access_token_by_silo_user ON omicron.public.device_access_token (
    silo_user_id
);

/*
 * Roles built into the system
 *
 * You can think of a built-in role as an opaque token to which we assign a
 * hardcoded set of permissions.  The role that we call "project.viewer"
 * corresponds to the "viewer" role on the "project" resource.  A user that has
 * this role on a particular Project is granted various read-only permissions on
 * that Project.  The specific permissions associated with the role are defined
 * in Omicron's Polar (Oso) policy file.
 *
 * A built-in role like "project.viewer" has four parts:
 *
 * * resource type: "project"
 * * role name: "viewer"
 * * full name: "project.viewer"
 * * description: "Project Viewer"
 *
 * Internally, we can treat the tuple (resource type, role name) as a composite
 * primary key.  Externally, we expose this as the full name.  This is
 * consistent with RFD 43 and other IAM systems.
 *
 * These fields look awfully close to the identity metadata that we use for most
 * other tables.  But they're just different enough that we can't use most of
 * the same abstractions:
 *
 * * "id": We have no need for a uuid because the (resource_type, role_name) is
 *   already unique and immutable.
 * * "name": What we call "full name" above could instead be called "name",
 *   which would be consistent with other identity metadata.  But it's not a
 *   legal "name" because of the period, and it would be confusing to have
 *   "resource type", "role name", and "name".
 * * "time_created": not that useful because it's whenever the system was
 *   initialized, and we have plenty of other timestamps for that
 * * "time_modified": does not apply because the role cannot be changed
 * * "time_deleted" does not apply because the role cannot be deleted
 *
 * If the set of roles and their permissions are fixed, why store them in the
 * database at all?  Because what's dynamic is the assignment of roles to users.
 * We have a separate table that says "user U has role ROLE on resource
 * RESOURCE".  How do we represent the ROLE part of this association?  We use a
 * foreign key into this "role_builtin" table.
 */
CREATE TABLE IF NOT EXISTS omicron.public.role_builtin (
    resource_type STRING(63),
    role_name STRING(63),
    description STRING(512),

    PRIMARY KEY(resource_type, role_name)
);

/*
 * Assignments between users, roles, and resources
 *
 * An actor has a role on a resource if there's a record in this table that
 * points to that actor, role, and resource.
 *
 * For more details and a worked example, see the omicron_nexus::authz
 * module-level documentation.
 */

CREATE TYPE IF NOT EXISTS omicron.public.identity_type AS ENUM (
  'user_builtin',
  'silo_user',
  'silo_group'
);

CREATE TABLE IF NOT EXISTS omicron.public.role_assignment (
    /* Composite foreign key into "role_builtin" table */
    resource_type STRING(63) NOT NULL,
    role_name STRING(63) NOT NULL,

    /*
     * Foreign key into some other resource table.  Which table?  This is
     * identified implicitly by "resource_type" above.
     */
    resource_id UUID NOT NULL,

    /*
     * Foreign key into some other user table.  Which table?  That's determined
     * by "identity_type".
     */
    identity_id UUID NOT NULL,
    identity_type omicron.public.identity_type NOT NULL,

    /*
     * The resource_id, identity_id, and role_name uniquely identify the role
     * assignment.  We include the resource_type and identity_type as
     * belt-and-suspenders, but there should only be one resource type for any
     * resource id and one identity type for any identity id.
     *
     * By organizing the primary key by resource id, then role name, then
     * identity information, we can use it to generated paginated listings of
     * role assignments for a resource, ordered by role name.  It's surprisingly
     * load-bearing that "identity_type" appears last.  That's because when we
     * list a page of role assignments for a resource sorted by role name and
     * then identity id, every field _except_ identity_type is used in the
     * query's filter or sort order.  If identity_type appeared before one of
     * those fields, CockroachDB wouldn't necessarily know it could use the
     * primary key index to efficiently serve the query.
     */
    PRIMARY KEY(
        resource_id,
        resource_type,
        role_name,
        identity_id,
        identity_type
     )
);

/*******************************************************************/

/*
 * External Networking
 *
 * **For more details on external networking see RFD 267**
 */

CREATE TYPE IF NOT EXISTS omicron.public.address_lot_kind AS ENUM (
    'infra',
    'pool'
);

CREATE TABLE IF NOT EXISTS omicron.public.address_lot (
    id UUID PRIMARY KEY,
    name STRING(63) NOT NULL,
    description STRING(512) NOT NULL,
    time_created TIMESTAMPTZ NOT NULL,
    time_modified TIMESTAMPTZ NOT NULL,
    time_deleted TIMESTAMPTZ,
    kind omicron.public.address_lot_kind NOT NULL
);

CREATE UNIQUE INDEX IF NOT EXISTS lookup_address_lot_by_name ON omicron.public.address_lot (
    name
) WHERE
    time_deleted IS NULL;

CREATE TABLE IF NOT EXISTS omicron.public.address_lot_block (
    id UUID PRIMARY KEY,
    address_lot_id UUID NOT NULL,
    first_address INET NOT NULL,
    last_address INET NOT NULL
);

CREATE INDEX IF NOT EXISTS lookup_address_lot_block_by_lot ON omicron.public.address_lot_block (
    address_lot_id
);

CREATE TABLE IF NOT EXISTS omicron.public.address_lot_rsvd_block (
    id UUID PRIMARY KEY,
    address_lot_id UUID NOT NULL,
    first_address INET NOT NULL,
    last_address INET NOT NULL,
    anycast BOOL NOT NULL
);

CREATE INDEX IF NOT EXISTS lookup_address_lot_rsvd_block_by_lot ON omicron.public.address_lot_rsvd_block (
    address_lot_id
);

CREATE INDEX IF NOT EXISTS lookup_address_lot_rsvd_block_by_anycast ON omicron.public.address_lot_rsvd_block (
    anycast
);

CREATE TABLE IF NOT EXISTS omicron.public.loopback_address (
    id UUID PRIMARY KEY,
    time_created TIMESTAMPTZ NOT NULL,
    time_modified TIMESTAMPTZ NOT NULL,
    address_lot_block_id UUID NOT NULL,
    rsvd_address_lot_block_id UUID NOT NULL,
    rack_id UUID NOT NULL,
    switch_location TEXT NOT NULL,
    address INET NOT NULL,
    anycast BOOL NOT NULL
);

/* TODO https://github.com/oxidecomputer/omicron/issues/3001 */

CREATE UNIQUE INDEX IF NOT EXISTS lookup_loopback_address ON omicron.public.loopback_address (
    address, rack_id, switch_location
);

CREATE TABLE IF NOT EXISTS omicron.public.switch_port (
    id UUID PRIMARY KEY,
    rack_id UUID,
    switch_location TEXT,
    port_name TEXT,
    port_settings_id UUID,

    CONSTRAINT switch_port_rack_locaction_name_unique UNIQUE (
        rack_id, switch_location, port_name
    )
);

CREATE INDEX IF NOT EXISTS lookup_switch_port_by_port_settings ON omicron.public.switch_port (port_settings_id);

/* port settings groups included from port settings objects */
CREATE TABLE IF NOT EXISTS omicron.public.switch_port_settings_groups (
    port_settings_id UUID,
    port_settings_group_id UUID,

    PRIMARY KEY (port_settings_id, port_settings_group_id)
);

CREATE TABLE IF NOT EXISTS omicron.public.switch_port_settings_group (
    id UUID PRIMARY KEY,
    /* port settings in this group */
    port_settings_id UUID NOT NULL,
    name STRING(63) NOT NULL,
    description STRING(512) NOT NULL,
    time_created TIMESTAMPTZ NOT NULL,
    time_modified TIMESTAMPTZ NOT NULL,
    time_deleted TIMESTAMPTZ
);

CREATE UNIQUE INDEX IF NOT EXISTS lookup_switch_port_settings_group_by_name ON omicron.public.switch_port_settings_group (
    name
) WHERE
    time_deleted IS NULL;

CREATE TABLE IF NOT EXISTS omicron.public.switch_port_settings (
    id UUID PRIMARY KEY,
    name STRING(63) NOT NULL,
    description STRING(512) NOT NULL,
    time_created TIMESTAMPTZ NOT NULL,
    time_modified TIMESTAMPTZ NOT NULL,
    time_deleted TIMESTAMPTZ
);

CREATE UNIQUE INDEX IF NOT EXISTS switch_port_settings_by_name ON omicron.public.switch_port_settings (
    name
) WHERE
    time_deleted IS NULL;

CREATE TYPE IF NOT EXISTS omicron.public.switch_port_geometry AS ENUM (
    'Qsfp28x1',
    'Qsfp28x2',
    'Sfp28x4'
);

CREATE TABLE IF NOT EXISTS omicron.public.switch_port_settings_port_config (
    port_settings_id UUID PRIMARY KEY,
    geometry omicron.public.switch_port_geometry
);

CREATE TABLE IF NOT EXISTS omicron.public.switch_port_settings_link_config (
    port_settings_id UUID,
    lldp_service_config_id UUID NOT NULL,
    link_name TEXT,
    mtu INT4,

    PRIMARY KEY (port_settings_id, link_name)
);

CREATE TABLE IF NOT EXISTS omicron.public.lldp_service_config (
    id UUID PRIMARY KEY,
    lldp_config_id UUID,
    enabled BOOL NOT NULL
);

CREATE TABLE IF NOT EXISTS omicron.public.lldp_config (
    id UUID PRIMARY KEY,
    name STRING(63) NOT NULL,
    description STRING(512) NOT NULL,
    time_created TIMESTAMPTZ NOT NULL,
    time_modified TIMESTAMPTZ NOT NULL,
    time_deleted TIMESTAMPTZ,
    chassis_id TEXT,
    system_name TEXT,
    system_description TEXT,
    management_ip TEXT
);

CREATE UNIQUE INDEX IF NOT EXISTS lldp_config_by_name ON omicron.public.lldp_config (
    name
) WHERE
    time_deleted IS NULL;

CREATE TYPE IF NOT EXISTS omicron.public.switch_interface_kind AS ENUM (
    'primary',
    'vlan',
    'loopback'
);

CREATE TABLE IF NOT EXISTS omicron.public.switch_port_settings_interface_config (
    port_settings_id UUID,
    id UUID PRIMARY KEY,
    interface_name TEXT NOT NULL,
    v6_enabled BOOL NOT NULL,
    kind omicron.public.switch_interface_kind
);

CREATE UNIQUE INDEX IF NOT EXISTS switch_port_settings_interface_config_by_id ON omicron.public.switch_port_settings_interface_config (
    port_settings_id, interface_name
);

CREATE TABLE IF NOT EXISTS omicron.public.switch_vlan_interface_config (
    interface_config_id UUID,
    vid INT4,

    PRIMARY KEY (interface_config_id, vid)
);

CREATE TABLE IF NOT EXISTS omicron.public.switch_port_settings_route_config (
    port_settings_id UUID,
    interface_name TEXT,
    dst INET,
    gw INET,
    vid INT4,

    /* TODO https://github.com/oxidecomputer/omicron/issues/3013 */
    PRIMARY KEY (port_settings_id, interface_name, dst, gw)
);

CREATE TABLE IF NOT EXISTS omicron.public.switch_port_settings_bgp_peer_config (
    port_settings_id UUID,
    bgp_config_id UUID NOT NULL,
    interface_name TEXT,
    addr INET,
    hold_time INT8,
    idle_hold_time INT8,
    delay_open INT8,
    connect_retry INT8,
    keepalive INT8,

    /* TODO https://github.com/oxidecomputer/omicron/issues/3013 */
    PRIMARY KEY (port_settings_id, interface_name, addr)
);

CREATE TABLE IF NOT EXISTS omicron.public.bgp_config (
    id UUID PRIMARY KEY,
    name STRING(63) NOT NULL,
    description STRING(512) NOT NULL,
    time_created TIMESTAMPTZ NOT NULL,
    time_modified TIMESTAMPTZ NOT NULL,
    time_deleted TIMESTAMPTZ,
    asn INT8 NOT NULL,
    vrf TEXT,
    bgp_announce_set_id UUID NOT NULL
);

CREATE UNIQUE INDEX IF NOT EXISTS lookup_bgp_config_by_name ON omicron.public.bgp_config (
    name
) WHERE
    time_deleted IS NULL;

CREATE TABLE IF NOT EXISTS omicron.public.bgp_announce_set (
    id UUID PRIMARY KEY,
    name STRING(63) NOT NULL,
    description STRING(512) NOT NULL,
    time_created TIMESTAMPTZ NOT NULL,
    time_modified TIMESTAMPTZ NOT NULL,
    time_deleted TIMESTAMPTZ
);

CREATE UNIQUE INDEX IF NOT EXISTS lookup_bgp_announce_set_by_name ON omicron.public.bgp_announce_set (
    name
) WHERE
    time_deleted IS NULL;

CREATE TABLE IF NOT EXISTS omicron.public.bgp_announcement (
    announce_set_id UUID,
    address_lot_block_id UUID NOT NULL,
    network INET,

    /* TODO https://github.com/oxidecomputer/omicron/issues/3013 */
    PRIMARY KEY (announce_set_id, network)
);

CREATE TABLE IF NOT EXISTS omicron.public.switch_port_settings_address_config (
    port_settings_id UUID,
    address_lot_block_id UUID NOT NULL,
    rsvd_address_lot_block_id UUID NOT NULL,
    address INET,
    interface_name TEXT,

    /* TODO https://github.com/oxidecomputer/omicron/issues/3013 */
    PRIMARY KEY (port_settings_id, address, interface_name)
);

CREATE TABLE IF NOT EXISTS omicron.public.bootstore_keys (
    key TEXT NOT NULL PRIMARY KEY,
    generation INT8 NOT NULL
);

/*
 * Hardware/software inventory
 *
 * See RFD 433 for details.  Here are the highlights.
 *
 * Omicron periodically collects hardware/software inventory data from the
 * running system and stores it into the database.  Each discrete set of data is
 * called a **collection**.  Each collection contains lots of different kinds of
 * data, so there are many tables here.  For clarity, these tables are prefixed
 * with:
 *
 *     `inv_*` (examples: `inv_collection`, `inv_service_processor`)
 *
 *         Describes the complete set of hardware and software in the system.
 *         Rows in these tables are immutable, but they describe mutable facts
 *         about hardware and software (e.g., the slot that a disk is in).  When
 *         these facts change (e.g., a disk moves between slots), a new set of
 *         records is written.
 *
 * All rows in the `inv_*` tables point back to a particular collection.  They
 * represent the state observed at some particular time.  Generally, if two
 * observations came from two different places, they're not put into the same
 * row of the same table.  For example, caboose information comes from the SP,
 * but it doesn't go into the `inv_service_processor` table.  It goes in a
 * separate `inv_caboose` table.  This is debatable but it preserves a clearer
 * record of exactly what information came from where, since the separate record
 * has its own "source" and "time_collected".
 *
 * Information about service processors and roots of trust are joined with
 * information reported by sled agents via the baseboard id.
 *
 * Hardware and software identifiers are normalized for the usual database
 * design reasons.  This means instead of storing hardware and software
 * identifiers directly in the `inv_*` tables, these tables instead store
 * foreign keys into one of these groups of tables, whose names are also
 * prefixed for clarity:
 *
 *     `hw_*` (example: `hw_baseboard_id`)
 *
 *         Maps hardware-provided identifiers to UUIDs that are used as foreign
 *         keys in the rest of the schema. (Avoids embedding these identifiers
 *         into all the other tables.)
 *
 *     `sw_*` (example: `sw_caboose`)
 *
 *         Maps software-provided identifiers to UUIDs that are used as foreign
 *         keys in the rest of the schema. (Avoids embedding these identifiers
 *         into all the other tables.)
 *
 * Records in these tables are shared across potentially many collections.  To
 * see why this is useful, consider that `sw_caboose` records contain several
 * long identifiers (e.g., git commit, SHA sums) and in practice, most of the
 * time, we expect that all components of a given type will have the exact same
 * cabooses.  Rather than store the caboose contents in each
 * `inv_service_processor` row (for example), often replicating the exact same
 * contents for each SP for each collection, these rows just have pointers into
 * the `sw_caboose` table that stores this data once.  (This also makes it much
 * easier to determine that these components _do_ have the same cabooses.)
 *
 * On PC systems (i.e., non-Oxide hardware), most of these tables will be empty
 * because we do not support hardware inventory on these systems.
 *
 * Again, see RFD 433 for more on all this.
 */

/*
 * baseboard ids: this table assigns uuids to distinct part/serial values
 *
 * Usually we include the baseboard revision number when we reference the part
 * number and serial number.  The revision number is deliberately left out here.
 * If we happened to see the same baseboard part number and serial number with
 * different revisions, that's the same baseboard.
 */
CREATE TABLE IF NOT EXISTS omicron.public.hw_baseboard_id (
    id UUID PRIMARY KEY,
    part_number TEXT NOT NULL,
    serial_number TEXT NOT NULL
);
CREATE UNIQUE INDEX IF NOT EXISTS lookup_baseboard_id_by_props
    ON omicron.public.hw_baseboard_id (part_number, serial_number);

/* power states reportable by the SP */
CREATE TYPE IF NOT EXISTS omicron.public.hw_power_state AS ENUM (
    'A0',
    'A1',
    'A2'
);

/* root of trust firmware slots */
CREATE TYPE IF NOT EXISTS omicron.public.hw_rot_slot AS ENUM (
    'A',
    'B'
);

/* cabooses: this table assigns unique ids to distinct caboose contents */
CREATE TABLE IF NOT EXISTS omicron.public.sw_caboose (
    id UUID PRIMARY KEY,
    board TEXT NOT NULL,
    git_commit TEXT NOT NULL,
    name TEXT NOT NULL,
    version TEXT NOT NULL
);
CREATE UNIQUE INDEX IF NOT EXISTS caboose_properties
    on omicron.public.sw_caboose (board, git_commit, name, version);

/* root of trust pages: this table assigns unique ids to distinct RoT CMPA
   and CFPA page contents, each of which is a 512-byte blob */
CREATE TABLE IF NOT EXISTS omicron.public.sw_root_of_trust_page (
    id UUID PRIMARY KEY,
    data_base64 TEXT NOT NULL
);
CREATE UNIQUE INDEX IF NOT EXISTS root_of_trust_page_properties
    on omicron.public.sw_root_of_trust_page (data_base64);

/* Inventory Collections */

-- list of all collections
CREATE TABLE IF NOT EXISTS omicron.public.inv_collection (
    id UUID PRIMARY KEY,
    time_started TIMESTAMPTZ NOT NULL,
    time_done TIMESTAMPTZ NOT NULL,
    collector TEXT NOT NULL
);
-- Supports finding latest collection (to use) or the oldest collection (to
-- clean up)
CREATE INDEX IF NOT EXISTS inv_collection_by_time_started
    ON omicron.public.inv_collection (time_started);

-- list of errors generated during a collection
CREATE TABLE IF NOT EXISTS omicron.public.inv_collection_error (
    inv_collection_id UUID NOT NULL,
    idx INT4 NOT NULL,
    message TEXT
);
CREATE INDEX IF NOT EXISTS errors_by_collection
    ON omicron.public.inv_collection_error (inv_collection_id, idx);

/* what kind of slot MGS reported a device in */
CREATE TYPE IF NOT EXISTS omicron.public.sp_type AS ENUM (
    'sled',
    'switch',
    'power'
);

-- observations from and about service processors
-- also see `inv_root_of_trust`
CREATE TABLE IF NOT EXISTS omicron.public.inv_service_processor (
    -- where this observation came from
    -- (foreign key into `inv_collection` table)
    inv_collection_id UUID NOT NULL,
    -- which system this SP reports it is part of
    -- (foreign key into `hw_baseboard_id` table)
    hw_baseboard_id UUID NOT NULL,
    -- when this observation was made
    time_collected TIMESTAMPTZ NOT NULL,
    -- which MGS instance reported this data
    source TEXT NOT NULL,

    -- identity of this device according to MGS
    sp_type omicron.public.sp_type NOT NULL,
    sp_slot INT4 NOT NULL,

    -- Data from MGS "Get SP Info" API.  See MGS API documentation.
    baseboard_revision INT8 NOT NULL,
    hubris_archive_id TEXT NOT NULL,
    power_state omicron.public.hw_power_state NOT NULL,

    PRIMARY KEY (inv_collection_id, hw_baseboard_id)
);

-- root of trust information reported by SP
-- There's usually one row here for each row in inv_service_processor, but not
-- necessarily.
CREATE TABLE IF NOT EXISTS omicron.public.inv_root_of_trust (
    -- where this observation came from
    -- (foreign key into `inv_collection` table)
    inv_collection_id UUID NOT NULL,
    -- which system this SP reports it is part of
    -- (foreign key into `hw_baseboard_id` table)
    hw_baseboard_id UUID NOT NULL,
    -- when this observation was made
    time_collected TIMESTAMPTZ NOT NULL,
    -- which MGS instance reported this data
    source TEXT NOT NULL,

    slot_active omicron.public.hw_rot_slot NOT NULL,
    slot_boot_pref_transient omicron.public.hw_rot_slot, -- nullable
    slot_boot_pref_persistent omicron.public.hw_rot_slot NOT NULL,
    slot_boot_pref_persistent_pending omicron.public.hw_rot_slot, -- nullable
    slot_a_sha3_256 TEXT, -- nullable
    slot_b_sha3_256 TEXT, -- nullable

    PRIMARY KEY (inv_collection_id, hw_baseboard_id)
);

CREATE TYPE IF NOT EXISTS omicron.public.caboose_which AS ENUM (
    'sp_slot_0',
    'sp_slot_1',
    'rot_slot_A',
    'rot_slot_B'
);

-- cabooses found
CREATE TABLE IF NOT EXISTS omicron.public.inv_caboose (
    -- where this observation came from
    -- (foreign key into `inv_collection` table)
    inv_collection_id UUID NOT NULL,
    -- which system this SP reports it is part of
    -- (foreign key into `hw_baseboard_id` table)
    hw_baseboard_id UUID NOT NULL,
    -- when this observation was made
    time_collected TIMESTAMPTZ NOT NULL,
    -- which MGS instance reported this data
    source TEXT NOT NULL,

    which omicron.public.caboose_which NOT NULL,
    sw_caboose_id UUID NOT NULL,

    PRIMARY KEY (inv_collection_id, hw_baseboard_id, which)
);

CREATE TYPE IF NOT EXISTS omicron.public.root_of_trust_page_which AS ENUM (
    'cmpa',
    'cfpa_active',
    'cfpa_inactive',
    'cfpa_scratch'
);

-- root of trust key signing pages found
CREATE TABLE IF NOT EXISTS omicron.public.inv_root_of_trust_page (
    -- where this observation came from
    -- (foreign key into `inv_collection` table)
    inv_collection_id UUID NOT NULL,
    -- which system this SP reports it is part of
    -- (foreign key into `hw_baseboard_id` table)
    hw_baseboard_id UUID NOT NULL,
    -- when this observation was made
    time_collected TIMESTAMPTZ NOT NULL,
    -- which MGS instance reported this data
    source TEXT NOT NULL,

    which omicron.public.root_of_trust_page_which NOT NULL,
    sw_root_of_trust_page_id UUID NOT NULL,

    PRIMARY KEY (inv_collection_id, hw_baseboard_id, which)
);

CREATE TYPE IF NOT EXISTS omicron.public.sled_role AS ENUM (
    -- this sled is directly attached to a Sidecar
    'scrimlet',
    -- everything else
    'gimlet'
);

-- observations from and about sled agents
CREATE TABLE IF NOT EXISTS omicron.public.inv_sled_agent (
    -- where this observation came from
    -- (foreign key into `inv_collection` table)
    inv_collection_id UUID NOT NULL,
    -- when this observation was made
    time_collected TIMESTAMPTZ NOT NULL,
    -- URL of the sled agent that reported this data
    source TEXT NOT NULL,

    -- unique id for this sled (should be foreign keys into `sled` table, though
    -- it's conceivable a sled will report an id that we don't know about)
    sled_id UUID NOT NULL,

    -- which system this sled agent reports it's running on
    -- (foreign key into `hw_baseboard_id` table)
    -- This is optional because dev/test systems support running on non-Oxide
    -- hardware.
    hw_baseboard_id UUID,

    -- Many of the following properties are duplicated from the `sled` table,
    -- which predates the current inventory system.
    sled_agent_ip INET NOT NULL,
    sled_agent_port INT4 NOT NULL,
    sled_role omicron.public.sled_role NOT NULL,
    usable_hardware_threads INT8
        CHECK (usable_hardware_threads BETWEEN 0 AND 4294967295) NOT NULL,
    usable_physical_ram INT8 NOT NULL,
    reservoir_size INT8 CHECK (reservoir_size < usable_physical_ram) NOT NULL,

    PRIMARY KEY (inv_collection_id, sled_id)
);

CREATE TABLE IF NOT EXISTS omicron.public.inv_sled_omicron_zones (
    -- where this observation came from
    -- (foreign key into `inv_collection` table)
    inv_collection_id UUID NOT NULL,
    -- when this observation was made
    time_collected TIMESTAMPTZ NOT NULL,
    -- URL of the sled agent that reported this data
    source TEXT NOT NULL,

    -- unique id for this sled (should be foreign keys into `sled` table, though
    -- it's conceivable a sled will report an id that we don't know about)
    sled_id UUID NOT NULL,

    -- OmicronZonesConfig generation reporting these zones
    generation INT8 NOT NULL,

    PRIMARY KEY (inv_collection_id, sled_id)
);

CREATE TYPE IF NOT EXISTS omicron.public.zone_type AS ENUM (
  'boundary_ntp',
  'clickhouse',
  'clickhouse_keeper',
  'cockroach_db',
  'crucible',
  'crucible_pantry',
  'external_dns',
  'internal_dns',
  'internal_ntp',
  'nexus',
  'oximeter'
);

-- observations from sled agents about Omicron-managed zones
CREATE TABLE IF NOT EXISTS omicron.public.inv_omicron_zone (
    -- where this observation came from
    -- (foreign key into `inv_collection` table)
    inv_collection_id UUID NOT NULL,

    -- unique id for this sled (should be foreign keys into `sled` table, though
    -- it's conceivable a sled will report an id that we don't know about)
    sled_id UUID NOT NULL,

    -- unique id for this zone
    id UUID NOT NULL,
    underlay_address INET NOT NULL,
    zone_type omicron.public.zone_type NOT NULL,

    -- SocketAddr of the "primary" service for this zone
    -- (what this describes varies by zone type, but all zones have at least one
    -- service in them)
    primary_service_ip INET NOT NULL,
    primary_service_port INT4
        CHECK (primary_service_port BETWEEN 0 AND 65535)
        NOT NULL,

    -- The remaining properties may be NULL for different kinds of zones.  The
    -- specific constraints are not enforced at the database layer, basically
    -- because it's really complicated to do that and it's not obvious that it's
    -- worthwhile.

    -- Some zones have a second service.  Like the primary one, the meaning of
    -- this is zone-type-dependent.
    second_service_ip INET,
    second_service_port INT4
        CHECK (second_service_port IS NULL
        OR second_service_port BETWEEN 0 AND 65535),

    -- Zones may have an associated dataset.  They're currently always on a U.2.
    -- The only thing we need to identify it here is the name of the zpool that
    -- it's on.
    dataset_zpool_name TEXT,

    -- Zones with external IPs have an associated NIC and sockaddr for listening
    -- (first is a foreign key into `inv_omicron_zone_nic`)
    nic_id UUID,

    -- Properties for internal DNS servers
    -- address attached to this zone from outside the sled's subnet
    dns_gz_address INET,
    dns_gz_address_index INT8,

    -- Properties common to both kinds of NTP zones
    ntp_ntp_servers TEXT[],
    ntp_dns_servers INET[],
    ntp_domain TEXT,

    -- Properties specific to Nexus zones
    nexus_external_tls BOOLEAN,
    nexus_external_dns_servers INET ARRAY,

    -- Source NAT configuration (currently used for boundary NTP only)
    snat_ip INET,
    snat_first_port INT4
        CHECK (snat_first_port IS NULL OR snat_first_port BETWEEN 0 AND 65535),
    snat_last_port INT4
        CHECK (snat_last_port IS NULL OR snat_last_port BETWEEN 0 AND 65535),

    PRIMARY KEY (inv_collection_id, id)
);

CREATE TABLE IF NOT EXISTS omicron.public.inv_omicron_zone_nic (
    inv_collection_id UUID NOT NULL,
    id UUID NOT NULL,
    name TEXT NOT NULL,
    ip INET NOT NULL,
    mac INT8 NOT NULL,
    subnet INET NOT NULL,
    vni INT8 NOT NULL,
    is_primary BOOLEAN NOT NULL,
    slot INT2 NOT NULL,

    PRIMARY KEY (inv_collection_id, id)
);

/*
 * System-level blueprints
 *
 * See RFD 457 and 459 for context.
 *
 * A blueprint describes a potential system configuration. The primary table is
 * the `blueprint` table, which stores only a small amount of metadata about the
 * blueprint. The bulk of the information is stored in the `bp_*` tables below,
 * each of which references back to `blueprint` by ID.
 *
 * `bp_target` describes the "target blueprints" of the system. Insertion must
 * follow a strict set of rules:
 *
 * * The first target blueprint must have version=1, and must have no parent
 *   blueprint.
 * * The Nth target blueprint must have version=N, and its parent blueprint must
 *   be the blueprint that was the target at version=N-1.
 *
 * The result is that the current target blueprint can always be found by
 * looking at the maximally-versioned row in `bp_target`, and there is a linear
 * history from that blueprint all the way back to the version=1 blueprint. We
 * will eventually prune old blueprint targets, so it will not always be
 * possible to view the entire history.
 *
 * `bp_sled_omicron_zones`, `bp_omicron_zone`, and `bp_omicron_zone_nic` are
 * nearly identical to their `inv_*` counterparts, and record the
 * `OmicronZonesConfig` for each sled.
 *
 * `bp_omicron_zones_not_in_service` stores a list of Omicron zones (present in
 * `bp_omicron_zone`) that are NOT in service; e.g., should not appear in
 * internal DNS. Nexus's in-memory `Blueprint` representation stores the set of
 * zones that ARE in service. We invert that logic at this layer because we
 * expect most blueprints to have a relatively large number of omicron zones,
 * almost all of which will be in service. This is a minor and perhaps
 * unnecessary optimization at the database layer, but it's also relatively
 * simple and hidden by the relevant read and insert queries in
 * `nexus-db-queries`.
 */

-- list of all blueprints
CREATE TABLE IF NOT EXISTS omicron.public.blueprint (
    id UUID PRIMARY KEY,

    -- This is effectively a foreign key back to this table; however, it is
    -- allowed to be NULL: the initial blueprint has no parent. Additionally,
    -- it may be non-NULL but no longer reference a row in this table: once a
    -- child blueprint has been created from a parent, it's possible for the
    -- parent to be deleted. We do not NULL out this field on such a deletion,
    -- so we can always see that there had been a particular parent even if it's
    -- now gone.
    parent_blueprint_id UUID,

    -- These fields are for debugging only.
    time_created TIMESTAMPTZ NOT NULL,
    creator TEXT NOT NULL,
    comment TEXT NOT NULL,

    -- identifies the latest internal DNS version when blueprint planning began
    internal_dns_version INT8 NOT NULL
);

-- table describing both the current and historical target blueprints of the
-- system
CREATE TABLE IF NOT EXISTS omicron.public.bp_target (
    -- Monotonically increasing version for all bp_targets
    version INT8 PRIMARY KEY,

    -- Effectively a foreign key into the `blueprint` table, but may reference a
    -- blueprint that has been deleted (if this target is no longer the current
    -- target: the current target must not be deleted).
    blueprint_id UUID NOT NULL,

    -- Is this blueprint enabled?
    --
    -- Currently, we have no code that acts on this value; however, it exists as
    -- an escape hatch once we have automated blueprint planning and execution.
    -- An operator can set the current blueprint to disabled, which should stop
    -- planning and execution (presumably until a support case can address
    -- whatever issue the update system is causing).
    enabled BOOL NOT NULL,

    -- Timestamp for when this blueprint was made the current target
    time_made_target TIMESTAMPTZ NOT NULL
);

-- see inv_sled_omicron_zones, which is identical except it references a
-- collection whereas this table references a blueprint
CREATE TABLE IF NOT EXISTS omicron.public.bp_sled_omicron_zones (
    -- foreign key into `blueprint` table
    blueprint_id UUID NOT NULL,

    sled_id UUID NOT NULL,
    generation INT8 NOT NULL,
    PRIMARY KEY (blueprint_id, sled_id)
);

-- description of omicron zones specified in a blueprint
--
-- This is currently identical to `inv_omicron_zone`, except that the foreign
-- keys reference other blueprint tables intead of inventory tables. We expect
-- their sameness to diverge over time as either inventory or blueprints (or
-- both) grow context-specific properties.
CREATE TABLE IF NOT EXISTS omicron.public.bp_omicron_zone (
    -- foreign key into the `blueprint` table
    blueprint_id UUID NOT NULL,

    -- unique id for this sled (should be foreign keys into `sled` table, though
    -- it's conceivable a blueprint could refer to a sled that no longer exists,
    -- particularly if the blueprint is older than the current target)
    sled_id UUID NOT NULL,

    -- unique id for this zone
    id UUID NOT NULL,
    underlay_address INET NOT NULL,
    zone_type omicron.public.zone_type NOT NULL,

    -- SocketAddr of the "primary" service for this zone
    -- (what this describes varies by zone type, but all zones have at least one
    -- service in them)
    primary_service_ip INET NOT NULL,
    primary_service_port INT4
        CHECK (primary_service_port BETWEEN 0 AND 65535)
        NOT NULL,

    -- The remaining properties may be NULL for different kinds of zones.  The
    -- specific constraints are not enforced at the database layer, basically
    -- because it's really complicated to do that and it's not obvious that it's
    -- worthwhile.

    -- Some zones have a second service.  Like the primary one, the meaning of
    -- this is zone-type-dependent.
    second_service_ip INET,
    second_service_port INT4
        CHECK (second_service_port IS NULL
        OR second_service_port BETWEEN 0 AND 65535),

    -- Zones may have an associated dataset.  They're currently always on a U.2.
    -- The only thing we need to identify it here is the name of the zpool that
    -- it's on.
    dataset_zpool_name TEXT,

    -- Zones with external IPs have an associated NIC and sockaddr for listening
    -- (first is a foreign key into `bp_omicron_zone_nic`)
    bp_nic_id UUID,

    -- Properties for internal DNS servers
    -- address attached to this zone from outside the sled's subnet
    dns_gz_address INET,
    dns_gz_address_index INT8,

    -- Properties common to both kinds of NTP zones
    ntp_ntp_servers TEXT[],
    ntp_dns_servers INET[],
    ntp_domain TEXT,

    -- Properties specific to Nexus zones
    nexus_external_tls BOOLEAN,
    nexus_external_dns_servers INET ARRAY,

    -- Source NAT configuration (currently used for boundary NTP only)
    snat_ip INET,
    snat_first_port INT4
        CHECK (snat_first_port IS NULL OR snat_first_port BETWEEN 0 AND 65535),
    snat_last_port INT4
        CHECK (snat_last_port IS NULL OR snat_last_port BETWEEN 0 AND 65535),

    PRIMARY KEY (blueprint_id, id)
);

CREATE TABLE IF NOT EXISTS omicron.public.bp_omicron_zone_nic (
    blueprint_id UUID NOT NULL,
    id UUID NOT NULL,
    name TEXT NOT NULL,
    ip INET NOT NULL,
    mac INT8 NOT NULL,
    subnet INET NOT NULL,
    vni INT8 NOT NULL,
    is_primary BOOLEAN NOT NULL,
    slot INT2 NOT NULL,

    PRIMARY KEY (blueprint_id, id)
);

-- list of omicron zones that are considered NOT in-service for a blueprint
--
-- In Rust code, we generally want to deal with "zones in service", which means
-- they should appear in DNS. However, almost all zones in almost all blueprints
-- will be in service, so we can induce considerably less database work by
-- storing the zones _not_ in service. Our DB wrapper layer handles this
-- inversion, so the rest of our Rust code can ignore it.
CREATE TABLE IF NOT EXISTS omicron.public.bp_omicron_zones_not_in_service (
    blueprint_id UUID NOT NULL,
    bp_omicron_zone_id UUID NOT NULL,

    PRIMARY KEY (blueprint_id, bp_omicron_zone_id)
);

/*******************************************************************/

/*
 * The `sled_instance` view's definition needs to be modified in a separate
 * transaction from the transaction that created it.
 */

COMMIT;
BEGIN;

CREATE TABLE IF NOT EXISTS omicron.public.db_metadata (
    -- There should only be one row of this table for the whole DB.
    -- It's a little goofy, but filter on "singleton = true" before querying
    -- or applying updates, and you'll access the singleton row.
    --
    -- We also add a constraint on this table to ensure it's not possible to
    -- access the version of this table with "singleton = false".
    singleton BOOL NOT NULL PRIMARY KEY,
    time_created TIMESTAMPTZ NOT NULL,
    time_modified TIMESTAMPTZ NOT NULL,
    -- Semver representation of the DB version
    version STRING(64) NOT NULL,

    -- (Optional) Semver representation of the DB version to which we're upgrading
    target_version STRING(64),

    CHECK (singleton = true)
);

-- Per-VMM state.
CREATE TABLE IF NOT EXISTS omicron.public.vmm (
    id UUID PRIMARY KEY,
    time_created TIMESTAMPTZ NOT NULL,
    time_deleted TIMESTAMPTZ,
    instance_id UUID NOT NULL,
    state omicron.public.instance_state NOT NULL,
    time_state_updated TIMESTAMPTZ NOT NULL,
    state_generation INT NOT NULL,
    sled_id UUID NOT NULL,
    propolis_ip INET NOT NULL,
    propolis_port INT4 NOT NULL CHECK (propolis_port BETWEEN 0 AND 65535) DEFAULT 12400
);

/*
 * A special view of an instance provided to operators for insights into what's
 * running on a sled.
 *
 * This view replaces the placeholder `sled_instance` view defined above. Any
 * columns in the placeholder must appear in the replacement in the same order
 * and with the same types they had in the placeholder.
 */

CREATE OR REPLACE VIEW omicron.public.sled_instance
AS SELECT
   instance.id,
   instance.name,
   silo.name as silo_name,
   project.name as project_name,
   vmm.sled_id as active_sled_id,
   instance.time_created,
   instance.time_modified,
   instance.migration_id,
   instance.ncpus,
   instance.memory,
   vmm.state
FROM
    omicron.public.instance AS instance
    JOIN omicron.public.project AS project ON
            instance.project_id = project.id
    JOIN omicron.public.silo AS silo ON
            project.silo_id = silo.id
    JOIN omicron.public.vmm AS vmm ON
            instance.active_propolis_id = vmm.id
WHERE
    instance.time_deleted IS NULL AND vmm.time_deleted IS NULL;

CREATE TYPE IF NOT EXISTS omicron.public.switch_link_fec AS ENUM (
    'Firecode',
    'None',
    'Rs'
);

CREATE TYPE IF NOT EXISTS omicron.public.switch_link_speed AS ENUM (
    '0G',
    '1G',
    '10G',
    '25G',
    '40G',
    '50G',
    '100G',
    '200G',
    '400G'
);

ALTER TABLE omicron.public.switch_port_settings_link_config ADD COLUMN IF NOT EXISTS fec omicron.public.switch_link_fec;
ALTER TABLE omicron.public.switch_port_settings_link_config ADD COLUMN IF NOT EXISTS speed omicron.public.switch_link_speed;

CREATE SEQUENCE IF NOT EXISTS omicron.public.ipv4_nat_version START 1 INCREMENT 1;

CREATE TABLE IF NOT EXISTS omicron.public.ipv4_nat_entry (
    id UUID PRIMARY KEY DEFAULT gen_random_uuid(),
    external_address INET NOT NULL,
    first_port INT4 NOT NULL,
    last_port INT4 NOT NULL,
    sled_address INET NOT NULL,
    vni INT4 NOT NULL,
    mac INT8 NOT NULL,
    version_added INT8 NOT NULL DEFAULT nextval('omicron.public.ipv4_nat_version'),
    version_removed INT8,
    time_created TIMESTAMPTZ NOT NULL DEFAULT now(),
    time_deleted TIMESTAMPTZ
);

CREATE UNIQUE INDEX IF NOT EXISTS ipv4_nat_version_added ON omicron.public.ipv4_nat_entry (
    version_added
)
STORING (
    external_address,
    first_port,
    last_port,
    sled_address,
    vni,
    mac,
    time_created,
    time_deleted
);

CREATE UNIQUE INDEX IF NOT EXISTS overlapping_ipv4_nat_entry ON omicron.public.ipv4_nat_entry (
    external_address,
    first_port,
    last_port
) WHERE time_deleted IS NULL;

CREATE INDEX IF NOT EXISTS ipv4_nat_lookup ON omicron.public.ipv4_nat_entry (external_address, first_port, last_port, sled_address, vni, mac);

CREATE UNIQUE INDEX IF NOT EXISTS ipv4_nat_version_removed ON omicron.public.ipv4_nat_entry (
    version_removed
)
STORING (
    external_address,
    first_port,
    last_port,
    sled_address,
    vni,
    mac,
    time_created,
    time_deleted
);

CREATE TYPE IF NOT EXISTS omicron.public.bfd_mode AS ENUM (
    'single_hop',
    'multi_hop'
);

CREATE TABLE IF NOT EXISTS omicron.public.bfd_session (
    id UUID PRIMARY KEY,
    local INET,
    remote INET NOT NULL,
    detection_threshold INT8 NOT NULL,
    required_rx INT8 NOT NULL,
    switch TEXT NOT NULL,
    mode  omicron.public.bfd_mode,

    time_created TIMESTAMPTZ NOT NULL,
    time_modified TIMESTAMPTZ NOT NULL,
    time_deleted TIMESTAMPTZ
);

CREATE UNIQUE INDEX IF NOT EXISTS lookup_bfd_session ON omicron.public.bfd_session (
    remote,
    switch
) WHERE time_deleted IS NULL;

/*
 * Metadata for the schema itself. This version number isn't great, as there's
 * nothing to ensure it gets bumped when it should be, but it's a start.
 */
CREATE TABLE IF NOT EXISTS omicron.public.db_metadata (
    -- There should only be one row of this table for the whole DB.
    -- It's a little goofy, but filter on "singleton = true" before querying
    -- or applying updates, and you'll access the singleton row.
    --
    -- We also add a constraint on this table to ensure it's not possible to
    -- access the version of this table with "singleton = false".
    singleton BOOL NOT NULL PRIMARY KEY,
    time_created TIMESTAMPTZ NOT NULL,
    time_modified TIMESTAMPTZ NOT NULL,
    -- Semver representation of the DB version
    version STRING(64) NOT NULL,

    -- (Optional) Semver representation of the DB version to which we're upgrading
    target_version STRING(64),

    CHECK (singleton = true)
);

ALTER TABLE omicron.public.switch_port_settings_link_config ADD COLUMN IF NOT EXISTS autoneg BOOL NOT NULL DEFAULT false;

CREATE INDEX IF NOT EXISTS ipv4_nat_lookup_by_vni ON omicron.public.ipv4_nat_entry (
  vni
)
STORING (
  external_address,
  first_port,
  last_port,
  sled_address,
  mac,
  version_added,
  version_removed,
  time_created,
  time_deleted
);

/*
 * A view of the ipv4 nat change history
 * used to summarize changes for external viewing
 */
CREATE VIEW IF NOT EXISTS omicron.public.ipv4_nat_changes
AS
-- Subquery:
-- We need to be able to order partial changesets. ORDER BY on separate columns
-- will not accomplish this, so we'll do this by interleaving version_added
-- and version_removed (version_removed taking priority if NOT NULL) and then sorting
-- on the appropriate version numbers at call time.
WITH interleaved_versions AS (
  -- fetch all active NAT entries (entries that have not been soft deleted)
  SELECT
    external_address,
    first_port,
    last_port,
    sled_address,
    vni,
    mac,
    -- rename version_added to version
    version_added AS version,
    -- create a new virtual column, boolean value representing whether or not
    -- the record has been soft deleted
    (version_removed IS NOT NULL) as deleted
  FROM omicron.public.ipv4_nat_entry
  WHERE version_removed IS NULL

  -- combine the datasets, unifying the version_added and version_removed
  -- columns to a single `version` column so we can interleave and sort the entries
  UNION

  -- fetch all inactive NAT entries (entries that have been soft deleted)
  SELECT
    external_address,
    first_port,
    last_port,
    sled_address,
    vni,
    mac,
    -- rename version_removed to version
    version_removed AS version,
    -- create a new virtual column, boolean value representing whether or not
    -- the record has been soft deleted
    (version_removed IS NOT NULL) as deleted
  FROM omicron.public.ipv4_nat_entry
  WHERE version_removed IS NOT NULL
)
-- this is our new "table"
-- here we select the columns from the subquery defined above
SELECT
  external_address,
  first_port,
  last_port,
  sled_address,
  vni,
  mac,
  version,
  deleted
FROM interleaved_versions;

INSERT INTO omicron.public.db_metadata (
    singleton,
    time_created,
    time_modified,
    version,
    target_version
) VALUES
<<<<<<< HEAD
    ( TRUE, NOW(), NOW(), '39.0.1', NULL)
=======
    ( TRUE, NOW(), NOW(), '39.0.0', NULL)
>>>>>>> 87c9b130
ON CONFLICT DO NOTHING;

COMMIT;<|MERGE_RESOLUTION|>--- conflicted
+++ resolved
@@ -3560,11 +3560,7 @@
     version,
     target_version
 ) VALUES
-<<<<<<< HEAD
     ( TRUE, NOW(), NOW(), '39.0.1', NULL)
-=======
-    ( TRUE, NOW(), NOW(), '39.0.0', NULL)
->>>>>>> 87c9b130
 ON CONFLICT DO NOTHING;
 
 COMMIT;