/*
 * dbinit.sql: raw SQL to initialize a database for use by Omicron
 *
 * It's not clear what the long-term story for managing the database schema will
 * be.  For now, this file can be used by the test suite and by developers (via
 * the "omicron-dev" program) to set up a local database with which to run the
 * system.
 */

/*
 * Important CockroachDB notes:
 *
 *    For timestamps, CockroachDB's docs recommend TIMESTAMPTZ rather than
 *    TIMESTAMP.  This does not change what is stored with each datum, but
 *    rather how it's interpreted when clients use it.  It should make no
 *    difference to us, so we stick with the recommendation.
 *
 *    We avoid explicit foreign keys due to this warning from the docs: "Foreign
 *    key dependencies can significantly impact query performance, as queries
 *    involving tables with foreign keys, or tables referenced by foreign keys,
 *    require CockroachDB to check two separate tables. We recommend using them
 *    sparingly."
 */

BEGIN;

/*
 * We assume the database and user do not already exist so that we don't
 * inadvertently clobber what's there.  If they might exist, the user has to
 * clear this first.
 *
 * NOTE: the database and user names MUST be kept in sync with the
 * initialization code and dbwipe.sql.
 */
CREATE DATABASE IF NOT EXISTS omicron;
CREATE USER IF NOT EXISTS omicron;
ALTER DEFAULT PRIVILEGES GRANT INSERT, SELECT, UPDATE, DELETE ON TABLES to omicron;

/*
 * Configure a replication factor of 5 to ensure that the system can maintain
 * availability in the face of any two node failures.
 */
ALTER RANGE default CONFIGURE ZONE USING num_replicas = 5;

/*
 * Racks
 */
CREATE TABLE IF NOT EXISTS omicron.public.rack (
    /* Identity metadata (asset) */
    id UUID PRIMARY KEY,
    time_created TIMESTAMPTZ NOT NULL,
    time_modified TIMESTAMPTZ NOT NULL,

    /*
     * Identifies if rack management has been transferred from RSS -> Nexus.
     * If "false", RSS is still managing sleds, services, and DNS records.
     *
     * This value is set to "true" when RSS calls the
     * "rack_initialization_complete" endpoint on Nexus' internal interface.
     *
     * See RFD 278 for more detail.
     */
    initialized BOOL NOT NULL,

    /* Used to configure the updates service URL */
    tuf_base_url STRING(512),

    /* The IPv6 underlay /56 prefix for the rack */
    rack_subnet INET
);

/*
 * Sleds
 */

-- The disposition for a particular sled. This is updated solely by the
-- operator, and not by Nexus.
CREATE TYPE IF NOT EXISTS omicron.public.sled_policy AS ENUM (
    -- The sled is in service, and new resources can be provisioned onto it.
    'in_service',
    -- The sled is in service, but the operator has indicated that new
    -- resources should not be provisioned onto it.
    'no_provision',
    -- The operator has marked that the sled has, or will be, removed from the
    -- rack, and it should be assumed that any resources currently on it are
    -- now permanently missing.
    'expunged'
);

-- The actual state of the sled. This is updated exclusively by Nexus.
--
-- Nexus's goal is to match the sled's state with the operator-indicated
-- policy. For example, if the sled_policy is "expunged" and the sled_state is
-- "active", Nexus will assume that the sled is gone. Based on that, Nexus will
-- reallocate resources currently on the expunged sled to other sleds, etc.
-- Once the expunged sled no longer has any resources attached to it, Nexus
-- will mark it as decommissioned.
CREATE TYPE IF NOT EXISTS omicron.public.sled_state AS ENUM (
    -- The sled has resources of any kind allocated on it, or, is available for
    -- new resources.
    --
    -- The sled can be in this state and have a different sled policy, e.g.
    -- "expunged".
    'active',

    -- The sled no longer has resources allocated on it, now or in the future.
    --
    -- This is a terminal state. This state is only valid if the sled policy is
    -- 'expunged'.
    'decommissioned'
);

CREATE TABLE IF NOT EXISTS omicron.public.sled (
    /* Identity metadata (asset) */
    id UUID PRIMARY KEY,
    time_created TIMESTAMPTZ NOT NULL,
    time_modified TIMESTAMPTZ NOT NULL,
    time_deleted TIMESTAMPTZ,
    rcgen INT NOT NULL,

    /* FK into the Rack table */
    rack_id UUID NOT NULL,

    /* Idenfities if this Sled is a Scrimlet */
    is_scrimlet BOOL NOT NULL,

    /* Baseboard information about the sled */
    serial_number STRING(63) NOT NULL,
    part_number STRING(63) NOT NULL,
    revision INT8 NOT NULL,

    /* CPU & RAM summary for the sled */
    usable_hardware_threads INT8 CHECK (usable_hardware_threads BETWEEN 0 AND 4294967295) NOT NULL,
    usable_physical_ram INT8 NOT NULL,
    reservoir_size INT8 CHECK (reservoir_size < usable_physical_ram) NOT NULL,

    /* The IP address and bound port of the sled agent server. */
    ip INET NOT NULL,
    port INT4 CHECK (port BETWEEN 0 AND 65535) NOT NULL,

    /* The last address allocated to a propolis instance on this sled. */
    last_used_address INET NOT NULL,

    /* The policy for the sled, updated exclusively by the operator */
    sled_policy omicron.public.sled_policy NOT NULL,

    /* The actual state of the sled, updated exclusively by Nexus */
    sled_state omicron.public.sled_state NOT NULL,

    /* Generation number owned and incremented by the sled-agent */
    sled_agent_gen INT8 NOT NULL DEFAULT 1
);

-- Add an index that ensures a given physical sled (identified by serial and
-- part number) can only be a commissioned member of the control plane once.
--
-- TODO Should `sled` reference `hw_baseboard_id` instead of having its own
-- serial/part columns?
CREATE UNIQUE INDEX IF NOT EXISTS commissioned_sled_uniqueness
    ON omicron.public.sled (serial_number, part_number)
    WHERE sled_state != 'decommissioned';

/* Add an index which lets us look up sleds on a rack */
CREATE UNIQUE INDEX IF NOT EXISTS lookup_sled_by_rack ON omicron.public.sled (
    rack_id,
    id
) WHERE time_deleted IS NULL;

/* Add an index which lets us look up sleds based on policy and state */
CREATE INDEX IF NOT EXISTS lookup_sled_by_policy_and_state ON omicron.public.sled (
    sled_policy,
    sled_state
);

CREATE TYPE IF NOT EXISTS omicron.public.sled_resource_kind AS ENUM (
    -- omicron.public.instance
    'instance'
    -- We expect to other resource kinds here in the future; e.g., to track
    -- resources used by control plane services. For now, we only track
    -- instances.
);

-- Accounting for programs using resources on a sled
CREATE TABLE IF NOT EXISTS omicron.public.sled_resource (
    -- Should match the UUID of the corresponding resource
    id UUID PRIMARY KEY,

    -- The sled where resources are being consumed
    sled_id UUID NOT NULL,

    -- The maximum number of hardware threads usable by this resource
    hardware_threads INT8 NOT NULL,

    -- The maximum amount of RSS RAM provisioned to this resource
    rss_ram INT8 NOT NULL,

    -- The maximum amount of Reservoir RAM provisioned to this resource
    reservoir_ram INT8 NOT NULL,

    -- Identifies the type of the resource
    kind omicron.public.sled_resource_kind NOT NULL
);

-- Allow looking up all resources which reside on a sled
CREATE UNIQUE INDEX IF NOT EXISTS lookup_resource_by_sled ON omicron.public.sled_resource (
    sled_id,
    id
);


-- Table of all sled subnets allocated for sleds added to an already initialized
-- rack. The sleds in this table and their allocated subnets are created before
-- a sled is added to the `sled` table. Addition to the `sled` table occurs
-- after the sled is initialized and notifies Nexus about itself.
--
-- For simplicity and space savings, this table doesn't actually contain the
-- full subnets for a given sled, but only the octet that extends a /56 rack
-- subnet to a /64 sled subnet. The rack subnet is maintained in the `rack`
-- table.
--
-- This table does not include subnet octets allocated during RSS and therefore
-- all of the octets start at 33. This makes the data in this table purely additive
-- post-RSS, which also implies that we cannot re-use subnet octets if an original
-- sled that was part of RSS was removed from the cluster.
CREATE TABLE IF NOT EXISTS omicron.public.sled_underlay_subnet_allocation (
    -- The physical identity of the sled
    -- (foreign key into `hw_baseboard_id` table)
    hw_baseboard_id UUID,

    -- The rack to which a sled is being added
    -- (foreign key into `rack` table)
    --
    -- We require this because the sled is not yet part of the sled table when
    -- we first allocate a subnet for it.
    rack_id UUID NOT NULL,

    -- The sled to which a subnet is being allocated
    --
    -- Eventually will be a foreign key into the `sled` table when the sled notifies nexus
    -- about itself after initialization.
    sled_id UUID NOT NULL,

    -- The octet that extends a /56 rack subnet to a /64 sled subnet
    --
    -- Always between 33 and 255 inclusive
    subnet_octet INT2 NOT NULL UNIQUE CHECK (subnet_octet BETWEEN 33 AND 255),

    PRIMARY KEY (hw_baseboard_id, sled_id)
);

-- Add an index which allows pagination by {rack_id, sled_id} pairs.
CREATE UNIQUE INDEX IF NOT EXISTS lookup_subnet_allocation_by_rack_and_sled ON omicron.public.sled_underlay_subnet_allocation (
    rack_id,
    sled_id
);

/*
 * Switches
 */

CREATE TABLE IF NOT EXISTS omicron.public.switch (
    /* Identity metadata (asset) */
    id UUID PRIMARY KEY,
    time_created TIMESTAMPTZ NOT NULL,
    time_modified TIMESTAMPTZ NOT NULL,
    time_deleted TIMESTAMPTZ,
    rcgen INT NOT NULL,

    /* FK into the Rack table */
    rack_id UUID NOT NULL,

    /* Baseboard information about the switch */
    serial_number STRING(63) NOT NULL,
    part_number STRING(63) NOT NULL,
    revision INT8 NOT NULL
);

/* Add an index which lets us look up switches on a rack */
CREATE UNIQUE INDEX IF NOT EXISTS lookup_switch_by_rack ON omicron.public.switch (
    rack_id,
    id
) WHERE time_deleted IS NULL;

/*
 * Services
 */

CREATE TYPE IF NOT EXISTS omicron.public.service_kind AS ENUM (
  'clickhouse',
  'clickhouse_keeper',
  'cockroach',
  'crucible',
  'crucible_pantry',
  'dendrite',
  'external_dns',
  'internal_dns',
  'nexus',
  'ntp',
  'oximeter',
  'tfport',
  'mgd'
);

CREATE TYPE IF NOT EXISTS omicron.public.physical_disk_kind AS ENUM (
  'm2',
  'u2'
);

-- The disposition for a particular physical disk.
-- This is updated by the operator, either explicitly through an operator API,
-- or implicitly when altering sled policy.
CREATE TYPE IF NOT EXISTS omicron.public.physical_disk_policy AS ENUM (
    -- The disk is in service, and new resources can be provisioned onto it.
    'in_service',
    -- The disk has been, or will be, removed from the rack, and it should be
    -- assumed that any resources currently on it are now permanently missing.
    'expunged'
);

-- The actual state of a physical disk. This is updated exclusively by Nexus.
--
-- Nexus's goal is to match the physical disk's state with the
-- operator-indicated policy. For example, if the policy is "expunged" and the
-- state is "active", Nexus will assume that the physical disk is gone. Based
-- on that, Nexus will reallocate resources currently on the expunged disk
-- elsewhere, etc. Once the expunged disk no longer has any resources attached
-- to it, Nexus will mark it as decommissioned.
CREATE TYPE IF NOT EXISTS omicron.public.physical_disk_state AS ENUM (
    -- The disk has resources of any kind allocated on it, or, is available for
    -- new resources.
    --
    -- The disk can be in this state and have a different policy, e.g.
    -- "expunged".
    'active',

    -- The disk no longer has resources allocated on it, now or in the future.
    --
    -- This is a terminal state. This state is only valid if the policy is
    -- 'expunged'.
    'decommissioned'
);

-- A physical disk which exists inside the rack.
CREATE TABLE IF NOT EXISTS omicron.public.physical_disk (
    id UUID PRIMARY KEY,
    time_created TIMESTAMPTZ NOT NULL,
    time_modified TIMESTAMPTZ NOT NULL,
    time_deleted TIMESTAMPTZ,
    rcgen INT NOT NULL,

    vendor STRING(63) NOT NULL,
    serial STRING(63) NOT NULL,
    model STRING(63) NOT NULL,

    variant omicron.public.physical_disk_kind NOT NULL,

    -- FK into the Sled table
    sled_id UUID NOT NULL,

    disk_policy omicron.public.physical_disk_policy NOT NULL,
    disk_state omicron.public.physical_disk_state NOT NULL
);

-- This constraint only needs to be upheld for disks that are not deleted
-- nor decommissioned.
CREATE UNIQUE INDEX IF NOT EXISTS vendor_serial_model_unique on omicron.public.physical_disk (
  vendor, serial, model
) WHERE time_deleted IS NULL AND disk_state != 'decommissioned';

CREATE UNIQUE INDEX IF NOT EXISTS lookup_physical_disk_by_variant ON omicron.public.physical_disk (
    variant,
    id
) WHERE time_deleted IS NULL;

-- Make it efficient to look up physical disks by Sled.
CREATE UNIQUE INDEX IF NOT EXISTS lookup_physical_disk_by_sled ON omicron.public.physical_disk (
    sled_id,
    id
);

-- x509 certificates which may be used by services
CREATE TABLE IF NOT EXISTS omicron.public.certificate (
    -- Identity metadata (resource)
    id UUID PRIMARY KEY,
    name STRING(63) NOT NULL,
    description STRING(512) NOT NULL,
    time_created TIMESTAMPTZ NOT NULL,
    time_modified TIMESTAMPTZ NOT NULL,
    time_deleted TIMESTAMPTZ,

    -- which Silo this certificate is used for
    silo_id UUID NOT NULL,

    -- The service type which should use this certificate
    service omicron.public.service_kind NOT NULL,

    -- cert.pem file (certificate chain in PEM format) as a binary blob
    cert BYTES NOT NULL,

    -- key.pem file (private key in PEM format) as a binary blob
    key BYTES NOT NULL
);

-- Add an index which lets us look up certificates for a particular service
-- class.
CREATE UNIQUE INDEX IF NOT EXISTS lookup_certificate_by_service ON omicron.public.certificate (
    service,
    id
) WHERE
    time_deleted IS NULL;

-- Add an index which enforces that certificates have unique names, and which
-- allows pagination-by-name.
CREATE UNIQUE INDEX IF NOT EXISTS lookup_certificate_by_silo ON omicron.public.certificate (
    silo_id,
    name
) WHERE
    time_deleted IS NULL;

-- A table describing virtual resource provisioning which may be associated
-- with a collection of objects, including:
-- - Projects
-- - Silos
-- - Fleet
CREATE TABLE IF NOT EXISTS omicron.public.virtual_provisioning_collection (
    -- Should match the UUID of the corresponding collection.
    id UUID PRIMARY KEY,
    time_modified TIMESTAMPTZ NOT NULL DEFAULT NOW(),

    -- Identifies the type of the collection.
    collection_type STRING(63) NOT NULL,

    -- The amount of physical disk space which has been provisioned
    -- on behalf of the collection.
    virtual_disk_bytes_provisioned INT8 NOT NULL,

    -- The number of CPUs provisioned by VMs.
    cpus_provisioned INT8 NOT NULL,

    -- The amount of RAM provisioned by VMs.
    ram_provisioned INT8 NOT NULL
);

-- A table describing a single virtual resource which has been provisioned.
-- This may include:
-- - Disks
-- - Instances
-- - Snapshots
--
-- NOTE: You might think to yourself: "This table looks an awful lot like
-- the 'virtual_provisioning_collection' table, could they be condensed into
-- a single table?"
-- The answer to this question is unfortunately: "No". We use CTEs to both
-- UPDATE the collection table while INSERTing rows in the resource table, and
-- this would not be allowed if they came from the same table due to:
-- https://www.cockroachlabs.com/docs/v22.2/known-limitations#statements-containing-multiple-modification-subqueries-of-the-same-table-are-disallowed
-- However, by using separate tables, the CTE is able to function correctly.
CREATE TABLE IF NOT EXISTS omicron.public.virtual_provisioning_resource (
    -- Should match the UUID of the corresponding collection.
    id UUID PRIMARY KEY,
    time_modified TIMESTAMPTZ NOT NULL DEFAULT NOW(),

    -- Identifies the type of the resource.
    resource_type STRING(63) NOT NULL,

    -- The amount of physical disk space which has been provisioned
    -- on behalf of the resource.
    virtual_disk_bytes_provisioned INT8 NOT NULL,

    -- The number of CPUs provisioned.
    cpus_provisioned INT8 NOT NULL,

    -- The amount of RAM provisioned.
    ram_provisioned INT8 NOT NULL
);

-- ZPools of Storage, attached to Sleds.
-- These are backed by a single physical disk.
--
-- For information about the provisioned zpool, reference the
-- "omicron.public.inv_zpool" table, which returns information
-- that has actually been returned from the underlying sled.
CREATE TABLE IF NOT EXISTS omicron.public.zpool (
    /* Identity metadata (asset) */
    id UUID PRIMARY KEY,
    time_created TIMESTAMPTZ NOT NULL,
    time_modified TIMESTAMPTZ NOT NULL,
    time_deleted TIMESTAMPTZ,
    rcgen INT NOT NULL,

    /* FK into the Sled table */
    sled_id UUID NOT NULL,

    /* FK into the Physical Disk table */
    physical_disk_id UUID NOT NULL
);

/* Create an index on the physical disk id */
CREATE INDEX IF NOT EXISTS lookup_zpool_by_disk on omicron.public.zpool (
    physical_disk_id,
    id
) WHERE physical_disk_id IS NOT NULL AND time_deleted IS NULL;

CREATE TYPE IF NOT EXISTS omicron.public.dataset_kind AS ENUM (
  'crucible',
  'cockroach',
  'clickhouse',
  'clickhouse_keeper',
  'external_dns',
  'internal_dns'
);

/*
 * A dataset of allocated space within a zpool.
 */
CREATE TABLE IF NOT EXISTS omicron.public.dataset (
    /* Identity metadata (asset) */
    id UUID PRIMARY KEY,
    time_created TIMESTAMPTZ NOT NULL,
    time_modified TIMESTAMPTZ NOT NULL,
    time_deleted TIMESTAMPTZ,
    rcgen INT NOT NULL,

    /* FK into the Pool table */
    pool_id UUID NOT NULL,

    /* Contact information for the dataset */
    ip INET NOT NULL,
    port INT4 CHECK (port BETWEEN 0 AND 65535) NOT NULL,

    kind omicron.public.dataset_kind NOT NULL,

    /* An upper bound on the amount of space that might be in-use */
    size_used INT,

    /* Crucible must make use of 'size_used'; other datasets manage their own storage */
    CONSTRAINT size_used_column_set_for_crucible CHECK (
      (kind != 'crucible') OR
      (kind = 'crucible' AND size_used IS NOT NULL)
    )
);

/* Create an index on the size usage for Crucible's allocation */
CREATE INDEX IF NOT EXISTS lookup_dataset_by_size_used_crucible on omicron.public.dataset (
    size_used
) WHERE size_used IS NOT NULL AND time_deleted IS NULL AND kind = 'crucible';

/* Create an index on the size usage for any dataset */
CREATE INDEX IF NOT EXISTS lookup_dataset_by_size_used on omicron.public.dataset (
    size_used
) WHERE size_used IS NOT NULL AND time_deleted IS NULL;

/* Create an index on the zpool id */
CREATE INDEX IF NOT EXISTS lookup_dataset_by_zpool on omicron.public.dataset (
    pool_id,
    id
) WHERE pool_id IS NOT NULL AND time_deleted IS NULL;

/*
 * A region of space allocated to Crucible Downstairs, within a dataset.
 */
CREATE TABLE IF NOT EXISTS omicron.public.region (
    /* Identity metadata (asset) */
    id UUID PRIMARY KEY,
    time_created TIMESTAMPTZ NOT NULL,
    time_modified TIMESTAMPTZ NOT NULL,

    /* FK into the dataset table */
    dataset_id UUID NOT NULL,

    /* FK into the volume table */
    volume_id UUID NOT NULL,

    /* Metadata describing the region */
    block_size INT NOT NULL,
    blocks_per_extent INT NOT NULL,
    extent_count INT NOT NULL
);

/*
 * Allow all regions belonging to a disk to be accessed quickly.
 */
CREATE UNIQUE INDEX IF NOT EXISTS lookup_region_by_volume on omicron.public.region (
    volume_id,
    id
);

/*
 * Allow all regions belonging to a dataset to be accessed quickly.
 */
CREATE UNIQUE INDEX IF NOT EXISTS lookup_region_by_dataset on omicron.public.region (
    dataset_id,
    id
);

/*
 * A snapshot of a region, within a dataset.
 */
CREATE TABLE IF NOT EXISTS omicron.public.region_snapshot (
    dataset_id UUID NOT NULL,
    region_id UUID NOT NULL,

    /* Associated higher level virtual snapshot */
    snapshot_id UUID NOT NULL,

    /*
     * Target string, for identification as part of
     * volume construction request(s)
     */
    snapshot_addr TEXT NOT NULL,

    /* How many volumes reference this? */
    volume_references INT8 NOT NULL,

    /* Is this currently part of some resources_to_delete? */
    deleting BOOL NOT NULL,

    PRIMARY KEY (dataset_id, region_id, snapshot_id)
);

/* Index for use during join with region table */
CREATE INDEX IF NOT EXISTS lookup_region_by_dataset on omicron.public.region_snapshot (
    dataset_id, region_id
);

/*
 * Index on volume_references and snapshot_addr for crucible
 * resource accounting lookup
 */
CREATE INDEX IF NOT EXISTS lookup_region_snapshot_by_volume_reference on omicron.public.region_snapshot (
    volume_references
);

CREATE INDEX IF NOT EXISTS lookup_region_snapshot_by_snapshot_addr on omicron.public.region_snapshot (
    snapshot_addr
);

/*
 * A volume within Crucible
 */
CREATE TABLE IF NOT EXISTS omicron.public.volume (
    id UUID PRIMARY KEY,
    time_created TIMESTAMPTZ NOT NULL,
    time_modified TIMESTAMPTZ NOT NULL,
    time_deleted TIMESTAMPTZ,

    /* child resource generation number, per RFD 192 */
    rcgen INT NOT NULL,

    /*
     * A JSON document describing the construction of the volume, including all
     * sub volumes. This is what will be POSTed to propolis, and eventually
     * consumed by some Upstairs code to perform the volume creation. The Rust
     * type of this column should be Crucible::VolumeConstructionRequest.
     */
    data TEXT NOT NULL,

    /*
     * A JSON document describing what resources to clean up when deleting this
     * volume. The Rust type of this column should be the CrucibleResources
     * enum.
     */
    resources_to_clean_up TEXT
);

/* Quickly find deleted volumes */
CREATE INDEX IF NOT EXISTS lookup_volume_by_deleted on omicron.public.volume (
    time_deleted
);

/*
 * Silos
 */

CREATE TYPE IF NOT EXISTS omicron.public.authentication_mode AS ENUM (
  'local',
  'saml'
);

CREATE TYPE IF NOT EXISTS omicron.public.user_provision_type AS ENUM (
  'api_only',
  'jit'
);

CREATE TABLE IF NOT EXISTS omicron.public.silo (
    /* Identity metadata */
    id UUID PRIMARY KEY,
    name STRING(63) NOT NULL,
    description STRING(512) NOT NULL,
    time_created TIMESTAMPTZ NOT NULL,
    time_modified TIMESTAMPTZ NOT NULL,
    time_deleted TIMESTAMPTZ,

    discoverable BOOL NOT NULL,
    authentication_mode omicron.public.authentication_mode NOT NULL,
    user_provision_type omicron.public.user_provision_type NOT NULL,

    mapped_fleet_roles JSONB NOT NULL,

    /* child resource generation number, per RFD 192 */
    rcgen INT NOT NULL
);

CREATE UNIQUE INDEX IF NOT EXISTS lookup_silo_by_name ON omicron.public.silo (
    name
) WHERE
    time_deleted IS NULL;

/*
 * Silo users
 */
CREATE TABLE IF NOT EXISTS omicron.public.silo_user (
    id UUID PRIMARY KEY,
    time_created TIMESTAMPTZ NOT NULL,
    time_modified TIMESTAMPTZ NOT NULL,
    time_deleted TIMESTAMPTZ,

    silo_id UUID NOT NULL,
    external_id TEXT NOT NULL
);

/* This index lets us quickly find users for a given silo. */
CREATE UNIQUE INDEX IF NOT EXISTS lookup_silo_user_by_silo ON omicron.public.silo_user (
    silo_id,
    external_id
) WHERE
    time_deleted IS NULL;

CREATE TABLE IF NOT EXISTS omicron.public.silo_user_password_hash (
    silo_user_id UUID NOT NULL,
    hash TEXT NOT NULL,
    time_created TIMESTAMPTZ NOT NULL,

    PRIMARY KEY(silo_user_id)
);

/*
 * Silo groups
 */

CREATE TABLE IF NOT EXISTS omicron.public.silo_group (
    id UUID PRIMARY KEY,
    time_created TIMESTAMPTZ NOT NULL,
    time_modified TIMESTAMPTZ NOT NULL,
    time_deleted TIMESTAMPTZ,

    silo_id UUID NOT NULL,
    external_id TEXT NOT NULL
);

CREATE UNIQUE INDEX IF NOT EXISTS lookup_silo_group_by_silo ON omicron.public.silo_group (
    silo_id,
    external_id
) WHERE
    time_deleted IS NULL;

/*
 * Silo group membership
 */

CREATE TABLE IF NOT EXISTS omicron.public.silo_group_membership (
    silo_group_id UUID NOT NULL,
    silo_user_id UUID NOT NULL,

    PRIMARY KEY (silo_group_id, silo_user_id)
);

/*
 * The primary key lets us paginate through the users in a group.  We need to
 * index the same fields in the reverse order to be able to paginate through the
 * groups that a user is in.
 */
CREATE INDEX IF NOT EXISTS lookup_silo_group_by_user ON omicron.public.silo_group_membership (
    silo_user_id,
    silo_group_id
);

/*
 * Silo identity provider list
 */

CREATE TYPE IF NOT EXISTS omicron.public.provider_type AS ENUM (
  'saml'
);

CREATE TABLE IF NOT EXISTS omicron.public.identity_provider (
    /* Identity metadata */
    id UUID PRIMARY KEY,
    name STRING(63) NOT NULL,
    description STRING(512) NOT NULL,
    time_created TIMESTAMPTZ NOT NULL,
    time_modified TIMESTAMPTZ NOT NULL,
    time_deleted TIMESTAMPTZ,

    silo_id UUID NOT NULL,
    provider_type omicron.public.provider_type NOT NULL
);

CREATE UNIQUE INDEX IF NOT EXISTS lookup_idp_by_silo_id ON omicron.public.identity_provider (
    silo_id,
    id
) WHERE
    time_deleted IS NULL;

CREATE UNIQUE INDEX IF NOT EXISTS lookup_idp_by_silo_name ON omicron.public.identity_provider (
    silo_id,
    name
) WHERE
    time_deleted IS NULL;

/*
 * Silo SAML identity provider
 */
CREATE TABLE IF NOT EXISTS omicron.public.saml_identity_provider (
    /* Identity metadata */
    id UUID PRIMARY KEY,
    name STRING(63) NOT NULL,
    description STRING(512) NOT NULL,
    time_created TIMESTAMPTZ NOT NULL,
    time_modified TIMESTAMPTZ NOT NULL,
    time_deleted TIMESTAMPTZ,

    silo_id UUID NOT NULL,

    idp_metadata_document_string TEXT NOT NULL,

    idp_entity_id TEXT NOT NULL,
    sp_client_id TEXT NOT NULL,
    acs_url TEXT NOT NULL,
    slo_url TEXT NOT NULL,
    technical_contact_email TEXT NOT NULL,

    public_cert TEXT,
    private_key TEXT,

    group_attribute_name TEXT
);

CREATE UNIQUE INDEX IF NOT EXISTS lookup_saml_idp_by_silo_id ON omicron.public.saml_identity_provider (
    silo_id,
    id
) WHERE
    time_deleted IS NULL;

CREATE UNIQUE INDEX IF NOT EXISTS lookup_saml_idp_by_silo_name ON omicron.public.saml_identity_provider (
    silo_id,
    name
) WHERE
    time_deleted IS NULL;

/*
 * Users' public SSH keys, per RFD 44
 */
CREATE TABLE IF NOT EXISTS omicron.public.ssh_key (
    id UUID PRIMARY KEY,
    name STRING(63) NOT NULL,
    description STRING(512) NOT NULL,
    time_created TIMESTAMPTZ NOT NULL,
    time_modified TIMESTAMPTZ NOT NULL,
    time_deleted TIMESTAMPTZ,

    /* FK into silo_user table */
    silo_user_id UUID NOT NULL,

    /*
     * A 4096 bit RSA key without comment encodes to 726 ASCII characters.
     * A (256 bit) Ed25519 key w/o comment encodes to 82 ASCII characters.
     */
    public_key STRING(1023) NOT NULL
);

CREATE UNIQUE INDEX IF NOT EXISTS lookup_ssh_key_by_silo_user ON omicron.public.ssh_key (
    silo_user_id,
    name
) WHERE
    time_deleted IS NULL;

/**
 * Represents the SSH keys copied to an instance at create time by cloud-init.
 * Entries are added here when an instance is created (with configured SSH keys)
 * and removed when the instance is destroyed.
 *
 * TODO: Should this have time created / time deleted
 */
CREATE TABLE IF NOT EXISTS omicron.public.instance_ssh_key (
    instance_id UUID NOT NULL,
    ssh_key_id UUID NOT NULL,
    PRIMARY KEY (instance_id, ssh_key_id)
);

CREATE TABLE IF NOT EXISTS omicron.public.silo_quotas (
    silo_id UUID PRIMARY KEY,
    time_created TIMESTAMPTZ NOT NULL,
    time_modified TIMESTAMPTZ NOT NULL,
    cpus INT8 NOT NULL,
    memory_bytes INT8 NOT NULL,
    storage_bytes INT8 NOT NULL
);

/**
 * A view of the amount of provisioned and allocated (set by quotas) resources
 * on a given silo.
 */
CREATE VIEW IF NOT EXISTS omicron.public.silo_utilization
AS SELECT
    c.id AS silo_id,
    s.name AS silo_name,
    c.cpus_provisioned AS cpus_provisioned,
    c.ram_provisioned AS memory_provisioned,
    c.virtual_disk_bytes_provisioned AS storage_provisioned,
    q.cpus AS cpus_allocated,
    q.memory_bytes AS memory_allocated,
    q.storage_bytes AS storage_allocated,
    s.discoverable as silo_discoverable
FROM
    omicron.public.virtual_provisioning_collection AS c
    RIGHT JOIN omicron.public.silo_quotas AS q
    ON c.id = q.silo_id
    INNER JOIN omicron.public.silo AS s
    ON c.id = s.id
WHERE
    c.collection_type = 'Silo'
AND
    s.time_deleted IS NULL;

/*
 * Projects
 */

CREATE TABLE IF NOT EXISTS omicron.public.project (
    /* Identity metadata (resource) */
    id UUID PRIMARY KEY,
    name STRING(63) NOT NULL,
    description STRING(512) NOT NULL,
    time_created TIMESTAMPTZ NOT NULL,
    time_modified TIMESTAMPTZ NOT NULL,
    /* Indicates that the object has been deleted */
    time_deleted TIMESTAMPTZ,

    /* child resource generation number, per RFD 192 */
    rcgen INT NOT NULL,

    /* Which silo this project belongs to */
    silo_id UUID NOT NULL /* foreign key into "silo" table */
);

CREATE UNIQUE INDEX IF NOT EXISTS lookup_project_by_silo ON omicron.public.project (
    silo_id,
    name
) WHERE
    time_deleted IS NULL;

/*
 * Instances
 */

CREATE TYPE IF NOT EXISTS omicron.public.instance_state_v2 AS ENUM (
    /* The instance exists in the DB but its create saga is still in flight. */
    'creating',

    /*
     * The instance has no active VMM. Corresponds to the "stopped" external
     * state.
     */
    'no_vmm',

    /* The instance's state is derived from its active VMM's state. */
    'vmm',

    /* Something bad happened while trying to interact with the instance. */
    'failed',

    /* The instance has been destroyed. */
    'destroyed'
);

CREATE TYPE IF NOT EXISTS omicron.public.vmm_state AS ENUM (
    'starting',
    'running',
    'stopping',
    'stopped',
    'rebooting',
    'migrating',
    'failed',
    'destroyed',
    'saga_unwound'
);

/*
 * TODO consider how we want to manage multiple sagas operating on the same
 * Instance -- e.g., reboot concurrent with destroy or concurrent reboots or the
 * like.  Or changing # of CPUs or memory size.
 */
CREATE TABLE IF NOT EXISTS omicron.public.instance (
    /* Identity metadata (resource) */
    id UUID PRIMARY KEY,
    name STRING(63) NOT NULL,
    description STRING(512) NOT NULL,
    time_created TIMESTAMPTZ NOT NULL,
    time_modified TIMESTAMPTZ NOT NULL,
    /* Indicates that the object has been deleted */
    /* This is redundant for Instances, but we keep it here for consistency. */
    time_deleted TIMESTAMPTZ,

    /* Every Instance is in exactly one Project at a time. */
    project_id UUID NOT NULL,

    /* user data for instance initialization systems (e.g. cloud-init) */
    user_data BYTES NOT NULL,

    /* The last-updated time and generation for the instance's state. */
    time_state_updated TIMESTAMPTZ NOT NULL,
    state_generation INT NOT NULL,

    /* FK into `vmm` for the Propolis server that's backing this instance. */
    active_propolis_id UUID,

    /* FK into `vmm` for the migration target Propolis server, if one exists. */
    target_propolis_id UUID,

    /* Identifies any ongoing migration for this instance. */
    migration_id UUID,

    /* Instance configuration */
    ncpus INT NOT NULL,
    memory INT NOT NULL,
    hostname STRING(63) NOT NULL,
    boot_on_fault BOOL NOT NULL DEFAULT false,

    /* ID of the instance update saga that has locked this instance for
     * updating, if one exists. */
    updater_id UUID,

    /* Generation of the instance updater lock */
    updater_gen INT NOT NULL DEFAULT 0,

    /*
     * The internal instance state. If this is 'vmm', the externally-visible
     * instance state is derived from its active VMM's state. This column is
     * distant from its generation number and update time because it is
     * deleted and recreated by the schema upgrade process; see the
     * `separate-instance-and-vmm-states` schema change for details.
     */
    state omicron.public.instance_state_v2 NOT NULL,

    CONSTRAINT vmm_iff_active_propolis CHECK (
        ((state = 'vmm') AND (active_propolis_id IS NOT NULL)) OR
        ((state != 'vmm') AND (active_propolis_id IS NULL))
    )
);

-- Names for instances within a project should be unique
CREATE UNIQUE INDEX IF NOT EXISTS lookup_instance_by_project ON omicron.public.instance (
    project_id,
    name
) WHERE
    time_deleted IS NULL;

/*
 * A special view of an instance provided to operators for insights into what's running
 * on a sled.
 *
 * This view requires the VMM table, which doesn't exist yet, so create a
 * "placeholder" view here and replace it with the full view once the table is
 * defined. See the README for more context.
 */

CREATE VIEW IF NOT EXISTS omicron.public.sled_instance
AS SELECT
    instance.id
FROM
    omicron.public.instance AS instance
WHERE
    instance.time_deleted IS NULL;

/*
 * Guest-Visible, Virtual Disks
 */

/*
 * TODO The Rust enum to which this type is converted
 * carries data in some of its variants, such as the UUID
 * of the instance to which a disk is attached.
 *
 * This makes the conversion to/from this enum type here much
 * more difficult, since we need a way to manage that data
 * coherently.
 *
 * See <https://github.com/oxidecomputer/omicron/issues/312>.
 */
-- CREATE TYPE omicron.public.DiskState AS ENUM (
--     'creating',
--     'detached',
--     'attaching',
--     'attached',
--     'detaching',
--     'destroyed',
--     'faulted'
-- );

CREATE TYPE IF NOT EXISTS omicron.public.block_size AS ENUM (
  '512',
  '2048',
  '4096'
);

CREATE TABLE IF NOT EXISTS omicron.public.disk (
    /* Identity metadata (resource) */
    id UUID PRIMARY KEY,
    name STRING(63) NOT NULL,
    description STRING(512) NOT NULL,
    time_created TIMESTAMPTZ NOT NULL,
    time_modified TIMESTAMPTZ NOT NULL,
    /* Indicates that the object has been deleted */
    /* This is redundant for Disks, but we keep it here for consistency. */
    time_deleted TIMESTAMPTZ,

    /* child resource generation number, per RFD 192 */
    rcgen INT NOT NULL,

    /* Every Disk is in exactly one Project at a time. */
    project_id UUID NOT NULL,

    /* Every disk consists of a root volume */
    volume_id UUID NOT NULL,

    /*
     * TODO Would it make sense for the runtime state to live in a separate
     * table?
     */
    /* Runtime state */
    -- disk_state omicron.public.DiskState NOT NULL, /* TODO see above */
    disk_state STRING(32) NOT NULL,
    /*
     * Every Disk may be attaching to, attached to, or detaching from at most
     * one Instance at a time.
     */
    attach_instance_id UUID,
    state_generation INT NOT NULL,
    slot INT2 CHECK (slot >= 0 AND slot < 8),
    time_state_updated TIMESTAMPTZ NOT NULL,

    /* Disk configuration */
    size_bytes INT NOT NULL,
    block_size omicron.public.block_size NOT NULL,
    origin_snapshot UUID,
    origin_image UUID,

    pantry_address TEXT
);

CREATE UNIQUE INDEX IF NOT EXISTS lookup_disk_by_project ON omicron.public.disk (
    project_id,
    name
) WHERE
    time_deleted IS NULL;

CREATE UNIQUE INDEX IF NOT EXISTS lookup_disk_by_instance ON omicron.public.disk (
    attach_instance_id,
    id
) WHERE
    time_deleted IS NULL AND attach_instance_id IS NOT NULL;

CREATE UNIQUE INDEX IF NOT EXISTS lookup_deleted_disk ON omicron.public.disk (
    id
) WHERE
    time_deleted IS NOT NULL;

CREATE UNIQUE INDEX IF NOT EXISTS lookup_disk_by_volume_id ON omicron.public.disk (
    volume_id
) WHERE
    time_deleted IS NULL;

CREATE TABLE IF NOT EXISTS omicron.public.image (
    /* Identity metadata (resource) */
    id UUID PRIMARY KEY,
    name STRING(63) NOT NULL,
    description STRING(512) NOT NULL,
    time_created TIMESTAMPTZ NOT NULL,
    time_modified TIMESTAMPTZ NOT NULL,
    /* Indicates that the object has been deleted */
    time_deleted TIMESTAMPTZ,

    silo_id UUID NOT NULL,
    project_id UUID,

    volume_id UUID NOT NULL,

    url STRING(8192),
    os STRING(64) NOT NULL,
    version STRING(64) NOT NULL,
    digest TEXT,
    block_size omicron.public.block_size NOT NULL,
    size_bytes INT NOT NULL
);

CREATE VIEW IF NOT EXISTS omicron.public.project_image AS
SELECT
    id,
    name,
    description,
    time_created,
    time_modified,
    time_deleted,
    silo_id,
    project_id,
    volume_id,
    url,
    os,
    version,
    digest,
    block_size,
    size_bytes
FROM
    omicron.public.image
WHERE
    project_id IS NOT NULL;

CREATE VIEW IF NOT EXISTS omicron.public.silo_image AS
SELECT
    id,
    name,
    description,
    time_created,
    time_modified,
    time_deleted,
    silo_id,
    volume_id,
    url,
    os,
    version,
    digest,
    block_size,
    size_bytes
FROM
    omicron.public.image
WHERE
    project_id IS NULL;

/* Index for silo images */
CREATE UNIQUE INDEX IF NOT EXISTS lookup_image_by_silo on omicron.public.image (
    silo_id,
    name
) WHERE
    time_deleted is NULL AND
    project_id is NULL;

/* Index for project images */
CREATE UNIQUE INDEX IF NOT EXISTS lookup_image_by_silo_and_project on omicron.public.image (
    silo_id,
    project_id,
    name
) WHERE
    time_deleted is NULL AND
    project_id is NOT NULL;

CREATE TYPE IF NOT EXISTS omicron.public.snapshot_state AS ENUM (
  'creating',
  'ready',
  'faulted',
  'destroyed'
);

CREATE TABLE IF NOT EXISTS omicron.public.snapshot (
    /* Identity metadata (resource) */
    id UUID PRIMARY KEY,
    name STRING(63) NOT NULL,
    description STRING(512) NOT NULL,
    time_created TIMESTAMPTZ NOT NULL,
    time_modified TIMESTAMPTZ NOT NULL,
    /* Indicates that the object has been deleted */
    time_deleted TIMESTAMPTZ,

    /* Every Snapshot is in exactly one Project at a time. */
    project_id UUID NOT NULL,

    /* Every Snapshot originated from a single disk */
    disk_id UUID NOT NULL,

    /* Every Snapshot consists of a root volume */
    volume_id UUID NOT NULL,

    /* Where will the scrubbed blocks eventually land? */
    destination_volume_id UUID NOT NULL,

    gen INT NOT NULL,
    state omicron.public.snapshot_state NOT NULL,
    block_size omicron.public.block_size NOT NULL,

    /* Disk configuration (from the time the snapshot was taken) */
    size_bytes INT NOT NULL
);

CREATE UNIQUE INDEX IF NOT EXISTS lookup_snapshot_by_project ON omicron.public.snapshot (
    project_id,
    name
) WHERE
    time_deleted IS NULL;

/*
 * Oximeter collector servers.
 */
CREATE TABLE IF NOT EXISTS omicron.public.oximeter (
    id UUID PRIMARY KEY,
    time_created TIMESTAMPTZ NOT NULL,
    time_modified TIMESTAMPTZ NOT NULL,
    ip INET NOT NULL,
    port INT4 CHECK (port BETWEEN 0 AND 65535) NOT NULL
);

/*
 * The kind of metric producer each record corresponds to.
 */
CREATE TYPE IF NOT EXISTS omicron.public.producer_kind AS ENUM (
    -- A sled agent for an entry in the sled table.
    'sled_agent',
    -- A service in a blueprint (typically the current target blueprint, but it
    -- may reference a prior blueprint if the service is in the process of being
    -- removed).
    'service',
    -- A Propolis VMM for an instance in the omicron.public.instance table
    'instance'
);

/*
 * Information about registered metric producers.
 */
CREATE TABLE IF NOT EXISTS omicron.public.metric_producer (
    id UUID PRIMARY KEY,
    time_created TIMESTAMPTZ NOT NULL,
    time_modified TIMESTAMPTZ NOT NULL,
    kind omicron.public.producer_kind NOT NULL,
    ip INET NOT NULL,
    port INT4 CHECK (port BETWEEN 0 AND 65535) NOT NULL,
    interval FLOAT NOT NULL,
    /* Oximeter collector instance to which this metric producer is assigned. */
    oximeter_id UUID NOT NULL
);

CREATE UNIQUE INDEX IF NOT EXISTS lookup_producer_by_oximeter ON omicron.public.metric_producer (
    oximeter_id,
    id
);

CREATE INDEX IF NOT EXISTS lookup_producer_by_time_modified ON omicron.public.metric_producer (
    time_modified
);

/*
 * VPCs and networking primitives
 */


CREATE TABLE IF NOT EXISTS omicron.public.vpc (
    /* Identity metadata (resource) */
    id UUID PRIMARY KEY,
    name STRING(63) NOT NULL,
    description STRING(512) NOT NULL,
    time_created TIMESTAMPTZ NOT NULL,
    time_modified TIMESTAMPTZ NOT NULL,
    /* Indicates that the object has been deleted */
    time_deleted TIMESTAMPTZ,
    project_id UUID NOT NULL,
    system_router_id UUID NOT NULL,
    dns_name STRING(63) NOT NULL,

    /*
     * The Geneve Virtual Network Identifier for this VPC. Note that this is a
     * 24-bit unsigned value, properties which are checked in the application,
     * not the database.
     */
    vni INT4 NOT NULL,

    /* The IPv6 prefix allocated to subnets. */
    ipv6_prefix INET NOT NULL,

    /* Used to ensure that two requests do not concurrently modify the
       VPC's firewall */
    firewall_gen INT NOT NULL,

    /* Child-resource generation number for VPC Subnets. */
    subnet_gen INT8 NOT NULL
);

CREATE UNIQUE INDEX IF NOT EXISTS lookup_vpc_by_project ON omicron.public.vpc (
    project_id,
    name
) WHERE
    time_deleted IS NULL;

CREATE UNIQUE INDEX IF NOT EXISTS lookup_vpc_by_vni ON omicron.public.vpc (
    vni
) WHERE
    time_deleted IS NULL;

CREATE TABLE IF NOT EXISTS omicron.public.vpc_subnet (
    /* Identity metadata (resource) */
    id UUID PRIMARY KEY,
    name STRING(63) NOT NULL,
    description STRING(512) NOT NULL,
    time_created TIMESTAMPTZ NOT NULL,
    time_modified TIMESTAMPTZ NOT NULL,
    /* Indicates that the object has been deleted */
    time_deleted TIMESTAMPTZ,
    vpc_id UUID NOT NULL,
    /* Child resource creation generation number */
    rcgen INT8 NOT NULL,
    ipv4_block INET NOT NULL,
    ipv6_block INET NOT NULL
);

/* Subnet and network interface names are unique per VPC, not project */
CREATE UNIQUE INDEX IF NOT EXISTS vpc_subnet_vpc_id_name_key ON omicron.public.vpc_subnet (
    vpc_id,
    name
) WHERE
    time_deleted IS NULL;

/* The kind of network interface. */
CREATE TYPE IF NOT EXISTS omicron.public.network_interface_kind AS ENUM (
    /* An interface attached to a guest instance. */
    'instance',

    /* An interface attached to a service. */
    'service'
);

CREATE TABLE IF NOT EXISTS omicron.public.network_interface (
    /* Identity metadata (resource) */
    id UUID PRIMARY KEY,
    name STRING(63) NOT NULL,
    description STRING(512) NOT NULL,
    time_created TIMESTAMPTZ NOT NULL,
    time_modified TIMESTAMPTZ NOT NULL,
    /* Indicates that the object has been deleted */
    time_deleted TIMESTAMPTZ,

    /* The kind of network interface, e.g., instance */
    kind omicron.public.network_interface_kind NOT NULL,

    /*
     * FK into the parent resource of this interface (e.g. Instance, Service)
     * as determined by the `kind`.
     */
    parent_id UUID NOT NULL,

    /* FK into VPC table */
    vpc_id UUID NOT NULL,
    /* FK into VPCSubnet table. */
    subnet_id UUID NOT NULL,

    /*
     * The EUI-48 MAC address of the guest interface.
     *
     * Note that we use the bytes of a 64-bit integer, in big-endian byte order
     * to represent the MAC.
     */
    mac INT8 NOT NULL,

    /* The private VPC IP address of the interface. */
    ip INET NOT NULL,

    /*
     * Limited to 8 NICs per instance. This value must be kept in sync with
     * `crate::nexus::MAX_NICS_PER_INSTANCE`.
     */
    slot INT2 NOT NULL CHECK (slot >= 0 AND slot < 8),

    /* True if this interface is the primary interface.
     *
     * The primary interface appears in DNS and its address is used for external
     * connectivity.
     */
    is_primary BOOL NOT NULL
);

/* A view of the network_interface table for just instance-kind records. */
CREATE VIEW IF NOT EXISTS omicron.public.instance_network_interface AS
SELECT
    id,
    name,
    description,
    time_created,
    time_modified,
    time_deleted,
    parent_id AS instance_id,
    vpc_id,
    subnet_id,
    mac,
    ip,
    slot,
    is_primary
FROM
    omicron.public.network_interface
WHERE
    kind = 'instance';

/* A view of the network_interface table for just service-kind records. */
CREATE VIEW IF NOT EXISTS omicron.public.service_network_interface AS
SELECT
    id,
    name,
    description,
    time_created,
    time_modified,
    time_deleted,
    parent_id AS service_id,
    vpc_id,
    subnet_id,
    mac,
    ip,
    slot,
    is_primary
FROM
    omicron.public.network_interface
WHERE
    kind = 'service';

/* TODO-completeness

 * We currently have a NetworkInterface table with the IP and MAC addresses inline.
 * Eventually, we'll probably want to move these to their own tables, and
 * refer to them here, most notably to support multiple IPs per NIC, as well
 * as moving IPs between NICs on different instances, etc.
 */

/* Ensure we do not assign the same address twice within a subnet */
CREATE UNIQUE INDEX IF NOT EXISTS network_interface_subnet_id_ip_key ON omicron.public.network_interface (
    subnet_id,
    ip
) WHERE
    time_deleted IS NULL;

/* Ensure we do not assign the same MAC twice within a VPC
 * See RFD174's discussion on the scope of virtual MACs
 */
CREATE UNIQUE INDEX IF NOT EXISTS network_interface_vpc_id_mac_key ON omicron.public.network_interface (
    vpc_id,
    mac
) WHERE
    time_deleted IS NULL;

/*
 * Index used to verify that all interfaces for a resource (e.g. Instance,
 * Service) are contained within a single VPC, and that all interfaces are
 * in unique VPC Subnets.
 *
 * This is also used to quickly find the primary interface since
 * we store the `is_primary` column. Such queries are mostly used
 * when setting a new primary interface.
 */
CREATE UNIQUE INDEX IF NOT EXISTS network_interface_parent_id_name_kind_key ON omicron.public.network_interface (
    parent_id,
    name,
    kind
)
STORING (vpc_id, subnet_id, is_primary)
WHERE
    time_deleted IS NULL;

/*
 * Index used to verify that all interfaces for a resource (e.g. Instance,
 * Service) have unique slots.
 */
CREATE UNIQUE INDEX IF NOT EXISTS network_interface_parent_id_slot_key ON omicron.public.network_interface (
    parent_id,
    slot
)
WHERE
    time_deleted IS NULL;

CREATE TYPE IF NOT EXISTS omicron.public.vpc_firewall_rule_status AS ENUM (
    'disabled',
    'enabled'
);

CREATE TYPE IF NOT EXISTS omicron.public.vpc_firewall_rule_direction AS ENUM (
    'inbound',
    'outbound'
);

CREATE TYPE IF NOT EXISTS omicron.public.vpc_firewall_rule_action AS ENUM (
    'allow',
    'deny'
);

CREATE TYPE IF NOT EXISTS omicron.public.vpc_firewall_rule_protocol AS ENUM (
    'TCP',
    'UDP',
    'ICMP'
);

CREATE TABLE IF NOT EXISTS omicron.public.vpc_firewall_rule (
    /* Identity metadata (resource) */
    id UUID PRIMARY KEY,
    name STRING(63) NOT NULL,
    description STRING(512) NOT NULL,
    time_created TIMESTAMPTZ NOT NULL,
    time_modified TIMESTAMPTZ NOT NULL,
    /* Indicates that the object has been deleted */
    time_deleted TIMESTAMPTZ,

    vpc_id UUID NOT NULL,
    status omicron.public.vpc_firewall_rule_status NOT NULL,
    direction omicron.public.vpc_firewall_rule_direction NOT NULL,
    /* Array of targets. 128 was picked to include plenty of space for
       a tag, colon, and resource identifier. */
    targets STRING(128)[] NOT NULL,
    /* Also an array of targets */
    filter_hosts STRING(128)[],
    filter_ports STRING(11)[],
    filter_protocols omicron.public.vpc_firewall_rule_protocol[],
    action omicron.public.vpc_firewall_rule_action NOT NULL,
    priority INT4 CHECK (priority BETWEEN 0 AND 65535) NOT NULL
);

CREATE UNIQUE INDEX IF NOT EXISTS lookup_firewall_by_vpc ON omicron.public.vpc_firewall_rule (
    vpc_id,
    name
) WHERE
    time_deleted IS NULL;

CREATE TYPE IF NOT EXISTS omicron.public.vpc_router_kind AS ENUM (
    'system',
    'custom'
);

CREATE TABLE IF NOT EXISTS omicron.public.vpc_router (
    /* Identity metadata (resource) */
    id UUID PRIMARY KEY,
    name STRING(63) NOT NULL,
    description STRING(512) NOT NULL,
    time_created TIMESTAMPTZ NOT NULL,
    time_modified TIMESTAMPTZ NOT NULL,
    /* Indicates that the object has been deleted */
    time_deleted TIMESTAMPTZ,
    kind omicron.public.vpc_router_kind NOT NULL,
    vpc_id UUID NOT NULL,
    rcgen INT NOT NULL
);

CREATE UNIQUE INDEX IF NOT EXISTS lookup_router_by_vpc ON omicron.public.vpc_router (
    vpc_id,
    name
) WHERE
    time_deleted IS NULL;

CREATE TYPE IF NOT EXISTS omicron.public.router_route_kind AS ENUM (
    'default',
    'vpc_subnet',
    'vpc_peering',
    'custom'
);

CREATE TABLE IF NOT EXISTS omicron.public.router_route (
    /* Identity metadata (resource) */
    id UUID PRIMARY KEY,
    name STRING(63) NOT NULL,
    description STRING(512) NOT NULL,
    time_created TIMESTAMPTZ NOT NULL,
    time_modified TIMESTAMPTZ NOT NULL,
    /* Indicates that the object has been deleted */
    time_deleted TIMESTAMPTZ,

    vpc_router_id UUID NOT NULL,
    kind omicron.public.router_route_kind NOT NULL,
    target STRING(128) NOT NULL,
    destination STRING(128) NOT NULL
);

CREATE UNIQUE INDEX IF NOT EXISTS lookup_route_by_router ON omicron.public.router_route (
    vpc_router_id,
    name
) WHERE
    time_deleted IS NULL;

/*
 * An IP Pool, a collection of zero or more IP ranges for external IPs.
 */
CREATE TABLE IF NOT EXISTS omicron.public.ip_pool (
    /* Resource identity metadata */
    id UUID PRIMARY KEY,
    name STRING(63) NOT NULL,
    description STRING(512) NOT NULL,
    time_created TIMESTAMPTZ NOT NULL,
    time_modified TIMESTAMPTZ NOT NULL,
    time_deleted TIMESTAMPTZ,

    /* The collection's child-resource generation number */
    rcgen INT8 NOT NULL
);

/*
 * Index ensuring uniqueness of IP Pool names, globally.
 */
CREATE UNIQUE INDEX IF NOT EXISTS lookup_pool_by_name ON omicron.public.ip_pool (
    name
) WHERE
    time_deleted IS NULL;

-- The order here is most-specific first, and it matters because we use this
-- fact to select the most specific default in the case where there is both a
-- silo default and a fleet default. If we were to add a project type, it should
-- be added before silo.
CREATE TYPE IF NOT EXISTS omicron.public.ip_pool_resource_type AS ENUM (
    'silo'
);

-- join table associating IP pools with resources like fleet or silo
CREATE TABLE IF NOT EXISTS omicron.public.ip_pool_resource (
    ip_pool_id UUID NOT NULL,
    resource_type omicron.public.ip_pool_resource_type NOT NULL,
    resource_id UUID NOT NULL,
    is_default BOOL NOT NULL,
    -- TODO: timestamps for soft deletes?

    -- resource_type is redundant because resource IDs are globally unique, but
    -- logically it belongs here
    PRIMARY KEY (ip_pool_id, resource_type, resource_id)
);

-- a given resource can only have one default ip pool
CREATE UNIQUE INDEX IF NOT EXISTS one_default_ip_pool_per_resource ON omicron.public.ip_pool_resource (
    resource_id
) where
    is_default = true;

-- created solely to prevent a table scan when we delete links on silo delete
CREATE INDEX IF NOT EXISTS ip_pool_resource_id ON omicron.public.ip_pool_resource (
    resource_id
);
CREATE INDEX IF NOT EXISTS ip_pool_resource_ip_pool_id ON omicron.public.ip_pool_resource (
    ip_pool_id
);

/*
 * IP Pools are made up of a set of IP ranges, which are start/stop addresses.
 * Note that these need not be CIDR blocks or well-behaved subnets with a
 * specific netmask.
 */
CREATE TABLE IF NOT EXISTS omicron.public.ip_pool_range (
    id UUID PRIMARY KEY,
    time_created TIMESTAMPTZ NOT NULL,
    time_modified TIMESTAMPTZ NOT NULL,
    time_deleted TIMESTAMPTZ,
    first_address INET NOT NULL,
    /* The range is inclusive of the last address. */
    last_address INET NOT NULL,
    ip_pool_id UUID NOT NULL,
    /* Tracks child resources, IP addresses allocated out of this range. */
    rcgen INT8 NOT NULL
);

/*
 * These help Nexus enforce that the ranges within an IP Pool do not overlap
 * with any other ranges. See `nexus/src/db/queries/ip_pool.rs` for the actual
 * query which does that.
 */
CREATE UNIQUE INDEX IF NOT EXISTS lookup_pool_range_by_first_address ON omicron.public.ip_pool_range (
    first_address
)
STORING (last_address)
WHERE time_deleted IS NULL;
CREATE UNIQUE INDEX IF NOT EXISTS lookup_pool_range_by_last_address ON omicron.public.ip_pool_range (
    last_address
)
STORING (first_address)
WHERE time_deleted IS NULL;


/* The kind of external IP address. */
CREATE TYPE IF NOT EXISTS omicron.public.ip_kind AS ENUM (
    /*
     * Source NAT provided to all guests by default or for services that
     * only require outbound external connectivity.
     */
    'snat',

    /*
     * An ephemeral IP is a fixed, known address whose lifetime is the same as
     * the instance to which it is attached.
     * Not valid for services.
     */
    'ephemeral',

    /*
     * A floating IP is an independent, named API resource that can be assigned
     * to an instance or service.
     */
    'floating'
);

CREATE TYPE IF NOT EXISTS omicron.public.ip_attach_state AS ENUM (
    'detached',
    'attached',
    'detaching',
    'attaching'
);

/*
 * External IP addresses used for guest instances and externally-facing
 * services.
 */
CREATE TABLE IF NOT EXISTS omicron.public.external_ip (
    /* Identity metadata */
    id UUID PRIMARY KEY,

    /* Name for floating IPs. See the constraints below. */
    name STRING(63),

    /* Description for floating IPs. See the constraints below. */
    description STRING(512),

    time_created TIMESTAMPTZ NOT NULL,
    time_modified TIMESTAMPTZ NOT NULL,
    time_deleted TIMESTAMPTZ,

    /* FK to the `ip_pool` table. */
    ip_pool_id UUID NOT NULL,

    /* FK to the `ip_pool_range` table. */
    ip_pool_range_id UUID NOT NULL,

    /* True if this IP is associated with a service rather than an instance. */
    is_service BOOL NOT NULL,

    /* FK to the `instance` or `service` table. See constraints below. */
    parent_id UUID,

    /* The kind of external address, e.g., ephemeral. */
    kind omicron.public.ip_kind NOT NULL,

    /* The actual external IP address. */
    ip INET NOT NULL,

    /* The first port in the allowed range, inclusive. */
    first_port INT4 NOT NULL,

    /* The last port in the allowed range, also inclusive. */
    last_port INT4 NOT NULL,

    /* FK to the `project` table. */
    project_id UUID,

    /* State of this IP with regard to instance attach/detach
     * operations. This is mainly used to prevent concurrent use
     * across sagas and allow rollback to correct state.
     */
    state omicron.public.ip_attach_state NOT NULL,

    /* The name must be non-NULL iff this is a floating IP. */
    CONSTRAINT null_fip_name CHECK (
        (kind != 'floating' AND name IS NULL) OR
        (kind = 'floating' AND name IS NOT NULL)
    ),

    /* The description must be non-NULL iff this is a floating IP. */
    CONSTRAINT null_fip_description CHECK (
        (kind != 'floating' AND description IS NULL) OR
        (kind = 'floating' AND description IS NOT NULL)
    ),

    /* Only floating IPs can be attached to a project, and
     * they must have a parent project if they are instance FIPs.
     */
    CONSTRAINT null_project_id CHECK (
        (kind = 'floating' AND is_service = FALSE AND project_id is NOT NULL) OR
        ((kind != 'floating' OR is_service = TRUE) AND project_id IS NULL)
    ),

    /*
     * Only nullable if this is a floating/ephemeral IP, which may exist not
     * attached to any instance or service yet. Ephemeral IPs should not generally
     * exist without parent instances/services, but need to temporarily exist in
     * this state for live attachment.
     */
    CONSTRAINT null_snat_parent_id CHECK (
        (kind != 'snat') OR (parent_id IS NOT NULL)
    ),

    /* Ephemeral IPs are not supported for services. */
    CONSTRAINT ephemeral_kind_service CHECK (
        (kind = 'ephemeral' AND is_service = FALSE) OR (kind != 'ephemeral')
    ),

    /*
     * (Not detached) => non-null parent_id.
     * This is not a two-way implication because SNAT IPs
     * cannot have a null parent_id.
     */
    CONSTRAINT detached_null_parent_id CHECK (
        (state = 'detached') OR (parent_id IS NOT NULL)
    )
);

/*
 * Index used to support quickly looking up children of the IP Pool range table,
 * when checking for allocated addresses during deletion.
 */
CREATE INDEX IF NOT EXISTS external_ip_by_pool ON omicron.public.external_ip (
    ip_pool_id,
    ip_pool_range_id
)
    WHERE time_deleted IS NULL;

/*
 * Index used to enforce uniqueness of external IPs
 *
 * NOTE: This relies on the uniqueness constraint of IP addresses across all
 * pools, _and_ on the fact that the number of ports assigned to each instance
 * is fixed at compile time.
 */
CREATE UNIQUE INDEX IF NOT EXISTS external_ip_unique ON omicron.public.external_ip (
    ip,
    first_port
)
    WHERE time_deleted IS NULL;

CREATE UNIQUE INDEX IF NOT EXISTS lookup_external_ip_by_parent ON omicron.public.external_ip (
    parent_id,
    id
)
    WHERE parent_id IS NOT NULL AND time_deleted IS NULL;

/* Enforce a limit of one Ephemeral IP per instance */
CREATE UNIQUE INDEX IF NOT EXISTS one_ephemeral_ip_per_instance ON omicron.public.external_ip (
    parent_id
)
    WHERE kind = 'ephemeral' AND parent_id IS NOT NULL AND time_deleted IS NULL;

/* Enforce name-uniqueness of floating (service) IPs at fleet level. */
CREATE UNIQUE INDEX IF NOT EXISTS lookup_floating_ip_by_name on omicron.public.external_ip (
    name
) WHERE
    kind = 'floating' AND
    time_deleted is NULL AND
    project_id is NULL;

/* Enforce name-uniqueness of floating IPs at project level. */
CREATE UNIQUE INDEX IF NOT EXISTS lookup_floating_ip_by_name_and_project on omicron.public.external_ip (
    project_id,
    name
) WHERE
    kind = 'floating' AND
    time_deleted is NULL AND
    project_id is NOT NULL;

CREATE VIEW IF NOT EXISTS omicron.public.floating_ip AS
SELECT
    id,
    name,
    description,
    time_created,
    time_modified,
    time_deleted,
    ip_pool_id,
    ip_pool_range_id,
    is_service,
    parent_id,
    ip,
    project_id
FROM
    omicron.public.external_ip
WHERE
    omicron.public.external_ip.kind = 'floating' AND
    project_id IS NOT NULL;

/*******************************************************************/

/*
 * Sagas
 */

CREATE TYPE IF NOT EXISTS omicron.public.saga_state AS ENUM (
    'running',
    'unwinding',
    'done'
);


CREATE TABLE IF NOT EXISTS omicron.public.saga (
    /* immutable fields */

    /* unique identifier for this execution */
    id UUID PRIMARY KEY,
    /* unique id of the creator */
    creator UUID NOT NULL,
    /* time the saga was started */
    time_created TIMESTAMPTZ NOT NULL,
    /* saga name */
    name STRING(128) NOT NULL,
    /* saga DAG (includes params and name) */
    saga_dag JSONB NOT NULL,

    /*
     * TODO:
     * - id for current SEC (maybe NULL?)
     * - time of last adoption
     * - previous SEC? previous adoption time?
     * - number of adoptions?
     */
    saga_state omicron.public.saga_state NOT NULL,
    current_sec UUID,
    adopt_generation INT NOT NULL,
    adopt_time TIMESTAMPTZ NOT NULL
);

/*
 * For recovery (and probably takeover), we need to be able to list running
 * sagas by SEC.  We need to paginate this list by the id.
 */
CREATE UNIQUE INDEX IF NOT EXISTS lookup_saga_by_sec ON omicron.public.saga (
    current_sec, id
) WHERE saga_state != 'done';

/*
 * TODO more indexes for Saga?
 * - Debugging and/or reporting: saga_name? creator?
 */
/*
 * TODO: This is a data-carrying enum, see note on disk_state.
 *
 * See <https://github.com/oxidecomputer/omicron/issues/312>.
 */
-- CREATE TYPE omicron.public.saga_node_event_type AS ENUM (
--    'started',
--    'succeeded',
--    'failed'
--    'undo_started'
--    'undo_finished'
-- );

CREATE TABLE IF NOT EXISTS omicron.public.saga_node_event (
    saga_id UUID NOT NULL,
    node_id INT NOT NULL,
    -- event_type omicron.public.saga_node_event_type NOT NULL,
    event_type STRING(31) NOT NULL,
    data JSONB,
    event_time TIMESTAMPTZ NOT NULL,
    creator UUID NOT NULL,

    /*
     * It's important to be able to list the nodes in a saga.  We put the
     * node_id in the saga so that we can paginate the list.
     *
     * We make it a UNIQUE index and include the event_type to prevent two SECs
     * from attempting to record the same event for the same saga.  Whether this
     * should be allowed is still TBD.
     */
    PRIMARY KEY (saga_id, node_id, event_type)
);

/*******************************************************************/

/*
 * Sessions for use by web console.
 */
CREATE TABLE IF NOT EXISTS omicron.public.console_session (
    token STRING(40) PRIMARY KEY,
    time_created TIMESTAMPTZ NOT NULL,
    time_last_used TIMESTAMPTZ NOT NULL,
    silo_user_id UUID NOT NULL
);

-- to be used for cleaning up old tokens
-- It's okay that this index is non-unique because we don't need to page through
-- this list.  We'll just grab the next N, delete them, then repeat.
CREATE INDEX IF NOT EXISTS lookup_console_by_creation ON omicron.public.console_session (
    time_created
);

-- This index is used to remove sessions for a user that's being deleted.
CREATE INDEX IF NOT EXISTS lookup_console_by_silo_user ON omicron.public.console_session (
    silo_user_id
);

/*******************************************************************/

-- Describes a single uploaded TUF repo.
--
-- Identified by both a random uuid and its SHA256 hash. The hash could be the
-- primary key, but it seems unnecessarily large and unwieldy.
CREATE TABLE IF NOT EXISTS omicron.public.tuf_repo (
    id UUID PRIMARY KEY,
    time_created TIMESTAMPTZ NOT NULL,

    sha256 STRING(64) NOT NULL,

    -- The version of the targets.json role that was used to generate the repo.
    targets_role_version INT NOT NULL,

    -- The valid_until time for the repo.
    valid_until TIMESTAMPTZ NOT NULL,

    -- The system version described in the TUF repo.
    --
    -- This is the "true" primary key, but is not treated as such in the
    -- database because we may want to change this format in the future.
    -- Re-doing primary keys is annoying.
    --
    -- Because the system version is embedded in the repo's artifacts.json,
    -- each system version is associated with exactly one checksum.
    system_version STRING(64) NOT NULL,

    -- For debugging only:
    -- Filename provided by the user.
    file_name TEXT NOT NULL,

    CONSTRAINT unique_checksum UNIQUE (sha256),
    CONSTRAINT unique_system_version UNIQUE (system_version)
);

-- Describes an individual artifact from an uploaded TUF repo.
--
-- In the future, this may also be used to describe artifacts that are fetched
-- from a remote TUF repo, but that requires some additional design work.
CREATE TABLE IF NOT EXISTS omicron.public.tuf_artifact (
    name STRING(63) NOT NULL,
    version STRING(63) NOT NULL,
    -- This used to be an enum but is now a string, because it can represent
    -- artifact kinds currently unknown to a particular version of Nexus as
    -- well.
    kind STRING(63) NOT NULL,

    -- The time this artifact was first recorded.
    time_created TIMESTAMPTZ NOT NULL,

    -- The SHA256 hash of the artifact, typically obtained from the TUF
    -- targets.json (and validated at extract time).
    sha256 STRING(64) NOT NULL,
    -- The length of the artifact, in bytes.
    artifact_size INT8 NOT NULL,

    PRIMARY KEY (name, version, kind)
);

-- Reflects that a particular artifact was provided by a particular TUF repo.
-- This is a many-many mapping.
CREATE TABLE IF NOT EXISTS omicron.public.tuf_repo_artifact (
    tuf_repo_id UUID NOT NULL,
    tuf_artifact_name STRING(63) NOT NULL,
    tuf_artifact_version STRING(63) NOT NULL,
    tuf_artifact_kind STRING(63) NOT NULL,

    /*
    For the primary key, this definition uses the natural key rather than a
    smaller surrogate key (UUID). That's because with CockroachDB the most
    important factor in selecting a primary key is the ability to distribute
    well. In this case, the first element of the primary key is the tuf_repo_id,
    which is a random UUID.

    For more, see https://www.cockroachlabs.com/blog/how-to-choose-a-primary-key/.
    */
    PRIMARY KEY (
        tuf_repo_id, tuf_artifact_name, tuf_artifact_version, tuf_artifact_kind
    )
);

/*******************************************************************/

/*
 * DNS Propagation
 *
 * The tables here are the source of truth of DNS data for both internal and
 * external DNS.
 */

/*
 * A DNS group is a collection of DNS zones covered by a single version number.
 * We have two DNS Groups in our system: "internal" (for internal service
 * discovery) and "external" (which we expose on customer networks to provide
 * DNS for our own customer-facing services, like the API and console).
 *
 * Each DNS server is associated with exactly one DNS group.  Nexus propagates
 * the entire contents of a DNS group (i.e., all of its zones and all of those
 * zones' DNS names and associated records) to every server in that group.
 */
CREATE TYPE IF NOT EXISTS omicron.public.dns_group AS ENUM (
    'internal',
    'external'
);

/*
 * A DNS Zone is basically just a DNS name at the root of a subtree served by
 * one of our DNS servers.  In a typical system, there would be two DNS zones:
 *
 * (1) in the "internal" DNS group, a zone called "control-plane.oxide.internal"
 *     used by the control plane for internal service discovery
 *
 * (2) in the "external" DNS group, a zone whose name is owned by the customer
 *     and specified when the rack is set up for the first time.  We will use
 *     this zone to advertise addresses for the services we provide on the
 *     customer network (i.e., the API and console).
 */
CREATE TABLE IF NOT EXISTS omicron.public.dns_zone (
    id UUID PRIMARY KEY,
    time_created TIMESTAMPTZ NOT NULL,
    dns_group omicron.public.dns_group NOT NULL,
    zone_name TEXT NOT NULL
);

/*
 * It's allowed (although probably not correct) for the same DNS zone to appear
 * in both the internal and external groups.  It is not allowed to specify the
 * same DNS zone twice within the same group.
 */
CREATE UNIQUE INDEX IF NOT EXISTS lookup_dns_zone_by_group ON omicron.public.dns_zone (
    dns_group, zone_name
);

/*
 * All the data associated with a DNS group is gathered together and assigned a
 * single version number, sometimes called a generation number.  When changing
 * the DNS data for a group (e.g., to add a new DNS name), clients first insert
 * a new row into this table with the next available generation number.  (This
 * table is not strictly necessary.  Instead, we could put the current version
 * number for the group into a `dns_group` table, and clients could update that
 * instead of inserting into this table.  But by using a table here, we have a
 * debugging record of all past generation updates, including metadata about who
 * created them and why.)
 */
CREATE TABLE IF NOT EXISTS omicron.public.dns_version (
    dns_group omicron.public.dns_group NOT NULL,
    version INT8 NOT NULL,

    /* These fields are for debugging only. */
    time_created TIMESTAMPTZ NOT NULL,
    creator TEXT NOT NULL,
    comment TEXT NOT NULL,

    PRIMARY KEY(dns_group, version)
);

/*
 * The meat of the DNS data: a list of DNS names.  Each name has one or more
 * records stored in JSON.
 *
 * To facilitate clients getting a consistent snapshot of the DNS data at a
 * given version, each name is stored with the version in which it was added and
 * (optionally) the version in which it was removed.  The name and record data
 * are immutable, so changing the records for a given name should be expressed
 * as removing the old name (setting "version_removed") and creating a new
 * record for the same name at a new version.
 */
CREATE TABLE IF NOT EXISTS omicron.public.dns_name (
    dns_zone_id UUID NOT NULL,
    version_added INT8 NOT NULL,
    version_removed INT8,
    name TEXT NOT NULL,
    dns_record_data JSONB NOT NULL,

    PRIMARY KEY (dns_zone_id, name, version_added)
);

/*
 * Any given live name should only exist once.  (Put differently: the primary
 * key already prevents us from having the same name added twice in the same
 * version.  But you should also not be able to add a name in any version if the
 * name is currently still live (i.e., version_removed IS NULL).
 */
CREATE UNIQUE INDEX IF NOT EXISTS lookup_dns_name_by_zone ON omicron.public.dns_name (
    dns_zone_id, name
) WHERE version_removed IS NULL;

/*******************************************************************/

/*
 * Identity and Access Management (IAM)
 *
 * **For more details and a worked example using the tables here, see the
 * documentation for the omicron_nexus crate, "authz" module.**
 */

/*
 * Users built into the system
 *
 * The ids and names for these users are well-known (i.e., they are used by
 * Nexus directly, so changing these would potentially break compatibility).
 */
CREATE TABLE IF NOT EXISTS omicron.public.user_builtin (
    /*
     * Identity metadata
     *
     * TODO-cleanup This uses the "resource identity" pattern because we want a
     * name and description, but it's not valid to support soft-deleting these
     * records.
     */
    id UUID PRIMARY KEY,
    name STRING(63) NOT NULL,
    description STRING(512) NOT NULL,
    time_created TIMESTAMPTZ NOT NULL,
    time_modified TIMESTAMPTZ NOT NULL,
    time_deleted TIMESTAMPTZ
);

CREATE UNIQUE INDEX IF NOT EXISTS lookup_user_builtin_by_name ON omicron.public.user_builtin (name);

/* User used by Nexus to create other users.  Do NOT add more users here! */
INSERT INTO omicron.public.user_builtin (
    id,
    name,
    description,
    time_created,
    time_modified
) VALUES (
    /* NOTE: this uuid and name are duplicated in nexus::authn. */
    '001de000-05e4-4000-8000-000000000001',
    'db-init',
    'user used for database initialization',
    NOW(),
    NOW()
) ON CONFLICT DO NOTHING;

/*
 * OAuth 2.0 Device Authorization Grant (RFC 8628)
 */

-- Device authorization requests. These records are short-lived,
-- and removed as soon as a token is granted. This allows us to
-- use the `user_code` as primary key, despite it not having very
-- much entropy.
-- TODO: A background task should remove unused expired records.
CREATE TABLE IF NOT EXISTS omicron.public.device_auth_request (
    user_code STRING(20) PRIMARY KEY,
    client_id UUID NOT NULL,
    device_code STRING(40) NOT NULL,
    time_created TIMESTAMPTZ NOT NULL,
    time_expires TIMESTAMPTZ NOT NULL
);

-- Access tokens granted in response to successful device authorization flows.
CREATE TABLE IF NOT EXISTS omicron.public.device_access_token (
    token STRING(40) PRIMARY KEY,
    client_id UUID NOT NULL,
    device_code STRING(40) NOT NULL,
    silo_user_id UUID NOT NULL,
    time_requested TIMESTAMPTZ NOT NULL,
    time_created TIMESTAMPTZ NOT NULL,
    time_expires TIMESTAMPTZ
);

-- This UNIQUE constraint is critical for ensuring that at most
-- one token is ever created for a given device authorization flow.
CREATE UNIQUE INDEX IF NOT EXISTS lookup_device_access_token_by_client ON omicron.public.device_access_token (
    client_id, device_code
);

-- This index is used to remove tokens for a user that's being deleted.
CREATE INDEX IF NOT EXISTS lookup_device_access_token_by_silo_user ON omicron.public.device_access_token (
    silo_user_id
);

/*
 * Roles built into the system
 *
 * You can think of a built-in role as an opaque token to which we assign a
 * hardcoded set of permissions.  The role that we call "project.viewer"
 * corresponds to the "viewer" role on the "project" resource.  A user that has
 * this role on a particular Project is granted various read-only permissions on
 * that Project.  The specific permissions associated with the role are defined
 * in Omicron's Polar (Oso) policy file.
 *
 * A built-in role like "project.viewer" has four parts:
 *
 * * resource type: "project"
 * * role name: "viewer"
 * * full name: "project.viewer"
 * * description: "Project Viewer"
 *
 * Internally, we can treat the tuple (resource type, role name) as a composite
 * primary key.  Externally, we expose this as the full name.  This is
 * consistent with RFD 43 and other IAM systems.
 *
 * These fields look awfully close to the identity metadata that we use for most
 * other tables.  But they're just different enough that we can't use most of
 * the same abstractions:
 *
 * * "id": We have no need for a uuid because the (resource_type, role_name) is
 *   already unique and immutable.
 * * "name": What we call "full name" above could instead be called "name",
 *   which would be consistent with other identity metadata.  But it's not a
 *   legal "name" because of the period, and it would be confusing to have
 *   "resource type", "role name", and "name".
 * * "time_created": not that useful because it's whenever the system was
 *   initialized, and we have plenty of other timestamps for that
 * * "time_modified": does not apply because the role cannot be changed
 * * "time_deleted" does not apply because the role cannot be deleted
 *
 * If the set of roles and their permissions are fixed, why store them in the
 * database at all?  Because what's dynamic is the assignment of roles to users.
 * We have a separate table that says "user U has role ROLE on resource
 * RESOURCE".  How do we represent the ROLE part of this association?  We use a
 * foreign key into this "role_builtin" table.
 */
CREATE TABLE IF NOT EXISTS omicron.public.role_builtin (
    resource_type STRING(63),
    role_name STRING(63),
    description STRING(512),

    PRIMARY KEY(resource_type, role_name)
);

/*
 * Assignments between users, roles, and resources
 *
 * An actor has a role on a resource if there's a record in this table that
 * points to that actor, role, and resource.
 *
 * For more details and a worked example, see the omicron_nexus::authz
 * module-level documentation.
 */

CREATE TYPE IF NOT EXISTS omicron.public.identity_type AS ENUM (
  'user_builtin',
  'silo_user',
  'silo_group'
);

CREATE TABLE IF NOT EXISTS omicron.public.role_assignment (
    /* Composite foreign key into "role_builtin" table */
    resource_type STRING(63) NOT NULL,
    role_name STRING(63) NOT NULL,

    /*
     * Foreign key into some other resource table.  Which table?  This is
     * identified implicitly by "resource_type" above.
     */
    resource_id UUID NOT NULL,

    /*
     * Foreign key into some other user table.  Which table?  That's determined
     * by "identity_type".
     */
    identity_id UUID NOT NULL,
    identity_type omicron.public.identity_type NOT NULL,

    /*
     * The resource_id, identity_id, and role_name uniquely identify the role
     * assignment.  We include the resource_type and identity_type as
     * belt-and-suspenders, but there should only be one resource type for any
     * resource id and one identity type for any identity id.
     *
     * By organizing the primary key by resource id, then role name, then
     * identity information, we can use it to generated paginated listings of
     * role assignments for a resource, ordered by role name.  It's surprisingly
     * load-bearing that "identity_type" appears last.  That's because when we
     * list a page of role assignments for a resource sorted by role name and
     * then identity id, every field _except_ identity_type is used in the
     * query's filter or sort order.  If identity_type appeared before one of
     * those fields, CockroachDB wouldn't necessarily know it could use the
     * primary key index to efficiently serve the query.
     */
    PRIMARY KEY(
        resource_id,
        resource_type,
        role_name,
        identity_id,
        identity_type
     )
);

/*******************************************************************/

/*
 * External Networking
 *
 * **For more details on external networking see RFD 267**
 */

CREATE TYPE IF NOT EXISTS omicron.public.address_lot_kind AS ENUM (
    'infra',
    'pool'
);

CREATE TABLE IF NOT EXISTS omicron.public.address_lot (
    id UUID PRIMARY KEY,
    name STRING(63) NOT NULL,
    description STRING(512) NOT NULL,
    time_created TIMESTAMPTZ NOT NULL,
    time_modified TIMESTAMPTZ NOT NULL,
    time_deleted TIMESTAMPTZ,
    kind omicron.public.address_lot_kind NOT NULL
);

CREATE UNIQUE INDEX IF NOT EXISTS lookup_address_lot_by_name ON omicron.public.address_lot (
    name
) WHERE
    time_deleted IS NULL;

CREATE TABLE IF NOT EXISTS omicron.public.address_lot_block (
    id UUID PRIMARY KEY,
    address_lot_id UUID NOT NULL,
    first_address INET NOT NULL,
    last_address INET NOT NULL
);

CREATE INDEX IF NOT EXISTS lookup_address_lot_block_by_lot ON omicron.public.address_lot_block (
    address_lot_id
);

CREATE TABLE IF NOT EXISTS omicron.public.address_lot_rsvd_block (
    id UUID PRIMARY KEY,
    address_lot_id UUID NOT NULL,
    first_address INET NOT NULL,
    last_address INET NOT NULL,
    anycast BOOL NOT NULL
);

CREATE INDEX IF NOT EXISTS lookup_address_lot_rsvd_block_by_lot ON omicron.public.address_lot_rsvd_block (
    address_lot_id
);

CREATE INDEX IF NOT EXISTS lookup_address_lot_rsvd_block_by_anycast ON omicron.public.address_lot_rsvd_block (
    anycast
);

CREATE TABLE IF NOT EXISTS omicron.public.loopback_address (
    id UUID PRIMARY KEY,
    time_created TIMESTAMPTZ NOT NULL,
    time_modified TIMESTAMPTZ NOT NULL,
    address_lot_block_id UUID NOT NULL,
    rsvd_address_lot_block_id UUID NOT NULL,
    rack_id UUID NOT NULL,
    switch_location TEXT NOT NULL,
    address INET NOT NULL,
    anycast BOOL NOT NULL
);

/* TODO https://github.com/oxidecomputer/omicron/issues/3001 */

CREATE UNIQUE INDEX IF NOT EXISTS lookup_loopback_address ON omicron.public.loopback_address (
    address, rack_id, switch_location
);

CREATE TABLE IF NOT EXISTS omicron.public.switch_port (
    id UUID PRIMARY KEY,
    rack_id UUID,
    switch_location TEXT,
    port_name TEXT,
    port_settings_id UUID,

    CONSTRAINT switch_port_rack_locaction_name_unique UNIQUE (
        rack_id, switch_location, port_name
    )
);

CREATE INDEX IF NOT EXISTS lookup_switch_port_by_port_settings ON omicron.public.switch_port (port_settings_id);

/* port settings groups included from port settings objects */
CREATE TABLE IF NOT EXISTS omicron.public.switch_port_settings_groups (
    port_settings_id UUID,
    port_settings_group_id UUID,

    PRIMARY KEY (port_settings_id, port_settings_group_id)
);

CREATE TABLE IF NOT EXISTS omicron.public.switch_port_settings_group (
    id UUID PRIMARY KEY,
    /* port settings in this group */
    port_settings_id UUID NOT NULL,
    name STRING(63) NOT NULL,
    description STRING(512) NOT NULL,
    time_created TIMESTAMPTZ NOT NULL,
    time_modified TIMESTAMPTZ NOT NULL,
    time_deleted TIMESTAMPTZ
);

CREATE UNIQUE INDEX IF NOT EXISTS lookup_switch_port_settings_group_by_name ON omicron.public.switch_port_settings_group (
    name
) WHERE
    time_deleted IS NULL;

CREATE TABLE IF NOT EXISTS omicron.public.switch_port_settings (
    id UUID PRIMARY KEY,
    name STRING(63) NOT NULL,
    description STRING(512) NOT NULL,
    time_created TIMESTAMPTZ NOT NULL,
    time_modified TIMESTAMPTZ NOT NULL,
    time_deleted TIMESTAMPTZ
);

CREATE UNIQUE INDEX IF NOT EXISTS switch_port_settings_by_name ON omicron.public.switch_port_settings (
    name
) WHERE
    time_deleted IS NULL;

CREATE TYPE IF NOT EXISTS omicron.public.switch_port_geometry AS ENUM (
    'Qsfp28x1',
    'Qsfp28x2',
    'Sfp28x4'
);

CREATE TABLE IF NOT EXISTS omicron.public.switch_port_settings_port_config (
    port_settings_id UUID PRIMARY KEY,
    geometry omicron.public.switch_port_geometry
);

CREATE TABLE IF NOT EXISTS omicron.public.switch_port_settings_link_config (
    port_settings_id UUID,
    lldp_service_config_id UUID NOT NULL,
    link_name TEXT,
    mtu INT4,

    PRIMARY KEY (port_settings_id, link_name)
);

CREATE TABLE IF NOT EXISTS omicron.public.lldp_service_config (
    id UUID PRIMARY KEY,
    lldp_config_id UUID,
    enabled BOOL NOT NULL
);

CREATE TABLE IF NOT EXISTS omicron.public.lldp_config (
    id UUID PRIMARY KEY,
    name STRING(63) NOT NULL,
    description STRING(512) NOT NULL,
    time_created TIMESTAMPTZ NOT NULL,
    time_modified TIMESTAMPTZ NOT NULL,
    time_deleted TIMESTAMPTZ,
    chassis_id TEXT,
    system_name TEXT,
    system_description TEXT,
    management_ip TEXT
);

CREATE UNIQUE INDEX IF NOT EXISTS lldp_config_by_name ON omicron.public.lldp_config (
    name
) WHERE
    time_deleted IS NULL;

CREATE TYPE IF NOT EXISTS omicron.public.switch_interface_kind AS ENUM (
    'primary',
    'vlan',
    'loopback'
);

CREATE TABLE IF NOT EXISTS omicron.public.switch_port_settings_interface_config (
    port_settings_id UUID,
    id UUID PRIMARY KEY,
    interface_name TEXT NOT NULL,
    v6_enabled BOOL NOT NULL,
    kind omicron.public.switch_interface_kind
);

CREATE UNIQUE INDEX IF NOT EXISTS switch_port_settings_interface_config_by_id ON omicron.public.switch_port_settings_interface_config (
    port_settings_id, interface_name
);

CREATE TABLE IF NOT EXISTS omicron.public.switch_vlan_interface_config (
    interface_config_id UUID,
    vid INT4,

    PRIMARY KEY (interface_config_id, vid)
);

CREATE TABLE IF NOT EXISTS omicron.public.switch_port_settings_route_config (
    port_settings_id UUID,
    interface_name TEXT,
    dst INET,
    gw INET,
    vid INT4,

    /* TODO https://github.com/oxidecomputer/omicron/issues/3013 */
    PRIMARY KEY (port_settings_id, interface_name, dst, gw)
);

CREATE TABLE IF NOT EXISTS omicron.public.switch_port_settings_bgp_peer_config (
    port_settings_id UUID,
    bgp_config_id UUID NOT NULL,
    interface_name TEXT,
    addr INET,
    hold_time INT8,
    idle_hold_time INT8,
    delay_open INT8,
    connect_retry INT8,
    keepalive INT8,
    remote_asn INT8,
    min_ttl INT2,
    md5_auth_key TEXT,
    multi_exit_discriminator INT8,
    local_pref INT8,
    enforce_first_as BOOLEAN NOT NULL DEFAULT false,
    allow_import_list_active BOOLEAN NOT NULL DEFAULT false,
    allow_export_list_active BOOLEAN NOT NULL DEFAULT false,
    vlan_id INT4,

    /* TODO https://github.com/oxidecomputer/omicron/issues/3013 */
    PRIMARY KEY (port_settings_id, interface_name, addr)
);

CREATE TABLE IF NOT EXISTS omicron.public.switch_port_settings_bgp_peer_config_communities (
    port_settings_id UUID NOT NULL,
    interface_name TEXT NOT NULL,
    addr INET NOT NULL,
    community INT8 NOT NULL,

    PRIMARY KEY (port_settings_id, interface_name, addr, community)
);

CREATE TABLE IF NOT EXISTS omicron.public.switch_port_settings_bgp_peer_config_allow_import (
    port_settings_id UUID NOT NULL,
    interface_name TEXT NOT NULL,
    addr INET NOT NULL,
    prefix INET NOT NULL,

    PRIMARY KEY (port_settings_id, interface_name, addr, prefix)
);

CREATE TABLE IF NOT EXISTS omicron.public.switch_port_settings_bgp_peer_config_allow_export (
    port_settings_id UUID NOT NULL,
    interface_name TEXT NOT NULL,
    addr INET NOT NULL,
    prefix INET NOT NULL,

    PRIMARY KEY (port_settings_id, interface_name, addr, prefix)
);

CREATE TABLE IF NOT EXISTS omicron.public.bgp_config (
    id UUID PRIMARY KEY,
    name STRING(63) NOT NULL,
    description STRING(512) NOT NULL,
    time_created TIMESTAMPTZ NOT NULL,
    time_modified TIMESTAMPTZ NOT NULL,
    time_deleted TIMESTAMPTZ,
    asn INT8 NOT NULL,
    vrf TEXT,
    bgp_announce_set_id UUID NOT NULL,
    shaper TEXT,
    checker TEXT
);

CREATE UNIQUE INDEX IF NOT EXISTS lookup_bgp_config_by_name ON omicron.public.bgp_config (
    name
) WHERE
    time_deleted IS NULL;

CREATE TABLE IF NOT EXISTS omicron.public.bgp_announce_set (
    id UUID PRIMARY KEY,
    name STRING(63) NOT NULL,
    description STRING(512) NOT NULL,
    time_created TIMESTAMPTZ NOT NULL,
    time_modified TIMESTAMPTZ NOT NULL,
    time_deleted TIMESTAMPTZ
);

CREATE UNIQUE INDEX IF NOT EXISTS lookup_bgp_announce_set_by_name ON omicron.public.bgp_announce_set (
    name
) WHERE
    time_deleted IS NULL;

CREATE TABLE IF NOT EXISTS omicron.public.bgp_announcement (
    announce_set_id UUID,
    address_lot_block_id UUID NOT NULL,
    network INET,

    /* TODO https://github.com/oxidecomputer/omicron/issues/3013 */
    PRIMARY KEY (announce_set_id, network)
);

CREATE TABLE IF NOT EXISTS omicron.public.switch_port_settings_address_config (
    port_settings_id UUID,
    address_lot_block_id UUID NOT NULL,
    rsvd_address_lot_block_id UUID NOT NULL,
    address INET,
    interface_name TEXT,

    /* TODO https://github.com/oxidecomputer/omicron/issues/3013 */
    PRIMARY KEY (port_settings_id, address, interface_name)
);

CREATE TABLE IF NOT EXISTS omicron.public.bootstore_keys (
    key TEXT NOT NULL PRIMARY KEY,
    generation INT8 NOT NULL
);

/*
 * Hardware/software inventory
 *
 * See RFD 433 for details.  Here are the highlights.
 *
 * Omicron periodically collects hardware/software inventory data from the
 * running system and stores it into the database.  Each discrete set of data is
 * called a **collection**.  Each collection contains lots of different kinds of
 * data, so there are many tables here.  For clarity, these tables are prefixed
 * with:
 *
 *     `inv_*` (examples: `inv_collection`, `inv_service_processor`)
 *
 *         Describes the complete set of hardware and software in the system.
 *         Rows in these tables are immutable, but they describe mutable facts
 *         about hardware and software (e.g., the slot that a disk is in).  When
 *         these facts change (e.g., a disk moves between slots), a new set of
 *         records is written.
 *
 * All rows in the `inv_*` tables point back to a particular collection.  They
 * represent the state observed at some particular time.  Generally, if two
 * observations came from two different places, they're not put into the same
 * row of the same table.  For example, caboose information comes from the SP,
 * but it doesn't go into the `inv_service_processor` table.  It goes in a
 * separate `inv_caboose` table.  This is debatable but it preserves a clearer
 * record of exactly what information came from where, since the separate record
 * has its own "source" and "time_collected".
 *
 * Information about service processors and roots of trust are joined with
 * information reported by sled agents via the baseboard id.
 *
 * Hardware and software identifiers are normalized for the usual database
 * design reasons.  This means instead of storing hardware and software
 * identifiers directly in the `inv_*` tables, these tables instead store
 * foreign keys into one of these groups of tables, whose names are also
 * prefixed for clarity:
 *
 *     `hw_*` (example: `hw_baseboard_id`)
 *
 *         Maps hardware-provided identifiers to UUIDs that are used as foreign
 *         keys in the rest of the schema. (Avoids embedding these identifiers
 *         into all the other tables.)
 *
 *     `sw_*` (example: `sw_caboose`)
 *
 *         Maps software-provided identifiers to UUIDs that are used as foreign
 *         keys in the rest of the schema. (Avoids embedding these identifiers
 *         into all the other tables.)
 *
 * Records in these tables are shared across potentially many collections.  To
 * see why this is useful, consider that `sw_caboose` records contain several
 * long identifiers (e.g., git commit, SHA sums) and in practice, most of the
 * time, we expect that all components of a given type will have the exact same
 * cabooses.  Rather than store the caboose contents in each
 * `inv_service_processor` row (for example), often replicating the exact same
 * contents for each SP for each collection, these rows just have pointers into
 * the `sw_caboose` table that stores this data once.  (This also makes it much
 * easier to determine that these components _do_ have the same cabooses.)
 *
 * On PC systems (i.e., non-Oxide hardware), most of these tables will be empty
 * because we do not support hardware inventory on these systems.
 *
 * Again, see RFD 433 for more on all this.
 */

/*
 * baseboard ids: this table assigns uuids to distinct part/serial values
 *
 * Usually we include the baseboard revision number when we reference the part
 * number and serial number.  The revision number is deliberately left out here.
 * If we happened to see the same baseboard part number and serial number with
 * different revisions, that's the same baseboard.
 */
CREATE TABLE IF NOT EXISTS omicron.public.hw_baseboard_id (
    id UUID PRIMARY KEY,
    part_number TEXT NOT NULL,
    serial_number TEXT NOT NULL
);
CREATE UNIQUE INDEX IF NOT EXISTS lookup_baseboard_id_by_props
    ON omicron.public.hw_baseboard_id (part_number, serial_number);

/* power states reportable by the SP */
CREATE TYPE IF NOT EXISTS omicron.public.hw_power_state AS ENUM (
    'A0',
    'A1',
    'A2'
);

/* root of trust firmware slots */
CREATE TYPE IF NOT EXISTS omicron.public.hw_rot_slot AS ENUM (
    'A',
    'B'
);

/* cabooses: this table assigns unique ids to distinct caboose contents */
CREATE TABLE IF NOT EXISTS omicron.public.sw_caboose (
    id UUID PRIMARY KEY,
    board TEXT NOT NULL,
    git_commit TEXT NOT NULL,
    name TEXT NOT NULL,
    version TEXT NOT NULL
);
CREATE UNIQUE INDEX IF NOT EXISTS caboose_properties
    on omicron.public.sw_caboose (board, git_commit, name, version);

/* root of trust pages: this table assigns unique ids to distinct RoT CMPA
   and CFPA page contents, each of which is a 512-byte blob */
CREATE TABLE IF NOT EXISTS omicron.public.sw_root_of_trust_page (
    id UUID PRIMARY KEY,
    data_base64 TEXT NOT NULL
);
CREATE UNIQUE INDEX IF NOT EXISTS root_of_trust_page_properties
    on omicron.public.sw_root_of_trust_page (data_base64);

/* Inventory Collections */

-- list of all collections
CREATE TABLE IF NOT EXISTS omicron.public.inv_collection (
    id UUID PRIMARY KEY,
    time_started TIMESTAMPTZ NOT NULL,
    time_done TIMESTAMPTZ NOT NULL,
    collector TEXT NOT NULL
);
-- Supports finding latest collection (to use) or the oldest collection (to
-- clean up)
CREATE INDEX IF NOT EXISTS inv_collection_by_time_started
    ON omicron.public.inv_collection (time_started);

-- list of errors generated during a collection
CREATE TABLE IF NOT EXISTS omicron.public.inv_collection_error (
    inv_collection_id UUID NOT NULL,
    idx INT4 NOT NULL,
    message TEXT
);
CREATE INDEX IF NOT EXISTS errors_by_collection
    ON omicron.public.inv_collection_error (inv_collection_id, idx);

/* what kind of slot MGS reported a device in */
CREATE TYPE IF NOT EXISTS omicron.public.sp_type AS ENUM (
    'sled',
    'switch',
    'power'
);

-- observations from and about service processors
-- also see `inv_root_of_trust`
CREATE TABLE IF NOT EXISTS omicron.public.inv_service_processor (
    -- where this observation came from
    -- (foreign key into `inv_collection` table)
    inv_collection_id UUID NOT NULL,
    -- which system this SP reports it is part of
    -- (foreign key into `hw_baseboard_id` table)
    hw_baseboard_id UUID NOT NULL,
    -- when this observation was made
    time_collected TIMESTAMPTZ NOT NULL,
    -- which MGS instance reported this data
    source TEXT NOT NULL,

    -- identity of this device according to MGS
    sp_type omicron.public.sp_type NOT NULL,
    sp_slot INT4 NOT NULL,

    -- Data from MGS "Get SP Info" API.  See MGS API documentation.
    baseboard_revision INT8 NOT NULL,
    hubris_archive_id TEXT NOT NULL,
    power_state omicron.public.hw_power_state NOT NULL,

    PRIMARY KEY (inv_collection_id, hw_baseboard_id)
);

CREATE TYPE IF NOT EXISTS omicron.public.rot_image_error AS ENUM (
        'unchecked',
        'first_page_erased',
        'partially_programmed',
        'invalid_length',
        'header_not_programmed',
        'bootloader_too_small',
        'bad_magic',
        'header_image_size',
        'unaligned_length',
        'unsupported_type',
        'not_thumb2',
        'reset_vector',
        'signature'
);

-- root of trust information reported by SP
-- There's usually one row here for each row in inv_service_processor, but not
-- necessarily.
CREATE TABLE IF NOT EXISTS omicron.public.inv_root_of_trust (
    -- where this observation came from
    -- (foreign key into `inv_collection` table)
    inv_collection_id UUID NOT NULL,
    -- which system this SP reports it is part of
    -- (foreign key into `hw_baseboard_id` table)
    hw_baseboard_id UUID NOT NULL,
    -- when this observation was made
    time_collected TIMESTAMPTZ NOT NULL,
    -- which MGS instance reported this data
    source TEXT NOT NULL,

    slot_active omicron.public.hw_rot_slot NOT NULL,
    slot_boot_pref_transient omicron.public.hw_rot_slot, -- nullable
    slot_boot_pref_persistent omicron.public.hw_rot_slot NOT NULL,
    slot_boot_pref_persistent_pending omicron.public.hw_rot_slot, -- nullable
    slot_a_sha3_256 TEXT, -- nullable
    slot_b_sha3_256 TEXT, -- nullable
    stage0_fwid TEXT, -- nullable
    stage0next_fwid TEXT, -- nullable

    slot_a_error omicron.public.rot_image_error, -- nullable
    slot_b_error omicron.public.rot_image_error, -- nullable
    stage0_error omicron.public.rot_image_error, -- nullable
    stage0next_error omicron.public.rot_image_error, -- nullable

    PRIMARY KEY (inv_collection_id, hw_baseboard_id)
);

CREATE TYPE IF NOT EXISTS omicron.public.caboose_which AS ENUM (
    'sp_slot_0',
    'sp_slot_1',
    'rot_slot_A',
    'rot_slot_B',
    'stage0',
    'stage0next'
);

-- cabooses found
CREATE TABLE IF NOT EXISTS omicron.public.inv_caboose (
    -- where this observation came from
    -- (foreign key into `inv_collection` table)
    inv_collection_id UUID NOT NULL,
    -- which system this SP reports it is part of
    -- (foreign key into `hw_baseboard_id` table)
    hw_baseboard_id UUID NOT NULL,
    -- when this observation was made
    time_collected TIMESTAMPTZ NOT NULL,
    -- which MGS instance reported this data
    source TEXT NOT NULL,

    which omicron.public.caboose_which NOT NULL,
    sw_caboose_id UUID NOT NULL,

    PRIMARY KEY (inv_collection_id, hw_baseboard_id, which)
);

CREATE TYPE IF NOT EXISTS omicron.public.root_of_trust_page_which AS ENUM (
    'cmpa',
    'cfpa_active',
    'cfpa_inactive',
    'cfpa_scratch'
);

-- root of trust key signing pages found
CREATE TABLE IF NOT EXISTS omicron.public.inv_root_of_trust_page (
    -- where this observation came from
    -- (foreign key into `inv_collection` table)
    inv_collection_id UUID NOT NULL,
    -- which system this SP reports it is part of
    -- (foreign key into `hw_baseboard_id` table)
    hw_baseboard_id UUID NOT NULL,
    -- when this observation was made
    time_collected TIMESTAMPTZ NOT NULL,
    -- which MGS instance reported this data
    source TEXT NOT NULL,

    which omicron.public.root_of_trust_page_which NOT NULL,
    sw_root_of_trust_page_id UUID NOT NULL,

    PRIMARY KEY (inv_collection_id, hw_baseboard_id, which)
);

CREATE TYPE IF NOT EXISTS omicron.public.sled_role AS ENUM (
    -- this sled is directly attached to a Sidecar
    'scrimlet',
    -- everything else
    'gimlet'
);

-- observations from and about sled agents
CREATE TABLE IF NOT EXISTS omicron.public.inv_sled_agent (
    -- where this observation came from
    -- (foreign key into `inv_collection` table)
    inv_collection_id UUID NOT NULL,
    -- when this observation was made
    time_collected TIMESTAMPTZ NOT NULL,
    -- URL of the sled agent that reported this data
    source TEXT NOT NULL,

    -- unique id for this sled (should be foreign keys into `sled` table, though
    -- it's conceivable a sled will report an id that we don't know about)
    sled_id UUID NOT NULL,

    -- which system this sled agent reports it's running on
    -- (foreign key into `hw_baseboard_id` table)
    -- This is optional because dev/test systems support running on non-Oxide
    -- hardware.
    hw_baseboard_id UUID,

    -- Many of the following properties are duplicated from the `sled` table,
    -- which predates the current inventory system.
    sled_agent_ip INET NOT NULL,
    sled_agent_port INT4 NOT NULL,
    sled_role omicron.public.sled_role NOT NULL,
    usable_hardware_threads INT8
        CHECK (usable_hardware_threads BETWEEN 0 AND 4294967295) NOT NULL,
    usable_physical_ram INT8 NOT NULL,
    reservoir_size INT8 CHECK (reservoir_size < usable_physical_ram) NOT NULL,

    PRIMARY KEY (inv_collection_id, sled_id)
);

CREATE TABLE IF NOT EXISTS omicron.public.inv_physical_disk (
    -- where this observation came from
    -- (foreign key into `inv_collection` table)
    inv_collection_id UUID NOT NULL,

    -- unique id for this sled (should be foreign keys into `sled` table, though
    -- it's conceivable a sled will report an id that we don't know about)
    sled_id UUID NOT NULL,
    -- The slot where this disk was last observed
    slot INT8 CHECK (slot >= 0) NOT NULL,

    vendor STRING(63) NOT NULL,
    model STRING(63) NOT NULL,
    serial STRING(63) NOT NULL,

    variant omicron.public.physical_disk_kind NOT NULL,

    -- FK consisting of:
    -- - Which collection this was
    -- - The sled reporting the disk
    -- - The slot in which this disk was found
    PRIMARY KEY (inv_collection_id, sled_id, slot)
);

CREATE TABLE IF NOT EXISTS omicron.public.inv_zpool (
    -- where this observation came from
    -- (foreign key into `inv_collection` table)
    inv_collection_id UUID NOT NULL,
    -- when this observation was made
    time_collected TIMESTAMPTZ NOT NULL,

    -- The control plane ID of the zpool
    id UUID NOT NULL,
    sled_id UUID NOT NULL,
    total_size INT NOT NULL,

    -- PK consisting of:
    -- - Which collection this was
    -- - The sled reporting the disk
    -- - The slot in which this disk was found
    PRIMARY KEY (inv_collection_id, sled_id, id)
);

-- Allow looking up the most recent Zpool by ID
CREATE INDEX IF NOT EXISTS inv_zpool_by_id_and_time ON omicron.public.inv_zpool (id, time_collected DESC);

CREATE TABLE IF NOT EXISTS omicron.public.inv_sled_omicron_zones (
    -- where this observation came from
    -- (foreign key into `inv_collection` table)
    inv_collection_id UUID NOT NULL,
    -- when this observation was made
    time_collected TIMESTAMPTZ NOT NULL,
    -- URL of the sled agent that reported this data
    source TEXT NOT NULL,

    -- unique id for this sled (should be foreign keys into `sled` table, though
    -- it's conceivable a sled will report an id that we don't know about)
    sled_id UUID NOT NULL,

    -- OmicronZonesConfig generation reporting these zones
    generation INT8 NOT NULL,

    PRIMARY KEY (inv_collection_id, sled_id)
);

CREATE TYPE IF NOT EXISTS omicron.public.zone_type AS ENUM (
  'boundary_ntp',
  'clickhouse',
  'clickhouse_keeper',
  'cockroach_db',
  'crucible',
  'crucible_pantry',
  'external_dns',
  'internal_dns',
  'internal_ntp',
  'nexus',
  'oximeter'
);

-- observations from sled agents about Omicron-managed zones
CREATE TABLE IF NOT EXISTS omicron.public.inv_omicron_zone (
    -- where this observation came from
    -- (foreign key into `inv_collection` table)
    inv_collection_id UUID NOT NULL,

    -- unique id for this sled (should be foreign keys into `sled` table, though
    -- it's conceivable a sled will report an id that we don't know about)
    sled_id UUID NOT NULL,

    -- unique id for this zone
    id UUID NOT NULL,
    underlay_address INET NOT NULL,
    zone_type omicron.public.zone_type NOT NULL,

    -- SocketAddr of the "primary" service for this zone
    -- (what this describes varies by zone type, but all zones have at least one
    -- service in them)
    primary_service_ip INET NOT NULL,
    primary_service_port INT4
        CHECK (primary_service_port BETWEEN 0 AND 65535)
        NOT NULL,

    -- The remaining properties may be NULL for different kinds of zones.  The
    -- specific constraints are not enforced at the database layer, basically
    -- because it's really complicated to do that and it's not obvious that it's
    -- worthwhile.

    -- Some zones have a second service.  Like the primary one, the meaning of
    -- this is zone-type-dependent.
    second_service_ip INET,
    second_service_port INT4
        CHECK (second_service_port IS NULL
        OR second_service_port BETWEEN 0 AND 65535),

    -- Zones may have an associated dataset.  They're currently always on a U.2.
    -- The only thing we need to identify it here is the name of the zpool that
    -- it's on.
    dataset_zpool_name TEXT,

    -- Zones with external IPs have an associated NIC and sockaddr for listening
    -- (first is a foreign key into `inv_omicron_zone_nic`)
    nic_id UUID,

    -- Properties for internal DNS servers
    -- address attached to this zone from outside the sled's subnet
    dns_gz_address INET,
    dns_gz_address_index INT8,

    -- Properties common to both kinds of NTP zones
    ntp_ntp_servers TEXT[],
    ntp_dns_servers INET[],
    ntp_domain TEXT,

    -- Properties specific to Nexus zones
    nexus_external_tls BOOLEAN,
    nexus_external_dns_servers INET ARRAY,

    -- Source NAT configuration (currently used for boundary NTP only)
    snat_ip INET,
    snat_first_port INT4
        CHECK (snat_first_port IS NULL OR snat_first_port BETWEEN 0 AND 65535),
    snat_last_port INT4
        CHECK (snat_last_port IS NULL OR snat_last_port BETWEEN 0 AND 65535),

    PRIMARY KEY (inv_collection_id, id)
);

CREATE TABLE IF NOT EXISTS omicron.public.inv_omicron_zone_nic (
    inv_collection_id UUID NOT NULL,
    id UUID NOT NULL,
    name TEXT NOT NULL,
    ip INET NOT NULL,
    mac INT8 NOT NULL,
    subnet INET NOT NULL,
    vni INT8 NOT NULL,
    is_primary BOOLEAN NOT NULL,
    slot INT2 NOT NULL,

    PRIMARY KEY (inv_collection_id, id)
);

/*
 * System-level blueprints
 *
 * See RFD 457 and 459 for context.
 *
 * A blueprint describes a potential system configuration. The primary table is
 * the `blueprint` table, which stores only a small amount of metadata about the
 * blueprint. The bulk of the information is stored in the `bp_*` tables below,
 * each of which references back to `blueprint` by ID.
 *
 * `bp_target` describes the "target blueprints" of the system. Insertion must
 * follow a strict set of rules:
 *
 * * The first target blueprint must have version=1, and must have no parent
 *   blueprint.
 * * The Nth target blueprint must have version=N, and its parent blueprint must
 *   be the blueprint that was the target at version=N-1.
 *
 * The result is that the current target blueprint can always be found by
 * looking at the maximally-versioned row in `bp_target`, and there is a linear
 * history from that blueprint all the way back to the version=1 blueprint. We
 * will eventually prune old blueprint targets, so it will not always be
 * possible to view the entire history.
 *
 * `bp_sled_omicron_zones`, `bp_omicron_zone`, and `bp_omicron_zone_nic` are
 * nearly identical to their `inv_*` counterparts, and record the
 * `OmicronZonesConfig` for each sled.
 */

CREATE TYPE IF NOT EXISTS omicron.public.bp_zone_disposition AS ENUM (
    'in_service',
    'quiesced',
    'expunged'
);

-- list of all blueprints
CREATE TABLE IF NOT EXISTS omicron.public.blueprint (
    id UUID PRIMARY KEY,

    -- This is effectively a foreign key back to this table; however, it is
    -- allowed to be NULL: the initial blueprint has no parent. Additionally,
    -- it may be non-NULL but no longer reference a row in this table: once a
    -- child blueprint has been created from a parent, it's possible for the
    -- parent to be deleted. We do not NULL out this field on such a deletion,
    -- so we can always see that there had been a particular parent even if it's
    -- now gone.
    parent_blueprint_id UUID,

    -- These fields are for debugging only.
    time_created TIMESTAMPTZ NOT NULL,
    creator TEXT NOT NULL,
    comment TEXT NOT NULL,

    -- identifies the latest internal DNS version when blueprint planning began
    internal_dns_version INT8 NOT NULL,
    -- identifies the latest external DNS version when blueprint planning began
    external_dns_version INT8 NOT NULL,
    -- identifies the CockroachDB state fingerprint when blueprint planning began
    cockroachdb_fingerprint TEXT NOT NULL,

    -- CockroachDB settings managed by blueprints.
    --
    -- We use NULL in these columns to reflect that blueprint execution should
    -- not modify the option; we're able to do this because CockroachDB settings
    -- require the value to be the correct type and not NULL. There is no value
    -- that represents "please reset this setting to the default value"; that is
    -- represented by the presence of the default value in that field.
    --
    -- `cluster.preserve_downgrade_option`
    cockroachdb_setting_preserve_downgrade TEXT
);

-- table describing both the current and historical target blueprints of the
-- system
CREATE TABLE IF NOT EXISTS omicron.public.bp_target (
    -- Monotonically increasing version for all bp_targets
    version INT8 PRIMARY KEY,

    -- Effectively a foreign key into the `blueprint` table, but may reference a
    -- blueprint that has been deleted (if this target is no longer the current
    -- target: the current target must not be deleted).
    blueprint_id UUID NOT NULL,

    -- Is this blueprint enabled?
    --
    -- Currently, we have no code that acts on this value; however, it exists as
    -- an escape hatch once we have automated blueprint planning and execution.
    -- An operator can set the current blueprint to disabled, which should stop
    -- planning and execution (presumably until a support case can address
    -- whatever issue the update system is causing).
    enabled BOOL NOT NULL,

    -- Timestamp for when this blueprint was made the current target
    time_made_target TIMESTAMPTZ NOT NULL
);

-- state of a sled in a blueprint
CREATE TABLE IF NOT EXISTS omicron.public.bp_sled_state (
    -- foreign key into `blueprint` table
    blueprint_id UUID NOT NULL,

    sled_id UUID NOT NULL,
    sled_state omicron.public.sled_state NOT NULL,
    PRIMARY KEY (blueprint_id, sled_id)
);

-- description of a collection of omicron physical disks stored in a blueprint.
CREATE TABLE IF NOT EXISTS omicron.public.bp_sled_omicron_physical_disks (
    -- foreign key into `blueprint` table
    blueprint_id UUID NOT NULL,

    sled_id UUID NOT NULL,
    generation INT8 NOT NULL,
    PRIMARY KEY (blueprint_id, sled_id)
);

-- description of omicron physical disks specified in a blueprint.
CREATE TABLE IF NOT EXISTS omicron.public.bp_omicron_physical_disk  (
    -- foreign key into the `blueprint` table
    blueprint_id UUID NOT NULL,

    -- unique id for this sled (should be foreign keys into `sled` table, though
    -- it's conceivable a blueprint could refer to a sled that no longer exists,
    -- particularly if the blueprint is older than the current target)
    sled_id UUID NOT NULL,

    vendor TEXT NOT NULL,
    serial TEXT NOT NULL,
    model TEXT NOT NULL,

    id UUID NOT NULL,
    pool_id UUID NOT NULL,

    PRIMARY KEY (blueprint_id, id)
);

-- see inv_sled_omicron_zones, which is identical except it references a
-- collection whereas this table references a blueprint
CREATE TABLE IF NOT EXISTS omicron.public.bp_sled_omicron_zones (
    -- foreign key into `blueprint` table
    blueprint_id UUID NOT NULL,

    sled_id UUID NOT NULL,
    generation INT8 NOT NULL,
    PRIMARY KEY (blueprint_id, sled_id)
);

-- description of omicron zones specified in a blueprint
--
-- This is currently identical to `inv_omicron_zone`, except that the foreign
-- keys reference other blueprint tables intead of inventory tables. We expect
-- their sameness to diverge over time as either inventory or blueprints (or
-- both) grow context-specific properties.
CREATE TABLE IF NOT EXISTS omicron.public.bp_omicron_zone (
    -- foreign key into the `blueprint` table
    blueprint_id UUID NOT NULL,

    -- unique id for this sled (should be foreign keys into `sled` table, though
    -- it's conceivable a blueprint could refer to a sled that no longer exists,
    -- particularly if the blueprint is older than the current target)
    sled_id UUID NOT NULL,

    -- unique id for this zone
    id UUID NOT NULL,
    underlay_address INET NOT NULL,
    zone_type omicron.public.zone_type NOT NULL,

    -- SocketAddr of the "primary" service for this zone
    -- (what this describes varies by zone type, but all zones have at least one
    -- service in them)
    primary_service_ip INET NOT NULL,
    primary_service_port INT4
        CHECK (primary_service_port BETWEEN 0 AND 65535)
        NOT NULL,

    -- The remaining properties may be NULL for different kinds of zones.  The
    -- specific constraints are not enforced at the database layer, basically
    -- because it's really complicated to do that and it's not obvious that it's
    -- worthwhile.

    -- Some zones have a second service.  Like the primary one, the meaning of
    -- this is zone-type-dependent.
    second_service_ip INET,
    second_service_port INT4
        CHECK (second_service_port IS NULL
        OR second_service_port BETWEEN 0 AND 65535),

    -- Zones may have an associated dataset.  They're currently always on a U.2.
    -- The only thing we need to identify it here is the name of the zpool that
    -- it's on.
    dataset_zpool_name TEXT,

    -- Zones with external IPs have an associated NIC and sockaddr for listening
    -- (first is a foreign key into `bp_omicron_zone_nic`)
    bp_nic_id UUID,

    -- Properties for internal DNS servers
    -- address attached to this zone from outside the sled's subnet
    dns_gz_address INET,
    dns_gz_address_index INT8,

    -- Properties common to both kinds of NTP zones
    ntp_ntp_servers TEXT[],
    ntp_dns_servers INET[],
    ntp_domain TEXT,

    -- Properties specific to Nexus zones
    nexus_external_tls BOOLEAN,
    nexus_external_dns_servers INET ARRAY,

    -- Source NAT configuration (currently used for boundary NTP only)
    snat_ip INET,
    snat_first_port INT4
        CHECK (snat_first_port IS NULL OR snat_first_port BETWEEN 0 AND 65535),
    snat_last_port INT4
        CHECK (snat_last_port IS NULL OR snat_last_port BETWEEN 0 AND 65535),

    -- Zone disposition
    disposition omicron.public.bp_zone_disposition NOT NULL,

    -- For some zones, either primary_service_ip or second_service_ip (but not
    -- both!) is an external IP address. For such zones, this is the ID of that
    -- external IP. In general this is a foreign key into
    -- omicron.public.external_ip, though the row many not exist: if this
    -- blueprint is old, it's possible the IP has been deleted, and if this
    -- blueprint has not yet been realized, it's possible the IP hasn't been
    -- created yet.
    external_ip_id UUID,

    PRIMARY KEY (blueprint_id, id)
);

CREATE TABLE IF NOT EXISTS omicron.public.bp_omicron_zone_nic (
    blueprint_id UUID NOT NULL,
    id UUID NOT NULL,
    name TEXT NOT NULL,
    ip INET NOT NULL,
    mac INT8 NOT NULL,
    subnet INET NOT NULL,
    vni INT8 NOT NULL,
    is_primary BOOLEAN NOT NULL,
    slot INT2 NOT NULL,

    PRIMARY KEY (blueprint_id, id)
);

/*******************************************************************/

/*
 * The `sled_instance` view's definition needs to be modified in a separate
 * transaction from the transaction that created it.
 */

COMMIT;
BEGIN;

-- Per-VMM state.
CREATE TABLE IF NOT EXISTS omicron.public.vmm (
    id UUID PRIMARY KEY,
    time_created TIMESTAMPTZ NOT NULL,
    time_deleted TIMESTAMPTZ,
    instance_id UUID NOT NULL,
    time_state_updated TIMESTAMPTZ NOT NULL,
    state_generation INT NOT NULL,
    sled_id UUID NOT NULL,
    propolis_ip INET NOT NULL,
    propolis_port INT4 NOT NULL CHECK (propolis_port BETWEEN 0 AND 65535) DEFAULT 12400,
    state omicron.public.vmm_state NOT NULL
);

CREATE INDEX IF NOT EXISTS lookup_vmms_by_sled_id ON omicron.public.vmm (
    sled_id
) WHERE time_deleted IS NULL;

/*
 * A special view of an instance provided to operators for insights into what's
 * running on a sled.
 *
 * This view replaces the placeholder `sled_instance` view defined above. Any
 * columns in the placeholder must appear in the replacement in the same order
 * and with the same types they had in the placeholder.
 */

CREATE OR REPLACE VIEW omicron.public.sled_instance
AS SELECT
   instance.id,
   instance.name,
   silo.name as silo_name,
   project.name as project_name,
   vmm.sled_id as active_sled_id,
   instance.time_created,
   instance.time_modified,
   instance.migration_id,
   instance.ncpus,
   instance.memory,
   vmm.state
FROM
    omicron.public.instance AS instance
    JOIN omicron.public.project AS project ON
            instance.project_id = project.id
    JOIN omicron.public.silo AS silo ON
            project.silo_id = silo.id
    JOIN omicron.public.vmm AS vmm ON
            instance.active_propolis_id = vmm.id
WHERE
    instance.time_deleted IS NULL AND vmm.time_deleted IS NULL;

CREATE TYPE IF NOT EXISTS omicron.public.switch_link_fec AS ENUM (
    'Firecode',
    'None',
    'Rs'
);

CREATE TYPE IF NOT EXISTS omicron.public.switch_link_speed AS ENUM (
    '0G',
    '1G',
    '10G',
    '25G',
    '40G',
    '50G',
    '100G',
    '200G',
    '400G'
);

ALTER TABLE omicron.public.switch_port_settings_link_config ADD COLUMN IF NOT EXISTS fec omicron.public.switch_link_fec;
ALTER TABLE omicron.public.switch_port_settings_link_config ADD COLUMN IF NOT EXISTS speed omicron.public.switch_link_speed;

CREATE SEQUENCE IF NOT EXISTS omicron.public.ipv4_nat_version START 1 INCREMENT 1;

CREATE TABLE IF NOT EXISTS omicron.public.ipv4_nat_entry (
    id UUID PRIMARY KEY DEFAULT gen_random_uuid(),
    external_address INET NOT NULL,
    first_port INT4 NOT NULL,
    last_port INT4 NOT NULL,
    sled_address INET NOT NULL,
    vni INT4 NOT NULL,
    mac INT8 NOT NULL,
    version_added INT8 NOT NULL DEFAULT nextval('omicron.public.ipv4_nat_version'),
    version_removed INT8,
    time_created TIMESTAMPTZ NOT NULL DEFAULT now(),
    time_deleted TIMESTAMPTZ
);

CREATE UNIQUE INDEX IF NOT EXISTS ipv4_nat_version_added ON omicron.public.ipv4_nat_entry (
    version_added
)
STORING (
    external_address,
    first_port,
    last_port,
    sled_address,
    vni,
    mac,
    time_created,
    time_deleted
);

CREATE UNIQUE INDEX IF NOT EXISTS overlapping_ipv4_nat_entry ON omicron.public.ipv4_nat_entry (
    external_address,
    first_port,
    last_port
) WHERE time_deleted IS NULL;

CREATE INDEX IF NOT EXISTS ipv4_nat_lookup ON omicron.public.ipv4_nat_entry (external_address, first_port, last_port, sled_address, vni, mac);

CREATE UNIQUE INDEX IF NOT EXISTS ipv4_nat_version_removed ON omicron.public.ipv4_nat_entry (
    version_removed
)
STORING (
    external_address,
    first_port,
    last_port,
    sled_address,
    vni,
    mac,
    time_created,
    time_deleted
);

CREATE TYPE IF NOT EXISTS omicron.public.bfd_mode AS ENUM (
    'single_hop',
    'multi_hop'
);

CREATE TABLE IF NOT EXISTS omicron.public.bfd_session (
    id UUID PRIMARY KEY,
    local INET,
    remote INET NOT NULL,
    detection_threshold INT8 NOT NULL,
    required_rx INT8 NOT NULL,
    switch TEXT NOT NULL,
    mode  omicron.public.bfd_mode,

    time_created TIMESTAMPTZ NOT NULL,
    time_modified TIMESTAMPTZ NOT NULL,
    time_deleted TIMESTAMPTZ
);

CREATE UNIQUE INDEX IF NOT EXISTS lookup_bfd_session ON omicron.public.bfd_session (
    remote,
    switch
) WHERE time_deleted IS NULL;

ALTER TABLE omicron.public.switch_port_settings_link_config ADD COLUMN IF NOT EXISTS autoneg BOOL NOT NULL DEFAULT false;

CREATE INDEX IF NOT EXISTS ipv4_nat_lookup_by_vni ON omicron.public.ipv4_nat_entry (
  vni
)
STORING (
  external_address,
  first_port,
  last_port,
  sled_address,
  mac,
  version_added,
  version_removed,
  time_created,
  time_deleted
);

/*
 * A view of the ipv4 nat change history
 * used to summarize changes for external viewing
 */
CREATE VIEW IF NOT EXISTS omicron.public.ipv4_nat_changes
AS
-- Subquery:
-- We need to be able to order partial changesets. ORDER BY on separate columns
-- will not accomplish this, so we'll do this by interleaving version_added
-- and version_removed (version_removed taking priority if NOT NULL) and then sorting
-- on the appropriate version numbers at call time.
WITH interleaved_versions AS (
  -- fetch all active NAT entries (entries that have not been soft deleted)
  SELECT
    external_address,
    first_port,
    last_port,
    sled_address,
    vni,
    mac,
    -- rename version_added to version
    version_added AS version,
    -- create a new virtual column, boolean value representing whether or not
    -- the record has been soft deleted
    (version_removed IS NOT NULL) as deleted
  FROM omicron.public.ipv4_nat_entry
  WHERE version_removed IS NULL

  -- combine the datasets, unifying the version_added and version_removed
  -- columns to a single `version` column so we can interleave and sort the entries
  UNION

  -- fetch all inactive NAT entries (entries that have been soft deleted)
  SELECT
    external_address,
    first_port,
    last_port,
    sled_address,
    vni,
    mac,
    -- rename version_removed to version
    version_removed AS version,
    -- create a new virtual column, boolean value representing whether or not
    -- the record has been soft deleted
    (version_removed IS NOT NULL) as deleted
  FROM omicron.public.ipv4_nat_entry
  WHERE version_removed IS NOT NULL
)
-- this is our new "table"
-- here we select the columns from the subquery defined above
SELECT
  external_address,
  first_port,
  last_port,
  sled_address,
  vni,
  mac,
  version,
  deleted
FROM interleaved_versions;

CREATE TABLE IF NOT EXISTS omicron.public.probe (
    id UUID NOT NULL PRIMARY KEY,
    name STRING(63) NOT NULL,
    description STRING(512) NOT NULL,
    time_created TIMESTAMPTZ NOT NULL,
    time_modified TIMESTAMPTZ NOT NULL,
    time_deleted TIMESTAMPTZ,
    project_id UUID NOT NULL,
    sled UUID NOT NULL
);

CREATE UNIQUE INDEX IF NOT EXISTS lookup_probe_by_name ON omicron.public.probe (
    name
) WHERE
    time_deleted IS NULL;

ALTER TABLE omicron.public.external_ip ADD COLUMN IF NOT EXISTS is_probe BOOL NOT NULL DEFAULT false;

ALTER TYPE omicron.public.network_interface_kind ADD VALUE IF NOT EXISTS 'probe';

CREATE TYPE IF NOT EXISTS omicron.public.upstairs_repair_notification_type AS ENUM (
  'started',
  'succeeded',
  'failed'
);

CREATE TYPE IF NOT EXISTS omicron.public.upstairs_repair_type AS ENUM (
  'live',
  'reconciliation'
);

CREATE TABLE IF NOT EXISTS omicron.public.upstairs_repair_notification (
    time TIMESTAMPTZ NOT NULL,

    repair_id UUID NOT NULL,
    repair_type omicron.public.upstairs_repair_type NOT NULL,

    upstairs_id UUID NOT NULL,
    session_id UUID NOT NULL,

    region_id UUID NOT NULL,
    target_ip INET NOT NULL,
    target_port INT4 CHECK (target_port BETWEEN 0 AND 65535) NOT NULL,

    notification_type omicron.public.upstairs_repair_notification_type NOT NULL,

    /*
     * A repair is uniquely identified by the four UUIDs here, and a
     * notification is uniquely identified by its type.
     */
    PRIMARY KEY (repair_id, upstairs_id, session_id, region_id, notification_type)
);

CREATE TABLE IF NOT EXISTS omicron.public.upstairs_repair_progress (
    repair_id UUID NOT NULL,
    time TIMESTAMPTZ NOT NULL,
    current_item INT8 NOT NULL,
    total_items INT8 NOT NULL,

    PRIMARY KEY (repair_id, time, current_item, total_items)
);

CREATE TYPE IF NOT EXISTS omicron.public.downstairs_client_stop_request_reason_type AS ENUM (
  'replacing',
  'disabled',
  'failed_reconcile',
  'io_error',
  'bad_negotiation_order',
  'incompatible',
  'failed_live_repair',
  'too_many_outstanding_jobs',
  'deactivated'
);

CREATE TABLE IF NOT EXISTS omicron.public.downstairs_client_stop_request_notification (
    time TIMESTAMPTZ NOT NULL,
    upstairs_id UUID NOT NULL,
    downstairs_id UUID NOT NULL,
    reason omicron.public.downstairs_client_stop_request_reason_type NOT NULL,

    PRIMARY KEY (time, upstairs_id, downstairs_id, reason)
);

CREATE TYPE IF NOT EXISTS omicron.public.downstairs_client_stopped_reason_type AS ENUM (
  'connection_timeout',
  'connection_failed',
  'timeout',
  'write_failed',
  'read_failed',
  'requested_stop',
  'finished',
  'queue_closed',
  'receive_task_cancelled'
);

CREATE TABLE IF NOT EXISTS omicron.public.downstairs_client_stopped_notification (
    time TIMESTAMPTZ NOT NULL,
    upstairs_id UUID NOT NULL,
    downstairs_id UUID NOT NULL,
    reason omicron.public.downstairs_client_stopped_reason_type NOT NULL,

    PRIMARY KEY (time, upstairs_id, downstairs_id, reason)
);

CREATE INDEX IF NOT EXISTS rack_initialized ON omicron.public.rack (initialized);

-- table for tracking bootstore configuration changes over time
-- this makes reconciliation easier and also gives us a visible history of changes
CREATE TABLE IF NOT EXISTS omicron.public.bootstore_config (
    key TEXT NOT NULL,
    generation INT8 NOT NULL,
    PRIMARY KEY (key, generation),
    data JSONB NOT NULL,
    time_created TIMESTAMPTZ NOT NULL,
    time_deleted TIMESTAMPTZ
);

CREATE INDEX IF NOT EXISTS address_lot_names ON omicron.public.address_lot(name);

CREATE VIEW IF NOT EXISTS omicron.public.bgp_peer_view
AS
SELECT
 sp.switch_location,
 sp.port_name,
 bpc.addr,
 bpc.hold_time,
 bpc.idle_hold_time,
 bpc.delay_open,
 bpc.connect_retry,
 bpc.keepalive,
 bpc.remote_asn,
 bpc.min_ttl,
 bpc.md5_auth_key,
 bpc.multi_exit_discriminator,
 bpc.local_pref,
 bpc.enforce_first_as,
 bpc.vlan_id,
 bc.asn
FROM omicron.public.switch_port sp
JOIN omicron.public.switch_port_settings_bgp_peer_config bpc
ON sp.port_settings_id = bpc.port_settings_id
JOIN omicron.public.bgp_config bc ON bc.id = bpc.bgp_config_id;

CREATE INDEX IF NOT EXISTS switch_port_id_and_name
ON omicron.public.switch_port (port_settings_id, port_name) STORING (switch_location);

CREATE INDEX IF NOT EXISTS switch_port_name ON omicron.public.switch_port (port_name);

COMMIT;
BEGIN;

-- view for v2p mapping rpw
CREATE VIEW IF NOT EXISTS omicron.public.v2p_mapping_view
AS
WITH VmV2pMappings AS (
  SELECT
    n.id as nic_id,
    s.id as sled_id,
    s.ip as sled_ip,
    v.vni,
    n.mac,
    n.ip
  FROM omicron.public.network_interface n
  JOIN omicron.public.vpc_subnet vs ON vs.id = n.subnet_id
  JOIN omicron.public.vpc v ON v.id = n.vpc_id
  JOIN omicron.public.vmm vmm ON n.parent_id = vmm.instance_id
  JOIN omicron.public.sled s ON vmm.sled_id = s.id
  WHERE n.time_deleted IS NULL
  AND n.kind = 'instance'
  AND (vmm.state = 'running' OR vmm.state = 'starting')
  AND s.sled_policy = 'in_service'
  AND s.sled_state = 'active'
),
ProbeV2pMapping AS (
  SELECT
    n.id as nic_id,
    s.id as sled_id,
    s.ip as sled_ip,
    v.vni,
    n.mac,
    n.ip
  FROM omicron.public.network_interface n
  JOIN omicron.public.vpc_subnet vs ON vs.id = n.subnet_id
  JOIN omicron.public.vpc v ON v.id = n.vpc_id
  JOIN omicron.public.probe p ON n.parent_id = p.id
  JOIN omicron.public.sled s ON p.sled = s.id
  WHERE n.time_deleted IS NULL
  AND n.kind = 'probe'
  AND s.sled_policy = 'in_service'
  AND s.sled_state = 'active'
)
SELECT nic_id, sled_id, sled_ip, vni, mac, ip FROM VmV2pMappings
UNION
SELECT nic_id, sled_id, sled_ip, vni, mac, ip FROM ProbeV2pMapping;

CREATE INDEX IF NOT EXISTS network_interface_by_parent
ON omicron.public.network_interface (parent_id)
STORING (name, kind, vpc_id, subnet_id, mac, ip, slot);

CREATE INDEX IF NOT EXISTS sled_by_policy_and_state
ON omicron.public.sled (sled_policy, sled_state, id) STORING (ip);

CREATE INDEX IF NOT EXISTS active_vmm
ON omicron.public.vmm (time_deleted, sled_id, instance_id);

CREATE INDEX IF NOT EXISTS v2p_mapping_details
ON omicron.public.network_interface (
  time_deleted, kind, subnet_id, vpc_id, parent_id
) STORING (mac, ip);

CREATE INDEX IF NOT EXISTS sled_by_policy
ON omicron.public.sled (sled_policy) STORING (ip, sled_state);

CREATE INDEX IF NOT EXISTS vmm_by_instance_id
ON omicron.public.vmm (instance_id) STORING (sled_id);

CREATE TYPE IF NOT EXISTS omicron.public.region_replacement_state AS ENUM (
  'requested',
  'allocating',
  'running',
  'driving',
  'replacement_done',
  'completing',
  'complete'
);

CREATE TABLE IF NOT EXISTS omicron.public.region_replacement (
    /* unique ID for this region replacement */
    id UUID PRIMARY KEY,

    request_time TIMESTAMPTZ NOT NULL,

    old_region_id UUID NOT NULL,

    volume_id UUID NOT NULL,

    old_region_volume_id UUID,

    new_region_id UUID,

    replacement_state omicron.public.region_replacement_state NOT NULL,

    operating_saga_id UUID
);

CREATE INDEX IF NOT EXISTS lookup_region_replacement_by_state on omicron.public.region_replacement (replacement_state);

CREATE TABLE IF NOT EXISTS omicron.public.volume_repair (
    volume_id UUID PRIMARY KEY,
    repair_id UUID NOT NULL
);

CREATE INDEX IF NOT EXISTS lookup_volume_repair_by_repair_id on omicron.public.volume_repair (
    repair_id
);

CREATE TYPE IF NOT EXISTS omicron.public.region_replacement_step_type AS ENUM (
  'propolis',
  'pantry'
);

CREATE TABLE IF NOT EXISTS omicron.public.region_replacement_step (
    replacement_id UUID NOT NULL,

    step_time TIMESTAMPTZ NOT NULL,

    step_type omicron.public.region_replacement_step_type NOT NULL,

    step_associated_instance_id UUID,
    step_associated_vmm_id UUID,

    step_associated_pantry_ip INET,
    step_associated_pantry_port INT4 CHECK (step_associated_pantry_port BETWEEN 0 AND 65535),
    step_associated_pantry_job_id UUID,

    PRIMARY KEY (replacement_id, step_time, step_type)
);

CREATE INDEX IF NOT EXISTS step_time_order on omicron.public.region_replacement_step (step_time);

CREATE INDEX IF NOT EXISTS search_for_repair_notifications ON omicron.public.upstairs_repair_notification (region_id, notification_type);

CREATE INDEX IF NOT EXISTS lookup_any_disk_by_volume_id ON omicron.public.disk (
    volume_id
);

CREATE INDEX IF NOT EXISTS lookup_snapshot_by_destination_volume_id ON omicron.public.snapshot ( destination_volume_id );

/*
 * Metadata for the schema itself. This version number isn't great, as there's
 * nothing to ensure it gets bumped when it should be, but it's a start.
 */
CREATE TABLE IF NOT EXISTS omicron.public.db_metadata (
    -- There should only be one row of this table for the whole DB.
    -- It's a little goofy, but filter on "singleton = true" before querying
    -- or applying updates, and you'll access the singleton row.
    --
    -- We also add a constraint on this table to ensure it's not possible to
    -- access the version of this table with "singleton = false".
    singleton BOOL NOT NULL PRIMARY KEY,
    time_created TIMESTAMPTZ NOT NULL,
    time_modified TIMESTAMPTZ NOT NULL,
    -- Semver representation of the DB version
    version STRING(64) NOT NULL,

    -- (Optional) Semver representation of the DB version to which we're upgrading
    target_version STRING(64),

    CHECK (singleton = true)
);

-- An allowlist of IP addresses that can make requests to user-facing services.
CREATE TABLE IF NOT EXISTS omicron.public.allow_list (
    id UUID PRIMARY KEY,
    time_created TIMESTAMPTZ NOT NULL,
    time_modified TIMESTAMPTZ NOT NULL,
    -- A nullable list of allowed source IPs.
    --
    -- NULL is used to indicate _any_ source IP is allowed. A _non-empty_ list
    -- represents an explicit allow list of IPs or IP subnets. Note that the
    -- list itself may never be empty.
    allowed_ips INET[] CHECK (array_length(allowed_ips, 1) > 0)
);

-- Insert default allowlist, allowing all traffic.
-- See `schema/crdb/insert-default-allowlist/up.sql` for details.
INSERT INTO omicron.public.allow_list (id, time_created, time_modified, allowed_ips)
VALUES (
    '001de000-a110-4000-8000-000000000000',
    NOW(),
    NOW(),
    NULL
)
ON CONFLICT (id)
DO NOTHING;

CREATE TYPE IF NOT EXISTS omicron.public.migration_state AS ENUM (
  'in_progress',
  'failed',
  'completed'
);

-- A table of the states of current migrations.
CREATE TABLE IF NOT EXISTS omicron.public.migration (
    id UUID PRIMARY KEY,

    /* The time this migration record was created. */
    time_created TIMESTAMPTZ NOT NULL,

    /* The time this migration record was deleted. */
    time_deleted TIMESTAMPTZ,

    /* The state of the migration source */
    source_state omicron.public.migration_state NOT NULL,

    /* The ID of the migration source Propolis */
    source_propolis_id UUID NOT NULL,

    /* Generation number owned and incremented by the source sled-agent */
    source_gen INT8 NOT NULL DEFAULT 1,

    /* Timestamp of when the source field was last updated.
     *
     * This is provided by the sled-agent when publishing a migration state
     * update.
     */
    time_source_updated TIMESTAMPTZ,

    /* The state of the migration target */
    target_state omicron.public.migration_state NOT NULL,

    /* The ID of the migration target Propolis */
    target_propolis_id UUID NOT NULL,

    /* Generation number owned and incremented by the target sled-agent */
    target_gen INT8 NOT NULL DEFAULT 1,

    /* Timestamp of when the source field was last updated.
     *
     * This is provided by the sled-agent when publishing a migration state
     * update.
     */
    time_target_updated TIMESTAMPTZ
);

/*
 * Keep this at the end of file so that the database does not contain a version
 * until it is fully populated.
 */
INSERT INTO omicron.public.db_metadata (
    singleton,
    time_created,
    time_modified,
    version,
    target_version
) VALUES
<<<<<<< HEAD
    (TRUE, NOW(), NOW(), '71.0.0', NULL)
=======
    (TRUE, NOW(), NOW(), '72.0.0', NULL)
>>>>>>> 9e1e6c5f
ON CONFLICT DO NOTHING;

COMMIT;<|MERGE_RESOLUTION|>--- conflicted
+++ resolved
@@ -4124,11 +4124,7 @@
     version,
     target_version
 ) VALUES
-<<<<<<< HEAD
-    (TRUE, NOW(), NOW(), '71.0.0', NULL)
-=======
-    (TRUE, NOW(), NOW(), '72.0.0', NULL)
->>>>>>> 9e1e6c5f
+    (TRUE, NOW(), NOW(), '73.0.0', NULL)
 ON CONFLICT DO NOTHING;
 
 COMMIT;