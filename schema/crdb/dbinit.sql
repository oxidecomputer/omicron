--- conflicted
+++ resolved
@@ -4129,11 +4129,7 @@
     version,
     target_version
 ) VALUES
-<<<<<<< HEAD
-    (TRUE, NOW(), NOW(), '77.0.0', NULL)
-=======
-    (TRUE, NOW(), NOW(), '79.0.0', NULL)
->>>>>>> 6850aa2c
+    (TRUE, NOW(), NOW(), '80.0.0', NULL)
 ON CONFLICT DO NOTHING;
 
 COMMIT;