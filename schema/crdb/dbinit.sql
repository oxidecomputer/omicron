--- conflicted
+++ resolved
@@ -4037,11 +4037,7 @@
     version,
     target_version
 ) VALUES
-<<<<<<< HEAD
-    (TRUE, NOW(), NOW(), '66.0.0', NULL)
-=======
-    (TRUE, NOW(), NOW(), '69.0.0', NULL)
->>>>>>> 321cb166
+    (TRUE, NOW(), NOW(), '70.0.0', NULL)
 ON CONFLICT DO NOTHING;
 
 COMMIT;