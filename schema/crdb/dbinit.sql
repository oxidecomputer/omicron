--- conflicted
+++ resolved
@@ -3593,11 +3593,7 @@
     version,
     target_version
 ) VALUES
-<<<<<<< HEAD
     ( TRUE, NOW(), NOW(), '38.0.0', NULL)
-=======
-    ( TRUE, NOW(), NOW(), '37.0.1', NULL)
->>>>>>> 2e4287b4
 ON CONFLICT DO NOTHING;
 
 COMMIT;