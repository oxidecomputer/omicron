/*
 * dbinit.sql: raw SQL to initialize a database for use by Omicron
 *
 * It's not clear what the long-term story for managing the database schema will
 * be.  For now, this file can be used by the test suite and by developers (via
 * the "omicron-dev" program) to set up a local database with which to run the
 * system.
 */

/*
 * Important CockroachDB notes:
 *
 *    For timestamps, CockroachDB's docs recommend TIMESTAMPTZ rather than
 *    TIMESTAMP.  This does not change what is stored with each datum, but
 *    rather how it's interpreted when clients use it.  It should make no
 *    difference to us, so we stick with the recommendation.
 *
 *    We avoid explicit foreign keys due to this warning from the docs: "Foreign
 *    key dependencies can significantly impact query performance, as queries
 *    involving tables with foreign keys, or tables referenced by foreign keys,
 *    require CockroachDB to check two separate tables. We recommend using them
 *    sparingly."
 */

BEGIN;

/*
 * We assume the database and user do not already exist so that we don't
 * inadvertently clobber what's there.  If they might exist, the user has to
 * clear this first.
 *
 * NOTE: the database and user names MUST be kept in sync with the
 * initialization code and dbwipe.sql.
 */
CREATE DATABASE IF NOT EXISTS omicron;
CREATE USER IF NOT EXISTS omicron;
ALTER DEFAULT PRIVILEGES GRANT INSERT, SELECT, UPDATE, DELETE ON TABLES to omicron;

/*
 * Configure a replication factor of 5 to ensure that the system can maintain
 * availability in the face of any two node failures.
 */
ALTER RANGE default CONFIGURE ZONE USING num_replicas = 5;

/*
 * Racks
 */
CREATE TABLE IF NOT EXISTS omicron.public.rack (
    /* Identity metadata (asset) */
    id UUID PRIMARY KEY,
    time_created TIMESTAMPTZ NOT NULL,
    time_modified TIMESTAMPTZ NOT NULL,

    /*
     * Identifies if rack management has been transferred from RSS -> Nexus.
     * If "false", RSS is still managing sleds, services, and DNS records.
     *
     * This value is set to "true" when RSS calls the
     * "rack_initialization_complete" endpoint on Nexus' internal interface.
     *
     * See RFD 278 for more detail.
     */
    initialized BOOL NOT NULL,

    /* Used to configure the updates service URL */
    tuf_base_url STRING(512),

    /* The IPv6 underlay /56 prefix for the rack */
    rack_subnet INET
);

/*
 * Sleds
 */

CREATE TABLE IF NOT EXISTS omicron.public.sled (
    /* Identity metadata (asset) */
    id UUID PRIMARY KEY,
    time_created TIMESTAMPTZ NOT NULL,
    time_modified TIMESTAMPTZ NOT NULL,
    time_deleted TIMESTAMPTZ,
    rcgen INT NOT NULL,

    /* FK into the Rack table */
    rack_id UUID NOT NULL,

    /* Idenfities if this Sled is a Scrimlet */
    is_scrimlet BOOL NOT NULL,

    /* Baseboard information about the sled */
    serial_number STRING(63) NOT NULL,
    part_number STRING(63) NOT NULL,
    revision INT8 NOT NULL,

    /* CPU & RAM summary for the sled */
    usable_hardware_threads INT8 CHECK (usable_hardware_threads BETWEEN 0 AND 4294967295) NOT NULL,
    usable_physical_ram INT8 NOT NULL,
    reservoir_size INT8 CHECK (reservoir_size < usable_physical_ram) NOT NULL,

    /* The IP address and bound port of the sled agent server. */
    ip INET NOT NULL,
    port INT4 CHECK (port BETWEEN 0 AND 65535) NOT NULL,

    /* The last address allocated to an Oxide service on this sled. */
    last_used_address INET NOT NULL,

    -- This constraint should be upheld, even for deleted disks
    -- in the fleet.
    CONSTRAINT serial_part_revision_unique UNIQUE (
      serial_number, part_number, revision
    )
);

/* Add an index which lets us look up sleds on a rack */
CREATE UNIQUE INDEX IF NOT EXISTS lookup_sled_by_rack ON omicron.public.sled (
    rack_id,
    id
) WHERE time_deleted IS NULL;

CREATE TYPE IF NOT EXISTS omicron.public.sled_resource_kind AS ENUM (
    -- omicron.public.dataset
    'dataset',
    -- omicron.public.service
    'service',
    -- omicron.public.instance
    'instance',
    -- omicron.public.sled
    --
    -- reserved as an approximation of sled internal usage, such as "by the OS
    -- and all unaccounted services".
    'reserved'
);

-- Accounting for programs using resources on a sled
CREATE TABLE IF NOT EXISTS omicron.public.sled_resource (
    -- Should match the UUID of the corresponding service
    id UUID PRIMARY KEY,

    -- The sled where resources are being consumed
    sled_id UUID NOT NULL,

    -- Identifies the type of the resource
    kind omicron.public.sled_resource_kind NOT NULL,

    -- The maximum number of hardware threads usable by this resource
    hardware_threads INT8 NOT NULL,

    -- The maximum amount of RSS RAM provisioned to this resource
    rss_ram INT8 NOT NULL,

    -- The maximum amount of Reservoir RAM provisioned to this resource
    reservoir_ram INT8 NOT NULL
);

-- Allow looking up all resources which reside on a sled
CREATE UNIQUE INDEX IF NOT EXISTS lookup_resource_by_sled ON omicron.public.sled_resource (
    sled_id,
    id
);

/*
 * Switches
 */

CREATE TABLE IF NOT EXISTS omicron.public.switch (
    /* Identity metadata (asset) */
    id UUID PRIMARY KEY,
    time_created TIMESTAMPTZ NOT NULL,
    time_modified TIMESTAMPTZ NOT NULL,
    time_deleted TIMESTAMPTZ,
    rcgen INT NOT NULL,

    /* FK into the Rack table */
    rack_id UUID NOT NULL,

    /* Baseboard information about the switch */
    serial_number STRING(63) NOT NULL,
    part_number STRING(63) NOT NULL,
    revision INT8 NOT NULL
);

/* Add an index which lets us look up switches on a rack */
CREATE UNIQUE INDEX IF NOT EXISTS lookup_switch_by_rack ON omicron.public.switch (
    rack_id,
    id
) WHERE time_deleted IS NULL;

/*
 * Services
 */

CREATE TYPE IF NOT EXISTS omicron.public.service_kind AS ENUM (
  'clickhouse',
  'clickhouse_keeper',
  'cockroach',
  'crucible',
  'crucible_pantry',
  'dendrite',
  'external_dns',
  'internal_dns',
  'nexus',
  'ntp',
  'oximeter',
  'tfport',
  'mgd'
);

CREATE TABLE IF NOT EXISTS omicron.public.service (
    /* Identity metadata (asset) */
    id UUID PRIMARY KEY,
    time_created TIMESTAMPTZ NOT NULL,
    time_modified TIMESTAMPTZ NOT NULL,

    /* FK into the Sled table */
    sled_id UUID NOT NULL,
    /* For services in illumos zones, the zone's unique id (for debugging) */
    zone_id UUID,
    /* The IP address of the service. */
    ip INET NOT NULL,
    /* The UDP or TCP port on which the service listens. */
    port INT4 CHECK (port BETWEEN 0 AND 65535) NOT NULL,
    /* Indicates the type of service. */
    kind omicron.public.service_kind NOT NULL
);

/* Add an index which lets us look up the services on a sled */
CREATE UNIQUE INDEX IF NOT EXISTS lookup_service_by_sled ON omicron.public.service (
    sled_id,
    id
);

/* Look up (and paginate) services of a given kind. */
CREATE UNIQUE INDEX IF NOT EXISTS lookup_service_by_kind ON omicron.public.service (
    kind,
    id
);

CREATE TYPE IF NOT EXISTS omicron.public.physical_disk_kind AS ENUM (
  'm2',
  'u2'
);

-- A physical disk which exists inside the rack.
CREATE TABLE IF NOT EXISTS omicron.public.physical_disk (
    id UUID PRIMARY KEY,
    time_created TIMESTAMPTZ NOT NULL,
    time_modified TIMESTAMPTZ NOT NULL,
    time_deleted TIMESTAMPTZ,
    rcgen INT NOT NULL,

    vendor STRING(63) NOT NULL,
    serial STRING(63) NOT NULL,
    model STRING(63) NOT NULL,

    variant omicron.public.physical_disk_kind NOT NULL,

    -- FK into the Sled table
    sled_id UUID NOT NULL,

    -- This constraint should be upheld, even for deleted disks
    -- in the fleet.
    CONSTRAINT vendor_serial_model_unique UNIQUE (
      vendor, serial, model
    )
);

CREATE UNIQUE INDEX IF NOT EXISTS lookup_physical_disk_by_variant ON omicron.public.physical_disk (
    variant,
    id
) WHERE time_deleted IS NULL;

-- Make it efficient to look up physical disks by Sled.
CREATE UNIQUE INDEX IF NOT EXISTS lookup_physical_disk_by_sled ON omicron.public.physical_disk (
    sled_id,
    id
) WHERE time_deleted IS NULL;

-- x509 certificates which may be used by services
CREATE TABLE IF NOT EXISTS omicron.public.certificate (
    -- Identity metadata (resource)
    id UUID PRIMARY KEY,
    name STRING(63) NOT NULL,
    description STRING(512) NOT NULL,
    time_created TIMESTAMPTZ NOT NULL,
    time_modified TIMESTAMPTZ NOT NULL,
    time_deleted TIMESTAMPTZ,

    -- which Silo this certificate is used for
    silo_id UUID NOT NULL,

    -- The service type which should use this certificate
    service omicron.public.service_kind NOT NULL,

    -- cert.pem file (certificate chain in PEM format) as a binary blob
    cert BYTES NOT NULL,

    -- key.pem file (private key in PEM format) as a binary blob
    key BYTES NOT NULL
);

-- Add an index which lets us look up certificates for a particular service
-- class.
CREATE UNIQUE INDEX IF NOT EXISTS lookup_certificate_by_service ON omicron.public.certificate (
    service,
    id
) WHERE
    time_deleted IS NULL;

-- Add an index which enforces that certificates have unique names, and which
-- allows pagination-by-name.
CREATE UNIQUE INDEX IF NOT EXISTS lookup_certificate_by_silo ON omicron.public.certificate (
    silo_id,
    name
) WHERE
    time_deleted IS NULL;

-- A table describing virtual resource provisioning which may be associated
-- with a collection of objects, including:
-- - Projects
-- - Silos
-- - Fleet
CREATE TABLE IF NOT EXISTS omicron.public.virtual_provisioning_collection (
    -- Should match the UUID of the corresponding collection.
    id UUID PRIMARY KEY,
    time_modified TIMESTAMPTZ NOT NULL DEFAULT NOW(),

    -- Identifies the type of the collection.
    collection_type STRING(63) NOT NULL,

    -- The amount of physical disk space which has been provisioned
    -- on behalf of the collection.
    virtual_disk_bytes_provisioned INT8 NOT NULL,

    -- The number of CPUs provisioned by VMs.
    cpus_provisioned INT8 NOT NULL,

    -- The amount of RAM provisioned by VMs.
    ram_provisioned INT8 NOT NULL
);

-- A table describing a single virtual resource which has been provisioned.
-- This may include:
-- - Disks
-- - Instances
-- - Snapshots
--
-- NOTE: You might think to yourself: "This table looks an awful lot like
-- the 'virtual_provisioning_collection' table, could they be condensed into
-- a single table?"
-- The answer to this question is unfortunately: "No". We use CTEs to both
-- UPDATE the collection table while INSERTing rows in the resource table, and
-- this would not be allowed if they came from the same table due to:
-- https://www.cockroachlabs.com/docs/v22.2/known-limitations#statements-containing-multiple-modification-subqueries-of-the-same-table-are-disallowed
-- However, by using separate tables, the CTE is able to function correctly.
CREATE TABLE IF NOT EXISTS omicron.public.virtual_provisioning_resource (
    -- Should match the UUID of the corresponding collection.
    id UUID PRIMARY KEY,
    time_modified TIMESTAMPTZ NOT NULL DEFAULT NOW(),

    -- Identifies the type of the resource.
    resource_type STRING(63) NOT NULL,

    -- The amount of physical disk space which has been provisioned
    -- on behalf of the resource.
    virtual_disk_bytes_provisioned INT8 NOT NULL,

    -- The number of CPUs provisioned.
    cpus_provisioned INT8 NOT NULL,

    -- The amount of RAM provisioned.
    ram_provisioned INT8 NOT NULL
);

/*
 * ZPools of Storage, attached to Sleds.
 * These are backed by a single physical disk.
 */
CREATE TABLE IF NOT EXISTS omicron.public.zpool (
    /* Identity metadata (asset) */
    id UUID PRIMARY KEY,
    time_created TIMESTAMPTZ NOT NULL,
    time_modified TIMESTAMPTZ NOT NULL,
    time_deleted TIMESTAMPTZ,
    rcgen INT NOT NULL,

    /* FK into the Sled table */
    sled_id UUID NOT NULL,

    /* FK into the Physical Disk table */
    physical_disk_id UUID NOT NULL,

    total_size INT NOT NULL
);

/* Create an index on the physical disk id */
CREATE INDEX IF NOT EXISTS lookup_zpool_by_disk on omicron.public.zpool (
    physical_disk_id,
    id
) WHERE physical_disk_id IS NOT NULL AND time_deleted IS NULL;

CREATE TYPE IF NOT EXISTS omicron.public.dataset_kind AS ENUM (
  'crucible',
  'cockroach',
  'clickhouse',
  'clickhouse_keeper',
  'external_dns',
  'internal_dns'
);

/*
 * A dataset of allocated space within a zpool.
 */
CREATE TABLE IF NOT EXISTS omicron.public.dataset (
    /* Identity metadata (asset) */
    id UUID PRIMARY KEY,
    time_created TIMESTAMPTZ NOT NULL,
    time_modified TIMESTAMPTZ NOT NULL,
    time_deleted TIMESTAMPTZ,
    rcgen INT NOT NULL,

    /* FK into the Pool table */
    pool_id UUID NOT NULL,

    /* Contact information for the dataset */
    ip INET NOT NULL,
    port INT4 CHECK (port BETWEEN 0 AND 65535) NOT NULL,

    kind omicron.public.dataset_kind NOT NULL,

    /* An upper bound on the amount of space that might be in-use */
    size_used INT,

    /* Crucible must make use of 'size_used'; other datasets manage their own storage */
    CONSTRAINT size_used_column_set_for_crucible CHECK (
      (kind != 'crucible') OR
      (kind = 'crucible' AND size_used IS NOT NULL)
    )
);

/* Create an index on the size usage for Crucible's allocation */
CREATE INDEX IF NOT EXISTS lookup_dataset_by_size_used_crucible on omicron.public.dataset (
    size_used
) WHERE size_used IS NOT NULL AND time_deleted IS NULL AND kind = 'crucible';

/* Create an index on the size usage for any dataset */
CREATE INDEX IF NOT EXISTS lookup_dataset_by_size_used on omicron.public.dataset (
    size_used
) WHERE size_used IS NOT NULL AND time_deleted IS NULL;

/* Create an index on the zpool id */
CREATE INDEX IF NOT EXISTS lookup_dataset_by_zpool on omicron.public.dataset (
    pool_id,
    id
) WHERE pool_id IS NOT NULL AND time_deleted IS NULL;

/*
 * A region of space allocated to Crucible Downstairs, within a dataset.
 */
CREATE TABLE IF NOT EXISTS omicron.public.region (
    /* Identity metadata (asset) */
    id UUID PRIMARY KEY,
    time_created TIMESTAMPTZ NOT NULL,
    time_modified TIMESTAMPTZ NOT NULL,

    /* FK into the dataset table */
    dataset_id UUID NOT NULL,

    /* FK into the volume table */
    volume_id UUID NOT NULL,

    /* Metadata describing the region */
    block_size INT NOT NULL,
    blocks_per_extent INT NOT NULL,
    extent_count INT NOT NULL
);

/*
 * Allow all regions belonging to a disk to be accessed quickly.
 */
CREATE UNIQUE INDEX IF NOT EXISTS lookup_region_by_volume on omicron.public.region (
    volume_id,
    id
);

/*
 * Allow all regions belonging to a dataset to be accessed quickly.
 */
CREATE UNIQUE INDEX IF NOT EXISTS lookup_region_by_dataset on omicron.public.region (
    dataset_id,
    id
);

/*
 * A snapshot of a region, within a dataset.
 */
CREATE TABLE IF NOT EXISTS omicron.public.region_snapshot (
    dataset_id UUID NOT NULL,
    region_id UUID NOT NULL,

    /* Associated higher level virtual snapshot */
    snapshot_id UUID NOT NULL,

    /*
     * Target string, for identification as part of
     * volume construction request(s)
     */
    snapshot_addr TEXT NOT NULL,

    /* How many volumes reference this? */
    volume_references INT8 NOT NULL,

    /* Is this currently part of some resources_to_delete? */
    deleting BOOL NOT NULL,

    PRIMARY KEY (dataset_id, region_id, snapshot_id)
);

/* Index for use during join with region table */
CREATE INDEX IF NOT EXISTS lookup_region_by_dataset on omicron.public.region_snapshot (
    dataset_id, region_id
);

/*
 * Index on volume_references and snapshot_addr for crucible
 * resource accounting lookup
 */
CREATE INDEX IF NOT EXISTS lookup_region_snapshot_by_volume_reference on omicron.public.region_snapshot (
    volume_references
);

CREATE INDEX IF NOT EXISTS lookup_region_snapshot_by_snapshot_addr on omicron.public.region_snapshot (
    snapshot_addr
);

/*
 * A volume within Crucible
 */
CREATE TABLE IF NOT EXISTS omicron.public.volume (
    id UUID PRIMARY KEY,
    time_created TIMESTAMPTZ NOT NULL,
    time_modified TIMESTAMPTZ NOT NULL,
    time_deleted TIMESTAMPTZ,

    /* child resource generation number, per RFD 192 */
    rcgen INT NOT NULL,

    /*
     * A JSON document describing the construction of the volume, including all
     * sub volumes. This is what will be POSTed to propolis, and eventually
     * consumed by some Upstairs code to perform the volume creation. The Rust
     * type of this column should be Crucible::VolumeConstructionRequest.
     */
    data TEXT NOT NULL,

    /*
     * A JSON document describing what resources to clean up when deleting this
     * volume. The Rust type of this column should be the CrucibleResources
     * enum.
     */
    resources_to_clean_up TEXT
);

/* Quickly find deleted volumes */
CREATE INDEX IF NOT EXISTS lookup_volume_by_deleted on omicron.public.volume (
    time_deleted
);

/*
 * Silos
 */

CREATE TYPE IF NOT EXISTS omicron.public.authentication_mode AS ENUM (
  'local',
  'saml'
);

CREATE TYPE IF NOT EXISTS omicron.public.user_provision_type AS ENUM (
  'api_only',
  'jit'
);

CREATE TABLE IF NOT EXISTS omicron.public.silo (
    /* Identity metadata */
    id UUID PRIMARY KEY,
    name STRING(63) NOT NULL,
    description STRING(512) NOT NULL,
    time_created TIMESTAMPTZ NOT NULL,
    time_modified TIMESTAMPTZ NOT NULL,
    time_deleted TIMESTAMPTZ,

    discoverable BOOL NOT NULL,
    authentication_mode omicron.public.authentication_mode NOT NULL,
    user_provision_type omicron.public.user_provision_type NOT NULL,

    mapped_fleet_roles JSONB NOT NULL,

    /* child resource generation number, per RFD 192 */
    rcgen INT NOT NULL
);

CREATE UNIQUE INDEX IF NOT EXISTS lookup_silo_by_name ON omicron.public.silo (
    name
) WHERE
    time_deleted IS NULL;

/*
 * Silo users
 */
CREATE TABLE IF NOT EXISTS omicron.public.silo_user (
    id UUID PRIMARY KEY,
    time_created TIMESTAMPTZ NOT NULL,
    time_modified TIMESTAMPTZ NOT NULL,
    time_deleted TIMESTAMPTZ,

    silo_id UUID NOT NULL,
    external_id TEXT NOT NULL
);

/* This index lets us quickly find users for a given silo. */
CREATE UNIQUE INDEX IF NOT EXISTS lookup_silo_user_by_silo ON omicron.public.silo_user (
    silo_id,
    external_id
) WHERE
    time_deleted IS NULL;

CREATE TABLE IF NOT EXISTS omicron.public.silo_user_password_hash (
    silo_user_id UUID NOT NULL,
    hash TEXT NOT NULL,
    time_created TIMESTAMPTZ NOT NULL,

    PRIMARY KEY(silo_user_id)
);

/*
 * Silo groups
 */

CREATE TABLE IF NOT EXISTS omicron.public.silo_group (
    id UUID PRIMARY KEY,
    time_created TIMESTAMPTZ NOT NULL,
    time_modified TIMESTAMPTZ NOT NULL,
    time_deleted TIMESTAMPTZ,

    silo_id UUID NOT NULL,
    external_id TEXT NOT NULL
);

CREATE UNIQUE INDEX IF NOT EXISTS lookup_silo_group_by_silo ON omicron.public.silo_group (
    silo_id,
    external_id
) WHERE
    time_deleted IS NULL;

/*
 * Silo group membership
 */

CREATE TABLE IF NOT EXISTS omicron.public.silo_group_membership (
    silo_group_id UUID NOT NULL,
    silo_user_id UUID NOT NULL,

    PRIMARY KEY (silo_group_id, silo_user_id)
);

/*
 * The primary key lets us paginate through the users in a group.  We need to
 * index the same fields in the reverse order to be able to paginate through the
 * groups that a user is in.
 */
CREATE INDEX IF NOT EXISTS lookup_silo_group_by_user ON omicron.public.silo_group_membership (
    silo_user_id,
    silo_group_id
);

/*
 * Silo identity provider list
 */

CREATE TYPE IF NOT EXISTS omicron.public.provider_type AS ENUM (
  'saml'
);

CREATE TABLE IF NOT EXISTS omicron.public.identity_provider (
    /* Identity metadata */
    id UUID PRIMARY KEY,
    name STRING(63) NOT NULL,
    description STRING(512) NOT NULL,
    time_created TIMESTAMPTZ NOT NULL,
    time_modified TIMESTAMPTZ NOT NULL,
    time_deleted TIMESTAMPTZ,

    silo_id UUID NOT NULL,
    provider_type omicron.public.provider_type NOT NULL
);

CREATE UNIQUE INDEX IF NOT EXISTS lookup_idp_by_silo_id ON omicron.public.identity_provider (
    silo_id,
    id
) WHERE
    time_deleted IS NULL;

CREATE UNIQUE INDEX IF NOT EXISTS lookup_idp_by_silo_name ON omicron.public.identity_provider (
    silo_id,
    name
) WHERE
    time_deleted IS NULL;

/*
 * Silo SAML identity provider
 */
CREATE TABLE IF NOT EXISTS omicron.public.saml_identity_provider (
    /* Identity metadata */
    id UUID PRIMARY KEY,
    name STRING(63) NOT NULL,
    description STRING(512) NOT NULL,
    time_created TIMESTAMPTZ NOT NULL,
    time_modified TIMESTAMPTZ NOT NULL,
    time_deleted TIMESTAMPTZ,

    silo_id UUID NOT NULL,

    idp_metadata_document_string TEXT NOT NULL,

    idp_entity_id TEXT NOT NULL,
    sp_client_id TEXT NOT NULL,
    acs_url TEXT NOT NULL,
    slo_url TEXT NOT NULL,
    technical_contact_email TEXT NOT NULL,

    public_cert TEXT,
    private_key TEXT,

    group_attribute_name TEXT
);

CREATE UNIQUE INDEX IF NOT EXISTS lookup_saml_idp_by_silo_id ON omicron.public.saml_identity_provider (
    silo_id,
    id
) WHERE
    time_deleted IS NULL;

CREATE UNIQUE INDEX IF NOT EXISTS lookup_saml_idp_by_silo_name ON omicron.public.saml_identity_provider (
    silo_id,
    name
) WHERE
    time_deleted IS NULL;

/*
 * Users' public SSH keys, per RFD 44
 */
CREATE TABLE IF NOT EXISTS omicron.public.ssh_key (
    id UUID PRIMARY KEY,
    name STRING(63) NOT NULL,
    description STRING(512) NOT NULL,
    time_created TIMESTAMPTZ NOT NULL,
    time_modified TIMESTAMPTZ NOT NULL,
    time_deleted TIMESTAMPTZ,

    /* FK into silo_user table */
    silo_user_id UUID NOT NULL,

    /*
     * A 4096 bit RSA key without comment encodes to 726 ASCII characters.
     * A (256 bit) Ed25519 key w/o comment encodes to 82 ASCII characters.
     */
    public_key STRING(1023) NOT NULL
);

CREATE UNIQUE INDEX IF NOT EXISTS lookup_ssh_key_by_silo_user ON omicron.public.ssh_key (
    silo_user_id,
    name
) WHERE
    time_deleted IS NULL;

/*
 * Projects
 */

CREATE TABLE IF NOT EXISTS omicron.public.project (
    /* Identity metadata (resource) */
    id UUID PRIMARY KEY,
    name STRING(63) NOT NULL,
    description STRING(512) NOT NULL,
    time_created TIMESTAMPTZ NOT NULL,
    time_modified TIMESTAMPTZ NOT NULL,
    /* Indicates that the object has been deleted */
    time_deleted TIMESTAMPTZ,

    /* child resource generation number, per RFD 192 */
    rcgen INT NOT NULL,

    /* Which silo this project belongs to */
    silo_id UUID NOT NULL /* foreign key into "silo" table */
);

CREATE UNIQUE INDEX IF NOT EXISTS lookup_project_by_silo ON omicron.public.project (
    silo_id,
    name
) WHERE
    time_deleted IS NULL;

/*
 * Instances
 */

CREATE TYPE IF NOT EXISTS omicron.public.instance_state AS ENUM (
    'creating',
    'starting',
    'running',
    'stopping',
    'stopped',
    'rebooting',
    'migrating',
    'repairing',
    'failed',
    'destroyed'
);

/*
 * TODO consider how we want to manage multiple sagas operating on the same
 * Instance -- e.g., reboot concurrent with destroy or concurrent reboots or the
 * like.  Or changing # of CPUs or memory size.
 */
CREATE TABLE IF NOT EXISTS omicron.public.instance (
    /* Identity metadata (resource) */
    id UUID PRIMARY KEY,
    name STRING(63) NOT NULL,
    description STRING(512) NOT NULL,
    time_created TIMESTAMPTZ NOT NULL,
    time_modified TIMESTAMPTZ NOT NULL,
    /* Indicates that the object has been deleted */
    /* This is redundant for Instances, but we keep it here for consistency. */
    time_deleted TIMESTAMPTZ,

    /* Every Instance is in exactly one Project at a time. */
    project_id UUID NOT NULL,

    /* user data for instance initialization systems (e.g. cloud-init) */
    user_data BYTES NOT NULL,

    /* The state of the instance when it has no active VMM. */
    state omicron.public.instance_state NOT NULL,
    time_state_updated TIMESTAMPTZ NOT NULL,
    state_generation INT NOT NULL,

    /* FK into `vmm` for the Propolis server that's backing this instance. */
    active_propolis_id UUID,

    /* FK into `vmm` for the migration target Propolis server, if one exists. */
    target_propolis_id UUID,

    /* Identifies any ongoing migration for this instance. */
    migration_id UUID,

    /* Instance configuration */
    ncpus INT NOT NULL,
    memory INT NOT NULL,
    hostname STRING(63) NOT NULL,
    boot_on_fault BOOL NOT NULL DEFAULT false
);

-- Names for instances within a project should be unique
CREATE UNIQUE INDEX IF NOT EXISTS lookup_instance_by_project ON omicron.public.instance (
    project_id,
    name
) WHERE
    time_deleted IS NULL;

/*
 * A special view of an instance provided to operators for insights into what's running 
 * on a sled.
 *
 * This view requires the VMM table, which doesn't exist yet, so create a
 * "placeholder" view here and replace it with the full view once the table is
 * defined. See the README for more context.
 */

CREATE VIEW IF NOT EXISTS omicron.public.sled_instance
AS SELECT
    instance.id
FROM
    omicron.public.instance AS instance
WHERE
    instance.time_deleted IS NULL;

/*
 * Guest-Visible, Virtual Disks
 */

/*
 * TODO The Rust enum to which this type is converted
 * carries data in some of its variants, such as the UUID
 * of the instance to which a disk is attached.
 *
 * This makes the conversion to/from this enum type here much
 * more difficult, since we need a way to manage that data
 * coherently.
 *
 * See <https://github.com/oxidecomputer/omicron/issues/312>.
 */
-- CREATE TYPE omicron.public.DiskState AS ENUM (
--     'creating',
--     'detached',
--     'attaching',
--     'attached',
--     'detaching',
--     'destroyed',
--     'faulted'
-- );

CREATE TYPE IF NOT EXISTS omicron.public.block_size AS ENUM (
  '512',
  '2048',
  '4096'
);

CREATE TABLE IF NOT EXISTS omicron.public.disk (
    /* Identity metadata (resource) */
    id UUID PRIMARY KEY,
    name STRING(63) NOT NULL,
    description STRING(512) NOT NULL,
    time_created TIMESTAMPTZ NOT NULL,
    time_modified TIMESTAMPTZ NOT NULL,
    /* Indicates that the object has been deleted */
    /* This is redundant for Disks, but we keep it here for consistency. */
    time_deleted TIMESTAMPTZ,

    /* child resource generation number, per RFD 192 */
    rcgen INT NOT NULL,

    /* Every Disk is in exactly one Project at a time. */
    project_id UUID NOT NULL,

    /* Every disk consists of a root volume */
    volume_id UUID NOT NULL,

    /*
     * TODO Would it make sense for the runtime state to live in a separate
     * table?
     */
    /* Runtime state */
    -- disk_state omicron.public.DiskState NOT NULL, /* TODO see above */
    disk_state STRING(32) NOT NULL,
    /*
     * Every Disk may be attaching to, attached to, or detaching from at most
     * one Instance at a time.
     */
    attach_instance_id UUID,
    state_generation INT NOT NULL,
    slot INT2 CHECK (slot >= 0 AND slot < 8),
    time_state_updated TIMESTAMPTZ NOT NULL,

    /* Disk configuration */
    size_bytes INT NOT NULL,
    block_size omicron.public.block_size NOT NULL,
    origin_snapshot UUID,
    origin_image UUID,

    pantry_address TEXT
);

CREATE UNIQUE INDEX IF NOT EXISTS lookup_disk_by_project ON omicron.public.disk (
    project_id,
    name
) WHERE
    time_deleted IS NULL;

CREATE UNIQUE INDEX IF NOT EXISTS lookup_disk_by_instance ON omicron.public.disk (
    attach_instance_id,
    id
) WHERE
    time_deleted IS NULL AND attach_instance_id IS NOT NULL;

CREATE TABLE IF NOT EXISTS omicron.public.image (
    /* Identity metadata (resource) */
    id UUID PRIMARY KEY,
    name STRING(63) NOT NULL,
    description STRING(512) NOT NULL,
    time_created TIMESTAMPTZ NOT NULL,
    time_modified TIMESTAMPTZ NOT NULL,
    /* Indicates that the object has been deleted */
    time_deleted TIMESTAMPTZ,

    silo_id UUID NOT NULL,
    project_id UUID,

    volume_id UUID NOT NULL,

    url STRING(8192),
    os STRING(64) NOT NULL,
    version STRING(64) NOT NULL,
    digest TEXT,
    block_size omicron.public.block_size NOT NULL,
    size_bytes INT NOT NULL
);

CREATE VIEW IF NOT EXISTS omicron.public.project_image AS
SELECT
    id,
    name,
    description,
    time_created,
    time_modified,
    time_deleted,
    silo_id,
    project_id,
    volume_id,
    url,
    os,
    version,
    digest,
    block_size,
    size_bytes
FROM 
    omicron.public.image
WHERE 
    project_id IS NOT NULL;

CREATE VIEW IF NOT EXISTS omicron.public.silo_image AS
SELECT
    id,
    name,
    description,
    time_created,
    time_modified,
    time_deleted,
    silo_id,
    volume_id,
    url,
    os,
    version,
    digest,
    block_size,
    size_bytes
FROM 
    omicron.public.image
WHERE 
    project_id IS NULL;

/* Index for silo images */
CREATE UNIQUE INDEX IF NOT EXISTS lookup_image_by_silo on omicron.public.image (
    silo_id,
    name
) WHERE
    time_deleted is NULL AND
    project_id is NULL;

/* Index for project images */
CREATE UNIQUE INDEX IF NOT EXISTS lookup_image_by_silo_and_project on omicron.public.image (
    silo_id,
    project_id,
    name
) WHERE
    time_deleted is NULL AND
    project_id is NOT NULL;

CREATE TYPE IF NOT EXISTS omicron.public.snapshot_state AS ENUM (
  'creating',
  'ready',
  'faulted',
  'destroyed'
);

CREATE TABLE IF NOT EXISTS omicron.public.snapshot (
    /* Identity metadata (resource) */
    id UUID PRIMARY KEY,
    name STRING(63) NOT NULL,
    description STRING(512) NOT NULL,
    time_created TIMESTAMPTZ NOT NULL,
    time_modified TIMESTAMPTZ NOT NULL,
    /* Indicates that the object has been deleted */
    time_deleted TIMESTAMPTZ,

    /* Every Snapshot is in exactly one Project at a time. */
    project_id UUID NOT NULL,

    /* Every Snapshot originated from a single disk */
    disk_id UUID NOT NULL,

    /* Every Snapshot consists of a root volume */
    volume_id UUID NOT NULL,

    /* Where will the scrubbed blocks eventually land? */
    destination_volume_id UUID NOT NULL,

    gen INT NOT NULL,
    state omicron.public.snapshot_state NOT NULL,
    block_size omicron.public.block_size NOT NULL,

    /* Disk configuration (from the time the snapshot was taken) */
    size_bytes INT NOT NULL
);

CREATE UNIQUE INDEX IF NOT EXISTS lookup_snapshot_by_project ON omicron.public.snapshot (
    project_id,
    name
) WHERE
    time_deleted IS NULL;

/*
 * Oximeter collector servers.
 */
CREATE TABLE IF NOT EXISTS omicron.public.oximeter (
    id UUID PRIMARY KEY,
    time_created TIMESTAMPTZ NOT NULL,
    time_modified TIMESTAMPTZ NOT NULL,
    ip INET NOT NULL,
    port INT4 CHECK (port BETWEEN 0 AND 65535) NOT NULL
);

/*
 * Information about registered metric producers.
 */
CREATE TABLE IF NOT EXISTS omicron.public.metric_producer (
    id UUID PRIMARY KEY,
    time_created TIMESTAMPTZ NOT NULL,
    time_modified TIMESTAMPTZ NOT NULL,
    ip INET NOT NULL,
    port INT4 CHECK (port BETWEEN 0 AND 65535) NOT NULL,
    interval FLOAT NOT NULL,
    /* TODO: Is this length appropriate? */
    base_route STRING(512) NOT NULL,
    /* Oximeter collector instance to which this metric producer is assigned. */
    oximeter_id UUID NOT NULL
);

CREATE UNIQUE INDEX IF NOT EXISTS lookup_producer_by_oximeter ON omicron.public.metric_producer (
    oximeter_id,
    id
);

/*
 * VPCs and networking primitives
 */


CREATE TABLE IF NOT EXISTS omicron.public.vpc (
    /* Identity metadata (resource) */
    id UUID PRIMARY KEY,
    name STRING(63) NOT NULL,
    description STRING(512) NOT NULL,
    time_created TIMESTAMPTZ NOT NULL,
    time_modified TIMESTAMPTZ NOT NULL,
    /* Indicates that the object has been deleted */
    time_deleted TIMESTAMPTZ,
    project_id UUID NOT NULL,
    system_router_id UUID NOT NULL,
    dns_name STRING(63) NOT NULL,

    /*
     * The Geneve Virtual Network Identifier for this VPC. Note that this is a
     * 24-bit unsigned value, properties which are checked in the application,
     * not the database.
     */
    vni INT4 NOT NULL,

    /* The IPv6 prefix allocated to subnets. */
    ipv6_prefix INET NOT NULL,

    /* Used to ensure that two requests do not concurrently modify the
       VPC's firewall */
    firewall_gen INT NOT NULL,

    /* Child-resource generation number for VPC Subnets. */
    subnet_gen INT8 NOT NULL
);

CREATE UNIQUE INDEX IF NOT EXISTS lookup_vpc_by_project ON omicron.public.vpc (
    project_id,
    name
) WHERE
    time_deleted IS NULL;

CREATE UNIQUE INDEX IF NOT EXISTS lookup_vpc_by_vni ON omicron.public.vpc (
    vni
) WHERE
    time_deleted IS NULL;

CREATE TABLE IF NOT EXISTS omicron.public.vpc_subnet (
    /* Identity metadata (resource) */
    id UUID PRIMARY KEY,
    name STRING(63) NOT NULL,
    description STRING(512) NOT NULL,
    time_created TIMESTAMPTZ NOT NULL,
    time_modified TIMESTAMPTZ NOT NULL,
    /* Indicates that the object has been deleted */
    time_deleted TIMESTAMPTZ,
    vpc_id UUID NOT NULL,
    /* Child resource creation generation number */
    rcgen INT8 NOT NULL,
    ipv4_block INET NOT NULL,
    ipv6_block INET NOT NULL
);

/* Subnet and network interface names are unique per VPC, not project */
CREATE UNIQUE INDEX IF NOT EXISTS vpc_subnet_vpc_id_name_key ON omicron.public.vpc_subnet (
    vpc_id,
    name
) WHERE
    time_deleted IS NULL;

/* The kind of network interface. */
CREATE TYPE IF NOT EXISTS omicron.public.network_interface_kind AS ENUM (
    /* An interface attached to a guest instance. */
    'instance',

    /* An interface attached to a service. */
    'service'
);

CREATE TABLE IF NOT EXISTS omicron.public.network_interface (
    /* Identity metadata (resource) */
    id UUID PRIMARY KEY,
    name STRING(63) NOT NULL,
    description STRING(512) NOT NULL,
    time_created TIMESTAMPTZ NOT NULL,
    time_modified TIMESTAMPTZ NOT NULL,
    /* Indicates that the object has been deleted */
    time_deleted TIMESTAMPTZ,

    /* The kind of network interface, e.g., instance */
    kind omicron.public.network_interface_kind NOT NULL,

    /*
     * FK into the parent resource of this interface (e.g. Instance, Service)
     * as determined by the `kind`.
     */
    parent_id UUID NOT NULL,

    /* FK into VPC table */
    vpc_id UUID NOT NULL,
    /* FK into VPCSubnet table. */
    subnet_id UUID NOT NULL,

    /*
     * The EUI-48 MAC address of the guest interface.
     *
     * Note that we use the bytes of a 64-bit integer, in big-endian byte order
     * to represent the MAC.
     */
    mac INT8 NOT NULL,

    /* The private VPC IP address of the interface. */
    ip INET NOT NULL,

    /*
     * Limited to 8 NICs per instance. This value must be kept in sync with
     * `crate::nexus::MAX_NICS_PER_INSTANCE`.
     */
    slot INT2 NOT NULL CHECK (slot >= 0 AND slot < 8),

    /* True if this interface is the primary interface.
     *
     * The primary interface appears in DNS and its address is used for external
     * connectivity.
     */
    is_primary BOOL NOT NULL
);

/* A view of the network_interface table for just instance-kind records. */
CREATE VIEW IF NOT EXISTS omicron.public.instance_network_interface AS
SELECT
    id,
    name,
    description,
    time_created,
    time_modified,
    time_deleted,
    parent_id AS instance_id,
    vpc_id,
    subnet_id,
    mac,
    ip,
    slot,
    is_primary
FROM
    omicron.public.network_interface
WHERE
    kind = 'instance';

/* A view of the network_interface table for just service-kind records. */
CREATE VIEW IF NOT EXISTS omicron.public.service_network_interface AS
SELECT
    id,
    name,
    description,
    time_created,
    time_modified,
    time_deleted,
    parent_id AS service_id,
    vpc_id,
    subnet_id,
    mac,
    ip,
    slot,
    is_primary
FROM
    omicron.public.network_interface
WHERE
    kind = 'service';

/* TODO-completeness

 * We currently have a NetworkInterface table with the IP and MAC addresses inline.
 * Eventually, we'll probably want to move these to their own tables, and
 * refer to them here, most notably to support multiple IPs per NIC, as well
 * as moving IPs between NICs on different instances, etc.
 */

/* Ensure we do not assign the same address twice within a subnet */
CREATE UNIQUE INDEX IF NOT EXISTS network_interface_subnet_id_ip_key ON omicron.public.network_interface (
    subnet_id,
    ip
) WHERE
    time_deleted IS NULL;

/* Ensure we do not assign the same MAC twice within a VPC
 * See RFD174's discussion on the scope of virtual MACs
 */
CREATE UNIQUE INDEX IF NOT EXISTS network_interface_vpc_id_mac_key ON omicron.public.network_interface (
    vpc_id,
    mac
) WHERE
    time_deleted IS NULL;

/*
 * Index used to verify that all interfaces for a resource (e.g. Instance,
 * Service) are contained within a single VPC, and that all interfaces are
 * in unique VPC Subnets.
 *
 * This is also used to quickly find the primary interface since
 * we store the `is_primary` column. Such queries are mostly used
 * when setting a new primary interface.
 */
CREATE UNIQUE INDEX IF NOT EXISTS network_interface_parent_id_name_kind_key ON omicron.public.network_interface (
    parent_id,
    name,
    kind
)
STORING (vpc_id, subnet_id, is_primary)
WHERE
    time_deleted IS NULL;

CREATE TYPE IF NOT EXISTS omicron.public.vpc_firewall_rule_status AS ENUM (
    'disabled',
    'enabled'
);

CREATE TYPE IF NOT EXISTS omicron.public.vpc_firewall_rule_direction AS ENUM (
    'inbound',
    'outbound'
);

CREATE TYPE IF NOT EXISTS omicron.public.vpc_firewall_rule_action AS ENUM (
    'allow',
    'deny'
);

CREATE TYPE IF NOT EXISTS omicron.public.vpc_firewall_rule_protocol AS ENUM (
    'TCP',
    'UDP',
    'ICMP'
);

CREATE TABLE IF NOT EXISTS omicron.public.vpc_firewall_rule (
    /* Identity metadata (resource) */
    id UUID PRIMARY KEY,
    name STRING(63) NOT NULL,
    description STRING(512) NOT NULL,
    time_created TIMESTAMPTZ NOT NULL,
    time_modified TIMESTAMPTZ NOT NULL,
    /* Indicates that the object has been deleted */
    time_deleted TIMESTAMPTZ,

    vpc_id UUID NOT NULL,
    status omicron.public.vpc_firewall_rule_status NOT NULL,
    direction omicron.public.vpc_firewall_rule_direction NOT NULL,
    /* Array of targets. 128 was picked to include plenty of space for
       a tag, colon, and resource identifier. */
    targets STRING(128)[] NOT NULL,
    /* Also an array of targets */
    filter_hosts STRING(128)[],
    filter_ports STRING(11)[],
    filter_protocols omicron.public.vpc_firewall_rule_protocol[],
    action omicron.public.vpc_firewall_rule_action NOT NULL,
    priority INT4 CHECK (priority BETWEEN 0 AND 65535) NOT NULL
);

CREATE UNIQUE INDEX IF NOT EXISTS lookup_firewall_by_vpc ON omicron.public.vpc_firewall_rule (
    vpc_id,
    name
) WHERE
    time_deleted IS NULL;

CREATE TYPE IF NOT EXISTS omicron.public.vpc_router_kind AS ENUM (
    'system',
    'custom'
);

CREATE TABLE IF NOT EXISTS omicron.public.vpc_router (
    /* Identity metadata (resource) */
    id UUID PRIMARY KEY,
    name STRING(63) NOT NULL,
    description STRING(512) NOT NULL,
    time_created TIMESTAMPTZ NOT NULL,
    time_modified TIMESTAMPTZ NOT NULL,
    /* Indicates that the object has been deleted */
    time_deleted TIMESTAMPTZ,
    kind omicron.public.vpc_router_kind NOT NULL,
    vpc_id UUID NOT NULL,
    rcgen INT NOT NULL
);

CREATE UNIQUE INDEX IF NOT EXISTS lookup_router_by_vpc ON omicron.public.vpc_router (
    vpc_id,
    name
) WHERE
    time_deleted IS NULL;

CREATE TYPE IF NOT EXISTS omicron.public.router_route_kind AS ENUM (
    'default',
    'vpc_subnet',
    'vpc_peering',
    'custom'
);

CREATE TABLE IF NOT EXISTS omicron.public.router_route (
    /* Identity metadata (resource) */
    id UUID PRIMARY KEY,
    name STRING(63) NOT NULL,
    description STRING(512) NOT NULL,
    time_created TIMESTAMPTZ NOT NULL,
    time_modified TIMESTAMPTZ NOT NULL,
    /* Indicates that the object has been deleted */
    time_deleted TIMESTAMPTZ,

    vpc_router_id UUID NOT NULL,
    kind omicron.public.router_route_kind NOT NULL,
    target STRING(128) NOT NULL,
    destination STRING(128) NOT NULL
);

CREATE UNIQUE INDEX IF NOT EXISTS lookup_route_by_router ON omicron.public.router_route (
    vpc_router_id,
    name
) WHERE
    time_deleted IS NULL;

/*
 * An IP Pool, a collection of zero or more IP ranges for external IPs.
 */
CREATE TABLE IF NOT EXISTS omicron.public.ip_pool (
    /* Resource identity metadata */
    id UUID PRIMARY KEY,
    name STRING(63) NOT NULL,
    description STRING(512) NOT NULL,
    time_created TIMESTAMPTZ NOT NULL,
    time_modified TIMESTAMPTZ NOT NULL,
    time_deleted TIMESTAMPTZ,

    /* The collection's child-resource generation number */
    rcgen INT8 NOT NULL,

    /*
     * Association with a silo. silo_id is also used to mark an IP pool as
     * "internal" by associating it with the oxide-internal silo. Null silo_id
     * means the pool is can be used fleet-wide.
     */
    silo_id UUID,

    /* Is this the default pool for its scope (fleet or silo) */
    is_default BOOLEAN NOT NULL DEFAULT FALSE
);

/*
 * Ensure there can only be one default pool for the fleet or a given silo.
 * Coalesce is needed because otherwise different nulls are considered to be
 * distinct from each other.
 */
CREATE UNIQUE INDEX IF NOT EXISTS one_default_pool_per_scope ON omicron.public.ip_pool (
    COALESCE(silo_id, '00000000-0000-0000-0000-000000000000'::uuid)
) WHERE
    is_default = true AND time_deleted IS NULL;

/*
 * Index ensuring uniqueness of IP Pool names, globally.
 */
CREATE UNIQUE INDEX IF NOT EXISTS lookup_pool_by_name ON omicron.public.ip_pool (
    name
) WHERE
    time_deleted IS NULL;

/*
 * IP Pools are made up of a set of IP ranges, which are start/stop addresses.
 * Note that these need not be CIDR blocks or well-behaved subnets with a
 * specific netmask.
 */
CREATE TABLE IF NOT EXISTS omicron.public.ip_pool_range (
    id UUID PRIMARY KEY,
    time_created TIMESTAMPTZ NOT NULL,
    time_modified TIMESTAMPTZ NOT NULL,
    time_deleted TIMESTAMPTZ,
    first_address INET NOT NULL,
    /* The range is inclusive of the last address. */
    last_address INET NOT NULL,
    ip_pool_id UUID NOT NULL,
    /* Tracks child resources, IP addresses allocated out of this range. */
    rcgen INT8 NOT NULL
);

/*
 * These help Nexus enforce that the ranges within an IP Pool do not overlap
 * with any other ranges. See `nexus/src/db/queries/ip_pool.rs` for the actual
 * query which does that.
 */
CREATE UNIQUE INDEX IF NOT EXISTS lookup_pool_range_by_first_address ON omicron.public.ip_pool_range (
    first_address
)
STORING (last_address)
WHERE time_deleted IS NULL;
CREATE UNIQUE INDEX IF NOT EXISTS lookup_pool_range_by_last_address ON omicron.public.ip_pool_range (
    last_address
)
STORING (first_address)
WHERE time_deleted IS NULL;


/* The kind of external IP address. */
CREATE TYPE IF NOT EXISTS omicron.public.ip_kind AS ENUM (
    /*
     * Source NAT provided to all guests by default or for services that
     * only require outbound external connectivity.
     */
    'snat',

    /*
     * An ephemeral IP is a fixed, known address whose lifetime is the same as
     * the instance to which it is attached.
     * Not valid for services.
     */
    'ephemeral',

    /*
     * A floating IP is an independent, named API resource that can be assigned
     * to an instance or service.
     */
    'floating'
);

/*
 * External IP addresses used for guest instances and externally-facing
 * services.
 */
CREATE TABLE IF NOT EXISTS omicron.public.external_ip (
    /* Identity metadata */
    id UUID PRIMARY KEY,

    /* Name for floating IPs. See the constraints below. */
    name STRING(63),

    /* Description for floating IPs. See the constraints below. */
    description STRING(512),

    time_created TIMESTAMPTZ NOT NULL,
    time_modified TIMESTAMPTZ NOT NULL,
    time_deleted TIMESTAMPTZ,

    /* FK to the `ip_pool` table. */
    ip_pool_id UUID NOT NULL,

    /* FK to the `ip_pool_range` table. */
    ip_pool_range_id UUID NOT NULL,

    /* True if this IP is associated with a service rather than an instance. */
    is_service BOOL NOT NULL,

    /* FK to the `instance` or `service` table. See constraints below. */
    parent_id UUID,

    /* The kind of external address, e.g., ephemeral. */
    kind omicron.public.ip_kind NOT NULL,

    /* The actual external IP address. */
    ip INET NOT NULL,

    /* The first port in the allowed range, inclusive. */
    first_port INT4 NOT NULL,

    /* The last port in the allowed range, also inclusive. */
    last_port INT4 NOT NULL,

    /* The name must be non-NULL iff this is a floating IP. */
    CONSTRAINT null_fip_name CHECK (
        (kind != 'floating' AND name IS NULL) OR
        (kind = 'floating' AND name IS NOT NULL)
    ),

    /* The description must be non-NULL iff this is a floating IP. */
    CONSTRAINT null_fip_description CHECK (
        (kind != 'floating' AND description IS NULL) OR
        (kind = 'floating' AND description IS NOT NULL)
    ),

    /*
     * Only nullable if this is a floating IP, which may exist not
     * attached to any instance or service yet.
     */
    CONSTRAINT null_non_fip_parent_id CHECK (
        (kind != 'floating' AND parent_id is NOT NULL) OR (kind = 'floating')
    ),

    /* Ephemeral IPs are not supported for services. */
    CONSTRAINT ephemeral_kind_service CHECK (
        (kind = 'ephemeral' AND is_service = FALSE) OR (kind != 'ephemeral')
    )
);

/*
 * Index used to support quickly looking up children of the IP Pool range table,
 * when checking for allocated addresses during deletion.
 */
CREATE INDEX IF NOT EXISTS external_ip_by_pool ON omicron.public.external_ip (
    ip_pool_id,
    ip_pool_range_id
)
    WHERE time_deleted IS NULL;

/*
 * Index used to enforce uniqueness of external IPs
 *
 * NOTE: This relies on the uniqueness constraint of IP addresses across all
 * pools, _and_ on the fact that the number of ports assigned to each instance
 * is fixed at compile time.
 */
CREATE UNIQUE INDEX IF NOT EXISTS external_ip_unique ON omicron.public.external_ip (
    ip,
    first_port
)
    WHERE time_deleted IS NULL;

CREATE UNIQUE INDEX IF NOT EXISTS lookup_external_ip_by_parent ON omicron.public.external_ip (
    parent_id,
    id
)
    WHERE parent_id IS NOT NULL AND time_deleted IS NULL;

/*******************************************************************/

/*
 * Sagas
 */

CREATE TYPE IF NOT EXISTS omicron.public.saga_state AS ENUM (
    'running',
    'unwinding',
    'done'
);


CREATE TABLE IF NOT EXISTS omicron.public.saga (
    /* immutable fields */

    /* unique identifier for this execution */
    id UUID PRIMARY KEY,
    /* unique id of the creator */
    creator UUID NOT NULL,
    /* time the saga was started */
    time_created TIMESTAMPTZ NOT NULL,
    /* saga name */
    name STRING(128) NOT NULL,
    /* saga DAG (includes params and name) */
    saga_dag JSONB NOT NULL,

    /*
     * TODO:
     * - id for current SEC (maybe NULL?)
     * - time of last adoption
     * - previous SEC? previous adoption time?
     * - number of adoptions?
     */
    saga_state omicron.public.saga_state NOT NULL,
    current_sec UUID,
    adopt_generation INT NOT NULL,
    adopt_time TIMESTAMPTZ NOT NULL
);

/*
 * For recovery (and probably takeover), we need to be able to list running
 * sagas by SEC.  We need to paginate this list by the id.
 */
CREATE UNIQUE INDEX IF NOT EXISTS lookup_saga_by_sec ON omicron.public.saga (
    current_sec, id
) WHERE saga_state != 'done';

/*
 * TODO more indexes for Saga?
 * - Debugging and/or reporting: saga_name? creator?
 */
/*
 * TODO: This is a data-carrying enum, see note on disk_state.
 *
 * See <https://github.com/oxidecomputer/omicron/issues/312>.
 */
-- CREATE TYPE omicron.public.saga_node_event_type AS ENUM (
--    'started',
--    'succeeded',
--    'failed'
--    'undo_started'
--    'undo_finished'
-- );

CREATE TABLE IF NOT EXISTS omicron.public.saga_node_event (
    saga_id UUID NOT NULL,
    node_id INT NOT NULL,
    -- event_type omicron.public.saga_node_event_type NOT NULL,
    event_type STRING(31) NOT NULL,
    data JSONB,
    event_time TIMESTAMPTZ NOT NULL,
    creator UUID NOT NULL,

    /*
     * It's important to be able to list the nodes in a saga.  We put the
     * node_id in the saga so that we can paginate the list.
     *
     * We make it a UNIQUE index and include the event_type to prevent two SECs
     * from attempting to record the same event for the same saga.  Whether this
     * should be allowed is still TBD.
     */
    PRIMARY KEY (saga_id, node_id, event_type)
);

/*******************************************************************/

/*
 * Sessions for use by web console.
 */
CREATE TABLE IF NOT EXISTS omicron.public.console_session (
    token STRING(40) PRIMARY KEY,
    time_created TIMESTAMPTZ NOT NULL,
    time_last_used TIMESTAMPTZ NOT NULL,
    silo_user_id UUID NOT NULL
);

-- to be used for cleaning up old tokens
-- It's okay that this index is non-unique because we don't need to page through
-- this list.  We'll just grab the next N, delete them, then repeat.
CREATE INDEX IF NOT EXISTS lookup_console_by_creation ON omicron.public.console_session (
    time_created
);

-- This index is used to remove sessions for a user that's being deleted.
CREATE INDEX IF NOT EXISTS lookup_console_by_silo_user ON omicron.public.console_session (
    silo_user_id
);

/*******************************************************************/

CREATE TYPE IF NOT EXISTS omicron.public.update_artifact_kind AS ENUM (
    -- Sled artifacts
    'gimlet_sp',
    'gimlet_rot',
    'host',
    'trampoline',
    'control_plane',

    -- PSC artifacts
    'psc_sp',
    'psc_rot',

    -- Switch artifacts
    'switch_sp',
    'switch_rot'
);

CREATE TABLE IF NOT EXISTS omicron.public.update_artifact (
    name STRING(63) NOT NULL,
    version STRING(63) NOT NULL,
    kind omicron.public.update_artifact_kind NOT NULL,

    /* the version of the targets.json role this came from */
    targets_role_version INT NOT NULL,

    /* when the metadata this artifact was cached from expires */
    valid_until TIMESTAMPTZ NOT NULL,

    /* data about the target from the targets.json role */
    target_name STRING(512) NOT NULL,
    target_sha256 STRING(64) NOT NULL,
    target_length INT NOT NULL,

    PRIMARY KEY (name, version, kind)
);

/* This index is used to quickly find outdated artifacts. */
CREATE INDEX IF NOT EXISTS lookup_artifact_by_targets_role_version ON omicron.public.update_artifact (
    targets_role_version
);

/*
 * System updates
 */
CREATE TABLE IF NOT EXISTS omicron.public.system_update (
    /* Identity metadata (asset) */
    id UUID PRIMARY KEY,
    time_created TIMESTAMPTZ NOT NULL,
    time_modified TIMESTAMPTZ NOT NULL,

    -- Because the version is unique, it could be the PK, but that would make
    -- this resource different from every other resource for little benefit.

    -- Unique semver version
    version STRING(64) NOT NULL -- TODO: length
);

CREATE UNIQUE INDEX IF NOT EXISTS lookup_update_by_version ON omicron.public.system_update (
    version
);

 
CREATE TYPE IF NOT EXISTS omicron.public.updateable_component_type AS ENUM (
    'bootloader_for_rot',
    'bootloader_for_sp',
    'bootloader_for_host_proc',
    'hubris_for_psc_rot',
    'hubris_for_psc_sp',
    'hubris_for_sidecar_rot',
    'hubris_for_sidecar_sp',
    'hubris_for_gimlet_rot',
    'hubris_for_gimlet_sp',
    'helios_host_phase_1',
    'helios_host_phase_2',
    'host_omicron'
);

/*
 * Component updates. Associated with at least one system_update through
 * system_update_component_update.
 */
CREATE TABLE IF NOT EXISTS omicron.public.component_update (
    /* Identity metadata (asset) */
    id UUID PRIMARY KEY,
    time_created TIMESTAMPTZ NOT NULL,
    time_modified TIMESTAMPTZ NOT NULL,

    -- On component updates there's no device ID because the update can apply to
    -- multiple instances of a given device kind

    -- The *system* update version associated with this version (this is confusing, will rename)
    version STRING(64) NOT NULL, -- TODO: length
    -- TODO: add component update version to component_update

    component_type omicron.public.updateable_component_type NOT NULL
);

-- version is unique per component type
CREATE UNIQUE INDEX IF NOT EXISTS lookup_component_by_type_and_version ON omicron.public.component_update (
    component_type, version
);

/*
 * Associate system updates with component updates. Not done with a
 * system_update_id field on component_update because the same component update
 * may be part of more than one system update.
 */
CREATE TABLE IF NOT EXISTS omicron.public.system_update_component_update (
    system_update_id UUID NOT NULL,
    component_update_id UUID NOT NULL,

    PRIMARY KEY (system_update_id, component_update_id)
);

-- For now, the plan is to treat stopped, failed, completed as sub-cases of
-- "steady" described by a "reason". But reason is not implemented yet.
-- Obviously this could be a boolean, but boolean status fields never stay
-- boolean for long.
CREATE TYPE IF NOT EXISTS omicron.public.update_status AS ENUM (
    'updating',
    'steady'
);

/*
 * Updateable components and their update status
 */
CREATE TABLE IF NOT EXISTS omicron.public.updateable_component (
    /* Identity metadata (asset) */
    id UUID PRIMARY KEY,
    time_created TIMESTAMPTZ NOT NULL,
    time_modified TIMESTAMPTZ NOT NULL,

    -- Free-form string that comes from the device
    device_id STRING(40) NOT NULL,

    component_type omicron.public.updateable_component_type NOT NULL,

    -- The semver version of this component's own software
    version STRING(64) NOT NULL, -- TODO: length

    -- The version of the system update this component's software came from.
    -- This may need to be nullable if we are registering components before we
    -- know about system versions at all
    system_version STRING(64) NOT NULL, -- TODO: length

    status omicron.public.update_status NOT NULL
    -- TODO: status reason for updateable_component
);

-- can't have two components of the same type with the same device ID
CREATE UNIQUE INDEX IF NOT EXISTS lookup_component_by_type_and_device ON omicron.public.updateable_component (
    component_type, device_id
);

CREATE INDEX IF NOT EXISTS lookup_component_by_system_version ON omicron.public.updateable_component (
    system_version
);

/*
 * System updates
 */
CREATE TABLE IF NOT EXISTS omicron.public.update_deployment (
    /* Identity metadata (asset) */
    id UUID PRIMARY KEY,
    time_created TIMESTAMPTZ NOT NULL,
    time_modified TIMESTAMPTZ NOT NULL,

    -- semver version of corresponding system update
    -- TODO: this makes sense while version is the PK of system_update, but
    -- if/when I change that back to ID, this needs to be the ID too
    version STRING(64) NOT NULL,

    status omicron.public.update_status NOT NULL
    -- TODO: status reason for update_deployment
);

CREATE INDEX IF NOT EXISTS lookup_deployment_by_creation on omicron.public.update_deployment (
    time_created
);

/*******************************************************************/

/*
 * DNS Propagation
 *
 * The tables here are the source of truth of DNS data for both internal and
 * external DNS.
 */

/*
 * A DNS group is a collection of DNS zones covered by a single version number.
 * We have two DNS Groups in our system: "internal" (for internal service
 * discovery) and "external" (which we expose on customer networks to provide
 * DNS for our own customer-facing services, like the API and console).
 *
 * Each DNS server is associated with exactly one DNS group.  Nexus propagates
 * the entire contents of a DNS group (i.e., all of its zones and all of those
 * zones' DNS names and associated records) to every server in that group.
 */
CREATE TYPE IF NOT EXISTS omicron.public.dns_group AS ENUM (
    'internal',
    'external'
);

/*
 * A DNS Zone is basically just a DNS name at the root of a subtree served by
 * one of our DNS servers.  In a typical system, there would be two DNS zones:
 *
 * (1) in the "internal" DNS group, a zone called "control-plane.oxide.internal"
 *     used by the control plane for internal service discovery
 *
 * (2) in the "external" DNS group, a zone whose name is owned by the customer
 *     and specified when the rack is set up for the first time.  We will use
 *     this zone to advertise addresses for the services we provide on the
 *     customer network (i.e., the API and console).
 */
CREATE TABLE IF NOT EXISTS omicron.public.dns_zone (
    id UUID PRIMARY KEY,
    time_created TIMESTAMPTZ NOT NULL,
    dns_group omicron.public.dns_group NOT NULL,
    zone_name TEXT NOT NULL
);

/*
 * It's allowed (although probably not correct) for the same DNS zone to appear
 * in both the internal and external groups.  It is not allowed to specify the
 * same DNS zone twice within the same group.
 */
CREATE UNIQUE INDEX IF NOT EXISTS lookup_dns_zone_by_group ON omicron.public.dns_zone (
    dns_group, zone_name
);

/*
 * All the data associated with a DNS group is gathered together and assigned a
 * single version number, sometimes called a generation number.  When changing
 * the DNS data for a group (e.g., to add a new DNS name), clients first insert
 * a new row into this table with the next available generation number.  (This
 * table is not strictly necessary.  Instead, we could put the current version
 * number for the group into a `dns_group` table, and clients could update that
 * instead of inserting into this table.  But by using a table here, we have a
 * debugging record of all past generation updates, including metadata about who
 * created them and why.)
 */
CREATE TABLE IF NOT EXISTS omicron.public.dns_version (
    dns_group omicron.public.dns_group NOT NULL,
    version INT8 NOT NULL,

    /* These fields are for debugging only. */
    time_created TIMESTAMPTZ NOT NULL,
    creator TEXT NOT NULL,
    comment TEXT NOT NULL,

    PRIMARY KEY(dns_group, version)
);

/*
 * The meat of the DNS data: a list of DNS names.  Each name has one or more
 * records stored in JSON.
 *
 * To facilitate clients getting a consistent snapshot of the DNS data at a
 * given version, each name is stored with the version in which it was added and
 * (optionally) the version in which it was removed.  The name and record data
 * are immutable, so changing the records for a given name should be expressed
 * as removing the old name (setting "version_removed") and creating a new
 * record for the same name at a new version.
 */
CREATE TABLE IF NOT EXISTS omicron.public.dns_name (
    dns_zone_id UUID NOT NULL,
    version_added INT8 NOT NULL,
    version_removed INT8,
    name TEXT NOT NULL,
    dns_record_data JSONB NOT NULL,

    PRIMARY KEY (dns_zone_id, name, version_added)
);

/*
 * Any given live name should only exist once.  (Put differently: the primary
 * key already prevents us from having the same name added twice in the same
 * version.  But you should also not be able to add a name in any version if the
 * name is currently still live (i.e., version_removed IS NULL).
 */
CREATE UNIQUE INDEX IF NOT EXISTS lookup_dns_name_by_zone ON omicron.public.dns_name (
    dns_zone_id, name
) WHERE version_removed IS NULL;

/*******************************************************************/

/*
 * Identity and Access Management (IAM)
 *
 * **For more details and a worked example using the tables here, see the
 * documentation for the omicron_nexus crate, "authz" module.**
 */

/*
 * Users built into the system
 *
 * The ids and names for these users are well-known (i.e., they are used by
 * Nexus directly, so changing these would potentially break compatibility).
 */
CREATE TABLE IF NOT EXISTS omicron.public.user_builtin (
    /*
     * Identity metadata
     *
     * TODO-cleanup This uses the "resource identity" pattern because we want a
     * name and description, but it's not valid to support soft-deleting these
     * records.
     */
    id UUID PRIMARY KEY,
    name STRING(63) NOT NULL,
    description STRING(512) NOT NULL,
    time_created TIMESTAMPTZ NOT NULL,
    time_modified TIMESTAMPTZ NOT NULL,
    time_deleted TIMESTAMPTZ
);

CREATE UNIQUE INDEX IF NOT EXISTS lookup_user_builtin_by_name ON omicron.public.user_builtin (name);

/* User used by Nexus to create other users.  Do NOT add more users here! */
INSERT INTO omicron.public.user_builtin (
    id,
    name,
    description,
    time_created,
    time_modified
) VALUES (
    /* NOTE: this uuid and name are duplicated in nexus::authn. */
    '001de000-05e4-4000-8000-000000000001',
    'db-init',
    'user used for database initialization',
    NOW(),
    NOW()
) ON CONFLICT DO NOTHING;

/*
 * OAuth 2.0 Device Authorization Grant (RFC 8628)
 */

-- Device authorization requests. These records are short-lived,
-- and removed as soon as a token is granted. This allows us to
-- use the `user_code` as primary key, despite it not having very
-- much entropy.
-- TODO: A background task should remove unused expired records.
CREATE TABLE IF NOT EXISTS omicron.public.device_auth_request (
    user_code STRING(20) PRIMARY KEY,
    client_id UUID NOT NULL,
    device_code STRING(40) NOT NULL,
    time_created TIMESTAMPTZ NOT NULL,
    time_expires TIMESTAMPTZ NOT NULL
);

-- Access tokens granted in response to successful device authorization flows.
CREATE TABLE IF NOT EXISTS omicron.public.device_access_token (
    token STRING(40) PRIMARY KEY,
    client_id UUID NOT NULL,
    device_code STRING(40) NOT NULL,
    silo_user_id UUID NOT NULL,
    time_requested TIMESTAMPTZ NOT NULL,
    time_created TIMESTAMPTZ NOT NULL,
    time_expires TIMESTAMPTZ
);

-- This UNIQUE constraint is critical for ensuring that at most
-- one token is ever created for a given device authorization flow.
CREATE UNIQUE INDEX IF NOT EXISTS lookup_device_access_token_by_client ON omicron.public.device_access_token (
    client_id, device_code
);

-- This index is used to remove tokens for a user that's being deleted.
CREATE INDEX IF NOT EXISTS lookup_device_access_token_by_silo_user ON omicron.public.device_access_token (
    silo_user_id
);

/*
 * Roles built into the system
 *
 * You can think of a built-in role as an opaque token to which we assign a
 * hardcoded set of permissions.  The role that we call "project.viewer"
 * corresponds to the "viewer" role on the "project" resource.  A user that has
 * this role on a particular Project is granted various read-only permissions on
 * that Project.  The specific permissions associated with the role are defined
 * in Omicron's Polar (Oso) policy file.
 *
 * A built-in role like "project.viewer" has four parts:
 *
 * * resource type: "project"
 * * role name: "viewer"
 * * full name: "project.viewer"
 * * description: "Project Viewer"
 *
 * Internally, we can treat the tuple (resource type, role name) as a composite
 * primary key.  Externally, we expose this as the full name.  This is
 * consistent with RFD 43 and other IAM systems.
 *
 * These fields look awfully close to the identity metadata that we use for most
 * other tables.  But they're just different enough that we can't use most of
 * the same abstractions:
 *
 * * "id": We have no need for a uuid because the (resource_type, role_name) is
 *   already unique and immutable.
 * * "name": What we call "full name" above could instead be called "name",
 *   which would be consistent with other identity metadata.  But it's not a
 *   legal "name" because of the period, and it would be confusing to have
 *   "resource type", "role name", and "name".
 * * "time_created": not that useful because it's whenever the system was
 *   initialized, and we have plenty of other timestamps for that
 * * "time_modified": does not apply because the role cannot be changed
 * * "time_deleted" does not apply because the role cannot be deleted
 *
 * If the set of roles and their permissions are fixed, why store them in the
 * database at all?  Because what's dynamic is the assignment of roles to users.
 * We have a separate table that says "user U has role ROLE on resource
 * RESOURCE".  How do we represent the ROLE part of this association?  We use a
 * foreign key into this "role_builtin" table.
 */
CREATE TABLE IF NOT EXISTS omicron.public.role_builtin (
    resource_type STRING(63),
    role_name STRING(63),
    description STRING(512),

    PRIMARY KEY(resource_type, role_name)
);

/*
 * Assignments between users, roles, and resources
 *
 * An actor has a role on a resource if there's a record in this table that
 * points to that actor, role, and resource.
 *
 * For more details and a worked example, see the omicron_nexus::authz
 * module-level documentation.
 */

CREATE TYPE IF NOT EXISTS omicron.public.identity_type AS ENUM (
  'user_builtin',
  'silo_user',
  'silo_group'
);

CREATE TABLE IF NOT EXISTS omicron.public.role_assignment (
    /* Composite foreign key into "role_builtin" table */
    resource_type STRING(63) NOT NULL,
    role_name STRING(63) NOT NULL,

    /*
     * Foreign key into some other resource table.  Which table?  This is
     * identified implicitly by "resource_type" above.
     */
    resource_id UUID NOT NULL,

    /*
     * Foreign key into some other user table.  Which table?  That's determined
     * by "identity_type".
     */
    identity_id UUID NOT NULL,
    identity_type omicron.public.identity_type NOT NULL,

    /*
     * The resource_id, identity_id, and role_name uniquely identify the role
     * assignment.  We include the resource_type and identity_type as
     * belt-and-suspenders, but there should only be one resource type for any
     * resource id and one identity type for any identity id.
     *
     * By organizing the primary key by resource id, then role name, then
     * identity information, we can use it to generated paginated listings of
     * role assignments for a resource, ordered by role name.  It's surprisingly
     * load-bearing that "identity_type" appears last.  That's because when we
     * list a page of role assignments for a resource sorted by role name and
     * then identity id, every field _except_ identity_type is used in the
     * query's filter or sort order.  If identity_type appeared before one of
     * those fields, CockroachDB wouldn't necessarily know it could use the
     * primary key index to efficiently serve the query.
     */
    PRIMARY KEY(
        resource_id,
        resource_type,
        role_name,
        identity_id,
        identity_type
     )
);

/*******************************************************************/

/*
 * External Networking
 *
 * **For more details on external networking see RFD 267**
 */

CREATE TYPE IF NOT EXISTS omicron.public.address_lot_kind AS ENUM (
    'infra',
    'pool'
);

CREATE TABLE IF NOT EXISTS omicron.public.address_lot (
    id UUID PRIMARY KEY,
    name STRING(63) NOT NULL,
    description STRING(512) NOT NULL,
    time_created TIMESTAMPTZ NOT NULL,
    time_modified TIMESTAMPTZ NOT NULL,
    time_deleted TIMESTAMPTZ,
    kind omicron.public.address_lot_kind NOT NULL
);

CREATE UNIQUE INDEX IF NOT EXISTS lookup_address_lot_by_name ON omicron.public.address_lot (
    name
) WHERE
    time_deleted IS NULL;

CREATE TABLE IF NOT EXISTS omicron.public.address_lot_block (
    id UUID PRIMARY KEY,
    address_lot_id UUID NOT NULL,
    first_address INET NOT NULL,
    last_address INET NOT NULL
);

CREATE INDEX IF NOT EXISTS lookup_address_lot_block_by_lot ON omicron.public.address_lot_block (
    address_lot_id
);

CREATE TABLE IF NOT EXISTS omicron.public.address_lot_rsvd_block (
    id UUID PRIMARY KEY,
    address_lot_id UUID NOT NULL,
    first_address INET NOT NULL,
    last_address INET NOT NULL,
    anycast BOOL NOT NULL
);

CREATE INDEX IF NOT EXISTS lookup_address_lot_rsvd_block_by_lot ON omicron.public.address_lot_rsvd_block (
    address_lot_id
);

CREATE INDEX IF NOT EXISTS lookup_address_lot_rsvd_block_by_anycast ON omicron.public.address_lot_rsvd_block (
    anycast
);

CREATE TABLE IF NOT EXISTS omicron.public.loopback_address (
    id UUID PRIMARY KEY,
    time_created TIMESTAMPTZ NOT NULL,
    time_modified TIMESTAMPTZ NOT NULL,
    address_lot_block_id UUID NOT NULL,
    rsvd_address_lot_block_id UUID NOT NULL,
    rack_id UUID NOT NULL,
    switch_location TEXT NOT NULL,
    address INET NOT NULL,
    anycast BOOL NOT NULL
);

/* TODO https://github.com/oxidecomputer/omicron/issues/3001 */

CREATE UNIQUE INDEX IF NOT EXISTS lookup_loopback_address ON omicron.public.loopback_address (
    address, rack_id, switch_location
);

CREATE TABLE IF NOT EXISTS omicron.public.switch_port (
    id UUID PRIMARY KEY,
    rack_id UUID,
    switch_location TEXT,
    port_name TEXT,
    port_settings_id UUID,

    CONSTRAINT switch_port_rack_locaction_name_unique UNIQUE (
        rack_id, switch_location, port_name
    )
);

CREATE INDEX IF NOT EXISTS lookup_switch_port_by_port_settings ON omicron.public.switch_port (port_settings_id);

/* port settings groups included from port settings objects */
CREATE TABLE IF NOT EXISTS omicron.public.switch_port_settings_groups (
    port_settings_id UUID,
    port_settings_group_id UUID,

    PRIMARY KEY (port_settings_id, port_settings_group_id)
);

CREATE TABLE IF NOT EXISTS omicron.public.switch_port_settings_group (
    id UUID PRIMARY KEY,
    /* port settings in this group */
    port_settings_id UUID NOT NULL,
    name STRING(63) NOT NULL,
    description STRING(512) NOT NULL,
    time_created TIMESTAMPTZ NOT NULL,
    time_modified TIMESTAMPTZ NOT NULL,
    time_deleted TIMESTAMPTZ
);

CREATE UNIQUE INDEX IF NOT EXISTS lookup_switch_port_settings_group_by_name ON omicron.public.switch_port_settings_group (
    name
) WHERE
    time_deleted IS NULL;

CREATE TABLE IF NOT EXISTS omicron.public.switch_port_settings (
    id UUID PRIMARY KEY,
    name STRING(63) NOT NULL,
    description STRING(512) NOT NULL,
    time_created TIMESTAMPTZ NOT NULL,
    time_modified TIMESTAMPTZ NOT NULL,
    time_deleted TIMESTAMPTZ
);

CREATE UNIQUE INDEX IF NOT EXISTS switch_port_settings_by_name ON omicron.public.switch_port_settings (
    name
) WHERE
    time_deleted IS NULL;

CREATE TYPE IF NOT EXISTS omicron.public.switch_port_geometry AS ENUM (
    'Qsfp28x1',
    'Qsfp28x2',
    'Sfp28x4'
);

CREATE TABLE IF NOT EXISTS omicron.public.switch_port_settings_port_config (
    port_settings_id UUID PRIMARY KEY,
    geometry omicron.public.switch_port_geometry
);

CREATE TABLE IF NOT EXISTS omicron.public.switch_port_settings_link_config (
    port_settings_id UUID,
    lldp_service_config_id UUID NOT NULL,
    link_name TEXT,
    mtu INT4,

    PRIMARY KEY (port_settings_id, link_name)
);

CREATE TABLE IF NOT EXISTS omicron.public.lldp_service_config (
    id UUID PRIMARY KEY,
    lldp_config_id UUID,
    enabled BOOL NOT NULL
);

CREATE TABLE IF NOT EXISTS omicron.public.lldp_config (
    id UUID PRIMARY KEY,
    name STRING(63) NOT NULL,
    description STRING(512) NOT NULL,
    time_created TIMESTAMPTZ NOT NULL,
    time_modified TIMESTAMPTZ NOT NULL,
    time_deleted TIMESTAMPTZ,
    chassis_id TEXT,
    system_name TEXT,
    system_description TEXT,
    management_ip TEXT
);

CREATE UNIQUE INDEX IF NOT EXISTS lldp_config_by_name ON omicron.public.lldp_config (
    name
) WHERE
    time_deleted IS NULL;

CREATE TYPE IF NOT EXISTS omicron.public.switch_interface_kind AS ENUM (
    'primary',
    'vlan',
    'loopback'
);

CREATE TABLE IF NOT EXISTS omicron.public.switch_port_settings_interface_config (
    port_settings_id UUID,
    id UUID PRIMARY KEY,
    interface_name TEXT NOT NULL,
    v6_enabled BOOL NOT NULL,
    kind omicron.public.switch_interface_kind
);

CREATE UNIQUE INDEX IF NOT EXISTS switch_port_settings_interface_config_by_id ON omicron.public.switch_port_settings_interface_config (
    port_settings_id, interface_name
);

CREATE TABLE IF NOT EXISTS omicron.public.switch_vlan_interface_config (
    interface_config_id UUID,
    vid INT4,

    PRIMARY KEY (interface_config_id, vid)
);

CREATE TABLE IF NOT EXISTS omicron.public.switch_port_settings_route_config (
    port_settings_id UUID,
    interface_name TEXT,
    dst INET,
    gw INET,
    vid INT4,

    /* TODO https://github.com/oxidecomputer/omicron/issues/3013 */
    PRIMARY KEY (port_settings_id, interface_name, dst, gw)
);

CREATE TABLE IF NOT EXISTS omicron.public.switch_port_settings_bgp_peer_config (
    port_settings_id UUID,
    bgp_config_id UUID NOT NULL,
    interface_name TEXT,
    addr INET,
    hold_time INT8,
    idle_hold_time INT8,
    delay_open INT8,
    connect_retry INT8,
    keepalive INT8,

    /* TODO https://github.com/oxidecomputer/omicron/issues/3013 */
    PRIMARY KEY (port_settings_id, interface_name, addr)
);

CREATE TABLE IF NOT EXISTS omicron.public.bgp_config (
    id UUID PRIMARY KEY,
    name STRING(63) NOT NULL,
    description STRING(512) NOT NULL,
    time_created TIMESTAMPTZ NOT NULL,
    time_modified TIMESTAMPTZ NOT NULL,
    time_deleted TIMESTAMPTZ,
    asn INT8 NOT NULL,
    vrf TEXT,
    bgp_announce_set_id UUID NOT NULL
);

CREATE UNIQUE INDEX IF NOT EXISTS lookup_bgp_config_by_name ON omicron.public.bgp_config (
    name
) WHERE
    time_deleted IS NULL;

CREATE TABLE IF NOT EXISTS omicron.public.bgp_announce_set (
    id UUID PRIMARY KEY,
    name STRING(63) NOT NULL,
    description STRING(512) NOT NULL,
    time_created TIMESTAMPTZ NOT NULL,
    time_modified TIMESTAMPTZ NOT NULL,
    time_deleted TIMESTAMPTZ
);

CREATE UNIQUE INDEX IF NOT EXISTS lookup_bgp_announce_set_by_name ON omicron.public.bgp_announce_set (
    name
) WHERE
    time_deleted IS NULL;

CREATE TABLE IF NOT EXISTS omicron.public.bgp_announcement (
    announce_set_id UUID,
    address_lot_block_id UUID NOT NULL,
    network INET,

    /* TODO https://github.com/oxidecomputer/omicron/issues/3013 */
    PRIMARY KEY (announce_set_id, network)
);

CREATE TABLE IF NOT EXISTS omicron.public.switch_port_settings_address_config (
    port_settings_id UUID,
    address_lot_block_id UUID NOT NULL,
    rsvd_address_lot_block_id UUID NOT NULL,
    address INET,
    interface_name TEXT,

    /* TODO https://github.com/oxidecomputer/omicron/issues/3013 */
    PRIMARY KEY (port_settings_id, address, interface_name)
);

CREATE TABLE IF NOT EXISTS omicron.public.bootstore_keys (
    key TEXT NOT NULL PRIMARY KEY,
    generation INT8 NOT NULL
);

/*
 * Hardware/software inventory
 *
 * See RFD 433 for details.  Here are the highlights.
 *
 * Omicron periodically collects hardware/software inventory data from the
 * running system and stores it into the database.  Each discrete set of data is
 * called a **collection**.  Each collection contains lots of different kinds of
 * data, so there are many tables here.  For clarity, these tables are prefixed
 * with:
 *
 *     `inv_*` (examples: `inv_collection`, `inv_service_processor`)
 *
 *         Describes the complete set of hardware and software in the system.
 *         Rows in these tables are immutable, but they describe mutable facts
 *         about hardware and software (e.g., the slot that a disk is in).  When
 *         these facts change (e.g., a disk moves between slots), a new set of
 *         records is written.
 *
 * All rows in the `inv_*` tables point back to a particular collection.  They
 * represent the state observed at some particular time.  Generally, if two
 * observations came from two different places, they're not put into the same
 * row of the same table.  For example, caboose information comes from the SP,
 * but it doesn't go into the `inv_service_processor` table.  It goes in a
 * separate `inv_caboose` table.  This is debatable but it preserves a clearer
 * record of exactly what information came from where, since the separate record
 * has its own "source" and "time_collected".
 *
 * Information about service processors and roots of trust are joined with
 * information reported by sled agents via the baseboard id.
 *
 * Hardware and software identifiers are normalized for the usual database
 * design reasons.  This means instead of storing hardware and software
 * identifiers directly in the `inv_*` tables, these tables instead store
 * foreign keys into one of these groups of tables, whose names are also
 * prefixed for clarity:
 *
 *     `hw_*` (example: `hw_baseboard_id`)
 *
 *         Maps hardware-provided identifiers to UUIDs that are used as foreign
 *         keys in the rest of the schema. (Avoids embedding these identifiers
 *         into all the other tables.)
 *
 *     `sw_*` (example: `sw_caboose`)
 *
 *         Maps software-provided identifiers to UUIDs that are used as foreign
 *         keys in the rest of the schema. (Avoids embedding these identifiers
 *         into all the other tables.)
 *
 * Records in these tables are shared across potentially many collections.  To
 * see why this is useful, consider that `sw_caboose` records contain several
 * long identifiers (e.g., git commit, SHA sums) and in practice, most of the
 * time, we expect that all components of a given type will have the exact same
 * cabooses.  Rather than store the caboose contents in each
 * `inv_service_processor` row (for example), often replicating the exact same
 * contents for each SP for each collection, these rows just have pointers into
 * the `sw_caboose` table that stores this data once.  (This also makes it much
 * easier to determine that these components _do_ have the same cabooses.)
 *
 * On PC systems (i.e., non-Oxide hardware), most of these tables will be empty
 * because we do not support hardware inventory on these systems.
 *
 * Again, see RFD 433 for more on all this.
 */

/*
 * baseboard ids: this table assigns uuids to distinct part/serial values
 *
 * Usually we include the baseboard revision number when we reference the part
 * number and serial number.  The revision number is deliberately left out here.
 * If we happened to see the same baseboard part number and serial number with
 * different revisions, that's the same baseboard.
 */
CREATE TABLE IF NOT EXISTS omicron.public.hw_baseboard_id (
    id UUID PRIMARY KEY,
    part_number TEXT NOT NULL,
    serial_number TEXT NOT NULL
);
CREATE UNIQUE INDEX IF NOT EXISTS lookup_baseboard_id_by_props
    ON omicron.public.hw_baseboard_id (part_number, serial_number);

/* power states reportable by the SP */
CREATE TYPE IF NOT EXISTS omicron.public.hw_power_state AS ENUM (
    'A0',
    'A1',
    'A2'
);

/* root of trust firmware slots */
CREATE TYPE IF NOT EXISTS omicron.public.hw_rot_slot AS ENUM (
    'A',
    'B'
);

/* cabooses: this table assigns unique ids to distinct caboose contents */
CREATE TABLE IF NOT EXISTS omicron.public.sw_caboose (
    id UUID PRIMARY KEY,
    board TEXT NOT NULL,
    git_commit TEXT NOT NULL,
    name TEXT NOT NULL,
    version TEXT NOT NULL
);
CREATE UNIQUE INDEX IF NOT EXISTS caboose_properties
    on omicron.public.sw_caboose (board, git_commit, name, version);

/* root of trust pages: this table assigns unique ids to distinct RoT CMPA
   and CFPA page contents, each of which is a 512-byte blob */
CREATE TABLE IF NOT EXISTS omicron.public.sw_root_of_trust_page (
    id UUID PRIMARY KEY,
    data_base64 TEXT NOT NULL
);
CREATE UNIQUE INDEX IF NOT EXISTS root_of_trust_page_properties
    on omicron.public.sw_root_of_trust_page (data_base64);

/* Inventory Collections */

-- list of all collections
CREATE TABLE IF NOT EXISTS omicron.public.inv_collection (
    id UUID PRIMARY KEY,
    time_started TIMESTAMPTZ NOT NULL,
    time_done TIMESTAMPTZ NOT NULL,
    collector TEXT NOT NULL
);
-- Supports finding latest collection (to use) or the oldest collection (to
-- clean up)
CREATE INDEX IF NOT EXISTS inv_collection_by_time_started
    ON omicron.public.inv_collection (time_started);

-- list of errors generated during a collection
CREATE TABLE IF NOT EXISTS omicron.public.inv_collection_error (
    inv_collection_id UUID NOT NULL,
    idx INT4 NOT NULL,
    message TEXT
);
CREATE INDEX IF NOT EXISTS errors_by_collection
    ON omicron.public.inv_collection_error (inv_collection_id, idx);

/* what kind of slot MGS reported a device in */
CREATE TYPE IF NOT EXISTS omicron.public.sp_type AS ENUM (
    'sled',
    'switch',
    'power'
);

-- observations from and about service processors
-- also see `inv_root_of_trust`
CREATE TABLE IF NOT EXISTS omicron.public.inv_service_processor (
    -- where this observation came from
    -- (foreign key into `inv_collection` table)
    inv_collection_id UUID NOT NULL,
    -- which system this SP reports it is part of
    -- (foreign key into `hw_baseboard_id` table)
    hw_baseboard_id UUID NOT NULL,
    -- when this observation was made
    time_collected TIMESTAMPTZ NOT NULL,
    -- which MGS instance reported this data
    source TEXT NOT NULL,

    -- identity of this device according to MGS
    sp_type omicron.public.sp_type NOT NULL,
    sp_slot INT4 NOT NULL,

    -- Data from MGS "Get SP Info" API.  See MGS API documentation.
    baseboard_revision INT8 NOT NULL,
    hubris_archive_id TEXT NOT NULL,
    power_state omicron.public.hw_power_state NOT NULL,

    PRIMARY KEY (inv_collection_id, hw_baseboard_id)
);

-- root of trust information reported by SP
-- There's usually one row here for each row in inv_service_processor, but not
-- necessarily.
CREATE TABLE IF NOT EXISTS omicron.public.inv_root_of_trust (
    -- where this observation came from
    -- (foreign key into `inv_collection` table)
    inv_collection_id UUID NOT NULL,
    -- which system this SP reports it is part of
    -- (foreign key into `hw_baseboard_id` table)
    hw_baseboard_id UUID NOT NULL,
    -- when this observation was made
    time_collected TIMESTAMPTZ NOT NULL,
    -- which MGS instance reported this data
    source TEXT NOT NULL,

    slot_active omicron.public.hw_rot_slot NOT NULL,
    slot_boot_pref_transient omicron.public.hw_rot_slot, -- nullable
    slot_boot_pref_persistent omicron.public.hw_rot_slot NOT NULL,
    slot_boot_pref_persistent_pending omicron.public.hw_rot_slot, -- nullable
    slot_a_sha3_256 TEXT, -- nullable
    slot_b_sha3_256 TEXT, -- nullable

    PRIMARY KEY (inv_collection_id, hw_baseboard_id)
);

CREATE TYPE IF NOT EXISTS omicron.public.caboose_which AS ENUM (
    'sp_slot_0',
    'sp_slot_1',
    'rot_slot_A',
    'rot_slot_B'
);

-- cabooses found
CREATE TABLE IF NOT EXISTS omicron.public.inv_caboose (
    -- where this observation came from
    -- (foreign key into `inv_collection` table)
    inv_collection_id UUID NOT NULL,
    -- which system this SP reports it is part of
    -- (foreign key into `hw_baseboard_id` table)
    hw_baseboard_id UUID NOT NULL,
    -- when this observation was made
    time_collected TIMESTAMPTZ NOT NULL,
    -- which MGS instance reported this data
    source TEXT NOT NULL,

    which omicron.public.caboose_which NOT NULL,
    sw_caboose_id UUID NOT NULL,

    PRIMARY KEY (inv_collection_id, hw_baseboard_id, which)
);

CREATE TYPE IF NOT EXISTS omicron.public.root_of_trust_page_which AS ENUM (
    'cmpa',
    'cfpa_active',
    'cfpa_inactive',
    'cfpa_scratch'
);

-- root of trust key signing pages found
CREATE TABLE IF NOT EXISTS omicron.public.inv_root_of_trust_page (
    -- where this observation came from
    -- (foreign key into `inv_collection` table)
    inv_collection_id UUID NOT NULL,
    -- which system this SP reports it is part of
    -- (foreign key into `hw_baseboard_id` table)
    hw_baseboard_id UUID NOT NULL,
    -- when this observation was made
    time_collected TIMESTAMPTZ NOT NULL,
    -- which MGS instance reported this data
    source TEXT NOT NULL,

    which omicron.public.root_of_trust_page_which NOT NULL,
    sw_root_of_trust_page_id UUID NOT NULL,

    PRIMARY KEY (inv_collection_id, hw_baseboard_id, which)
);

/*******************************************************************/

/*
 * The `sled_instance` view's definition needs to be modified in a separate
 * transaction from the transaction that created it.
 */

COMMIT;
BEGIN;

CREATE TABLE IF NOT EXISTS omicron.public.db_metadata (
    -- There should only be one row of this table for the whole DB.
    -- It's a little goofy, but filter on "singleton = true" before querying
    -- or applying updates, and you'll access the singleton row.
    --
    -- We also add a constraint on this table to ensure it's not possible to
    -- access the version of this table with "singleton = false".
    singleton BOOL NOT NULL PRIMARY KEY,
    time_created TIMESTAMPTZ NOT NULL,
    time_modified TIMESTAMPTZ NOT NULL,
    -- Semver representation of the DB version
    version STRING(64) NOT NULL,

    -- (Optional) Semver representation of the DB version to which we're upgrading
    target_version STRING(64),

    CHECK (singleton = true)
);

-- Per-VMM state.
CREATE TABLE IF NOT EXISTS omicron.public.vmm (
    id UUID PRIMARY KEY,
    time_created TIMESTAMPTZ NOT NULL,
    time_deleted TIMESTAMPTZ,
    instance_id UUID NOT NULL,
    state omicron.public.instance_state NOT NULL,
    time_state_updated TIMESTAMPTZ NOT NULL,
    state_generation INT NOT NULL,
    sled_id UUID NOT NULL,
    propolis_ip INET NOT NULL
);

/*
 * A special view of an instance provided to operators for insights into what's
 * running on a sled.
 *
 * This view replaces the placeholder `sled_instance` view defined above. Any
 * columns in the placeholder must appear in the replacement in the same order
 * and with the same types they had in the placeholder.
 */

CREATE OR REPLACE VIEW omicron.public.sled_instance
AS SELECT
   instance.id,
   instance.name,
   silo.name as silo_name,
   project.name as project_name,
   vmm.sled_id as active_sled_id,
   instance.time_created,
   instance.time_modified,
   instance.migration_id,
   instance.ncpus,
   instance.memory,
   vmm.state
FROM
    omicron.public.instance AS instance
    JOIN omicron.public.project AS project ON
            instance.project_id = project.id
    JOIN omicron.public.silo AS silo ON
            project.silo_id = silo.id
    JOIN omicron.public.vmm AS vmm ON
            instance.active_propolis_id = vmm.id
WHERE
    instance.time_deleted IS NULL AND vmm.time_deleted IS NULL;

CREATE TYPE IF NOT EXISTS omicron.public.switch_link_fec AS ENUM (
    'Firecode',
    'None',
    'Rs'
);

CREATE TYPE IF NOT EXISTS omicron.public.switch_link_speed AS ENUM (
    '0G',
    '1G',
    '10G',
    '25G',
    '40G',
    '50G',
    '100G',
    '200G',
    '400G'
);

ALTER TABLE omicron.public.switch_port_settings_link_config ADD COLUMN IF NOT EXISTS fec omicron.public.switch_link_fec;
ALTER TABLE omicron.public.switch_port_settings_link_config ADD COLUMN IF NOT EXISTS speed omicron.public.switch_link_speed;

CREATE SEQUENCE IF NOT EXISTS omicron.public.ipv4_nat_version START 1 INCREMENT 1;

CREATE TABLE IF NOT EXISTS omicron.public.ipv4_nat_entry (
    id UUID PRIMARY KEY DEFAULT gen_random_uuid(),
    external_address INET NOT NULL,
    first_port INT4 NOT NULL,
    last_port INT4 NOT NULL,
    sled_address INET NOT NULL,
    vni INT4 NOT NULL,
    mac INT8 NOT NULL,
    version_added INT8 NOT NULL DEFAULT nextval('omicron.public.ipv4_nat_version'),
    version_removed INT8,
    time_created TIMESTAMPTZ NOT NULL DEFAULT now(),
    time_deleted TIMESTAMPTZ
);

CREATE UNIQUE INDEX IF NOT EXISTS ipv4_nat_version_added ON omicron.public.ipv4_nat_entry (
    version_added
)
STORING (
    external_address,
    first_port,
    last_port,
    sled_address,
    vni,
    mac,
    time_created,
    time_deleted
);

CREATE UNIQUE INDEX IF NOT EXISTS overlapping_ipv4_nat_entry ON omicron.public.ipv4_nat_entry (
    external_address,
    first_port,
    last_port
) WHERE time_deleted IS NULL;

CREATE INDEX IF NOT EXISTS ipv4_nat_lookup ON omicron.public.ipv4_nat_entry (external_address, first_port, last_port, sled_address, vni, mac);

CREATE UNIQUE INDEX IF NOT EXISTS ipv4_nat_version_removed ON omicron.public.ipv4_nat_entry (
    version_removed
)
STORING (
    external_address,
    first_port,
    last_port,
    sled_address,
    vni,
    mac,
    time_created,
    time_deleted
);

/*
 * Metadata for the schema itself. This version number isn't great, as there's
 * nothing to ensure it gets bumped when it should be, but it's a start.
 */
CREATE TABLE IF NOT EXISTS omicron.public.db_metadata (
    -- There should only be one row of this table for the whole DB.
    -- It's a little goofy, but filter on "singleton = true" before querying
    -- or applying updates, and you'll access the singleton row.
    --
    -- We also add a constraint on this table to ensure it's not possible to
    -- access the version of this table with "singleton = false".
    singleton BOOL NOT NULL PRIMARY KEY,
    time_created TIMESTAMPTZ NOT NULL,
    time_modified TIMESTAMPTZ NOT NULL,
    -- Semver representation of the DB version
    version STRING(64) NOT NULL,

    -- (Optional) Semver representation of the DB version to which we're upgrading
    target_version STRING(64),

    CHECK (singleton = true)
);

INSERT INTO omicron.public.db_metadata (
    singleton,
    time_created,
    time_modified,
    version,
    target_version
) VALUES
<<<<<<< HEAD
    ( TRUE, NOW(), NOW(), '12.0.0', NULL)
=======
    ( TRUE, NOW(), NOW(), '11.0.0', NULL)
>>>>>>> e37f3d00
ON CONFLICT DO NOTHING;

COMMIT;<|MERGE_RESOLUTION|>--- conflicted
+++ resolved
@@ -2939,11 +2939,7 @@
     version,
     target_version
 ) VALUES
-<<<<<<< HEAD
     ( TRUE, NOW(), NOW(), '12.0.0', NULL)
-=======
-    ( TRUE, NOW(), NOW(), '11.0.0', NULL)
->>>>>>> e37f3d00
 ON CONFLICT DO NOTHING;
 
 COMMIT;