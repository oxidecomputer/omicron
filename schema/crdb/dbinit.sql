/*
 * dbinit.sql: raw SQL to initialize a database for use by Omicron
 *
 * It's not clear what the long-term story for managing the database schema will
 * be.  For now, this file can be used by the test suite and by developers (via
 * the "omicron-dev" program) to set up a local database with which to run the
 * system.
 */

/*
 * Important CockroachDB notes:
 *
 *    For timestamps, CockroachDB's docs recommend TIMESTAMPTZ rather than
 *    TIMESTAMP.  This does not change what is stored with each datum, but
 *    rather how it's interpreted when clients use it.  It should make no
 *    difference to us, so we stick with the recommendation.
 *
 *    We avoid explicit foreign keys due to this warning from the docs: "Foreign
 *    key dependencies can significantly impact query performance, as queries
 *    involving tables with foreign keys, or tables referenced by foreign keys,
 *    require CockroachDB to check two separate tables. We recommend using them
 *    sparingly."
 */

BEGIN;

/*
 * We assume the database and user do not already exist so that we don't
 * inadvertently clobber what's there.  If they might exist, the user has to
 * clear this first.
 *
 * NOTE: the database and user names MUST be kept in sync with the
 * initialization code and dbwipe.sql.
 */
CREATE DATABASE IF NOT EXISTS omicron;
CREATE USER IF NOT EXISTS omicron;
ALTER DEFAULT PRIVILEGES GRANT INSERT, SELECT, UPDATE, DELETE ON TABLES to omicron;

/*
 * Configure a replication factor of 5 to ensure that the system can maintain
 * availability in the face of any two node failures.
 */
ALTER RANGE default CONFIGURE ZONE USING num_replicas = 5;


/*
 * The deployment strategy for clickhouse
 */
CREATE TYPE IF NOT EXISTS omicron.public.clickhouse_mode AS ENUM (
   -- Only deploy a single node clickhouse
   'single_node_only',

   -- Only deploy a clickhouse cluster without any single node deployments
   'cluster_only',

   -- Deploy both a single node and cluster deployment.
   -- This is the strategy for stage 1 described in RFD 468
   'both'
);

/*
 * A planning policy for clickhouse for a single multirack setup
 *
 * We currently implicitly tie this policy to a rack, as we don't yet support
 * multirack. Multiple parts of this database schema are going to have to change
 * to support multirack, so we add one more for now.
 */
CREATE TABLE IF NOT EXISTS omicron.public.clickhouse_policy (
    -- Monotonically increasing version for all policies
    --
    -- This is similar to `bp_target` which will also require being changed for
    -- multirack to associate with some sort of rack group ID.
    version INT8 PRIMARY KEY,

    clickhouse_mode omicron.public.clickhouse_mode NOT NULL,

    -- Only greater than 0 when clickhouse cluster is enabled
    clickhouse_cluster_target_servers INT2 NOT NULL,
    -- Only greater than 0 when clickhouse cluster is enabled
    clickhouse_cluster_target_keepers INT2 NOT NULL,

    time_created TIMESTAMPTZ NOT NULL
);


/*
 * The ClickHouse installation Oximeter should read from
 */
CREATE TYPE IF NOT EXISTS omicron.public.oximeter_read_mode AS ENUM (
   -- Read from the single node ClickHouse installation
   'single_node',

   -- Read from the replicated ClickHouse cluster
   'cluster'
);

/*
 * A planning policy for oximeter_read for a single multirack setup
 */
CREATE TABLE IF NOT EXISTS omicron.public.oximeter_read_policy (
    -- Monotonically increasing version for all policies
    version INT8 PRIMARY KEY,

    oximeter_read_mode omicron.public.oximeter_read_mode NOT NULL,

    time_created TIMESTAMPTZ NOT NULL
);

/*
* Oximeter read policy defaults to reading from a single node ClickHouse server.
*/
INSERT INTO omicron.public.oximeter_read_policy (
    version,
    oximeter_read_mode,
    time_created
) VALUES (
    1,
    'single_node',
    NOW()
) ON CONFLICT DO NOTHING;

/*
 * Racks
 */
CREATE TABLE IF NOT EXISTS omicron.public.rack (
    /* Identity metadata (asset) */
    id UUID PRIMARY KEY,
    time_created TIMESTAMPTZ NOT NULL,
    time_modified TIMESTAMPTZ NOT NULL,

    /*
     * Identifies if rack management has been transferred from RSS -> Nexus.
     * If "false", RSS is still managing sleds, services, and DNS records.
     *
     * This value is set to "true" when RSS calls the
     * "rack_initialization_complete" endpoint on Nexus' internal interface.
     *
     * See RFD 278 for more detail.
     */
    initialized BOOL NOT NULL,

    /* Used to configure the updates service URL */
    tuf_base_url STRING(512),

    /* The IPv6 underlay /56 prefix for the rack */
    rack_subnet INET
);

/*
 * Sleds
 */

-- The disposition for a particular sled. This is updated solely by the
-- operator, and not by Nexus.
CREATE TYPE IF NOT EXISTS omicron.public.sled_policy AS ENUM (
    -- The sled is in service, and new resources can be provisioned onto it.
    'in_service',
    -- The sled is in service, but the operator has indicated that new
    -- resources should not be provisioned onto it.
    'no_provision',
    -- The operator has marked that the sled has, or will be, removed from the
    -- rack, and it should be assumed that any resources currently on it are
    -- now permanently missing.
    'expunged'
);

-- The actual state of the sled. This is updated exclusively by Nexus.
--
-- Nexus's goal is to match the sled's state with the operator-indicated
-- policy. For example, if the sled_policy is "expunged" and the sled_state is
-- "active", Nexus will assume that the sled is gone. Based on that, Nexus will
-- reallocate resources currently on the expunged sled to other sleds, etc.
-- Once the expunged sled no longer has any resources attached to it, Nexus
-- will mark it as decommissioned.
CREATE TYPE IF NOT EXISTS omicron.public.sled_state AS ENUM (
    -- The sled has resources of any kind allocated on it, or, is available for
    -- new resources.
    --
    -- The sled can be in this state and have a different sled policy, e.g.
    -- "expunged".
    'active',

    -- The sled no longer has resources allocated on it, now or in the future.
    --
    -- This is a terminal state. This state is only valid if the sled policy is
    -- 'expunged'.
    'decommissioned'
);

CREATE TABLE IF NOT EXISTS omicron.public.sled (
    /* Identity metadata (asset) */
    id UUID PRIMARY KEY,
    time_created TIMESTAMPTZ NOT NULL,
    time_modified TIMESTAMPTZ NOT NULL,
    time_deleted TIMESTAMPTZ,
    rcgen INT NOT NULL,

    /* FK into the Rack table */
    rack_id UUID NOT NULL,

    /* Idenfities if this Sled is a Scrimlet */
    is_scrimlet BOOL NOT NULL,

    /* Baseboard information about the sled */
    serial_number STRING(63) NOT NULL,
    part_number STRING(63) NOT NULL,
    revision INT8 NOT NULL,

    /* CPU & RAM summary for the sled */
    usable_hardware_threads INT8 CHECK (usable_hardware_threads BETWEEN 0 AND 4294967295) NOT NULL,
    usable_physical_ram INT8 NOT NULL,
    reservoir_size INT8 CHECK (reservoir_size < usable_physical_ram) NOT NULL,

    /* The IP address and bound port of the sled agent server. */
    ip INET NOT NULL,
    port INT4 CHECK (port BETWEEN 0 AND 65535) NOT NULL,

    /* The last address allocated to a propolis instance on this sled. */
    last_used_address INET NOT NULL,

    /* The policy for the sled, updated exclusively by the operator */
    sled_policy omicron.public.sled_policy NOT NULL,

    /* The actual state of the sled, updated exclusively by Nexus */
    sled_state omicron.public.sled_state NOT NULL,

    /* Generation number owned and incremented by the sled-agent */
    sled_agent_gen INT8 NOT NULL DEFAULT 1,

    /* The bound port of the Repo Depot API server, running on the same IP as
       the sled agent server. */
    repo_depot_port INT4 CHECK (port BETWEEN 0 AND 65535) NOT NULL
);

-- Add an index that ensures a given physical sled (identified by serial and
-- part number) can only be a commissioned member of the control plane once.
--
-- TODO Should `sled` reference `hw_baseboard_id` instead of having its own
-- serial/part columns?
CREATE UNIQUE INDEX IF NOT EXISTS commissioned_sled_uniqueness
    ON omicron.public.sled (serial_number, part_number)
    WHERE sled_state != 'decommissioned';

/* Add an index which lets us look up sleds on a rack */
CREATE UNIQUE INDEX IF NOT EXISTS lookup_sled_by_rack ON omicron.public.sled (
    rack_id,
    id
) WHERE time_deleted IS NULL;

/* Add an index which lets us look up sleds based on policy and state */
CREATE INDEX IF NOT EXISTS lookup_sled_by_policy_and_state ON omicron.public.sled (
    sled_policy,
    sled_state
);

-- Accounting for VMMs using resources on a sled
CREATE TABLE IF NOT EXISTS omicron.public.sled_resource_vmm (
    -- Should match the UUID of the corresponding VMM
    id UUID PRIMARY KEY,

    -- The sled where resources are being consumed
    sled_id UUID NOT NULL,

    -- The maximum number of hardware threads usable by this VMM
    hardware_threads INT8 NOT NULL,

    -- The maximum amount of RSS RAM provisioned to this VMM
    rss_ram INT8 NOT NULL,

    -- The maximum amount of Reservoir RAM provisioned to this VMM
    reservoir_ram INT8 NOT NULL,

    -- The UUID of the instance to which this VMM belongs.
    --
    -- This should eventually become NOT NULL for all VMMs, but is
    -- still nullable for backwards compatibility purposes. Specifically,
    -- the "instance start" saga can create rows in this table before creating
    -- rows for "omicron.public.vmm", which we would use for back-filling.
    -- If we tried to backfill + make this column non-nullable while that saga
    -- was mid-execution, we would still have some rows in this table with nullable
    -- values that would be more complex to fix.
    instance_id UUID
);

-- Allow looking up all VMM resources which reside on a sled
CREATE UNIQUE INDEX IF NOT EXISTS lookup_vmm_resource_by_sled ON omicron.public.sled_resource_vmm (
    sled_id,
    id
);

-- Allow looking up all resources by instance
CREATE INDEX IF NOT EXISTS lookup_vmm_resource_by_instance ON omicron.public.sled_resource_vmm (
    instance_id
);

-- Table of all sled subnets allocated for sleds added to an already initialized
-- rack. The sleds in this table and their allocated subnets are created before
-- a sled is added to the `sled` table. Addition to the `sled` table occurs
-- after the sled is initialized and notifies Nexus about itself.
--
-- For simplicity and space savings, this table doesn't actually contain the
-- full subnets for a given sled, but only the octet that extends a /56 rack
-- subnet to a /64 sled subnet. The rack subnet is maintained in the `rack`
-- table.
--
-- This table does not include subnet octets allocated during RSS and therefore
-- all of the octets start at 33. This makes the data in this table purely additive
-- post-RSS, which also implies that we cannot re-use subnet octets if an original
-- sled that was part of RSS was removed from the cluster.
CREATE TABLE IF NOT EXISTS omicron.public.sled_underlay_subnet_allocation (
    -- The physical identity of the sled
    -- (foreign key into `hw_baseboard_id` table)
    hw_baseboard_id UUID,

    -- The rack to which a sled is being added
    -- (foreign key into `rack` table)
    --
    -- We require this because the sled is not yet part of the sled table when
    -- we first allocate a subnet for it.
    rack_id UUID NOT NULL,

    -- The sled to which a subnet is being allocated
    --
    -- Eventually will be a foreign key into the `sled` table when the sled notifies nexus
    -- about itself after initialization.
    sled_id UUID NOT NULL,

    -- The octet that extends a /56 rack subnet to a /64 sled subnet
    --
    -- Always between 33 and 255 inclusive
    subnet_octet INT2 NOT NULL UNIQUE CHECK (subnet_octet BETWEEN 33 AND 255),

    PRIMARY KEY (hw_baseboard_id, sled_id)
);

-- Add an index which allows pagination by {rack_id, sled_id} pairs.
CREATE UNIQUE INDEX IF NOT EXISTS lookup_subnet_allocation_by_rack_and_sled ON omicron.public.sled_underlay_subnet_allocation (
    rack_id,
    sled_id
);

/*
 * Switches
 */

CREATE TABLE IF NOT EXISTS omicron.public.switch (
    /* Identity metadata (asset) */
    id UUID PRIMARY KEY,
    time_created TIMESTAMPTZ NOT NULL,
    time_modified TIMESTAMPTZ NOT NULL,
    time_deleted TIMESTAMPTZ,
    rcgen INT NOT NULL,

    /* FK into the Rack table */
    rack_id UUID NOT NULL,

    /* Baseboard information about the switch */
    serial_number STRING(63) NOT NULL,
    part_number STRING(63) NOT NULL,
    revision INT8 NOT NULL
);

/* Add an index which lets us look up switches on a rack */
CREATE UNIQUE INDEX IF NOT EXISTS lookup_switch_by_rack ON omicron.public.switch (
    rack_id,
    id
) WHERE time_deleted IS NULL;

/*
 * Services
 */

CREATE TYPE IF NOT EXISTS omicron.public.service_kind AS ENUM (
  'clickhouse',
  'clickhouse_keeper',
  'clickhouse_server',
  'cockroach',
  'crucible',
  'crucible_pantry',
  'dendrite',
  'external_dns',
  'internal_dns',
  'nexus',
  'ntp',
  'oximeter',
  'tfport',
  'mgd'
);

CREATE TYPE IF NOT EXISTS omicron.public.physical_disk_kind AS ENUM (
  'm2',
  'u2'
);

-- The disposition for a particular physical disk.
-- This is updated by the operator, either explicitly through an operator API,
-- or implicitly when altering sled policy.
CREATE TYPE IF NOT EXISTS omicron.public.physical_disk_policy AS ENUM (
    -- The disk is in service, and new resources can be provisioned onto it.
    'in_service',
    -- The disk has been, or will be, removed from the rack, and it should be
    -- assumed that any resources currently on it are now permanently missing.
    'expunged'
);

-- The actual state of a physical disk. This is updated exclusively by Nexus.
--
-- Nexus's goal is to match the physical disk's state with the
-- operator-indicated policy. For example, if the policy is "expunged" and the
-- state is "active", Nexus will assume that the physical disk is gone. Based
-- on that, Nexus will reallocate resources currently on the expunged disk
-- elsewhere, etc. Once the expunged disk no longer has any resources attached
-- to it, Nexus will mark it as decommissioned.
CREATE TYPE IF NOT EXISTS omicron.public.physical_disk_state AS ENUM (
    -- The disk has resources of any kind allocated on it, or, is available for
    -- new resources.
    --
    -- The disk can be in this state and have a different policy, e.g.
    -- "expunged".
    'active',

    -- The disk no longer has resources allocated on it, now or in the future.
    --
    -- This is a terminal state. This state is only valid if the policy is
    -- 'expunged'.
    'decommissioned'
);

-- A physical disk which exists inside the rack.
--
-- This is currently limited to U.2 disks, which are managed by the
-- control plane. A disk may exist within inventory, but not in this row:
-- if that's the case, it is not explicitly "managed" by Nexus.
CREATE TABLE IF NOT EXISTS omicron.public.physical_disk (
    id UUID PRIMARY KEY,
    time_created TIMESTAMPTZ NOT NULL,
    time_modified TIMESTAMPTZ NOT NULL,
    time_deleted TIMESTAMPTZ,
    rcgen INT NOT NULL,

    vendor STRING(63) NOT NULL,
    serial STRING(63) NOT NULL,
    model STRING(63) NOT NULL,

    variant omicron.public.physical_disk_kind NOT NULL,

    -- FK into the Sled table
    sled_id UUID NOT NULL,

    disk_policy omicron.public.physical_disk_policy NOT NULL,
    disk_state omicron.public.physical_disk_state NOT NULL,

    -- This table should be limited to U.2s, and disallow inserting
    -- other disk kinds, unless we explicitly want them to be controlled
    -- by Nexus.
    --
    -- See https://github.com/oxidecomputer/omicron/issues/8258 for additional
    -- context.
    CONSTRAINT physical_disk_variant_u2 CHECK (variant = 'u2')
);

-- This constraint only needs to be upheld for disks that are not deleted
-- nor decommissioned.
CREATE UNIQUE INDEX IF NOT EXISTS vendor_serial_model_unique on omicron.public.physical_disk (
  vendor, serial, model
) WHERE time_deleted IS NULL AND disk_state != 'decommissioned';

CREATE UNIQUE INDEX IF NOT EXISTS lookup_physical_disk_by_variant ON omicron.public.physical_disk (
    variant,
    id
) WHERE time_deleted IS NULL;

-- Make it efficient to look up physical disks by Sled.
CREATE UNIQUE INDEX IF NOT EXISTS lookup_physical_disk_by_sled ON omicron.public.physical_disk (
    sled_id,
    id
);

-- x509 certificates which may be used by services
CREATE TABLE IF NOT EXISTS omicron.public.certificate (
    -- Identity metadata (resource)
    id UUID PRIMARY KEY,
    name STRING(63) NOT NULL,
    description STRING(512) NOT NULL,
    time_created TIMESTAMPTZ NOT NULL,
    time_modified TIMESTAMPTZ NOT NULL,
    time_deleted TIMESTAMPTZ,

    -- which Silo this certificate is used for
    silo_id UUID NOT NULL,

    -- The service type which should use this certificate
    service omicron.public.service_kind NOT NULL,

    -- cert.pem file (certificate chain in PEM format) as a binary blob
    cert BYTES NOT NULL,

    -- key.pem file (private key in PEM format) as a binary blob
    key BYTES NOT NULL
);

-- Add an index which lets us look up certificates for a particular service
-- class.
CREATE UNIQUE INDEX IF NOT EXISTS lookup_certificate_by_service ON omicron.public.certificate (
    service,
    id
) WHERE
    time_deleted IS NULL;

-- Add an index which enforces that certificates have unique names, and which
-- allows pagination-by-name.
CREATE UNIQUE INDEX IF NOT EXISTS lookup_certificate_by_silo ON omicron.public.certificate (
    silo_id,
    name
) WHERE
    time_deleted IS NULL;

-- A table describing virtual resource provisioning which may be associated
-- with a collection of objects, including:
-- - Projects
-- - Silos
-- - Fleet
CREATE TABLE IF NOT EXISTS omicron.public.virtual_provisioning_collection (
    -- Should match the UUID of the corresponding collection.
    id UUID PRIMARY KEY,
    time_modified TIMESTAMPTZ NOT NULL DEFAULT NOW(),

    -- Identifies the type of the collection.
    collection_type STRING(63) NOT NULL,

    -- The amount of physical disk space which has been provisioned
    -- on behalf of the collection.
    virtual_disk_bytes_provisioned INT8 NOT NULL,

    -- The number of CPUs provisioned by VMs.
    cpus_provisioned INT8 NOT NULL,

    -- The amount of RAM provisioned by VMs.
    ram_provisioned INT8 NOT NULL
);

-- A table describing a single virtual resource which has been provisioned.
-- This may include:
-- - Disks
-- - Instances
-- - Snapshots
--
-- NOTE: You might think to yourself: "This table looks an awful lot like
-- the 'virtual_provisioning_collection' table, could they be condensed into
-- a single table?"
-- The answer to this question is unfortunately: "No". We use CTEs to both
-- UPDATE the collection table while INSERTing rows in the resource table, and
-- this would not be allowed if they came from the same table due to:
-- https://www.cockroachlabs.com/docs/v22.2/known-limitations#statements-containing-multiple-modification-subqueries-of-the-same-table-are-disallowed
-- However, by using separate tables, the CTE is able to function correctly.
CREATE TABLE IF NOT EXISTS omicron.public.virtual_provisioning_resource (
    -- Should match the UUID of the corresponding collection.
    id UUID PRIMARY KEY,
    time_modified TIMESTAMPTZ NOT NULL DEFAULT NOW(),

    -- Identifies the type of the resource.
    resource_type STRING(63) NOT NULL,

    -- The amount of physical disk space which has been provisioned
    -- on behalf of the resource.
    virtual_disk_bytes_provisioned INT8 NOT NULL,

    -- The number of CPUs provisioned.
    cpus_provisioned INT8 NOT NULL,

    -- The amount of RAM provisioned.
    ram_provisioned INT8 NOT NULL
);

-- ZPools of Storage, attached to Sleds.
-- These are backed by a single physical disk.
--
-- For information about the provisioned zpool, reference the
-- "omicron.public.inv_zpool" table, which returns information
-- that has actually been returned from the underlying sled.
CREATE TABLE IF NOT EXISTS omicron.public.zpool (
    /* Identity metadata (asset) */
    id UUID PRIMARY KEY,
    time_created TIMESTAMPTZ NOT NULL,
    time_modified TIMESTAMPTZ NOT NULL,
    time_deleted TIMESTAMPTZ,
    rcgen INT NOT NULL,

    /* FK into the Sled table */
    sled_id UUID NOT NULL,

    /* FK into the Physical Disk table */
    physical_disk_id UUID NOT NULL,

    /*
     * How many bytes to reserve for non-Crucible control plane storage
     */
    control_plane_storage_buffer INT NOT NULL
);

/* Create an index on the physical disk id */
CREATE INDEX IF NOT EXISTS lookup_zpool_by_disk on omicron.public.zpool (
    physical_disk_id,
    id
) WHERE physical_disk_id IS NOT NULL AND time_deleted IS NULL;

-- TODO-cleanup If modifying this enum, please remove 'update'; see
-- https://github.com/oxidecomputer/omicron/issues/8268.
CREATE TYPE IF NOT EXISTS omicron.public.dataset_kind AS ENUM (
  'crucible',
  'cockroach',
  'clickhouse',
  'clickhouse_keeper',
  'clickhouse_server',
  'external_dns',
  'internal_dns',
  'zone_root',
  'zone',
  'debug',
  'update'
);

/*
 * Table tracking the contact information and size used by datasets associated
 * with Crucible zones.
 *
 * This is a Reconfigurator rendezvous table: it reflects resources that
 * Reconfigurator has ensured exist. It is always possible that a resource
 * chosen from this table could be deleted after it's selected, but any
 * non-deleted row in this table is guaranteed to have been created.
 */
CREATE TABLE IF NOT EXISTS omicron.public.crucible_dataset (
    /* Identity metadata (asset) */
    id UUID PRIMARY KEY,
    time_created TIMESTAMPTZ NOT NULL,
    time_modified TIMESTAMPTZ NOT NULL,
    time_deleted TIMESTAMPTZ,
    rcgen INT NOT NULL,

    /* FK into the Pool table */
    pool_id UUID NOT NULL,

    /*
     * Contact information for the dataset: socket address of the Crucible
     * agent service that owns this dataset
     */
    ip INET NOT NULL,
    port INT4 CHECK (port BETWEEN 0 AND 65535) NOT NULL,

    /*
     * An upper bound on the amount of space that might be in-use
     *
     * This field is owned by Nexus. When a new row is inserted during the
     * Reconfigurator rendezvous process, this field is set to 0. Reconfigurator
     * otherwise ignores this field. It's updated by Nexus as region allocations
     * and deletions are performed using this dataset.
     *
     * Note that the value in this column is _not_ the sum of requested region
     * sizes, but sum of the size *reserved* by the Crucible agent for the
     * dataset that contains the regions (which is larger than the the actual
     * region size).
     */
    size_used INT NOT NULL,

    /* Do not consider this dataset during region allocation */
    no_provision BOOL NOT NULL
);

/* Create an index on the size usage for any Crucible dataset */
CREATE INDEX IF NOT EXISTS lookup_crucible_dataset_by_size_used ON
    omicron.public.crucible_dataset (size_used)
  WHERE time_deleted IS NULL;

/* Create an index on the zpool id */
CREATE INDEX IF NOT EXISTS lookup_crucible_dataset_by_zpool ON
    omicron.public.crucible_dataset (pool_id, id)
  WHERE time_deleted IS NULL;

CREATE INDEX IF NOT EXISTS lookup_crucible_dataset_by_ip ON
  omicron.public.crucible_dataset (ip);

CREATE TYPE IF NOT EXISTS omicron.public.region_reservation_percent AS ENUM (
  '25'
);

/*
 * A region of space allocated to Crucible Downstairs, within a dataset.
 */
CREATE TABLE IF NOT EXISTS omicron.public.region (
    /* Identity metadata (asset) */
    id UUID PRIMARY KEY,
    time_created TIMESTAMPTZ NOT NULL,
    time_modified TIMESTAMPTZ NOT NULL,

    /* FK into the dataset table */
    dataset_id UUID NOT NULL,

    /* FK into the volume table */
    volume_id UUID NOT NULL,

    /* Metadata describing the region */
    block_size INT NOT NULL,
    blocks_per_extent INT NOT NULL,
    extent_count INT NOT NULL,

    port INT4,

    read_only BOOL NOT NULL,

    deleting BOOL NOT NULL,

    /*
     * The Crucible Agent will reserve space for a region with overhead for
     * on-disk metadata that the downstairs needs to store. Record here the
     * overhead associated with a specific region as this may change or be
     * configurable in the future.
     */
    reservation_percent omicron.public.region_reservation_percent NOT NULL
);

/*
 * Allow all regions belonging to a disk to be accessed quickly.
 */
CREATE UNIQUE INDEX IF NOT EXISTS lookup_region_by_volume on omicron.public.region (
    volume_id,
    id
);

/*
 * Allow all regions belonging to a dataset to be accessed quickly.
 */
CREATE UNIQUE INDEX IF NOT EXISTS lookup_region_by_dataset on omicron.public.region (
    dataset_id,
    id
);

CREATE INDEX IF NOT EXISTS lookup_regions_missing_ports
    on omicron.public.region (id)
    WHERE port IS NULL;

CREATE INDEX IF NOT EXISTS lookup_regions_by_read_only
    on omicron.public.region (read_only);

/*
 * A snapshot of a region, within a dataset.
 */
CREATE TABLE IF NOT EXISTS omicron.public.region_snapshot (
    dataset_id UUID NOT NULL,
    region_id UUID NOT NULL,

    /* Associated higher level virtual snapshot */
    snapshot_id UUID NOT NULL,

    /*
     * Target string, for identification as part of
     * volume construction request(s)
     */
    snapshot_addr TEXT NOT NULL,

    /* How many volumes reference this? */
    volume_references INT8 NOT NULL,

    /* Is this currently part of some resources_to_delete? */
    deleting BOOL NOT NULL,

    PRIMARY KEY (dataset_id, region_id, snapshot_id)
);

/* Indexes for use during join with region table */
CREATE INDEX IF NOT EXISTS lookup_region_by_dataset on omicron.public.region_snapshot (
    dataset_id, region_id
);

CREATE INDEX IF NOT EXISTS lookup_region_snapshot_by_region_id on omicron.public.region_snapshot (
    region_id
);

CREATE INDEX IF NOT EXISTS lookup_region_snapshot_by_deleting on omicron.public.region_snapshot (
    deleting
);

/*
 * Index on volume_references and snapshot_addr for crucible
 * resource accounting lookup
 */
CREATE INDEX IF NOT EXISTS lookup_region_snapshot_by_volume_reference on omicron.public.region_snapshot (
    volume_references
);

CREATE INDEX IF NOT EXISTS lookup_region_snapshot_by_snapshot_addr on omicron.public.region_snapshot (
    snapshot_addr
);

/*
 * A volume within Crucible
 */
CREATE TABLE IF NOT EXISTS omicron.public.volume (
    id UUID PRIMARY KEY,
    time_created TIMESTAMPTZ NOT NULL,
    time_modified TIMESTAMPTZ NOT NULL,
    time_deleted TIMESTAMPTZ,

    /* child resource generation number, per RFD 192 */
    rcgen INT NOT NULL,

    /*
     * A JSON document describing the construction of the volume, including all
     * sub volumes. This is what will be POSTed to propolis, and eventually
     * consumed by some Upstairs code to perform the volume creation. The Rust
     * type of this column should be Crucible::VolumeConstructionRequest.
     */
    data TEXT NOT NULL,

    /*
     * A JSON document describing what resources to clean up when deleting this
     * volume. The Rust type of this column should be the CrucibleResources
     * enum.
     */
    resources_to_clean_up TEXT
);

/* Quickly find deleted volumes */
CREATE INDEX IF NOT EXISTS lookup_volume_by_deleted on omicron.public.volume (
    time_deleted
);

/*
 * Silos
 */

CREATE TYPE IF NOT EXISTS omicron.public.authentication_mode AS ENUM (
  'local',
  'saml'
);

CREATE TYPE IF NOT EXISTS omicron.public.user_provision_type AS ENUM (
  'api_only',
  'jit'
);

CREATE TABLE IF NOT EXISTS omicron.public.silo (
    /* Identity metadata */
    id UUID PRIMARY KEY,
    name STRING(63) NOT NULL,
    description STRING(512) NOT NULL,
    time_created TIMESTAMPTZ NOT NULL,
    time_modified TIMESTAMPTZ NOT NULL,
    time_deleted TIMESTAMPTZ,

    discoverable BOOL NOT NULL,
    authentication_mode omicron.public.authentication_mode NOT NULL,
    user_provision_type omicron.public.user_provision_type NOT NULL,

    mapped_fleet_roles JSONB NOT NULL,

    /* child resource generation number, per RFD 192 */
    rcgen INT NOT NULL
);

CREATE UNIQUE INDEX IF NOT EXISTS lookup_silo_by_name ON omicron.public.silo (
    name
) WHERE
    time_deleted IS NULL;

/*
 * Silo users
 */
CREATE TABLE IF NOT EXISTS omicron.public.silo_user (
    id UUID PRIMARY KEY,
    time_created TIMESTAMPTZ NOT NULL,
    time_modified TIMESTAMPTZ NOT NULL,
    time_deleted TIMESTAMPTZ,

    silo_id UUID NOT NULL,
    external_id TEXT NOT NULL
);

/* This index lets us quickly find users for a given silo. */
CREATE UNIQUE INDEX IF NOT EXISTS lookup_silo_user_by_silo ON omicron.public.silo_user (
    silo_id,
    external_id
) WHERE
    time_deleted IS NULL;

CREATE TABLE IF NOT EXISTS omicron.public.silo_user_password_hash (
    silo_user_id UUID NOT NULL,
    hash TEXT NOT NULL,
    time_created TIMESTAMPTZ NOT NULL,

    PRIMARY KEY(silo_user_id)
);

/*
 * Silo groups
 */

CREATE TABLE IF NOT EXISTS omicron.public.silo_group (
    id UUID PRIMARY KEY,
    time_created TIMESTAMPTZ NOT NULL,
    time_modified TIMESTAMPTZ NOT NULL,
    time_deleted TIMESTAMPTZ,

    silo_id UUID NOT NULL,
    external_id TEXT NOT NULL
);

CREATE UNIQUE INDEX IF NOT EXISTS lookup_silo_group_by_silo ON omicron.public.silo_group (
    silo_id,
    external_id
) WHERE
    time_deleted IS NULL;

/*
 * Silo group membership
 */

CREATE TABLE IF NOT EXISTS omicron.public.silo_group_membership (
    silo_group_id UUID NOT NULL,
    silo_user_id UUID NOT NULL,

    PRIMARY KEY (silo_group_id, silo_user_id)
);

/*
 * The primary key lets us paginate through the users in a group.  We need to
 * index the same fields in the reverse order to be able to paginate through the
 * groups that a user is in.
 */
CREATE INDEX IF NOT EXISTS lookup_silo_group_by_user ON omicron.public.silo_group_membership (
    silo_user_id,
    silo_group_id
);

/*
 * Silo identity provider list
 */

CREATE TYPE IF NOT EXISTS omicron.public.provider_type AS ENUM (
  'saml'
);

CREATE TABLE IF NOT EXISTS omicron.public.identity_provider (
    /* Identity metadata */
    id UUID PRIMARY KEY,
    name STRING(63) NOT NULL,
    description STRING(512) NOT NULL,
    time_created TIMESTAMPTZ NOT NULL,
    time_modified TIMESTAMPTZ NOT NULL,
    time_deleted TIMESTAMPTZ,

    silo_id UUID NOT NULL,
    provider_type omicron.public.provider_type NOT NULL
);

CREATE UNIQUE INDEX IF NOT EXISTS lookup_idp_by_silo_id ON omicron.public.identity_provider (
    silo_id,
    id
) WHERE
    time_deleted IS NULL;

CREATE UNIQUE INDEX IF NOT EXISTS lookup_idp_by_silo_name ON omicron.public.identity_provider (
    silo_id,
    name
) WHERE
    time_deleted IS NULL;

/*
 * Silo SAML identity provider
 */
CREATE TABLE IF NOT EXISTS omicron.public.saml_identity_provider (
    /* Identity metadata */
    id UUID PRIMARY KEY,
    name STRING(63) NOT NULL,
    description STRING(512) NOT NULL,
    time_created TIMESTAMPTZ NOT NULL,
    time_modified TIMESTAMPTZ NOT NULL,
    time_deleted TIMESTAMPTZ,

    silo_id UUID NOT NULL,

    idp_metadata_document_string TEXT NOT NULL,

    idp_entity_id TEXT NOT NULL,
    sp_client_id TEXT NOT NULL,
    acs_url TEXT NOT NULL,
    slo_url TEXT NOT NULL,
    technical_contact_email TEXT NOT NULL,

    public_cert TEXT,
    private_key TEXT,

    group_attribute_name TEXT
);

CREATE UNIQUE INDEX IF NOT EXISTS lookup_saml_idp_by_silo_id ON omicron.public.saml_identity_provider (
    silo_id,
    id
) WHERE
    time_deleted IS NULL;

CREATE UNIQUE INDEX IF NOT EXISTS lookup_saml_idp_by_silo_name ON omicron.public.saml_identity_provider (
    silo_id,
    name
) WHERE
    time_deleted IS NULL;

/*
 * Users' public SSH keys, per RFD 44
 */
CREATE TABLE IF NOT EXISTS omicron.public.ssh_key (
    id UUID PRIMARY KEY,
    name STRING(63) NOT NULL,
    description STRING(512) NOT NULL,
    time_created TIMESTAMPTZ NOT NULL,
    time_modified TIMESTAMPTZ NOT NULL,
    time_deleted TIMESTAMPTZ,

    /* FK into silo_user table */
    silo_user_id UUID NOT NULL,

    /*
     * A 4096 bit RSA key without comment encodes to 726 ASCII characters.
     * A (256 bit) Ed25519 key w/o comment encodes to 82 ASCII characters.
     */
    public_key STRING(1023) NOT NULL
);

CREATE UNIQUE INDEX IF NOT EXISTS lookup_ssh_key_by_silo_user ON omicron.public.ssh_key (
    silo_user_id,
    name
) WHERE
    time_deleted IS NULL;

/**
 * Represents the SSH keys copied to an instance at create time by cloud-init.
 * Entries are added here when an instance is created (with configured SSH keys)
 * and removed when the instance is destroyed.
 *
 * TODO: Should this have time created / time deleted
 */
CREATE TABLE IF NOT EXISTS omicron.public.instance_ssh_key (
    instance_id UUID NOT NULL,
    ssh_key_id UUID NOT NULL,
    PRIMARY KEY (instance_id, ssh_key_id)
);

CREATE TABLE IF NOT EXISTS omicron.public.silo_quotas (
    silo_id UUID PRIMARY KEY,
    time_created TIMESTAMPTZ NOT NULL,
    time_modified TIMESTAMPTZ NOT NULL,
    cpus INT8 NOT NULL,
    memory_bytes INT8 NOT NULL,
    storage_bytes INT8 NOT NULL
);

/**
 * A view of the amount of provisioned and allocated (set by quotas) resources
 * on a given silo.
 */
CREATE VIEW IF NOT EXISTS omicron.public.silo_utilization
AS SELECT
    c.id AS silo_id,
    s.name AS silo_name,
    c.cpus_provisioned AS cpus_provisioned,
    c.ram_provisioned AS memory_provisioned,
    c.virtual_disk_bytes_provisioned AS storage_provisioned,
    q.cpus AS cpus_allocated,
    q.memory_bytes AS memory_allocated,
    q.storage_bytes AS storage_allocated,
    s.discoverable as silo_discoverable
FROM
    omicron.public.virtual_provisioning_collection AS c
    RIGHT JOIN omicron.public.silo_quotas AS q
    ON c.id = q.silo_id
    INNER JOIN omicron.public.silo AS s
    ON c.id = s.id
WHERE
    c.collection_type = 'Silo'
AND
    s.time_deleted IS NULL;

CREATE TABLE IF NOT EXISTS omicron.public.silo_auth_settings (
    silo_id UUID PRIMARY KEY,
    time_created TIMESTAMPTZ NOT NULL,
    time_modified TIMESTAMPTZ NOT NULL,

    -- null means no max: users can tokens that never expire
    device_token_max_ttl_seconds INT8 CHECK (device_token_max_ttl_seconds > 0)
);
/*
 * Projects
 */

CREATE TABLE IF NOT EXISTS omicron.public.project (
    /* Identity metadata (resource) */
    id UUID PRIMARY KEY,
    name STRING(63) NOT NULL,
    description STRING(512) NOT NULL,
    time_created TIMESTAMPTZ NOT NULL,
    time_modified TIMESTAMPTZ NOT NULL,
    /* Indicates that the object has been deleted */
    time_deleted TIMESTAMPTZ,

    /* child resource generation number, per RFD 192 */
    rcgen INT NOT NULL,

    /* Which silo this project belongs to */
    silo_id UUID NOT NULL /* foreign key into "silo" table */
);

CREATE UNIQUE INDEX IF NOT EXISTS lookup_project_by_silo ON omicron.public.project (
    silo_id,
    name
) WHERE
    time_deleted IS NULL;

/*
 * Instances
 */

CREATE TYPE IF NOT EXISTS omicron.public.instance_state_v2 AS ENUM (
    /* The instance exists in the DB but its create saga is still in flight. */
    'creating',

    /*
     * The instance has no active VMM. Corresponds to the "stopped" external
     * state.
     */
    'no_vmm',

    /* The instance's state is derived from its active VMM's state. */
    'vmm',

    /* Something bad happened while trying to interact with the instance. */
    'failed',

    /* The instance has been destroyed. */
    'destroyed'
);

CREATE TYPE IF NOT EXISTS omicron.public.vmm_state AS ENUM (
    /*
     * The VMM is known to Nexus, but may not yet exist on a sled.
     *
     * VMM records are always inserted into the database in this state, and
     * then transition to 'starting' or 'migrating' once a sled-agent reports
     * that the VMM has been registered.
     */
    'creating',
    'starting',
    'running',
    'stopping',
    'stopped',
    'rebooting',
    'migrating',
    'failed',
    'destroyed',
    'saga_unwound'
);

CREATE TYPE IF NOT EXISTS omicron.public.instance_auto_restart AS ENUM (
    /*
     * The instance should not, under any circumstances, be automatically
     * rebooted by the control plane.
     */
    'never',
    /*
     * If this instance is running and unexpectedly fails (e.g. due to a host
     * software crash or unexpected host reboot), the control plane will make a
     * best-effort attempt to restart it. The control plane may choose not to
     * restart the instance to preserve the overall availability of the system.
     */
     'best_effort'
);

/*
 * Represents the *desired* state of an instance, as requested by the user.
*/
CREATE TYPE IF NOT EXISTS omicron.public.instance_intended_state AS ENUM (
    /* The instance should be running. */
    'running',

    /* The instance was asked to stop by an API request. */
    'stopped',

    /* The guest OS shut down the virtual machine.
     *
     * This is distinct from the 'stopped' intent, which represents a stop
     * requested by the API.
     */
    'guest_shutdown',

    /* The instance should be destroyed. */
    'destroyed'
);

/*
 * TODO consider how we want to manage multiple sagas operating on the same
 * Instance -- e.g., reboot concurrent with destroy or concurrent reboots or the
 * like.  Or changing # of CPUs or memory size.
 */
CREATE TABLE IF NOT EXISTS omicron.public.instance (
    /* Identity metadata (resource) */
    id UUID PRIMARY KEY,
    name STRING(63) NOT NULL,
    description STRING(512) NOT NULL,
    time_created TIMESTAMPTZ NOT NULL,
    time_modified TIMESTAMPTZ NOT NULL,
    /* Indicates that the object has been deleted */
    /* This is redundant for Instances, but we keep it here for consistency. */
    time_deleted TIMESTAMPTZ,

    /* Every Instance is in exactly one Project at a time. */
    project_id UUID NOT NULL,

    /* user data for instance initialization systems (e.g. cloud-init) */
    user_data BYTES NOT NULL,

    /* The last-updated time and generation for the instance's state. */
    time_state_updated TIMESTAMPTZ NOT NULL,
    state_generation INT NOT NULL,

    /* FK into `vmm` for the Propolis server that's backing this instance. */
    active_propolis_id UUID,

    /* FK into `vmm` for the migration target Propolis server, if one exists. */
    target_propolis_id UUID,

    /* Identifies any ongoing migration for this instance. */
    migration_id UUID,

    /* Instance configuration */
    ncpus INT NOT NULL,
    memory INT NOT NULL,
    hostname STRING(63) NOT NULL,

    /* ID of the instance update saga that has locked this instance for
     * updating, if one exists. */
    updater_id UUID,

    /* Generation of the instance updater lock */
    updater_gen INT NOT NULL DEFAULT 0,

    /*
     * The internal instance state. If this is 'vmm', the externally-visible
     * instance state is derived from its active VMM's state. This column is
     * distant from its generation number and update time because it is
     * deleted and recreated by the schema upgrade process; see the
     * `separate-instance-and-vmm-states` schema change for details.
     */
    state omicron.public.instance_state_v2 NOT NULL,

    /*
     * The time of the most recent auto-restart attempt, or NULL if the control
     * plane has never attempted to automatically restart this instance.
     */
    time_last_auto_restarted TIMESTAMPTZ,

    /*
     * What failures should result in an instance being automatically restarted
     * by the control plane.
     */
    auto_restart_policy omicron.public.instance_auto_restart,
    /*
     * The cooldown period that must elapse between consecutive auto restart
     * attempts. If this is NULL, no cooldown period is explicitly configured
     * for this instance, and the default cooldown period should be used.
     */
     auto_restart_cooldown INTERVAL,

    /*
     * Which disk, if any, is the one this instance should be directed to boot
     * from. With a boot device selected, guest OSes cannot configure their
     * boot policy for future boots, so also permit NULL to indicate a guest
     * does not want our policy, and instead should be permitted control over
     * its boot-time fates.
     */
    boot_disk_id UUID,

    /*
     * The intended state of the instance, as requested by the user.
     *
     * This may differ from its current state, and is used to determine what
     * action should be taken when the instance's VMM state changes.
     */
    intended_state omicron.public.instance_intended_state NOT NULL,

    CONSTRAINT vmm_iff_active_propolis CHECK (
        ((state = 'vmm') AND (active_propolis_id IS NOT NULL)) OR
        ((state != 'vmm') AND (active_propolis_id IS NULL))
    )
);

-- Names for instances within a project should be unique
CREATE UNIQUE INDEX IF NOT EXISTS lookup_instance_by_project ON omicron.public.instance (
    project_id,
    name
) WHERE
    time_deleted IS NULL;

-- Many control plane operations wish to select all the instances in particular
-- states.
CREATE INDEX IF NOT EXISTS lookup_instance_by_state
ON
    omicron.public.instance (state)
WHERE
    time_deleted IS NULL;

/*
 * A special view of an instance provided to operators for insights into what's running
 * on a sled.
 *
 * This view requires the VMM table, which doesn't exist yet, so create a
 * "placeholder" view here and replace it with the full view once the table is
 * defined. See the README for more context.
 */

CREATE VIEW IF NOT EXISTS omicron.public.sled_instance
AS SELECT
    instance.id
FROM
    omicron.public.instance AS instance
WHERE
    instance.time_deleted IS NULL;

/*
 * Guest-Visible, Virtual Disks
 */

/*
 * TODO The Rust enum to which this type is converted
 * carries data in some of its variants, such as the UUID
 * of the instance to which a disk is attached.
 *
 * This makes the conversion to/from this enum type here much
 * more difficult, since we need a way to manage that data
 * coherently.
 *
 * See <https://github.com/oxidecomputer/omicron/issues/312>.
 */
-- CREATE TYPE omicron.public.DiskState AS ENUM (
--     'creating',
--     'detached',
--     'attaching',
--     'attached',
--     'detaching',
--     'destroyed',
--     'faulted'
-- );

CREATE TYPE IF NOT EXISTS omicron.public.block_size AS ENUM (
  '512',
  '2048',
  '4096'
);

CREATE TABLE IF NOT EXISTS omicron.public.disk (
    /* Identity metadata (resource) */
    id UUID PRIMARY KEY,
    name STRING(63) NOT NULL,
    description STRING(512) NOT NULL,
    time_created TIMESTAMPTZ NOT NULL,
    time_modified TIMESTAMPTZ NOT NULL,
    /* Indicates that the object has been deleted */
    /* This is redundant for Disks, but we keep it here for consistency. */
    time_deleted TIMESTAMPTZ,

    /* child resource generation number, per RFD 192 */
    rcgen INT NOT NULL,

    /* Every Disk is in exactly one Project at a time. */
    project_id UUID NOT NULL,

    /* Every disk consists of a root volume */
    volume_id UUID NOT NULL,

    /*
     * TODO Would it make sense for the runtime state to live in a separate
     * table?
     */
    /* Runtime state */
    -- disk_state omicron.public.DiskState NOT NULL, /* TODO see above */
    disk_state STRING(32) NOT NULL,
    /*
     * Every Disk may be attaching to, attached to, or detaching from at most
     * one Instance at a time.
     */
    attach_instance_id UUID,
    state_generation INT NOT NULL,
    slot INT2 CHECK (slot >= 0 AND slot < 8),
    time_state_updated TIMESTAMPTZ NOT NULL,

    /* Disk configuration */
    size_bytes INT NOT NULL,
    block_size omicron.public.block_size NOT NULL,
    origin_snapshot UUID,
    origin_image UUID,

    pantry_address TEXT
);

CREATE UNIQUE INDEX IF NOT EXISTS lookup_disk_by_project ON omicron.public.disk (
    project_id,
    name
) WHERE
    time_deleted IS NULL;

CREATE UNIQUE INDEX IF NOT EXISTS lookup_disk_by_instance ON omicron.public.disk (
    attach_instance_id,
    id
) WHERE
    time_deleted IS NULL AND attach_instance_id IS NOT NULL;

CREATE UNIQUE INDEX IF NOT EXISTS lookup_deleted_disk ON omicron.public.disk (
    id
) WHERE
    time_deleted IS NOT NULL;

CREATE UNIQUE INDEX IF NOT EXISTS lookup_disk_by_volume_id ON omicron.public.disk (
    volume_id
) WHERE
    time_deleted IS NULL;

CREATE TABLE IF NOT EXISTS omicron.public.image (
    /* Identity metadata (resource) */
    id UUID PRIMARY KEY,
    name STRING(63) NOT NULL,
    description STRING(512) NOT NULL,
    time_created TIMESTAMPTZ NOT NULL,
    time_modified TIMESTAMPTZ NOT NULL,
    /* Indicates that the object has been deleted */
    time_deleted TIMESTAMPTZ,

    silo_id UUID NOT NULL,
    project_id UUID,

    volume_id UUID NOT NULL,

    url STRING(8192),
    os STRING(64) NOT NULL,
    version STRING(64) NOT NULL,
    digest TEXT,
    block_size omicron.public.block_size NOT NULL,
    size_bytes INT NOT NULL
);

CREATE VIEW IF NOT EXISTS omicron.public.project_image AS
SELECT
    id,
    name,
    description,
    time_created,
    time_modified,
    time_deleted,
    silo_id,
    project_id,
    volume_id,
    url,
    os,
    version,
    digest,
    block_size,
    size_bytes
FROM
    omicron.public.image
WHERE
    project_id IS NOT NULL;

CREATE VIEW IF NOT EXISTS omicron.public.silo_image AS
SELECT
    id,
    name,
    description,
    time_created,
    time_modified,
    time_deleted,
    silo_id,
    volume_id,
    url,
    os,
    version,
    digest,
    block_size,
    size_bytes
FROM
    omicron.public.image
WHERE
    project_id IS NULL;

/* Index for silo images */
CREATE UNIQUE INDEX IF NOT EXISTS lookup_image_by_silo on omicron.public.image (
    silo_id,
    name
) WHERE
    time_deleted is NULL AND
    project_id is NULL;

/* Index for project images */
CREATE UNIQUE INDEX IF NOT EXISTS lookup_image_by_silo_and_project on omicron.public.image (
    silo_id,
    project_id,
    name
) WHERE
    time_deleted is NULL AND
    project_id is NOT NULL;

CREATE TYPE IF NOT EXISTS omicron.public.snapshot_state AS ENUM (
  'creating',
  'ready',
  'faulted',
  'destroyed'
);

CREATE TABLE IF NOT EXISTS omicron.public.snapshot (
    /* Identity metadata (resource) */
    id UUID PRIMARY KEY,
    name STRING(63) NOT NULL,
    description STRING(512) NOT NULL,
    time_created TIMESTAMPTZ NOT NULL,
    time_modified TIMESTAMPTZ NOT NULL,
    /* Indicates that the object has been deleted */
    time_deleted TIMESTAMPTZ,

    /* Every Snapshot is in exactly one Project at a time. */
    project_id UUID NOT NULL,

    /* Every Snapshot originated from a single disk */
    disk_id UUID NOT NULL,

    /* Every Snapshot consists of a root volume */
    volume_id UUID NOT NULL,

    /* Where will the scrubbed blocks eventually land? */
    destination_volume_id UUID NOT NULL,

    gen INT NOT NULL,
    state omicron.public.snapshot_state NOT NULL,
    block_size omicron.public.block_size NOT NULL,

    /* Disk configuration (from the time the snapshot was taken) */
    size_bytes INT NOT NULL
);

CREATE UNIQUE INDEX IF NOT EXISTS lookup_snapshot_by_project
    ON omicron.public.snapshot (
        project_id,
        name
    ) WHERE
        time_deleted IS NULL;

CREATE INDEX IF NOT EXISTS lookup_snapshot_by_destination_volume_id
    ON omicron.public.snapshot ( destination_volume_id );

CREATE INDEX IF NOT EXISTS lookup_snapshot_by_volume_id
    ON omicron.public.snapshot ( volume_id );

/*
 * Oximeter collector servers.
 */
CREATE TABLE IF NOT EXISTS omicron.public.oximeter (
    id UUID PRIMARY KEY,
    time_created TIMESTAMPTZ NOT NULL,
    time_modified TIMESTAMPTZ NOT NULL,
    ip INET NOT NULL,
    port INT4 CHECK (port BETWEEN 0 AND 65535) NOT NULL,
    time_expunged TIMESTAMPTZ
);

/*
 * The query Nexus runs to choose an Oximeter instance for new metric producers
 * involves listing the non-expunged instances sorted by ID, which would require
 * a full table scan without this index.
 */
CREATE UNIQUE INDEX IF NOT EXISTS list_non_expunged_oximeter ON omicron.public.oximeter (
    id
) WHERE
    time_expunged IS NULL;

/*
 * The kind of metric producer each record corresponds to.
 */
CREATE TYPE IF NOT EXISTS omicron.public.producer_kind AS ENUM (
    -- A sled agent for an entry in the sled table.
    'sled_agent',
    -- A service in a blueprint (typically the current target blueprint, but it
    -- may reference a prior blueprint if the service is in the process of being
    -- removed).
    'service',
    -- A Propolis VMM for an instance in the omicron.public.instance table
    'instance',
    -- A management gateway service on a scrimlet.
    'management_gateway'
);

/*
 * Information about registered metric producers.
 */
CREATE TABLE IF NOT EXISTS omicron.public.metric_producer (
    id UUID PRIMARY KEY,
    time_created TIMESTAMPTZ NOT NULL,
    time_modified TIMESTAMPTZ NOT NULL,
    kind omicron.public.producer_kind NOT NULL,
    ip INET NOT NULL,
    port INT4 CHECK (port BETWEEN 0 AND 65535) NOT NULL,
    interval FLOAT NOT NULL,
    /* Oximeter collector instance to which this metric producer is assigned. */
    oximeter_id UUID NOT NULL
);

CREATE UNIQUE INDEX IF NOT EXISTS lookup_producer_by_oximeter ON omicron.public.metric_producer (
    oximeter_id,
    id
);

CREATE INDEX IF NOT EXISTS lookup_producer_by_time_modified ON omicron.public.metric_producer (
    time_modified
);

/*
 * VPCs and networking primitives
 */


CREATE TABLE IF NOT EXISTS omicron.public.vpc (
    /* Identity metadata (resource) */
    id UUID PRIMARY KEY,
    name STRING(63) NOT NULL,
    description STRING(512) NOT NULL,
    time_created TIMESTAMPTZ NOT NULL,
    time_modified TIMESTAMPTZ NOT NULL,
    /* Indicates that the object has been deleted */
    time_deleted TIMESTAMPTZ,
    project_id UUID NOT NULL,
    system_router_id UUID NOT NULL,
    dns_name STRING(63) NOT NULL,

    /*
     * The Geneve Virtual Network Identifier for this VPC. Note that this is a
     * 24-bit unsigned value, properties which are checked in the application,
     * not the database.
     */
    vni INT4 NOT NULL,

    /* The IPv6 prefix allocated to subnets. */
    ipv6_prefix INET NOT NULL,

    /* Used to ensure that two requests do not concurrently modify the
       VPC's firewall */
    firewall_gen INT NOT NULL,

    /* Child-resource generation number for VPC Subnets. */
    subnet_gen INT8 NOT NULL
);

CREATE UNIQUE INDEX IF NOT EXISTS lookup_vpc_by_project ON omicron.public.vpc (
    project_id,
    name
) WHERE
    time_deleted IS NULL;

CREATE UNIQUE INDEX IF NOT EXISTS lookup_vpc_by_vni ON omicron.public.vpc (
    vni
) WHERE
    time_deleted IS NULL;

CREATE TABLE IF NOT EXISTS omicron.public.vpc_subnet (
    /* Identity metadata (resource) */
    id UUID PRIMARY KEY,
    name STRING(63) NOT NULL,
    description STRING(512) NOT NULL,
    time_created TIMESTAMPTZ NOT NULL,
    time_modified TIMESTAMPTZ NOT NULL,
    /* Indicates that the object has been deleted */
    time_deleted TIMESTAMPTZ,
    vpc_id UUID NOT NULL,
    /* Child resource creation generation number */
    rcgen INT8 NOT NULL,
    ipv4_block INET NOT NULL,
    ipv6_block INET NOT NULL,
    /* nullable FK to the `vpc_router` table. */
    custom_router_id UUID
);

/* Subnet and network interface names are unique per VPC, not project */
CREATE UNIQUE INDEX IF NOT EXISTS vpc_subnet_vpc_id_name_key ON omicron.public.vpc_subnet (
    vpc_id,
    name
) WHERE
    time_deleted IS NULL;

/* The kind of network interface. */
CREATE TYPE IF NOT EXISTS omicron.public.network_interface_kind AS ENUM (
    /* An interface attached to a guest instance. */
    'instance',

    /* An interface attached to a service. */
    'service',
    'probe'
);

CREATE TABLE IF NOT EXISTS omicron.public.network_interface (
    /* Identity metadata (resource) */
    id UUID PRIMARY KEY,
    name STRING(63) NOT NULL,
    description STRING(512) NOT NULL,
    time_created TIMESTAMPTZ NOT NULL,
    time_modified TIMESTAMPTZ NOT NULL,
    /* Indicates that the object has been deleted */
    time_deleted TIMESTAMPTZ,

    /* The kind of network interface, e.g., instance */
    kind omicron.public.network_interface_kind NOT NULL,

    /*
     * FK into the parent resource of this interface (e.g. Instance, Service)
     * as determined by the `kind`.
     */
    parent_id UUID NOT NULL,

    /* FK into VPC table */
    vpc_id UUID NOT NULL,
    /* FK into VPCSubnet table. */
    subnet_id UUID NOT NULL,

    /*
     * The EUI-48 MAC address of the guest interface.
     *
     * Note that we use the bytes of a 64-bit integer, in big-endian byte order
     * to represent the MAC.
     */
    mac INT8 NOT NULL,

    /* The private VPC IP address of the interface. */
    ip INET NOT NULL,

    /*
     * Limited to 8 NICs per instance. This value must be kept in sync with
     * `crate::nexus::MAX_NICS_PER_INSTANCE`.
     */
    slot INT2 NOT NULL CHECK (slot >= 0 AND slot < 8),

    /* True if this interface is the primary interface.
     *
     * The primary interface appears in DNS and its address is used for external
     * connectivity.
     */
    is_primary BOOL NOT NULL,

    /*
     * A supplementary list of addresses/CIDR blocks which a NIC is
     * *allowed* to send/receive traffic on, in addition to its
     * assigned address.
     */
    transit_ips INET[] NOT NULL DEFAULT ARRAY[]
);

CREATE INDEX IF NOT EXISTS instance_network_interface_mac
    ON omicron.public.network_interface (mac) STORING (time_deleted);

/* A view of the network_interface table for just instance-kind records. */
CREATE VIEW IF NOT EXISTS omicron.public.instance_network_interface AS
SELECT
    id,
    name,
    description,
    time_created,
    time_modified,
    time_deleted,
    parent_id AS instance_id,
    vpc_id,
    subnet_id,
    mac,
    ip,
    slot,
    is_primary,
    transit_ips
FROM
    omicron.public.network_interface
WHERE
    kind = 'instance';

/* A view of the network_interface table for just service-kind records. */
CREATE VIEW IF NOT EXISTS omicron.public.service_network_interface AS
SELECT
    id,
    name,
    description,
    time_created,
    time_modified,
    time_deleted,
    parent_id AS service_id,
    vpc_id,
    subnet_id,
    mac,
    ip,
    slot,
    is_primary
FROM
    omicron.public.network_interface
WHERE
    kind = 'service';

/* TODO-completeness

 * We currently have a NetworkInterface table with the IP and MAC addresses inline.
 * Eventually, we'll probably want to move these to their own tables, and
 * refer to them here, most notably to support multiple IPs per NIC, as well
 * as moving IPs between NICs on different instances, etc.
 */

/* Ensure we do not assign the same address twice within a subnet */
CREATE UNIQUE INDEX IF NOT EXISTS network_interface_subnet_id_ip_key ON omicron.public.network_interface (
    subnet_id,
    ip
) WHERE
    time_deleted IS NULL;

/* Ensure we do not assign the same MAC twice within a VPC
 * See RFD174's discussion on the scope of virtual MACs
 */
CREATE UNIQUE INDEX IF NOT EXISTS network_interface_vpc_id_mac_key ON omicron.public.network_interface (
    vpc_id,
    mac
) WHERE
    time_deleted IS NULL;

/*
 * Index used to verify that all interfaces for a resource (e.g. Instance,
 * Service) are contained within a single VPC, and that all interfaces are
 * in unique VPC Subnets.
 *
 * This is also used to quickly find the primary interface since
 * we store the `is_primary` column. Such queries are mostly used
 * when setting a new primary interface.
 */
CREATE UNIQUE INDEX IF NOT EXISTS network_interface_parent_id_name_kind_key ON omicron.public.network_interface (
    parent_id,
    name,
    kind
)
STORING (vpc_id, subnet_id, is_primary)
WHERE
    time_deleted IS NULL;

/*
 * Index used to verify that all interfaces for a resource (e.g. Instance,
 * Service) have unique slots.
 */
CREATE UNIQUE INDEX IF NOT EXISTS network_interface_parent_id_slot_key ON omicron.public.network_interface (
    parent_id,
    slot
)
WHERE
    time_deleted IS NULL;

CREATE TYPE IF NOT EXISTS omicron.public.vpc_firewall_rule_status AS ENUM (
    'disabled',
    'enabled'
);

CREATE TYPE IF NOT EXISTS omicron.public.vpc_firewall_rule_direction AS ENUM (
    'inbound',
    'outbound'
);

CREATE TYPE IF NOT EXISTS omicron.public.vpc_firewall_rule_action AS ENUM (
    'allow',
    'deny'
);

CREATE TABLE IF NOT EXISTS omicron.public.vpc_firewall_rule (
    /* Identity metadata (resource) */
    id UUID PRIMARY KEY,
    name STRING(63) NOT NULL,
    description STRING(512) NOT NULL,
    time_created TIMESTAMPTZ NOT NULL,
    time_modified TIMESTAMPTZ NOT NULL,
    /* Indicates that the object has been deleted */
    time_deleted TIMESTAMPTZ,

    vpc_id UUID NOT NULL,
    status omicron.public.vpc_firewall_rule_status NOT NULL,
    direction omicron.public.vpc_firewall_rule_direction NOT NULL,
    /* Array of targets. 128 was picked to include plenty of space for
       a tag, colon, and resource identifier. */
    targets STRING(128)[] NOT NULL,
    /* Also an array of targets */
    filter_hosts STRING(128)[],
    filter_ports STRING(11)[],
    action omicron.public.vpc_firewall_rule_action NOT NULL,
    priority INT4 CHECK (priority BETWEEN 0 AND 65535) NOT NULL,
    filter_protocols STRING(32)[]
);

CREATE UNIQUE INDEX IF NOT EXISTS lookup_firewall_by_vpc ON omicron.public.vpc_firewall_rule (
    vpc_id,
    name
) WHERE
    time_deleted IS NULL;

CREATE TYPE IF NOT EXISTS omicron.public.vpc_router_kind AS ENUM (
    'system',
    'custom'
);

CREATE TABLE IF NOT EXISTS omicron.public.vpc_router (
    /* Identity metadata (resource) */
    id UUID PRIMARY KEY,
    name STRING(63) NOT NULL,
    description STRING(512) NOT NULL,
    time_created TIMESTAMPTZ NOT NULL,
    time_modified TIMESTAMPTZ NOT NULL,
    /* Indicates that the object has been deleted */
    time_deleted TIMESTAMPTZ,
    kind omicron.public.vpc_router_kind NOT NULL,
    vpc_id UUID NOT NULL,
    rcgen INT NOT NULL,
    /*
     * version information used to trigger VPC router RPW.
     * this is sensitive to CRUD on named resources beyond
     * routers e.g. instances, subnets, ...
     */
    resolved_version INT NOT NULL DEFAULT 0
);

CREATE UNIQUE INDEX IF NOT EXISTS lookup_router_by_vpc ON omicron.public.vpc_router (
    vpc_id,
    name
) WHERE
    time_deleted IS NULL;

/* Index used to accelerate vpc_increment_rpw_version and list. */
CREATE INDEX IF NOT EXISTS lookup_routers_in_vpc ON omicron.public.vpc_router (
    vpc_id
) WHERE
    time_deleted IS NULL;

CREATE TYPE IF NOT EXISTS omicron.public.router_route_kind AS ENUM (
    'default',
    'vpc_subnet',
    'vpc_peering',
    'custom'
);

CREATE TABLE IF NOT EXISTS omicron.public.router_route (
    /* Identity metadata (resource) */
    id UUID PRIMARY KEY,
    name STRING(63) NOT NULL,
    description STRING(512) NOT NULL,
    time_created TIMESTAMPTZ NOT NULL,
    time_modified TIMESTAMPTZ NOT NULL,
    /* Indicates that the object has been deleted */
    time_deleted TIMESTAMPTZ,

    /* FK to the `vpc_router` table. */
    vpc_router_id UUID NOT NULL,
    kind omicron.public.router_route_kind NOT NULL,
    target STRING(128) NOT NULL,
    destination STRING(128) NOT NULL,

    /* FK to the `vpc_subnet` table. See constraints below */
    vpc_subnet_id UUID,

    /*
     * Only nullable if this is rule is not, in-fact, virtual and tightly coupled to a
     * linked item. Today, these are 'vpc_subnet' rules and their parent subnets.
     * 'vpc_peering' routes may also fall into this category in future.
     *
     * User-created/modifiable routes must have this field as NULL.
     */
    CONSTRAINT non_null_vpc_subnet CHECK (
        (kind = 'vpc_subnet' AND vpc_subnet_id IS NOT NULL) OR
        (kind != 'vpc_subnet' AND vpc_subnet_id IS NULL)
    )
);

CREATE UNIQUE INDEX IF NOT EXISTS lookup_route_by_router ON omicron.public.router_route (
    vpc_router_id,
    name
) WHERE
    time_deleted IS NULL;

-- Enforce uniqueness of 'vpc_subnet' routes on parent (and help add/delete).
CREATE UNIQUE INDEX IF NOT EXISTS lookup_subnet_route_by_id ON omicron.public.router_route (
    vpc_subnet_id
) WHERE
    time_deleted IS NULL AND kind = 'vpc_subnet';

CREATE TABLE IF NOT EXISTS omicron.public.internet_gateway (
    id UUID PRIMARY KEY,
    name STRING(63) NOT NULL,
    description STRING(512) NOT NULL,
    time_created TIMESTAMPTZ NOT NULL,
    time_modified TIMESTAMPTZ NOT NULL,
    time_deleted TIMESTAMPTZ,
    vpc_id UUID NOT NULL,
    rcgen INT NOT NULL,
    resolved_version INT NOT NULL DEFAULT 0
);

CREATE UNIQUE INDEX IF NOT EXISTS lookup_internet_gateway_by_vpc ON omicron.public.internet_gateway (
    vpc_id,
    name
) WHERE
    time_deleted IS NULL;

CREATE TABLE IF NOT EXISTS omicron.public.internet_gateway_ip_pool (
    id UUID PRIMARY KEY,
    name STRING(63) NOT NULL,
    description STRING(512) NOT NULL,
    time_created TIMESTAMPTZ NOT NULL,
    time_modified TIMESTAMPTZ NOT NULL,
    time_deleted TIMESTAMPTZ,
    internet_gateway_id UUID,
    ip_pool_id UUID
);

CREATE INDEX IF NOT EXISTS lookup_internet_gateway_ip_pool_by_igw_id ON omicron.public.internet_gateway_ip_pool (
    internet_gateway_id
) WHERE
    time_deleted IS NULL;

CREATE TABLE IF NOT EXISTS omicron.public.internet_gateway_ip_address (
    id UUID PRIMARY KEY,
    name STRING(63) NOT NULL,
    description STRING(512) NOT NULL,
    time_created TIMESTAMPTZ NOT NULL,
    time_modified TIMESTAMPTZ NOT NULL,
    time_deleted TIMESTAMPTZ,
    internet_gateway_id UUID,
    address INET
);

CREATE UNIQUE INDEX IF NOT EXISTS lookup_internet_gateway_ip_address_by_igw_id ON omicron.public.internet_gateway_ip_address (
    internet_gateway_id
) WHERE
    time_deleted IS NULL;


/*
 * An IP Pool, a collection of zero or more IP ranges for external IPs.
 */
CREATE TABLE IF NOT EXISTS omicron.public.ip_pool (
    /* Resource identity metadata */
    id UUID PRIMARY KEY,
    name STRING(63) NOT NULL,
    description STRING(512) NOT NULL,
    time_created TIMESTAMPTZ NOT NULL,
    time_modified TIMESTAMPTZ NOT NULL,
    time_deleted TIMESTAMPTZ,

    /* The collection's child-resource generation number */
    rcgen INT8 NOT NULL
);

/*
 * Index ensuring uniqueness of IP Pool names, globally.
 */
CREATE UNIQUE INDEX IF NOT EXISTS lookup_pool_by_name ON omicron.public.ip_pool (
    name
) WHERE
    time_deleted IS NULL;

-- The order here is most-specific first, and it matters because we use this
-- fact to select the most specific default in the case where there is both a
-- silo default and a fleet default. If we were to add a project type, it should
-- be added before silo.
CREATE TYPE IF NOT EXISTS omicron.public.ip_pool_resource_type AS ENUM (
    'silo'
);

-- join table associating IP pools with resources like fleet or silo
CREATE TABLE IF NOT EXISTS omicron.public.ip_pool_resource (
    ip_pool_id UUID NOT NULL,
    resource_type omicron.public.ip_pool_resource_type NOT NULL,
    resource_id UUID NOT NULL,
    is_default BOOL NOT NULL,
    -- TODO: timestamps for soft deletes?

    -- resource_type is redundant because resource IDs are globally unique, but
    -- logically it belongs here
    PRIMARY KEY (ip_pool_id, resource_type, resource_id)
);

-- a given resource can only have one default ip pool
CREATE UNIQUE INDEX IF NOT EXISTS one_default_ip_pool_per_resource ON omicron.public.ip_pool_resource (
    resource_id
) where
    is_default = true;

-- created solely to prevent a table scan when we delete links on silo delete
CREATE INDEX IF NOT EXISTS ip_pool_resource_id ON omicron.public.ip_pool_resource (
    resource_id
);
CREATE INDEX IF NOT EXISTS ip_pool_resource_ip_pool_id ON omicron.public.ip_pool_resource (
    ip_pool_id
);

/*
 * IP Pools are made up of a set of IP ranges, which are start/stop addresses.
 * Note that these need not be CIDR blocks or well-behaved subnets with a
 * specific netmask.
 */
CREATE TABLE IF NOT EXISTS omicron.public.ip_pool_range (
    id UUID PRIMARY KEY,
    time_created TIMESTAMPTZ NOT NULL,
    time_modified TIMESTAMPTZ NOT NULL,
    time_deleted TIMESTAMPTZ,
    first_address INET NOT NULL,
    /* The range is inclusive of the last address. */
    last_address INET NOT NULL,
    ip_pool_id UUID NOT NULL,
    /* Tracks child resources, IP addresses allocated out of this range. */
    rcgen INT8 NOT NULL
);

/*
 * These help Nexus enforce that the ranges within an IP Pool do not overlap
 * with any other ranges. See `nexus/src/db/queries/ip_pool.rs` for the actual
 * query which does that.
 */
CREATE UNIQUE INDEX IF NOT EXISTS lookup_pool_range_by_first_address ON omicron.public.ip_pool_range (
    first_address
)
STORING (last_address)
WHERE time_deleted IS NULL;
CREATE UNIQUE INDEX IF NOT EXISTS lookup_pool_range_by_last_address ON omicron.public.ip_pool_range (
    last_address
)
STORING (first_address)
WHERE time_deleted IS NULL;


/* The kind of external IP address. */
CREATE TYPE IF NOT EXISTS omicron.public.ip_kind AS ENUM (
    /*
     * Source NAT provided to all guests by default or for services that
     * only require outbound external connectivity.
     */
    'snat',

    /*
     * An ephemeral IP is a fixed, known address whose lifetime is the same as
     * the instance to which it is attached.
     * Not valid for services.
     */
    'ephemeral',

    /*
     * A floating IP is an independent, named API resource that can be assigned
     * to an instance or service.
     */
    'floating'
);

CREATE TYPE IF NOT EXISTS omicron.public.ip_attach_state AS ENUM (
    'detached',
    'attached',
    'detaching',
    'attaching'
);

/*
 * External IP addresses used for guest instances and externally-facing
 * services.
 */
CREATE TABLE IF NOT EXISTS omicron.public.external_ip (
    /* Identity metadata */
    id UUID PRIMARY KEY,

    /* Name for floating IPs. See the constraints below. */
    name STRING(63),

    /* Description for floating IPs. See the constraints below. */
    description STRING(512),

    time_created TIMESTAMPTZ NOT NULL,
    time_modified TIMESTAMPTZ NOT NULL,
    time_deleted TIMESTAMPTZ,

    /* FK to the `ip_pool` table. */
    ip_pool_id UUID NOT NULL,

    /* FK to the `ip_pool_range` table. */
    ip_pool_range_id UUID NOT NULL,

    /* True if this IP is associated with a service rather than an instance. */
    is_service BOOL NOT NULL,

    /* FK to the `instance` or `service` table. See constraints below. */
    parent_id UUID,

    /* The kind of external address, e.g., ephemeral. */
    kind omicron.public.ip_kind NOT NULL,

    /* The actual external IP address. */
    ip INET NOT NULL,

    /* The first port in the allowed range, inclusive. */
    first_port INT4 NOT NULL,

    /* The last port in the allowed range, also inclusive. */
    last_port INT4 NOT NULL,

    /* FK to the `project` table. */
    project_id UUID,

    /* State of this IP with regard to instance attach/detach
     * operations. This is mainly used to prevent concurrent use
     * across sagas and allow rollback to correct state.
     */
    state omicron.public.ip_attach_state NOT NULL,

    is_probe BOOL NOT NULL DEFAULT false,

    /* The name must be non-NULL iff this is a floating IP. */
    CONSTRAINT null_fip_name CHECK (
        (kind != 'floating' AND name IS NULL) OR
        (kind = 'floating' AND name IS NOT NULL)
    ),

    /* The description must be non-NULL iff this is a floating IP. */
    CONSTRAINT null_fip_description CHECK (
        (kind != 'floating' AND description IS NULL) OR
        (kind = 'floating' AND description IS NOT NULL)
    ),

    /* Only floating IPs can be attached to a project, and
     * they must have a parent project if they are instance FIPs.
     */
    CONSTRAINT null_project_id CHECK (
        (kind = 'floating' AND is_service = FALSE AND project_id is NOT NULL) OR
        ((kind != 'floating' OR is_service = TRUE) AND project_id IS NULL)
    ),

    /*
     * Only nullable if this is a floating/ephemeral IP, which may exist not
     * attached to any instance or service yet. Ephemeral IPs should not generally
     * exist without parent instances/services, but need to temporarily exist in
     * this state for live attachment.
     */
    CONSTRAINT null_snat_parent_id CHECK (
        (kind != 'snat') OR (parent_id IS NOT NULL)
    ),

    /* Ephemeral IPs are not supported for services. */
    CONSTRAINT ephemeral_kind_service CHECK (
        (kind = 'ephemeral' AND is_service = FALSE) OR (kind != 'ephemeral')
    ),

    /*
     * (Not detached) => non-null parent_id.
     * This is not a two-way implication because SNAT IPs
     * cannot have a null parent_id.
     */
    CONSTRAINT detached_null_parent_id CHECK (
        (state = 'detached') OR (parent_id IS NOT NULL)
    )
);

/*
 * Index used to support quickly looking up children of the IP Pool range table,
 * when checking for allocated addresses during deletion.
 */
CREATE INDEX IF NOT EXISTS external_ip_by_pool ON omicron.public.external_ip (
    ip_pool_id,
    ip_pool_range_id
)
    WHERE time_deleted IS NULL;

/*
 * Index used to enforce uniqueness of external IPs
 *
 * NOTE: This relies on the uniqueness constraint of IP addresses across all
 * pools, _and_ on the fact that the number of ports assigned to each instance
 * is fixed at compile time.
 */
CREATE UNIQUE INDEX IF NOT EXISTS external_ip_unique ON omicron.public.external_ip (
    ip,
    first_port
)
    WHERE time_deleted IS NULL;

CREATE UNIQUE INDEX IF NOT EXISTS lookup_external_ip_by_parent ON omicron.public.external_ip (
    parent_id,
    id
)
    WHERE parent_id IS NOT NULL AND time_deleted IS NULL;

/* Enforce a limit of one Ephemeral IP per instance */
CREATE UNIQUE INDEX IF NOT EXISTS one_ephemeral_ip_per_instance ON omicron.public.external_ip (
    parent_id
)
    WHERE kind = 'ephemeral' AND parent_id IS NOT NULL AND time_deleted IS NULL;

/* Enforce name-uniqueness of floating (service) IPs at fleet level. */
CREATE UNIQUE INDEX IF NOT EXISTS lookup_floating_ip_by_name on omicron.public.external_ip (
    name
) WHERE
    kind = 'floating' AND
    time_deleted is NULL AND
    project_id is NULL;

/* Enforce name-uniqueness of floating IPs at project level. */
CREATE UNIQUE INDEX IF NOT EXISTS lookup_floating_ip_by_name_and_project on omicron.public.external_ip (
    project_id,
    name
) WHERE
    kind = 'floating' AND
    time_deleted is NULL AND
    project_id is NOT NULL;

CREATE VIEW IF NOT EXISTS omicron.public.floating_ip AS
SELECT
    id,
    name,
    description,
    time_created,
    time_modified,
    time_deleted,
    ip_pool_id,
    ip_pool_range_id,
    is_service,
    parent_id,
    ip,
    project_id
FROM
    omicron.public.external_ip
WHERE
    omicron.public.external_ip.kind = 'floating' AND
    project_id IS NOT NULL;

/*******************************************************************/

/*
 * Sagas
 */

CREATE TYPE IF NOT EXISTS omicron.public.saga_state AS ENUM (
    'running',
    'unwinding',
    'done',
    'abandoned'
);


CREATE TABLE IF NOT EXISTS omicron.public.saga (
    /* immutable fields */

    /* unique identifier for this execution */
    id UUID PRIMARY KEY,
    /* unique id of the creator */
    creator UUID NOT NULL,
    /* time the saga was started */
    time_created TIMESTAMPTZ NOT NULL,
    /* saga name */
    name STRING(128) NOT NULL,
    /* saga DAG (includes params and name) */
    saga_dag JSONB NOT NULL,

    /*
     * TODO:
     * - id for current SEC (maybe NULL?)
     * - time of last adoption
     * - previous SEC? previous adoption time?
     * - number of adoptions?
     */
    saga_state omicron.public.saga_state NOT NULL,
    current_sec UUID,
    adopt_generation INT NOT NULL,
    adopt_time TIMESTAMPTZ NOT NULL
);

/*
 * For recovery (and probably takeover), we need to be able to list running
 * sagas by SEC.  We need to paginate this list by the id.
 */
CREATE UNIQUE INDEX IF NOT EXISTS lookup_saga_by_sec ON omicron.public.saga (
    current_sec, id
) WHERE saga_state != 'done';

/*
 * TODO more indexes for Saga?
 * - Debugging and/or reporting: saga_name? creator?
 */
/*
 * TODO: This is a data-carrying enum, see note on disk_state.
 *
 * See <https://github.com/oxidecomputer/omicron/issues/312>.
 */
-- CREATE TYPE omicron.public.saga_node_event_type AS ENUM (
--    'started',
--    'succeeded',
--    'failed'
--    'undo_started'
--    'undo_finished'
-- );

CREATE TABLE IF NOT EXISTS omicron.public.saga_node_event (
    saga_id UUID NOT NULL,
    node_id INT NOT NULL,
    -- event_type omicron.public.saga_node_event_type NOT NULL,
    event_type STRING(31) NOT NULL,
    data JSONB,
    event_time TIMESTAMPTZ NOT NULL,
    creator UUID NOT NULL,

    /*
     * It's important to be able to list the nodes in a saga.  We put the
     * node_id in the saga so that we can paginate the list.
     *
     * We make it a UNIQUE index and include the event_type to prevent two SECs
     * from attempting to record the same event for the same saga.  Whether this
     * should be allowed is still TBD.
     */
    PRIMARY KEY (saga_id, node_id, event_type)
);

/*******************************************************************/

/*
 * Sessions for use by web console.
 */
CREATE TABLE IF NOT EXISTS omicron.public.console_session (
    id UUID PRIMARY KEY,
    token STRING(40) NOT NULL,
    time_created TIMESTAMPTZ NOT NULL,
    time_last_used TIMESTAMPTZ NOT NULL,
    silo_user_id UUID NOT NULL
);

-- to be used for cleaning up old tokens
-- It's okay that this index is non-unique because we don't need to page through
-- this list.  We'll just grab the next N, delete them, then repeat.
CREATE INDEX IF NOT EXISTS lookup_console_by_creation
    ON omicron.public.console_session (time_created);

-- This index is used to remove sessions for a user that's being deleted.
CREATE INDEX IF NOT EXISTS lookup_console_by_silo_user
    ON omicron.public.console_session (silo_user_id);

-- We added a UUID as the primary key, but we need the token to keep acting like
-- it did before. "When you change a primary key with ALTER PRIMARY KEY, the old
-- primary key index becomes a secondary index." We chose to use DROP CONSTRAINT
-- and ADD CONSTRAINT instead and manually create the index.
-- https://www.cockroachlabs.com/docs/v22.1/primary-key#changing-primary-key-columns
CREATE UNIQUE INDEX IF NOT EXISTS console_session_token_unique
	ON omicron.public.console_session (token);

/*******************************************************************/

-- Describes a single uploaded TUF repo.
--
-- Identified by both a random uuid and its SHA256 hash. The hash could be the
-- primary key, but it seems unnecessarily large and unwieldy.
CREATE TABLE IF NOT EXISTS omicron.public.tuf_repo (
    id UUID PRIMARY KEY,
    time_created TIMESTAMPTZ NOT NULL,

    -- TODO: Repos fetched over HTTP will not have a SHA256 hash; this is an
    -- implementation detail of our ZIP archives.
    sha256 STRING(64) NOT NULL,

    -- The version of the targets.json role that was used to generate the repo.
    targets_role_version INT NOT NULL,

    -- The valid_until time for the repo.
    -- TODO: Figure out timestamp validity policy for uploaded repos vs those
    -- fetched over HTTP; my (iliana's) current presumption is that we will make
    -- this NULL for uploaded ZIP archives of repos.
    valid_until TIMESTAMPTZ NOT NULL,

    -- The system version described in the TUF repo.
    --
    -- This is the "true" primary key, but is not treated as such in the
    -- database because we may want to change this format in the future.
    -- Re-doing primary keys is annoying.
    --
    -- Because the system version is embedded in the repo's artifacts.json,
    -- each system version is associated with exactly one checksum.
    system_version STRING(64) NOT NULL,

    -- For debugging only:
    -- Filename provided by the user.
    file_name TEXT NOT NULL,

    CONSTRAINT unique_checksum UNIQUE (sha256),
    CONSTRAINT unique_system_version UNIQUE (system_version)
);

-- Describes an individual artifact from an uploaded TUF repo.
--
-- In the future, this may also be used to describe artifacts that are fetched
-- from a remote TUF repo, but that requires some additional design work.
CREATE TABLE IF NOT EXISTS omicron.public.tuf_artifact (
    id UUID PRIMARY KEY,
    name STRING(63) NOT NULL,
    version STRING(64) NOT NULL,
    -- This used to be an enum but is now a string, because it can represent
    -- artifact kinds currently unknown to a particular version of Nexus as
    -- well.
    kind STRING(63) NOT NULL,

    -- The time this artifact was first recorded.
    time_created TIMESTAMPTZ NOT NULL,

    -- The SHA256 hash of the artifact, typically obtained from the TUF
    -- targets.json (and validated at extract time).
    sha256 STRING(64) NOT NULL,
    -- The length of the artifact, in bytes.
    artifact_size INT8 NOT NULL,

    -- The generation number this artifact was added for.
    generation_added INT8 NOT NULL,

    CONSTRAINT unique_name_version_kind UNIQUE (name, version, kind)
);

CREATE UNIQUE INDEX IF NOT EXISTS tuf_artifact_added
    ON omicron.public.tuf_artifact (generation_added, id)
    STORING (name, version, kind, time_created, sha256, artifact_size);

-- RFD 554: (kind, hash) is unique for artifacts. This index is used while
-- looking up artifacts.
CREATE UNIQUE INDEX IF NOT EXISTS tuf_artifact_kind_sha256
    ON omicron.public.tuf_artifact (kind, sha256);

-- Reflects that a particular artifact was provided by a particular TUF repo.
-- This is a many-many mapping.
CREATE TABLE IF NOT EXISTS omicron.public.tuf_repo_artifact (
    tuf_repo_id UUID NOT NULL,
    tuf_artifact_id UUID NOT NULL,

    PRIMARY KEY (tuf_repo_id, tuf_artifact_id)
);

-- Generation number for the current list of TUF artifacts the system wants.
-- This is incremented whenever a TUF repo is added or removed.
CREATE TABLE IF NOT EXISTS omicron.public.tuf_generation (
    -- There should only be one row of this table for the whole DB.
    -- It's a little goofy, but filter on "singleton = true" before querying
    -- or applying updates, and you'll access the singleton row.
    --
    -- We also add a constraint on this table to ensure it's not possible to
    -- access the version of this table with "singleton = false".
    singleton BOOL NOT NULL PRIMARY KEY,
    -- Generation number owned and incremented by Nexus
    generation INT8 NOT NULL,

    CHECK (singleton = true)
);
INSERT INTO omicron.public.tuf_generation (
    singleton,
    generation
) VALUES
    (TRUE, 1)
ON CONFLICT DO NOTHING;

-- Trusted TUF root roles, used to verify TUF repo signatures
CREATE TABLE IF NOT EXISTS omicron.public.tuf_trust_root (
    id UUID PRIMARY KEY,
    time_created TIMESTAMPTZ NOT NULL,
    time_deleted TIMESTAMPTZ,
    root_role JSONB NOT NULL
);

-- This index is used for paginating through non-deleted roots.
CREATE UNIQUE INDEX IF NOT EXISTS tuf_trust_root_by_id
ON omicron.public.tuf_trust_root (id)
WHERE
    time_deleted IS NULL;

/*******************************************************************/

-- The source of the software release that should be deployed to the rack.
CREATE TYPE IF NOT EXISTS omicron.public.target_release_source AS ENUM (
    'unspecified',
    'system_version'
);

-- Software releases that should be/have been deployed to the rack. The
-- current target release is the one with the largest generation number.
CREATE TABLE IF NOT EXISTS omicron.public.target_release (
    generation INT8 NOT NULL PRIMARY KEY,
    time_requested TIMESTAMPTZ NOT NULL,
    release_source omicron.public.target_release_source NOT NULL,
    tuf_repo_id UUID, -- "foreign key" into the `tuf_repo` table
    CONSTRAINT tuf_repo_for_system_version CHECK (
      (release_source != 'system_version' AND tuf_repo_id IS NULL) OR
      (release_source = 'system_version' AND tuf_repo_id IS NOT NULL)
    )
);

-- System software is by default from the `install` dataset.
INSERT INTO omicron.public.target_release (
    generation,
    time_requested,
    release_source,
    tuf_repo_id
) VALUES (
    1,
    NOW(),
    'unspecified',
    NULL
) ON CONFLICT DO NOTHING;

/*******************************************************************/

/*
 * Support Bundles
 */


CREATE TYPE IF NOT EXISTS omicron.public.support_bundle_state AS ENUM (
  -- The bundle is currently being created.
  --
  -- It might have storage that is partially allocated on a sled.
  'collecting',

  -- The bundle has been collected successfully, and has storage on
  -- a particular sled.
  'active',

  -- The user has explicitly requested that a bundle be destroyed.
  -- We must ensure that storage backing that bundle is gone before
  -- it is automatically deleted.
  'destroying',

  -- The support bundle is failing.
  -- This happens when Nexus is expunged partway through collection.
  --
  -- A different Nexus must ensure that storage is gone before the
  -- bundle can be marked "failed".
  'failing',

  -- The bundle has finished failing.
  --
  -- The only action that can be taken on this bundle is to delete it.
  'failed'
);

CREATE TABLE IF NOT EXISTS omicron.public.support_bundle (
    id UUID PRIMARY KEY,
    time_created TIMESTAMPTZ NOT NULL,
    reason_for_creation TEXT NOT NULL,
    reason_for_failure TEXT,
    state omicron.public.support_bundle_state NOT NULL,
    zpool_id UUID NOT NULL,
    dataset_id UUID NOT NULL,

    -- The Nexus which is in charge of collecting the support bundle,
    -- and later managing its storage.
    assigned_nexus UUID,

    user_comment TEXT

);

-- The "UNIQUE" part of this index helps enforce that we allow one support bundle
-- per debug dataset. This constraint can be removed, if the query responsible
-- for allocation changes to allocate more intelligently.
CREATE UNIQUE INDEX IF NOT EXISTS one_bundle_per_dataset ON omicron.public.support_bundle (
    dataset_id
);

CREATE INDEX IF NOT EXISTS lookup_bundle_by_nexus ON omicron.public.support_bundle (
    assigned_nexus
);

CREATE INDEX IF NOT EXISTS lookup_bundle_by_creation ON omicron.public.support_bundle (
    time_created
);

/*******************************************************************/

/*
 * DNS Propagation
 *
 * The tables here are the source of truth of DNS data for both internal and
 * external DNS.
 */

/*
 * A DNS group is a collection of DNS zones covered by a single version number.
 * We have two DNS Groups in our system: "internal" (for internal service
 * discovery) and "external" (which we expose on customer networks to provide
 * DNS for our own customer-facing services, like the API and console).
 *
 * Each DNS server is associated with exactly one DNS group.  Nexus propagates
 * the entire contents of a DNS group (i.e., all of its zones and all of those
 * zones' DNS names and associated records) to every server in that group.
 */
CREATE TYPE IF NOT EXISTS omicron.public.dns_group AS ENUM (
    'internal',
    'external'
);

/*
 * A DNS Zone is basically just a DNS name at the root of a subtree served by
 * one of our DNS servers.  In a typical system, there would be two DNS zones:
 *
 * (1) in the "internal" DNS group, a zone called "control-plane.oxide.internal"
 *     used by the control plane for internal service discovery
 *
 * (2) in the "external" DNS group, a zone whose name is owned by the customer
 *     and specified when the rack is set up for the first time.  We will use
 *     this zone to advertise addresses for the services we provide on the
 *     customer network (i.e., the API and console).
 */
CREATE TABLE IF NOT EXISTS omicron.public.dns_zone (
    id UUID PRIMARY KEY,
    time_created TIMESTAMPTZ NOT NULL,
    dns_group omicron.public.dns_group NOT NULL,
    zone_name TEXT NOT NULL
);

/*
 * It's allowed (although probably not correct) for the same DNS zone to appear
 * in both the internal and external groups.  It is not allowed to specify the
 * same DNS zone twice within the same group.
 */
CREATE UNIQUE INDEX IF NOT EXISTS lookup_dns_zone_by_group ON omicron.public.dns_zone (
    dns_group, zone_name
);

/*
 * All the data associated with a DNS group is gathered together and assigned a
 * single version number, sometimes called a generation number.  When changing
 * the DNS data for a group (e.g., to add a new DNS name), clients first insert
 * a new row into this table with the next available generation number.  (This
 * table is not strictly necessary.  Instead, we could put the current version
 * number for the group into a `dns_group` table, and clients could update that
 * instead of inserting into this table.  But by using a table here, we have a
 * debugging record of all past generation updates, including metadata about who
 * created them and why.)
 */
CREATE TABLE IF NOT EXISTS omicron.public.dns_version (
    dns_group omicron.public.dns_group NOT NULL,
    version INT8 NOT NULL,

    /* These fields are for debugging only. */
    time_created TIMESTAMPTZ NOT NULL,
    creator TEXT NOT NULL,
    comment TEXT NOT NULL,

    PRIMARY KEY(dns_group, version)
);

/*
 * The meat of the DNS data: a list of DNS names.  Each name has one or more
 * records stored in JSON.
 *
 * To facilitate clients getting a consistent snapshot of the DNS data at a
 * given version, each name is stored with the version in which it was added and
 * (optionally) the version in which it was removed.  The name and record data
 * are immutable, so changing the records for a given name should be expressed
 * as removing the old name (setting "version_removed") and creating a new
 * record for the same name at a new version.
 */
CREATE TABLE IF NOT EXISTS omicron.public.dns_name (
    dns_zone_id UUID NOT NULL,
    version_added INT8 NOT NULL,
    version_removed INT8,
    name TEXT NOT NULL,
    dns_record_data JSONB NOT NULL,

    PRIMARY KEY (dns_zone_id, name, version_added)
);

/*
 * Any given live name should only exist once.  (Put differently: the primary
 * key already prevents us from having the same name added twice in the same
 * version.  But you should also not be able to add a name in any version if the
 * name is currently still live (i.e., version_removed IS NULL).
 */
CREATE UNIQUE INDEX IF NOT EXISTS lookup_dns_name_by_zone ON omicron.public.dns_name (
    dns_zone_id, name
) WHERE version_removed IS NULL;

/*******************************************************************/

/*
 * Identity and Access Management (IAM)
 *
 * **For more details and a worked example using the tables here, see the
 * documentation for the omicron_nexus crate, "authz" module.**
 */

/*
 * Users built into the system
 *
 * The ids and names for these users are well-known (i.e., they are used by
 * Nexus directly, so changing these would potentially break compatibility).
 */
CREATE TABLE IF NOT EXISTS omicron.public.user_builtin (
    /*
     * Identity metadata
     *
     * TODO-cleanup This uses the "resource identity" pattern because we want a
     * name and description, but it's not valid to support soft-deleting these
     * records.
     */
    id UUID PRIMARY KEY,
    name STRING(63) NOT NULL,
    description STRING(512) NOT NULL,
    time_created TIMESTAMPTZ NOT NULL,
    time_modified TIMESTAMPTZ NOT NULL,
    time_deleted TIMESTAMPTZ
);

CREATE UNIQUE INDEX IF NOT EXISTS lookup_user_builtin_by_name ON omicron.public.user_builtin (name);

/* User used by Nexus to create other users.  Do NOT add more users here! */
INSERT INTO omicron.public.user_builtin (
    id,
    name,
    description,
    time_created,
    time_modified
) VALUES (
    /* NOTE: this uuid and name are duplicated in nexus::authn. */
    '001de000-05e4-4000-8000-000000000001',
    'db-init',
    'user used for database initialization',
    NOW(),
    NOW()
) ON CONFLICT DO NOTHING;

/*
 * OAuth 2.0 Device Authorization Grant (RFC 8628)
 */

-- Device authorization requests. These records are short-lived,
-- and removed as soon as a token is granted. This allows us to
-- use the `user_code` as primary key, despite it not having very
-- much entropy.
-- TODO: A background task should remove unused expired records.
CREATE TABLE IF NOT EXISTS omicron.public.device_auth_request (
    user_code STRING(20) PRIMARY KEY,
    client_id UUID NOT NULL,
    device_code STRING(40) NOT NULL,
    time_created TIMESTAMPTZ NOT NULL,
    time_expires TIMESTAMPTZ NOT NULL,
    -- requested TTL for the token in seconds (if specified by the user)
    token_ttl_seconds INT8 CHECK (token_ttl_seconds > 0)
);

-- Access tokens granted in response to successful device authorization flows.
CREATE TABLE IF NOT EXISTS omicron.public.device_access_token (
    id UUID PRIMARY KEY,
    token STRING(40) NOT NULL,
    client_id UUID NOT NULL,
    device_code STRING(40) NOT NULL,
    silo_user_id UUID NOT NULL,
    time_requested TIMESTAMPTZ NOT NULL,
    time_created TIMESTAMPTZ NOT NULL,
    time_expires TIMESTAMPTZ
);

-- This UNIQUE constraint is critical for ensuring that at most
-- one token is ever created for a given device authorization flow.
CREATE UNIQUE INDEX IF NOT EXISTS lookup_device_access_token_by_client
    ON omicron.public.device_access_token (client_id, device_code);

-- We added a UUID as the primary key, but we need the token to keep acting like
-- it did before
CREATE UNIQUE INDEX IF NOT EXISTS device_access_token_unique
    ON omicron.public.device_access_token (token);

-- This index is used to remove tokens for a user that's being deleted.
CREATE INDEX IF NOT EXISTS lookup_device_access_token_by_silo_user
    ON omicron.public.device_access_token (silo_user_id);


/*
 * Assignments between users, roles, and resources
 *
 * An actor has a role on a resource if there's a record in this table that
 * points to that actor, role, and resource.
 *
 * For more details and a worked example, see the omicron_nexus::authz
 * module-level documentation.
 */

CREATE TYPE IF NOT EXISTS omicron.public.identity_type AS ENUM (
  'user_builtin',
  'silo_user',
  'silo_group'
);

CREATE TABLE IF NOT EXISTS omicron.public.role_assignment (
    resource_type STRING(63) NOT NULL,
    role_name STRING(63) NOT NULL,

    /*
     * Foreign key into some other resource table.  Which table?  This is
     * identified implicitly by "resource_type" above.
     */
    resource_id UUID NOT NULL,

    /*
     * Foreign key into some other user table.  Which table?  That's determined
     * by "identity_type".
     */
    identity_id UUID NOT NULL,
    identity_type omicron.public.identity_type NOT NULL,

    /*
     * The resource_id, identity_id, and role_name uniquely identify the role
     * assignment.  We include the resource_type and identity_type as
     * belt-and-suspenders, but there should only be one resource type for any
     * resource id and one identity type for any identity id.
     *
     * By organizing the primary key by resource id, then role name, then
     * identity information, we can use it to generated paginated listings of
     * role assignments for a resource, ordered by role name.  It's surprisingly
     * load-bearing that "identity_type" appears last.  That's because when we
     * list a page of role assignments for a resource sorted by role name and
     * then identity id, every field _except_ identity_type is used in the
     * query's filter or sort order.  If identity_type appeared before one of
     * those fields, CockroachDB wouldn't necessarily know it could use the
     * primary key index to efficiently serve the query.
     */
    PRIMARY KEY(
        resource_id,
        resource_type,
        role_name,
        identity_id,
        identity_type
     )
);

/*******************************************************************/

/*
 * External Networking
 *
 * **For more details on external networking see RFD 267**
 */

CREATE TYPE IF NOT EXISTS omicron.public.address_lot_kind AS ENUM (
    'infra',
    'pool'
);

CREATE TABLE IF NOT EXISTS omicron.public.address_lot (
    id UUID PRIMARY KEY,
    name STRING(63) NOT NULL,
    description STRING(512) NOT NULL,
    time_created TIMESTAMPTZ NOT NULL,
    time_modified TIMESTAMPTZ NOT NULL,
    time_deleted TIMESTAMPTZ,
    kind omicron.public.address_lot_kind NOT NULL
);

CREATE UNIQUE INDEX IF NOT EXISTS lookup_address_lot_by_name ON omicron.public.address_lot (
    name
) WHERE
    time_deleted IS NULL;

CREATE TABLE IF NOT EXISTS omicron.public.address_lot_block (
    id UUID PRIMARY KEY,
    address_lot_id UUID NOT NULL,
    first_address INET NOT NULL,
    last_address INET NOT NULL
);

CREATE INDEX IF NOT EXISTS lookup_address_lot_block_by_lot ON omicron.public.address_lot_block (
    address_lot_id
);

CREATE TABLE IF NOT EXISTS omicron.public.address_lot_rsvd_block (
    id UUID PRIMARY KEY,
    address_lot_id UUID NOT NULL,
    first_address INET NOT NULL,
    last_address INET NOT NULL,
    anycast BOOL NOT NULL
);

CREATE INDEX IF NOT EXISTS lookup_address_lot_rsvd_block_by_lot ON omicron.public.address_lot_rsvd_block (
    address_lot_id
);

CREATE INDEX IF NOT EXISTS lookup_address_lot_rsvd_block_by_anycast ON omicron.public.address_lot_rsvd_block (
    anycast
);

CREATE TABLE IF NOT EXISTS omicron.public.loopback_address (
    id UUID PRIMARY KEY,
    time_created TIMESTAMPTZ NOT NULL,
    time_modified TIMESTAMPTZ NOT NULL,
    address_lot_block_id UUID NOT NULL,
    rsvd_address_lot_block_id UUID NOT NULL,
    rack_id UUID NOT NULL,
    switch_location TEXT NOT NULL,
    address INET NOT NULL,
    anycast BOOL NOT NULL
);

/* TODO https://github.com/oxidecomputer/omicron/issues/3001 */

CREATE UNIQUE INDEX IF NOT EXISTS lookup_loopback_address ON omicron.public.loopback_address (
    address, rack_id, switch_location
);

CREATE TABLE IF NOT EXISTS omicron.public.switch_port (
    id UUID PRIMARY KEY,
    rack_id UUID,
    switch_location TEXT,
    port_name TEXT,
    port_settings_id UUID,

    CONSTRAINT switch_port_rack_locaction_name_unique UNIQUE (
        rack_id, switch_location, port_name
    )
);

CREATE INDEX IF NOT EXISTS lookup_switch_port_by_port_settings ON omicron.public.switch_port (port_settings_id);

/* port settings groups included from port settings objects */
CREATE TABLE IF NOT EXISTS omicron.public.switch_port_settings_groups (
    port_settings_id UUID,
    port_settings_group_id UUID,

    PRIMARY KEY (port_settings_id, port_settings_group_id)
);

CREATE TABLE IF NOT EXISTS omicron.public.switch_port_settings_group (
    id UUID PRIMARY KEY,
    /* port settings in this group */
    port_settings_id UUID NOT NULL,
    name STRING(63) NOT NULL,
    description STRING(512) NOT NULL,
    time_created TIMESTAMPTZ NOT NULL,
    time_modified TIMESTAMPTZ NOT NULL,
    time_deleted TIMESTAMPTZ
);

CREATE UNIQUE INDEX IF NOT EXISTS lookup_switch_port_settings_group_by_name ON omicron.public.switch_port_settings_group (
    name
) WHERE
    time_deleted IS NULL;

CREATE TABLE IF NOT EXISTS omicron.public.switch_port_settings (
    id UUID PRIMARY KEY,
    name STRING(63) NOT NULL,
    description STRING(512) NOT NULL,
    time_created TIMESTAMPTZ NOT NULL,
    time_modified TIMESTAMPTZ NOT NULL,
    time_deleted TIMESTAMPTZ
);

CREATE UNIQUE INDEX IF NOT EXISTS switch_port_settings_by_name ON omicron.public.switch_port_settings (
    name
) WHERE
    time_deleted IS NULL;

CREATE TYPE IF NOT EXISTS omicron.public.switch_port_geometry AS ENUM (
    'Qsfp28x1',
    'Qsfp28x2',
    'Sfp28x4'
);

CREATE TABLE IF NOT EXISTS omicron.public.switch_port_settings_port_config (
    port_settings_id UUID PRIMARY KEY,
    geometry omicron.public.switch_port_geometry
);

CREATE TYPE IF NOT EXISTS omicron.public.switch_link_fec AS ENUM (
    'Firecode',
    'None',
    'Rs'
);

CREATE TYPE IF NOT EXISTS omicron.public.switch_link_speed AS ENUM (
    '0G',
    '1G',
    '10G',
    '25G',
    '40G',
    '50G',
    '100G',
    '200G',
    '400G'
);

CREATE TABLE IF NOT EXISTS omicron.public.switch_port_settings_link_config (
    port_settings_id UUID,
    link_name TEXT,
    mtu INT4,
    fec omicron.public.switch_link_fec,
    speed omicron.public.switch_link_speed,
    autoneg BOOL NOT NULL DEFAULT false,
    lldp_link_config_id UUID,
    tx_eq_config_id UUID,

    PRIMARY KEY (port_settings_id, link_name)
);

CREATE TABLE IF NOT EXISTS omicron.public.lldp_link_config (
    id UUID PRIMARY KEY,
    enabled BOOL NOT NULL,
    link_name STRING(63),
    link_description STRING(512),
    chassis_id STRING(63),
    system_name STRING(63),
    system_description STRING(612),
    management_ip TEXT,
    time_created TIMESTAMPTZ NOT NULL,
    time_modified TIMESTAMPTZ NOT NULL,
    time_deleted TIMESTAMPTZ
);

CREATE TABLE IF NOT EXISTS omicron.public.tx_eq_config (
    id UUID PRIMARY KEY,
    pre1 INT4,
    pre2 INT4,
    main INT4,
    post2 INT4,
    post1 INT4
);

CREATE TYPE IF NOT EXISTS omicron.public.switch_interface_kind AS ENUM (
    'primary',
    'vlan',
    'loopback'
);

CREATE TABLE IF NOT EXISTS omicron.public.switch_port_settings_interface_config (
    port_settings_id UUID,
    id UUID PRIMARY KEY,
    interface_name TEXT NOT NULL,
    v6_enabled BOOL NOT NULL,
    kind omicron.public.switch_interface_kind
);

CREATE UNIQUE INDEX IF NOT EXISTS switch_port_settings_interface_config_by_id ON omicron.public.switch_port_settings_interface_config (
    port_settings_id, interface_name
);

CREATE TABLE IF NOT EXISTS omicron.public.switch_vlan_interface_config (
    interface_config_id UUID,
    vid INT4,

    PRIMARY KEY (interface_config_id, vid)
);

CREATE TABLE IF NOT EXISTS omicron.public.switch_port_settings_route_config (
    port_settings_id UUID,
    interface_name TEXT,
    dst INET,
    gw INET,
    vid INT4,
    rib_priority INT2,

    /* TODO https://github.com/oxidecomputer/omicron/issues/3013 */
    PRIMARY KEY (port_settings_id, interface_name, dst, gw)
);

CREATE TABLE IF NOT EXISTS omicron.public.switch_port_settings_bgp_peer_config (
    port_settings_id UUID,
    bgp_config_id UUID NOT NULL,
    interface_name TEXT,
    addr INET,
    hold_time INT8,
    idle_hold_time INT8,
    delay_open INT8,
    connect_retry INT8,
    keepalive INT8,
    remote_asn INT8,
    min_ttl INT2,
    md5_auth_key TEXT,
    multi_exit_discriminator INT8,
    local_pref INT8,
    enforce_first_as BOOLEAN NOT NULL DEFAULT false,
    allow_import_list_active BOOLEAN NOT NULL DEFAULT false,
    allow_export_list_active BOOLEAN NOT NULL DEFAULT false,
    vlan_id INT4,

    /* TODO https://github.com/oxidecomputer/omicron/issues/3013 */
    PRIMARY KEY (port_settings_id, interface_name, addr)
);

CREATE INDEX IF NOT EXISTS lookup_sps_bgp_peer_config_by_bgp_config_id on omicron.public.switch_port_settings_bgp_peer_config(
    bgp_config_id
);

CREATE TABLE IF NOT EXISTS omicron.public.switch_port_settings_bgp_peer_config_communities (
    port_settings_id UUID NOT NULL,
    interface_name TEXT NOT NULL,
    addr INET NOT NULL,
    community INT8 NOT NULL,

    PRIMARY KEY (port_settings_id, interface_name, addr, community)
);

CREATE TABLE IF NOT EXISTS omicron.public.switch_port_settings_bgp_peer_config_allow_import (
    port_settings_id UUID NOT NULL,
    interface_name TEXT NOT NULL,
    addr INET NOT NULL,
    prefix INET NOT NULL,

    PRIMARY KEY (port_settings_id, interface_name, addr, prefix)
);

CREATE TABLE IF NOT EXISTS omicron.public.switch_port_settings_bgp_peer_config_allow_export (
    port_settings_id UUID NOT NULL,
    interface_name TEXT NOT NULL,
    addr INET NOT NULL,
    prefix INET NOT NULL,

    PRIMARY KEY (port_settings_id, interface_name, addr, prefix)
);

CREATE TABLE IF NOT EXISTS omicron.public.bgp_config (
    id UUID PRIMARY KEY,
    name STRING(63) NOT NULL,
    description STRING(512) NOT NULL,
    time_created TIMESTAMPTZ NOT NULL,
    time_modified TIMESTAMPTZ NOT NULL,
    time_deleted TIMESTAMPTZ,
    asn INT8 NOT NULL,
    vrf TEXT,
    bgp_announce_set_id UUID NOT NULL,
    shaper TEXT,
    checker TEXT
);

CREATE UNIQUE INDEX IF NOT EXISTS lookup_bgp_config_by_name ON omicron.public.bgp_config (
    name
) WHERE
    time_deleted IS NULL;

CREATE INDEX IF NOT EXISTS lookup_bgp_config_by_asn ON omicron.public.bgp_config (
    asn
) WHERE time_deleted IS NULL;

CREATE TABLE IF NOT EXISTS omicron.public.bgp_announce_set (
    id UUID PRIMARY KEY,
    name STRING(63) NOT NULL,
    description STRING(512) NOT NULL,
    time_created TIMESTAMPTZ NOT NULL,
    time_modified TIMESTAMPTZ NOT NULL,
    time_deleted TIMESTAMPTZ
);

CREATE UNIQUE INDEX IF NOT EXISTS lookup_bgp_announce_set_by_name ON omicron.public.bgp_announce_set (
    name
) WHERE
    time_deleted IS NULL;

CREATE TABLE IF NOT EXISTS omicron.public.bgp_announcement (
    announce_set_id UUID,
    address_lot_block_id UUID NOT NULL,
    network INET,

    /* TODO https://github.com/oxidecomputer/omicron/issues/3013 */
    PRIMARY KEY (announce_set_id, network)
);

CREATE TABLE IF NOT EXISTS omicron.public.switch_port_settings_address_config (
    port_settings_id UUID,
    address_lot_block_id UUID NOT NULL,
    rsvd_address_lot_block_id UUID NOT NULL,
    address INET,
    interface_name TEXT,
    vlan_id INT4,

    /* TODO https://github.com/oxidecomputer/omicron/issues/3013 */
    PRIMARY KEY (port_settings_id, address, interface_name)
);

CREATE TABLE IF NOT EXISTS omicron.public.bootstore_keys (
    key TEXT NOT NULL PRIMARY KEY,
    generation INT8 NOT NULL
);

/*
 * Hardware/software inventory
 *
 * See RFD 433 for details.  Here are the highlights.
 *
 * Omicron periodically collects hardware/software inventory data from the
 * running system and stores it into the database.  Each discrete set of data is
 * called a **collection**.  Each collection contains lots of different kinds of
 * data, so there are many tables here.  For clarity, these tables are prefixed
 * with:
 *
 *     `inv_*` (examples: `inv_collection`, `inv_service_processor`)
 *
 *         Describes the complete set of hardware and software in the system.
 *         Rows in these tables are immutable, but they describe mutable facts
 *         about hardware and software (e.g., the slot that a disk is in).  When
 *         these facts change (e.g., a disk moves between slots), a new set of
 *         records is written.
 *
 * All rows in the `inv_*` tables point back to a particular collection.  They
 * represent the state observed at some particular time.  Generally, if two
 * observations came from two different places, they're not put into the same
 * row of the same table.  For example, caboose information comes from the SP,
 * but it doesn't go into the `inv_service_processor` table.  It goes in a
 * separate `inv_caboose` table.  This is debatable but it preserves a clearer
 * record of exactly what information came from where, since the separate record
 * has its own "source" and "time_collected".
 *
 * Information about service processors and roots of trust are joined with
 * information reported by sled agents via the baseboard id.
 *
 * Hardware and software identifiers are normalized for the usual database
 * design reasons.  This means instead of storing hardware and software
 * identifiers directly in the `inv_*` tables, these tables instead store
 * foreign keys into one of these groups of tables, whose names are also
 * prefixed for clarity:
 *
 *     `hw_*` (example: `hw_baseboard_id`)
 *
 *         Maps hardware-provided identifiers to UUIDs that are used as foreign
 *         keys in the rest of the schema. (Avoids embedding these identifiers
 *         into all the other tables.)
 *
 *     `sw_*` (example: `sw_caboose`)
 *
 *         Maps software-provided identifiers to UUIDs that are used as foreign
 *         keys in the rest of the schema. (Avoids embedding these identifiers
 *         into all the other tables.)
 *
 * Records in these tables are shared across potentially many collections.  To
 * see why this is useful, consider that `sw_caboose` records contain several
 * long identifiers (e.g., git commit, SHA sums) and in practice, most of the
 * time, we expect that all components of a given type will have the exact same
 * cabooses.  Rather than store the caboose contents in each
 * `inv_service_processor` row (for example), often replicating the exact same
 * contents for each SP for each collection, these rows just have pointers into
 * the `sw_caboose` table that stores this data once.  (This also makes it much
 * easier to determine that these components _do_ have the same cabooses.)
 *
 * On PC systems (i.e., non-Oxide hardware), most of these tables will be empty
 * because we do not support hardware inventory on these systems.
 *
 * Again, see RFD 433 for more on all this.
 */

/*
 * baseboard ids: this table assigns uuids to distinct part/serial values
 *
 * Usually we include the baseboard revision number when we reference the part
 * number and serial number.  The revision number is deliberately left out here.
 * If we happened to see the same baseboard part number and serial number with
 * different revisions, that's the same baseboard.
 */
CREATE TABLE IF NOT EXISTS omicron.public.hw_baseboard_id (
    id UUID PRIMARY KEY,
    part_number TEXT NOT NULL,
    serial_number TEXT NOT NULL
);
CREATE UNIQUE INDEX IF NOT EXISTS lookup_baseboard_id_by_props
    ON omicron.public.hw_baseboard_id (part_number, serial_number);

/* power states reportable by the SP */
CREATE TYPE IF NOT EXISTS omicron.public.hw_power_state AS ENUM (
    'A0',
    'A1',
    'A2'
);

/* root of trust firmware slots */
CREATE TYPE IF NOT EXISTS omicron.public.hw_rot_slot AS ENUM (
    'A',
    'B'
);

/* cabooses: this table assigns unique ids to distinct caboose contents */
CREATE TABLE IF NOT EXISTS omicron.public.sw_caboose (
    id UUID PRIMARY KEY,
    board TEXT NOT NULL,
    git_commit TEXT NOT NULL,
    name TEXT NOT NULL,
    version TEXT NOT NULL,
    sign TEXT -- nullable
);

/*
 * We use a complete and a partial index to ensure uniqueness.
 * This is necessary because the sign column is NULLable, but in SQL, NULL values
 * are considered distinct. That means that a single complete index on all of these
 * columns would allow duplicate rows where sign is NULL, which we don't want.
 */
CREATE UNIQUE INDEX IF NOT EXISTS caboose_properties
    on omicron.public.sw_caboose (board, git_commit, name, version, sign);

CREATE UNIQUE INDEX IF NOT EXISTS caboose_properties_no_sign
    on omicron.public.sw_caboose (board, git_commit, name, version)
    WHERE sign IS NULL;

/* root of trust pages: this table assigns unique ids to distinct RoT CMPA
   and CFPA page contents, each of which is a 512-byte blob */
CREATE TABLE IF NOT EXISTS omicron.public.sw_root_of_trust_page (
    id UUID PRIMARY KEY,
    data_base64 TEXT NOT NULL
);
CREATE UNIQUE INDEX IF NOT EXISTS root_of_trust_page_properties
    on omicron.public.sw_root_of_trust_page (data_base64);

/* Inventory Collections */

-- list of all collections
CREATE TABLE IF NOT EXISTS omicron.public.inv_collection (
    id UUID PRIMARY KEY,
    time_started TIMESTAMPTZ NOT NULL,
    time_done TIMESTAMPTZ NOT NULL,
    collector TEXT NOT NULL
);
-- Supports finding latest collection (to use) or the oldest collection (to
-- clean up)
CREATE INDEX IF NOT EXISTS inv_collection_by_time_started
    ON omicron.public.inv_collection (time_started);

CREATE INDEX IF NOT EXISTS inv_collectionby_time_done
    ON omicron.public.inv_collection (time_done DESC);

-- list of errors generated during a collection
CREATE TABLE IF NOT EXISTS omicron.public.inv_collection_error (
    inv_collection_id UUID NOT NULL,
    idx INT4 NOT NULL,
    message TEXT
);
CREATE INDEX IF NOT EXISTS errors_by_collection
    ON omicron.public.inv_collection_error (inv_collection_id, idx);

/* what kind of slot MGS reported a device in */
CREATE TYPE IF NOT EXISTS omicron.public.sp_type AS ENUM (
    'sled',
    'switch',
    'power'
);

-- observations from and about service processors
-- also see `inv_root_of_trust`
CREATE TABLE IF NOT EXISTS omicron.public.inv_service_processor (
    -- where this observation came from
    -- (foreign key into `inv_collection` table)
    inv_collection_id UUID NOT NULL,
    -- which system this SP reports it is part of
    -- (foreign key into `hw_baseboard_id` table)
    hw_baseboard_id UUID NOT NULL,
    -- when this observation was made
    time_collected TIMESTAMPTZ NOT NULL,
    -- which MGS instance reported this data
    source TEXT NOT NULL,

    -- identity of this device according to MGS
    sp_type omicron.public.sp_type NOT NULL,
    sp_slot INT4 NOT NULL,

    -- Data from MGS "Get SP Info" API.  See MGS API documentation.
    baseboard_revision INT8 NOT NULL,
    hubris_archive_id TEXT NOT NULL,
    power_state omicron.public.hw_power_state NOT NULL,

    PRIMARY KEY (inv_collection_id, hw_baseboard_id)
);

CREATE TYPE IF NOT EXISTS omicron.public.rot_image_error AS ENUM (
        'unchecked',
        'first_page_erased',
        'partially_programmed',
        'invalid_length',
        'header_not_programmed',
        'bootloader_too_small',
        'bad_magic',
        'header_image_size',
        'unaligned_length',
        'unsupported_type',
        'not_thumb2',
        'reset_vector',
        'signature'
);

-- root of trust information reported by SP
-- There's usually one row here for each row in inv_service_processor, but not
-- necessarily.
CREATE TABLE IF NOT EXISTS omicron.public.inv_root_of_trust (
    -- where this observation came from
    -- (foreign key into `inv_collection` table)
    inv_collection_id UUID NOT NULL,
    -- which system this SP reports it is part of
    -- (foreign key into `hw_baseboard_id` table)
    hw_baseboard_id UUID NOT NULL,
    -- when this observation was made
    time_collected TIMESTAMPTZ NOT NULL,
    -- which MGS instance reported this data
    source TEXT NOT NULL,

    slot_active omicron.public.hw_rot_slot NOT NULL,
    slot_boot_pref_transient omicron.public.hw_rot_slot, -- nullable
    slot_boot_pref_persistent omicron.public.hw_rot_slot NOT NULL,
    slot_boot_pref_persistent_pending omicron.public.hw_rot_slot, -- nullable
    slot_a_sha3_256 TEXT, -- nullable
    slot_b_sha3_256 TEXT, -- nullable
    stage0_fwid TEXT, -- nullable
    stage0next_fwid TEXT, -- nullable

    slot_a_error omicron.public.rot_image_error, -- nullable
    slot_b_error omicron.public.rot_image_error, -- nullable
    stage0_error omicron.public.rot_image_error, -- nullable
    stage0next_error omicron.public.rot_image_error, -- nullable

    PRIMARY KEY (inv_collection_id, hw_baseboard_id)
);

-- host phase 1 slots
CREATE TYPE IF NOT EXISTS omicron.public.hw_m2_slot AS ENUM (
    'A',
    'B'
);

-- host phase 1 flash hashes found
-- There are usually two rows here for each row in inv_service_processor, but
-- not necessarily (either or both slots' hash collection may fail).
CREATE TABLE IF NOT EXISTS omicron.public.inv_host_phase_1_flash_hash (
    -- where this observation came from
    -- (foreign key into `inv_collection` table)
    inv_collection_id UUID NOT NULL,
    -- which system this SP reports it is part of
    -- (foreign key into `hw_baseboard_id` table)
    hw_baseboard_id UUID NOT NULL,
    -- when this observation was made
    time_collected TIMESTAMPTZ NOT NULL,
    -- which MGS instance reported this data
    source TEXT NOT NULL,

    -- phase 1 slot for this hash
    slot omicron.public.hw_m2_slot NOT NULL,
    -- the actual hash of the contents
    hash STRING(64) NOT NULL,

    PRIMARY KEY (inv_collection_id, hw_baseboard_id, slot)
);

CREATE TYPE IF NOT EXISTS omicron.public.caboose_which AS ENUM (
    'sp_slot_0',
    'sp_slot_1',
    'rot_slot_A',
    'rot_slot_B',
    'stage0',
    'stage0next'
);

-- cabooses found
CREATE TABLE IF NOT EXISTS omicron.public.inv_caboose (
    -- where this observation came from
    -- (foreign key into `inv_collection` table)
    inv_collection_id UUID NOT NULL,
    -- which system this SP reports it is part of
    -- (foreign key into `hw_baseboard_id` table)
    hw_baseboard_id UUID NOT NULL,
    -- when this observation was made
    time_collected TIMESTAMPTZ NOT NULL,
    -- which MGS instance reported this data
    source TEXT NOT NULL,

    which omicron.public.caboose_which NOT NULL,
    sw_caboose_id UUID NOT NULL,

    PRIMARY KEY (inv_collection_id, hw_baseboard_id, which)
);

CREATE TYPE IF NOT EXISTS omicron.public.root_of_trust_page_which AS ENUM (
    'cmpa',
    'cfpa_active',
    'cfpa_inactive',
    'cfpa_scratch'
);

-- root of trust key signing pages found
CREATE TABLE IF NOT EXISTS omicron.public.inv_root_of_trust_page (
    -- where this observation came from
    -- (foreign key into `inv_collection` table)
    inv_collection_id UUID NOT NULL,
    -- which system this SP reports it is part of
    -- (foreign key into `hw_baseboard_id` table)
    hw_baseboard_id UUID NOT NULL,
    -- when this observation was made
    time_collected TIMESTAMPTZ NOT NULL,
    -- which MGS instance reported this data
    source TEXT NOT NULL,

    which omicron.public.root_of_trust_page_which NOT NULL,
    sw_root_of_trust_page_id UUID NOT NULL,

    PRIMARY KEY (inv_collection_id, hw_baseboard_id, which)
);

CREATE TYPE IF NOT EXISTS omicron.public.sled_role AS ENUM (
    -- this sled is directly attached to a Sidecar
    'scrimlet',
    -- everything else
    'gimlet'
);

CREATE TYPE IF NOT EXISTS omicron.public.inv_config_reconciler_status_kind
AS ENUM (
    'not-yet-run',
    'running',
    'idle'
);

CREATE TYPE IF NOT EXISTS omicron.public.inv_zone_manifest_source AS ENUM (
    'installinator',
    'sled-agent'
);

-- observations from and about sled agents
CREATE TABLE IF NOT EXISTS omicron.public.inv_sled_agent (
    -- where this observation came from
    -- (foreign key into `inv_collection` table)
    inv_collection_id UUID NOT NULL,
    -- when this observation was made
    time_collected TIMESTAMPTZ NOT NULL,
    -- URL of the sled agent that reported this data
    source TEXT NOT NULL,

    -- unique id for this sled (should be foreign keys into `sled` table, though
    -- it's conceivable a sled will report an id that we don't know about)
    sled_id UUID NOT NULL,

    -- which system this sled agent reports it's running on
    -- (foreign key into `hw_baseboard_id` table)
    -- This is optional because dev/test systems support running on non-Oxide
    -- hardware.
    hw_baseboard_id UUID,

    -- Many of the following properties are duplicated from the `sled` table,
    -- which predates the current inventory system.
    sled_agent_ip INET NOT NULL,
    sled_agent_port INT4 NOT NULL,
    sled_role omicron.public.sled_role NOT NULL,
    usable_hardware_threads INT8
        CHECK (usable_hardware_threads BETWEEN 0 AND 4294967295) NOT NULL,
    usable_physical_ram INT8 NOT NULL,
    reservoir_size INT8 CHECK (reservoir_size < usable_physical_ram) NOT NULL,

    -- Currently-ledgered `OmicronSledConfig`
    -- (foreign key into `inv_omicron_sled_config` table)
    -- This is optional because newly-added sleds don't yet have a config.
    ledgered_sled_config UUID,

    -- Columns making up the status of the config reconciler.
    reconciler_status_kind omicron.public.inv_config_reconciler_status_kind NOT NULL,
    -- (foreign key into `inv_omicron_sled_config` table)
    -- only present if `reconciler_status_kind = 'running'`
    reconciler_status_sled_config UUID,
    -- only present if `reconciler_status_kind != 'not-yet-run'`
    reconciler_status_timestamp TIMESTAMPTZ,
    -- only present if `reconciler_status_kind != 'not-yet-run'`
    reconciler_status_duration_secs FLOAT,

    -- Columns making up the zone image resolver's zone manifest description:
    --
    -- The path to the boot disk image file.
    zone_manifest_boot_disk_path TEXT NOT NULL,
    -- The source of the zone manifest on the boot disk: from installinator or
    -- sled-agent (synthetic). NULL means there is an error reading the zone manifest.
    zone_manifest_source omicron.public.inv_zone_manifest_source,
    -- The mupdate ID that created the zone manifest if this is from installinator. If
    -- this is NULL, then either the zone manifest is synthetic or there was an
    -- error reading the zone manifest.
    zone_manifest_mupdate_id UUID,
    -- Message describing the status of the zone manifest on the boot disk. If
    -- this is NULL, then the zone manifest was successfully read, and the
    -- inv_zone_manifest_zone table has entries corresponding to the zone
    -- manifest.
    zone_manifest_boot_disk_error TEXT,

    -- Columns making up the zone image resolver's mupdate override description.
    mupdate_override_boot_disk_path TEXT NOT NULL,
    -- The ID of the mupdate override. NULL means either that the mupdate
    -- override was not found or that we failed to read it -- the two cases are
    -- differentiated by the presence of a non-NULL value in the
    -- mupdate_override_boot_disk_error column.
    mupdate_override_id UUID,
    -- Error reading the mupdate override, if any. If this is NULL then
    -- the mupdate override was either successfully read or is not
    -- present.
    mupdate_override_boot_disk_error TEXT,

    CONSTRAINT reconciler_status_sled_config_present_if_running CHECK (
        (reconciler_status_kind = 'running'
            AND reconciler_status_sled_config IS NOT NULL)
        OR
        (reconciler_status_kind != 'running'
            AND reconciler_status_sled_config IS NULL)
    ),
    CONSTRAINT reconciler_status_timing_present_unless_not_yet_run CHECK (
        (reconciler_status_kind = 'not-yet-run'
            AND reconciler_status_timestamp IS NULL
            AND reconciler_status_duration_secs IS NULL)
        OR
        (reconciler_status_kind != 'not-yet-run'
            AND reconciler_status_timestamp IS NOT NULL
            AND reconciler_status_duration_secs IS NOT NULL)
    ),

    -- For the zone manifest, there are three valid states:
    -- 1. Successfully read from installinator (has mupdate_id, no error)
    -- 2. Synthetic from sled-agent (no mupdate_id, no error)
    -- 3. Error reading (no mupdate_id, has error)
    --
    -- This is equivalent to Result<OmicronZoneManifestSource, String>.
    CONSTRAINT zone_manifest_consistency CHECK (
        (zone_manifest_source = 'installinator'
            AND zone_manifest_mupdate_id IS NOT NULL
            AND zone_manifest_boot_disk_error IS NULL)
        OR (zone_manifest_source = 'sled-agent'
            AND zone_manifest_mupdate_id IS NULL
            AND zone_manifest_boot_disk_error IS NULL)
        OR (
            zone_manifest_source IS NULL
            AND zone_manifest_mupdate_id IS NULL
            AND zone_manifest_boot_disk_error IS NOT NULL
        )
    ),

    -- For the mupdate override, three states are valid:
    -- 1. No override, no error
    -- 2. Override, no error
    -- 3. No override, error
    --
    -- This is equivalent to Result<Option<T>, String>.
    CONSTRAINT mupdate_override_consistency CHECK (
        (mupdate_override_id IS NULL
            AND mupdate_override_boot_disk_error IS NOT NULL)
        OR mupdate_override_boot_disk_error IS NULL
    ),

    PRIMARY KEY (inv_collection_id, sled_id)
);

CREATE TYPE IF NOT EXISTS omicron.public.clear_mupdate_override_boot_success
AS ENUM (
    'cleared',
    'no-override'
);

CREATE TABLE IF NOT EXISTS omicron.public.inv_sled_config_reconciler (
    -- where this observation came from
    -- (foreign key into `inv_collection` table)
    inv_collection_id UUID NOT NULL,

    -- unique id for this sled (should be foreign keys into `sled` table, though
    -- it's conceivable a sled will report an id that we don't know about);
    -- guaranteed to match a row in this collection's `inv_sled_agent`
    sled_id UUID NOT NULL,

    -- Most-recently-reconciled `OmicronSledConfig`
    -- (foreign key into `inv_omicron_sled_config` table)
    last_reconciled_config UUID NOT NULL,

    -- Which internal disk slot did we use at boot?
    --
    -- If not NULL, `boot_disk_slot` must be 0 or 1 (corresponding to M2Slot::A
    -- and M2Slot::B, respectively). The column pair `boot_disk_slot` /
    -- `boot_disk_error` represents a Rust `Result`; one or the other must be
    -- non-NULL, but not both.
    boot_disk_slot INT2 CHECK (boot_disk_slot >= 0 AND boot_disk_slot <= 1),
    boot_disk_error TEXT,
    CONSTRAINT boot_disk_slot_or_error CHECK (
        (boot_disk_slot IS NULL AND boot_disk_error IS NOT NULL)
        OR
        (boot_disk_slot IS NOT NULL AND boot_disk_error IS NULL)
    ),

    -- If either error string is present, there was an error reading the boot
    -- partition for the corresponding M2Slot.
    --
    -- For either or both columns if NULL, there will be a row in
    -- `inv_sled_boot_partition` describing the contents of the boot partition
    -- for the given slot. As above 0=a and 1=b.
    boot_partition_a_error TEXT,
    boot_partition_b_error TEXT,

    -- Success clearing the mupdate override.
    clear_mupdate_override_boot_success omicron.public.clear_mupdate_override_boot_success,
    -- Error clearing the mupdate override.
    clear_mupdate_override_boot_error TEXT,

    -- A message describing the result clearing the mupdate override on the
    -- non-boot disk.
    clear_mupdate_override_non_boot_message TEXT,

    -- Three cases:
    --
    -- 1. No clear_mupdate_override instruction was passed in. All three
    --    columns are NULL.
    -- 2. Clearing the override was successful. boot_success is NOT NULL,
    --    boot_error is NULL, and non_boot_message is NOT NULL.
    -- 3. Clearing the override failed. boot_success is NULL, boot_error is
    --    NOT NULL, and non_boot_message is NOT NULL.
    CONSTRAINT clear_mupdate_override_consistency CHECK (
        (clear_mupdate_override_boot_success IS NULL
         AND clear_mupdate_override_boot_error IS NULL
         AND clear_mupdate_override_non_boot_message IS NULL)
    OR
        (clear_mupdate_override_boot_success IS NOT NULL
         AND clear_mupdate_override_boot_error IS NULL
         AND clear_mupdate_override_non_boot_message IS NOT NULL)
    OR
        (clear_mupdate_override_boot_success IS NULL
         AND clear_mupdate_override_boot_error IS NOT NULL
         AND clear_mupdate_override_non_boot_message IS NOT NULL)
    ),

    PRIMARY KEY (inv_collection_id, sled_id)
);

CREATE TABLE IF NOT EXISTS omicron.public.inv_sled_boot_partition (
    -- where this observation came from
    -- (foreign key into `inv_collection` table)
    inv_collection_id UUID NOT NULL,

    -- unique id for this sled (should be foreign keys into `sled` table, though
    -- it's conceivable a sled will report an id that we don't know about)
    sled_id UUID NOT NULL,

    -- the boot disk slot (0=M2Slot::A, 1=M2Slot::B)
    boot_disk_slot INT2
        CHECK (boot_disk_slot >= 0 AND boot_disk_slot <= 1) NOT NULL,

    -- SHA256 hash of the artifact; if we have a TUF repo containing this OS
    -- image, this will match the artifact hash of the phase 2 image
    artifact_hash STRING(64) NOT NULL,
    -- The length of the artifact in bytes
    artifact_size INT8 NOT NULL,

    -- Fields comprising the header of the phase 2 image
    header_flags INT8 NOT NULL,
    header_data_size INT8 NOT NULL,
    header_image_size INT8 NOT NULL,
    header_target_size INT8 NOT NULL,
    header_sha256 STRING(64) NOT NULL,
    header_image_name TEXT NOT NULL,

    PRIMARY KEY (inv_collection_id, sled_id, boot_disk_slot)
);

CREATE TABLE IF NOT EXISTS omicron.public.inv_physical_disk (
    -- where this observation came from
    -- (foreign key into `inv_collection` table)
    inv_collection_id UUID NOT NULL,

    -- unique id for this sled (should be foreign keys into `sled` table, though
    -- it's conceivable a sled will report an id that we don't know about)
    sled_id UUID NOT NULL,
    -- The slot where this disk was last observed
    slot INT8 CHECK (slot >= 0) NOT NULL,

    vendor STRING(63) NOT NULL,
    model STRING(63) NOT NULL,
    serial STRING(63) NOT NULL,

    variant omicron.public.physical_disk_kind NOT NULL,

    -- PK consisting of:
    -- - Which collection this was
    -- - The sled reporting the disk
    -- - The slot in which this disk was found
    PRIMARY KEY (inv_collection_id, sled_id, slot)
);

CREATE TABLE IF NOT EXISTS omicron.public.inv_nvme_disk_firmware (
    -- where this observation came from
    -- (foreign key into `inv_collection` table)
    inv_collection_id UUID NOT NULL,

    -- unique id for this sled (should be foreign keys into `sled` table, though
    -- it's conceivable a sled will report an id that we don't know about)
    sled_id UUID NOT NULL,
    -- The slot where this disk was last observed
    slot INT8 CHECK (slot >= 0) NOT NULL,

    -- total number of firmware slots the device has
    number_of_slots INT2 CHECK (number_of_slots BETWEEN 1 AND 7) NOT NULL,
    active_slot INT2 CHECK (active_slot BETWEEN 1 AND 7) NOT NULL,
    -- staged firmware slot to be active on reset
    next_active_slot INT2 CHECK (next_active_slot BETWEEN 1 AND 7),
    -- slot1 is distinct in the NVMe spec in the sense that it can be read only
    slot1_is_read_only BOOLEAN,
    -- the firmware version string for each NVMe slot (0 indexed), a NULL means the
    -- slot exists but is empty
    slot_firmware_versions STRING(8)[] CHECK (array_length(slot_firmware_versions, 1) BETWEEN 1 AND 7),

    -- PK consisting of:
    -- - Which collection this was
    -- - The sled reporting the disk
    -- - The slot in which the disk was found
    PRIMARY KEY (inv_collection_id, sled_id, slot)
);

CREATE TABLE IF NOT EXISTS omicron.public.inv_zpool (
    -- where this observation came from
    -- (foreign key into `inv_collection` table)
    inv_collection_id UUID NOT NULL,
    -- when this observation was made
    time_collected TIMESTAMPTZ NOT NULL,

    -- The control plane ID of the zpool
    id UUID NOT NULL,
    sled_id UUID NOT NULL,
    total_size INT NOT NULL,

    -- PK consisting of:
    -- - Which collection this was
    -- - The sled reporting the disk
    -- - The slot in which this disk was found
    PRIMARY KEY (inv_collection_id, sled_id, id)
);

-- Allow looking up the most recent Zpool by ID
CREATE INDEX IF NOT EXISTS inv_zpool_by_id_and_time ON omicron.public.inv_zpool (id, time_collected DESC);

CREATE TABLE IF NOT EXISTS omicron.public.inv_dataset (
    -- where this observation came from
    -- (foreign key into `inv_collection` table)
    inv_collection_id UUID NOT NULL,
    sled_id UUID NOT NULL,

    -- The control plane ID of the dataset.
    -- This is nullable because datasets have been historically
    -- self-managed by the Sled Agent, and some don't have explicit UUIDs.
    id UUID,

    name TEXT NOT NULL,
    available INT8 NOT NULL,
    used INT8 NOT NULL,
    quota INT8,
    reservation INT8,
    compression TEXT NOT NULL,

    -- PK consisting of:
    -- - Which collection this was
    -- - The sled reporting the disk
    -- - The name of this dataset
    PRIMARY KEY (inv_collection_id, sled_id, name)
);

CREATE TABLE IF NOT EXISTS omicron.public.inv_omicron_sled_config (
    -- where this observation came from
    -- (foreign key into `inv_collection` table)
    inv_collection_id UUID NOT NULL,

    -- ID of this sled config. A given inventory report from a sled agent may
    -- contain 0-3 sled configs, so we generate these IDs on insertion and
    -- record them as the foreign keys in `inv_sled_agent`.
    id UUID NOT NULL,

    -- config generation
    generation INT8 NOT NULL,

    -- remove mupdate override ID, if set
    remove_mupdate_override UUID,

    -- desired artifact hash for internal disk slots' boot partitions
    -- NULL is translated to `HostPhase2DesiredContents::CurrentContents`
    host_phase_2_desired_slot_a STRING(64),
    host_phase_2_desired_slot_b STRING(64),

    PRIMARY KEY (inv_collection_id, id)
);

CREATE TABLE IF NOT EXISTS omicron.public.inv_last_reconciliation_disk_result (
    -- where this observation came from
    -- (foreign key into `inv_collection` table)
    inv_collection_id UUID NOT NULL,

    -- unique id for this sled (should be foreign keys into `sled` table, though
    -- it's conceivable a sled will report an id that we don't know about)
    sled_id UUID NOT NULL,

    -- unique id for this physical disk
    disk_id UUID NOT NULL,

    -- error message; if NULL, an "ok" result
    error_message TEXT,

    PRIMARY KEY (inv_collection_id, sled_id, disk_id)
);

CREATE TABLE IF NOT EXISTS omicron.public.inv_last_reconciliation_dataset_result (
    -- where this observation came from
    -- (foreign key into `inv_collection` table)
    inv_collection_id UUID NOT NULL,

    -- unique id for this sled (should be foreign keys into `sled` table, though
    -- it's conceivable a sled will report an id that we don't know about)
    sled_id UUID NOT NULL,

    -- unique id for this dataset
    dataset_id UUID NOT NULL,

    -- error message; if NULL, an "ok" result
    error_message TEXT,

    PRIMARY KEY (inv_collection_id, sled_id, dataset_id)
);

CREATE TABLE IF NOT EXISTS omicron.public.inv_last_reconciliation_orphaned_dataset (
    -- where this observation came from
    -- (foreign key into `inv_collection` table)
    inv_collection_id UUID NOT NULL,

    -- unique id for this sled (should be foreign keys into `sled` table, though
    -- it's conceivable a sled will report an id that we don't know about)
    sled_id UUID NOT NULL,

    -- These three columns compose a `DatasetName`. Other tables that store a
    -- `DatasetName` use a nullable `zone_name` (since it's only supposed to be
    -- set for datasets with `kind = 'zone'`). This table instead uses the empty
    -- string for non-'zone' kinds, which allows the column to be NOT NULL and
    -- hence be a member of our primary key. (We have no other unique ID to
    -- distinguish different `DatasetName`s.)
    pool_id UUID NOT NULL,
    kind omicron.public.dataset_kind NOT NULL,
    zone_name TEXT NOT NULL,
    CONSTRAINT zone_name_for_zone_kind CHECK (
      (kind != 'zone' AND zone_name = '') OR
      (kind = 'zone' AND zone_name != '')
    ),

    reason TEXT NOT NULL,

    -- The control plane ID of the dataset.
    -- This is nullable because this is attached as the `oxide:uuid` property in
    -- ZFS, and we can't guarantee it exists for any given dataset.
    id UUID,

    -- Properties of the dataset at the time we detected it was an orphan.
    mounted BOOL NOT NULL,
    available INT8 NOT NULL,
    used INT8 NOT NULL,

    PRIMARY KEY (inv_collection_id, sled_id, pool_id, kind, zone_name)
);

CREATE TABLE IF NOT EXISTS omicron.public.inv_last_reconciliation_zone_result (
    -- where this observation came from
    -- (foreign key into `inv_collection` table)
    inv_collection_id UUID NOT NULL,

    -- unique id for this sled (should be foreign keys into `sled` table, though
    -- it's conceivable a sled will report an id that we don't know about)
    sled_id UUID NOT NULL,

    -- unique id for this zone
    zone_id UUID NOT NULL,

    -- error message; if NULL, an "ok" result
    error_message TEXT,

    PRIMARY KEY (inv_collection_id, sled_id, zone_id)
);

-- A table describing a single zone within a zone manifest collected by inventory.
CREATE TABLE IF NOT EXISTS omicron.public.inv_zone_manifest_zone (
    -- where this observation came from
    -- (foreign key into `inv_collection` table)
    inv_collection_id UUID NOT NULL,

    -- unique id for this sled (should be foreign keys into `sled` table, though
    -- it's conceivable a sled will report an id that we don't know about)
    sled_id UUID NOT NULL,

    -- Zone file name, part of the primary key within this table.
    zone_file_name TEXT NOT NULL,

    -- The full path to the file.
    path TEXT NOT NULL,

    -- The expected file size.
    expected_size INT8 NOT NULL,

    -- The expected hash.
    expected_sha256 STRING(64) NOT NULL,

    -- The error while reading the zone or matching it to the manifest, if any.
    -- NULL indicates success.
    error TEXT,

    PRIMARY KEY (inv_collection_id, sled_id, zone_file_name)
);

-- A table describing status for a single zone manifest on a non-boot disk
-- collected by inventory.
CREATE TABLE IF NOT EXISTS omicron.public.inv_zone_manifest_non_boot (
    -- where this observation came from
    -- (foreign key into `inv_collection` table)
    inv_collection_id UUID NOT NULL,

    -- unique id for this sled (should be foreign keys into `sled` table, though
    -- it's conceivable a sled will report an id that we don't know about)
    sled_id UUID NOT NULL,

    -- unique ID for this non-boot disk
    non_boot_zpool_id UUID NOT NULL,

    -- The full path to the zone manifest.
    path TEXT NOT NULL,

    -- Whether the non-boot disk is in a valid state.
    is_valid BOOLEAN NOT NULL,

    -- A message attached to this disk.
    message TEXT NOT NULL,

    PRIMARY KEY (inv_collection_id, sled_id, non_boot_zpool_id)
);

-- A table describing status for a single mupdate override on a non-boot disk
-- collected by inventory.
CREATE TABLE IF NOT EXISTS omicron.public.inv_mupdate_override_non_boot (
    -- where this observation came from
    -- (foreign key into `inv_collection` table)
    inv_collection_id UUID NOT NULL,

    -- unique id for this sled (should be foreign keys into `sled` table, though
    -- it's conceivable a sled will report an id that we don't know about)
    sled_id UUID NOT NULL,

    -- unique id for this non-boot disk
    non_boot_zpool_id UUID NOT NULL,

    -- The full path to the mupdate override file.
    path TEXT NOT NULL,

    -- Whether the non-boot disk is in a valid state.
    is_valid BOOLEAN NOT NULL,

    -- A message attached to this disk.
    message TEXT NOT NULL,

    PRIMARY KEY (inv_collection_id, sled_id, non_boot_zpool_id)
);

CREATE TYPE IF NOT EXISTS omicron.public.zone_type AS ENUM (
  'boundary_ntp',
  'clickhouse',
  'clickhouse_keeper',
  'clickhouse_server',
  'cockroach_db',
  'crucible',
  'crucible_pantry',
  'external_dns',
  'internal_dns',
  'internal_ntp',
  'nexus',
  'oximeter'
);

CREATE TYPE IF NOT EXISTS omicron.public.inv_zone_image_source AS ENUM (
    'install_dataset',
    'artifact'
);

-- `zones` portion of an `OmicronSledConfig` observed from sled-agent
CREATE TABLE IF NOT EXISTS omicron.public.inv_omicron_sled_config_zone (
    -- where this observation came from
    inv_collection_id UUID NOT NULL,

    -- (foreign key into `inv_omicron_sled_config` table)
    sled_config_id UUID NOT NULL,

    -- unique id for this zone
    id UUID NOT NULL,
    zone_type omicron.public.zone_type NOT NULL,

    -- SocketAddr of the "primary" service for this zone
    -- (what this describes varies by zone type, but all zones have at least one
    -- service in them)
    primary_service_ip INET NOT NULL,
    primary_service_port INT4
        CHECK (primary_service_port BETWEEN 0 AND 65535)
        NOT NULL,

    -- The remaining properties may be NULL for different kinds of zones.  The
    -- specific constraints are not enforced at the database layer, basically
    -- because it's really complicated to do that and it's not obvious that it's
    -- worthwhile.

    -- Some zones have a second service.  Like the primary one, the meaning of
    -- this is zone-type-dependent.
    second_service_ip INET,
    second_service_port INT4
        CHECK (second_service_port IS NULL
        OR second_service_port BETWEEN 0 AND 65535),

    -- Zones may have an associated dataset.  They're currently always on a U.2.
    -- The only thing we need to identify it here is the name of the zpool that
    -- it's on.
    dataset_zpool_name TEXT,

    -- Zones with external IPs have an associated NIC and sockaddr for listening
    -- (first is a foreign key into `inv_omicron_sled_config_zone_nic`)
    nic_id UUID,

    -- Properties for internal DNS servers
    -- address attached to this zone from outside the sled's subnet
    dns_gz_address INET,
    dns_gz_address_index INT8,

    -- Properties for boundary NTP zones
    -- these define upstream servers we need to contact
    ntp_ntp_servers TEXT[],
    ntp_dns_servers INET[],
    ntp_domain TEXT,

    -- Properties specific to Nexus zones
    nexus_external_tls BOOLEAN,
    nexus_external_dns_servers INET ARRAY,

    -- Source NAT configuration (currently used for boundary NTP only)
    snat_ip INET,
    snat_first_port INT4
        CHECK (snat_first_port IS NULL OR snat_first_port BETWEEN 0 AND 65535),
    snat_last_port INT4
        CHECK (snat_last_port IS NULL OR snat_last_port BETWEEN 0 AND 65535),

    -- TODO: This is nullable for backwards compatibility.
    -- Eventually, that nullability should be removed.
    filesystem_pool UUID,

    -- zone image source
    image_source omicron.public.inv_zone_image_source NOT NULL,
    image_artifact_sha256 STRING(64),

    CONSTRAINT zone_image_source_artifact_hash_present CHECK (
        (image_source = 'artifact'
            AND image_artifact_sha256 IS NOT NULL)
        OR
        (image_source != 'artifact'
            AND image_artifact_sha256 IS NULL)
    ),

    PRIMARY KEY (inv_collection_id, sled_config_id, id)
);

CREATE INDEX IF NOT EXISTS inv_omicron_sled_config_zone_nic_id
    ON omicron.public.inv_omicron_sled_config_zone (nic_id)
    STORING (
        primary_service_ip,
        second_service_ip,
        snat_ip
    );

CREATE TABLE IF NOT EXISTS omicron.public.inv_omicron_sled_config_zone_nic (
    -- where this observation came from
    inv_collection_id UUID NOT NULL,

    sled_config_id UUID NOT NULL,
    id UUID NOT NULL,
    name TEXT NOT NULL,
    ip INET NOT NULL,
    mac INT8 NOT NULL,
    subnet INET NOT NULL,
    vni INT8 NOT NULL,
    is_primary BOOLEAN NOT NULL,
    slot INT2 NOT NULL,

    PRIMARY KEY (inv_collection_id, sled_config_id, id)
);

CREATE TABLE IF NOT EXISTS omicron.public.inv_omicron_sled_config_dataset (
    -- where this observation came from
    inv_collection_id UUID NOT NULL,

    -- foreign key into the `inv_omicron_sled_config` table
    sled_config_id UUID NOT NULL,
    id UUID NOT NULL,

    pool_id UUID NOT NULL,
    kind omicron.public.dataset_kind NOT NULL,
    -- Only valid if kind = zone
    zone_name TEXT,

    quota INT8,
    reservation INT8,
    compression TEXT NOT NULL,

    CONSTRAINT zone_name_for_zone_kind CHECK (
      (kind != 'zone') OR
      (kind = 'zone' AND zone_name IS NOT NULL)
    ),

    PRIMARY KEY (inv_collection_id, sled_config_id, id)
);

CREATE TABLE IF NOT EXISTS omicron.public.inv_omicron_sled_config_disk (
    -- where this observation came from
    inv_collection_id UUID NOT NULL,

    -- foreign key into the `inv_omicron_sled_config` table
    sled_config_id UUID NOT NULL,
    id UUID NOT NULL,

    vendor TEXT NOT NULL,
    serial TEXT NOT NULL,
    model TEXT NOT NULL,

    pool_id UUID NOT NULL,

    PRIMARY KEY (inv_collection_id, sled_config_id, id)
);

CREATE TABLE IF NOT EXISTS omicron.public.inv_clickhouse_keeper_membership (
    inv_collection_id UUID NOT NULL,
    queried_keeper_id INT8 NOT NULL,
    leader_committed_log_index INT8 NOT NULL,
    raft_config INT8[] NOT NULL,

    PRIMARY KEY (inv_collection_id, queried_keeper_id)
);

CREATE TABLE IF NOT EXISTS omicron.public.inv_cockroachdb_status (
    inv_collection_id UUID NOT NULL,
    node_id TEXT NOT NULL,
    ranges_underreplicated INT8,
    liveness_live_nodes INT8,

    PRIMARY KEY (inv_collection_id, node_id)
);

/*
 * Various runtime configuration switches for reconfigurator
 *
 * Each configuration option is a single column in a row, and the whole row
 * of configurations is updated atomically. The latest `version` is the active
 * configuration.
 *
 * See https://github.com/oxidecomputer/omicron/issues/8253 for more details.
 */
CREATE TABLE IF NOT EXISTS omicron.public.reconfigurator_chicken_switches (
    -- Monotonically increasing version for all bp_targets
    version INT8 PRIMARY KEY,

    -- Enable the planner background task
    planner_enabled BOOL NOT NULL DEFAULT FALSE,

    -- The time at which the configuration for a version was set
    time_modified TIMESTAMPTZ NOT NULL
);

/*
 * System-level blueprints
 *
 * See RFD 457 and 459 for context.
 *
 * A blueprint describes a potential system configuration. The primary table is
 * the `blueprint` table, which stores only a small amount of metadata about the
 * blueprint. The bulk of the information is stored in the `bp_*` tables below,
 * each of which references back to `blueprint` by ID.
 *
 * `bp_target` describes the "target blueprints" of the system. Insertion must
 * follow a strict set of rules:
 *
 * * The first target blueprint must have version=1, and must have no parent
 *   blueprint.
 * * The Nth target blueprint must have version=N, and its parent blueprint must
 *   be the blueprint that was the target at version=N-1.
 *
 * The result is that the current target blueprint can always be found by
 * looking at the maximally-versioned row in `bp_target`, and there is a linear
 * history from that blueprint all the way back to the version=1 blueprint. We
 * will eventually prune old blueprint targets, so it will not always be
 * possible to view the entire history.
 *
 * `bp_omicron_zone` and `bp_omicron_zone_nic` are nearly identical to their
 * `inv_*` counterparts, and record the `OmicronZoneConfig`s for each sled.
 */

CREATE TYPE IF NOT EXISTS omicron.public.bp_zone_disposition AS ENUM (
    'in_service',
    'expunged'
);

CREATE TYPE IF NOT EXISTS omicron.public.bp_dataset_disposition AS ENUM (
    'in_service',
    'expunged'
);

CREATE TYPE IF NOT EXISTS omicron.public.bp_physical_disk_disposition AS ENUM (
    'in_service',
    'expunged'
);

-- list of all blueprints
CREATE TABLE IF NOT EXISTS omicron.public.blueprint (
    id UUID PRIMARY KEY,

    -- This is effectively a foreign key back to this table; however, it is
    -- allowed to be NULL: the initial blueprint has no parent. Additionally,
    -- it may be non-NULL but no longer reference a row in this table: once a
    -- child blueprint has been created from a parent, it's possible for the
    -- parent to be deleted. We do not NULL out this field on such a deletion,
    -- so we can always see that there had been a particular parent even if it's
    -- now gone.
    parent_blueprint_id UUID,

    -- These fields are for debugging only.
    time_created TIMESTAMPTZ NOT NULL,
    creator TEXT NOT NULL,
    comment TEXT NOT NULL,

    -- identifies the latest internal DNS version when blueprint planning began
    internal_dns_version INT8 NOT NULL,
    -- identifies the latest external DNS version when blueprint planning began
    external_dns_version INT8 NOT NULL,
    -- identifies the CockroachDB state fingerprint when blueprint planning began
    cockroachdb_fingerprint TEXT NOT NULL,

    -- CockroachDB settings managed by blueprints.
    --
    -- We use NULL in these columns to reflect that blueprint execution should
    -- not modify the option; we're able to do this because CockroachDB settings
    -- require the value to be the correct type and not NULL. There is no value
    -- that represents "please reset this setting to the default value"; that is
    -- represented by the presence of the default value in that field.
    --
    -- `cluster.preserve_downgrade_option`
    cockroachdb_setting_preserve_downgrade TEXT,

    -- The smallest value of the target_release table's generation field that's
    -- accepted by the blueprint.
    --
    -- For example, let's say that the current target release generation is 5.
    -- Then, when reconfigurator detects a MUPdate:
    --
    -- * the target release is ignored in favor of the install dataset
    -- * this field is set to 6
    --
    -- Once an operator sets a new target release, its generation will be 6 or
    -- higher. Reconfigurator will then know that it is back in charge of
    -- driving the system to the target release.
    --
    -- This is set to 1 by default in application code.
    target_release_minimum_generation INT8 NOT NULL
);

-- table describing both the current and historical target blueprints of the
-- system
CREATE TABLE IF NOT EXISTS omicron.public.bp_target (
    -- Monotonically increasing version for all bp_targets
    version INT8 PRIMARY KEY,

    -- Effectively a foreign key into the `blueprint` table, but may reference a
    -- blueprint that has been deleted (if this target is no longer the current
    -- target: the current target must not be deleted).
    blueprint_id UUID NOT NULL,

    -- Is this blueprint enabled?
    --
    -- Currently, we have no code that acts on this value; however, it exists as
    -- an escape hatch once we have automated blueprint planning and execution.
    -- An operator can set the current blueprint to disabled, which should stop
    -- planning and execution (presumably until a support case can address
    -- whatever issue the update system is causing).
    enabled BOOL NOT NULL,

    -- Timestamp for when this blueprint was made the current target
    time_made_target TIMESTAMPTZ NOT NULL
);

-- metadata associated with a single sled in a blueprint
CREATE TABLE IF NOT EXISTS omicron.public.bp_sled_metadata (
    -- foreign key into `blueprint` table
    blueprint_id UUID NOT NULL,

    sled_id UUID NOT NULL,
    sled_state omicron.public.sled_state NOT NULL,
    sled_agent_generation INT8 NOT NULL,
    -- NULL means do not remove any overrides
    remove_mupdate_override UUID,

    -- desired artifact hash for internal disk slots' boot partitions
    -- NULL is translated to
    -- `BlueprintHostPhase2DesiredContents::CurrentContents`
    host_phase_2_desired_slot_a STRING(64),
    host_phase_2_desired_slot_b STRING(64),

    PRIMARY KEY (blueprint_id, sled_id)
);

-- description of omicron physical disks specified in a blueprint.
CREATE TABLE IF NOT EXISTS omicron.public.bp_omicron_physical_disk  (
    -- foreign key into the `blueprint` table
    blueprint_id UUID NOT NULL,

    -- unique id for this sled (should be foreign keys into `sled` table, though
    -- it's conceivable a blueprint could refer to a sled that no longer exists,
    -- particularly if the blueprint is older than the current target)
    sled_id UUID NOT NULL,

    vendor TEXT NOT NULL,
    serial TEXT NOT NULL,
    model TEXT NOT NULL,

    id UUID NOT NULL,
    pool_id UUID NOT NULL,

    disposition omicron.public.bp_physical_disk_disposition NOT NULL,

     -- Specific properties of the `expunged` disposition
    disposition_expunged_as_of_generation INT,
    disposition_expunged_ready_for_cleanup BOOL NOT NULL,

    PRIMARY KEY (blueprint_id, id),

    CONSTRAINT expunged_disposition_properties CHECK (
      (disposition != 'expunged'
          AND disposition_expunged_as_of_generation IS NULL
          AND NOT disposition_expunged_ready_for_cleanup)
      OR
      (disposition = 'expunged'
          AND disposition_expunged_as_of_generation IS NOT NULL)
    )
);

-- description of an omicron dataset specified in a blueprint.
CREATE TABLE IF NOT EXISTS omicron.public.bp_omicron_dataset (
    -- foreign key into the `blueprint` table
    blueprint_id UUID NOT NULL,
    sled_id UUID NOT NULL,
    id UUID NOT NULL,

    -- Dataset disposition
    disposition omicron.public.bp_dataset_disposition NOT NULL,

    pool_id UUID NOT NULL,
    kind omicron.public.dataset_kind NOT NULL,
    -- Only valid if kind = zone
    zone_name TEXT,

    -- Only valid if kind = crucible
    ip INET,
    port INT4 CHECK (port BETWEEN 0 AND 65535),

    quota INT8,
    reservation INT8,
    compression TEXT NOT NULL,

    CONSTRAINT zone_name_for_zone_kind CHECK (
      (kind != 'zone') OR
      (kind = 'zone' AND zone_name IS NOT NULL)
    ),

    CONSTRAINT ip_and_port_set_for_crucible CHECK (
      (kind != 'crucible') OR
      (kind = 'crucible' AND ip IS NOT NULL and port IS NOT NULL)
    ),

    PRIMARY KEY (blueprint_id, id)
);

CREATE TYPE IF NOT EXISTS omicron.public.bp_zone_image_source AS ENUM (
    'install_dataset',
    'artifact'
);

-- description of omicron zones specified in a blueprint
CREATE TABLE IF NOT EXISTS omicron.public.bp_omicron_zone (
    -- foreign key into the `blueprint` table
    blueprint_id UUID NOT NULL,

    -- unique id for this sled (should be foreign keys into `sled` table, though
    -- it's conceivable a blueprint could refer to a sled that no longer exists,
    -- particularly if the blueprint is older than the current target)
    sled_id UUID NOT NULL,

    -- unique id for this zone
    id UUID NOT NULL,
    zone_type omicron.public.zone_type NOT NULL,

    -- SocketAddr of the "primary" service for this zone
    -- (what this describes varies by zone type, but all zones have at least one
    -- service in them)
    primary_service_ip INET NOT NULL,
    primary_service_port INT4
        CHECK (primary_service_port BETWEEN 0 AND 65535)
        NOT NULL,

    -- The remaining properties may be NULL for different kinds of zones.  The
    -- specific constraints are not enforced at the database layer, basically
    -- because it's really complicated to do that and it's not obvious that it's
    -- worthwhile.

    -- Some zones have a second service.  Like the primary one, the meaning of
    -- this is zone-type-dependent.
    second_service_ip INET,
    second_service_port INT4
        CHECK (second_service_port IS NULL
        OR second_service_port BETWEEN 0 AND 65535),

    -- Zones may have an associated dataset.  They're currently always on a U.2.
    -- The only thing we need to identify it here is the name of the zpool that
    -- it's on.
    dataset_zpool_name TEXT,

    -- Zones with external IPs have an associated NIC and sockaddr for listening
    -- (first is a foreign key into `bp_omicron_zone_nic`)
    bp_nic_id UUID,

    -- Properties for internal DNS servers
    -- address attached to this zone from outside the sled's subnet
    dns_gz_address INET,
    dns_gz_address_index INT8,

    -- Properties for boundary NTP zones
    -- these define upstream servers we need to contact
    ntp_ntp_servers TEXT[],
    ntp_dns_servers INET[],
    ntp_domain TEXT,

    -- Properties specific to Nexus zones
    nexus_external_tls BOOLEAN,
    nexus_external_dns_servers INET ARRAY,

    -- Source NAT configuration (currently used for boundary NTP only)
    snat_ip INET,
    snat_first_port INT4
        CHECK (snat_first_port IS NULL OR snat_first_port BETWEEN 0 AND 65535),
    snat_last_port INT4
        CHECK (snat_last_port IS NULL OR snat_last_port BETWEEN 0 AND 65535),

    -- For some zones, either primary_service_ip or second_service_ip (but not
    -- both!) is an external IP address. For such zones, this is the ID of that
    -- external IP. In general this is a foreign key into
    -- omicron.public.external_ip, though the row many not exist: if this
    -- blueprint is old, it's possible the IP has been deleted, and if this
    -- blueprint has not yet been realized, it's possible the IP hasn't been
    -- created yet.
    external_ip_id UUID,

    filesystem_pool UUID NOT NULL,

    -- Zone disposition
    disposition omicron.public.bp_zone_disposition NOT NULL,

    -- Specific properties of the `expunged` disposition
    disposition_expunged_as_of_generation INT,
    disposition_expunged_ready_for_cleanup BOOL NOT NULL,

    -- Blueprint zone image source
    image_source omicron.public.bp_zone_image_source NOT NULL,
    image_artifact_sha256 STRING(64),

    PRIMARY KEY (blueprint_id, id),

    CONSTRAINT expunged_disposition_properties CHECK (
        (disposition != 'expunged'
            AND disposition_expunged_as_of_generation IS NULL
            AND NOT disposition_expunged_ready_for_cleanup)
        OR
        (disposition = 'expunged'
            AND disposition_expunged_as_of_generation IS NOT NULL)
    ),

    CONSTRAINT zone_image_source_artifact_hash_present CHECK (
        (image_source = 'artifact'
            AND image_artifact_sha256 IS NOT NULL)
        OR
        (image_source != 'artifact'
            AND image_artifact_sha256 IS NULL)
    )
);

CREATE TABLE IF NOT EXISTS omicron.public.bp_omicron_zone_nic (
    blueprint_id UUID NOT NULL,
    id UUID NOT NULL,
    name TEXT NOT NULL,
    ip INET NOT NULL,
    mac INT8 NOT NULL,
    subnet INET NOT NULL,
    vni INT8 NOT NULL,
    is_primary BOOLEAN NOT NULL,
    slot INT2 NOT NULL,

    PRIMARY KEY (blueprint_id, id)
);

-- Blueprint information related to clickhouse cluster management
--
-- Rows for this table will only exist for deployments with an existing
-- `ClickhousePolicy` as part of the fleet `Policy`. In the limit, this will be
-- all deployments.
CREATE TABLE IF NOT EXISTS omicron.public.bp_clickhouse_cluster_config (
    -- Foreign key into the `blueprint` table
    blueprint_id UUID PRIMARY KEY,
    -- Generation number to track changes to the cluster state.
    -- Used as optimizitic concurrency control.
    generation INT8 NOT NULL,

    -- Clickhouse server and keeper ids can never be reused. We hand them out
    -- monotonically and keep track of the last one used here.
    max_used_server_id INT8 NOT NULL,
    max_used_keeper_id INT8 NOT NULL,

    -- Each clickhouse cluster has a unique name and secret value. These are set
    -- once and shared among all nodes for the lifetime of the fleet.
    cluster_name TEXT NOT NULL,
    cluster_secret TEXT NOT NULL,

    -- A recording of an inventory value that serves as a marker to inform the
    -- reconfigurator when a collection of a raft configuration is recent.
    highest_seen_keeper_leader_committed_log_index INT8 NOT NULL
);

-- Mapping of an Omicron zone ID to Clickhouse Keeper node ID in a specific
-- blueprint.
--
-- This can logically be considered a subtable of `bp_clickhouse_cluster_config`
CREATE TABLE IF NOT EXISTS omicron.public.bp_clickhouse_keeper_zone_id_to_node_id (
    -- Foreign key into the `blueprint` table
    blueprint_id UUID NOT NULL,

    omicron_zone_id UUID NOT NULL,
    keeper_id INT8 NOT NULL,

    PRIMARY KEY (blueprint_id, omicron_zone_id, keeper_id)
);

-- Mapping of an Omicron zone ID to Clickhouse Server node ID in a specific
-- blueprint.
--
-- This can logically be considered a subtable of `bp_clickhouse_cluster_config`
CREATE TABLE IF NOT EXISTS omicron.public.bp_clickhouse_server_zone_id_to_node_id (
    -- Foreign key into the `blueprint` table
    blueprint_id UUID NOT NULL,

    omicron_zone_id UUID NOT NULL,
    server_id INT8 NOT NULL,

    PRIMARY KEY (blueprint_id, omicron_zone_id, server_id)
);

-- Blueprint information related to which ClickHouse installation
-- oximeter is reading from.
CREATE TABLE IF NOT EXISTS omicron.public.bp_oximeter_read_policy (
    -- Foreign key into the `blueprint` table
    blueprint_id UUID PRIMARY KEY,

    -- Generation number.
    version INT8 NOT NULL,

    -- Which clickhouse installation should oximeter read from.
    oximeter_read_mode omicron.public.oximeter_read_mode NOT NULL
);

-- Blueprint information related to pending SP upgrades.
CREATE TABLE IF NOT EXISTS omicron.public.bp_pending_mgs_update_sp (
    -- Foreign key into the `blueprint` table
    blueprint_id UUID,
    -- identify of the device to be updated
    -- (foreign key into the `hw_baseboard_id` table)
    hw_baseboard_id UUID NOT NULL,
    -- location of this device according to MGS
    sp_type omicron.public.sp_type NOT NULL,
    sp_slot INT4 NOT NULL,
    -- artifact to be deployed to this device
    artifact_sha256 STRING(64) NOT NULL,
    artifact_version STRING(64) NOT NULL,

    -- SP-specific details
    expected_active_version STRING NOT NULL,
    expected_inactive_version STRING, -- NULL means invalid (no version expected)

    PRIMARY KEY(blueprint_id, hw_baseboard_id)
);

-- Blueprint information related to pending RoT upgrades.
CREATE TABLE IF NOT EXISTS omicron.public.bp_pending_mgs_update_rot (
    -- Foreign key into the `blueprint` table
    blueprint_id UUID,
    -- identify of the device to be updated
    -- (foreign key into the `hw_baseboard_id` table)
    hw_baseboard_id UUID NOT NULL,
    -- location of this device according to MGS
    sp_type omicron.public.sp_type NOT NULL,
    sp_slot INT4 NOT NULL,
    -- artifact to be deployed to this device
    artifact_sha256 STRING(64) NOT NULL,
    artifact_version STRING(64) NOT NULL,

    -- RoT-specific details
    expected_active_slot omicron.public.hw_rot_slot NOT NULL,
    expected_active_version STRING NOT NULL,
    expected_inactive_version STRING, -- NULL means invalid (no version expected)
    expected_persistent_boot_preference omicron.public.hw_rot_slot NOT NULL,
    expected_pending_persistent_boot_preference omicron.public.hw_rot_slot,
    expected_transient_boot_preference omicron.public.hw_rot_slot,

    PRIMARY KEY(blueprint_id, hw_baseboard_id)
);

-- Mapping of Omicron zone ID to CockroachDB node ID. This isn't directly used
-- by the blueprint tables above, but is used by the more general Reconfigurator
-- system along with them (e.g., to decommission expunged CRDB nodes).
CREATE TABLE IF NOT EXISTS omicron.public.cockroachdb_zone_id_to_node_id (
    omicron_zone_id UUID NOT NULL UNIQUE,
    crdb_node_id TEXT NOT NULL UNIQUE,

    -- We require the pair to be unique, and also require each column to be
    -- unique: there should only be one entry for a given zone ID, one entry for
    -- a given node ID, and we need a unique requirement on the pair (via this
    -- primary key) to support `ON CONFLICT DO NOTHING` idempotent inserts.
    PRIMARY KEY (omicron_zone_id, crdb_node_id)
);

/*
 * List of debug datasets available for use (e.g., by support bundles).
 *
 * This is a Reconfigurator rendezvous table: it reflects resources that
 * Reconfigurator has ensured exist. It is always possible that a resource
 * chosen from this table could be deleted after it's selected, but any
 * non-deleted row in this table is guaranteed to have been created.
 */
CREATE TABLE IF NOT EXISTS omicron.public.rendezvous_debug_dataset (
    /* ID of the dataset in a blueprint */
    id UUID PRIMARY KEY,

    /* Time this dataset was added to the table */
    time_created TIMESTAMPTZ NOT NULL,

    /*
     * If not NULL, indicates this dataset has been expunged in a blueprint.
     * Multiple Nexus instances operate concurrently, and it's possible any
     * given Nexus is operating on an old blueprint. We need to avoid a Nexus
     * operating on an old blueprint from inserting a dataset that has already
     * been expunged and removed from this table by a later blueprint, so
     * instead of hard deleting, we tombstone rows via this column.
     *
     * Hard deletion of tombstoned datasets will require some care with respect
     * to the problem above. For now we keep tombstoned datasets around forever.
     */
    time_tombstoned TIMESTAMPTZ,

    /* ID of the zpool on which this dataset is placed */
    pool_id UUID NOT NULL,

    /*
     * ID of the target blueprint the Reconfigurator reconciliation RPW was
     * acting on when this row was created.
     *
     * In practice, this will often be the same blueprint ID in which this
     * dataset was added, but it's not guaranteed to be (it could be any
     * descendent blueprint in which this dataset is still in service).
     */
    blueprint_id_when_created UUID NOT NULL,

    /*
     * ID of the target blueprint the Reconfigurator reconciliation RPW was
     * acting on when this row was tombstoned.
     *
     * In practice, this will often be the same blueprint ID in which this
     * dataset was expunged, but it's not guaranteed to be (it could be any
     * descendent blueprint in which this dataset is expunged and not yet
     * pruned).
     */
    blueprint_id_when_tombstoned UUID,

    /*
     * Either both `*_tombstoned` columns should be set (if this row has been
     * tombstoned) or neither should (if it has not).
     */
    CONSTRAINT tombstoned_consistency CHECK (
        (time_tombstoned IS NULL
            AND blueprint_id_when_tombstoned IS NULL)
        OR
        (time_tombstoned IS NOT NULL
            AND blueprint_id_when_tombstoned IS NOT NULL)
    )
);

/* Add an index which lets us find usable debug datasets */
CREATE INDEX IF NOT EXISTS lookup_usable_rendezvous_debug_dataset
    ON omicron.public.rendezvous_debug_dataset (id)
    WHERE time_tombstoned IS NULL;

/*******************************************************************/

/*
 * The `sled_instance` view's definition needs to be modified in a separate
 * transaction from the transaction that created it.
 */

COMMIT;
BEGIN;

-- Describes what happens when
-- (for affinity groups) instance cannot be co-located, or
-- (for anti-affinity groups) instance must be co-located, or
CREATE TYPE IF NOT EXISTS omicron.public.affinity_policy AS ENUM (
    -- If the affinity request cannot be satisfied, fail.
    'fail',

    -- If the affinity request cannot be satisfied, allow it anyway.
    'allow'
);

-- Determines what "co-location" means for instances within an affinity
-- or anti-affinity group.
CREATE TYPE IF NOT EXISTS omicron.public.failure_domain AS ENUM (
    -- Instances are co-located if they are on the same sled.
    'sled'
);

-- Describes a grouping of related instances that should be co-located.
CREATE TABLE IF NOT EXISTS omicron.public.affinity_group (
    id UUID PRIMARY KEY,
    name STRING(63) NOT NULL,
    description STRING(512) NOT NULL,
    time_created TIMESTAMPTZ NOT NULL,
    time_modified TIMESTAMPTZ NOT NULL,
    time_deleted TIMESTAMPTZ,
    -- Affinity groups are contained within projects
    project_id UUID NOT NULL,
    policy omicron.public.affinity_policy NOT NULL,
    failure_domain omicron.public.failure_domain NOT NULL
);

-- Names for affinity groups within a project should be unique
CREATE UNIQUE INDEX IF NOT EXISTS lookup_affinity_group_by_project ON omicron.public.affinity_group (
    project_id,
    name
) WHERE
    time_deleted IS NULL;

-- Describes an instance's membership within an affinity group
CREATE TABLE IF NOT EXISTS omicron.public.affinity_group_instance_membership (
    group_id UUID NOT NULL,
    instance_id UUID NOT NULL,

    PRIMARY KEY (group_id, instance_id)
);

-- We need to look up all memberships of an instance so we can revoke these
-- memberships efficiently when instances are deleted.
CREATE INDEX IF NOT EXISTS lookup_affinity_group_instance_membership_by_instance ON omicron.public.affinity_group_instance_membership (
    instance_id
);

-- Describes a collection of instances that should not be co-located.
CREATE TABLE IF NOT EXISTS omicron.public.anti_affinity_group (
    id UUID PRIMARY KEY,
    name STRING(63) NOT NULL,
    description STRING(512) NOT NULL,
    time_created TIMESTAMPTZ NOT NULL,
    time_modified TIMESTAMPTZ NOT NULL,
    time_deleted TIMESTAMPTZ,
    -- Anti-Affinity groups are contained within projects
    project_id UUID NOT NULL,
    policy omicron.public.affinity_policy NOT NULL,
    failure_domain omicron.public.failure_domain NOT NULL
);

-- Names for anti-affinity groups within a project should be unique
CREATE UNIQUE INDEX IF NOT EXISTS lookup_anti_affinity_group_by_project ON omicron.public.anti_affinity_group (
    project_id,
    name
) WHERE
    time_deleted IS NULL;

-- Describes an instance's membership within an anti-affinity group
CREATE TABLE IF NOT EXISTS omicron.public.anti_affinity_group_instance_membership (
    group_id UUID NOT NULL,
    instance_id UUID NOT NULL,

    PRIMARY KEY (group_id, instance_id)
);

-- We need to look up all memberships of an instance so we can revoke these
-- memberships efficiently when instances are deleted.
CREATE INDEX IF NOT EXISTS lookup_anti_affinity_group_instance_membership_by_instance ON omicron.public.anti_affinity_group_instance_membership (
    instance_id
);

-- Per-VMM state.
CREATE TABLE IF NOT EXISTS omicron.public.vmm (
    id UUID PRIMARY KEY,
    time_created TIMESTAMPTZ NOT NULL,
    time_deleted TIMESTAMPTZ,
    instance_id UUID NOT NULL,
    time_state_updated TIMESTAMPTZ NOT NULL,
    state_generation INT NOT NULL,
    sled_id UUID NOT NULL,
    propolis_ip INET NOT NULL,
    propolis_port INT4 NOT NULL CHECK (propolis_port BETWEEN 0 AND 65535) DEFAULT 12400,
    state omicron.public.vmm_state NOT NULL
);

CREATE INDEX IF NOT EXISTS lookup_vmms_by_sled_id ON omicron.public.vmm (
    sled_id
) WHERE time_deleted IS NULL;

/*
 * A special view of an instance provided to operators for insights into what's
 * running on a sled.
 *
 * This view replaces the placeholder `sled_instance` view defined above. Any
 * columns in the placeholder must appear in the replacement in the same order
 * and with the same types they had in the placeholder.
 */

CREATE OR REPLACE VIEW omicron.public.sled_instance
AS SELECT
   instance.id,
   instance.name,
   silo.name as silo_name,
   project.name as project_name,
   vmm.sled_id as active_sled_id,
   instance.time_created,
   instance.time_modified,
   instance.migration_id,
   instance.ncpus,
   instance.memory,
   vmm.state
FROM
    omicron.public.instance AS instance
    JOIN omicron.public.project AS project ON
            instance.project_id = project.id
    JOIN omicron.public.silo AS silo ON
            project.silo_id = silo.id
    JOIN omicron.public.vmm AS vmm ON
            instance.active_propolis_id = vmm.id
WHERE
    instance.time_deleted IS NULL AND vmm.time_deleted IS NULL;

CREATE SEQUENCE IF NOT EXISTS omicron.public.ipv4_nat_version START 1 INCREMENT 1;

CREATE TABLE IF NOT EXISTS omicron.public.ipv4_nat_entry (
    id UUID PRIMARY KEY DEFAULT gen_random_uuid(),
    external_address INET NOT NULL,
    first_port INT4 NOT NULL,
    last_port INT4 NOT NULL,
    sled_address INET NOT NULL,
    vni INT4 NOT NULL,
    mac INT8 NOT NULL,
    version_added INT8 NOT NULL DEFAULT nextval('omicron.public.ipv4_nat_version'),
    version_removed INT8,
    time_created TIMESTAMPTZ NOT NULL DEFAULT now(),
    time_deleted TIMESTAMPTZ
);

CREATE UNIQUE INDEX IF NOT EXISTS ipv4_nat_version_added ON omicron.public.ipv4_nat_entry (
    version_added
)
STORING (
    external_address,
    first_port,
    last_port,
    sled_address,
    vni,
    mac,
    time_created,
    time_deleted
);

CREATE UNIQUE INDEX IF NOT EXISTS overlapping_ipv4_nat_entry ON omicron.public.ipv4_nat_entry (
    external_address,
    first_port,
    last_port
) WHERE time_deleted IS NULL;

CREATE INDEX IF NOT EXISTS ipv4_nat_lookup ON omicron.public.ipv4_nat_entry (external_address, first_port, last_port, sled_address, vni, mac);

CREATE UNIQUE INDEX IF NOT EXISTS ipv4_nat_version_removed ON omicron.public.ipv4_nat_entry (
    version_removed
)
STORING (
    external_address,
    first_port,
    last_port,
    sled_address,
    vni,
    mac,
    time_created,
    time_deleted
);

CREATE TYPE IF NOT EXISTS omicron.public.bfd_mode AS ENUM (
    'single_hop',
    'multi_hop'
);

CREATE TABLE IF NOT EXISTS omicron.public.bfd_session (
    id UUID PRIMARY KEY,
    local INET,
    remote INET NOT NULL,
    detection_threshold INT8 NOT NULL,
    required_rx INT8 NOT NULL,
    switch TEXT NOT NULL,
    mode  omicron.public.bfd_mode,

    time_created TIMESTAMPTZ NOT NULL,
    time_modified TIMESTAMPTZ NOT NULL,
    time_deleted TIMESTAMPTZ
);

CREATE UNIQUE INDEX IF NOT EXISTS lookup_bfd_session ON omicron.public.bfd_session (
    remote,
    switch
) WHERE time_deleted IS NULL;

CREATE INDEX IF NOT EXISTS ipv4_nat_lookup_by_vni ON omicron.public.ipv4_nat_entry (
  vni
)
STORING (
  external_address,
  first_port,
  last_port,
  sled_address,
  mac,
  version_added,
  version_removed,
  time_created,
  time_deleted
);

/*
 * A view of the ipv4 nat change history
 * used to summarize changes for external viewing
 */
CREATE VIEW IF NOT EXISTS omicron.public.ipv4_nat_changes
AS
-- Subquery:
-- We need to be able to order partial changesets. ORDER BY on separate columns
-- will not accomplish this, so we'll do this by interleaving version_added
-- and version_removed (version_removed taking priority if NOT NULL) and then sorting
-- on the appropriate version numbers at call time.
WITH interleaved_versions AS (
  -- fetch all active NAT entries (entries that have not been soft deleted)
  SELECT
    external_address,
    first_port,
    last_port,
    sled_address,
    vni,
    mac,
    -- rename version_added to version
    version_added AS version,
    -- create a new virtual column, boolean value representing whether or not
    -- the record has been soft deleted
    (version_removed IS NOT NULL) as deleted
  FROM omicron.public.ipv4_nat_entry
  WHERE version_removed IS NULL

  -- combine the datasets, unifying the version_added and version_removed
  -- columns to a single `version` column so we can interleave and sort the entries
  UNION

  -- fetch all inactive NAT entries (entries that have been soft deleted)
  SELECT
    external_address,
    first_port,
    last_port,
    sled_address,
    vni,
    mac,
    -- rename version_removed to version
    version_removed AS version,
    -- create a new virtual column, boolean value representing whether or not
    -- the record has been soft deleted
    (version_removed IS NOT NULL) as deleted
  FROM omicron.public.ipv4_nat_entry
  WHERE version_removed IS NOT NULL
)
-- this is our new "table"
-- here we select the columns from the subquery defined above
SELECT
  external_address,
  first_port,
  last_port,
  sled_address,
  vni,
  mac,
  version,
  deleted
FROM interleaved_versions;

CREATE TABLE IF NOT EXISTS omicron.public.probe (
    id UUID NOT NULL PRIMARY KEY,
    name STRING(63) NOT NULL,
    description STRING(512) NOT NULL,
    time_created TIMESTAMPTZ NOT NULL,
    time_modified TIMESTAMPTZ NOT NULL,
    time_deleted TIMESTAMPTZ,
    project_id UUID NOT NULL,
    sled UUID NOT NULL
);

CREATE UNIQUE INDEX IF NOT EXISTS lookup_probe_by_name ON omicron.public.probe (
    name
) WHERE
    time_deleted IS NULL;

CREATE TYPE IF NOT EXISTS omicron.public.upstairs_repair_notification_type AS ENUM (
  'started',
  'succeeded',
  'failed'
);

CREATE TYPE IF NOT EXISTS omicron.public.upstairs_repair_type AS ENUM (
  'live',
  'reconciliation'
);

CREATE TABLE IF NOT EXISTS omicron.public.upstairs_repair_notification (
    time TIMESTAMPTZ NOT NULL,

    repair_id UUID NOT NULL,
    repair_type omicron.public.upstairs_repair_type NOT NULL,

    upstairs_id UUID NOT NULL,
    session_id UUID NOT NULL,

    region_id UUID NOT NULL,
    target_ip INET NOT NULL,
    target_port INT4 CHECK (target_port BETWEEN 0 AND 65535) NOT NULL,

    notification_type omicron.public.upstairs_repair_notification_type NOT NULL,

    /*
     * A repair is uniquely identified by the four UUIDs here, and a
     * notification is uniquely identified by its type.
     */
    PRIMARY KEY (repair_id, upstairs_id, session_id, region_id, notification_type)
);

CREATE TABLE IF NOT EXISTS omicron.public.upstairs_repair_progress (
    repair_id UUID NOT NULL,
    time TIMESTAMPTZ NOT NULL,
    current_item INT8 NOT NULL,
    total_items INT8 NOT NULL,

    PRIMARY KEY (repair_id, time, current_item, total_items)
);

CREATE TYPE IF NOT EXISTS omicron.public.downstairs_client_stop_request_reason_type AS ENUM (
  'replacing',
  'disabled',
  'failed_reconcile',
  'io_error',
  'bad_negotiation_order',
  'incompatible',
  'failed_live_repair',
  'too_many_outstanding_jobs',
  'deactivated'
);

CREATE TABLE IF NOT EXISTS omicron.public.downstairs_client_stop_request_notification (
    time TIMESTAMPTZ NOT NULL,
    upstairs_id UUID NOT NULL,
    downstairs_id UUID NOT NULL,
    reason omicron.public.downstairs_client_stop_request_reason_type NOT NULL,

    PRIMARY KEY (time, upstairs_id, downstairs_id, reason)
);

CREATE TYPE IF NOT EXISTS omicron.public.downstairs_client_stopped_reason_type AS ENUM (
  'connection_timeout',
  'connection_failed',
  'timeout',
  'write_failed',
  'read_failed',
  'requested_stop',
  'finished',
  'queue_closed',
  'receive_task_cancelled'
);

CREATE TABLE IF NOT EXISTS omicron.public.downstairs_client_stopped_notification (
    time TIMESTAMPTZ NOT NULL,
    upstairs_id UUID NOT NULL,
    downstairs_id UUID NOT NULL,
    reason omicron.public.downstairs_client_stopped_reason_type NOT NULL,

    PRIMARY KEY (time, upstairs_id, downstairs_id, reason)
);

CREATE INDEX IF NOT EXISTS rack_initialized ON omicron.public.rack (initialized);

-- table for tracking bootstore configuration changes over time
-- this makes reconciliation easier and also gives us a visible history of changes
CREATE TABLE IF NOT EXISTS omicron.public.bootstore_config (
    key TEXT NOT NULL,
    generation INT8 NOT NULL,
    PRIMARY KEY (key, generation),
    data JSONB NOT NULL,
    time_created TIMESTAMPTZ NOT NULL,
    time_deleted TIMESTAMPTZ
);

CREATE INDEX IF NOT EXISTS address_lot_names ON omicron.public.address_lot(name);

CREATE VIEW IF NOT EXISTS omicron.public.bgp_peer_view
AS
SELECT
 sp.switch_location,
 sp.port_name,
 bpc.addr,
 bpc.hold_time,
 bpc.idle_hold_time,
 bpc.delay_open,
 bpc.connect_retry,
 bpc.keepalive,
 bpc.remote_asn,
 bpc.min_ttl,
 bpc.md5_auth_key,
 bpc.multi_exit_discriminator,
 bpc.local_pref,
 bpc.enforce_first_as,
 bpc.vlan_id,
 bc.asn
FROM omicron.public.switch_port sp
JOIN omicron.public.switch_port_settings_bgp_peer_config bpc
ON sp.port_settings_id = bpc.port_settings_id
JOIN omicron.public.bgp_config bc ON bc.id = bpc.bgp_config_id;

CREATE INDEX IF NOT EXISTS switch_port_id_and_name
ON omicron.public.switch_port (port_settings_id, port_name) STORING (switch_location);

CREATE INDEX IF NOT EXISTS switch_port_name ON omicron.public.switch_port (port_name);

CREATE INDEX IF NOT EXISTS network_interface_by_parent
ON omicron.public.network_interface (parent_id)
STORING (name, kind, vpc_id, subnet_id, mac, ip, slot);

CREATE INDEX IF NOT EXISTS sled_by_policy_and_state
ON omicron.public.sled (sled_policy, sled_state, id) STORING (ip);

CREATE INDEX IF NOT EXISTS active_vmm
ON omicron.public.vmm (time_deleted, sled_id, instance_id);

CREATE INDEX IF NOT EXISTS v2p_mapping_details
ON omicron.public.network_interface (
  time_deleted, kind, subnet_id, vpc_id, parent_id
) STORING (mac, ip);

CREATE INDEX IF NOT EXISTS sled_by_policy
ON omicron.public.sled (sled_policy) STORING (ip, sled_state);

CREATE INDEX IF NOT EXISTS vmm_by_instance_id
ON omicron.public.vmm (instance_id) STORING (sled_id);

CREATE TYPE IF NOT EXISTS omicron.public.region_replacement_state AS ENUM (
  'requested',
  'allocating',
  'running',
  'driving',
  'replacement_done',
  'completing',
  'complete'
);

CREATE TABLE IF NOT EXISTS omicron.public.region_replacement (
    /* unique ID for this region replacement */
    id UUID PRIMARY KEY,

    request_time TIMESTAMPTZ NOT NULL,

    old_region_id UUID NOT NULL,

    volume_id UUID NOT NULL,

    old_region_volume_id UUID,

    new_region_id UUID,

    replacement_state omicron.public.region_replacement_state NOT NULL,

    operating_saga_id UUID
);

CREATE INDEX IF NOT EXISTS lookup_region_replacement_by_state on omicron.public.region_replacement (replacement_state);

CREATE TABLE IF NOT EXISTS omicron.public.volume_repair (
    volume_id UUID PRIMARY KEY,
    repair_id UUID NOT NULL
);

CREATE INDEX IF NOT EXISTS lookup_volume_repair_by_repair_id on omicron.public.volume_repair (
    repair_id
);

CREATE TYPE IF NOT EXISTS omicron.public.region_replacement_step_type AS ENUM (
  'propolis',
  'pantry'
);

CREATE TABLE IF NOT EXISTS omicron.public.region_replacement_step (
    replacement_id UUID NOT NULL,

    step_time TIMESTAMPTZ NOT NULL,

    step_type omicron.public.region_replacement_step_type NOT NULL,

    step_associated_instance_id UUID,
    step_associated_vmm_id UUID,

    step_associated_pantry_ip INET,
    step_associated_pantry_port INT4 CHECK (step_associated_pantry_port BETWEEN 0 AND 65535),
    step_associated_pantry_job_id UUID,

    PRIMARY KEY (replacement_id, step_time, step_type)
);

CREATE INDEX IF NOT EXISTS step_time_order on omicron.public.region_replacement_step (step_time);

CREATE INDEX IF NOT EXISTS search_for_repair_notifications ON omicron.public.upstairs_repair_notification (region_id, notification_type);

CREATE INDEX IF NOT EXISTS lookup_any_disk_by_volume_id ON omicron.public.disk (
    volume_id
);

CREATE TYPE IF NOT EXISTS omicron.public.region_snapshot_replacement_state AS ENUM (
  'requested',
  'allocating',
  'replacement_done',
  'deleting_old_volume',
  'running',
  'complete',
  'completing'
);

CREATE TYPE IF NOT EXISTS omicron.public.read_only_target_replacement_type AS ENUM (
  'region_snapshot',
  'read_only_region'
);

CREATE TABLE IF NOT EXISTS omicron.public.region_snapshot_replacement (
    id UUID PRIMARY KEY,

    request_time TIMESTAMPTZ NOT NULL,

    old_dataset_id UUID,
    old_region_id UUID NOT NULL,
    old_snapshot_id UUID,

    old_snapshot_volume_id UUID,

    new_region_id UUID,

    replacement_state omicron.public.region_snapshot_replacement_state NOT NULL,

    operating_saga_id UUID,

    new_region_volume_id UUID,

    replacement_type omicron.public.read_only_target_replacement_type NOT NULL,

    CONSTRAINT proper_replacement_fields CHECK (
      (
       (replacement_type = 'region_snapshot') AND
       ((old_dataset_id IS NOT NULL) AND (old_snapshot_id IS NOT NULL))
      ) OR (
       (replacement_type = 'read_only_region') AND
       ((old_dataset_id IS NULL) AND (old_snapshot_id IS NULL))
      )
    )
);

CREATE INDEX IF NOT EXISTS lookup_region_snapshot_replacement_by_state
ON omicron.public.region_snapshot_replacement (replacement_state);

CREATE TYPE IF NOT EXISTS omicron.public.region_snapshot_replacement_step_state AS ENUM (
  'requested',
  'running',
  'complete',
  'volume_deleted'
);

CREATE TABLE IF NOT EXISTS omicron.public.region_snapshot_replacement_step (
    id UUID PRIMARY KEY,

    request_id UUID NOT NULL,

    request_time TIMESTAMPTZ NOT NULL,

    volume_id UUID NOT NULL,

    old_snapshot_volume_id UUID,

    replacement_state omicron.public.region_snapshot_replacement_step_state NOT NULL,

    operating_saga_id UUID
);

CREATE INDEX IF NOT EXISTS lookup_region_snapshot_replacement_step_by_state
    on omicron.public.region_snapshot_replacement_step (replacement_state);

CREATE INDEX IF NOT EXISTS lookup_region_snapshot_replacement_step_by_old_volume_id
    on omicron.public.region_snapshot_replacement_step (old_snapshot_volume_id);

/*
 * Metadata for the schema itself. This version number isn't great, as there's
 * nothing to ensure it gets bumped when it should be, but it's a start.
 */
CREATE TABLE IF NOT EXISTS omicron.public.db_metadata (
    -- There should only be one row of this table for the whole DB.
    -- It's a little goofy, but filter on "singleton = true" before querying
    -- or applying updates, and you'll access the singleton row.
    --
    -- We also add a constraint on this table to ensure it's not possible to
    -- access the version of this table with "singleton = false".
    singleton BOOL NOT NULL PRIMARY KEY,
    time_created TIMESTAMPTZ NOT NULL,
    time_modified TIMESTAMPTZ NOT NULL,
    -- Semver representation of the DB version
    version STRING(64) NOT NULL,

    -- (Optional) Semver representation of the DB version to which we're upgrading
    target_version STRING(64),

    CHECK (singleton = true)
);

-- An allowlist of IP addresses that can make requests to user-facing services.
CREATE TABLE IF NOT EXISTS omicron.public.allow_list (
    id UUID PRIMARY KEY,
    time_created TIMESTAMPTZ NOT NULL,
    time_modified TIMESTAMPTZ NOT NULL,
    -- A nullable list of allowed source IPs.
    --
    -- NULL is used to indicate _any_ source IP is allowed. A _non-empty_ list
    -- represents an explicit allow list of IPs or IP subnets. Note that the
    -- list itself may never be empty.
    allowed_ips INET[] CHECK (array_length(allowed_ips, 1) > 0)
);

-- Insert default allowlist, allowing all traffic.
-- See `schema/crdb/insert-default-allowlist/up.sql` for details.
INSERT INTO omicron.public.allow_list (id, time_created, time_modified, allowed_ips)
VALUES (
    '001de000-a110-4000-8000-000000000000',
    NOW(),
    NOW(),
    NULL
)
ON CONFLICT (id)
DO NOTHING;

CREATE TYPE IF NOT EXISTS omicron.public.migration_state AS ENUM (
  'pending',
  'in_progress',
  'failed',
  'completed'
);

-- A table of the states of current migrations.
CREATE TABLE IF NOT EXISTS omicron.public.migration (
    id UUID PRIMARY KEY,

    /* The ID of the instance that was migrated */
    instance_id UUID NOT NULL,

    /* The time this migration record was created. */
    time_created TIMESTAMPTZ NOT NULL,

    /* The time this migration record was deleted. */
    time_deleted TIMESTAMPTZ,

    /* Note that there's no `time_modified/time_updated` timestamp for migration
     * records. This is because we track updated time separately for the source
     * and target sides of the migration, using separate `time_source_updated`
     * and time_target_updated` columns.
    */

    /* The state of the migration source */
    source_state omicron.public.migration_state NOT NULL,

    /* The ID of the migration source Propolis */
    source_propolis_id UUID NOT NULL,

    /* Generation number owned and incremented by the source sled-agent */
    source_gen INT8 NOT NULL DEFAULT 1,

    /* Timestamp of when the source field was last updated.
     *
     * This is provided by the sled-agent when publishing a migration state
     * update.
     */
    time_source_updated TIMESTAMPTZ,

    /* The state of the migration target */
    target_state omicron.public.migration_state NOT NULL,

    /* The ID of the migration target Propolis */
    target_propolis_id UUID NOT NULL,

    /* Generation number owned and incremented by the target sled-agent */
    target_gen INT8 NOT NULL DEFAULT 1,

    /* Timestamp of when the source field was last updated.
     *
     * This is provided by the sled-agent when publishing a migration state
     * update.
     */
    time_target_updated TIMESTAMPTZ
);

/* Lookup migrations by instance ID */
CREATE INDEX IF NOT EXISTS lookup_migrations_by_instance_id ON omicron.public.migration (
    instance_id
);

/* Migrations by time created.
 *
 * Currently, this is only used by OMDB for ordering the `omdb migration list`
 * output, but it may be used by other UIs in the future...
*/
CREATE INDEX IF NOT EXISTS migrations_by_time_created ON omicron.public.migration (
    time_created
);

/* Lookup region snapshot by snapshot id */
CREATE INDEX IF NOT EXISTS lookup_region_snapshot_by_snapshot_id on omicron.public.region_snapshot (
    snapshot_id
);

CREATE INDEX IF NOT EXISTS lookup_bgp_config_by_bgp_announce_set_id ON omicron.public.bgp_config (
    bgp_announce_set_id
) WHERE
    time_deleted IS NULL;

CREATE TYPE IF NOT EXISTS omicron.public.volume_resource_usage_type AS ENUM (
  'read_only_region',
  'region_snapshot'
);

/*
 * This table records when a Volume makes use of a read-only resource. When
 * there are no more entries for a particular read-only resource, then that
 * resource can be garbage collected.
 */
CREATE TABLE IF NOT EXISTS omicron.public.volume_resource_usage (
    usage_id UUID NOT NULL,

    volume_id UUID NOT NULL,

    usage_type omicron.public.volume_resource_usage_type NOT NULL,

    /*
     * This column contains a non-NULL value when the usage type is read_only
     * region
     */
    region_id UUID,

    /*
     * These columns contain non-NULL values when the usage type is region
     * snapshot
     */
    region_snapshot_dataset_id UUID,
    region_snapshot_region_id UUID,
    region_snapshot_snapshot_id UUID,

    PRIMARY KEY (usage_id),

    CONSTRAINT exactly_one_usage_source CHECK (
     (
      (usage_type = 'read_only_region') AND
      (region_id IS NOT NULL) AND
      (
       region_snapshot_dataset_id IS NULL AND
       region_snapshot_region_id IS NULL AND
       region_snapshot_snapshot_id IS NULL
      )
     )
    OR
     (
      (usage_type = 'region_snapshot') AND
      (region_id IS NULL) AND
      (
       region_snapshot_dataset_id IS NOT NULL AND
       region_snapshot_region_id IS NOT NULL AND
       region_snapshot_snapshot_id IS NOT NULL
      )
     )
    )
);

CREATE INDEX IF NOT EXISTS lookup_volume_resource_usage_by_region on omicron.public.volume_resource_usage (
    region_id
);

CREATE INDEX IF NOT EXISTS lookup_volume_resource_usage_by_snapshot on omicron.public.volume_resource_usage (
    region_snapshot_dataset_id, region_snapshot_region_id, region_snapshot_snapshot_id
);

CREATE UNIQUE INDEX IF NOT EXISTS one_record_per_volume_resource_usage on omicron.public.volume_resource_usage (
    volume_id,
    usage_type,
    region_id,
    region_snapshot_dataset_id,
    region_snapshot_region_id,
    region_snapshot_snapshot_id
);

/*
 * Alerts
 */


/*
 * Alert webhook receivers, receiver secrets, and receiver subscriptions.
 */

CREATE TABLE IF NOT EXISTS omicron.public.alert_receiver (
    /* Identity metadata (resource) */
    id UUID PRIMARY KEY,
    name STRING(63) NOT NULL,
    description STRING(512) NOT NULL,
    time_created TIMESTAMPTZ NOT NULL,
    time_modified TIMESTAMPTZ NOT NULL,
    time_deleted TIMESTAMPTZ,
    -- Child resource generation for secrets.
    secret_gen INT NOT NULL,

    -- Child resource generation for subscriptions. This is separate from
    -- `secret_gen`, as updating secrets and updating subscriptions are separate
    -- operations which don't conflict with each other.
    subscription_gen INT NOT NULL,
    -- URL of the endpoint webhooks are delivered to.
    endpoint STRING(512) NOT NULL
);

CREATE UNIQUE INDEX IF NOT EXISTS lookup_alert_rx_by_id
ON omicron.public.alert_receiver (id)
WHERE
    time_deleted IS NULL;

CREATE UNIQUE INDEX IF NOT EXISTS lookup_alert_rx_by_name
ON omicron.public.alert_receiver (
    name
) WHERE
    time_deleted IS NULL;

CREATE TABLE IF NOT EXISTS omicron.public.webhook_secret (
    -- ID of this secret.
    id UUID PRIMARY KEY,
    time_created TIMESTAMPTZ NOT NULL,
    -- N.B. that this will always be equal to `time_created` for secrets, as
    -- they are never modified once created.
    time_modified TIMESTAMPTZ NOT NULL,
    time_deleted TIMESTAMPTZ,
    -- UUID of the webhook receiver (foreign key into
    -- `omicron.public.webhook_rx`)
    rx_id UUID NOT NULL,
    -- Secret value.
    secret STRING(512) NOT NULL
);

CREATE INDEX IF NOT EXISTS lookup_webhook_secrets_by_rx
ON omicron.public.webhook_secret (
    rx_id
) WHERE
    time_deleted IS NULL;

-- Alert classes.
--
-- When creating new alert classes, be sure to add them here!
CREATE TYPE IF NOT EXISTS omicron.public.alert_class AS ENUM (
    -- Liveness probes, which are technically not real alerts, but, you know...
    'probe',
    -- Test classes used to test globbing.
    --
    -- These are not publicly exposed.
    'test.foo',
    'test.foo.bar',
    'test.foo.baz',
    'test.quux.bar',
    'test.quux.bar.baz'
    -- Add new alert classes here!
);

-- The set of alert class filters (either alert class names or alert class glob
-- patterns) associated with a alert receiver.
--
-- This is used when creating entries in the alert_subscription table to
-- indicate that a alert receiver is interested in a given event class.
CREATE TABLE IF NOT EXISTS omicron.public.alert_glob (
    -- UUID of the alert receiver (foreign key into
    -- `omicron.public.alert_receiver`)
    rx_id UUID NOT NULL,
    -- An event class glob to which this receiver is subscribed.
    glob STRING(512) NOT NULL,
    -- Regex used when evaluating this filter against concrete alert classes.
    regex STRING(512) NOT NULL,
    time_created TIMESTAMPTZ NOT NULL,
    -- The database schema version at which this glob was last expanded.
    --
    -- This is used to detect when a glob must be re-processed to generate exact
    -- subscriptions on schema changes.
    --
    -- If this is NULL, no exact subscriptions have been generated for this glob
    -- yet (i.e. it was just created)
    schema_version STRING(64),

    PRIMARY KEY (rx_id, glob)
);

-- Look up all event class globs for an alert receiver.
CREATE INDEX IF NOT EXISTS lookup_alert_globs_for_rx
ON omicron.public.alert_glob (
    rx_id
);

CREATE INDEX IF NOT EXISTS lookup_alert_globs_by_schema_version
ON omicron.public.alert_glob (schema_version);

CREATE TABLE IF NOT EXISTS omicron.public.alert_subscription (
    -- UUID of the alert receiver (foreign key into
    -- `omicron.public.alert_receiver`)
    rx_id UUID NOT NULL,
    -- An alert class to which the receiver is subscribed.
    alert_class omicron.public.alert_class NOT NULL,
    -- If this subscription is a concrete instantiation of a glob pattern, the
    -- value of the glob that created it (and, a foreign key into
    -- `webhook_rx_event_glob`). If the receiver is subscribed to this exact
    -- event class, then this is NULL.
    --
    -- This is used when deleting a glob subscription, as it is necessary to
    -- delete any concrete subscriptions to individual event classes matching
    -- that glob.
    glob STRING(512),

    time_created TIMESTAMPTZ NOT NULL,

    PRIMARY KEY (rx_id, alert_class)
);

-- Look up all receivers subscribed to an alert class. This is used by
-- the dispatcher to determine who is interested in a particular event.
CREATE INDEX IF NOT EXISTS lookup_alert_rxs_for_class
ON omicron.public.alert_subscription (
    alert_class
);

-- Look up all exact event class subscriptions for a receiver.
--
-- This is used when generating a view of all user-provided original
-- subscriptions provided for a receiver. That list is generated by looking up
-- all exact event class subscriptions for the receiver ID in this table,
-- combined with the list of all globs in the `alert_glob` table.
CREATE INDEX IF NOT EXISTS lookup_exact_subscriptions_for_alert_rx
on omicron.public.alert_subscription (
    rx_id
) WHERE glob IS NULL;

/*
 * Alert message queue.
 */

CREATE TABLE IF NOT EXISTS omicron.public.alert (
    id UUID PRIMARY KEY,
    time_created TIMESTAMPTZ NOT NULL,
    time_modified TIMESTAMPTZ NOT NULL,
    -- The class of alert that this is.
    alert_class omicron.public.alert_class NOT NULL,
    -- Actual alert data. The structure of this depends on the alert class.
    payload JSONB NOT NULL,

    -- Set when dispatch entries have been created for this alert.
    time_dispatched TIMESTAMPTZ,
    -- The number of receivers that this alart was dispatched to.
    num_dispatched INT8 NOT NULL,

    CONSTRAINT time_dispatched_set_if_dispatched CHECK (
        (num_dispatched = 0) OR (time_dispatched IS NOT NULL)
    ),

    CONSTRAINT num_dispatched_is_positive CHECK (
        (num_dispatched >= 0)
    )
);

-- Singleton probe alert
INSERT INTO omicron.public.alert (
    id,
    time_created,
    time_modified,
    alert_class,
    payload,
    time_dispatched,
    num_dispatched
) VALUES (
    -- NOTE: this UUID is duplicated in nexus_db_model::alert.
    '001de000-7768-4000-8000-000000000001',
    NOW(),
    NOW(),
    'probe',
    '{}',
    -- Pretend to be dispatched so we won't show up in "list alerts needing
    -- dispatch" queries
    NOW(),
    0
) ON CONFLICT DO NOTHING;

-- Look up webhook events in need of dispatching.
--
-- This is used by the message dispatcher when looking for events to dispatch.
CREATE INDEX IF NOT EXISTS lookup_undispatched_alerts
ON omicron.public.alert (
    id, time_created
) WHERE time_dispatched IS NULL;


/*
 * Alert message dispatching and delivery attempts.
 */

-- Describes why an alert delivery was triggered
CREATE TYPE IF NOT EXISTS omicron.public.alert_delivery_trigger AS ENUM (
    --  This delivery was triggered by the alert being dispatched.
    'alert',
    -- This delivery was triggered by an explicit call to the alert resend API.
    'resend',
    --- This delivery is a liveness probe.
    'probe'
);

-- Describes the state of an alert delivery
CREATE TYPE IF NOT EXISTS omicron.public.alert_delivery_state AS ENUM (
    --  This delivery has not yet completed.
    'pending',
    -- This delivery has failed.
    'failed',
    --- This delivery has completed successfully.
    'delivered'
);

-- Delivery dispatch table for webhook receivers.
CREATE TABLE IF NOT EXISTS omicron.public.webhook_delivery (
    -- UUID of this delivery.
    id UUID PRIMARY KEY,
    --- UUID of the alert (foreign key into `omicron.public.alert`).
    alert_id UUID NOT NULL,
    -- UUID of the webhook receiver (foreign key into
    -- `omicron.public.alert_receiver`)
    rx_id UUID NOT NULL,

    triggered_by omicron.public.alert_delivery_trigger NOT NULL,

    --- Delivery attempt count. Starts at 0.
    attempts INT2 NOT NULL,

    time_created TIMESTAMPTZ NOT NULL,
    -- If this is set, then this webhook message has either been delivered
    -- successfully, or is considered permanently failed.
    time_completed TIMESTAMPTZ,

    state omicron.public.alert_delivery_state NOT NULL,

    -- Deliverator coordination bits
    deliverator_id UUID,
    time_leased TIMESTAMPTZ,

    CONSTRAINT attempts_is_non_negative CHECK (attempts >= 0),
    CONSTRAINT active_deliveries_have_started_timestamps CHECK (
        (deliverator_id IS NULL) OR (
            deliverator_id IS NOT NULL AND time_leased IS NOT NULL
        )
    ),
    CONSTRAINT time_completed_iff_not_pending CHECK (
        (state = 'pending' AND time_completed IS NULL) OR
            (state != 'pending' AND time_completed IS NOT NULL)
    )
);

-- Ensure that initial delivery attempts (nexus-dispatched) are unique to avoid
-- duplicate work when an alert is dispatched. For deliveries created by calls
-- to the webhook event resend API, we don't enforce this constraint, to allow
-- re-delivery to be triggered multiple times.
CREATE UNIQUE INDEX IF NOT EXISTS one_webhook_event_dispatch_per_rx
ON omicron.public.webhook_delivery (
    alert_id, rx_id
)
WHERE
    triggered_by = 'alert';

-- Index for looking up all webhook messages dispatched to a receiver ID
CREATE INDEX IF NOT EXISTS lookup_webhook_delivery_dispatched_to_rx
ON omicron.public.webhook_delivery (
    rx_id, alert_id
);

-- Index for looking up all delivery attempts for an alert
CREATE INDEX IF NOT EXISTS lookup_webhook_deliveries_for_alert
ON omicron.public.webhook_delivery (
    alert_id
);

-- Index for looking up all currently in-flight webhook messages, and ordering
-- them by their creation times.
CREATE INDEX IF NOT EXISTS webhook_deliveries_in_flight
ON omicron.public.webhook_delivery (
    time_created, id
) WHERE
    time_completed IS NULL;

CREATE TYPE IF NOT EXISTS omicron.public.webhook_delivery_attempt_result as ENUM (
    -- The delivery attempt failed with an HTTP error.
    'failed_http_error',
    -- The delivery attempt failed because the receiver endpoint was
    -- unreachable.
    'failed_unreachable',
    --- The delivery attempt connected successfully but no response was received
    --  within the timeout.
    'failed_timeout',
    -- The delivery attempt succeeded.
    'succeeded'
);

CREATE TABLE IF NOT EXISTS omicron.public.webhook_delivery_attempt (
    -- Primary key
    id UUID PRIMARY KEY,
    -- Foreign key into `omicron.public.webhook_delivery`.
    delivery_id UUID NOT NULL,
    -- attempt number.
    attempt INT2 NOT NULL,

    -- UUID of the webhook receiver (foreign key into
    -- `omicron.public.webhook_rx`)
    rx_id UUID NOT NULL,

    result omicron.public.webhook_delivery_attempt_result NOT NULL,

    -- This is an INT4 to ensure we can store any unsigned 16-bit number,
    -- although status code > 599 would be Very Surprising...
    response_status INT4,
    response_duration INTERVAL,
    time_created TIMESTAMPTZ NOT NULL,
    -- UUID of the Nexus who did this delivery attempt.
    deliverator_id UUID NOT NULL,

    -- Attempt numbers start at 1
    CONSTRAINT attempts_start_at_1 CHECK (attempt >= 1),

    -- Ensure response status codes are not negative.
    -- We could be more prescriptive here, and also check that they're >= 100
    -- and <= 599, but some servers may return weird stuff, and we'd like to be
    -- able to record that they did that.
    CONSTRAINT response_status_is_unsigned CHECK (
        (response_status IS NOT NULL AND response_status >= 0) OR
            (response_status IS NULL)
    ),

    CONSTRAINT response_iff_not_unreachable CHECK (
        (
            -- If the result is 'succeedeed' or 'failed_http_error', response
            -- data must be present.
            (result = 'succeeded' OR result = 'failed_http_error') AND (
                response_status IS NOT NULL AND
                response_duration IS NOT NULL
            )
        ) OR (
            -- If the result is 'failed_unreachable' or 'failed_timeout', no
            -- response data is present.
            (result = 'failed_unreachable' OR result = 'failed_timeout') AND (
                response_status IS NULL AND
                response_duration IS NULL
            )
        )
    )
);

CREATE INDEX IF NOT EXISTS lookup_attempts_for_webhook_delivery
ON omicron.public.webhook_delivery_attempt (
    delivery_id
);

CREATE INDEX IF NOT EXISTS lookup_webhook_delivery_attempts_to_rx
ON omicron.public.webhook_delivery_attempt (
    rx_id
);

CREATE TYPE IF NOT EXISTS omicron.public.user_data_export_resource_type AS ENUM (
  'snapshot',
  'image'
);

CREATE TYPE IF NOT EXISTS omicron.public.user_data_export_state AS ENUM (
  'requested',
  'assigning',
  'live',
  'deleting',
  'deleted'
);

/*
 * This table contains a record when a snapshot is being exported.
 */
CREATE TABLE IF NOT EXISTS omicron.public.user_data_export (
    id UUID PRIMARY KEY,

    state omicron.public.user_data_export_state NOT NULL,
    operating_saga_id UUID,
    generation INT8 NOT NULL,

    resource_id UUID NOT NULL,
    resource_type omicron.public.user_data_export_resource_type NOT NULL,
    resource_deleted BOOL NOT NULL,

    pantry_ip INET,
    pantry_port INT4 CHECK (pantry_port BETWEEN 0 AND 65535),
    volume_id UUID
);

CREATE INDEX IF NOT EXISTS lookup_export_by_resource_type
ON omicron.public.user_data_export (resource_type);

CREATE UNIQUE INDEX IF NOT EXISTS one_export_record_per_resource
ON omicron.public.user_data_export (resource_id)
WHERE state != 'deleted';

CREATE INDEX IF NOT EXISTS lookup_export_by_volume
ON omicron.public.user_data_export (volume_id);

CREATE INDEX IF NOT EXISTS lookup_export_by_state
ON omicron.public.user_data_export (state);

/*
 * Ereports
 *
 * See RFD 520 for details:
 * https://rfd.shared.oxide.computer/rfd/520
 */

/* Ereports from service processors */
CREATE TABLE IF NOT EXISTS omicron.public.sp_ereport (
    /*
     * the primary key for an ereport is formed from the tuple of the
     * reporter's restart ID (a randomly generated UUID) and the ereport's ENA
     * (a 64-bit integer that uniquely identifies the ereport within that
     * restart of the reporter).
     *
     * see: https://rfd.shared.oxide.computer/rfd/520#ereport-metadata
     */
    restart_id UUID NOT NULL,
    ena INT8 NOT NULL,
    time_deleted TIMESTAMPTZ,

    /* time at which the ereport was collected */
    time_collected TIMESTAMPTZ NOT NULL,
    /* UUID of the Nexus instance that collected the ereport */
    collector_id UUID NOT NULL,

    /*
     * physical location of the reporting SP
     *
     * these fields are always present, as they are how requests to collect
     * ereports are indexed by MGS.
     */
    sp_type omicron.public.sp_type NOT NULL,
    sp_slot INT4 NOT NULL,

    /*
     * VPD identity of the reporting SP.
     *
     * unlike the physical location, these fields are nullable, as an ereport
     * may be generated in a state where the SP doesn't know who or what it is.
     * consider that "i don't know my own identity" is a reasonable condition
     * to want to generate an ereport about!
     */
    serial_number STRING,
    part_number STRING,

    /*
     * The ereport class, which indicates the category of event reported.
     *
     * This is nullable, as it is extracted from the report JSON, and reports
     * missing class information must still be ingested.
     */
    class STRING,

    /*
     * JSON representation of the ereport as received from the SP.
     *
     * the raw JSON representation of the ereport is always stored, alongside
     * any more structured data that we extract from it, as extracting data
     * from the received ereport requires additional knowledge of the ereport
     * formats generated by the SP and its various tasks. as these may change,
     * and new ereports may be added which Nexus may not yet be aware of,
     * we always store the raw JSON representation of the ereport. as Nexus
     * becomes aware of new ereport schemas, it can go back and extract
     * structured data from previously collected ereports with those schemas,
     * but this is only possible if the JSON blob is persisted.
     *
     * see also: https://rfd.shared.oxide.computer/rfd/520#data-model
     */
    report JSONB NOT NULL,

    PRIMARY KEY (restart_id, ena)
);

CREATE INDEX IF NOT EXISTS lookup_sp_ereports_by_slot
ON omicron.public.sp_ereport (
    sp_type,
    sp_slot,
    time_collected
)
where
    time_deleted IS NULL;

CREATE INDEX IF NOT EXISTS order_sp_ereports_by_timestamp
ON omicron.public.sp_ereport(
    time_collected
)
WHERE
    time_deleted IS NULL;

CREATE INDEX IF NOT EXISTS lookup_sp_ereports_by_serial
ON omicron.public.sp_ereport (
    serial_number
) WHERE
    time_deleted IS NULL;

/* Ereports from the host operating system */
CREATE TABLE IF NOT EXISTS omicron.public.host_ereport (
    /*
    * the primary key for an ereport is formed from the tuple of the
    * reporter's restart ID (a randomly generated UUID) and the ereport's ENA
    * (a 64-bit integer that uniquely identifies the ereport within that
    * restart of the reporter).
    *
    * see: https://rfd.shared.oxide.computer/rfd/520#ereport-metadata
    */
    restart_id UUID NOT NULL,
    ena INT8 NOT NULL,
    time_deleted TIMESTAMPTZ,

    /* time at which the ereport was collected */
    time_collected TIMESTAMPTZ NOT NULL,
    /* UUID of the Nexus instance that collected the ereport */
    collector_id UUID NOT NULL,

    /* identity of the reporting sled */
    sled_id UUID NOT NULL,
    sled_serial TEXT NOT NULL,

    /*
     * The ereport class, which indicates the category of event reported.
     *
     * This is nullable, as it is extracted from the report JSON, and reports
     * missing class information must still be ingested.
     */
    class STRING,

    /*
     * JSON representation of the ereport as received from the sled-agent.
     *
     * the raw JSON representation of the ereport is always stored, alongside
     * any more structured data that we extract from it, as extracting data
     * from the received ereport requires additional knowledge of the ereport
     * formats generated by the host OS' fault management system. as these may
     * change, and new ereports may be added which Nexus may not yet be aware
     * of, we always store the raw JSON representation of the ereport. as Nexus
     * becomes aware of new ereport schemas, it can go back and extract
     * structured data from previously collected ereports with those schemas,
     * but this is only possible if the JSON blob is persisted.
     *
     * see also: https://rfd.shared.oxide.computer/rfd/520#data-model
     */
    report JSONB NOT NULL,

    PRIMARY KEY (restart_id, ena)
);

CREATE INDEX IF NOT EXISTS lookup_host_ereports_by_sled
ON omicron.public.host_ereport (
    sled_id,
    time_collected
)
WHERE
    time_deleted IS NULL;

CREATE INDEX IF NOT EXISTS order_host_ereports_by_timestamp
ON omicron.public.host_ereport (
    time_collected
)
WHERE
    time_deleted IS NULL;

CREATE INDEX IF NOT EXISTS lookup_host_ereports_by_serial
ON omicron.public.host_ereport (
    sled_serial
) WHERE
    time_deleted IS NULL;

/*
 * Keep this at the end of file so that the database does not contain a version
 * until it is fully populated.
 */
INSERT INTO omicron.public.db_metadata (
    singleton,
    time_created,
    time_modified,
    version,
    target_version
) VALUES
<<<<<<< HEAD
    (TRUE, NOW(), NOW(), '167.0.0', NULL)
=======
    (TRUE, NOW(), NOW(), '168.0.0', NULL)
>>>>>>> 2b9380fc
ON CONFLICT DO NOTHING;

COMMIT;<|MERGE_RESOLUTION|>--- conflicted
+++ resolved
@@ -6303,11 +6303,7 @@
     version,
     target_version
 ) VALUES
-<<<<<<< HEAD
-    (TRUE, NOW(), NOW(), '167.0.0', NULL)
-=======
-    (TRUE, NOW(), NOW(), '168.0.0', NULL)
->>>>>>> 2b9380fc
+    (TRUE, NOW(), NOW(), '169.0.0', NULL)
 ON CONFLICT DO NOTHING;
 
 COMMIT;