--- conflicted
+++ resolved
@@ -6564,11 +6564,7 @@
     version,
     target_version
 ) VALUES
-<<<<<<< HEAD
-    (TRUE, NOW(), NOW(), '181.0.0', NULL)
-=======
-    (TRUE, NOW(), NOW(), '183.0.0', NULL)
->>>>>>> 93c75409
+    (TRUE, NOW(), NOW(), '184.0.0', NULL)
 ON CONFLICT DO NOTHING;
 
 COMMIT;