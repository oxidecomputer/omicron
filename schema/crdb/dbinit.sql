--- conflicted
+++ resolved
@@ -6258,11 +6258,7 @@
     version,
     target_version
 ) VALUES
-<<<<<<< HEAD
-    (TRUE, NOW(), NOW(), '165.0.0', NULL)
-=======
-    (TRUE, NOW(), NOW(), '167.0.0', NULL)
->>>>>>> 39672a42
+    (TRUE, NOW(), NOW(), '168.0.0', NULL)
 ON CONFLICT DO NOTHING;
 
 COMMIT;