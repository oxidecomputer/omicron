/*
 * dbinit.sql: raw SQL to initialize a database for use by Omicron
 *
 * It's not clear what the long-term story for managing the database schema will
 * be.  For now, this file can be used by the test suite and by developers (via
 * the "omicron-dev" program) to set up a local database with which to run the
 * system.
 */

/*
 * Important CockroachDB notes:
 *
 *    For timestamps, CockroachDB's docs recommend TIMESTAMPTZ rather than
 *    TIMESTAMP.  This does not change what is stored with each datum, but
 *    rather how it's interpreted when clients use it.  It should make no
 *    difference to us, so we stick with the recommendation.
 *
 *    We avoid explicit foreign keys due to this warning from the docs: "Foreign
 *    key dependencies can significantly impact query performance, as queries
 *    involving tables with foreign keys, or tables referenced by foreign keys,
 *    require CockroachDB to check two separate tables. We recommend using them
 *    sparingly."
 */

BEGIN;

/*
 * We assume the database and user do not already exist so that we don't
 * inadvertently clobber what's there.  If they might exist, the user has to
 * clear this first.
 *
 * NOTE: the database and user names MUST be kept in sync with the
 * initialization code and dbwipe.sql.
 */
CREATE DATABASE IF NOT EXISTS omicron;
CREATE USER IF NOT EXISTS omicron;
ALTER DEFAULT PRIVILEGES GRANT INSERT, SELECT, UPDATE, DELETE ON TABLES to omicron;

/*
 * Configure a replication factor of 5 to ensure that the system can maintain
 * availability in the face of any two node failures.
 */
ALTER RANGE default CONFIGURE ZONE USING num_replicas = 5;

/*
 * Racks
 */
CREATE TABLE IF NOT EXISTS omicron.public.rack (
    /* Identity metadata (asset) */
    id UUID PRIMARY KEY,
    time_created TIMESTAMPTZ NOT NULL,
    time_modified TIMESTAMPTZ NOT NULL,

    /*
     * Identifies if rack management has been transferred from RSS -> Nexus.
     * If "false", RSS is still managing sleds, services, and DNS records.
     *
     * This value is set to "true" when RSS calls the
     * "rack_initialization_complete" endpoint on Nexus' internal interface.
     *
     * See RFD 278 for more detail.
     */
    initialized BOOL NOT NULL,

    /* Used to configure the updates service URL */
    tuf_base_url STRING(512),

    /* The IPv6 underlay /56 prefix for the rack */
    rack_subnet INET
);

/*
 * Sleds
 */

-- The disposition for a particular sled. This is updated solely by the
-- operator, and not by Nexus.
CREATE TYPE IF NOT EXISTS omicron.public.sled_policy AS ENUM (
    -- The sled is in service, and new resources can be provisioned onto it.
    'in_service',
    -- The sled is in service, but the operator has indicated that new
    -- resources should not be provisioned onto it.
    'no_provision',
    -- The operator has marked that the sled has, or will be, removed from the
    -- rack, and it should be assumed that any resources currently on it are
    -- now permanently missing.
    'expunged'
);

-- The actual state of the sled. This is updated exclusively by Nexus.
--
-- Nexus's goal is to match the sled's state with the operator-indicated
-- policy. For example, if the sled_policy is "expunged" and the sled_state is
-- "active", Nexus will assume that the sled is gone. Based on that, Nexus will
-- reallocate resources currently on the expunged sled to other sleds, etc.
-- Once the expunged sled no longer has any resources attached to it, Nexus
-- will mark it as decommissioned.
CREATE TYPE IF NOT EXISTS omicron.public.sled_state AS ENUM (
    -- The sled has resources of any kind allocated on it, or, is available for
    -- new resources.
    --
    -- The sled can be in this state and have a different sled policy, e.g.
    -- "expunged".
    'active',

    -- The sled no longer has resources allocated on it, now or in the future.
    --
    -- This is a terminal state. This state is only valid if the sled policy is
    -- 'expunged'.
    'decommissioned'
);

CREATE TABLE IF NOT EXISTS omicron.public.sled (
    /* Identity metadata (asset) */
    id UUID PRIMARY KEY,
    time_created TIMESTAMPTZ NOT NULL,
    time_modified TIMESTAMPTZ NOT NULL,
    time_deleted TIMESTAMPTZ,
    rcgen INT NOT NULL,

    /* FK into the Rack table */
    rack_id UUID NOT NULL,

    /* Idenfities if this Sled is a Scrimlet */
    is_scrimlet BOOL NOT NULL,

    /* Baseboard information about the sled */
    serial_number STRING(63) NOT NULL,
    part_number STRING(63) NOT NULL,
    revision INT8 NOT NULL,

    /* CPU & RAM summary for the sled */
    usable_hardware_threads INT8 CHECK (usable_hardware_threads BETWEEN 0 AND 4294967295) NOT NULL,
    usable_physical_ram INT8 NOT NULL,
    reservoir_size INT8 CHECK (reservoir_size < usable_physical_ram) NOT NULL,

    /* The IP address and bound port of the sled agent server. */
    ip INET NOT NULL,
    port INT4 CHECK (port BETWEEN 0 AND 65535) NOT NULL,

    /* The last address allocated to a propolis instance on this sled. */
    last_used_address INET NOT NULL,

    /* The policy for the sled, updated exclusively by the operator */
    sled_policy omicron.public.sled_policy NOT NULL,

    /* The actual state of the sled, updated exclusively by Nexus */
    sled_state omicron.public.sled_state NOT NULL,

    /* Generation number owned and incremented by the sled-agent */
    sled_agent_gen INT8 NOT NULL DEFAULT 1
);

-- Add an index that ensures a given physical sled (identified by serial and
-- part number) can only be a commissioned member of the control plane once.
--
-- TODO Should `sled` reference `hw_baseboard_id` instead of having its own
-- serial/part columns?
CREATE UNIQUE INDEX IF NOT EXISTS commissioned_sled_uniqueness
    ON omicron.public.sled (serial_number, part_number)
    WHERE sled_state != 'decommissioned';

/* Add an index which lets us look up sleds on a rack */
CREATE UNIQUE INDEX IF NOT EXISTS lookup_sled_by_rack ON omicron.public.sled (
    rack_id,
    id
) WHERE time_deleted IS NULL;

/* Add an index which lets us look up sleds based on policy and state */
CREATE INDEX IF NOT EXISTS lookup_sled_by_policy_and_state ON omicron.public.sled (
    sled_policy,
    sled_state
);

CREATE TYPE IF NOT EXISTS omicron.public.sled_resource_kind AS ENUM (
    -- omicron.public.instance
    'instance'
    -- We expect to other resource kinds here in the future; e.g., to track
    -- resources used by control plane services. For now, we only track
    -- instances.
);

-- Accounting for programs using resources on a sled
CREATE TABLE IF NOT EXISTS omicron.public.sled_resource (
    -- Should match the UUID of the corresponding resource
    id UUID PRIMARY KEY,

    -- The sled where resources are being consumed
    sled_id UUID NOT NULL,

    -- The maximum number of hardware threads usable by this resource
    hardware_threads INT8 NOT NULL,

    -- The maximum amount of RSS RAM provisioned to this resource
    rss_ram INT8 NOT NULL,

    -- The maximum amount of Reservoir RAM provisioned to this resource
    reservoir_ram INT8 NOT NULL,

    -- Identifies the type of the resource
    kind omicron.public.sled_resource_kind NOT NULL
);

-- Allow looking up all resources which reside on a sled
CREATE UNIQUE INDEX IF NOT EXISTS lookup_resource_by_sled ON omicron.public.sled_resource (
    sled_id,
    id
);


-- Table of all sled subnets allocated for sleds added to an already initialized
-- rack. The sleds in this table and their allocated subnets are created before
-- a sled is added to the `sled` table. Addition to the `sled` table occurs
-- after the sled is initialized and notifies Nexus about itself.
--
-- For simplicity and space savings, this table doesn't actually contain the
-- full subnets for a given sled, but only the octet that extends a /56 rack
-- subnet to a /64 sled subnet. The rack subnet is maintained in the `rack`
-- table.
--
-- This table does not include subnet octets allocated during RSS and therefore
-- all of the octets start at 33. This makes the data in this table purely additive
-- post-RSS, which also implies that we cannot re-use subnet octets if an original
-- sled that was part of RSS was removed from the cluster.
CREATE TABLE IF NOT EXISTS omicron.public.sled_underlay_subnet_allocation (
    -- The physical identity of the sled
    -- (foreign key into `hw_baseboard_id` table)
    hw_baseboard_id UUID,

    -- The rack to which a sled is being added
    -- (foreign key into `rack` table)
    --
    -- We require this because the sled is not yet part of the sled table when
    -- we first allocate a subnet for it.
    rack_id UUID NOT NULL,

    -- The sled to which a subnet is being allocated
    --
    -- Eventually will be a foreign key into the `sled` table when the sled notifies nexus
    -- about itself after initialization.
    sled_id UUID NOT NULL,

    -- The octet that extends a /56 rack subnet to a /64 sled subnet
    --
    -- Always between 33 and 255 inclusive
    subnet_octet INT2 NOT NULL UNIQUE CHECK (subnet_octet BETWEEN 33 AND 255),

    PRIMARY KEY (hw_baseboard_id, sled_id)
);

-- Add an index which allows pagination by {rack_id, sled_id} pairs.
CREATE UNIQUE INDEX IF NOT EXISTS lookup_subnet_allocation_by_rack_and_sled ON omicron.public.sled_underlay_subnet_allocation (
    rack_id,
    sled_id
);

/*
 * Switches
 */

CREATE TABLE IF NOT EXISTS omicron.public.switch (
    /* Identity metadata (asset) */
    id UUID PRIMARY KEY,
    time_created TIMESTAMPTZ NOT NULL,
    time_modified TIMESTAMPTZ NOT NULL,
    time_deleted TIMESTAMPTZ,
    rcgen INT NOT NULL,

    /* FK into the Rack table */
    rack_id UUID NOT NULL,

    /* Baseboard information about the switch */
    serial_number STRING(63) NOT NULL,
    part_number STRING(63) NOT NULL,
    revision INT8 NOT NULL
);

/* Add an index which lets us look up switches on a rack */
CREATE UNIQUE INDEX IF NOT EXISTS lookup_switch_by_rack ON omicron.public.switch (
    rack_id,
    id
) WHERE time_deleted IS NULL;

/*
 * Services
 */

CREATE TYPE IF NOT EXISTS omicron.public.service_kind AS ENUM (
  'clickhouse',
  'clickhouse_keeper',
  'cockroach',
  'crucible',
  'crucible_pantry',
  'dendrite',
  'external_dns',
  'internal_dns',
  'nexus',
  'ntp',
  'oximeter',
  'tfport',
  'mgd'
);

CREATE TYPE IF NOT EXISTS omicron.public.physical_disk_kind AS ENUM (
  'm2',
  'u2'
);

-- The disposition for a particular physical disk.
-- This is updated by the operator, either explicitly through an operator API,
-- or implicitly when altering sled policy.
CREATE TYPE IF NOT EXISTS omicron.public.physical_disk_policy AS ENUM (
    -- The disk is in service, and new resources can be provisioned onto it.
    'in_service',
    -- The disk has been, or will be, removed from the rack, and it should be
    -- assumed that any resources currently on it are now permanently missing.
    'expunged'
);

-- The actual state of a physical disk. This is updated exclusively by Nexus.
--
-- Nexus's goal is to match the physical disk's state with the
-- operator-indicated policy. For example, if the policy is "expunged" and the
-- state is "active", Nexus will assume that the physical disk is gone. Based
-- on that, Nexus will reallocate resources currently on the expunged disk
-- elsewhere, etc. Once the expunged disk no longer has any resources attached
-- to it, Nexus will mark it as decommissioned.
CREATE TYPE IF NOT EXISTS omicron.public.physical_disk_state AS ENUM (
    -- The disk has resources of any kind allocated on it, or, is available for
    -- new resources.
    --
    -- The disk can be in this state and have a different policy, e.g.
    -- "expunged".
    'active',

    -- The disk no longer has resources allocated on it, now or in the future.
    --
    -- This is a terminal state. This state is only valid if the policy is
    -- 'expunged'.
    'decommissioned'
);

-- A physical disk which exists inside the rack.
CREATE TABLE IF NOT EXISTS omicron.public.physical_disk (
    id UUID PRIMARY KEY,
    time_created TIMESTAMPTZ NOT NULL,
    time_modified TIMESTAMPTZ NOT NULL,
    time_deleted TIMESTAMPTZ,
    rcgen INT NOT NULL,

    vendor STRING(63) NOT NULL,
    serial STRING(63) NOT NULL,
    model STRING(63) NOT NULL,

    variant omicron.public.physical_disk_kind NOT NULL,

    -- FK into the Sled table
    sled_id UUID NOT NULL,

    disk_policy omicron.public.physical_disk_policy NOT NULL,
    disk_state omicron.public.physical_disk_state NOT NULL
);

-- This constraint only needs to be upheld for disks that are not deleted
-- nor decommissioned.
CREATE UNIQUE INDEX IF NOT EXISTS vendor_serial_model_unique on omicron.public.physical_disk (
  vendor, serial, model
) WHERE time_deleted IS NULL AND disk_state != 'decommissioned';

CREATE UNIQUE INDEX IF NOT EXISTS lookup_physical_disk_by_variant ON omicron.public.physical_disk (
    variant,
    id
) WHERE time_deleted IS NULL;

-- Make it efficient to look up physical disks by Sled.
CREATE UNIQUE INDEX IF NOT EXISTS lookup_physical_disk_by_sled ON omicron.public.physical_disk (
    sled_id,
    id
);

-- x509 certificates which may be used by services
CREATE TABLE IF NOT EXISTS omicron.public.certificate (
    -- Identity metadata (resource)
    id UUID PRIMARY KEY,
    name STRING(63) NOT NULL,
    description STRING(512) NOT NULL,
    time_created TIMESTAMPTZ NOT NULL,
    time_modified TIMESTAMPTZ NOT NULL,
    time_deleted TIMESTAMPTZ,

    -- which Silo this certificate is used for
    silo_id UUID NOT NULL,

    -- The service type which should use this certificate
    service omicron.public.service_kind NOT NULL,

    -- cert.pem file (certificate chain in PEM format) as a binary blob
    cert BYTES NOT NULL,

    -- key.pem file (private key in PEM format) as a binary blob
    key BYTES NOT NULL
);

-- Add an index which lets us look up certificates for a particular service
-- class.
CREATE UNIQUE INDEX IF NOT EXISTS lookup_certificate_by_service ON omicron.public.certificate (
    service,
    id
) WHERE
    time_deleted IS NULL;

-- Add an index which enforces that certificates have unique names, and which
-- allows pagination-by-name.
CREATE UNIQUE INDEX IF NOT EXISTS lookup_certificate_by_silo ON omicron.public.certificate (
    silo_id,
    name
) WHERE
    time_deleted IS NULL;

-- A table describing virtual resource provisioning which may be associated
-- with a collection of objects, including:
-- - Projects
-- - Silos
-- - Fleet
CREATE TABLE IF NOT EXISTS omicron.public.virtual_provisioning_collection (
    -- Should match the UUID of the corresponding collection.
    id UUID PRIMARY KEY,
    time_modified TIMESTAMPTZ NOT NULL DEFAULT NOW(),

    -- Identifies the type of the collection.
    collection_type STRING(63) NOT NULL,

    -- The amount of physical disk space which has been provisioned
    -- on behalf of the collection.
    virtual_disk_bytes_provisioned INT8 NOT NULL,

    -- The number of CPUs provisioned by VMs.
    cpus_provisioned INT8 NOT NULL,

    -- The amount of RAM provisioned by VMs.
    ram_provisioned INT8 NOT NULL
);

-- A table describing a single virtual resource which has been provisioned.
-- This may include:
-- - Disks
-- - Instances
-- - Snapshots
--
-- NOTE: You might think to yourself: "This table looks an awful lot like
-- the 'virtual_provisioning_collection' table, could they be condensed into
-- a single table?"
-- The answer to this question is unfortunately: "No". We use CTEs to both
-- UPDATE the collection table while INSERTing rows in the resource table, and
-- this would not be allowed if they came from the same table due to:
-- https://www.cockroachlabs.com/docs/v22.2/known-limitations#statements-containing-multiple-modification-subqueries-of-the-same-table-are-disallowed
-- However, by using separate tables, the CTE is able to function correctly.
CREATE TABLE IF NOT EXISTS omicron.public.virtual_provisioning_resource (
    -- Should match the UUID of the corresponding collection.
    id UUID PRIMARY KEY,
    time_modified TIMESTAMPTZ NOT NULL DEFAULT NOW(),

    -- Identifies the type of the resource.
    resource_type STRING(63) NOT NULL,

    -- The amount of physical disk space which has been provisioned
    -- on behalf of the resource.
    virtual_disk_bytes_provisioned INT8 NOT NULL,

    -- The number of CPUs provisioned.
    cpus_provisioned INT8 NOT NULL,

    -- The amount of RAM provisioned.
    ram_provisioned INT8 NOT NULL
);

-- ZPools of Storage, attached to Sleds.
-- These are backed by a single physical disk.
--
-- For information about the provisioned zpool, reference the
-- "omicron.public.inv_zpool" table, which returns information
-- that has actually been returned from the underlying sled.
CREATE TABLE IF NOT EXISTS omicron.public.zpool (
    /* Identity metadata (asset) */
    id UUID PRIMARY KEY,
    time_created TIMESTAMPTZ NOT NULL,
    time_modified TIMESTAMPTZ NOT NULL,
    time_deleted TIMESTAMPTZ,
    rcgen INT NOT NULL,

    /* FK into the Sled table */
    sled_id UUID NOT NULL,

    /* FK into the Physical Disk table */
    physical_disk_id UUID NOT NULL
);

/* Create an index on the physical disk id */
CREATE INDEX IF NOT EXISTS lookup_zpool_by_disk on omicron.public.zpool (
    physical_disk_id,
    id
) WHERE physical_disk_id IS NOT NULL AND time_deleted IS NULL;

CREATE TYPE IF NOT EXISTS omicron.public.dataset_kind AS ENUM (
  'crucible',
  'cockroach',
  'clickhouse',
  'clickhouse_keeper',
  'external_dns',
  'internal_dns'
);

/*
 * A dataset of allocated space within a zpool.
 */
CREATE TABLE IF NOT EXISTS omicron.public.dataset (
    /* Identity metadata (asset) */
    id UUID PRIMARY KEY,
    time_created TIMESTAMPTZ NOT NULL,
    time_modified TIMESTAMPTZ NOT NULL,
    time_deleted TIMESTAMPTZ,
    rcgen INT NOT NULL,

    /* FK into the Pool table */
    pool_id UUID NOT NULL,

    /* Contact information for the dataset */
    ip INET NOT NULL,
    port INT4 CHECK (port BETWEEN 0 AND 65535) NOT NULL,

    kind omicron.public.dataset_kind NOT NULL,

    /* An upper bound on the amount of space that might be in-use */
    size_used INT,

    /* Crucible must make use of 'size_used'; other datasets manage their own storage */
    CONSTRAINT size_used_column_set_for_crucible CHECK (
      (kind != 'crucible') OR
      (kind = 'crucible' AND size_used IS NOT NULL)
    )
);

/* Create an index on the size usage for Crucible's allocation */
CREATE INDEX IF NOT EXISTS lookup_dataset_by_size_used_crucible on omicron.public.dataset (
    size_used
) WHERE size_used IS NOT NULL AND time_deleted IS NULL AND kind = 'crucible';

/* Create an index on the size usage for any dataset */
CREATE INDEX IF NOT EXISTS lookup_dataset_by_size_used on omicron.public.dataset (
    size_used
) WHERE size_used IS NOT NULL AND time_deleted IS NULL;

/* Create an index on the zpool id */
CREATE INDEX IF NOT EXISTS lookup_dataset_by_zpool on omicron.public.dataset (
    pool_id,
    id
) WHERE pool_id IS NOT NULL AND time_deleted IS NULL;

/*
 * A region of space allocated to Crucible Downstairs, within a dataset.
 */
CREATE TABLE IF NOT EXISTS omicron.public.region (
    /* Identity metadata (asset) */
    id UUID PRIMARY KEY,
    time_created TIMESTAMPTZ NOT NULL,
    time_modified TIMESTAMPTZ NOT NULL,

    /* FK into the dataset table */
    dataset_id UUID NOT NULL,

    /* FK into the volume table */
    volume_id UUID NOT NULL,

    /* Metadata describing the region */
    block_size INT NOT NULL,
    blocks_per_extent INT NOT NULL,
    extent_count INT NOT NULL
);

/*
 * Allow all regions belonging to a disk to be accessed quickly.
 */
CREATE UNIQUE INDEX IF NOT EXISTS lookup_region_by_volume on omicron.public.region (
    volume_id,
    id
);

/*
 * Allow all regions belonging to a dataset to be accessed quickly.
 */
CREATE UNIQUE INDEX IF NOT EXISTS lookup_region_by_dataset on omicron.public.region (
    dataset_id,
    id
);

/*
 * A snapshot of a region, within a dataset.
 */
CREATE TABLE IF NOT EXISTS omicron.public.region_snapshot (
    dataset_id UUID NOT NULL,
    region_id UUID NOT NULL,

    /* Associated higher level virtual snapshot */
    snapshot_id UUID NOT NULL,

    /*
     * Target string, for identification as part of
     * volume construction request(s)
     */
    snapshot_addr TEXT NOT NULL,

    /* How many volumes reference this? */
    volume_references INT8 NOT NULL,

    /* Is this currently part of some resources_to_delete? */
    deleting BOOL NOT NULL,

    PRIMARY KEY (dataset_id, region_id, snapshot_id)
);

/* Index for use during join with region table */
CREATE INDEX IF NOT EXISTS lookup_region_by_dataset on omicron.public.region_snapshot (
    dataset_id, region_id
);

/*
 * Index on volume_references and snapshot_addr for crucible
 * resource accounting lookup
 */
CREATE INDEX IF NOT EXISTS lookup_region_snapshot_by_volume_reference on omicron.public.region_snapshot (
    volume_references
);

CREATE INDEX IF NOT EXISTS lookup_region_snapshot_by_snapshot_addr on omicron.public.region_snapshot (
    snapshot_addr
);

/*
 * A volume within Crucible
 */
CREATE TABLE IF NOT EXISTS omicron.public.volume (
    id UUID PRIMARY KEY,
    time_created TIMESTAMPTZ NOT NULL,
    time_modified TIMESTAMPTZ NOT NULL,
    time_deleted TIMESTAMPTZ,

    /* child resource generation number, per RFD 192 */
    rcgen INT NOT NULL,

    /*
     * A JSON document describing the construction of the volume, including all
     * sub volumes. This is what will be POSTed to propolis, and eventually
     * consumed by some Upstairs code to perform the volume creation. The Rust
     * type of this column should be Crucible::VolumeConstructionRequest.
     */
    data TEXT NOT NULL,

    /*
     * A JSON document describing what resources to clean up when deleting this
     * volume. The Rust type of this column should be the CrucibleResources
     * enum.
     */
    resources_to_clean_up TEXT
);

/* Quickly find deleted volumes */
CREATE INDEX IF NOT EXISTS lookup_volume_by_deleted on omicron.public.volume (
    time_deleted
);

/*
 * Silos
 */

CREATE TYPE IF NOT EXISTS omicron.public.authentication_mode AS ENUM (
  'local',
  'saml'
);

CREATE TYPE IF NOT EXISTS omicron.public.user_provision_type AS ENUM (
  'api_only',
  'jit'
);

CREATE TABLE IF NOT EXISTS omicron.public.silo (
    /* Identity metadata */
    id UUID PRIMARY KEY,
    name STRING(63) NOT NULL,
    description STRING(512) NOT NULL,
    time_created TIMESTAMPTZ NOT NULL,
    time_modified TIMESTAMPTZ NOT NULL,
    time_deleted TIMESTAMPTZ,

    discoverable BOOL NOT NULL,
    authentication_mode omicron.public.authentication_mode NOT NULL,
    user_provision_type omicron.public.user_provision_type NOT NULL,

    mapped_fleet_roles JSONB NOT NULL,

    /* child resource generation number, per RFD 192 */
    rcgen INT NOT NULL
);

CREATE UNIQUE INDEX IF NOT EXISTS lookup_silo_by_name ON omicron.public.silo (
    name
) WHERE
    time_deleted IS NULL;

/*
 * Silo users
 */
CREATE TABLE IF NOT EXISTS omicron.public.silo_user (
    id UUID PRIMARY KEY,
    time_created TIMESTAMPTZ NOT NULL,
    time_modified TIMESTAMPTZ NOT NULL,
    time_deleted TIMESTAMPTZ,

    silo_id UUID NOT NULL,
    external_id TEXT NOT NULL
);

/* This index lets us quickly find users for a given silo. */
CREATE UNIQUE INDEX IF NOT EXISTS lookup_silo_user_by_silo ON omicron.public.silo_user (
    silo_id,
    external_id
) WHERE
    time_deleted IS NULL;

CREATE TABLE IF NOT EXISTS omicron.public.silo_user_password_hash (
    silo_user_id UUID NOT NULL,
    hash TEXT NOT NULL,
    time_created TIMESTAMPTZ NOT NULL,

    PRIMARY KEY(silo_user_id)
);

/*
 * Silo groups
 */

CREATE TABLE IF NOT EXISTS omicron.public.silo_group (
    id UUID PRIMARY KEY,
    time_created TIMESTAMPTZ NOT NULL,
    time_modified TIMESTAMPTZ NOT NULL,
    time_deleted TIMESTAMPTZ,

    silo_id UUID NOT NULL,
    external_id TEXT NOT NULL
);

CREATE UNIQUE INDEX IF NOT EXISTS lookup_silo_group_by_silo ON omicron.public.silo_group (
    silo_id,
    external_id
) WHERE
    time_deleted IS NULL;

/*
 * Silo group membership
 */

CREATE TABLE IF NOT EXISTS omicron.public.silo_group_membership (
    silo_group_id UUID NOT NULL,
    silo_user_id UUID NOT NULL,

    PRIMARY KEY (silo_group_id, silo_user_id)
);

/*
 * The primary key lets us paginate through the users in a group.  We need to
 * index the same fields in the reverse order to be able to paginate through the
 * groups that a user is in.
 */
CREATE INDEX IF NOT EXISTS lookup_silo_group_by_user ON omicron.public.silo_group_membership (
    silo_user_id,
    silo_group_id
);

/*
 * Silo identity provider list
 */

CREATE TYPE IF NOT EXISTS omicron.public.provider_type AS ENUM (
  'saml'
);

CREATE TABLE IF NOT EXISTS omicron.public.identity_provider (
    /* Identity metadata */
    id UUID PRIMARY KEY,
    name STRING(63) NOT NULL,
    description STRING(512) NOT NULL,
    time_created TIMESTAMPTZ NOT NULL,
    time_modified TIMESTAMPTZ NOT NULL,
    time_deleted TIMESTAMPTZ,

    silo_id UUID NOT NULL,
    provider_type omicron.public.provider_type NOT NULL
);

CREATE UNIQUE INDEX IF NOT EXISTS lookup_idp_by_silo_id ON omicron.public.identity_provider (
    silo_id,
    id
) WHERE
    time_deleted IS NULL;

CREATE UNIQUE INDEX IF NOT EXISTS lookup_idp_by_silo_name ON omicron.public.identity_provider (
    silo_id,
    name
) WHERE
    time_deleted IS NULL;

/*
 * Silo SAML identity provider
 */
CREATE TABLE IF NOT EXISTS omicron.public.saml_identity_provider (
    /* Identity metadata */
    id UUID PRIMARY KEY,
    name STRING(63) NOT NULL,
    description STRING(512) NOT NULL,
    time_created TIMESTAMPTZ NOT NULL,
    time_modified TIMESTAMPTZ NOT NULL,
    time_deleted TIMESTAMPTZ,

    silo_id UUID NOT NULL,

    idp_metadata_document_string TEXT NOT NULL,

    idp_entity_id TEXT NOT NULL,
    sp_client_id TEXT NOT NULL,
    acs_url TEXT NOT NULL,
    slo_url TEXT NOT NULL,
    technical_contact_email TEXT NOT NULL,

    public_cert TEXT,
    private_key TEXT,

    group_attribute_name TEXT
);

CREATE UNIQUE INDEX IF NOT EXISTS lookup_saml_idp_by_silo_id ON omicron.public.saml_identity_provider (
    silo_id,
    id
) WHERE
    time_deleted IS NULL;

CREATE UNIQUE INDEX IF NOT EXISTS lookup_saml_idp_by_silo_name ON omicron.public.saml_identity_provider (
    silo_id,
    name
) WHERE
    time_deleted IS NULL;

/*
 * Users' public SSH keys, per RFD 44
 */
CREATE TABLE IF NOT EXISTS omicron.public.ssh_key (
    id UUID PRIMARY KEY,
    name STRING(63) NOT NULL,
    description STRING(512) NOT NULL,
    time_created TIMESTAMPTZ NOT NULL,
    time_modified TIMESTAMPTZ NOT NULL,
    time_deleted TIMESTAMPTZ,

    /* FK into silo_user table */
    silo_user_id UUID NOT NULL,

    /*
     * A 4096 bit RSA key without comment encodes to 726 ASCII characters.
     * A (256 bit) Ed25519 key w/o comment encodes to 82 ASCII characters.
     */
    public_key STRING(1023) NOT NULL
);

CREATE UNIQUE INDEX IF NOT EXISTS lookup_ssh_key_by_silo_user ON omicron.public.ssh_key (
    silo_user_id,
    name
) WHERE
    time_deleted IS NULL;

/**
 * Represents the SSH keys copied to an instance at create time by cloud-init.
 * Entries are added here when an instance is created (with configured SSH keys)
 * and removed when the instance is destroyed.
 *
 * TODO: Should this have time created / time deleted
 */
CREATE TABLE IF NOT EXISTS omicron.public.instance_ssh_key (
    instance_id UUID NOT NULL,
    ssh_key_id UUID NOT NULL,
    PRIMARY KEY (instance_id, ssh_key_id)
);

CREATE TABLE IF NOT EXISTS omicron.public.silo_quotas (
    silo_id UUID PRIMARY KEY,
    time_created TIMESTAMPTZ NOT NULL,
    time_modified TIMESTAMPTZ NOT NULL,
    cpus INT8 NOT NULL,
    memory_bytes INT8 NOT NULL,
    storage_bytes INT8 NOT NULL
);

/**
 * A view of the amount of provisioned and allocated (set by quotas) resources
 * on a given silo.
 */
CREATE VIEW IF NOT EXISTS omicron.public.silo_utilization
AS SELECT
    c.id AS silo_id,
    s.name AS silo_name,
    c.cpus_provisioned AS cpus_provisioned,
    c.ram_provisioned AS memory_provisioned,
    c.virtual_disk_bytes_provisioned AS storage_provisioned,
    q.cpus AS cpus_allocated,
    q.memory_bytes AS memory_allocated,
    q.storage_bytes AS storage_allocated,
    s.discoverable as silo_discoverable
FROM
    omicron.public.virtual_provisioning_collection AS c
    RIGHT JOIN omicron.public.silo_quotas AS q
    ON c.id = q.silo_id
    INNER JOIN omicron.public.silo AS s
    ON c.id = s.id
WHERE
    c.collection_type = 'Silo'
AND
    s.time_deleted IS NULL;

/*
 * Projects
 */

CREATE TABLE IF NOT EXISTS omicron.public.project (
    /* Identity metadata (resource) */
    id UUID PRIMARY KEY,
    name STRING(63) NOT NULL,
    description STRING(512) NOT NULL,
    time_created TIMESTAMPTZ NOT NULL,
    time_modified TIMESTAMPTZ NOT NULL,
    /* Indicates that the object has been deleted */
    time_deleted TIMESTAMPTZ,

    /* child resource generation number, per RFD 192 */
    rcgen INT NOT NULL,

    /* Which silo this project belongs to */
    silo_id UUID NOT NULL /* foreign key into "silo" table */
);

CREATE UNIQUE INDEX IF NOT EXISTS lookup_project_by_silo ON omicron.public.project (
    silo_id,
    name
) WHERE
    time_deleted IS NULL;

/*
 * Instances
 */

CREATE TYPE IF NOT EXISTS omicron.public.instance_state_v2 AS ENUM (
    /* The instance exists in the DB but its create saga is still in flight. */
    'creating',

    /*
     * The instance has no active VMM. Corresponds to the "stopped" external
     * state.
     */
    'no_vmm',

    /* The instance's state is derived from its active VMM's state. */
    'vmm',

    /* Something bad happened while trying to interact with the instance. */
    'failed',

    /* The instance has been destroyed. */
    'destroyed'
);

CREATE TYPE IF NOT EXISTS omicron.public.vmm_state AS ENUM (
    'starting',
    'running',
    'stopping',
    'stopped',
    'rebooting',
    'migrating',
    'failed',
    'destroyed',
    'saga_unwound'
);

/*
 * TODO consider how we want to manage multiple sagas operating on the same
 * Instance -- e.g., reboot concurrent with destroy or concurrent reboots or the
 * like.  Or changing # of CPUs or memory size.
 */
CREATE TABLE IF NOT EXISTS omicron.public.instance (
    /* Identity metadata (resource) */
    id UUID PRIMARY KEY,
    name STRING(63) NOT NULL,
    description STRING(512) NOT NULL,
    time_created TIMESTAMPTZ NOT NULL,
    time_modified TIMESTAMPTZ NOT NULL,
    /* Indicates that the object has been deleted */
    /* This is redundant for Instances, but we keep it here for consistency. */
    time_deleted TIMESTAMPTZ,

    /* Every Instance is in exactly one Project at a time. */
    project_id UUID NOT NULL,

    /* user data for instance initialization systems (e.g. cloud-init) */
    user_data BYTES NOT NULL,

    /* The last-updated time and generation for the instance's state. */
    time_state_updated TIMESTAMPTZ NOT NULL,
    state_generation INT NOT NULL,

    /* FK into `vmm` for the Propolis server that's backing this instance. */
    active_propolis_id UUID,

    /* FK into `vmm` for the migration target Propolis server, if one exists. */
    target_propolis_id UUID,

    /* Identifies any ongoing migration for this instance. */
    migration_id UUID,

    /* Instance configuration */
    ncpus INT NOT NULL,
    memory INT NOT NULL,
    hostname STRING(63) NOT NULL,
    boot_on_fault BOOL NOT NULL DEFAULT false,

    /* ID of the instance update saga that has locked this instance for
     * updating, if one exists. */
    updater_id UUID,

    /* Generation of the instance updater lock */
    updater_gen INT NOT NULL DEFAULT 0,

    /*
     * The internal instance state. If this is 'vmm', the externally-visible
     * instance state is derived from its active VMM's state. This column is
     * distant from its generation number and update time because it is
     * deleted and recreated by the schema upgrade process; see the
     * `separate-instance-and-vmm-states` schema change for details.
     */
    state omicron.public.instance_state_v2 NOT NULL,

    CONSTRAINT vmm_iff_active_propolis CHECK (
        ((state = 'vmm') AND (active_propolis_id IS NOT NULL)) OR
        ((state != 'vmm') AND (active_propolis_id IS NULL))
    )
);

-- Names for instances within a project should be unique
CREATE UNIQUE INDEX IF NOT EXISTS lookup_instance_by_project ON omicron.public.instance (
    project_id,
    name
) WHERE
    time_deleted IS NULL;

/*
 * A special view of an instance provided to operators for insights into what's running
 * on a sled.
 *
 * This view requires the VMM table, which doesn't exist yet, so create a
 * "placeholder" view here and replace it with the full view once the table is
 * defined. See the README for more context.
 */

CREATE VIEW IF NOT EXISTS omicron.public.sled_instance
AS SELECT
    instance.id
FROM
    omicron.public.instance AS instance
WHERE
    instance.time_deleted IS NULL;

/*
 * Guest-Visible, Virtual Disks
 */

/*
 * TODO The Rust enum to which this type is converted
 * carries data in some of its variants, such as the UUID
 * of the instance to which a disk is attached.
 *
 * This makes the conversion to/from this enum type here much
 * more difficult, since we need a way to manage that data
 * coherently.
 *
 * See <https://github.com/oxidecomputer/omicron/issues/312>.
 */
-- CREATE TYPE omicron.public.DiskState AS ENUM (
--     'creating',
--     'detached',
--     'attaching',
--     'attached',
--     'detaching',
--     'destroyed',
--     'faulted'
-- );

CREATE TYPE IF NOT EXISTS omicron.public.block_size AS ENUM (
  '512',
  '2048',
  '4096'
);

CREATE TABLE IF NOT EXISTS omicron.public.disk (
    /* Identity metadata (resource) */
    id UUID PRIMARY KEY,
    name STRING(63) NOT NULL,
    description STRING(512) NOT NULL,
    time_created TIMESTAMPTZ NOT NULL,
    time_modified TIMESTAMPTZ NOT NULL,
    /* Indicates that the object has been deleted */
    /* This is redundant for Disks, but we keep it here for consistency. */
    time_deleted TIMESTAMPTZ,

    /* child resource generation number, per RFD 192 */
    rcgen INT NOT NULL,

    /* Every Disk is in exactly one Project at a time. */
    project_id UUID NOT NULL,

    /* Every disk consists of a root volume */
    volume_id UUID NOT NULL,

    /*
     * TODO Would it make sense for the runtime state to live in a separate
     * table?
     */
    /* Runtime state */
    -- disk_state omicron.public.DiskState NOT NULL, /* TODO see above */
    disk_state STRING(32) NOT NULL,
    /*
     * Every Disk may be attaching to, attached to, or detaching from at most
     * one Instance at a time.
     */
    attach_instance_id UUID,
    state_generation INT NOT NULL,
    slot INT2 CHECK (slot >= 0 AND slot < 8),
    time_state_updated TIMESTAMPTZ NOT NULL,

    /* Disk configuration */
    size_bytes INT NOT NULL,
    block_size omicron.public.block_size NOT NULL,
    origin_snapshot UUID,
    origin_image UUID,

    pantry_address TEXT
);

CREATE UNIQUE INDEX IF NOT EXISTS lookup_disk_by_project ON omicron.public.disk (
    project_id,
    name
) WHERE
    time_deleted IS NULL;

CREATE UNIQUE INDEX IF NOT EXISTS lookup_disk_by_instance ON omicron.public.disk (
    attach_instance_id,
    id
) WHERE
    time_deleted IS NULL AND attach_instance_id IS NOT NULL;

CREATE UNIQUE INDEX IF NOT EXISTS lookup_deleted_disk ON omicron.public.disk (
    id
) WHERE
    time_deleted IS NOT NULL;

CREATE UNIQUE INDEX IF NOT EXISTS lookup_disk_by_volume_id ON omicron.public.disk (
    volume_id
) WHERE
    time_deleted IS NULL;

CREATE TABLE IF NOT EXISTS omicron.public.image (
    /* Identity metadata (resource) */
    id UUID PRIMARY KEY,
    name STRING(63) NOT NULL,
    description STRING(512) NOT NULL,
    time_created TIMESTAMPTZ NOT NULL,
    time_modified TIMESTAMPTZ NOT NULL,
    /* Indicates that the object has been deleted */
    time_deleted TIMESTAMPTZ,

    silo_id UUID NOT NULL,
    project_id UUID,

    volume_id UUID NOT NULL,

    url STRING(8192),
    os STRING(64) NOT NULL,
    version STRING(64) NOT NULL,
    digest TEXT,
    block_size omicron.public.block_size NOT NULL,
    size_bytes INT NOT NULL
);

CREATE VIEW IF NOT EXISTS omicron.public.project_image AS
SELECT
    id,
    name,
    description,
    time_created,
    time_modified,
    time_deleted,
    silo_id,
    project_id,
    volume_id,
    url,
    os,
    version,
    digest,
    block_size,
    size_bytes
FROM
    omicron.public.image
WHERE
    project_id IS NOT NULL;

CREATE VIEW IF NOT EXISTS omicron.public.silo_image AS
SELECT
    id,
    name,
    description,
    time_created,
    time_modified,
    time_deleted,
    silo_id,
    volume_id,
    url,
    os,
    version,
    digest,
    block_size,
    size_bytes
FROM
    omicron.public.image
WHERE
    project_id IS NULL;

/* Index for silo images */
CREATE UNIQUE INDEX IF NOT EXISTS lookup_image_by_silo on omicron.public.image (
    silo_id,
    name
) WHERE
    time_deleted is NULL AND
    project_id is NULL;

/* Index for project images */
CREATE UNIQUE INDEX IF NOT EXISTS lookup_image_by_silo_and_project on omicron.public.image (
    silo_id,
    project_id,
    name
) WHERE
    time_deleted is NULL AND
    project_id is NOT NULL;

CREATE TYPE IF NOT EXISTS omicron.public.snapshot_state AS ENUM (
  'creating',
  'ready',
  'faulted',
  'destroyed'
);

CREATE TABLE IF NOT EXISTS omicron.public.snapshot (
    /* Identity metadata (resource) */
    id UUID PRIMARY KEY,
    name STRING(63) NOT NULL,
    description STRING(512) NOT NULL,
    time_created TIMESTAMPTZ NOT NULL,
    time_modified TIMESTAMPTZ NOT NULL,
    /* Indicates that the object has been deleted */
    time_deleted TIMESTAMPTZ,

    /* Every Snapshot is in exactly one Project at a time. */
    project_id UUID NOT NULL,

    /* Every Snapshot originated from a single disk */
    disk_id UUID NOT NULL,

    /* Every Snapshot consists of a root volume */
    volume_id UUID NOT NULL,

    /* Where will the scrubbed blocks eventually land? */
    destination_volume_id UUID NOT NULL,

    gen INT NOT NULL,
    state omicron.public.snapshot_state NOT NULL,
    block_size omicron.public.block_size NOT NULL,

    /* Disk configuration (from the time the snapshot was taken) */
    size_bytes INT NOT NULL
);

CREATE UNIQUE INDEX IF NOT EXISTS lookup_snapshot_by_project ON omicron.public.snapshot (
    project_id,
    name
) WHERE
    time_deleted IS NULL;

/*
 * Oximeter collector servers.
 */
CREATE TABLE IF NOT EXISTS omicron.public.oximeter (
    id UUID PRIMARY KEY,
    time_created TIMESTAMPTZ NOT NULL,
    time_modified TIMESTAMPTZ NOT NULL,
    ip INET NOT NULL,
    port INT4 CHECK (port BETWEEN 0 AND 65535) NOT NULL
);

/*
 * The kind of metric producer each record corresponds to.
 */
CREATE TYPE IF NOT EXISTS omicron.public.producer_kind AS ENUM (
    -- A sled agent for an entry in the sled table.
    'sled_agent',
    -- A service in a blueprint (typically the current target blueprint, but it
    -- may reference a prior blueprint if the service is in the process of being
    -- removed).
    'service',
    -- A Propolis VMM for an instance in the omicron.public.instance table
    'instance'
);

/*
 * Information about registered metric producers.
 */
CREATE TABLE IF NOT EXISTS omicron.public.metric_producer (
    id UUID PRIMARY KEY,
    time_created TIMESTAMPTZ NOT NULL,
    time_modified TIMESTAMPTZ NOT NULL,
    kind omicron.public.producer_kind NOT NULL,
    ip INET NOT NULL,
    port INT4 CHECK (port BETWEEN 0 AND 65535) NOT NULL,
    interval FLOAT NOT NULL,
    /* Oximeter collector instance to which this metric producer is assigned. */
    oximeter_id UUID NOT NULL
);

CREATE UNIQUE INDEX IF NOT EXISTS lookup_producer_by_oximeter ON omicron.public.metric_producer (
    oximeter_id,
    id
);

CREATE INDEX IF NOT EXISTS lookup_producer_by_time_modified ON omicron.public.metric_producer (
    time_modified
);

/*
 * VPCs and networking primitives
 */


CREATE TABLE IF NOT EXISTS omicron.public.vpc (
    /* Identity metadata (resource) */
    id UUID PRIMARY KEY,
    name STRING(63) NOT NULL,
    description STRING(512) NOT NULL,
    time_created TIMESTAMPTZ NOT NULL,
    time_modified TIMESTAMPTZ NOT NULL,
    /* Indicates that the object has been deleted */
    time_deleted TIMESTAMPTZ,
    project_id UUID NOT NULL,
    system_router_id UUID NOT NULL,
    dns_name STRING(63) NOT NULL,

    /*
     * The Geneve Virtual Network Identifier for this VPC. Note that this is a
     * 24-bit unsigned value, properties which are checked in the application,
     * not the database.
     */
    vni INT4 NOT NULL,

    /* The IPv6 prefix allocated to subnets. */
    ipv6_prefix INET NOT NULL,

    /* Used to ensure that two requests do not concurrently modify the
       VPC's firewall */
    firewall_gen INT NOT NULL,

    /* Child-resource generation number for VPC Subnets. */
    subnet_gen INT8 NOT NULL
);

CREATE UNIQUE INDEX IF NOT EXISTS lookup_vpc_by_project ON omicron.public.vpc (
    project_id,
    name
) WHERE
    time_deleted IS NULL;

CREATE UNIQUE INDEX IF NOT EXISTS lookup_vpc_by_vni ON omicron.public.vpc (
    vni
) WHERE
    time_deleted IS NULL;

CREATE TABLE IF NOT EXISTS omicron.public.vpc_subnet (
    /* Identity metadata (resource) */
    id UUID PRIMARY KEY,
    name STRING(63) NOT NULL,
    description STRING(512) NOT NULL,
    time_created TIMESTAMPTZ NOT NULL,
    time_modified TIMESTAMPTZ NOT NULL,
    /* Indicates that the object has been deleted */
    time_deleted TIMESTAMPTZ,
    vpc_id UUID NOT NULL,
    /* Child resource creation generation number */
    rcgen INT8 NOT NULL,
    ipv4_block INET NOT NULL,
    ipv6_block INET NOT NULL,
    /* nullable FK to the `vpc_router` table. */
    custom_router_id UUID
);

/* Subnet and network interface names are unique per VPC, not project */
CREATE UNIQUE INDEX IF NOT EXISTS vpc_subnet_vpc_id_name_key ON omicron.public.vpc_subnet (
    vpc_id,
    name
) WHERE
    time_deleted IS NULL;

/* The kind of network interface. */
CREATE TYPE IF NOT EXISTS omicron.public.network_interface_kind AS ENUM (
    /* An interface attached to a guest instance. */
    'instance',

    /* An interface attached to a service. */
    'service'
);

CREATE TABLE IF NOT EXISTS omicron.public.network_interface (
    /* Identity metadata (resource) */
    id UUID PRIMARY KEY,
    name STRING(63) NOT NULL,
    description STRING(512) NOT NULL,
    time_created TIMESTAMPTZ NOT NULL,
    time_modified TIMESTAMPTZ NOT NULL,
    /* Indicates that the object has been deleted */
    time_deleted TIMESTAMPTZ,

    /* The kind of network interface, e.g., instance */
    kind omicron.public.network_interface_kind NOT NULL,

    /*
     * FK into the parent resource of this interface (e.g. Instance, Service)
     * as determined by the `kind`.
     */
    parent_id UUID NOT NULL,

    /* FK into VPC table */
    vpc_id UUID NOT NULL,
    /* FK into VPCSubnet table. */
    subnet_id UUID NOT NULL,

    /*
     * The EUI-48 MAC address of the guest interface.
     *
     * Note that we use the bytes of a 64-bit integer, in big-endian byte order
     * to represent the MAC.
     */
    mac INT8 NOT NULL,

    /* The private VPC IP address of the interface. */
    ip INET NOT NULL,

    /*
     * Limited to 8 NICs per instance. This value must be kept in sync with
     * `crate::nexus::MAX_NICS_PER_INSTANCE`.
     */
    slot INT2 NOT NULL CHECK (slot >= 0 AND slot < 8),

    /* True if this interface is the primary interface.
     *
     * The primary interface appears in DNS and its address is used for external
     * connectivity.
     */
    is_primary BOOL NOT NULL
);

/* A view of the network_interface table for just instance-kind records. */
CREATE VIEW IF NOT EXISTS omicron.public.instance_network_interface AS
SELECT
    id,
    name,
    description,
    time_created,
    time_modified,
    time_deleted,
    parent_id AS instance_id,
    vpc_id,
    subnet_id,
    mac,
    ip,
    slot,
    is_primary
FROM
    omicron.public.network_interface
WHERE
    kind = 'instance';

/* A view of the network_interface table for just service-kind records. */
CREATE VIEW IF NOT EXISTS omicron.public.service_network_interface AS
SELECT
    id,
    name,
    description,
    time_created,
    time_modified,
    time_deleted,
    parent_id AS service_id,
    vpc_id,
    subnet_id,
    mac,
    ip,
    slot,
    is_primary
FROM
    omicron.public.network_interface
WHERE
    kind = 'service';

/* TODO-completeness

 * We currently have a NetworkInterface table with the IP and MAC addresses inline.
 * Eventually, we'll probably want to move these to their own tables, and
 * refer to them here, most notably to support multiple IPs per NIC, as well
 * as moving IPs between NICs on different instances, etc.
 */

/* Ensure we do not assign the same address twice within a subnet */
CREATE UNIQUE INDEX IF NOT EXISTS network_interface_subnet_id_ip_key ON omicron.public.network_interface (
    subnet_id,
    ip
) WHERE
    time_deleted IS NULL;

/* Ensure we do not assign the same MAC twice within a VPC
 * See RFD174's discussion on the scope of virtual MACs
 */
CREATE UNIQUE INDEX IF NOT EXISTS network_interface_vpc_id_mac_key ON omicron.public.network_interface (
    vpc_id,
    mac
) WHERE
    time_deleted IS NULL;

/*
 * Index used to verify that all interfaces for a resource (e.g. Instance,
 * Service) are contained within a single VPC, and that all interfaces are
 * in unique VPC Subnets.
 *
 * This is also used to quickly find the primary interface since
 * we store the `is_primary` column. Such queries are mostly used
 * when setting a new primary interface.
 */
CREATE UNIQUE INDEX IF NOT EXISTS network_interface_parent_id_name_kind_key ON omicron.public.network_interface (
    parent_id,
    name,
    kind
)
STORING (vpc_id, subnet_id, is_primary)
WHERE
    time_deleted IS NULL;

/*
 * Index used to verify that all interfaces for a resource (e.g. Instance,
 * Service) have unique slots.
 */
CREATE UNIQUE INDEX IF NOT EXISTS network_interface_parent_id_slot_key ON omicron.public.network_interface (
    parent_id,
    slot
)
WHERE
    time_deleted IS NULL;

CREATE TYPE IF NOT EXISTS omicron.public.vpc_firewall_rule_status AS ENUM (
    'disabled',
    'enabled'
);

CREATE TYPE IF NOT EXISTS omicron.public.vpc_firewall_rule_direction AS ENUM (
    'inbound',
    'outbound'
);

CREATE TYPE IF NOT EXISTS omicron.public.vpc_firewall_rule_action AS ENUM (
    'allow',
    'deny'
);

CREATE TYPE IF NOT EXISTS omicron.public.vpc_firewall_rule_protocol AS ENUM (
    'TCP',
    'UDP',
    'ICMP'
);

CREATE TABLE IF NOT EXISTS omicron.public.vpc_firewall_rule (
    /* Identity metadata (resource) */
    id UUID PRIMARY KEY,
    name STRING(63) NOT NULL,
    description STRING(512) NOT NULL,
    time_created TIMESTAMPTZ NOT NULL,
    time_modified TIMESTAMPTZ NOT NULL,
    /* Indicates that the object has been deleted */
    time_deleted TIMESTAMPTZ,

    vpc_id UUID NOT NULL,
    status omicron.public.vpc_firewall_rule_status NOT NULL,
    direction omicron.public.vpc_firewall_rule_direction NOT NULL,
    /* Array of targets. 128 was picked to include plenty of space for
       a tag, colon, and resource identifier. */
    targets STRING(128)[] NOT NULL,
    /* Also an array of targets */
    filter_hosts STRING(128)[],
    filter_ports STRING(11)[],
    filter_protocols omicron.public.vpc_firewall_rule_protocol[],
    action omicron.public.vpc_firewall_rule_action NOT NULL,
    priority INT4 CHECK (priority BETWEEN 0 AND 65535) NOT NULL
);

CREATE UNIQUE INDEX IF NOT EXISTS lookup_firewall_by_vpc ON omicron.public.vpc_firewall_rule (
    vpc_id,
    name
) WHERE
    time_deleted IS NULL;

CREATE TYPE IF NOT EXISTS omicron.public.vpc_router_kind AS ENUM (
    'system',
    'custom'
);

CREATE TABLE IF NOT EXISTS omicron.public.vpc_router (
    /* Identity metadata (resource) */
    id UUID PRIMARY KEY,
    name STRING(63) NOT NULL,
    description STRING(512) NOT NULL,
    time_created TIMESTAMPTZ NOT NULL,
    time_modified TIMESTAMPTZ NOT NULL,
    /* Indicates that the object has been deleted */
    time_deleted TIMESTAMPTZ,
    kind omicron.public.vpc_router_kind NOT NULL,
    vpc_id UUID NOT NULL,
    rcgen INT NOT NULL,
    /*
     * version information used to trigger VPC router RPW.
     * this is sensitive to CRUD on named resources beyond
     * routers e.g. instances, subnets, ...
     */
    resolved_version INT NOT NULL DEFAULT 0
);

CREATE UNIQUE INDEX IF NOT EXISTS lookup_router_by_vpc ON omicron.public.vpc_router (
    vpc_id,
    name
) WHERE
    time_deleted IS NULL;

CREATE TYPE IF NOT EXISTS omicron.public.router_route_kind AS ENUM (
    'default',
    'vpc_subnet',
    'vpc_peering',
    'custom'
);

CREATE TABLE IF NOT EXISTS omicron.public.router_route (
    /* Identity metadata (resource) */
    id UUID PRIMARY KEY,
    name STRING(63) NOT NULL,
    description STRING(512) NOT NULL,
    time_created TIMESTAMPTZ NOT NULL,
    time_modified TIMESTAMPTZ NOT NULL,
    /* Indicates that the object has been deleted */
    time_deleted TIMESTAMPTZ,

    /* FK to the `vpc_router` table. */
    vpc_router_id UUID NOT NULL,
    kind omicron.public.router_route_kind NOT NULL,
    target STRING(128) NOT NULL,
    destination STRING(128) NOT NULL
);

CREATE UNIQUE INDEX IF NOT EXISTS lookup_route_by_router ON omicron.public.router_route (
    vpc_router_id,
    name
) WHERE
    time_deleted IS NULL;

/*
 * An IP Pool, a collection of zero or more IP ranges for external IPs.
 */
CREATE TABLE IF NOT EXISTS omicron.public.ip_pool (
    /* Resource identity metadata */
    id UUID PRIMARY KEY,
    name STRING(63) NOT NULL,
    description STRING(512) NOT NULL,
    time_created TIMESTAMPTZ NOT NULL,
    time_modified TIMESTAMPTZ NOT NULL,
    time_deleted TIMESTAMPTZ,

    /* The collection's child-resource generation number */
    rcgen INT8 NOT NULL
);

/*
 * Index ensuring uniqueness of IP Pool names, globally.
 */
CREATE UNIQUE INDEX IF NOT EXISTS lookup_pool_by_name ON omicron.public.ip_pool (
    name
) WHERE
    time_deleted IS NULL;

-- The order here is most-specific first, and it matters because we use this
-- fact to select the most specific default in the case where there is both a
-- silo default and a fleet default. If we were to add a project type, it should
-- be added before silo.
CREATE TYPE IF NOT EXISTS omicron.public.ip_pool_resource_type AS ENUM (
    'silo'
);

-- join table associating IP pools with resources like fleet or silo
CREATE TABLE IF NOT EXISTS omicron.public.ip_pool_resource (
    ip_pool_id UUID NOT NULL,
    resource_type omicron.public.ip_pool_resource_type NOT NULL,
    resource_id UUID NOT NULL,
    is_default BOOL NOT NULL,
    -- TODO: timestamps for soft deletes?

    -- resource_type is redundant because resource IDs are globally unique, but
    -- logically it belongs here
    PRIMARY KEY (ip_pool_id, resource_type, resource_id)
);

-- a given resource can only have one default ip pool
CREATE UNIQUE INDEX IF NOT EXISTS one_default_ip_pool_per_resource ON omicron.public.ip_pool_resource (
    resource_id
) where
    is_default = true;

-- created solely to prevent a table scan when we delete links on silo delete
CREATE INDEX IF NOT EXISTS ip_pool_resource_id ON omicron.public.ip_pool_resource (
    resource_id
);
CREATE INDEX IF NOT EXISTS ip_pool_resource_ip_pool_id ON omicron.public.ip_pool_resource (
    ip_pool_id
);

/*
 * IP Pools are made up of a set of IP ranges, which are start/stop addresses.
 * Note that these need not be CIDR blocks or well-behaved subnets with a
 * specific netmask.
 */
CREATE TABLE IF NOT EXISTS omicron.public.ip_pool_range (
    id UUID PRIMARY KEY,
    time_created TIMESTAMPTZ NOT NULL,
    time_modified TIMESTAMPTZ NOT NULL,
    time_deleted TIMESTAMPTZ,
    first_address INET NOT NULL,
    /* The range is inclusive of the last address. */
    last_address INET NOT NULL,
    ip_pool_id UUID NOT NULL,
    /* Tracks child resources, IP addresses allocated out of this range. */
    rcgen INT8 NOT NULL
);

/*
 * These help Nexus enforce that the ranges within an IP Pool do not overlap
 * with any other ranges. See `nexus/src/db/queries/ip_pool.rs` for the actual
 * query which does that.
 */
CREATE UNIQUE INDEX IF NOT EXISTS lookup_pool_range_by_first_address ON omicron.public.ip_pool_range (
    first_address
)
STORING (last_address)
WHERE time_deleted IS NULL;
CREATE UNIQUE INDEX IF NOT EXISTS lookup_pool_range_by_last_address ON omicron.public.ip_pool_range (
    last_address
)
STORING (first_address)
WHERE time_deleted IS NULL;


/* The kind of external IP address. */
CREATE TYPE IF NOT EXISTS omicron.public.ip_kind AS ENUM (
    /*
     * Source NAT provided to all guests by default or for services that
     * only require outbound external connectivity.
     */
    'snat',

    /*
     * An ephemeral IP is a fixed, known address whose lifetime is the same as
     * the instance to which it is attached.
     * Not valid for services.
     */
    'ephemeral',

    /*
     * A floating IP is an independent, named API resource that can be assigned
     * to an instance or service.
     */
    'floating'
);

CREATE TYPE IF NOT EXISTS omicron.public.ip_attach_state AS ENUM (
    'detached',
    'attached',
    'detaching',
    'attaching'
);

/*
 * External IP addresses used for guest instances and externally-facing
 * services.
 */
CREATE TABLE IF NOT EXISTS omicron.public.external_ip (
    /* Identity metadata */
    id UUID PRIMARY KEY,

    /* Name for floating IPs. See the constraints below. */
    name STRING(63),

    /* Description for floating IPs. See the constraints below. */
    description STRING(512),

    time_created TIMESTAMPTZ NOT NULL,
    time_modified TIMESTAMPTZ NOT NULL,
    time_deleted TIMESTAMPTZ,

    /* FK to the `ip_pool` table. */
    ip_pool_id UUID NOT NULL,

    /* FK to the `ip_pool_range` table. */
    ip_pool_range_id UUID NOT NULL,

    /* True if this IP is associated with a service rather than an instance. */
    is_service BOOL NOT NULL,

    /* FK to the `instance` or `service` table. See constraints below. */
    parent_id UUID,

    /* The kind of external address, e.g., ephemeral. */
    kind omicron.public.ip_kind NOT NULL,

    /* The actual external IP address. */
    ip INET NOT NULL,

    /* The first port in the allowed range, inclusive. */
    first_port INT4 NOT NULL,

    /* The last port in the allowed range, also inclusive. */
    last_port INT4 NOT NULL,

    /* FK to the `project` table. */
    project_id UUID,

    /* State of this IP with regard to instance attach/detach
     * operations. This is mainly used to prevent concurrent use
     * across sagas and allow rollback to correct state.
     */
    state omicron.public.ip_attach_state NOT NULL,

    /* The name must be non-NULL iff this is a floating IP. */
    CONSTRAINT null_fip_name CHECK (
        (kind != 'floating' AND name IS NULL) OR
        (kind = 'floating' AND name IS NOT NULL)
    ),

    /* The description must be non-NULL iff this is a floating IP. */
    CONSTRAINT null_fip_description CHECK (
        (kind != 'floating' AND description IS NULL) OR
        (kind = 'floating' AND description IS NOT NULL)
    ),

    /* Only floating IPs can be attached to a project, and
     * they must have a parent project if they are instance FIPs.
     */
    CONSTRAINT null_project_id CHECK (
        (kind = 'floating' AND is_service = FALSE AND project_id is NOT NULL) OR
        ((kind != 'floating' OR is_service = TRUE) AND project_id IS NULL)
    ),

    /*
     * Only nullable if this is a floating/ephemeral IP, which may exist not
     * attached to any instance or service yet. Ephemeral IPs should not generally
     * exist without parent instances/services, but need to temporarily exist in
     * this state for live attachment.
     */
    CONSTRAINT null_snat_parent_id CHECK (
        (kind != 'snat') OR (parent_id IS NOT NULL)
    ),

    /* Ephemeral IPs are not supported for services. */
    CONSTRAINT ephemeral_kind_service CHECK (
        (kind = 'ephemeral' AND is_service = FALSE) OR (kind != 'ephemeral')
    ),

    /*
     * (Not detached) => non-null parent_id.
     * This is not a two-way implication because SNAT IPs
     * cannot have a null parent_id.
     */
    CONSTRAINT detached_null_parent_id CHECK (
        (state = 'detached') OR (parent_id IS NOT NULL)
    )
);

/*
 * Index used to support quickly looking up children of the IP Pool range table,
 * when checking for allocated addresses during deletion.
 */
CREATE INDEX IF NOT EXISTS external_ip_by_pool ON omicron.public.external_ip (
    ip_pool_id,
    ip_pool_range_id
)
    WHERE time_deleted IS NULL;

/*
 * Index used to enforce uniqueness of external IPs
 *
 * NOTE: This relies on the uniqueness constraint of IP addresses across all
 * pools, _and_ on the fact that the number of ports assigned to each instance
 * is fixed at compile time.
 */
CREATE UNIQUE INDEX IF NOT EXISTS external_ip_unique ON omicron.public.external_ip (
    ip,
    first_port
)
    WHERE time_deleted IS NULL;

CREATE UNIQUE INDEX IF NOT EXISTS lookup_external_ip_by_parent ON omicron.public.external_ip (
    parent_id,
    id
)
    WHERE parent_id IS NOT NULL AND time_deleted IS NULL;

/* Enforce a limit of one Ephemeral IP per instance */
CREATE UNIQUE INDEX IF NOT EXISTS one_ephemeral_ip_per_instance ON omicron.public.external_ip (
    parent_id
)
    WHERE kind = 'ephemeral' AND parent_id IS NOT NULL AND time_deleted IS NULL;

/* Enforce name-uniqueness of floating (service) IPs at fleet level. */
CREATE UNIQUE INDEX IF NOT EXISTS lookup_floating_ip_by_name on omicron.public.external_ip (
    name
) WHERE
    kind = 'floating' AND
    time_deleted is NULL AND
    project_id is NULL;

/* Enforce name-uniqueness of floating IPs at project level. */
CREATE UNIQUE INDEX IF NOT EXISTS lookup_floating_ip_by_name_and_project on omicron.public.external_ip (
    project_id,
    name
) WHERE
    kind = 'floating' AND
    time_deleted is NULL AND
    project_id is NOT NULL;

CREATE VIEW IF NOT EXISTS omicron.public.floating_ip AS
SELECT
    id,
    name,
    description,
    time_created,
    time_modified,
    time_deleted,
    ip_pool_id,
    ip_pool_range_id,
    is_service,
    parent_id,
    ip,
    project_id
FROM
    omicron.public.external_ip
WHERE
    omicron.public.external_ip.kind = 'floating' AND
    project_id IS NOT NULL;

/*******************************************************************/

/*
 * Sagas
 */

CREATE TYPE IF NOT EXISTS omicron.public.saga_state AS ENUM (
    'running',
    'unwinding',
    'done'
);


CREATE TABLE IF NOT EXISTS omicron.public.saga (
    /* immutable fields */

    /* unique identifier for this execution */
    id UUID PRIMARY KEY,
    /* unique id of the creator */
    creator UUID NOT NULL,
    /* time the saga was started */
    time_created TIMESTAMPTZ NOT NULL,
    /* saga name */
    name STRING(128) NOT NULL,
    /* saga DAG (includes params and name) */
    saga_dag JSONB NOT NULL,

    /*
     * TODO:
     * - id for current SEC (maybe NULL?)
     * - time of last adoption
     * - previous SEC? previous adoption time?
     * - number of adoptions?
     */
    saga_state omicron.public.saga_state NOT NULL,
    current_sec UUID,
    adopt_generation INT NOT NULL,
    adopt_time TIMESTAMPTZ NOT NULL
);

/*
 * For recovery (and probably takeover), we need to be able to list running
 * sagas by SEC.  We need to paginate this list by the id.
 */
CREATE UNIQUE INDEX IF NOT EXISTS lookup_saga_by_sec ON omicron.public.saga (
    current_sec, id
) WHERE saga_state != 'done';

/*
 * TODO more indexes for Saga?
 * - Debugging and/or reporting: saga_name? creator?
 */
/*
 * TODO: This is a data-carrying enum, see note on disk_state.
 *
 * See <https://github.com/oxidecomputer/omicron/issues/312>.
 */
-- CREATE TYPE omicron.public.saga_node_event_type AS ENUM (
--    'started',
--    'succeeded',
--    'failed'
--    'undo_started'
--    'undo_finished'
-- );

CREATE TABLE IF NOT EXISTS omicron.public.saga_node_event (
    saga_id UUID NOT NULL,
    node_id INT NOT NULL,
    -- event_type omicron.public.saga_node_event_type NOT NULL,
    event_type STRING(31) NOT NULL,
    data JSONB,
    event_time TIMESTAMPTZ NOT NULL,
    creator UUID NOT NULL,

    /*
     * It's important to be able to list the nodes in a saga.  We put the
     * node_id in the saga so that we can paginate the list.
     *
     * We make it a UNIQUE index and include the event_type to prevent two SECs
     * from attempting to record the same event for the same saga.  Whether this
     * should be allowed is still TBD.
     */
    PRIMARY KEY (saga_id, node_id, event_type)
);

/*******************************************************************/

/*
 * Sessions for use by web console.
 */
CREATE TABLE IF NOT EXISTS omicron.public.console_session (
    token STRING(40) PRIMARY KEY,
    time_created TIMESTAMPTZ NOT NULL,
    time_last_used TIMESTAMPTZ NOT NULL,
    silo_user_id UUID NOT NULL
);

-- to be used for cleaning up old tokens
-- It's okay that this index is non-unique because we don't need to page through
-- this list.  We'll just grab the next N, delete them, then repeat.
CREATE INDEX IF NOT EXISTS lookup_console_by_creation ON omicron.public.console_session (
    time_created
);

-- This index is used to remove sessions for a user that's being deleted.
CREATE INDEX IF NOT EXISTS lookup_console_by_silo_user ON omicron.public.console_session (
    silo_user_id
);

/*******************************************************************/

-- Describes a single uploaded TUF repo.
--
-- Identified by both a random uuid and its SHA256 hash. The hash could be the
-- primary key, but it seems unnecessarily large and unwieldy.
CREATE TABLE IF NOT EXISTS omicron.public.tuf_repo (
    id UUID PRIMARY KEY,
    time_created TIMESTAMPTZ NOT NULL,

    sha256 STRING(64) NOT NULL,

    -- The version of the targets.json role that was used to generate the repo.
    targets_role_version INT NOT NULL,

    -- The valid_until time for the repo.
    valid_until TIMESTAMPTZ NOT NULL,

    -- The system version described in the TUF repo.
    --
    -- This is the "true" primary key, but is not treated as such in the
    -- database because we may want to change this format in the future.
    -- Re-doing primary keys is annoying.
    --
    -- Because the system version is embedded in the repo's artifacts.json,
    -- each system version is associated with exactly one checksum.
    system_version STRING(64) NOT NULL,

    -- For debugging only:
    -- Filename provided by the user.
    file_name TEXT NOT NULL,

    CONSTRAINT unique_checksum UNIQUE (sha256),
    CONSTRAINT unique_system_version UNIQUE (system_version)
);

-- Describes an individual artifact from an uploaded TUF repo.
--
-- In the future, this may also be used to describe artifacts that are fetched
-- from a remote TUF repo, but that requires some additional design work.
CREATE TABLE IF NOT EXISTS omicron.public.tuf_artifact (
    name STRING(63) NOT NULL,
    version STRING(63) NOT NULL,
    -- This used to be an enum but is now a string, because it can represent
    -- artifact kinds currently unknown to a particular version of Nexus as
    -- well.
    kind STRING(63) NOT NULL,

    -- The time this artifact was first recorded.
    time_created TIMESTAMPTZ NOT NULL,

    -- The SHA256 hash of the artifact, typically obtained from the TUF
    -- targets.json (and validated at extract time).
    sha256 STRING(64) NOT NULL,
    -- The length of the artifact, in bytes.
    artifact_size INT8 NOT NULL,

    PRIMARY KEY (name, version, kind)
);

-- Reflects that a particular artifact was provided by a particular TUF repo.
-- This is a many-many mapping.
CREATE TABLE IF NOT EXISTS omicron.public.tuf_repo_artifact (
    tuf_repo_id UUID NOT NULL,
    tuf_artifact_name STRING(63) NOT NULL,
    tuf_artifact_version STRING(63) NOT NULL,
    tuf_artifact_kind STRING(63) NOT NULL,

    /*
    For the primary key, this definition uses the natural key rather than a
    smaller surrogate key (UUID). That's because with CockroachDB the most
    important factor in selecting a primary key is the ability to distribute
    well. In this case, the first element of the primary key is the tuf_repo_id,
    which is a random UUID.

    For more, see https://www.cockroachlabs.com/blog/how-to-choose-a-primary-key/.
    */
    PRIMARY KEY (
        tuf_repo_id, tuf_artifact_name, tuf_artifact_version, tuf_artifact_kind
    )
);

/*******************************************************************/

/*
 * DNS Propagation
 *
 * The tables here are the source of truth of DNS data for both internal and
 * external DNS.
 */

/*
 * A DNS group is a collection of DNS zones covered by a single version number.
 * We have two DNS Groups in our system: "internal" (for internal service
 * discovery) and "external" (which we expose on customer networks to provide
 * DNS for our own customer-facing services, like the API and console).
 *
 * Each DNS server is associated with exactly one DNS group.  Nexus propagates
 * the entire contents of a DNS group (i.e., all of its zones and all of those
 * zones' DNS names and associated records) to every server in that group.
 */
CREATE TYPE IF NOT EXISTS omicron.public.dns_group AS ENUM (
    'internal',
    'external'
);

/*
 * A DNS Zone is basically just a DNS name at the root of a subtree served by
 * one of our DNS servers.  In a typical system, there would be two DNS zones:
 *
 * (1) in the "internal" DNS group, a zone called "control-plane.oxide.internal"
 *     used by the control plane for internal service discovery
 *
 * (2) in the "external" DNS group, a zone whose name is owned by the customer
 *     and specified when the rack is set up for the first time.  We will use
 *     this zone to advertise addresses for the services we provide on the
 *     customer network (i.e., the API and console).
 */
CREATE TABLE IF NOT EXISTS omicron.public.dns_zone (
    id UUID PRIMARY KEY,
    time_created TIMESTAMPTZ NOT NULL,
    dns_group omicron.public.dns_group NOT NULL,
    zone_name TEXT NOT NULL
);

/*
 * It's allowed (although probably not correct) for the same DNS zone to appear
 * in both the internal and external groups.  It is not allowed to specify the
 * same DNS zone twice within the same group.
 */
CREATE UNIQUE INDEX IF NOT EXISTS lookup_dns_zone_by_group ON omicron.public.dns_zone (
    dns_group, zone_name
);

/*
 * All the data associated with a DNS group is gathered together and assigned a
 * single version number, sometimes called a generation number.  When changing
 * the DNS data for a group (e.g., to add a new DNS name), clients first insert
 * a new row into this table with the next available generation number.  (This
 * table is not strictly necessary.  Instead, we could put the current version
 * number for the group into a `dns_group` table, and clients could update that
 * instead of inserting into this table.  But by using a table here, we have a
 * debugging record of all past generation updates, including metadata about who
 * created them and why.)
 */
CREATE TABLE IF NOT EXISTS omicron.public.dns_version (
    dns_group omicron.public.dns_group NOT NULL,
    version INT8 NOT NULL,

    /* These fields are for debugging only. */
    time_created TIMESTAMPTZ NOT NULL,
    creator TEXT NOT NULL,
    comment TEXT NOT NULL,

    PRIMARY KEY(dns_group, version)
);

/*
 * The meat of the DNS data: a list of DNS names.  Each name has one or more
 * records stored in JSON.
 *
 * To facilitate clients getting a consistent snapshot of the DNS data at a
 * given version, each name is stored with the version in which it was added and
 * (optionally) the version in which it was removed.  The name and record data
 * are immutable, so changing the records for a given name should be expressed
 * as removing the old name (setting "version_removed") and creating a new
 * record for the same name at a new version.
 */
CREATE TABLE IF NOT EXISTS omicron.public.dns_name (
    dns_zone_id UUID NOT NULL,
    version_added INT8 NOT NULL,
    version_removed INT8,
    name TEXT NOT NULL,
    dns_record_data JSONB NOT NULL,

    PRIMARY KEY (dns_zone_id, name, version_added)
);

/*
 * Any given live name should only exist once.  (Put differently: the primary
 * key already prevents us from having the same name added twice in the same
 * version.  But you should also not be able to add a name in any version if the
 * name is currently still live (i.e., version_removed IS NULL).
 */
CREATE UNIQUE INDEX IF NOT EXISTS lookup_dns_name_by_zone ON omicron.public.dns_name (
    dns_zone_id, name
) WHERE version_removed IS NULL;

/*******************************************************************/

/*
 * Identity and Access Management (IAM)
 *
 * **For more details and a worked example using the tables here, see the
 * documentation for the omicron_nexus crate, "authz" module.**
 */

/*
 * Users built into the system
 *
 * The ids and names for these users are well-known (i.e., they are used by
 * Nexus directly, so changing these would potentially break compatibility).
 */
CREATE TABLE IF NOT EXISTS omicron.public.user_builtin (
    /*
     * Identity metadata
     *
     * TODO-cleanup This uses the "resource identity" pattern because we want a
     * name and description, but it's not valid to support soft-deleting these
     * records.
     */
    id UUID PRIMARY KEY,
    name STRING(63) NOT NULL,
    description STRING(512) NOT NULL,
    time_created TIMESTAMPTZ NOT NULL,
    time_modified TIMESTAMPTZ NOT NULL,
    time_deleted TIMESTAMPTZ
);

CREATE UNIQUE INDEX IF NOT EXISTS lookup_user_builtin_by_name ON omicron.public.user_builtin (name);

/* User used by Nexus to create other users.  Do NOT add more users here! */
INSERT INTO omicron.public.user_builtin (
    id,
    name,
    description,
    time_created,
    time_modified
) VALUES (
    /* NOTE: this uuid and name are duplicated in nexus::authn. */
    '001de000-05e4-4000-8000-000000000001',
    'db-init',
    'user used for database initialization',
    NOW(),
    NOW()
) ON CONFLICT DO NOTHING;

/*
 * OAuth 2.0 Device Authorization Grant (RFC 8628)
 */

-- Device authorization requests. These records are short-lived,
-- and removed as soon as a token is granted. This allows us to
-- use the `user_code` as primary key, despite it not having very
-- much entropy.
-- TODO: A background task should remove unused expired records.
CREATE TABLE IF NOT EXISTS omicron.public.device_auth_request (
    user_code STRING(20) PRIMARY KEY,
    client_id UUID NOT NULL,
    device_code STRING(40) NOT NULL,
    time_created TIMESTAMPTZ NOT NULL,
    time_expires TIMESTAMPTZ NOT NULL
);

-- Access tokens granted in response to successful device authorization flows.
CREATE TABLE IF NOT EXISTS omicron.public.device_access_token (
    token STRING(40) PRIMARY KEY,
    client_id UUID NOT NULL,
    device_code STRING(40) NOT NULL,
    silo_user_id UUID NOT NULL,
    time_requested TIMESTAMPTZ NOT NULL,
    time_created TIMESTAMPTZ NOT NULL,
    time_expires TIMESTAMPTZ
);

-- This UNIQUE constraint is critical for ensuring that at most
-- one token is ever created for a given device authorization flow.
CREATE UNIQUE INDEX IF NOT EXISTS lookup_device_access_token_by_client ON omicron.public.device_access_token (
    client_id, device_code
);

-- This index is used to remove tokens for a user that's being deleted.
CREATE INDEX IF NOT EXISTS lookup_device_access_token_by_silo_user ON omicron.public.device_access_token (
    silo_user_id
);

/*
 * Roles built into the system
 *
 * You can think of a built-in role as an opaque token to which we assign a
 * hardcoded set of permissions.  The role that we call "project.viewer"
 * corresponds to the "viewer" role on the "project" resource.  A user that has
 * this role on a particular Project is granted various read-only permissions on
 * that Project.  The specific permissions associated with the role are defined
 * in Omicron's Polar (Oso) policy file.
 *
 * A built-in role like "project.viewer" has four parts:
 *
 * * resource type: "project"
 * * role name: "viewer"
 * * full name: "project.viewer"
 * * description: "Project Viewer"
 *
 * Internally, we can treat the tuple (resource type, role name) as a composite
 * primary key.  Externally, we expose this as the full name.  This is
 * consistent with RFD 43 and other IAM systems.
 *
 * These fields look awfully close to the identity metadata that we use for most
 * other tables.  But they're just different enough that we can't use most of
 * the same abstractions:
 *
 * * "id": We have no need for a uuid because the (resource_type, role_name) is
 *   already unique and immutable.
 * * "name": What we call "full name" above could instead be called "name",
 *   which would be consistent with other identity metadata.  But it's not a
 *   legal "name" because of the period, and it would be confusing to have
 *   "resource type", "role name", and "name".
 * * "time_created": not that useful because it's whenever the system was
 *   initialized, and we have plenty of other timestamps for that
 * * "time_modified": does not apply because the role cannot be changed
 * * "time_deleted" does not apply because the role cannot be deleted
 *
 * If the set of roles and their permissions are fixed, why store them in the
 * database at all?  Because what's dynamic is the assignment of roles to users.
 * We have a separate table that says "user U has role ROLE on resource
 * RESOURCE".  How do we represent the ROLE part of this association?  We use a
 * foreign key into this "role_builtin" table.
 */
CREATE TABLE IF NOT EXISTS omicron.public.role_builtin (
    resource_type STRING(63),
    role_name STRING(63),
    description STRING(512),

    PRIMARY KEY(resource_type, role_name)
);

/*
 * Assignments between users, roles, and resources
 *
 * An actor has a role on a resource if there's a record in this table that
 * points to that actor, role, and resource.
 *
 * For more details and a worked example, see the omicron_nexus::authz
 * module-level documentation.
 */

CREATE TYPE IF NOT EXISTS omicron.public.identity_type AS ENUM (
  'user_builtin',
  'silo_user',
  'silo_group'
);

CREATE TABLE IF NOT EXISTS omicron.public.role_assignment (
    /* Composite foreign key into "role_builtin" table */
    resource_type STRING(63) NOT NULL,
    role_name STRING(63) NOT NULL,

    /*
     * Foreign key into some other resource table.  Which table?  This is
     * identified implicitly by "resource_type" above.
     */
    resource_id UUID NOT NULL,

    /*
     * Foreign key into some other user table.  Which table?  That's determined
     * by "identity_type".
     */
    identity_id UUID NOT NULL,
    identity_type omicron.public.identity_type NOT NULL,

    /*
     * The resource_id, identity_id, and role_name uniquely identify the role
     * assignment.  We include the resource_type and identity_type as
     * belt-and-suspenders, but there should only be one resource type for any
     * resource id and one identity type for any identity id.
     *
     * By organizing the primary key by resource id, then role name, then
     * identity information, we can use it to generated paginated listings of
     * role assignments for a resource, ordered by role name.  It's surprisingly
     * load-bearing that "identity_type" appears last.  That's because when we
     * list a page of role assignments for a resource sorted by role name and
     * then identity id, every field _except_ identity_type is used in the
     * query's filter or sort order.  If identity_type appeared before one of
     * those fields, CockroachDB wouldn't necessarily know it could use the
     * primary key index to efficiently serve the query.
     */
    PRIMARY KEY(
        resource_id,
        resource_type,
        role_name,
        identity_id,
        identity_type
     )
);

/*******************************************************************/

/*
 * External Networking
 *
 * **For more details on external networking see RFD 267**
 */

CREATE TYPE IF NOT EXISTS omicron.public.address_lot_kind AS ENUM (
    'infra',
    'pool'
);

CREATE TABLE IF NOT EXISTS omicron.public.address_lot (
    id UUID PRIMARY KEY,
    name STRING(63) NOT NULL,
    description STRING(512) NOT NULL,
    time_created TIMESTAMPTZ NOT NULL,
    time_modified TIMESTAMPTZ NOT NULL,
    time_deleted TIMESTAMPTZ,
    kind omicron.public.address_lot_kind NOT NULL
);

CREATE UNIQUE INDEX IF NOT EXISTS lookup_address_lot_by_name ON omicron.public.address_lot (
    name
) WHERE
    time_deleted IS NULL;

CREATE TABLE IF NOT EXISTS omicron.public.address_lot_block (
    id UUID PRIMARY KEY,
    address_lot_id UUID NOT NULL,
    first_address INET NOT NULL,
    last_address INET NOT NULL
);

CREATE INDEX IF NOT EXISTS lookup_address_lot_block_by_lot ON omicron.public.address_lot_block (
    address_lot_id
);

CREATE TABLE IF NOT EXISTS omicron.public.address_lot_rsvd_block (
    id UUID PRIMARY KEY,
    address_lot_id UUID NOT NULL,
    first_address INET NOT NULL,
    last_address INET NOT NULL,
    anycast BOOL NOT NULL
);

CREATE INDEX IF NOT EXISTS lookup_address_lot_rsvd_block_by_lot ON omicron.public.address_lot_rsvd_block (
    address_lot_id
);

CREATE INDEX IF NOT EXISTS lookup_address_lot_rsvd_block_by_anycast ON omicron.public.address_lot_rsvd_block (
    anycast
);

CREATE TABLE IF NOT EXISTS omicron.public.loopback_address (
    id UUID PRIMARY KEY,
    time_created TIMESTAMPTZ NOT NULL,
    time_modified TIMESTAMPTZ NOT NULL,
    address_lot_block_id UUID NOT NULL,
    rsvd_address_lot_block_id UUID NOT NULL,
    rack_id UUID NOT NULL,
    switch_location TEXT NOT NULL,
    address INET NOT NULL,
    anycast BOOL NOT NULL
);

/* TODO https://github.com/oxidecomputer/omicron/issues/3001 */

CREATE UNIQUE INDEX IF NOT EXISTS lookup_loopback_address ON omicron.public.loopback_address (
    address, rack_id, switch_location
);

CREATE TABLE IF NOT EXISTS omicron.public.switch_port (
    id UUID PRIMARY KEY,
    rack_id UUID,
    switch_location TEXT,
    port_name TEXT,
    port_settings_id UUID,

    CONSTRAINT switch_port_rack_locaction_name_unique UNIQUE (
        rack_id, switch_location, port_name
    )
);

CREATE INDEX IF NOT EXISTS lookup_switch_port_by_port_settings ON omicron.public.switch_port (port_settings_id);

/* port settings groups included from port settings objects */
CREATE TABLE IF NOT EXISTS omicron.public.switch_port_settings_groups (
    port_settings_id UUID,
    port_settings_group_id UUID,

    PRIMARY KEY (port_settings_id, port_settings_group_id)
);

CREATE TABLE IF NOT EXISTS omicron.public.switch_port_settings_group (
    id UUID PRIMARY KEY,
    /* port settings in this group */
    port_settings_id UUID NOT NULL,
    name STRING(63) NOT NULL,
    description STRING(512) NOT NULL,
    time_created TIMESTAMPTZ NOT NULL,
    time_modified TIMESTAMPTZ NOT NULL,
    time_deleted TIMESTAMPTZ
);

CREATE UNIQUE INDEX IF NOT EXISTS lookup_switch_port_settings_group_by_name ON omicron.public.switch_port_settings_group (
    name
) WHERE
    time_deleted IS NULL;

CREATE TABLE IF NOT EXISTS omicron.public.switch_port_settings (
    id UUID PRIMARY KEY,
    name STRING(63) NOT NULL,
    description STRING(512) NOT NULL,
    time_created TIMESTAMPTZ NOT NULL,
    time_modified TIMESTAMPTZ NOT NULL,
    time_deleted TIMESTAMPTZ
);

CREATE UNIQUE INDEX IF NOT EXISTS switch_port_settings_by_name ON omicron.public.switch_port_settings (
    name
) WHERE
    time_deleted IS NULL;

CREATE TYPE IF NOT EXISTS omicron.public.switch_port_geometry AS ENUM (
    'Qsfp28x1',
    'Qsfp28x2',
    'Sfp28x4'
);

CREATE TABLE IF NOT EXISTS omicron.public.switch_port_settings_port_config (
    port_settings_id UUID PRIMARY KEY,
    geometry omicron.public.switch_port_geometry
);

CREATE TABLE IF NOT EXISTS omicron.public.switch_port_settings_link_config (
    port_settings_id UUID,
    lldp_service_config_id UUID NOT NULL,
    link_name TEXT,
    mtu INT4,

    PRIMARY KEY (port_settings_id, link_name)
);

CREATE TABLE IF NOT EXISTS omicron.public.lldp_service_config (
    id UUID PRIMARY KEY,
    lldp_config_id UUID,
    enabled BOOL NOT NULL
);

CREATE TABLE IF NOT EXISTS omicron.public.lldp_config (
    id UUID PRIMARY KEY,
    name STRING(63) NOT NULL,
    description STRING(512) NOT NULL,
    time_created TIMESTAMPTZ NOT NULL,
    time_modified TIMESTAMPTZ NOT NULL,
    time_deleted TIMESTAMPTZ,
    chassis_id TEXT,
    system_name TEXT,
    system_description TEXT,
    management_ip TEXT
);

CREATE UNIQUE INDEX IF NOT EXISTS lldp_config_by_name ON omicron.public.lldp_config (
    name
) WHERE
    time_deleted IS NULL;

CREATE TYPE IF NOT EXISTS omicron.public.switch_interface_kind AS ENUM (
    'primary',
    'vlan',
    'loopback'
);

CREATE TABLE IF NOT EXISTS omicron.public.switch_port_settings_interface_config (
    port_settings_id UUID,
    id UUID PRIMARY KEY,
    interface_name TEXT NOT NULL,
    v6_enabled BOOL NOT NULL,
    kind omicron.public.switch_interface_kind
);

CREATE UNIQUE INDEX IF NOT EXISTS switch_port_settings_interface_config_by_id ON omicron.public.switch_port_settings_interface_config (
    port_settings_id, interface_name
);

CREATE TABLE IF NOT EXISTS omicron.public.switch_vlan_interface_config (
    interface_config_id UUID,
    vid INT4,

    PRIMARY KEY (interface_config_id, vid)
);

CREATE TABLE IF NOT EXISTS omicron.public.switch_port_settings_route_config (
    port_settings_id UUID,
    interface_name TEXT,
    dst INET,
    gw INET,
    vid INT4,

    /* TODO https://github.com/oxidecomputer/omicron/issues/3013 */
    PRIMARY KEY (port_settings_id, interface_name, dst, gw)
);

CREATE TABLE IF NOT EXISTS omicron.public.switch_port_settings_bgp_peer_config (
    port_settings_id UUID,
    bgp_config_id UUID NOT NULL,
    interface_name TEXT,
    addr INET,
    hold_time INT8,
    idle_hold_time INT8,
    delay_open INT8,
    connect_retry INT8,
    keepalive INT8,
    remote_asn INT8,
    min_ttl INT2,
    md5_auth_key TEXT,
    multi_exit_discriminator INT8,
    local_pref INT8,
    enforce_first_as BOOLEAN NOT NULL DEFAULT false,
    allow_import_list_active BOOLEAN NOT NULL DEFAULT false,
    allow_export_list_active BOOLEAN NOT NULL DEFAULT false,
    vlan_id INT4,

    /* TODO https://github.com/oxidecomputer/omicron/issues/3013 */
    PRIMARY KEY (port_settings_id, interface_name, addr)
);

CREATE TABLE IF NOT EXISTS omicron.public.switch_port_settings_bgp_peer_config_communities (
    port_settings_id UUID NOT NULL,
    interface_name TEXT NOT NULL,
    addr INET NOT NULL,
    community INT8 NOT NULL,

    PRIMARY KEY (port_settings_id, interface_name, addr, community)
);

CREATE TABLE IF NOT EXISTS omicron.public.switch_port_settings_bgp_peer_config_allow_import (
    port_settings_id UUID NOT NULL,
    interface_name TEXT NOT NULL,
    addr INET NOT NULL,
    prefix INET NOT NULL,

    PRIMARY KEY (port_settings_id, interface_name, addr, prefix)
);

CREATE TABLE IF NOT EXISTS omicron.public.switch_port_settings_bgp_peer_config_allow_export (
    port_settings_id UUID NOT NULL,
    interface_name TEXT NOT NULL,
    addr INET NOT NULL,
    prefix INET NOT NULL,

    PRIMARY KEY (port_settings_id, interface_name, addr, prefix)
);

CREATE TABLE IF NOT EXISTS omicron.public.bgp_config (
    id UUID PRIMARY KEY,
    name STRING(63) NOT NULL,
    description STRING(512) NOT NULL,
    time_created TIMESTAMPTZ NOT NULL,
    time_modified TIMESTAMPTZ NOT NULL,
    time_deleted TIMESTAMPTZ,
    asn INT8 NOT NULL,
    vrf TEXT,
    bgp_announce_set_id UUID NOT NULL,
    shaper TEXT,
    checker TEXT
);

CREATE UNIQUE INDEX IF NOT EXISTS lookup_bgp_config_by_name ON omicron.public.bgp_config (
    name
) WHERE
    time_deleted IS NULL;

CREATE TABLE IF NOT EXISTS omicron.public.bgp_announce_set (
    id UUID PRIMARY KEY,
    name STRING(63) NOT NULL,
    description STRING(512) NOT NULL,
    time_created TIMESTAMPTZ NOT NULL,
    time_modified TIMESTAMPTZ NOT NULL,
    time_deleted TIMESTAMPTZ
);

CREATE UNIQUE INDEX IF NOT EXISTS lookup_bgp_announce_set_by_name ON omicron.public.bgp_announce_set (
    name
) WHERE
    time_deleted IS NULL;

CREATE TABLE IF NOT EXISTS omicron.public.bgp_announcement (
    announce_set_id UUID,
    address_lot_block_id UUID NOT NULL,
    network INET,

    /* TODO https://github.com/oxidecomputer/omicron/issues/3013 */
    PRIMARY KEY (announce_set_id, network)
);

CREATE TABLE IF NOT EXISTS omicron.public.switch_port_settings_address_config (
    port_settings_id UUID,
    address_lot_block_id UUID NOT NULL,
    rsvd_address_lot_block_id UUID NOT NULL,
    address INET,
    interface_name TEXT,
    vlan_id INT4,

    /* TODO https://github.com/oxidecomputer/omicron/issues/3013 */
    PRIMARY KEY (port_settings_id, address, interface_name)
);

CREATE TABLE IF NOT EXISTS omicron.public.bootstore_keys (
    key TEXT NOT NULL PRIMARY KEY,
    generation INT8 NOT NULL
);

/*
 * Hardware/software inventory
 *
 * See RFD 433 for details.  Here are the highlights.
 *
 * Omicron periodically collects hardware/software inventory data from the
 * running system and stores it into the database.  Each discrete set of data is
 * called a **collection**.  Each collection contains lots of different kinds of
 * data, so there are many tables here.  For clarity, these tables are prefixed
 * with:
 *
 *     `inv_*` (examples: `inv_collection`, `inv_service_processor`)
 *
 *         Describes the complete set of hardware and software in the system.
 *         Rows in these tables are immutable, but they describe mutable facts
 *         about hardware and software (e.g., the slot that a disk is in).  When
 *         these facts change (e.g., a disk moves between slots), a new set of
 *         records is written.
 *
 * All rows in the `inv_*` tables point back to a particular collection.  They
 * represent the state observed at some particular time.  Generally, if two
 * observations came from two different places, they're not put into the same
 * row of the same table.  For example, caboose information comes from the SP,
 * but it doesn't go into the `inv_service_processor` table.  It goes in a
 * separate `inv_caboose` table.  This is debatable but it preserves a clearer
 * record of exactly what information came from where, since the separate record
 * has its own "source" and "time_collected".
 *
 * Information about service processors and roots of trust are joined with
 * information reported by sled agents via the baseboard id.
 *
 * Hardware and software identifiers are normalized for the usual database
 * design reasons.  This means instead of storing hardware and software
 * identifiers directly in the `inv_*` tables, these tables instead store
 * foreign keys into one of these groups of tables, whose names are also
 * prefixed for clarity:
 *
 *     `hw_*` (example: `hw_baseboard_id`)
 *
 *         Maps hardware-provided identifiers to UUIDs that are used as foreign
 *         keys in the rest of the schema. (Avoids embedding these identifiers
 *         into all the other tables.)
 *
 *     `sw_*` (example: `sw_caboose`)
 *
 *         Maps software-provided identifiers to UUIDs that are used as foreign
 *         keys in the rest of the schema. (Avoids embedding these identifiers
 *         into all the other tables.)
 *
 * Records in these tables are shared across potentially many collections.  To
 * see why this is useful, consider that `sw_caboose` records contain several
 * long identifiers (e.g., git commit, SHA sums) and in practice, most of the
 * time, we expect that all components of a given type will have the exact same
 * cabooses.  Rather than store the caboose contents in each
 * `inv_service_processor` row (for example), often replicating the exact same
 * contents for each SP for each collection, these rows just have pointers into
 * the `sw_caboose` table that stores this data once.  (This also makes it much
 * easier to determine that these components _do_ have the same cabooses.)
 *
 * On PC systems (i.e., non-Oxide hardware), most of these tables will be empty
 * because we do not support hardware inventory on these systems.
 *
 * Again, see RFD 433 for more on all this.
 */

/*
 * baseboard ids: this table assigns uuids to distinct part/serial values
 *
 * Usually we include the baseboard revision number when we reference the part
 * number and serial number.  The revision number is deliberately left out here.
 * If we happened to see the same baseboard part number and serial number with
 * different revisions, that's the same baseboard.
 */
CREATE TABLE IF NOT EXISTS omicron.public.hw_baseboard_id (
    id UUID PRIMARY KEY,
    part_number TEXT NOT NULL,
    serial_number TEXT NOT NULL
);
CREATE UNIQUE INDEX IF NOT EXISTS lookup_baseboard_id_by_props
    ON omicron.public.hw_baseboard_id (part_number, serial_number);

/* power states reportable by the SP */
CREATE TYPE IF NOT EXISTS omicron.public.hw_power_state AS ENUM (
    'A0',
    'A1',
    'A2'
);

/* root of trust firmware slots */
CREATE TYPE IF NOT EXISTS omicron.public.hw_rot_slot AS ENUM (
    'A',
    'B'
);

/* cabooses: this table assigns unique ids to distinct caboose contents */
CREATE TABLE IF NOT EXISTS omicron.public.sw_caboose (
    id UUID PRIMARY KEY,
    board TEXT NOT NULL,
    git_commit TEXT NOT NULL,
    name TEXT NOT NULL,
    version TEXT NOT NULL
);
CREATE UNIQUE INDEX IF NOT EXISTS caboose_properties
    on omicron.public.sw_caboose (board, git_commit, name, version);

/* root of trust pages: this table assigns unique ids to distinct RoT CMPA
   and CFPA page contents, each of which is a 512-byte blob */
CREATE TABLE IF NOT EXISTS omicron.public.sw_root_of_trust_page (
    id UUID PRIMARY KEY,
    data_base64 TEXT NOT NULL
);
CREATE UNIQUE INDEX IF NOT EXISTS root_of_trust_page_properties
    on omicron.public.sw_root_of_trust_page (data_base64);

/* Inventory Collections */

-- list of all collections
CREATE TABLE IF NOT EXISTS omicron.public.inv_collection (
    id UUID PRIMARY KEY,
    time_started TIMESTAMPTZ NOT NULL,
    time_done TIMESTAMPTZ NOT NULL,
    collector TEXT NOT NULL
);
-- Supports finding latest collection (to use) or the oldest collection (to
-- clean up)
CREATE INDEX IF NOT EXISTS inv_collection_by_time_started
    ON omicron.public.inv_collection (time_started);

-- list of errors generated during a collection
CREATE TABLE IF NOT EXISTS omicron.public.inv_collection_error (
    inv_collection_id UUID NOT NULL,
    idx INT4 NOT NULL,
    message TEXT
);
CREATE INDEX IF NOT EXISTS errors_by_collection
    ON omicron.public.inv_collection_error (inv_collection_id, idx);

/* what kind of slot MGS reported a device in */
CREATE TYPE IF NOT EXISTS omicron.public.sp_type AS ENUM (
    'sled',
    'switch',
    'power'
);

-- observations from and about service processors
-- also see `inv_root_of_trust`
CREATE TABLE IF NOT EXISTS omicron.public.inv_service_processor (
    -- where this observation came from
    -- (foreign key into `inv_collection` table)
    inv_collection_id UUID NOT NULL,
    -- which system this SP reports it is part of
    -- (foreign key into `hw_baseboard_id` table)
    hw_baseboard_id UUID NOT NULL,
    -- when this observation was made
    time_collected TIMESTAMPTZ NOT NULL,
    -- which MGS instance reported this data
    source TEXT NOT NULL,

    -- identity of this device according to MGS
    sp_type omicron.public.sp_type NOT NULL,
    sp_slot INT4 NOT NULL,

    -- Data from MGS "Get SP Info" API.  See MGS API documentation.
    baseboard_revision INT8 NOT NULL,
    hubris_archive_id TEXT NOT NULL,
    power_state omicron.public.hw_power_state NOT NULL,

    PRIMARY KEY (inv_collection_id, hw_baseboard_id)
);

CREATE TYPE IF NOT EXISTS omicron.public.rot_image_error AS ENUM (
        'unchecked',
        'first_page_erased',
        'partially_programmed',
        'invalid_length',
        'header_not_programmed',
        'bootloader_too_small',
        'bad_magic',
        'header_image_size',
        'unaligned_length',
        'unsupported_type',
        'not_thumb2',
        'reset_vector',
        'signature'
);

-- root of trust information reported by SP
-- There's usually one row here for each row in inv_service_processor, but not
-- necessarily.
CREATE TABLE IF NOT EXISTS omicron.public.inv_root_of_trust (
    -- where this observation came from
    -- (foreign key into `inv_collection` table)
    inv_collection_id UUID NOT NULL,
    -- which system this SP reports it is part of
    -- (foreign key into `hw_baseboard_id` table)
    hw_baseboard_id UUID NOT NULL,
    -- when this observation was made
    time_collected TIMESTAMPTZ NOT NULL,
    -- which MGS instance reported this data
    source TEXT NOT NULL,

    slot_active omicron.public.hw_rot_slot NOT NULL,
    slot_boot_pref_transient omicron.public.hw_rot_slot, -- nullable
    slot_boot_pref_persistent omicron.public.hw_rot_slot NOT NULL,
    slot_boot_pref_persistent_pending omicron.public.hw_rot_slot, -- nullable
    slot_a_sha3_256 TEXT, -- nullable
    slot_b_sha3_256 TEXT, -- nullable
    stage0_fwid TEXT, -- nullable
    stage0next_fwid TEXT, -- nullable

    slot_a_error omicron.public.rot_image_error, -- nullable
    slot_b_error omicron.public.rot_image_error, -- nullable
    stage0_error omicron.public.rot_image_error, -- nullable
    stage0next_error omicron.public.rot_image_error, -- nullable

    PRIMARY KEY (inv_collection_id, hw_baseboard_id)
);

CREATE TYPE IF NOT EXISTS omicron.public.caboose_which AS ENUM (
    'sp_slot_0',
    'sp_slot_1',
    'rot_slot_A',
    'rot_slot_B',
    'stage0',
    'stage0next'
);

-- cabooses found
CREATE TABLE IF NOT EXISTS omicron.public.inv_caboose (
    -- where this observation came from
    -- (foreign key into `inv_collection` table)
    inv_collection_id UUID NOT NULL,
    -- which system this SP reports it is part of
    -- (foreign key into `hw_baseboard_id` table)
    hw_baseboard_id UUID NOT NULL,
    -- when this observation was made
    time_collected TIMESTAMPTZ NOT NULL,
    -- which MGS instance reported this data
    source TEXT NOT NULL,

    which omicron.public.caboose_which NOT NULL,
    sw_caboose_id UUID NOT NULL,

    PRIMARY KEY (inv_collection_id, hw_baseboard_id, which)
);

CREATE TYPE IF NOT EXISTS omicron.public.root_of_trust_page_which AS ENUM (
    'cmpa',
    'cfpa_active',
    'cfpa_inactive',
    'cfpa_scratch'
);

-- root of trust key signing pages found
CREATE TABLE IF NOT EXISTS omicron.public.inv_root_of_trust_page (
    -- where this observation came from
    -- (foreign key into `inv_collection` table)
    inv_collection_id UUID NOT NULL,
    -- which system this SP reports it is part of
    -- (foreign key into `hw_baseboard_id` table)
    hw_baseboard_id UUID NOT NULL,
    -- when this observation was made
    time_collected TIMESTAMPTZ NOT NULL,
    -- which MGS instance reported this data
    source TEXT NOT NULL,

    which omicron.public.root_of_trust_page_which NOT NULL,
    sw_root_of_trust_page_id UUID NOT NULL,

    PRIMARY KEY (inv_collection_id, hw_baseboard_id, which)
);

CREATE TYPE IF NOT EXISTS omicron.public.sled_role AS ENUM (
    -- this sled is directly attached to a Sidecar
    'scrimlet',
    -- everything else
    'gimlet'
);

-- observations from and about sled agents
CREATE TABLE IF NOT EXISTS omicron.public.inv_sled_agent (
    -- where this observation came from
    -- (foreign key into `inv_collection` table)
    inv_collection_id UUID NOT NULL,
    -- when this observation was made
    time_collected TIMESTAMPTZ NOT NULL,
    -- URL of the sled agent that reported this data
    source TEXT NOT NULL,

    -- unique id for this sled (should be foreign keys into `sled` table, though
    -- it's conceivable a sled will report an id that we don't know about)
    sled_id UUID NOT NULL,

    -- which system this sled agent reports it's running on
    -- (foreign key into `hw_baseboard_id` table)
    -- This is optional because dev/test systems support running on non-Oxide
    -- hardware.
    hw_baseboard_id UUID,

    -- Many of the following properties are duplicated from the `sled` table,
    -- which predates the current inventory system.
    sled_agent_ip INET NOT NULL,
    sled_agent_port INT4 NOT NULL,
    sled_role omicron.public.sled_role NOT NULL,
    usable_hardware_threads INT8
        CHECK (usable_hardware_threads BETWEEN 0 AND 4294967295) NOT NULL,
    usable_physical_ram INT8 NOT NULL,
    reservoir_size INT8 CHECK (reservoir_size < usable_physical_ram) NOT NULL,

    PRIMARY KEY (inv_collection_id, sled_id)
);

CREATE TABLE IF NOT EXISTS omicron.public.inv_physical_disk (
    -- where this observation came from
    -- (foreign key into `inv_collection` table)
    inv_collection_id UUID NOT NULL,

    -- unique id for this sled (should be foreign keys into `sled` table, though
    -- it's conceivable a sled will report an id that we don't know about)
    sled_id UUID NOT NULL,
    -- The slot where this disk was last observed
    slot INT8 CHECK (slot >= 0) NOT NULL,

    vendor STRING(63) NOT NULL,
    model STRING(63) NOT NULL,
    serial STRING(63) NOT NULL,

    variant omicron.public.physical_disk_kind NOT NULL,

    -- FK consisting of:
    -- - Which collection this was
    -- - The sled reporting the disk
    -- - The slot in which this disk was found
    PRIMARY KEY (inv_collection_id, sled_id, slot)
);

CREATE TABLE IF NOT EXISTS omicron.public.inv_zpool (
    -- where this observation came from
    -- (foreign key into `inv_collection` table)
    inv_collection_id UUID NOT NULL,
    -- when this observation was made
    time_collected TIMESTAMPTZ NOT NULL,

    -- The control plane ID of the zpool
    id UUID NOT NULL,
    sled_id UUID NOT NULL,
    total_size INT NOT NULL,

    -- PK consisting of:
    -- - Which collection this was
    -- - The sled reporting the disk
    -- - The slot in which this disk was found
    PRIMARY KEY (inv_collection_id, sled_id, id)
);

-- Allow looking up the most recent Zpool by ID
CREATE INDEX IF NOT EXISTS inv_zpool_by_id_and_time ON omicron.public.inv_zpool (id, time_collected DESC);

CREATE TABLE IF NOT EXISTS omicron.public.inv_sled_omicron_zones (
    -- where this observation came from
    -- (foreign key into `inv_collection` table)
    inv_collection_id UUID NOT NULL,
    -- when this observation was made
    time_collected TIMESTAMPTZ NOT NULL,
    -- URL of the sled agent that reported this data
    source TEXT NOT NULL,

    -- unique id for this sled (should be foreign keys into `sled` table, though
    -- it's conceivable a sled will report an id that we don't know about)
    sled_id UUID NOT NULL,

    -- OmicronZonesConfig generation reporting these zones
    generation INT8 NOT NULL,

    PRIMARY KEY (inv_collection_id, sled_id)
);

CREATE TYPE IF NOT EXISTS omicron.public.zone_type AS ENUM (
  'boundary_ntp',
  'clickhouse',
  'clickhouse_keeper',
  'cockroach_db',
  'crucible',
  'crucible_pantry',
  'external_dns',
  'internal_dns',
  'internal_ntp',
  'nexus',
  'oximeter'
);

-- observations from sled agents about Omicron-managed zones
CREATE TABLE IF NOT EXISTS omicron.public.inv_omicron_zone (
    -- where this observation came from
    -- (foreign key into `inv_collection` table)
    inv_collection_id UUID NOT NULL,

    -- unique id for this sled (should be foreign keys into `sled` table, though
    -- it's conceivable a sled will report an id that we don't know about)
    sled_id UUID NOT NULL,

    -- unique id for this zone
    id UUID NOT NULL,
    underlay_address INET NOT NULL,
    zone_type omicron.public.zone_type NOT NULL,

    -- SocketAddr of the "primary" service for this zone
    -- (what this describes varies by zone type, but all zones have at least one
    -- service in them)
    primary_service_ip INET NOT NULL,
    primary_service_port INT4
        CHECK (primary_service_port BETWEEN 0 AND 65535)
        NOT NULL,

    -- The remaining properties may be NULL for different kinds of zones.  The
    -- specific constraints are not enforced at the database layer, basically
    -- because it's really complicated to do that and it's not obvious that it's
    -- worthwhile.

    -- Some zones have a second service.  Like the primary one, the meaning of
    -- this is zone-type-dependent.
    second_service_ip INET,
    second_service_port INT4
        CHECK (second_service_port IS NULL
        OR second_service_port BETWEEN 0 AND 65535),

    -- Zones may have an associated dataset.  They're currently always on a U.2.
    -- The only thing we need to identify it here is the name of the zpool that
    -- it's on.
    dataset_zpool_name TEXT,

    -- Zones with external IPs have an associated NIC and sockaddr for listening
    -- (first is a foreign key into `inv_omicron_zone_nic`)
    nic_id UUID,

    -- Properties for internal DNS servers
    -- address attached to this zone from outside the sled's subnet
    dns_gz_address INET,
    dns_gz_address_index INT8,

    -- Properties common to both kinds of NTP zones
    ntp_ntp_servers TEXT[],
    ntp_dns_servers INET[],
    ntp_domain TEXT,

    -- Properties specific to Nexus zones
    nexus_external_tls BOOLEAN,
    nexus_external_dns_servers INET ARRAY,

    -- Source NAT configuration (currently used for boundary NTP only)
    snat_ip INET,
    snat_first_port INT4
        CHECK (snat_first_port IS NULL OR snat_first_port BETWEEN 0 AND 65535),
    snat_last_port INT4
        CHECK (snat_last_port IS NULL OR snat_last_port BETWEEN 0 AND 65535),

    PRIMARY KEY (inv_collection_id, id)
);

CREATE TABLE IF NOT EXISTS omicron.public.inv_omicron_zone_nic (
    inv_collection_id UUID NOT NULL,
    id UUID NOT NULL,
    name TEXT NOT NULL,
    ip INET NOT NULL,
    mac INT8 NOT NULL,
    subnet INET NOT NULL,
    vni INT8 NOT NULL,
    is_primary BOOLEAN NOT NULL,
    slot INT2 NOT NULL,

    PRIMARY KEY (inv_collection_id, id)
);

/*
 * System-level blueprints
 *
 * See RFD 457 and 459 for context.
 *
 * A blueprint describes a potential system configuration. The primary table is
 * the `blueprint` table, which stores only a small amount of metadata about the
 * blueprint. The bulk of the information is stored in the `bp_*` tables below,
 * each of which references back to `blueprint` by ID.
 *
 * `bp_target` describes the "target blueprints" of the system. Insertion must
 * follow a strict set of rules:
 *
 * * The first target blueprint must have version=1, and must have no parent
 *   blueprint.
 * * The Nth target blueprint must have version=N, and its parent blueprint must
 *   be the blueprint that was the target at version=N-1.
 *
 * The result is that the current target blueprint can always be found by
 * looking at the maximally-versioned row in `bp_target`, and there is a linear
 * history from that blueprint all the way back to the version=1 blueprint. We
 * will eventually prune old blueprint targets, so it will not always be
 * possible to view the entire history.
 *
 * `bp_sled_omicron_zones`, `bp_omicron_zone`, and `bp_omicron_zone_nic` are
 * nearly identical to their `inv_*` counterparts, and record the
 * `OmicronZonesConfig` for each sled.
 */

CREATE TYPE IF NOT EXISTS omicron.public.bp_zone_disposition AS ENUM (
    'in_service',
    'quiesced',
    'expunged'
);

-- list of all blueprints
CREATE TABLE IF NOT EXISTS omicron.public.blueprint (
    id UUID PRIMARY KEY,

    -- This is effectively a foreign key back to this table; however, it is
    -- allowed to be NULL: the initial blueprint has no parent. Additionally,
    -- it may be non-NULL but no longer reference a row in this table: once a
    -- child blueprint has been created from a parent, it's possible for the
    -- parent to be deleted. We do not NULL out this field on such a deletion,
    -- so we can always see that there had been a particular parent even if it's
    -- now gone.
    parent_blueprint_id UUID,

    -- These fields are for debugging only.
    time_created TIMESTAMPTZ NOT NULL,
    creator TEXT NOT NULL,
    comment TEXT NOT NULL,

    -- identifies the latest internal DNS version when blueprint planning began
    internal_dns_version INT8 NOT NULL,
    -- identifies the latest external DNS version when blueprint planning began
    external_dns_version INT8 NOT NULL,
    -- identifies the CockroachDB state fingerprint when blueprint planning began
    cockroachdb_fingerprint TEXT NOT NULL,

    -- CockroachDB settings managed by blueprints.
    --
    -- We use NULL in these columns to reflect that blueprint execution should
    -- not modify the option; we're able to do this because CockroachDB settings
    -- require the value to be the correct type and not NULL. There is no value
    -- that represents "please reset this setting to the default value"; that is
    -- represented by the presence of the default value in that field.
    --
    -- `cluster.preserve_downgrade_option`
    cockroachdb_setting_preserve_downgrade TEXT
);

-- table describing both the current and historical target blueprints of the
-- system
CREATE TABLE IF NOT EXISTS omicron.public.bp_target (
    -- Monotonically increasing version for all bp_targets
    version INT8 PRIMARY KEY,

    -- Effectively a foreign key into the `blueprint` table, but may reference a
    -- blueprint that has been deleted (if this target is no longer the current
    -- target: the current target must not be deleted).
    blueprint_id UUID NOT NULL,

    -- Is this blueprint enabled?
    --
    -- Currently, we have no code that acts on this value; however, it exists as
    -- an escape hatch once we have automated blueprint planning and execution.
    -- An operator can set the current blueprint to disabled, which should stop
    -- planning and execution (presumably until a support case can address
    -- whatever issue the update system is causing).
    enabled BOOL NOT NULL,

    -- Timestamp for when this blueprint was made the current target
    time_made_target TIMESTAMPTZ NOT NULL
);

-- state of a sled in a blueprint
CREATE TABLE IF NOT EXISTS omicron.public.bp_sled_state (
    -- foreign key into `blueprint` table
    blueprint_id UUID NOT NULL,

    sled_id UUID NOT NULL,
    sled_state omicron.public.sled_state NOT NULL,
    PRIMARY KEY (blueprint_id, sled_id)
);

-- description of a collection of omicron physical disks stored in a blueprint.
CREATE TABLE IF NOT EXISTS omicron.public.bp_sled_omicron_physical_disks (
    -- foreign key into `blueprint` table
    blueprint_id UUID NOT NULL,

    sled_id UUID NOT NULL,
    generation INT8 NOT NULL,
    PRIMARY KEY (blueprint_id, sled_id)
);

-- description of omicron physical disks specified in a blueprint.
CREATE TABLE IF NOT EXISTS omicron.public.bp_omicron_physical_disk  (
    -- foreign key into the `blueprint` table
    blueprint_id UUID NOT NULL,

    -- unique id for this sled (should be foreign keys into `sled` table, though
    -- it's conceivable a blueprint could refer to a sled that no longer exists,
    -- particularly if the blueprint is older than the current target)
    sled_id UUID NOT NULL,

    vendor TEXT NOT NULL,
    serial TEXT NOT NULL,
    model TEXT NOT NULL,

    id UUID NOT NULL,
    pool_id UUID NOT NULL,

    PRIMARY KEY (blueprint_id, id)
);

-- see inv_sled_omicron_zones, which is identical except it references a
-- collection whereas this table references a blueprint
CREATE TABLE IF NOT EXISTS omicron.public.bp_sled_omicron_zones (
    -- foreign key into `blueprint` table
    blueprint_id UUID NOT NULL,

    sled_id UUID NOT NULL,
    generation INT8 NOT NULL,
    PRIMARY KEY (blueprint_id, sled_id)
);

-- description of omicron zones specified in a blueprint
--
-- This is currently identical to `inv_omicron_zone`, except that the foreign
-- keys reference other blueprint tables intead of inventory tables. We expect
-- their sameness to diverge over time as either inventory or blueprints (or
-- both) grow context-specific properties.
CREATE TABLE IF NOT EXISTS omicron.public.bp_omicron_zone (
    -- foreign key into the `blueprint` table
    blueprint_id UUID NOT NULL,

    -- unique id for this sled (should be foreign keys into `sled` table, though
    -- it's conceivable a blueprint could refer to a sled that no longer exists,
    -- particularly if the blueprint is older than the current target)
    sled_id UUID NOT NULL,

    -- unique id for this zone
    id UUID NOT NULL,
    underlay_address INET NOT NULL,
    zone_type omicron.public.zone_type NOT NULL,

    -- SocketAddr of the "primary" service for this zone
    -- (what this describes varies by zone type, but all zones have at least one
    -- service in them)
    primary_service_ip INET NOT NULL,
    primary_service_port INT4
        CHECK (primary_service_port BETWEEN 0 AND 65535)
        NOT NULL,

    -- The remaining properties may be NULL for different kinds of zones.  The
    -- specific constraints are not enforced at the database layer, basically
    -- because it's really complicated to do that and it's not obvious that it's
    -- worthwhile.

    -- Some zones have a second service.  Like the primary one, the meaning of
    -- this is zone-type-dependent.
    second_service_ip INET,
    second_service_port INT4
        CHECK (second_service_port IS NULL
        OR second_service_port BETWEEN 0 AND 65535),

    -- Zones may have an associated dataset.  They're currently always on a U.2.
    -- The only thing we need to identify it here is the name of the zpool that
    -- it's on.
    dataset_zpool_name TEXT,

    -- Zones with external IPs have an associated NIC and sockaddr for listening
    -- (first is a foreign key into `bp_omicron_zone_nic`)
    bp_nic_id UUID,

    -- Properties for internal DNS servers
    -- address attached to this zone from outside the sled's subnet
    dns_gz_address INET,
    dns_gz_address_index INT8,

    -- Properties common to both kinds of NTP zones
    ntp_ntp_servers TEXT[],
    ntp_dns_servers INET[],
    ntp_domain TEXT,

    -- Properties specific to Nexus zones
    nexus_external_tls BOOLEAN,
    nexus_external_dns_servers INET ARRAY,

    -- Source NAT configuration (currently used for boundary NTP only)
    snat_ip INET,
    snat_first_port INT4
        CHECK (snat_first_port IS NULL OR snat_first_port BETWEEN 0 AND 65535),
    snat_last_port INT4
        CHECK (snat_last_port IS NULL OR snat_last_port BETWEEN 0 AND 65535),

    -- Zone disposition
    disposition omicron.public.bp_zone_disposition NOT NULL,

    -- For some zones, either primary_service_ip or second_service_ip (but not
    -- both!) is an external IP address. For such zones, this is the ID of that
    -- external IP. In general this is a foreign key into
    -- omicron.public.external_ip, though the row many not exist: if this
    -- blueprint is old, it's possible the IP has been deleted, and if this
    -- blueprint has not yet been realized, it's possible the IP hasn't been
    -- created yet.
    external_ip_id UUID,

    PRIMARY KEY (blueprint_id, id)
);

CREATE TABLE IF NOT EXISTS omicron.public.bp_omicron_zone_nic (
    blueprint_id UUID NOT NULL,
    id UUID NOT NULL,
    name TEXT NOT NULL,
    ip INET NOT NULL,
    mac INT8 NOT NULL,
    subnet INET NOT NULL,
    vni INT8 NOT NULL,
    is_primary BOOLEAN NOT NULL,
    slot INT2 NOT NULL,

    PRIMARY KEY (blueprint_id, id)
);

/*******************************************************************/

/*
 * The `sled_instance` view's definition needs to be modified in a separate
 * transaction from the transaction that created it.
 */

COMMIT;
BEGIN;

-- Per-VMM state.
CREATE TABLE IF NOT EXISTS omicron.public.vmm (
    id UUID PRIMARY KEY,
    time_created TIMESTAMPTZ NOT NULL,
    time_deleted TIMESTAMPTZ,
    instance_id UUID NOT NULL,
    time_state_updated TIMESTAMPTZ NOT NULL,
    state_generation INT NOT NULL,
    sled_id UUID NOT NULL,
    propolis_ip INET NOT NULL,
    propolis_port INT4 NOT NULL CHECK (propolis_port BETWEEN 0 AND 65535) DEFAULT 12400,
    state omicron.public.vmm_state NOT NULL
);

CREATE INDEX IF NOT EXISTS lookup_vmms_by_sled_id ON omicron.public.vmm (
    sled_id
) WHERE time_deleted IS NULL;

/*
 * A special view of an instance provided to operators for insights into what's
 * running on a sled.
 *
 * This view replaces the placeholder `sled_instance` view defined above. Any
 * columns in the placeholder must appear in the replacement in the same order
 * and with the same types they had in the placeholder.
 */

CREATE OR REPLACE VIEW omicron.public.sled_instance
AS SELECT
   instance.id,
   instance.name,
   silo.name as silo_name,
   project.name as project_name,
   vmm.sled_id as active_sled_id,
   instance.time_created,
   instance.time_modified,
   instance.migration_id,
   instance.ncpus,
   instance.memory,
   vmm.state
FROM
    omicron.public.instance AS instance
    JOIN omicron.public.project AS project ON
            instance.project_id = project.id
    JOIN omicron.public.silo AS silo ON
            project.silo_id = silo.id
    JOIN omicron.public.vmm AS vmm ON
            instance.active_propolis_id = vmm.id
WHERE
    instance.time_deleted IS NULL AND vmm.time_deleted IS NULL;

CREATE TYPE IF NOT EXISTS omicron.public.switch_link_fec AS ENUM (
    'Firecode',
    'None',
    'Rs'
);

CREATE TYPE IF NOT EXISTS omicron.public.switch_link_speed AS ENUM (
    '0G',
    '1G',
    '10G',
    '25G',
    '40G',
    '50G',
    '100G',
    '200G',
    '400G'
);

ALTER TABLE omicron.public.switch_port_settings_link_config ADD COLUMN IF NOT EXISTS fec omicron.public.switch_link_fec;
ALTER TABLE omicron.public.switch_port_settings_link_config ADD COLUMN IF NOT EXISTS speed omicron.public.switch_link_speed;

CREATE SEQUENCE IF NOT EXISTS omicron.public.ipv4_nat_version START 1 INCREMENT 1;

CREATE TABLE IF NOT EXISTS omicron.public.ipv4_nat_entry (
    id UUID PRIMARY KEY DEFAULT gen_random_uuid(),
    external_address INET NOT NULL,
    first_port INT4 NOT NULL,
    last_port INT4 NOT NULL,
    sled_address INET NOT NULL,
    vni INT4 NOT NULL,
    mac INT8 NOT NULL,
    version_added INT8 NOT NULL DEFAULT nextval('omicron.public.ipv4_nat_version'),
    version_removed INT8,
    time_created TIMESTAMPTZ NOT NULL DEFAULT now(),
    time_deleted TIMESTAMPTZ
);

CREATE UNIQUE INDEX IF NOT EXISTS ipv4_nat_version_added ON omicron.public.ipv4_nat_entry (
    version_added
)
STORING (
    external_address,
    first_port,
    last_port,
    sled_address,
    vni,
    mac,
    time_created,
    time_deleted
);

CREATE UNIQUE INDEX IF NOT EXISTS overlapping_ipv4_nat_entry ON omicron.public.ipv4_nat_entry (
    external_address,
    first_port,
    last_port
) WHERE time_deleted IS NULL;

CREATE INDEX IF NOT EXISTS ipv4_nat_lookup ON omicron.public.ipv4_nat_entry (external_address, first_port, last_port, sled_address, vni, mac);

CREATE UNIQUE INDEX IF NOT EXISTS ipv4_nat_version_removed ON omicron.public.ipv4_nat_entry (
    version_removed
)
STORING (
    external_address,
    first_port,
    last_port,
    sled_address,
    vni,
    mac,
    time_created,
    time_deleted
);

CREATE TYPE IF NOT EXISTS omicron.public.bfd_mode AS ENUM (
    'single_hop',
    'multi_hop'
);

CREATE TABLE IF NOT EXISTS omicron.public.bfd_session (
    id UUID PRIMARY KEY,
    local INET,
    remote INET NOT NULL,
    detection_threshold INT8 NOT NULL,
    required_rx INT8 NOT NULL,
    switch TEXT NOT NULL,
    mode  omicron.public.bfd_mode,

    time_created TIMESTAMPTZ NOT NULL,
    time_modified TIMESTAMPTZ NOT NULL,
    time_deleted TIMESTAMPTZ
);

CREATE UNIQUE INDEX IF NOT EXISTS lookup_bfd_session ON omicron.public.bfd_session (
    remote,
    switch
) WHERE time_deleted IS NULL;

ALTER TABLE omicron.public.switch_port_settings_link_config ADD COLUMN IF NOT EXISTS autoneg BOOL NOT NULL DEFAULT false;

CREATE INDEX IF NOT EXISTS ipv4_nat_lookup_by_vni ON omicron.public.ipv4_nat_entry (
  vni
)
STORING (
  external_address,
  first_port,
  last_port,
  sled_address,
  mac,
  version_added,
  version_removed,
  time_created,
  time_deleted
);

/*
 * A view of the ipv4 nat change history
 * used to summarize changes for external viewing
 */
CREATE VIEW IF NOT EXISTS omicron.public.ipv4_nat_changes
AS
-- Subquery:
-- We need to be able to order partial changesets. ORDER BY on separate columns
-- will not accomplish this, so we'll do this by interleaving version_added
-- and version_removed (version_removed taking priority if NOT NULL) and then sorting
-- on the appropriate version numbers at call time.
WITH interleaved_versions AS (
  -- fetch all active NAT entries (entries that have not been soft deleted)
  SELECT
    external_address,
    first_port,
    last_port,
    sled_address,
    vni,
    mac,
    -- rename version_added to version
    version_added AS version,
    -- create a new virtual column, boolean value representing whether or not
    -- the record has been soft deleted
    (version_removed IS NOT NULL) as deleted
  FROM omicron.public.ipv4_nat_entry
  WHERE version_removed IS NULL

  -- combine the datasets, unifying the version_added and version_removed
  -- columns to a single `version` column so we can interleave and sort the entries
  UNION

  -- fetch all inactive NAT entries (entries that have been soft deleted)
  SELECT
    external_address,
    first_port,
    last_port,
    sled_address,
    vni,
    mac,
    -- rename version_removed to version
    version_removed AS version,
    -- create a new virtual column, boolean value representing whether or not
    -- the record has been soft deleted
    (version_removed IS NOT NULL) as deleted
  FROM omicron.public.ipv4_nat_entry
  WHERE version_removed IS NOT NULL
)
-- this is our new "table"
-- here we select the columns from the subquery defined above
SELECT
  external_address,
  first_port,
  last_port,
  sled_address,
  vni,
  mac,
  version,
  deleted
FROM interleaved_versions;

CREATE TABLE IF NOT EXISTS omicron.public.probe (
    id UUID NOT NULL PRIMARY KEY,
    name STRING(63) NOT NULL,
    description STRING(512) NOT NULL,
    time_created TIMESTAMPTZ NOT NULL,
    time_modified TIMESTAMPTZ NOT NULL,
    time_deleted TIMESTAMPTZ,
    project_id UUID NOT NULL,
    sled UUID NOT NULL
);

CREATE UNIQUE INDEX IF NOT EXISTS lookup_probe_by_name ON omicron.public.probe (
    name
) WHERE
    time_deleted IS NULL;

ALTER TABLE omicron.public.external_ip ADD COLUMN IF NOT EXISTS is_probe BOOL NOT NULL DEFAULT false;

ALTER TYPE omicron.public.network_interface_kind ADD VALUE IF NOT EXISTS 'probe';

CREATE TYPE IF NOT EXISTS omicron.public.upstairs_repair_notification_type AS ENUM (
  'started',
  'succeeded',
  'failed'
);

CREATE TYPE IF NOT EXISTS omicron.public.upstairs_repair_type AS ENUM (
  'live',
  'reconciliation'
);

CREATE TABLE IF NOT EXISTS omicron.public.upstairs_repair_notification (
    time TIMESTAMPTZ NOT NULL,

    repair_id UUID NOT NULL,
    repair_type omicron.public.upstairs_repair_type NOT NULL,

    upstairs_id UUID NOT NULL,
    session_id UUID NOT NULL,

    region_id UUID NOT NULL,
    target_ip INET NOT NULL,
    target_port INT4 CHECK (target_port BETWEEN 0 AND 65535) NOT NULL,

    notification_type omicron.public.upstairs_repair_notification_type NOT NULL,

    /*
     * A repair is uniquely identified by the four UUIDs here, and a
     * notification is uniquely identified by its type.
     */
    PRIMARY KEY (repair_id, upstairs_id, session_id, region_id, notification_type)
);

CREATE TABLE IF NOT EXISTS omicron.public.upstairs_repair_progress (
    repair_id UUID NOT NULL,
    time TIMESTAMPTZ NOT NULL,
    current_item INT8 NOT NULL,
    total_items INT8 NOT NULL,

    PRIMARY KEY (repair_id, time, current_item, total_items)
);

CREATE TYPE IF NOT EXISTS omicron.public.downstairs_client_stop_request_reason_type AS ENUM (
  'replacing',
  'disabled',
  'failed_reconcile',
  'io_error',
  'bad_negotiation_order',
  'incompatible',
  'failed_live_repair',
  'too_many_outstanding_jobs',
  'deactivated'
);

CREATE TABLE IF NOT EXISTS omicron.public.downstairs_client_stop_request_notification (
    time TIMESTAMPTZ NOT NULL,
    upstairs_id UUID NOT NULL,
    downstairs_id UUID NOT NULL,
    reason omicron.public.downstairs_client_stop_request_reason_type NOT NULL,

    PRIMARY KEY (time, upstairs_id, downstairs_id, reason)
);

CREATE TYPE IF NOT EXISTS omicron.public.downstairs_client_stopped_reason_type AS ENUM (
  'connection_timeout',
  'connection_failed',
  'timeout',
  'write_failed',
  'read_failed',
  'requested_stop',
  'finished',
  'queue_closed',
  'receive_task_cancelled'
);

CREATE TABLE IF NOT EXISTS omicron.public.downstairs_client_stopped_notification (
    time TIMESTAMPTZ NOT NULL,
    upstairs_id UUID NOT NULL,
    downstairs_id UUID NOT NULL,
    reason omicron.public.downstairs_client_stopped_reason_type NOT NULL,

    PRIMARY KEY (time, upstairs_id, downstairs_id, reason)
);

CREATE INDEX IF NOT EXISTS rack_initialized ON omicron.public.rack (initialized);

-- table for tracking bootstore configuration changes over time
-- this makes reconciliation easier and also gives us a visible history of changes
CREATE TABLE IF NOT EXISTS omicron.public.bootstore_config (
    key TEXT NOT NULL,
    generation INT8 NOT NULL,
    PRIMARY KEY (key, generation),
    data JSONB NOT NULL,
    time_created TIMESTAMPTZ NOT NULL,
    time_deleted TIMESTAMPTZ
);

CREATE INDEX IF NOT EXISTS address_lot_names ON omicron.public.address_lot(name);

CREATE VIEW IF NOT EXISTS omicron.public.bgp_peer_view
AS
SELECT
 sp.switch_location,
 sp.port_name,
 bpc.addr,
 bpc.hold_time,
 bpc.idle_hold_time,
 bpc.delay_open,
 bpc.connect_retry,
 bpc.keepalive,
 bpc.remote_asn,
 bpc.min_ttl,
 bpc.md5_auth_key,
 bpc.multi_exit_discriminator,
 bpc.local_pref,
 bpc.enforce_first_as,
 bpc.vlan_id,
 bc.asn
FROM omicron.public.switch_port sp
JOIN omicron.public.switch_port_settings_bgp_peer_config bpc
ON sp.port_settings_id = bpc.port_settings_id
JOIN omicron.public.bgp_config bc ON bc.id = bpc.bgp_config_id;

CREATE INDEX IF NOT EXISTS switch_port_id_and_name
ON omicron.public.switch_port (port_settings_id, port_name) STORING (switch_location);

CREATE INDEX IF NOT EXISTS switch_port_name ON omicron.public.switch_port (port_name);

COMMIT;
BEGIN;

-- view for v2p mapping rpw
CREATE VIEW IF NOT EXISTS omicron.public.v2p_mapping_view
AS
WITH VmV2pMappings AS (
  SELECT
    n.id as nic_id,
    s.id as sled_id,
    s.ip as sled_ip,
    v.vni,
    n.mac,
    n.ip
  FROM omicron.public.network_interface n
  JOIN omicron.public.vpc_subnet vs ON vs.id = n.subnet_id
  JOIN omicron.public.vpc v ON v.id = n.vpc_id
  JOIN omicron.public.vmm vmm ON n.parent_id = vmm.instance_id
  JOIN omicron.public.sled s ON vmm.sled_id = s.id
  WHERE n.time_deleted IS NULL
  AND n.kind = 'instance'
  AND (vmm.state = 'running' OR vmm.state = 'starting')
  AND s.sled_policy = 'in_service'
  AND s.sled_state = 'active'
),
ProbeV2pMapping AS (
  SELECT
    n.id as nic_id,
    s.id as sled_id,
    s.ip as sled_ip,
    v.vni,
    n.mac,
    n.ip
  FROM omicron.public.network_interface n
  JOIN omicron.public.vpc_subnet vs ON vs.id = n.subnet_id
  JOIN omicron.public.vpc v ON v.id = n.vpc_id
  JOIN omicron.public.probe p ON n.parent_id = p.id
  JOIN omicron.public.sled s ON p.sled = s.id
  WHERE n.time_deleted IS NULL
  AND n.kind = 'probe'
  AND s.sled_policy = 'in_service'
  AND s.sled_state = 'active'
)
SELECT nic_id, sled_id, sled_ip, vni, mac, ip FROM VmV2pMappings
UNION
SELECT nic_id, sled_id, sled_ip, vni, mac, ip FROM ProbeV2pMapping;

CREATE INDEX IF NOT EXISTS network_interface_by_parent
ON omicron.public.network_interface (parent_id)
STORING (name, kind, vpc_id, subnet_id, mac, ip, slot);

CREATE INDEX IF NOT EXISTS sled_by_policy_and_state
ON omicron.public.sled (sled_policy, sled_state, id) STORING (ip);

CREATE INDEX IF NOT EXISTS active_vmm
ON omicron.public.vmm (time_deleted, sled_id, instance_id);

CREATE INDEX IF NOT EXISTS v2p_mapping_details
ON omicron.public.network_interface (
  time_deleted, kind, subnet_id, vpc_id, parent_id
) STORING (mac, ip);

CREATE INDEX IF NOT EXISTS sled_by_policy
ON omicron.public.sled (sled_policy) STORING (ip, sled_state);

CREATE INDEX IF NOT EXISTS vmm_by_instance_id
ON omicron.public.vmm (instance_id) STORING (sled_id);

CREATE TYPE IF NOT EXISTS omicron.public.region_replacement_state AS ENUM (
  'requested',
  'allocating',
  'running',
  'driving',
  'replacement_done',
  'completing',
  'complete'
);

CREATE TABLE IF NOT EXISTS omicron.public.region_replacement (
    /* unique ID for this region replacement */
    id UUID PRIMARY KEY,

    request_time TIMESTAMPTZ NOT NULL,

    old_region_id UUID NOT NULL,

    volume_id UUID NOT NULL,

    old_region_volume_id UUID,

    new_region_id UUID,

    replacement_state omicron.public.region_replacement_state NOT NULL,

    operating_saga_id UUID
);

CREATE INDEX IF NOT EXISTS lookup_region_replacement_by_state on omicron.public.region_replacement (replacement_state);

CREATE TABLE IF NOT EXISTS omicron.public.volume_repair (
    volume_id UUID PRIMARY KEY,
    repair_id UUID NOT NULL
);

CREATE INDEX IF NOT EXISTS lookup_volume_repair_by_repair_id on omicron.public.volume_repair (
    repair_id
);

CREATE TYPE IF NOT EXISTS omicron.public.region_replacement_step_type AS ENUM (
  'propolis',
  'pantry'
);

CREATE TABLE IF NOT EXISTS omicron.public.region_replacement_step (
    replacement_id UUID NOT NULL,

    step_time TIMESTAMPTZ NOT NULL,

    step_type omicron.public.region_replacement_step_type NOT NULL,

    step_associated_instance_id UUID,
    step_associated_vmm_id UUID,

    step_associated_pantry_ip INET,
    step_associated_pantry_port INT4 CHECK (step_associated_pantry_port BETWEEN 0 AND 65535),
    step_associated_pantry_job_id UUID,

    PRIMARY KEY (replacement_id, step_time, step_type)
);

CREATE INDEX IF NOT EXISTS step_time_order on omicron.public.region_replacement_step (step_time);

CREATE INDEX IF NOT EXISTS search_for_repair_notifications ON omicron.public.upstairs_repair_notification (region_id, notification_type);

CREATE INDEX IF NOT EXISTS lookup_any_disk_by_volume_id ON omicron.public.disk (
    volume_id
);

CREATE INDEX IF NOT EXISTS lookup_snapshot_by_destination_volume_id ON omicron.public.snapshot ( destination_volume_id );

/*
 * Metadata for the schema itself. This version number isn't great, as there's
 * nothing to ensure it gets bumped when it should be, but it's a start.
 */
CREATE TABLE IF NOT EXISTS omicron.public.db_metadata (
    -- There should only be one row of this table for the whole DB.
    -- It's a little goofy, but filter on "singleton = true" before querying
    -- or applying updates, and you'll access the singleton row.
    --
    -- We also add a constraint on this table to ensure it's not possible to
    -- access the version of this table with "singleton = false".
    singleton BOOL NOT NULL PRIMARY KEY,
    time_created TIMESTAMPTZ NOT NULL,
    time_modified TIMESTAMPTZ NOT NULL,
    -- Semver representation of the DB version
    version STRING(64) NOT NULL,

    -- (Optional) Semver representation of the DB version to which we're upgrading
    target_version STRING(64),

    CHECK (singleton = true)
);

-- An allowlist of IP addresses that can make requests to user-facing services.
CREATE TABLE IF NOT EXISTS omicron.public.allow_list (
    id UUID PRIMARY KEY,
    time_created TIMESTAMPTZ NOT NULL,
    time_modified TIMESTAMPTZ NOT NULL,
    -- A nullable list of allowed source IPs.
    --
    -- NULL is used to indicate _any_ source IP is allowed. A _non-empty_ list
    -- represents an explicit allow list of IPs or IP subnets. Note that the
    -- list itself may never be empty.
    allowed_ips INET[] CHECK (array_length(allowed_ips, 1) > 0)
);

-- Insert default allowlist, allowing all traffic.
-- See `schema/crdb/insert-default-allowlist/up.sql` for details.
INSERT INTO omicron.public.allow_list (id, time_created, time_modified, allowed_ips)
VALUES (
    '001de000-a110-4000-8000-000000000000',
    NOW(),
    NOW(),
    NULL
)
ON CONFLICT (id)
DO NOTHING;

CREATE TYPE IF NOT EXISTS omicron.public.migration_state AS ENUM (
  'pending',
  'in_progress',
  'failed',
  'completed'
);

-- A table of the states of current migrations.
CREATE TABLE IF NOT EXISTS omicron.public.migration (
    id UUID PRIMARY KEY,

    /* The time this migration record was created. */
    time_created TIMESTAMPTZ NOT NULL,

    /* The time this migration record was deleted. */
    time_deleted TIMESTAMPTZ,

    /* The state of the migration source */
    source_state omicron.public.migration_state NOT NULL,

    /* The ID of the migration source Propolis */
    source_propolis_id UUID NOT NULL,

    /* Generation number owned and incremented by the source sled-agent */
    source_gen INT8 NOT NULL DEFAULT 1,

    /* Timestamp of when the source field was last updated.
     *
     * This is provided by the sled-agent when publishing a migration state
     * update.
     */
    time_source_updated TIMESTAMPTZ,

    /* The state of the migration target */
    target_state omicron.public.migration_state NOT NULL,

    /* The ID of the migration target Propolis */
    target_propolis_id UUID NOT NULL,

    /* Generation number owned and incremented by the target sled-agent */
    target_gen INT8 NOT NULL DEFAULT 1,

    /* Timestamp of when the source field was last updated.
     *
     * This is provided by the sled-agent when publishing a migration state
     * update.
     */
    time_target_updated TIMESTAMPTZ
);

/*
 * Keep this at the end of file so that the database does not contain a version
 * until it is fully populated.
 */
INSERT INTO omicron.public.db_metadata (
    singleton,
    time_created,
    time_modified,
    version,
    target_version
) VALUES
<<<<<<< HEAD
    (TRUE, NOW(), NOW(), '69.0.0', NULL)
=======
    (TRUE, NOW(), NOW(), '74.0.0', NULL)
>>>>>>> 1b897710
ON CONFLICT DO NOTHING;

COMMIT;<|MERGE_RESOLUTION|>--- conflicted
+++ resolved
@@ -4135,11 +4135,7 @@
     version,
     target_version
 ) VALUES
-<<<<<<< HEAD
-    (TRUE, NOW(), NOW(), '69.0.0', NULL)
-=======
-    (TRUE, NOW(), NOW(), '74.0.0', NULL)
->>>>>>> 1b897710
+    (TRUE, NOW(), NOW(), '75.0.0', NULL)
 ON CONFLICT DO NOTHING;
 
 COMMIT;