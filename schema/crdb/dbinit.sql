--- conflicted
+++ resolved
@@ -3002,11 +3002,7 @@
     version,
     target_version
 ) VALUES
-<<<<<<< HEAD
-    ( TRUE, NOW(), NOW(), '12.0.1', NULL)
-=======
-    ( TRUE, NOW(), NOW(), '14.0.0', NULL)
->>>>>>> 47968b8e
+    ( TRUE, NOW(), NOW(), '15.0.0', NULL)
 ON CONFLICT DO NOTHING;
 
 COMMIT;