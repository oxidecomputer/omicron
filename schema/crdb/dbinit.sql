/*
 * dbinit.sql: raw SQL to initialize a database for use by Omicron
 *
 * It's not clear what the long-term story for managing the database schema will
 * be.  For now, this file can be used by the test suite and by developers (via
 * the "omicron-dev" program) to set up a local database with which to run the
 * system.
 */

/*
 * Important CockroachDB notes:
 *
 *    For timestamps, CockroachDB's docs recommend TIMESTAMPTZ rather than
 *    TIMESTAMP.  This does not change what is stored with each datum, but
 *    rather how it's interpreted when clients use it.  It should make no
 *    difference to us, so we stick with the recommendation.
 *
 *    We avoid explicit foreign keys due to this warning from the docs: "Foreign
 *    key dependencies can significantly impact query performance, as queries
 *    involving tables with foreign keys, or tables referenced by foreign keys,
 *    require CockroachDB to check two separate tables. We recommend using them
 *    sparingly."
 */

BEGIN;

/*
 * We assume the database and user do not already exist so that we don't
 * inadvertently clobber what's there.  If they might exist, the user has to
 * clear this first.
 *
 * NOTE: the database and user names MUST be kept in sync with the
 * initialization code and dbwipe.sql.
 */
CREATE DATABASE IF NOT EXISTS omicron;
CREATE USER IF NOT EXISTS omicron;
ALTER DEFAULT PRIVILEGES GRANT INSERT, SELECT, UPDATE, DELETE ON TABLES to omicron;

/*
 * Configure a replication factor of 5 to ensure that the system can maintain
 * availability in the face of any two node failures.
 */
ALTER RANGE default CONFIGURE ZONE USING num_replicas = 5;

/*
 * Racks
 */
CREATE TABLE IF NOT EXISTS omicron.public.rack (
    /* Identity metadata (asset) */
    id UUID PRIMARY KEY,
    time_created TIMESTAMPTZ NOT NULL,
    time_modified TIMESTAMPTZ NOT NULL,

    /*
     * Identifies if rack management has been transferred from RSS -> Nexus.
     * If "false", RSS is still managing sleds, services, and DNS records.
     *
     * This value is set to "true" when RSS calls the
     * "rack_initialization_complete" endpoint on Nexus' internal interface.
     *
     * See RFD 278 for more detail.
     */
    initialized BOOL NOT NULL,

    /* Used to configure the updates service URL */
    tuf_base_url STRING(512),

    /* The IPv6 underlay /56 prefix for the rack */
    rack_subnet INET
);

/*
 * Sleds
 */

-- The disposition for a particular sled. This is updated solely by the
-- operator, and not by Nexus.
CREATE TYPE IF NOT EXISTS omicron.public.sled_policy AS ENUM (
    -- The sled is in service, and new resources can be provisioned onto it.
    'in_service',
    -- The sled is in service, but the operator has indicated that new
    -- resources should not be provisioned onto it.
    'no_provision',
    -- The operator has marked that the sled has, or will be, removed from the
    -- rack, and it should be assumed that any resources currently on it are
    -- now permanently missing.
    'expunged'
);

-- The actual state of the sled. This is updated exclusively by Nexus.
--
-- Nexus's goal is to match the sled's state with the operator-indicated
-- policy. For example, if the sled_policy is "expunged" and the sled_state is
-- "active", Nexus will assume that the sled is gone. Based on that, Nexus will
-- reallocate resources currently on the expunged sled to other sleds, etc.
-- Once the expunged sled no longer has any resources attached to it, Nexus
-- will mark it as decommissioned.
CREATE TYPE IF NOT EXISTS omicron.public.sled_state AS ENUM (
    -- The sled has resources of any kind allocated on it, or, is available for
    -- new resources.
    --
    -- The sled can be in this state and have a different sled policy, e.g.
    -- "expunged".
    'active',

    -- The sled no longer has resources allocated on it, now or in the future.
    --
    -- This is a terminal state. This state is only valid if the sled policy is
    -- 'expunged'.
    'decommissioned'
);

CREATE TABLE IF NOT EXISTS omicron.public.sled (
    /* Identity metadata (asset) */
    id UUID PRIMARY KEY,
    time_created TIMESTAMPTZ NOT NULL,
    time_modified TIMESTAMPTZ NOT NULL,
    time_deleted TIMESTAMPTZ,
    rcgen INT NOT NULL,

    /* FK into the Rack table */
    rack_id UUID NOT NULL,

    /* Idenfities if this Sled is a Scrimlet */
    is_scrimlet BOOL NOT NULL,

    /* Baseboard information about the sled */
    serial_number STRING(63) NOT NULL,
    part_number STRING(63) NOT NULL,
    revision INT8 NOT NULL,

    /* CPU & RAM summary for the sled */
    usable_hardware_threads INT8 CHECK (usable_hardware_threads BETWEEN 0 AND 4294967295) NOT NULL,
    usable_physical_ram INT8 NOT NULL,
    reservoir_size INT8 CHECK (reservoir_size < usable_physical_ram) NOT NULL,

    /* The IP address and bound port of the sled agent server. */
    ip INET NOT NULL,
    port INT4 CHECK (port BETWEEN 0 AND 65535) NOT NULL,

    /* The last address allocated to a propolis instance on this sled. */
    last_used_address INET NOT NULL,

    /* The policy for the sled, updated exclusively by the operator */
    sled_policy omicron.public.sled_policy NOT NULL,

    /* The actual state of the sled, updated exclusively by Nexus */
    sled_state omicron.public.sled_state NOT NULL,

    /* Generation number owned and incremented by the sled-agent */
    sled_agent_gen INT8 NOT NULL DEFAULT 1
);

-- Add an index that ensures a given physical sled (identified by serial and
-- part number) can only be a commissioned member of the control plane once.
--
-- TODO Should `sled` reference `hw_baseboard_id` instead of having its own
-- serial/part columns?
CREATE UNIQUE INDEX IF NOT EXISTS commissioned_sled_uniqueness
    ON omicron.public.sled (serial_number, part_number)
    WHERE sled_state != 'decommissioned';

/* Add an index which lets us look up sleds on a rack */
CREATE UNIQUE INDEX IF NOT EXISTS lookup_sled_by_rack ON omicron.public.sled (
    rack_id,
    id
) WHERE time_deleted IS NULL;

/* Add an index which lets us look up sleds based on policy and state */
CREATE INDEX IF NOT EXISTS lookup_sled_by_policy_and_state ON omicron.public.sled (
    sled_policy,
    sled_state
);

CREATE TYPE IF NOT EXISTS omicron.public.sled_resource_kind AS ENUM (
    -- omicron.public.instance
    'instance'
    -- We expect to other resource kinds here in the future; e.g., to track
    -- resources used by control plane services. For now, we only track
    -- instances.
);

-- Accounting for programs using resources on a sled
CREATE TABLE IF NOT EXISTS omicron.public.sled_resource (
    -- Should match the UUID of the corresponding resource
    id UUID PRIMARY KEY,

    -- The sled where resources are being consumed
    sled_id UUID NOT NULL,

    -- The maximum number of hardware threads usable by this resource
    hardware_threads INT8 NOT NULL,

    -- The maximum amount of RSS RAM provisioned to this resource
    rss_ram INT8 NOT NULL,

    -- The maximum amount of Reservoir RAM provisioned to this resource
    reservoir_ram INT8 NOT NULL,

    -- Identifies the type of the resource
    kind omicron.public.sled_resource_kind NOT NULL
);

-- Allow looking up all resources which reside on a sled
CREATE UNIQUE INDEX IF NOT EXISTS lookup_resource_by_sled ON omicron.public.sled_resource (
    sled_id,
    id
);


-- Table of all sled subnets allocated for sleds added to an already initialized
-- rack. The sleds in this table and their allocated subnets are created before
-- a sled is added to the `sled` table. Addition to the `sled` table occurs
-- after the sled is initialized and notifies Nexus about itself.
--
-- For simplicity and space savings, this table doesn't actually contain the
-- full subnets for a given sled, but only the octet that extends a /56 rack
-- subnet to a /64 sled subnet. The rack subnet is maintained in the `rack`
-- table.
--
-- This table does not include subnet octets allocated during RSS and therefore
-- all of the octets start at 33. This makes the data in this table purely additive
-- post-RSS, which also implies that we cannot re-use subnet octets if an original
-- sled that was part of RSS was removed from the cluster.
CREATE TABLE IF NOT EXISTS omicron.public.sled_underlay_subnet_allocation (
    -- The physical identity of the sled
    -- (foreign key into `hw_baseboard_id` table)
    hw_baseboard_id UUID,

    -- The rack to which a sled is being added
    -- (foreign key into `rack` table)
    --
    -- We require this because the sled is not yet part of the sled table when
    -- we first allocate a subnet for it.
    rack_id UUID NOT NULL,

    -- The sled to which a subnet is being allocated
    --
    -- Eventually will be a foreign key into the `sled` table when the sled notifies nexus
    -- about itself after initialization.
    sled_id UUID NOT NULL,

    -- The octet that extends a /56 rack subnet to a /64 sled subnet
    --
    -- Always between 33 and 255 inclusive
    subnet_octet INT2 NOT NULL UNIQUE CHECK (subnet_octet BETWEEN 33 AND 255),

    PRIMARY KEY (hw_baseboard_id, sled_id)
);

-- Add an index which allows pagination by {rack_id, sled_id} pairs.
CREATE UNIQUE INDEX IF NOT EXISTS lookup_subnet_allocation_by_rack_and_sled ON omicron.public.sled_underlay_subnet_allocation (
    rack_id,
    sled_id
);

/*
 * Switches
 */

CREATE TABLE IF NOT EXISTS omicron.public.switch (
    /* Identity metadata (asset) */
    id UUID PRIMARY KEY,
    time_created TIMESTAMPTZ NOT NULL,
    time_modified TIMESTAMPTZ NOT NULL,
    time_deleted TIMESTAMPTZ,
    rcgen INT NOT NULL,

    /* FK into the Rack table */
    rack_id UUID NOT NULL,

    /* Baseboard information about the switch */
    serial_number STRING(63) NOT NULL,
    part_number STRING(63) NOT NULL,
    revision INT8 NOT NULL
);

/* Add an index which lets us look up switches on a rack */
CREATE UNIQUE INDEX IF NOT EXISTS lookup_switch_by_rack ON omicron.public.switch (
    rack_id,
    id
) WHERE time_deleted IS NULL;

/*
 * Services
 */

CREATE TYPE IF NOT EXISTS omicron.public.service_kind AS ENUM (
  'clickhouse',
  'clickhouse_keeper',
  'cockroach',
  'crucible',
  'crucible_pantry',
  'dendrite',
  'external_dns',
  'internal_dns',
  'nexus',
  'ntp',
  'oximeter',
  'tfport',
  'mgd'
);

CREATE TYPE IF NOT EXISTS omicron.public.physical_disk_kind AS ENUM (
  'm2',
  'u2'
);

-- The disposition for a particular physical disk.
-- This is updated by the operator, either explicitly through an operator API,
-- or implicitly when altering sled policy.
CREATE TYPE IF NOT EXISTS omicron.public.physical_disk_policy AS ENUM (
    -- The disk is in service, and new resources can be provisioned onto it.
    'in_service',
    -- The disk has been, or will be, removed from the rack, and it should be
    -- assumed that any resources currently on it are now permanently missing.
    'expunged'
);

-- The actual state of a physical disk. This is updated exclusively by Nexus.
--
-- Nexus's goal is to match the physical disk's state with the
-- operator-indicated policy. For example, if the policy is "expunged" and the
-- state is "active", Nexus will assume that the physical disk is gone. Based
-- on that, Nexus will reallocate resources currently on the expunged disk
-- elsewhere, etc. Once the expunged disk no longer has any resources attached
-- to it, Nexus will mark it as decommissioned.
CREATE TYPE IF NOT EXISTS omicron.public.physical_disk_state AS ENUM (
    -- The disk has resources of any kind allocated on it, or, is available for
    -- new resources.
    --
    -- The disk can be in this state and have a different policy, e.g.
    -- "expunged".
    'active',

    -- The disk no longer has resources allocated on it, now or in the future.
    --
    -- This is a terminal state. This state is only valid if the policy is
    -- 'expunged'.
    'decommissioned'
);

-- A physical disk which exists inside the rack.
CREATE TABLE IF NOT EXISTS omicron.public.physical_disk (
    id UUID PRIMARY KEY,
    time_created TIMESTAMPTZ NOT NULL,
    time_modified TIMESTAMPTZ NOT NULL,
    time_deleted TIMESTAMPTZ,
    rcgen INT NOT NULL,

    vendor STRING(63) NOT NULL,
    serial STRING(63) NOT NULL,
    model STRING(63) NOT NULL,

    variant omicron.public.physical_disk_kind NOT NULL,

    -- FK into the Sled table
    sled_id UUID NOT NULL,

    disk_policy omicron.public.physical_disk_policy NOT NULL,
    disk_state omicron.public.physical_disk_state NOT NULL
);

-- This constraint only needs to be upheld for disks that are not deleted
-- nor decommissioned.
CREATE UNIQUE INDEX IF NOT EXISTS vendor_serial_model_unique on omicron.public.physical_disk (
  vendor, serial, model
) WHERE time_deleted IS NULL AND disk_state != 'decommissioned';

CREATE UNIQUE INDEX IF NOT EXISTS lookup_physical_disk_by_variant ON omicron.public.physical_disk (
    variant,
    id
) WHERE time_deleted IS NULL;

-- Make it efficient to look up physical disks by Sled.
CREATE UNIQUE INDEX IF NOT EXISTS lookup_physical_disk_by_sled ON omicron.public.physical_disk (
    sled_id,
    id
);

-- x509 certificates which may be used by services
CREATE TABLE IF NOT EXISTS omicron.public.certificate (
    -- Identity metadata (resource)
    id UUID PRIMARY KEY,
    name STRING(63) NOT NULL,
    description STRING(512) NOT NULL,
    time_created TIMESTAMPTZ NOT NULL,
    time_modified TIMESTAMPTZ NOT NULL,
    time_deleted TIMESTAMPTZ,

    -- which Silo this certificate is used for
    silo_id UUID NOT NULL,

    -- The service type which should use this certificate
    service omicron.public.service_kind NOT NULL,

    -- cert.pem file (certificate chain in PEM format) as a binary blob
    cert BYTES NOT NULL,

    -- key.pem file (private key in PEM format) as a binary blob
    key BYTES NOT NULL
);

-- Add an index which lets us look up certificates for a particular service
-- class.
CREATE UNIQUE INDEX IF NOT EXISTS lookup_certificate_by_service ON omicron.public.certificate (
    service,
    id
) WHERE
    time_deleted IS NULL;

-- Add an index which enforces that certificates have unique names, and which
-- allows pagination-by-name.
CREATE UNIQUE INDEX IF NOT EXISTS lookup_certificate_by_silo ON omicron.public.certificate (
    silo_id,
    name
) WHERE
    time_deleted IS NULL;

-- A table describing virtual resource provisioning which may be associated
-- with a collection of objects, including:
-- - Projects
-- - Silos
-- - Fleet
CREATE TABLE IF NOT EXISTS omicron.public.virtual_provisioning_collection (
    -- Should match the UUID of the corresponding collection.
    id UUID PRIMARY KEY,
    time_modified TIMESTAMPTZ NOT NULL DEFAULT NOW(),

    -- Identifies the type of the collection.
    collection_type STRING(63) NOT NULL,

    -- The amount of physical disk space which has been provisioned
    -- on behalf of the collection.
    virtual_disk_bytes_provisioned INT8 NOT NULL,

    -- The number of CPUs provisioned by VMs.
    cpus_provisioned INT8 NOT NULL,

    -- The amount of RAM provisioned by VMs.
    ram_provisioned INT8 NOT NULL
);

-- A table describing a single virtual resource which has been provisioned.
-- This may include:
-- - Disks
-- - Instances
-- - Snapshots
--
-- NOTE: You might think to yourself: "This table looks an awful lot like
-- the 'virtual_provisioning_collection' table, could they be condensed into
-- a single table?"
-- The answer to this question is unfortunately: "No". We use CTEs to both
-- UPDATE the collection table while INSERTing rows in the resource table, and
-- this would not be allowed if they came from the same table due to:
-- https://www.cockroachlabs.com/docs/v22.2/known-limitations#statements-containing-multiple-modification-subqueries-of-the-same-table-are-disallowed
-- However, by using separate tables, the CTE is able to function correctly.
CREATE TABLE IF NOT EXISTS omicron.public.virtual_provisioning_resource (
    -- Should match the UUID of the corresponding collection.
    id UUID PRIMARY KEY,
    time_modified TIMESTAMPTZ NOT NULL DEFAULT NOW(),

    -- Identifies the type of the resource.
    resource_type STRING(63) NOT NULL,

    -- The amount of physical disk space which has been provisioned
    -- on behalf of the resource.
    virtual_disk_bytes_provisioned INT8 NOT NULL,

    -- The number of CPUs provisioned.
    cpus_provisioned INT8 NOT NULL,

    -- The amount of RAM provisioned.
    ram_provisioned INT8 NOT NULL
);

-- ZPools of Storage, attached to Sleds.
-- These are backed by a single physical disk.
--
-- For information about the provisioned zpool, reference the
-- "omicron.public.inv_zpool" table, which returns information
-- that has actually been returned from the underlying sled.
CREATE TABLE IF NOT EXISTS omicron.public.zpool (
    /* Identity metadata (asset) */
    id UUID PRIMARY KEY,
    time_created TIMESTAMPTZ NOT NULL,
    time_modified TIMESTAMPTZ NOT NULL,
    time_deleted TIMESTAMPTZ,
    rcgen INT NOT NULL,

    /* FK into the Sled table */
    sled_id UUID NOT NULL,

    /* FK into the Physical Disk table */
    physical_disk_id UUID NOT NULL
);

/* Create an index on the physical disk id */
CREATE INDEX IF NOT EXISTS lookup_zpool_by_disk on omicron.public.zpool (
    physical_disk_id,
    id
) WHERE physical_disk_id IS NOT NULL AND time_deleted IS NULL;

CREATE TYPE IF NOT EXISTS omicron.public.dataset_kind AS ENUM (
  'crucible',
  'cockroach',
  'clickhouse',
  'clickhouse_keeper',
  'external_dns',
  'internal_dns'
);

/*
 * A dataset of allocated space within a zpool.
 */
CREATE TABLE IF NOT EXISTS omicron.public.dataset (
    /* Identity metadata (asset) */
    id UUID PRIMARY KEY,
    time_created TIMESTAMPTZ NOT NULL,
    time_modified TIMESTAMPTZ NOT NULL,
    time_deleted TIMESTAMPTZ,
    rcgen INT NOT NULL,

    /* FK into the Pool table */
    pool_id UUID NOT NULL,

    /* Contact information for the dataset */
    ip INET NOT NULL,
    port INT4 CHECK (port BETWEEN 0 AND 65535) NOT NULL,

    kind omicron.public.dataset_kind NOT NULL,

    /* An upper bound on the amount of space that might be in-use */
    size_used INT,

    /* Crucible must make use of 'size_used'; other datasets manage their own storage */
    CONSTRAINT size_used_column_set_for_crucible CHECK (
      (kind != 'crucible') OR
      (kind = 'crucible' AND size_used IS NOT NULL)
    )
);

/* Create an index on the size usage for Crucible's allocation */
CREATE INDEX IF NOT EXISTS lookup_dataset_by_size_used_crucible on omicron.public.dataset (
    size_used
) WHERE size_used IS NOT NULL AND time_deleted IS NULL AND kind = 'crucible';

/* Create an index on the size usage for any dataset */
CREATE INDEX IF NOT EXISTS lookup_dataset_by_size_used on omicron.public.dataset (
    size_used
) WHERE size_used IS NOT NULL AND time_deleted IS NULL;

/* Create an index on the zpool id */
CREATE INDEX IF NOT EXISTS lookup_dataset_by_zpool on omicron.public.dataset (
    pool_id,
    id
) WHERE pool_id IS NOT NULL AND time_deleted IS NULL;

/*
 * A region of space allocated to Crucible Downstairs, within a dataset.
 */
CREATE TABLE IF NOT EXISTS omicron.public.region (
    /* Identity metadata (asset) */
    id UUID PRIMARY KEY,
    time_created TIMESTAMPTZ NOT NULL,
    time_modified TIMESTAMPTZ NOT NULL,

    /* FK into the dataset table */
    dataset_id UUID NOT NULL,

    /* FK into the volume table */
    volume_id UUID NOT NULL,

    /* Metadata describing the region */
    block_size INT NOT NULL,
    blocks_per_extent INT NOT NULL,
    extent_count INT NOT NULL
);

/*
 * Allow all regions belonging to a disk to be accessed quickly.
 */
CREATE UNIQUE INDEX IF NOT EXISTS lookup_region_by_volume on omicron.public.region (
    volume_id,
    id
);

/*
 * Allow all regions belonging to a dataset to be accessed quickly.
 */
CREATE UNIQUE INDEX IF NOT EXISTS lookup_region_by_dataset on omicron.public.region (
    dataset_id,
    id
);

/*
 * A snapshot of a region, within a dataset.
 */
CREATE TABLE IF NOT EXISTS omicron.public.region_snapshot (
    dataset_id UUID NOT NULL,
    region_id UUID NOT NULL,

    /* Associated higher level virtual snapshot */
    snapshot_id UUID NOT NULL,

    /*
     * Target string, for identification as part of
     * volume construction request(s)
     */
    snapshot_addr TEXT NOT NULL,

    /* How many volumes reference this? */
    volume_references INT8 NOT NULL,

    /* Is this currently part of some resources_to_delete? */
    deleting BOOL NOT NULL,

    PRIMARY KEY (dataset_id, region_id, snapshot_id)
);

/* Index for use during join with region table */
CREATE INDEX IF NOT EXISTS lookup_region_by_dataset on omicron.public.region_snapshot (
    dataset_id, region_id
);

/*
 * Index on volume_references and snapshot_addr for crucible
 * resource accounting lookup
 */
CREATE INDEX IF NOT EXISTS lookup_region_snapshot_by_volume_reference on omicron.public.region_snapshot (
    volume_references
);

CREATE INDEX IF NOT EXISTS lookup_region_snapshot_by_snapshot_addr on omicron.public.region_snapshot (
    snapshot_addr
);

/*
 * A volume within Crucible
 */
CREATE TABLE IF NOT EXISTS omicron.public.volume (
    id UUID PRIMARY KEY,
    time_created TIMESTAMPTZ NOT NULL,
    time_modified TIMESTAMPTZ NOT NULL,
    time_deleted TIMESTAMPTZ,

    /* child resource generation number, per RFD 192 */
    rcgen INT NOT NULL,

    /*
     * A JSON document describing the construction of the volume, including all
     * sub volumes. This is what will be POSTed to propolis, and eventually
     * consumed by some Upstairs code to perform the volume creation. The Rust
     * type of this column should be Crucible::VolumeConstructionRequest.
     */
    data TEXT NOT NULL,

    /*
     * A JSON document describing what resources to clean up when deleting this
     * volume. The Rust type of this column should be the CrucibleResources
     * enum.
     */
    resources_to_clean_up TEXT
);

/* Quickly find deleted volumes */
CREATE INDEX IF NOT EXISTS lookup_volume_by_deleted on omicron.public.volume (
    time_deleted
);

/*
 * Silos
 */

CREATE TYPE IF NOT EXISTS omicron.public.authentication_mode AS ENUM (
  'local',
  'saml'
);

CREATE TYPE IF NOT EXISTS omicron.public.user_provision_type AS ENUM (
  'api_only',
  'jit'
);

CREATE TABLE IF NOT EXISTS omicron.public.silo (
    /* Identity metadata */
    id UUID PRIMARY KEY,
    name STRING(63) NOT NULL,
    description STRING(512) NOT NULL,
    time_created TIMESTAMPTZ NOT NULL,
    time_modified TIMESTAMPTZ NOT NULL,
    time_deleted TIMESTAMPTZ,

    discoverable BOOL NOT NULL,
    authentication_mode omicron.public.authentication_mode NOT NULL,
    user_provision_type omicron.public.user_provision_type NOT NULL,

    mapped_fleet_roles JSONB NOT NULL,

    /* child resource generation number, per RFD 192 */
    rcgen INT NOT NULL
);

CREATE UNIQUE INDEX IF NOT EXISTS lookup_silo_by_name ON omicron.public.silo (
    name
) WHERE
    time_deleted IS NULL;

/*
 * Silo users
 */
CREATE TABLE IF NOT EXISTS omicron.public.silo_user (
    id UUID PRIMARY KEY,
    time_created TIMESTAMPTZ NOT NULL,
    time_modified TIMESTAMPTZ NOT NULL,
    time_deleted TIMESTAMPTZ,

    silo_id UUID NOT NULL,
    external_id TEXT NOT NULL
);

/* This index lets us quickly find users for a given silo. */
CREATE UNIQUE INDEX IF NOT EXISTS lookup_silo_user_by_silo ON omicron.public.silo_user (
    silo_id,
    external_id
) WHERE
    time_deleted IS NULL;

CREATE TABLE IF NOT EXISTS omicron.public.silo_user_password_hash (
    silo_user_id UUID NOT NULL,
    hash TEXT NOT NULL,
    time_created TIMESTAMPTZ NOT NULL,

    PRIMARY KEY(silo_user_id)
);

/*
 * Silo groups
 */

CREATE TABLE IF NOT EXISTS omicron.public.silo_group (
    id UUID PRIMARY KEY,
    time_created TIMESTAMPTZ NOT NULL,
    time_modified TIMESTAMPTZ NOT NULL,
    time_deleted TIMESTAMPTZ,

    silo_id UUID NOT NULL,
    external_id TEXT NOT NULL
);

CREATE UNIQUE INDEX IF NOT EXISTS lookup_silo_group_by_silo ON omicron.public.silo_group (
    silo_id,
    external_id
) WHERE
    time_deleted IS NULL;

/*
 * Silo group membership
 */

CREATE TABLE IF NOT EXISTS omicron.public.silo_group_membership (
    silo_group_id UUID NOT NULL,
    silo_user_id UUID NOT NULL,

    PRIMARY KEY (silo_group_id, silo_user_id)
);

/*
 * The primary key lets us paginate through the users in a group.  We need to
 * index the same fields in the reverse order to be able to paginate through the
 * groups that a user is in.
 */
CREATE INDEX IF NOT EXISTS lookup_silo_group_by_user ON omicron.public.silo_group_membership (
    silo_user_id,
    silo_group_id
);

/*
 * Silo identity provider list
 */

CREATE TYPE IF NOT EXISTS omicron.public.provider_type AS ENUM (
  'saml'
);

CREATE TABLE IF NOT EXISTS omicron.public.identity_provider (
    /* Identity metadata */
    id UUID PRIMARY KEY,
    name STRING(63) NOT NULL,
    description STRING(512) NOT NULL,
    time_created TIMESTAMPTZ NOT NULL,
    time_modified TIMESTAMPTZ NOT NULL,
    time_deleted TIMESTAMPTZ,

    silo_id UUID NOT NULL,
    provider_type omicron.public.provider_type NOT NULL
);

CREATE UNIQUE INDEX IF NOT EXISTS lookup_idp_by_silo_id ON omicron.public.identity_provider (
    silo_id,
    id
) WHERE
    time_deleted IS NULL;

CREATE UNIQUE INDEX IF NOT EXISTS lookup_idp_by_silo_name ON omicron.public.identity_provider (
    silo_id,
    name
) WHERE
    time_deleted IS NULL;

/*
 * Silo SAML identity provider
 */
CREATE TABLE IF NOT EXISTS omicron.public.saml_identity_provider (
    /* Identity metadata */
    id UUID PRIMARY KEY,
    name STRING(63) NOT NULL,
    description STRING(512) NOT NULL,
    time_created TIMESTAMPTZ NOT NULL,
    time_modified TIMESTAMPTZ NOT NULL,
    time_deleted TIMESTAMPTZ,

    silo_id UUID NOT NULL,

    idp_metadata_document_string TEXT NOT NULL,

    idp_entity_id TEXT NOT NULL,
    sp_client_id TEXT NOT NULL,
    acs_url TEXT NOT NULL,
    slo_url TEXT NOT NULL,
    technical_contact_email TEXT NOT NULL,

    public_cert TEXT,
    private_key TEXT,

    group_attribute_name TEXT
);

CREATE UNIQUE INDEX IF NOT EXISTS lookup_saml_idp_by_silo_id ON omicron.public.saml_identity_provider (
    silo_id,
    id
) WHERE
    time_deleted IS NULL;

CREATE UNIQUE INDEX IF NOT EXISTS lookup_saml_idp_by_silo_name ON omicron.public.saml_identity_provider (
    silo_id,
    name
) WHERE
    time_deleted IS NULL;

/*
 * Users' public SSH keys, per RFD 44
 */
CREATE TABLE IF NOT EXISTS omicron.public.ssh_key (
    id UUID PRIMARY KEY,
    name STRING(63) NOT NULL,
    description STRING(512) NOT NULL,
    time_created TIMESTAMPTZ NOT NULL,
    time_modified TIMESTAMPTZ NOT NULL,
    time_deleted TIMESTAMPTZ,

    /* FK into silo_user table */
    silo_user_id UUID NOT NULL,

    /*
     * A 4096 bit RSA key without comment encodes to 726 ASCII characters.
     * A (256 bit) Ed25519 key w/o comment encodes to 82 ASCII characters.
     */
    public_key STRING(1023) NOT NULL
);

CREATE UNIQUE INDEX IF NOT EXISTS lookup_ssh_key_by_silo_user ON omicron.public.ssh_key (
    silo_user_id,
    name
) WHERE
    time_deleted IS NULL;

/**
 * Represents the SSH keys copied to an instance at create time by cloud-init.
 * Entries are added here when an instance is created (with configured SSH keys)
 * and removed when the instance is destroyed.
 *
 * TODO: Should this have time created / time deleted
 */
CREATE TABLE IF NOT EXISTS omicron.public.instance_ssh_key (
    instance_id UUID NOT NULL,
    ssh_key_id UUID NOT NULL,
    PRIMARY KEY (instance_id, ssh_key_id)
);

CREATE TABLE IF NOT EXISTS omicron.public.silo_quotas (
    silo_id UUID PRIMARY KEY,
    time_created TIMESTAMPTZ NOT NULL,
    time_modified TIMESTAMPTZ NOT NULL,
    cpus INT8 NOT NULL,
    memory_bytes INT8 NOT NULL,
    storage_bytes INT8 NOT NULL
);

/**
 * A view of the amount of provisioned and allocated (set by quotas) resources
 * on a given silo.
 */
CREATE VIEW IF NOT EXISTS omicron.public.silo_utilization
AS SELECT
    c.id AS silo_id,
    s.name AS silo_name,
    c.cpus_provisioned AS cpus_provisioned,
    c.ram_provisioned AS memory_provisioned,
    c.virtual_disk_bytes_provisioned AS storage_provisioned,
    q.cpus AS cpus_allocated,
    q.memory_bytes AS memory_allocated,
    q.storage_bytes AS storage_allocated,
    s.discoverable as silo_discoverable
FROM
    omicron.public.virtual_provisioning_collection AS c
    RIGHT JOIN omicron.public.silo_quotas AS q
    ON c.id = q.silo_id
    INNER JOIN omicron.public.silo AS s
    ON c.id = s.id
WHERE
    c.collection_type = 'Silo'
AND
    s.time_deleted IS NULL;

/*
 * Projects
 */

CREATE TABLE IF NOT EXISTS omicron.public.project (
    /* Identity metadata (resource) */
    id UUID PRIMARY KEY,
    name STRING(63) NOT NULL,
    description STRING(512) NOT NULL,
    time_created TIMESTAMPTZ NOT NULL,
    time_modified TIMESTAMPTZ NOT NULL,
    /* Indicates that the object has been deleted */
    time_deleted TIMESTAMPTZ,

    /* child resource generation number, per RFD 192 */
    rcgen INT NOT NULL,

    /* Which silo this project belongs to */
    silo_id UUID NOT NULL /* foreign key into "silo" table */
);

CREATE UNIQUE INDEX IF NOT EXISTS lookup_project_by_silo ON omicron.public.project (
    silo_id,
    name
) WHERE
    time_deleted IS NULL;

/*
 * Instances
 */

CREATE TYPE IF NOT EXISTS omicron.public.instance_state AS ENUM (
    'creating',
    'starting',
    'running',
    'stopping',
    'stopped',
    'rebooting',
    'migrating',
    'repairing',
    'failed',
    'destroyed'
);

/*
 * TODO consider how we want to manage multiple sagas operating on the same
 * Instance -- e.g., reboot concurrent with destroy or concurrent reboots or the
 * like.  Or changing # of CPUs or memory size.
 */
CREATE TABLE IF NOT EXISTS omicron.public.instance (
    /* Identity metadata (resource) */
    id UUID PRIMARY KEY,
    name STRING(63) NOT NULL,
    description STRING(512) NOT NULL,
    time_created TIMESTAMPTZ NOT NULL,
    time_modified TIMESTAMPTZ NOT NULL,
    /* Indicates that the object has been deleted */
    /* This is redundant for Instances, but we keep it here for consistency. */
    time_deleted TIMESTAMPTZ,

    /* Every Instance is in exactly one Project at a time. */
    project_id UUID NOT NULL,

    /* user data for instance initialization systems (e.g. cloud-init) */
    user_data BYTES NOT NULL,

    /* The state of the instance when it has no active VMM. */
    state omicron.public.instance_state NOT NULL,
    time_state_updated TIMESTAMPTZ NOT NULL,
    state_generation INT NOT NULL,

    /* FK into `vmm` for the Propolis server that's backing this instance. */
    active_propolis_id UUID,

    /* FK into `vmm` for the migration target Propolis server, if one exists. */
    target_propolis_id UUID,

    /* Identifies any ongoing migration for this instance. */
    migration_id UUID,

    /* Instance configuration */
    ncpus INT NOT NULL,
    memory INT NOT NULL,
    hostname STRING(63) NOT NULL,
    boot_on_fault BOOL NOT NULL DEFAULT false
);

-- Names for instances within a project should be unique
CREATE UNIQUE INDEX IF NOT EXISTS lookup_instance_by_project ON omicron.public.instance (
    project_id,
    name
) WHERE
    time_deleted IS NULL;

/*
 * A special view of an instance provided to operators for insights into what's running
 * on a sled.
 *
 * This view requires the VMM table, which doesn't exist yet, so create a
 * "placeholder" view here and replace it with the full view once the table is
 * defined. See the README for more context.
 */

CREATE VIEW IF NOT EXISTS omicron.public.sled_instance
AS SELECT
    instance.id
FROM
    omicron.public.instance AS instance
WHERE
    instance.time_deleted IS NULL;

/*
 * Guest-Visible, Virtual Disks
 */

/*
 * TODO The Rust enum to which this type is converted
 * carries data in some of its variants, such as the UUID
 * of the instance to which a disk is attached.
 *
 * This makes the conversion to/from this enum type here much
 * more difficult, since we need a way to manage that data
 * coherently.
 *
 * See <https://github.com/oxidecomputer/omicron/issues/312>.
 */
-- CREATE TYPE omicron.public.DiskState AS ENUM (
--     'creating',
--     'detached',
--     'attaching',
--     'attached',
--     'detaching',
--     'destroyed',
--     'faulted'
-- );

CREATE TYPE IF NOT EXISTS omicron.public.block_size AS ENUM (
  '512',
  '2048',
  '4096'
);

CREATE TABLE IF NOT EXISTS omicron.public.disk (
    /* Identity metadata (resource) */
    id UUID PRIMARY KEY,
    name STRING(63) NOT NULL,
    description STRING(512) NOT NULL,
    time_created TIMESTAMPTZ NOT NULL,
    time_modified TIMESTAMPTZ NOT NULL,
    /* Indicates that the object has been deleted */
    /* This is redundant for Disks, but we keep it here for consistency. */
    time_deleted TIMESTAMPTZ,

    /* child resource generation number, per RFD 192 */
    rcgen INT NOT NULL,

    /* Every Disk is in exactly one Project at a time. */
    project_id UUID NOT NULL,

    /* Every disk consists of a root volume */
    volume_id UUID NOT NULL,

    /*
     * TODO Would it make sense for the runtime state to live in a separate
     * table?
     */
    /* Runtime state */
    -- disk_state omicron.public.DiskState NOT NULL, /* TODO see above */
    disk_state STRING(32) NOT NULL,
    /*
     * Every Disk may be attaching to, attached to, or detaching from at most
     * one Instance at a time.
     */
    attach_instance_id UUID,
    state_generation INT NOT NULL,
    slot INT2 CHECK (slot >= 0 AND slot < 8),
    time_state_updated TIMESTAMPTZ NOT NULL,

    /* Disk configuration */
    size_bytes INT NOT NULL,
    block_size omicron.public.block_size NOT NULL,
    origin_snapshot UUID,
    origin_image UUID,

    pantry_address TEXT
);

CREATE UNIQUE INDEX IF NOT EXISTS lookup_disk_by_project ON omicron.public.disk (
    project_id,
    name
) WHERE
    time_deleted IS NULL;

CREATE UNIQUE INDEX IF NOT EXISTS lookup_disk_by_instance ON omicron.public.disk (
    attach_instance_id,
    id
) WHERE
    time_deleted IS NULL AND attach_instance_id IS NOT NULL;

CREATE UNIQUE INDEX IF NOT EXISTS lookup_deleted_disk ON omicron.public.disk (
    id
) WHERE
    time_deleted IS NOT NULL;

CREATE UNIQUE INDEX IF NOT EXISTS lookup_disk_by_volume_id ON omicron.public.disk (
    volume_id
) WHERE
    time_deleted IS NULL;

CREATE TABLE IF NOT EXISTS omicron.public.image (
    /* Identity metadata (resource) */
    id UUID PRIMARY KEY,
    name STRING(63) NOT NULL,
    description STRING(512) NOT NULL,
    time_created TIMESTAMPTZ NOT NULL,
    time_modified TIMESTAMPTZ NOT NULL,
    /* Indicates that the object has been deleted */
    time_deleted TIMESTAMPTZ,

    silo_id UUID NOT NULL,
    project_id UUID,

    volume_id UUID NOT NULL,

    url STRING(8192),
    os STRING(64) NOT NULL,
    version STRING(64) NOT NULL,
    digest TEXT,
    block_size omicron.public.block_size NOT NULL,
    size_bytes INT NOT NULL
);

CREATE VIEW IF NOT EXISTS omicron.public.project_image AS
SELECT
    id,
    name,
    description,
    time_created,
    time_modified,
    time_deleted,
    silo_id,
    project_id,
    volume_id,
    url,
    os,
    version,
    digest,
    block_size,
    size_bytes
FROM
    omicron.public.image
WHERE
    project_id IS NOT NULL;

CREATE VIEW IF NOT EXISTS omicron.public.silo_image AS
SELECT
    id,
    name,
    description,
    time_created,
    time_modified,
    time_deleted,
    silo_id,
    volume_id,
    url,
    os,
    version,
    digest,
    block_size,
    size_bytes
FROM
    omicron.public.image
WHERE
    project_id IS NULL;

/* Index for silo images */
CREATE UNIQUE INDEX IF NOT EXISTS lookup_image_by_silo on omicron.public.image (
    silo_id,
    name
) WHERE
    time_deleted is NULL AND
    project_id is NULL;

/* Index for project images */
CREATE UNIQUE INDEX IF NOT EXISTS lookup_image_by_silo_and_project on omicron.public.image (
    silo_id,
    project_id,
    name
) WHERE
    time_deleted is NULL AND
    project_id is NOT NULL;

CREATE TYPE IF NOT EXISTS omicron.public.snapshot_state AS ENUM (
  'creating',
  'ready',
  'faulted',
  'destroyed'
);

CREATE TABLE IF NOT EXISTS omicron.public.snapshot (
    /* Identity metadata (resource) */
    id UUID PRIMARY KEY,
    name STRING(63) NOT NULL,
    description STRING(512) NOT NULL,
    time_created TIMESTAMPTZ NOT NULL,
    time_modified TIMESTAMPTZ NOT NULL,
    /* Indicates that the object has been deleted */
    time_deleted TIMESTAMPTZ,

    /* Every Snapshot is in exactly one Project at a time. */
    project_id UUID NOT NULL,

    /* Every Snapshot originated from a single disk */
    disk_id UUID NOT NULL,

    /* Every Snapshot consists of a root volume */
    volume_id UUID NOT NULL,

    /* Where will the scrubbed blocks eventually land? */
    destination_volume_id UUID NOT NULL,

    gen INT NOT NULL,
    state omicron.public.snapshot_state NOT NULL,
    block_size omicron.public.block_size NOT NULL,

    /* Disk configuration (from the time the snapshot was taken) */
    size_bytes INT NOT NULL
);

CREATE UNIQUE INDEX IF NOT EXISTS lookup_snapshot_by_project ON omicron.public.snapshot (
    project_id,
    name
) WHERE
    time_deleted IS NULL;

/*
 * Oximeter collector servers.
 */
CREATE TABLE IF NOT EXISTS omicron.public.oximeter (
    id UUID PRIMARY KEY,
    time_created TIMESTAMPTZ NOT NULL,
    time_modified TIMESTAMPTZ NOT NULL,
    ip INET NOT NULL,
    port INT4 CHECK (port BETWEEN 0 AND 65535) NOT NULL
);

/*
 * The kind of metric producer each record corresponds to.
 */
CREATE TYPE IF NOT EXISTS omicron.public.producer_kind AS ENUM (
    -- A sled agent for an entry in the sled table.
    'sled_agent',
    -- A service in a blueprint (typically the current target blueprint, but it
    -- may reference a prior blueprint if the service is in the process of being
    -- removed).
    'service',
    -- A Propolis VMM for an instance in the omicron.public.instance table
    'instance'
);

/*
 * Information about registered metric producers.
 */
CREATE TABLE IF NOT EXISTS omicron.public.metric_producer (
    id UUID PRIMARY KEY,
    time_created TIMESTAMPTZ NOT NULL,
    time_modified TIMESTAMPTZ NOT NULL,
    kind omicron.public.producer_kind NOT NULL,
    ip INET NOT NULL,
    port INT4 CHECK (port BETWEEN 0 AND 65535) NOT NULL,
    interval FLOAT NOT NULL,
    /* Oximeter collector instance to which this metric producer is assigned. */
    oximeter_id UUID NOT NULL
);

CREATE UNIQUE INDEX IF NOT EXISTS lookup_producer_by_oximeter ON omicron.public.metric_producer (
    oximeter_id,
    id
);

CREATE INDEX IF NOT EXISTS lookup_producer_by_time_modified ON omicron.public.metric_producer (
    time_modified
);

/*
 * VPCs and networking primitives
 */


CREATE TABLE IF NOT EXISTS omicron.public.vpc (
    /* Identity metadata (resource) */
    id UUID PRIMARY KEY,
    name STRING(63) NOT NULL,
    description STRING(512) NOT NULL,
    time_created TIMESTAMPTZ NOT NULL,
    time_modified TIMESTAMPTZ NOT NULL,
    /* Indicates that the object has been deleted */
    time_deleted TIMESTAMPTZ,
    project_id UUID NOT NULL,
    system_router_id UUID NOT NULL,
    dns_name STRING(63) NOT NULL,

    /*
     * The Geneve Virtual Network Identifier for this VPC. Note that this is a
     * 24-bit unsigned value, properties which are checked in the application,
     * not the database.
     */
    vni INT4 NOT NULL,

    /* The IPv6 prefix allocated to subnets. */
    ipv6_prefix INET NOT NULL,

    /* Used to ensure that two requests do not concurrently modify the
       VPC's firewall */
    firewall_gen INT NOT NULL,

    /* Child-resource generation number for VPC Subnets. */
    subnet_gen INT8 NOT NULL
);

CREATE UNIQUE INDEX IF NOT EXISTS lookup_vpc_by_project ON omicron.public.vpc (
    project_id,
    name
) WHERE
    time_deleted IS NULL;

CREATE UNIQUE INDEX IF NOT EXISTS lookup_vpc_by_vni ON omicron.public.vpc (
    vni
) WHERE
    time_deleted IS NULL;

CREATE TABLE IF NOT EXISTS omicron.public.vpc_subnet (
    /* Identity metadata (resource) */
    id UUID PRIMARY KEY,
    name STRING(63) NOT NULL,
    description STRING(512) NOT NULL,
    time_created TIMESTAMPTZ NOT NULL,
    time_modified TIMESTAMPTZ NOT NULL,
    /* Indicates that the object has been deleted */
    time_deleted TIMESTAMPTZ,
    vpc_id UUID NOT NULL,
    /* Child resource creation generation number */
    rcgen INT8 NOT NULL,
    ipv4_block INET NOT NULL,
    ipv6_block INET NOT NULL
);

/* Subnet and network interface names are unique per VPC, not project */
CREATE UNIQUE INDEX IF NOT EXISTS vpc_subnet_vpc_id_name_key ON omicron.public.vpc_subnet (
    vpc_id,
    name
) WHERE
    time_deleted IS NULL;

/* The kind of network interface. */
CREATE TYPE IF NOT EXISTS omicron.public.network_interface_kind AS ENUM (
    /* An interface attached to a guest instance. */
    'instance',

    /* An interface attached to a service. */
    'service'
);

CREATE TABLE IF NOT EXISTS omicron.public.network_interface (
    /* Identity metadata (resource) */
    id UUID PRIMARY KEY,
    name STRING(63) NOT NULL,
    description STRING(512) NOT NULL,
    time_created TIMESTAMPTZ NOT NULL,
    time_modified TIMESTAMPTZ NOT NULL,
    /* Indicates that the object has been deleted */
    time_deleted TIMESTAMPTZ,

    /* The kind of network interface, e.g., instance */
    kind omicron.public.network_interface_kind NOT NULL,

    /*
     * FK into the parent resource of this interface (e.g. Instance, Service)
     * as determined by the `kind`.
     */
    parent_id UUID NOT NULL,

    /* FK into VPC table */
    vpc_id UUID NOT NULL,
    /* FK into VPCSubnet table. */
    subnet_id UUID NOT NULL,

    /*
     * The EUI-48 MAC address of the guest interface.
     *
     * Note that we use the bytes of a 64-bit integer, in big-endian byte order
     * to represent the MAC.
     */
    mac INT8 NOT NULL,

    /* The private VPC IP address of the interface. */
    ip INET NOT NULL,

    /*
     * Limited to 8 NICs per instance. This value must be kept in sync with
     * `crate::nexus::MAX_NICS_PER_INSTANCE`.
     */
    slot INT2 NOT NULL CHECK (slot >= 0 AND slot < 8),

    /* True if this interface is the primary interface.
     *
     * The primary interface appears in DNS and its address is used for external
     * connectivity.
     */
    is_primary BOOL NOT NULL
);

/* A view of the network_interface table for just instance-kind records. */
CREATE VIEW IF NOT EXISTS omicron.public.instance_network_interface AS
SELECT
    id,
    name,
    description,
    time_created,
    time_modified,
    time_deleted,
    parent_id AS instance_id,
    vpc_id,
    subnet_id,
    mac,
    ip,
    slot,
    is_primary
FROM
    omicron.public.network_interface
WHERE
    kind = 'instance';

/* A view of the network_interface table for just service-kind records. */
CREATE VIEW IF NOT EXISTS omicron.public.service_network_interface AS
SELECT
    id,
    name,
    description,
    time_created,
    time_modified,
    time_deleted,
    parent_id AS service_id,
    vpc_id,
    subnet_id,
    mac,
    ip,
    slot,
    is_primary
FROM
    omicron.public.network_interface
WHERE
    kind = 'service';

/* TODO-completeness

 * We currently have a NetworkInterface table with the IP and MAC addresses inline.
 * Eventually, we'll probably want to move these to their own tables, and
 * refer to them here, most notably to support multiple IPs per NIC, as well
 * as moving IPs between NICs on different instances, etc.
 */

/* Ensure we do not assign the same address twice within a subnet */
CREATE UNIQUE INDEX IF NOT EXISTS network_interface_subnet_id_ip_key ON omicron.public.network_interface (
    subnet_id,
    ip
) WHERE
    time_deleted IS NULL;

/* Ensure we do not assign the same MAC twice within a VPC
 * See RFD174's discussion on the scope of virtual MACs
 */
CREATE UNIQUE INDEX IF NOT EXISTS network_interface_vpc_id_mac_key ON omicron.public.network_interface (
    vpc_id,
    mac
) WHERE
    time_deleted IS NULL;

/*
 * Index used to verify that all interfaces for a resource (e.g. Instance,
 * Service) are contained within a single VPC, and that all interfaces are
 * in unique VPC Subnets.
 *
 * This is also used to quickly find the primary interface since
 * we store the `is_primary` column. Such queries are mostly used
 * when setting a new primary interface.
 */
CREATE UNIQUE INDEX IF NOT EXISTS network_interface_parent_id_name_kind_key ON omicron.public.network_interface (
    parent_id,
    name,
    kind
)
STORING (vpc_id, subnet_id, is_primary)
WHERE
    time_deleted IS NULL;

/*
 * Index used to verify that all interfaces for a resource (e.g. Instance,
 * Service) have unique slots.
 */
CREATE UNIQUE INDEX IF NOT EXISTS network_interface_parent_id_slot_key ON omicron.public.network_interface (
    parent_id,
    slot
)
WHERE
    time_deleted IS NULL;

CREATE TYPE IF NOT EXISTS omicron.public.vpc_firewall_rule_status AS ENUM (
    'disabled',
    'enabled'
);

CREATE TYPE IF NOT EXISTS omicron.public.vpc_firewall_rule_direction AS ENUM (
    'inbound',
    'outbound'
);

CREATE TYPE IF NOT EXISTS omicron.public.vpc_firewall_rule_action AS ENUM (
    'allow',
    'deny'
);

CREATE TYPE IF NOT EXISTS omicron.public.vpc_firewall_rule_protocol AS ENUM (
    'TCP',
    'UDP',
    'ICMP'
);

CREATE TABLE IF NOT EXISTS omicron.public.vpc_firewall_rule (
    /* Identity metadata (resource) */
    id UUID PRIMARY KEY,
    name STRING(63) NOT NULL,
    description STRING(512) NOT NULL,
    time_created TIMESTAMPTZ NOT NULL,
    time_modified TIMESTAMPTZ NOT NULL,
    /* Indicates that the object has been deleted */
    time_deleted TIMESTAMPTZ,

    vpc_id UUID NOT NULL,
    status omicron.public.vpc_firewall_rule_status NOT NULL,
    direction omicron.public.vpc_firewall_rule_direction NOT NULL,
    /* Array of targets. 128 was picked to include plenty of space for
       a tag, colon, and resource identifier. */
    targets STRING(128)[] NOT NULL,
    /* Also an array of targets */
    filter_hosts STRING(128)[],
    filter_ports STRING(11)[],
    filter_protocols omicron.public.vpc_firewall_rule_protocol[],
    action omicron.public.vpc_firewall_rule_action NOT NULL,
    priority INT4 CHECK (priority BETWEEN 0 AND 65535) NOT NULL
);

CREATE UNIQUE INDEX IF NOT EXISTS lookup_firewall_by_vpc ON omicron.public.vpc_firewall_rule (
    vpc_id,
    name
) WHERE
    time_deleted IS NULL;

CREATE TYPE IF NOT EXISTS omicron.public.vpc_router_kind AS ENUM (
    'system',
    'custom'
);

CREATE TABLE IF NOT EXISTS omicron.public.vpc_router (
    /* Identity metadata (resource) */
    id UUID PRIMARY KEY,
    name STRING(63) NOT NULL,
    description STRING(512) NOT NULL,
    time_created TIMESTAMPTZ NOT NULL,
    time_modified TIMESTAMPTZ NOT NULL,
    /* Indicates that the object has been deleted */
    time_deleted TIMESTAMPTZ,
    kind omicron.public.vpc_router_kind NOT NULL,
    vpc_id UUID NOT NULL,
    rcgen INT NOT NULL
);

CREATE UNIQUE INDEX IF NOT EXISTS lookup_router_by_vpc ON omicron.public.vpc_router (
    vpc_id,
    name
) WHERE
    time_deleted IS NULL;

CREATE TYPE IF NOT EXISTS omicron.public.router_route_kind AS ENUM (
    'default',
    'vpc_subnet',
    'vpc_peering',
    'custom'
);

CREATE TABLE IF NOT EXISTS omicron.public.router_route (
    /* Identity metadata (resource) */
    id UUID PRIMARY KEY,
    name STRING(63) NOT NULL,
    description STRING(512) NOT NULL,
    time_created TIMESTAMPTZ NOT NULL,
    time_modified TIMESTAMPTZ NOT NULL,
    /* Indicates that the object has been deleted */
    time_deleted TIMESTAMPTZ,

    vpc_router_id UUID NOT NULL,
    kind omicron.public.router_route_kind NOT NULL,
    target STRING(128) NOT NULL,
    destination STRING(128) NOT NULL
);

CREATE UNIQUE INDEX IF NOT EXISTS lookup_route_by_router ON omicron.public.router_route (
    vpc_router_id,
    name
) WHERE
    time_deleted IS NULL;

/*
 * An IP Pool, a collection of zero or more IP ranges for external IPs.
 */
CREATE TABLE IF NOT EXISTS omicron.public.ip_pool (
    /* Resource identity metadata */
    id UUID PRIMARY KEY,
    name STRING(63) NOT NULL,
    description STRING(512) NOT NULL,
    time_created TIMESTAMPTZ NOT NULL,
    time_modified TIMESTAMPTZ NOT NULL,
    time_deleted TIMESTAMPTZ,

    /* The collection's child-resource generation number */
    rcgen INT8 NOT NULL
);

/*
 * Index ensuring uniqueness of IP Pool names, globally.
 */
CREATE UNIQUE INDEX IF NOT EXISTS lookup_pool_by_name ON omicron.public.ip_pool (
    name
) WHERE
    time_deleted IS NULL;

-- The order here is most-specific first, and it matters because we use this
-- fact to select the most specific default in the case where there is both a
-- silo default and a fleet default. If we were to add a project type, it should
-- be added before silo.
CREATE TYPE IF NOT EXISTS omicron.public.ip_pool_resource_type AS ENUM (
    'silo'
);

-- join table associating IP pools with resources like fleet or silo
CREATE TABLE IF NOT EXISTS omicron.public.ip_pool_resource (
    ip_pool_id UUID NOT NULL,
    resource_type omicron.public.ip_pool_resource_type NOT NULL,
    resource_id UUID NOT NULL,
    is_default BOOL NOT NULL,
    -- TODO: timestamps for soft deletes?

    -- resource_type is redundant because resource IDs are globally unique, but
    -- logically it belongs here
    PRIMARY KEY (ip_pool_id, resource_type, resource_id)
);

-- a given resource can only have one default ip pool
CREATE UNIQUE INDEX IF NOT EXISTS one_default_ip_pool_per_resource ON omicron.public.ip_pool_resource (
    resource_id
) where
    is_default = true;

-- created solely to prevent a table scan when we delete links on silo delete
CREATE INDEX IF NOT EXISTS ip_pool_resource_id ON omicron.public.ip_pool_resource (
    resource_id
);
CREATE INDEX IF NOT EXISTS ip_pool_resource_ip_pool_id ON omicron.public.ip_pool_resource (
    ip_pool_id
);

/*
 * IP Pools are made up of a set of IP ranges, which are start/stop addresses.
 * Note that these need not be CIDR blocks or well-behaved subnets with a
 * specific netmask.
 */
CREATE TABLE IF NOT EXISTS omicron.public.ip_pool_range (
    id UUID PRIMARY KEY,
    time_created TIMESTAMPTZ NOT NULL,
    time_modified TIMESTAMPTZ NOT NULL,
    time_deleted TIMESTAMPTZ,
    first_address INET NOT NULL,
    /* The range is inclusive of the last address. */
    last_address INET NOT NULL,
    ip_pool_id UUID NOT NULL,
    /* Tracks child resources, IP addresses allocated out of this range. */
    rcgen INT8 NOT NULL
);

/*
 * These help Nexus enforce that the ranges within an IP Pool do not overlap
 * with any other ranges. See `nexus/src/db/queries/ip_pool.rs` for the actual
 * query which does that.
 */
CREATE UNIQUE INDEX IF NOT EXISTS lookup_pool_range_by_first_address ON omicron.public.ip_pool_range (
    first_address
)
STORING (last_address)
WHERE time_deleted IS NULL;
CREATE UNIQUE INDEX IF NOT EXISTS lookup_pool_range_by_last_address ON omicron.public.ip_pool_range (
    last_address
)
STORING (first_address)
WHERE time_deleted IS NULL;


/* The kind of external IP address. */
CREATE TYPE IF NOT EXISTS omicron.public.ip_kind AS ENUM (
    /*
     * Source NAT provided to all guests by default or for services that
     * only require outbound external connectivity.
     */
    'snat',

    /*
     * An ephemeral IP is a fixed, known address whose lifetime is the same as
     * the instance to which it is attached.
     * Not valid for services.
     */
    'ephemeral',

    /*
     * A floating IP is an independent, named API resource that can be assigned
     * to an instance or service.
     */
    'floating'
);

CREATE TYPE IF NOT EXISTS omicron.public.ip_attach_state AS ENUM (
    'detached',
    'attached',
    'detaching',
    'attaching'
);

/*
 * External IP addresses used for guest instances and externally-facing
 * services.
 */
CREATE TABLE IF NOT EXISTS omicron.public.external_ip (
    /* Identity metadata */
    id UUID PRIMARY KEY,

    /* Name for floating IPs. See the constraints below. */
    name STRING(63),

    /* Description for floating IPs. See the constraints below. */
    description STRING(512),

    time_created TIMESTAMPTZ NOT NULL,
    time_modified TIMESTAMPTZ NOT NULL,
    time_deleted TIMESTAMPTZ,

    /* FK to the `ip_pool` table. */
    ip_pool_id UUID NOT NULL,

    /* FK to the `ip_pool_range` table. */
    ip_pool_range_id UUID NOT NULL,

    /* True if this IP is associated with a service rather than an instance. */
    is_service BOOL NOT NULL,

    /* FK to the `instance` or `service` table. See constraints below. */
    parent_id UUID,

    /* The kind of external address, e.g., ephemeral. */
    kind omicron.public.ip_kind NOT NULL,

    /* The actual external IP address. */
    ip INET NOT NULL,

    /* The first port in the allowed range, inclusive. */
    first_port INT4 NOT NULL,

    /* The last port in the allowed range, also inclusive. */
    last_port INT4 NOT NULL,

    /* FK to the `project` table. */
    project_id UUID,

    /* State of this IP with regard to instance attach/detach
     * operations. This is mainly used to prevent concurrent use
     * across sagas and allow rollback to correct state.
     */
    state omicron.public.ip_attach_state NOT NULL,

    /* The name must be non-NULL iff this is a floating IP. */
    CONSTRAINT null_fip_name CHECK (
        (kind != 'floating' AND name IS NULL) OR
        (kind = 'floating' AND name IS NOT NULL)
    ),

    /* The description must be non-NULL iff this is a floating IP. */
    CONSTRAINT null_fip_description CHECK (
        (kind != 'floating' AND description IS NULL) OR
        (kind = 'floating' AND description IS NOT NULL)
    ),

    /* Only floating IPs can be attached to a project, and
     * they must have a parent project if they are instance FIPs.
     */
    CONSTRAINT null_project_id CHECK (
        (kind = 'floating' AND is_service = FALSE AND project_id is NOT NULL) OR
        ((kind != 'floating' OR is_service = TRUE) AND project_id IS NULL)
    ),

    /*
     * Only nullable if this is a floating/ephemeral IP, which may exist not
     * attached to any instance or service yet. Ephemeral IPs should not generally
     * exist without parent instances/services, but need to temporarily exist in
     * this state for live attachment.
     */
    CONSTRAINT null_snat_parent_id CHECK (
        (kind != 'snat') OR (parent_id IS NOT NULL)
    ),

    /* Ephemeral IPs are not supported for services. */
    CONSTRAINT ephemeral_kind_service CHECK (
        (kind = 'ephemeral' AND is_service = FALSE) OR (kind != 'ephemeral')
    ),

    /*
     * (Not detached) => non-null parent_id.
     * This is not a two-way implication because SNAT IPs
     * cannot have a null parent_id.
     */
    CONSTRAINT detached_null_parent_id CHECK (
        (state = 'detached') OR (parent_id IS NOT NULL)
    )
);

/*
 * Index used to support quickly looking up children of the IP Pool range table,
 * when checking for allocated addresses during deletion.
 */
CREATE INDEX IF NOT EXISTS external_ip_by_pool ON omicron.public.external_ip (
    ip_pool_id,
    ip_pool_range_id
)
    WHERE time_deleted IS NULL;

/*
 * Index used to enforce uniqueness of external IPs
 *
 * NOTE: This relies on the uniqueness constraint of IP addresses across all
 * pools, _and_ on the fact that the number of ports assigned to each instance
 * is fixed at compile time.
 */
CREATE UNIQUE INDEX IF NOT EXISTS external_ip_unique ON omicron.public.external_ip (
    ip,
    first_port
)
    WHERE time_deleted IS NULL;

CREATE UNIQUE INDEX IF NOT EXISTS lookup_external_ip_by_parent ON omicron.public.external_ip (
    parent_id,
    id
)
    WHERE parent_id IS NOT NULL AND time_deleted IS NULL;

/* Enforce a limit of one Ephemeral IP per instance */
CREATE UNIQUE INDEX IF NOT EXISTS one_ephemeral_ip_per_instance ON omicron.public.external_ip (
    parent_id
)
    WHERE kind = 'ephemeral' AND parent_id IS NOT NULL AND time_deleted IS NULL;

/* Enforce name-uniqueness of floating (service) IPs at fleet level. */
CREATE UNIQUE INDEX IF NOT EXISTS lookup_floating_ip_by_name on omicron.public.external_ip (
    name
) WHERE
    kind = 'floating' AND
    time_deleted is NULL AND
    project_id is NULL;

/* Enforce name-uniqueness of floating IPs at project level. */
CREATE UNIQUE INDEX IF NOT EXISTS lookup_floating_ip_by_name_and_project on omicron.public.external_ip (
    project_id,
    name
) WHERE
    kind = 'floating' AND
    time_deleted is NULL AND
    project_id is NOT NULL;

CREATE VIEW IF NOT EXISTS omicron.public.floating_ip AS
SELECT
    id,
    name,
    description,
    time_created,
    time_modified,
    time_deleted,
    ip_pool_id,
    ip_pool_range_id,
    is_service,
    parent_id,
    ip,
    project_id
FROM
    omicron.public.external_ip
WHERE
    omicron.public.external_ip.kind = 'floating' AND
    project_id IS NOT NULL;

/*******************************************************************/

/*
 * Sagas
 */

CREATE TYPE IF NOT EXISTS omicron.public.saga_state AS ENUM (
    'running',
    'unwinding',
    'done'
);


CREATE TABLE IF NOT EXISTS omicron.public.saga (
    /* immutable fields */

    /* unique identifier for this execution */
    id UUID PRIMARY KEY,
    /* unique id of the creator */
    creator UUID NOT NULL,
    /* time the saga was started */
    time_created TIMESTAMPTZ NOT NULL,
    /* saga name */
    name STRING(128) NOT NULL,
    /* saga DAG (includes params and name) */
    saga_dag JSONB NOT NULL,

    /*
     * TODO:
     * - id for current SEC (maybe NULL?)
     * - time of last adoption
     * - previous SEC? previous adoption time?
     * - number of adoptions?
     */
    saga_state omicron.public.saga_state NOT NULL,
    current_sec UUID,
    adopt_generation INT NOT NULL,
    adopt_time TIMESTAMPTZ NOT NULL
);

/*
 * For recovery (and probably takeover), we need to be able to list running
 * sagas by SEC.  We need to paginate this list by the id.
 */
CREATE UNIQUE INDEX IF NOT EXISTS lookup_saga_by_sec ON omicron.public.saga (
    current_sec, id
) WHERE saga_state != 'done';

/*
 * TODO more indexes for Saga?
 * - Debugging and/or reporting: saga_name? creator?
 */
/*
 * TODO: This is a data-carrying enum, see note on disk_state.
 *
 * See <https://github.com/oxidecomputer/omicron/issues/312>.
 */
-- CREATE TYPE omicron.public.saga_node_event_type AS ENUM (
--    'started',
--    'succeeded',
--    'failed'
--    'undo_started'
--    'undo_finished'
-- );

CREATE TABLE IF NOT EXISTS omicron.public.saga_node_event (
    saga_id UUID NOT NULL,
    node_id INT NOT NULL,
    -- event_type omicron.public.saga_node_event_type NOT NULL,
    event_type STRING(31) NOT NULL,
    data JSONB,
    event_time TIMESTAMPTZ NOT NULL,
    creator UUID NOT NULL,

    /*
     * It's important to be able to list the nodes in a saga.  We put the
     * node_id in the saga so that we can paginate the list.
     *
     * We make it a UNIQUE index and include the event_type to prevent two SECs
     * from attempting to record the same event for the same saga.  Whether this
     * should be allowed is still TBD.
     */
    PRIMARY KEY (saga_id, node_id, event_type)
);

/*******************************************************************/

/*
 * Sessions for use by web console.
 */
CREATE TABLE IF NOT EXISTS omicron.public.console_session (
    token STRING(40) PRIMARY KEY,
    time_created TIMESTAMPTZ NOT NULL,
    time_last_used TIMESTAMPTZ NOT NULL,
    silo_user_id UUID NOT NULL
);

-- to be used for cleaning up old tokens
-- It's okay that this index is non-unique because we don't need to page through
-- this list.  We'll just grab the next N, delete them, then repeat.
CREATE INDEX IF NOT EXISTS lookup_console_by_creation ON omicron.public.console_session (
    time_created
);

-- This index is used to remove sessions for a user that's being deleted.
CREATE INDEX IF NOT EXISTS lookup_console_by_silo_user ON omicron.public.console_session (
    silo_user_id
);

/*******************************************************************/

-- Describes a single uploaded TUF repo.
--
-- Identified by both a random uuid and its SHA256 hash. The hash could be the
-- primary key, but it seems unnecessarily large and unwieldy.
CREATE TABLE IF NOT EXISTS omicron.public.tuf_repo (
    id UUID PRIMARY KEY,
    time_created TIMESTAMPTZ NOT NULL,

    sha256 STRING(64) NOT NULL,

    -- The version of the targets.json role that was used to generate the repo.
    targets_role_version INT NOT NULL,

    -- The valid_until time for the repo.
    valid_until TIMESTAMPTZ NOT NULL,

    -- The system version described in the TUF repo.
    --
    -- This is the "true" primary key, but is not treated as such in the
    -- database because we may want to change this format in the future.
    -- Re-doing primary keys is annoying.
    --
    -- Because the system version is embedded in the repo's artifacts.json,
    -- each system version is associated with exactly one checksum.
    system_version STRING(64) NOT NULL,

    -- For debugging only:
    -- Filename provided by the user.
    file_name TEXT NOT NULL,

    CONSTRAINT unique_checksum UNIQUE (sha256),
    CONSTRAINT unique_system_version UNIQUE (system_version)
);

-- Describes an individual artifact from an uploaded TUF repo.
--
-- In the future, this may also be used to describe artifacts that are fetched
-- from a remote TUF repo, but that requires some additional design work.
CREATE TABLE IF NOT EXISTS omicron.public.tuf_artifact (
    name STRING(63) NOT NULL,
    version STRING(63) NOT NULL,
    -- This used to be an enum but is now a string, because it can represent
    -- artifact kinds currently unknown to a particular version of Nexus as
    -- well.
    kind STRING(63) NOT NULL,

    -- The time this artifact was first recorded.
    time_created TIMESTAMPTZ NOT NULL,

    -- The SHA256 hash of the artifact, typically obtained from the TUF
    -- targets.json (and validated at extract time).
    sha256 STRING(64) NOT NULL,
    -- The length of the artifact, in bytes.
    artifact_size INT8 NOT NULL,

    PRIMARY KEY (name, version, kind)
);

-- Reflects that a particular artifact was provided by a particular TUF repo.
-- This is a many-many mapping.
CREATE TABLE IF NOT EXISTS omicron.public.tuf_repo_artifact (
    tuf_repo_id UUID NOT NULL,
    tuf_artifact_name STRING(63) NOT NULL,
    tuf_artifact_version STRING(63) NOT NULL,
    tuf_artifact_kind STRING(63) NOT NULL,

    /*
    For the primary key, this definition uses the natural key rather than a
    smaller surrogate key (UUID). That's because with CockroachDB the most
    important factor in selecting a primary key is the ability to distribute
    well. In this case, the first element of the primary key is the tuf_repo_id,
    which is a random UUID.

    For more, see https://www.cockroachlabs.com/blog/how-to-choose-a-primary-key/.
    */
    PRIMARY KEY (
        tuf_repo_id, tuf_artifact_name, tuf_artifact_version, tuf_artifact_kind
    )
);

/*******************************************************************/

/*
 * DNS Propagation
 *
 * The tables here are the source of truth of DNS data for both internal and
 * external DNS.
 */

/*
 * A DNS group is a collection of DNS zones covered by a single version number.
 * We have two DNS Groups in our system: "internal" (for internal service
 * discovery) and "external" (which we expose on customer networks to provide
 * DNS for our own customer-facing services, like the API and console).
 *
 * Each DNS server is associated with exactly one DNS group.  Nexus propagates
 * the entire contents of a DNS group (i.e., all of its zones and all of those
 * zones' DNS names and associated records) to every server in that group.
 */
CREATE TYPE IF NOT EXISTS omicron.public.dns_group AS ENUM (
    'internal',
    'external'
);

/*
 * A DNS Zone is basically just a DNS name at the root of a subtree served by
 * one of our DNS servers.  In a typical system, there would be two DNS zones:
 *
 * (1) in the "internal" DNS group, a zone called "control-plane.oxide.internal"
 *     used by the control plane for internal service discovery
 *
 * (2) in the "external" DNS group, a zone whose name is owned by the customer
 *     and specified when the rack is set up for the first time.  We will use
 *     this zone to advertise addresses for the services we provide on the
 *     customer network (i.e., the API and console).
 */
CREATE TABLE IF NOT EXISTS omicron.public.dns_zone (
    id UUID PRIMARY KEY,
    time_created TIMESTAMPTZ NOT NULL,
    dns_group omicron.public.dns_group NOT NULL,
    zone_name TEXT NOT NULL
);

/*
 * It's allowed (although probably not correct) for the same DNS zone to appear
 * in both the internal and external groups.  It is not allowed to specify the
 * same DNS zone twice within the same group.
 */
CREATE UNIQUE INDEX IF NOT EXISTS lookup_dns_zone_by_group ON omicron.public.dns_zone (
    dns_group, zone_name
);

/*
 * All the data associated with a DNS group is gathered together and assigned a
 * single version number, sometimes called a generation number.  When changing
 * the DNS data for a group (e.g., to add a new DNS name), clients first insert
 * a new row into this table with the next available generation number.  (This
 * table is not strictly necessary.  Instead, we could put the current version
 * number for the group into a `dns_group` table, and clients could update that
 * instead of inserting into this table.  But by using a table here, we have a
 * debugging record of all past generation updates, including metadata about who
 * created them and why.)
 */
CREATE TABLE IF NOT EXISTS omicron.public.dns_version (
    dns_group omicron.public.dns_group NOT NULL,
    version INT8 NOT NULL,

    /* These fields are for debugging only. */
    time_created TIMESTAMPTZ NOT NULL,
    creator TEXT NOT NULL,
    comment TEXT NOT NULL,

    PRIMARY KEY(dns_group, version)
);

/*
 * The meat of the DNS data: a list of DNS names.  Each name has one or more
 * records stored in JSON.
 *
 * To facilitate clients getting a consistent snapshot of the DNS data at a
 * given version, each name is stored with the version in which it was added and
 * (optionally) the version in which it was removed.  The name and record data
 * are immutable, so changing the records for a given name should be expressed
 * as removing the old name (setting "version_removed") and creating a new
 * record for the same name at a new version.
 */
CREATE TABLE IF NOT EXISTS omicron.public.dns_name (
    dns_zone_id UUID NOT NULL,
    version_added INT8 NOT NULL,
    version_removed INT8,
    name TEXT NOT NULL,
    dns_record_data JSONB NOT NULL,

    PRIMARY KEY (dns_zone_id, name, version_added)
);

/*
 * Any given live name should only exist once.  (Put differently: the primary
 * key already prevents us from having the same name added twice in the same
 * version.  But you should also not be able to add a name in any version if the
 * name is currently still live (i.e., version_removed IS NULL).
 */
CREATE UNIQUE INDEX IF NOT EXISTS lookup_dns_name_by_zone ON omicron.public.dns_name (
    dns_zone_id, name
) WHERE version_removed IS NULL;

/*******************************************************************/

/*
 * Identity and Access Management (IAM)
 *
 * **For more details and a worked example using the tables here, see the
 * documentation for the omicron_nexus crate, "authz" module.**
 */

/*
 * Users built into the system
 *
 * The ids and names for these users are well-known (i.e., they are used by
 * Nexus directly, so changing these would potentially break compatibility).
 */
CREATE TABLE IF NOT EXISTS omicron.public.user_builtin (
    /*
     * Identity metadata
     *
     * TODO-cleanup This uses the "resource identity" pattern because we want a
     * name and description, but it's not valid to support soft-deleting these
     * records.
     */
    id UUID PRIMARY KEY,
    name STRING(63) NOT NULL,
    description STRING(512) NOT NULL,
    time_created TIMESTAMPTZ NOT NULL,
    time_modified TIMESTAMPTZ NOT NULL,
    time_deleted TIMESTAMPTZ
);

CREATE UNIQUE INDEX IF NOT EXISTS lookup_user_builtin_by_name ON omicron.public.user_builtin (name);

/* User used by Nexus to create other users.  Do NOT add more users here! */
INSERT INTO omicron.public.user_builtin (
    id,
    name,
    description,
    time_created,
    time_modified
) VALUES (
    /* NOTE: this uuid and name are duplicated in nexus::authn. */
    '001de000-05e4-4000-8000-000000000001',
    'db-init',
    'user used for database initialization',
    NOW(),
    NOW()
) ON CONFLICT DO NOTHING;

/*
 * OAuth 2.0 Device Authorization Grant (RFC 8628)
 */

-- Device authorization requests. These records are short-lived,
-- and removed as soon as a token is granted. This allows us to
-- use the `user_code` as primary key, despite it not having very
-- much entropy.
-- TODO: A background task should remove unused expired records.
CREATE TABLE IF NOT EXISTS omicron.public.device_auth_request (
    user_code STRING(20) PRIMARY KEY,
    client_id UUID NOT NULL,
    device_code STRING(40) NOT NULL,
    time_created TIMESTAMPTZ NOT NULL,
    time_expires TIMESTAMPTZ NOT NULL
);

-- Access tokens granted in response to successful device authorization flows.
CREATE TABLE IF NOT EXISTS omicron.public.device_access_token (
    token STRING(40) PRIMARY KEY,
    client_id UUID NOT NULL,
    device_code STRING(40) NOT NULL,
    silo_user_id UUID NOT NULL,
    time_requested TIMESTAMPTZ NOT NULL,
    time_created TIMESTAMPTZ NOT NULL,
    time_expires TIMESTAMPTZ
);

-- This UNIQUE constraint is critical for ensuring that at most
-- one token is ever created for a given device authorization flow.
CREATE UNIQUE INDEX IF NOT EXISTS lookup_device_access_token_by_client ON omicron.public.device_access_token (
    client_id, device_code
);

-- This index is used to remove tokens for a user that's being deleted.
CREATE INDEX IF NOT EXISTS lookup_device_access_token_by_silo_user ON omicron.public.device_access_token (
    silo_user_id
);

/*
 * Roles built into the system
 *
 * You can think of a built-in role as an opaque token to which we assign a
 * hardcoded set of permissions.  The role that we call "project.viewer"
 * corresponds to the "viewer" role on the "project" resource.  A user that has
 * this role on a particular Project is granted various read-only permissions on
 * that Project.  The specific permissions associated with the role are defined
 * in Omicron's Polar (Oso) policy file.
 *
 * A built-in role like "project.viewer" has four parts:
 *
 * * resource type: "project"
 * * role name: "viewer"
 * * full name: "project.viewer"
 * * description: "Project Viewer"
 *
 * Internally, we can treat the tuple (resource type, role name) as a composite
 * primary key.  Externally, we expose this as the full name.  This is
 * consistent with RFD 43 and other IAM systems.
 *
 * These fields look awfully close to the identity metadata that we use for most
 * other tables.  But they're just different enough that we can't use most of
 * the same abstractions:
 *
 * * "id": We have no need for a uuid because the (resource_type, role_name) is
 *   already unique and immutable.
 * * "name": What we call "full name" above could instead be called "name",
 *   which would be consistent with other identity metadata.  But it's not a
 *   legal "name" because of the period, and it would be confusing to have
 *   "resource type", "role name", and "name".
 * * "time_created": not that useful because it's whenever the system was
 *   initialized, and we have plenty of other timestamps for that
 * * "time_modified": does not apply because the role cannot be changed
 * * "time_deleted" does not apply because the role cannot be deleted
 *
 * If the set of roles and their permissions are fixed, why store them in the
 * database at all?  Because what's dynamic is the assignment of roles to users.
 * We have a separate table that says "user U has role ROLE on resource
 * RESOURCE".  How do we represent the ROLE part of this association?  We use a
 * foreign key into this "role_builtin" table.
 */
CREATE TABLE IF NOT EXISTS omicron.public.role_builtin (
    resource_type STRING(63),
    role_name STRING(63),
    description STRING(512),

    PRIMARY KEY(resource_type, role_name)
);

/*
 * Assignments between users, roles, and resources
 *
 * An actor has a role on a resource if there's a record in this table that
 * points to that actor, role, and resource.
 *
 * For more details and a worked example, see the omicron_nexus::authz
 * module-level documentation.
 */

CREATE TYPE IF NOT EXISTS omicron.public.identity_type AS ENUM (
  'user_builtin',
  'silo_user',
  'silo_group'
);

CREATE TABLE IF NOT EXISTS omicron.public.role_assignment (
    /* Composite foreign key into "role_builtin" table */
    resource_type STRING(63) NOT NULL,
    role_name STRING(63) NOT NULL,

    /*
     * Foreign key into some other resource table.  Which table?  This is
     * identified implicitly by "resource_type" above.
     */
    resource_id UUID NOT NULL,

    /*
     * Foreign key into some other user table.  Which table?  That's determined
     * by "identity_type".
     */
    identity_id UUID NOT NULL,
    identity_type omicron.public.identity_type NOT NULL,

    /*
     * The resource_id, identity_id, and role_name uniquely identify the role
     * assignment.  We include the resource_type and identity_type as
     * belt-and-suspenders, but there should only be one resource type for any
     * resource id and one identity type for any identity id.
     *
     * By organizing the primary key by resource id, then role name, then
     * identity information, we can use it to generated paginated listings of
     * role assignments for a resource, ordered by role name.  It's surprisingly
     * load-bearing that "identity_type" appears last.  That's because when we
     * list a page of role assignments for a resource sorted by role name and
     * then identity id, every field _except_ identity_type is used in the
     * query's filter or sort order.  If identity_type appeared before one of
     * those fields, CockroachDB wouldn't necessarily know it could use the
     * primary key index to efficiently serve the query.
     */
    PRIMARY KEY(
        resource_id,
        resource_type,
        role_name,
        identity_id,
        identity_type
     )
);

/*******************************************************************/

/*
 * External Networking
 *
 * **For more details on external networking see RFD 267**
 */

CREATE TYPE IF NOT EXISTS omicron.public.address_lot_kind AS ENUM (
    'infra',
    'pool'
);

CREATE TABLE IF NOT EXISTS omicron.public.address_lot (
    id UUID PRIMARY KEY,
    name STRING(63) NOT NULL,
    description STRING(512) NOT NULL,
    time_created TIMESTAMPTZ NOT NULL,
    time_modified TIMESTAMPTZ NOT NULL,
    time_deleted TIMESTAMPTZ,
    kind omicron.public.address_lot_kind NOT NULL
);

CREATE UNIQUE INDEX IF NOT EXISTS lookup_address_lot_by_name ON omicron.public.address_lot (
    name
) WHERE
    time_deleted IS NULL;

CREATE TABLE IF NOT EXISTS omicron.public.address_lot_block (
    id UUID PRIMARY KEY,
    address_lot_id UUID NOT NULL,
    first_address INET NOT NULL,
    last_address INET NOT NULL
);

CREATE INDEX IF NOT EXISTS lookup_address_lot_block_by_lot ON omicron.public.address_lot_block (
    address_lot_id
);

CREATE TABLE IF NOT EXISTS omicron.public.address_lot_rsvd_block (
    id UUID PRIMARY KEY,
    address_lot_id UUID NOT NULL,
    first_address INET NOT NULL,
    last_address INET NOT NULL,
    anycast BOOL NOT NULL
);

CREATE INDEX IF NOT EXISTS lookup_address_lot_rsvd_block_by_lot ON omicron.public.address_lot_rsvd_block (
    address_lot_id
);

CREATE INDEX IF NOT EXISTS lookup_address_lot_rsvd_block_by_anycast ON omicron.public.address_lot_rsvd_block (
    anycast
);

CREATE TABLE IF NOT EXISTS omicron.public.loopback_address (
    id UUID PRIMARY KEY,
    time_created TIMESTAMPTZ NOT NULL,
    time_modified TIMESTAMPTZ NOT NULL,
    address_lot_block_id UUID NOT NULL,
    rsvd_address_lot_block_id UUID NOT NULL,
    rack_id UUID NOT NULL,
    switch_location TEXT NOT NULL,
    address INET NOT NULL,
    anycast BOOL NOT NULL
);

/* TODO https://github.com/oxidecomputer/omicron/issues/3001 */

CREATE UNIQUE INDEX IF NOT EXISTS lookup_loopback_address ON omicron.public.loopback_address (
    address, rack_id, switch_location
);

CREATE TABLE IF NOT EXISTS omicron.public.switch_port (
    id UUID PRIMARY KEY,
    rack_id UUID,
    switch_location TEXT,
    port_name TEXT,
    port_settings_id UUID,

    CONSTRAINT switch_port_rack_locaction_name_unique UNIQUE (
        rack_id, switch_location, port_name
    )
);

CREATE INDEX IF NOT EXISTS lookup_switch_port_by_port_settings ON omicron.public.switch_port (port_settings_id);

/* port settings groups included from port settings objects */
CREATE TABLE IF NOT EXISTS omicron.public.switch_port_settings_groups (
    port_settings_id UUID,
    port_settings_group_id UUID,

    PRIMARY KEY (port_settings_id, port_settings_group_id)
);

CREATE TABLE IF NOT EXISTS omicron.public.switch_port_settings_group (
    id UUID PRIMARY KEY,
    /* port settings in this group */
    port_settings_id UUID NOT NULL,
    name STRING(63) NOT NULL,
    description STRING(512) NOT NULL,
    time_created TIMESTAMPTZ NOT NULL,
    time_modified TIMESTAMPTZ NOT NULL,
    time_deleted TIMESTAMPTZ
);

CREATE UNIQUE INDEX IF NOT EXISTS lookup_switch_port_settings_group_by_name ON omicron.public.switch_port_settings_group (
    name
) WHERE
    time_deleted IS NULL;

CREATE TABLE IF NOT EXISTS omicron.public.switch_port_settings (
    id UUID PRIMARY KEY,
    name STRING(63) NOT NULL,
    description STRING(512) NOT NULL,
    time_created TIMESTAMPTZ NOT NULL,
    time_modified TIMESTAMPTZ NOT NULL,
    time_deleted TIMESTAMPTZ
);

CREATE UNIQUE INDEX IF NOT EXISTS switch_port_settings_by_name ON omicron.public.switch_port_settings (
    name
) WHERE
    time_deleted IS NULL;

CREATE TYPE IF NOT EXISTS omicron.public.switch_port_geometry AS ENUM (
    'Qsfp28x1',
    'Qsfp28x2',
    'Sfp28x4'
);

CREATE TABLE IF NOT EXISTS omicron.public.switch_port_settings_port_config (
    port_settings_id UUID PRIMARY KEY,
    geometry omicron.public.switch_port_geometry
);

CREATE TABLE IF NOT EXISTS omicron.public.switch_port_settings_link_config (
    port_settings_id UUID,
    lldp_service_config_id UUID NOT NULL,
    link_name TEXT,
    mtu INT4,

    PRIMARY KEY (port_settings_id, link_name)
);

CREATE TABLE IF NOT EXISTS omicron.public.lldp_service_config (
    id UUID PRIMARY KEY,
    lldp_config_id UUID,
    enabled BOOL NOT NULL
);

CREATE TABLE IF NOT EXISTS omicron.public.lldp_config (
    id UUID PRIMARY KEY,
    name STRING(63) NOT NULL,
    description STRING(512) NOT NULL,
    time_created TIMESTAMPTZ NOT NULL,
    time_modified TIMESTAMPTZ NOT NULL,
    time_deleted TIMESTAMPTZ,
    chassis_id TEXT,
    system_name TEXT,
    system_description TEXT,
    management_ip TEXT
);

CREATE UNIQUE INDEX IF NOT EXISTS lldp_config_by_name ON omicron.public.lldp_config (
    name
) WHERE
    time_deleted IS NULL;

CREATE TYPE IF NOT EXISTS omicron.public.switch_interface_kind AS ENUM (
    'primary',
    'vlan',
    'loopback'
);

CREATE TABLE IF NOT EXISTS omicron.public.switch_port_settings_interface_config (
    port_settings_id UUID,
    id UUID PRIMARY KEY,
    interface_name TEXT NOT NULL,
    v6_enabled BOOL NOT NULL,
    kind omicron.public.switch_interface_kind
);

CREATE UNIQUE INDEX IF NOT EXISTS switch_port_settings_interface_config_by_id ON omicron.public.switch_port_settings_interface_config (
    port_settings_id, interface_name
);

CREATE TABLE IF NOT EXISTS omicron.public.switch_vlan_interface_config (
    interface_config_id UUID,
    vid INT4,

    PRIMARY KEY (interface_config_id, vid)
);

CREATE TABLE IF NOT EXISTS omicron.public.switch_port_settings_route_config (
    port_settings_id UUID,
    interface_name TEXT,
    dst INET,
    gw INET,
    vid INT4,

    /* TODO https://github.com/oxidecomputer/omicron/issues/3013 */
    PRIMARY KEY (port_settings_id, interface_name, dst, gw)
);

CREATE TABLE IF NOT EXISTS omicron.public.switch_port_settings_bgp_peer_config (
    port_settings_id UUID,
    bgp_config_id UUID NOT NULL,
    interface_name TEXT,
    addr INET,
    hold_time INT8,
    idle_hold_time INT8,
    delay_open INT8,
    connect_retry INT8,
    keepalive INT8,
    remote_asn INT8,
    min_ttl INT2,
    md5_auth_key TEXT,
    multi_exit_discriminator INT8,
    local_pref INT8,
    enforce_first_as BOOLEAN NOT NULL DEFAULT false,
    allow_import_list_active BOOLEAN NOT NULL DEFAULT false,
    allow_export_list_active BOOLEAN NOT NULL DEFAULT false,
    vlan_id INT4,

    /* TODO https://github.com/oxidecomputer/omicron/issues/3013 */
    PRIMARY KEY (port_settings_id, interface_name, addr)
);

CREATE TABLE IF NOT EXISTS omicron.public.switch_port_settings_bgp_peer_config_communities (
    port_settings_id UUID NOT NULL,
    interface_name TEXT NOT NULL,
    addr INET NOT NULL,
    community INT8 NOT NULL,

    PRIMARY KEY (port_settings_id, interface_name, addr, community)
);

CREATE TABLE IF NOT EXISTS omicron.public.switch_port_settings_bgp_peer_config_allow_import (
    port_settings_id UUID NOT NULL,
    interface_name TEXT NOT NULL,
    addr INET NOT NULL,
    prefix INET NOT NULL,

    PRIMARY KEY (port_settings_id, interface_name, addr, prefix)
);

CREATE TABLE IF NOT EXISTS omicron.public.switch_port_settings_bgp_peer_config_allow_export (
    port_settings_id UUID NOT NULL,
    interface_name TEXT NOT NULL,
    addr INET NOT NULL,
    prefix INET NOT NULL,

    PRIMARY KEY (port_settings_id, interface_name, addr, prefix)
);

CREATE TABLE IF NOT EXISTS omicron.public.bgp_config (
    id UUID PRIMARY KEY,
    name STRING(63) NOT NULL,
    description STRING(512) NOT NULL,
    time_created TIMESTAMPTZ NOT NULL,
    time_modified TIMESTAMPTZ NOT NULL,
    time_deleted TIMESTAMPTZ,
    asn INT8 NOT NULL,
    vrf TEXT,
    bgp_announce_set_id UUID NOT NULL,
    shaper TEXT,
    checker TEXT
);

CREATE UNIQUE INDEX IF NOT EXISTS lookup_bgp_config_by_name ON omicron.public.bgp_config (
    name
) WHERE
    time_deleted IS NULL;

CREATE TABLE IF NOT EXISTS omicron.public.bgp_announce_set (
    id UUID PRIMARY KEY,
    name STRING(63) NOT NULL,
    description STRING(512) NOT NULL,
    time_created TIMESTAMPTZ NOT NULL,
    time_modified TIMESTAMPTZ NOT NULL,
    time_deleted TIMESTAMPTZ
);

CREATE UNIQUE INDEX IF NOT EXISTS lookup_bgp_announce_set_by_name ON omicron.public.bgp_announce_set (
    name
) WHERE
    time_deleted IS NULL;

CREATE TABLE IF NOT EXISTS omicron.public.bgp_announcement (
    announce_set_id UUID,
    address_lot_block_id UUID NOT NULL,
    network INET,

    /* TODO https://github.com/oxidecomputer/omicron/issues/3013 */
    PRIMARY KEY (announce_set_id, network)
);

CREATE TABLE IF NOT EXISTS omicron.public.switch_port_settings_address_config (
    port_settings_id UUID,
    address_lot_block_id UUID NOT NULL,
    rsvd_address_lot_block_id UUID NOT NULL,
    address INET,
    interface_name TEXT,

    /* TODO https://github.com/oxidecomputer/omicron/issues/3013 */
    PRIMARY KEY (port_settings_id, address, interface_name)
);

CREATE TABLE IF NOT EXISTS omicron.public.bootstore_keys (
    key TEXT NOT NULL PRIMARY KEY,
    generation INT8 NOT NULL
);

/*
 * Hardware/software inventory
 *
 * See RFD 433 for details.  Here are the highlights.
 *
 * Omicron periodically collects hardware/software inventory data from the
 * running system and stores it into the database.  Each discrete set of data is
 * called a **collection**.  Each collection contains lots of different kinds of
 * data, so there are many tables here.  For clarity, these tables are prefixed
 * with:
 *
 *     `inv_*` (examples: `inv_collection`, `inv_service_processor`)
 *
 *         Describes the complete set of hardware and software in the system.
 *         Rows in these tables are immutable, but they describe mutable facts
 *         about hardware and software (e.g., the slot that a disk is in).  When
 *         these facts change (e.g., a disk moves between slots), a new set of
 *         records is written.
 *
 * All rows in the `inv_*` tables point back to a particular collection.  They
 * represent the state observed at some particular time.  Generally, if two
 * observations came from two different places, they're not put into the same
 * row of the same table.  For example, caboose information comes from the SP,
 * but it doesn't go into the `inv_service_processor` table.  It goes in a
 * separate `inv_caboose` table.  This is debatable but it preserves a clearer
 * record of exactly what information came from where, since the separate record
 * has its own "source" and "time_collected".
 *
 * Information about service processors and roots of trust are joined with
 * information reported by sled agents via the baseboard id.
 *
 * Hardware and software identifiers are normalized for the usual database
 * design reasons.  This means instead of storing hardware and software
 * identifiers directly in the `inv_*` tables, these tables instead store
 * foreign keys into one of these groups of tables, whose names are also
 * prefixed for clarity:
 *
 *     `hw_*` (example: `hw_baseboard_id`)
 *
 *         Maps hardware-provided identifiers to UUIDs that are used as foreign
 *         keys in the rest of the schema. (Avoids embedding these identifiers
 *         into all the other tables.)
 *
 *     `sw_*` (example: `sw_caboose`)
 *
 *         Maps software-provided identifiers to UUIDs that are used as foreign
 *         keys in the rest of the schema. (Avoids embedding these identifiers
 *         into all the other tables.)
 *
 * Records in these tables are shared across potentially many collections.  To
 * see why this is useful, consider that `sw_caboose` records contain several
 * long identifiers (e.g., git commit, SHA sums) and in practice, most of the
 * time, we expect that all components of a given type will have the exact same
 * cabooses.  Rather than store the caboose contents in each
 * `inv_service_processor` row (for example), often replicating the exact same
 * contents for each SP for each collection, these rows just have pointers into
 * the `sw_caboose` table that stores this data once.  (This also makes it much
 * easier to determine that these components _do_ have the same cabooses.)
 *
 * On PC systems (i.e., non-Oxide hardware), most of these tables will be empty
 * because we do not support hardware inventory on these systems.
 *
 * Again, see RFD 433 for more on all this.
 */

/*
 * baseboard ids: this table assigns uuids to distinct part/serial values
 *
 * Usually we include the baseboard revision number when we reference the part
 * number and serial number.  The revision number is deliberately left out here.
 * If we happened to see the same baseboard part number and serial number with
 * different revisions, that's the same baseboard.
 */
CREATE TABLE IF NOT EXISTS omicron.public.hw_baseboard_id (
    id UUID PRIMARY KEY,
    part_number TEXT NOT NULL,
    serial_number TEXT NOT NULL
);
CREATE UNIQUE INDEX IF NOT EXISTS lookup_baseboard_id_by_props
    ON omicron.public.hw_baseboard_id (part_number, serial_number);

/* power states reportable by the SP */
CREATE TYPE IF NOT EXISTS omicron.public.hw_power_state AS ENUM (
    'A0',
    'A1',
    'A2'
);

/* root of trust firmware slots */
CREATE TYPE IF NOT EXISTS omicron.public.hw_rot_slot AS ENUM (
    'A',
    'B'
);

/* cabooses: this table assigns unique ids to distinct caboose contents */
CREATE TABLE IF NOT EXISTS omicron.public.sw_caboose (
    id UUID PRIMARY KEY,
    board TEXT NOT NULL,
    git_commit TEXT NOT NULL,
    name TEXT NOT NULL,
    version TEXT NOT NULL
);
CREATE UNIQUE INDEX IF NOT EXISTS caboose_properties
    on omicron.public.sw_caboose (board, git_commit, name, version);

/* root of trust pages: this table assigns unique ids to distinct RoT CMPA
   and CFPA page contents, each of which is a 512-byte blob */
CREATE TABLE IF NOT EXISTS omicron.public.sw_root_of_trust_page (
    id UUID PRIMARY KEY,
    data_base64 TEXT NOT NULL
);
CREATE UNIQUE INDEX IF NOT EXISTS root_of_trust_page_properties
    on omicron.public.sw_root_of_trust_page (data_base64);

/* Inventory Collections */

-- list of all collections
CREATE TABLE IF NOT EXISTS omicron.public.inv_collection (
    id UUID PRIMARY KEY,
    time_started TIMESTAMPTZ NOT NULL,
    time_done TIMESTAMPTZ NOT NULL,
    collector TEXT NOT NULL
);
-- Supports finding latest collection (to use) or the oldest collection (to
-- clean up)
CREATE INDEX IF NOT EXISTS inv_collection_by_time_started
    ON omicron.public.inv_collection (time_started);

-- list of errors generated during a collection
CREATE TABLE IF NOT EXISTS omicron.public.inv_collection_error (
    inv_collection_id UUID NOT NULL,
    idx INT4 NOT NULL,
    message TEXT
);
CREATE INDEX IF NOT EXISTS errors_by_collection
    ON omicron.public.inv_collection_error (inv_collection_id, idx);

/* what kind of slot MGS reported a device in */
CREATE TYPE IF NOT EXISTS omicron.public.sp_type AS ENUM (
    'sled',
    'switch',
    'power'
);

-- observations from and about service processors
-- also see `inv_root_of_trust`
CREATE TABLE IF NOT EXISTS omicron.public.inv_service_processor (
    -- where this observation came from
    -- (foreign key into `inv_collection` table)
    inv_collection_id UUID NOT NULL,
    -- which system this SP reports it is part of
    -- (foreign key into `hw_baseboard_id` table)
    hw_baseboard_id UUID NOT NULL,
    -- when this observation was made
    time_collected TIMESTAMPTZ NOT NULL,
    -- which MGS instance reported this data
    source TEXT NOT NULL,

    -- identity of this device according to MGS
    sp_type omicron.public.sp_type NOT NULL,
    sp_slot INT4 NOT NULL,

    -- Data from MGS "Get SP Info" API.  See MGS API documentation.
    baseboard_revision INT8 NOT NULL,
    hubris_archive_id TEXT NOT NULL,
    power_state omicron.public.hw_power_state NOT NULL,

    PRIMARY KEY (inv_collection_id, hw_baseboard_id)
);

-- root of trust information reported by SP
-- There's usually one row here for each row in inv_service_processor, but not
-- necessarily.
CREATE TABLE IF NOT EXISTS omicron.public.inv_root_of_trust (
    -- where this observation came from
    -- (foreign key into `inv_collection` table)
    inv_collection_id UUID NOT NULL,
    -- which system this SP reports it is part of
    -- (foreign key into `hw_baseboard_id` table)
    hw_baseboard_id UUID NOT NULL,
    -- when this observation was made
    time_collected TIMESTAMPTZ NOT NULL,
    -- which MGS instance reported this data
    source TEXT NOT NULL,

    slot_active omicron.public.hw_rot_slot NOT NULL,
    slot_boot_pref_transient omicron.public.hw_rot_slot, -- nullable
    slot_boot_pref_persistent omicron.public.hw_rot_slot NOT NULL,
    slot_boot_pref_persistent_pending omicron.public.hw_rot_slot, -- nullable
    slot_a_sha3_256 TEXT, -- nullable
    slot_b_sha3_256 TEXT, -- nullable

    PRIMARY KEY (inv_collection_id, hw_baseboard_id)
);

CREATE TYPE IF NOT EXISTS omicron.public.caboose_which AS ENUM (
    'sp_slot_0',
    'sp_slot_1',
    'rot_slot_A',
    'rot_slot_B'
);

-- cabooses found
CREATE TABLE IF NOT EXISTS omicron.public.inv_caboose (
    -- where this observation came from
    -- (foreign key into `inv_collection` table)
    inv_collection_id UUID NOT NULL,
    -- which system this SP reports it is part of
    -- (foreign key into `hw_baseboard_id` table)
    hw_baseboard_id UUID NOT NULL,
    -- when this observation was made
    time_collected TIMESTAMPTZ NOT NULL,
    -- which MGS instance reported this data
    source TEXT NOT NULL,

    which omicron.public.caboose_which NOT NULL,
    sw_caboose_id UUID NOT NULL,

    PRIMARY KEY (inv_collection_id, hw_baseboard_id, which)
);

CREATE TYPE IF NOT EXISTS omicron.public.root_of_trust_page_which AS ENUM (
    'cmpa',
    'cfpa_active',
    'cfpa_inactive',
    'cfpa_scratch'
);

-- root of trust key signing pages found
CREATE TABLE IF NOT EXISTS omicron.public.inv_root_of_trust_page (
    -- where this observation came from
    -- (foreign key into `inv_collection` table)
    inv_collection_id UUID NOT NULL,
    -- which system this SP reports it is part of
    -- (foreign key into `hw_baseboard_id` table)
    hw_baseboard_id UUID NOT NULL,
    -- when this observation was made
    time_collected TIMESTAMPTZ NOT NULL,
    -- which MGS instance reported this data
    source TEXT NOT NULL,

    which omicron.public.root_of_trust_page_which NOT NULL,
    sw_root_of_trust_page_id UUID NOT NULL,

    PRIMARY KEY (inv_collection_id, hw_baseboard_id, which)
);

CREATE TYPE IF NOT EXISTS omicron.public.sled_role AS ENUM (
    -- this sled is directly attached to a Sidecar
    'scrimlet',
    -- everything else
    'gimlet'
);

-- observations from and about sled agents
CREATE TABLE IF NOT EXISTS omicron.public.inv_sled_agent (
    -- where this observation came from
    -- (foreign key into `inv_collection` table)
    inv_collection_id UUID NOT NULL,
    -- when this observation was made
    time_collected TIMESTAMPTZ NOT NULL,
    -- URL of the sled agent that reported this data
    source TEXT NOT NULL,

    -- unique id for this sled (should be foreign keys into `sled` table, though
    -- it's conceivable a sled will report an id that we don't know about)
    sled_id UUID NOT NULL,

    -- which system this sled agent reports it's running on
    -- (foreign key into `hw_baseboard_id` table)
    -- This is optional because dev/test systems support running on non-Oxide
    -- hardware.
    hw_baseboard_id UUID,

    -- Many of the following properties are duplicated from the `sled` table,
    -- which predates the current inventory system.
    sled_agent_ip INET NOT NULL,
    sled_agent_port INT4 NOT NULL,
    sled_role omicron.public.sled_role NOT NULL,
    usable_hardware_threads INT8
        CHECK (usable_hardware_threads BETWEEN 0 AND 4294967295) NOT NULL,
    usable_physical_ram INT8 NOT NULL,
    reservoir_size INT8 CHECK (reservoir_size < usable_physical_ram) NOT NULL,

    PRIMARY KEY (inv_collection_id, sled_id)
);

CREATE TABLE IF NOT EXISTS omicron.public.inv_physical_disk (
    -- where this observation came from
    -- (foreign key into `inv_collection` table)
    inv_collection_id UUID NOT NULL,

    -- unique id for this sled (should be foreign keys into `sled` table, though
    -- it's conceivable a sled will report an id that we don't know about)
    sled_id UUID NOT NULL,
    -- The slot where this disk was last observed
    slot INT8 CHECK (slot >= 0) NOT NULL,

    vendor STRING(63) NOT NULL,
    model STRING(63) NOT NULL,
    serial STRING(63) NOT NULL,

    variant omicron.public.physical_disk_kind NOT NULL,

    -- FK consisting of:
    -- - Which collection this was
    -- - The sled reporting the disk
    -- - The slot in which this disk was found
    PRIMARY KEY (inv_collection_id, sled_id, slot)
);

CREATE TABLE IF NOT EXISTS omicron.public.inv_zpool (
    -- where this observation came from
    -- (foreign key into `inv_collection` table)
    inv_collection_id UUID NOT NULL,
    -- when this observation was made
    time_collected TIMESTAMPTZ NOT NULL,

    -- The control plane ID of the zpool
    id UUID NOT NULL,
    sled_id UUID NOT NULL,
    total_size INT NOT NULL,

    -- PK consisting of:
    -- - Which collection this was
    -- - The sled reporting the disk
    -- - The slot in which this disk was found
    PRIMARY KEY (inv_collection_id, sled_id, id)
);

-- Allow looking up the most recent Zpool by ID
CREATE INDEX IF NOT EXISTS inv_zpool_by_id_and_time ON omicron.public.inv_zpool (id, time_collected DESC);

CREATE TABLE IF NOT EXISTS omicron.public.inv_sled_omicron_zones (
    -- where this observation came from
    -- (foreign key into `inv_collection` table)
    inv_collection_id UUID NOT NULL,
    -- when this observation was made
    time_collected TIMESTAMPTZ NOT NULL,
    -- URL of the sled agent that reported this data
    source TEXT NOT NULL,

    -- unique id for this sled (should be foreign keys into `sled` table, though
    -- it's conceivable a sled will report an id that we don't know about)
    sled_id UUID NOT NULL,

    -- OmicronZonesConfig generation reporting these zones
    generation INT8 NOT NULL,

    PRIMARY KEY (inv_collection_id, sled_id)
);

CREATE TYPE IF NOT EXISTS omicron.public.zone_type AS ENUM (
  'boundary_ntp',
  'clickhouse',
  'clickhouse_keeper',
  'cockroach_db',
  'crucible',
  'crucible_pantry',
  'external_dns',
  'internal_dns',
  'internal_ntp',
  'nexus',
  'oximeter'
);

-- observations from sled agents about Omicron-managed zones
CREATE TABLE IF NOT EXISTS omicron.public.inv_omicron_zone (
    -- where this observation came from
    -- (foreign key into `inv_collection` table)
    inv_collection_id UUID NOT NULL,

    -- unique id for this sled (should be foreign keys into `sled` table, though
    -- it's conceivable a sled will report an id that we don't know about)
    sled_id UUID NOT NULL,

    -- unique id for this zone
    id UUID NOT NULL,
    underlay_address INET NOT NULL,
    zone_type omicron.public.zone_type NOT NULL,

    -- SocketAddr of the "primary" service for this zone
    -- (what this describes varies by zone type, but all zones have at least one
    -- service in them)
    primary_service_ip INET NOT NULL,
    primary_service_port INT4
        CHECK (primary_service_port BETWEEN 0 AND 65535)
        NOT NULL,

    -- The remaining properties may be NULL for different kinds of zones.  The
    -- specific constraints are not enforced at the database layer, basically
    -- because it's really complicated to do that and it's not obvious that it's
    -- worthwhile.

    -- Some zones have a second service.  Like the primary one, the meaning of
    -- this is zone-type-dependent.
    second_service_ip INET,
    second_service_port INT4
        CHECK (second_service_port IS NULL
        OR second_service_port BETWEEN 0 AND 65535),

    -- Zones may have an associated dataset.  They're currently always on a U.2.
    -- The only thing we need to identify it here is the name of the zpool that
    -- it's on.
    dataset_zpool_name TEXT,

    -- Zones with external IPs have an associated NIC and sockaddr for listening
    -- (first is a foreign key into `inv_omicron_zone_nic`)
    nic_id UUID,

    -- Properties for internal DNS servers
    -- address attached to this zone from outside the sled's subnet
    dns_gz_address INET,
    dns_gz_address_index INT8,

    -- Properties common to both kinds of NTP zones
    ntp_ntp_servers TEXT[],
    ntp_dns_servers INET[],
    ntp_domain TEXT,

    -- Properties specific to Nexus zones
    nexus_external_tls BOOLEAN,
    nexus_external_dns_servers INET ARRAY,

    -- Source NAT configuration (currently used for boundary NTP only)
    snat_ip INET,
    snat_first_port INT4
        CHECK (snat_first_port IS NULL OR snat_first_port BETWEEN 0 AND 65535),
    snat_last_port INT4
        CHECK (snat_last_port IS NULL OR snat_last_port BETWEEN 0 AND 65535),

    PRIMARY KEY (inv_collection_id, id)
);

CREATE TABLE IF NOT EXISTS omicron.public.inv_omicron_zone_nic (
    inv_collection_id UUID NOT NULL,
    id UUID NOT NULL,
    name TEXT NOT NULL,
    ip INET NOT NULL,
    mac INT8 NOT NULL,
    subnet INET NOT NULL,
    vni INT8 NOT NULL,
    is_primary BOOLEAN NOT NULL,
    slot INT2 NOT NULL,

    PRIMARY KEY (inv_collection_id, id)
);

/*
 * System-level blueprints
 *
 * See RFD 457 and 459 for context.
 *
 * A blueprint describes a potential system configuration. The primary table is
 * the `blueprint` table, which stores only a small amount of metadata about the
 * blueprint. The bulk of the information is stored in the `bp_*` tables below,
 * each of which references back to `blueprint` by ID.
 *
 * `bp_target` describes the "target blueprints" of the system. Insertion must
 * follow a strict set of rules:
 *
 * * The first target blueprint must have version=1, and must have no parent
 *   blueprint.
 * * The Nth target blueprint must have version=N, and its parent blueprint must
 *   be the blueprint that was the target at version=N-1.
 *
 * The result is that the current target blueprint can always be found by
 * looking at the maximally-versioned row in `bp_target`, and there is a linear
 * history from that blueprint all the way back to the version=1 blueprint. We
 * will eventually prune old blueprint targets, so it will not always be
 * possible to view the entire history.
 *
 * `bp_sled_omicron_zones`, `bp_omicron_zone`, and `bp_omicron_zone_nic` are
 * nearly identical to their `inv_*` counterparts, and record the
 * `OmicronZonesConfig` for each sled.
 */

CREATE TYPE IF NOT EXISTS omicron.public.bp_zone_disposition AS ENUM (
    'in_service',
    'quiesced',
    'expunged'
);

-- list of all blueprints
CREATE TABLE IF NOT EXISTS omicron.public.blueprint (
    id UUID PRIMARY KEY,

    -- This is effectively a foreign key back to this table; however, it is
    -- allowed to be NULL: the initial blueprint has no parent. Additionally,
    -- it may be non-NULL but no longer reference a row in this table: once a
    -- child blueprint has been created from a parent, it's possible for the
    -- parent to be deleted. We do not NULL out this field on such a deletion,
    -- so we can always see that there had been a particular parent even if it's
    -- now gone.
    parent_blueprint_id UUID,

    -- These fields are for debugging only.
    time_created TIMESTAMPTZ NOT NULL,
    creator TEXT NOT NULL,
    comment TEXT NOT NULL,

    -- identifies the latest internal DNS version when blueprint planning began
    internal_dns_version INT8 NOT NULL,
    -- identifies the latest external DNS version when blueprint planning began
    external_dns_version INT8 NOT NULL,
    -- identifies the CockroachDB state fingerprint when blueprint planning began
    cockroachdb_fingerprint TEXT NOT NULL,

    -- CockroachDB settings managed by blueprints.
    --
    -- Settings are typed and not null; we use NULL in these columns to reflect
    -- that blueprint execution should not modify these options. There is no
    -- value that represents "please reset this setting to the default value";
    -- that is represented by the presence of the default value in that field.
    --
    -- `cluster.preserve_downgrade_option`
    cockroachdb_setting_preserve_downgrade TEXT
);

-- table describing both the current and historical target blueprints of the
-- system
CREATE TABLE IF NOT EXISTS omicron.public.bp_target (
    -- Monotonically increasing version for all bp_targets
    version INT8 PRIMARY KEY,

    -- Effectively a foreign key into the `blueprint` table, but may reference a
    -- blueprint that has been deleted (if this target is no longer the current
    -- target: the current target must not be deleted).
    blueprint_id UUID NOT NULL,

    -- Is this blueprint enabled?
    --
    -- Currently, we have no code that acts on this value; however, it exists as
    -- an escape hatch once we have automated blueprint planning and execution.
    -- An operator can set the current blueprint to disabled, which should stop
    -- planning and execution (presumably until a support case can address
    -- whatever issue the update system is causing).
    enabled BOOL NOT NULL,

    -- Timestamp for when this blueprint was made the current target
    time_made_target TIMESTAMPTZ NOT NULL
);

-- state of a sled in a blueprint
CREATE TABLE IF NOT EXISTS omicron.public.bp_sled_state (
    -- foreign key into `blueprint` table
    blueprint_id UUID NOT NULL,

    sled_id UUID NOT NULL,
    sled_state omicron.public.sled_state NOT NULL,
    PRIMARY KEY (blueprint_id, sled_id)
);

-- description of a collection of omicron physical disks stored in a blueprint.
CREATE TABLE IF NOT EXISTS omicron.public.bp_sled_omicron_physical_disks (
    -- foreign key into `blueprint` table
    blueprint_id UUID NOT NULL,

    sled_id UUID NOT NULL,
    generation INT8 NOT NULL,
    PRIMARY KEY (blueprint_id, sled_id)
);

-- description of omicron physical disks specified in a blueprint.
CREATE TABLE IF NOT EXISTS omicron.public.bp_omicron_physical_disk  (
    -- foreign key into the `blueprint` table
    blueprint_id UUID NOT NULL,

    -- unique id for this sled (should be foreign keys into `sled` table, though
    -- it's conceivable a blueprint could refer to a sled that no longer exists,
    -- particularly if the blueprint is older than the current target)
    sled_id UUID NOT NULL,

    vendor TEXT NOT NULL,
    serial TEXT NOT NULL,
    model TEXT NOT NULL,

    id UUID NOT NULL,
    pool_id UUID NOT NULL,

    PRIMARY KEY (blueprint_id, id)
);

-- see inv_sled_omicron_zones, which is identical except it references a
-- collection whereas this table references a blueprint
CREATE TABLE IF NOT EXISTS omicron.public.bp_sled_omicron_zones (
    -- foreign key into `blueprint` table
    blueprint_id UUID NOT NULL,

    sled_id UUID NOT NULL,
    generation INT8 NOT NULL,
    PRIMARY KEY (blueprint_id, sled_id)
);

-- description of omicron zones specified in a blueprint
--
-- This is currently identical to `inv_omicron_zone`, except that the foreign
-- keys reference other blueprint tables intead of inventory tables. We expect
-- their sameness to diverge over time as either inventory or blueprints (or
-- both) grow context-specific properties.
CREATE TABLE IF NOT EXISTS omicron.public.bp_omicron_zone (
    -- foreign key into the `blueprint` table
    blueprint_id UUID NOT NULL,

    -- unique id for this sled (should be foreign keys into `sled` table, though
    -- it's conceivable a blueprint could refer to a sled that no longer exists,
    -- particularly if the blueprint is older than the current target)
    sled_id UUID NOT NULL,

    -- unique id for this zone
    id UUID NOT NULL,
    underlay_address INET NOT NULL,
    zone_type omicron.public.zone_type NOT NULL,

    -- SocketAddr of the "primary" service for this zone
    -- (what this describes varies by zone type, but all zones have at least one
    -- service in them)
    primary_service_ip INET NOT NULL,
    primary_service_port INT4
        CHECK (primary_service_port BETWEEN 0 AND 65535)
        NOT NULL,

    -- The remaining properties may be NULL for different kinds of zones.  The
    -- specific constraints are not enforced at the database layer, basically
    -- because it's really complicated to do that and it's not obvious that it's
    -- worthwhile.

    -- Some zones have a second service.  Like the primary one, the meaning of
    -- this is zone-type-dependent.
    second_service_ip INET,
    second_service_port INT4
        CHECK (second_service_port IS NULL
        OR second_service_port BETWEEN 0 AND 65535),

    -- Zones may have an associated dataset.  They're currently always on a U.2.
    -- The only thing we need to identify it here is the name of the zpool that
    -- it's on.
    dataset_zpool_name TEXT,

    -- Zones with external IPs have an associated NIC and sockaddr for listening
    -- (first is a foreign key into `bp_omicron_zone_nic`)
    bp_nic_id UUID,

    -- Properties for internal DNS servers
    -- address attached to this zone from outside the sled's subnet
    dns_gz_address INET,
    dns_gz_address_index INT8,

    -- Properties common to both kinds of NTP zones
    ntp_ntp_servers TEXT[],
    ntp_dns_servers INET[],
    ntp_domain TEXT,

    -- Properties specific to Nexus zones
    nexus_external_tls BOOLEAN,
    nexus_external_dns_servers INET ARRAY,

    -- Source NAT configuration (currently used for boundary NTP only)
    snat_ip INET,
    snat_first_port INT4
        CHECK (snat_first_port IS NULL OR snat_first_port BETWEEN 0 AND 65535),
    snat_last_port INT4
        CHECK (snat_last_port IS NULL OR snat_last_port BETWEEN 0 AND 65535),

    -- Zone disposition
    disposition omicron.public.bp_zone_disposition NOT NULL,

    -- For some zones, either primary_service_ip or second_service_ip (but not
    -- both!) is an external IP address. For such zones, this is the ID of that
    -- external IP. In general this is a foreign key into
    -- omicron.public.external_ip, though the row many not exist: if this
    -- blueprint is old, it's possible the IP has been deleted, and if this
    -- blueprint has not yet been realized, it's possible the IP hasn't been
    -- created yet.
    external_ip_id UUID,

    PRIMARY KEY (blueprint_id, id)
);

CREATE TABLE IF NOT EXISTS omicron.public.bp_omicron_zone_nic (
    blueprint_id UUID NOT NULL,
    id UUID NOT NULL,
    name TEXT NOT NULL,
    ip INET NOT NULL,
    mac INT8 NOT NULL,
    subnet INET NOT NULL,
    vni INT8 NOT NULL,
    is_primary BOOLEAN NOT NULL,
    slot INT2 NOT NULL,

    PRIMARY KEY (blueprint_id, id)
);

/*******************************************************************/

/*
 * The `sled_instance` view's definition needs to be modified in a separate
 * transaction from the transaction that created it.
 */

COMMIT;
BEGIN;

-- Per-VMM state.
CREATE TABLE IF NOT EXISTS omicron.public.vmm (
    id UUID PRIMARY KEY,
    time_created TIMESTAMPTZ NOT NULL,
    time_deleted TIMESTAMPTZ,
    instance_id UUID NOT NULL,
    state omicron.public.instance_state NOT NULL,
    time_state_updated TIMESTAMPTZ NOT NULL,
    state_generation INT NOT NULL,
    sled_id UUID NOT NULL,
    propolis_ip INET NOT NULL,
    propolis_port INT4 NOT NULL CHECK (propolis_port BETWEEN 0 AND 65535) DEFAULT 12400
);

CREATE INDEX IF NOT EXISTS lookup_vmms_by_sled_id ON omicron.public.vmm (
    sled_id
) WHERE time_deleted IS NULL;

/*
 * A special view of an instance provided to operators for insights into what's
 * running on a sled.
 *
 * This view replaces the placeholder `sled_instance` view defined above. Any
 * columns in the placeholder must appear in the replacement in the same order
 * and with the same types they had in the placeholder.
 */

CREATE OR REPLACE VIEW omicron.public.sled_instance
AS SELECT
   instance.id,
   instance.name,
   silo.name as silo_name,
   project.name as project_name,
   vmm.sled_id as active_sled_id,
   instance.time_created,
   instance.time_modified,
   instance.migration_id,
   instance.ncpus,
   instance.memory,
   vmm.state
FROM
    omicron.public.instance AS instance
    JOIN omicron.public.project AS project ON
            instance.project_id = project.id
    JOIN omicron.public.silo AS silo ON
            project.silo_id = silo.id
    JOIN omicron.public.vmm AS vmm ON
            instance.active_propolis_id = vmm.id
WHERE
    instance.time_deleted IS NULL AND vmm.time_deleted IS NULL;

CREATE TYPE IF NOT EXISTS omicron.public.switch_link_fec AS ENUM (
    'Firecode',
    'None',
    'Rs'
);

CREATE TYPE IF NOT EXISTS omicron.public.switch_link_speed AS ENUM (
    '0G',
    '1G',
    '10G',
    '25G',
    '40G',
    '50G',
    '100G',
    '200G',
    '400G'
);

ALTER TABLE omicron.public.switch_port_settings_link_config ADD COLUMN IF NOT EXISTS fec omicron.public.switch_link_fec;
ALTER TABLE omicron.public.switch_port_settings_link_config ADD COLUMN IF NOT EXISTS speed omicron.public.switch_link_speed;

CREATE SEQUENCE IF NOT EXISTS omicron.public.ipv4_nat_version START 1 INCREMENT 1;

CREATE TABLE IF NOT EXISTS omicron.public.ipv4_nat_entry (
    id UUID PRIMARY KEY DEFAULT gen_random_uuid(),
    external_address INET NOT NULL,
    first_port INT4 NOT NULL,
    last_port INT4 NOT NULL,
    sled_address INET NOT NULL,
    vni INT4 NOT NULL,
    mac INT8 NOT NULL,
    version_added INT8 NOT NULL DEFAULT nextval('omicron.public.ipv4_nat_version'),
    version_removed INT8,
    time_created TIMESTAMPTZ NOT NULL DEFAULT now(),
    time_deleted TIMESTAMPTZ
);

CREATE UNIQUE INDEX IF NOT EXISTS ipv4_nat_version_added ON omicron.public.ipv4_nat_entry (
    version_added
)
STORING (
    external_address,
    first_port,
    last_port,
    sled_address,
    vni,
    mac,
    time_created,
    time_deleted
);

CREATE UNIQUE INDEX IF NOT EXISTS overlapping_ipv4_nat_entry ON omicron.public.ipv4_nat_entry (
    external_address,
    first_port,
    last_port
) WHERE time_deleted IS NULL;

CREATE INDEX IF NOT EXISTS ipv4_nat_lookup ON omicron.public.ipv4_nat_entry (external_address, first_port, last_port, sled_address, vni, mac);

CREATE UNIQUE INDEX IF NOT EXISTS ipv4_nat_version_removed ON omicron.public.ipv4_nat_entry (
    version_removed
)
STORING (
    external_address,
    first_port,
    last_port,
    sled_address,
    vni,
    mac,
    time_created,
    time_deleted
);

CREATE TYPE IF NOT EXISTS omicron.public.bfd_mode AS ENUM (
    'single_hop',
    'multi_hop'
);

CREATE TABLE IF NOT EXISTS omicron.public.bfd_session (
    id UUID PRIMARY KEY,
    local INET,
    remote INET NOT NULL,
    detection_threshold INT8 NOT NULL,
    required_rx INT8 NOT NULL,
    switch TEXT NOT NULL,
    mode  omicron.public.bfd_mode,

    time_created TIMESTAMPTZ NOT NULL,
    time_modified TIMESTAMPTZ NOT NULL,
    time_deleted TIMESTAMPTZ
);

CREATE UNIQUE INDEX IF NOT EXISTS lookup_bfd_session ON omicron.public.bfd_session (
    remote,
    switch
) WHERE time_deleted IS NULL;

ALTER TABLE omicron.public.switch_port_settings_link_config ADD COLUMN IF NOT EXISTS autoneg BOOL NOT NULL DEFAULT false;

CREATE INDEX IF NOT EXISTS ipv4_nat_lookup_by_vni ON omicron.public.ipv4_nat_entry (
  vni
)
STORING (
  external_address,
  first_port,
  last_port,
  sled_address,
  mac,
  version_added,
  version_removed,
  time_created,
  time_deleted
);

/*
 * A view of the ipv4 nat change history
 * used to summarize changes for external viewing
 */
CREATE VIEW IF NOT EXISTS omicron.public.ipv4_nat_changes
AS
-- Subquery:
-- We need to be able to order partial changesets. ORDER BY on separate columns
-- will not accomplish this, so we'll do this by interleaving version_added
-- and version_removed (version_removed taking priority if NOT NULL) and then sorting
-- on the appropriate version numbers at call time.
WITH interleaved_versions AS (
  -- fetch all active NAT entries (entries that have not been soft deleted)
  SELECT
    external_address,
    first_port,
    last_port,
    sled_address,
    vni,
    mac,
    -- rename version_added to version
    version_added AS version,
    -- create a new virtual column, boolean value representing whether or not
    -- the record has been soft deleted
    (version_removed IS NOT NULL) as deleted
  FROM omicron.public.ipv4_nat_entry
  WHERE version_removed IS NULL

  -- combine the datasets, unifying the version_added and version_removed
  -- columns to a single `version` column so we can interleave and sort the entries
  UNION

  -- fetch all inactive NAT entries (entries that have been soft deleted)
  SELECT
    external_address,
    first_port,
    last_port,
    sled_address,
    vni,
    mac,
    -- rename version_removed to version
    version_removed AS version,
    -- create a new virtual column, boolean value representing whether or not
    -- the record has been soft deleted
    (version_removed IS NOT NULL) as deleted
  FROM omicron.public.ipv4_nat_entry
  WHERE version_removed IS NOT NULL
)
-- this is our new "table"
-- here we select the columns from the subquery defined above
SELECT
  external_address,
  first_port,
  last_port,
  sled_address,
  vni,
  mac,
  version,
  deleted
FROM interleaved_versions;

CREATE TABLE IF NOT EXISTS omicron.public.probe (
    id UUID NOT NULL PRIMARY KEY,
    name STRING(63) NOT NULL,
    description STRING(512) NOT NULL,
    time_created TIMESTAMPTZ NOT NULL,
    time_modified TIMESTAMPTZ NOT NULL,
    time_deleted TIMESTAMPTZ,
    project_id UUID NOT NULL,
    sled UUID NOT NULL
);

CREATE UNIQUE INDEX IF NOT EXISTS lookup_probe_by_name ON omicron.public.probe (
    name
) WHERE
    time_deleted IS NULL;

ALTER TABLE omicron.public.external_ip ADD COLUMN IF NOT EXISTS is_probe BOOL NOT NULL DEFAULT false;

ALTER TYPE omicron.public.network_interface_kind ADD VALUE IF NOT EXISTS 'probe';

CREATE TYPE IF NOT EXISTS omicron.public.upstairs_repair_notification_type AS ENUM (
  'started',
  'succeeded',
  'failed'
);

CREATE TYPE IF NOT EXISTS omicron.public.upstairs_repair_type AS ENUM (
  'live',
  'reconciliation'
);

CREATE TABLE IF NOT EXISTS omicron.public.upstairs_repair_notification (
    time TIMESTAMPTZ NOT NULL,

    repair_id UUID NOT NULL,
    repair_type omicron.public.upstairs_repair_type NOT NULL,

    upstairs_id UUID NOT NULL,
    session_id UUID NOT NULL,

    region_id UUID NOT NULL,
    target_ip INET NOT NULL,
    target_port INT4 CHECK (target_port BETWEEN 0 AND 65535) NOT NULL,

    notification_type omicron.public.upstairs_repair_notification_type NOT NULL,

    /*
     * A repair is uniquely identified by the four UUIDs here, and a
     * notification is uniquely identified by its type.
     */
    PRIMARY KEY (repair_id, upstairs_id, session_id, region_id, notification_type)
);

CREATE TABLE IF NOT EXISTS omicron.public.upstairs_repair_progress (
    repair_id UUID NOT NULL,
    time TIMESTAMPTZ NOT NULL,
    current_item INT8 NOT NULL,
    total_items INT8 NOT NULL,

    PRIMARY KEY (repair_id, time, current_item, total_items)
);

CREATE TYPE IF NOT EXISTS omicron.public.downstairs_client_stop_request_reason_type AS ENUM (
  'replacing',
  'disabled',
  'failed_reconcile',
  'io_error',
  'bad_negotiation_order',
  'incompatible',
  'failed_live_repair',
  'too_many_outstanding_jobs',
  'deactivated'
);

CREATE TABLE IF NOT EXISTS omicron.public.downstairs_client_stop_request_notification (
    time TIMESTAMPTZ NOT NULL,
    upstairs_id UUID NOT NULL,
    downstairs_id UUID NOT NULL,
    reason omicron.public.downstairs_client_stop_request_reason_type NOT NULL,

    PRIMARY KEY (time, upstairs_id, downstairs_id, reason)
);

CREATE TYPE IF NOT EXISTS omicron.public.downstairs_client_stopped_reason_type AS ENUM (
  'connection_timeout',
  'connection_failed',
  'timeout',
  'write_failed',
  'read_failed',
  'requested_stop',
  'finished',
  'queue_closed',
  'receive_task_cancelled'
);

CREATE TABLE IF NOT EXISTS omicron.public.downstairs_client_stopped_notification (
    time TIMESTAMPTZ NOT NULL,
    upstairs_id UUID NOT NULL,
    downstairs_id UUID NOT NULL,
    reason omicron.public.downstairs_client_stopped_reason_type NOT NULL,

    PRIMARY KEY (time, upstairs_id, downstairs_id, reason)
);

CREATE INDEX IF NOT EXISTS rack_initialized ON omicron.public.rack (initialized);

-- table for tracking bootstore configuration changes over time
-- this makes reconciliation easier and also gives us a visible history of changes
CREATE TABLE IF NOT EXISTS omicron.public.bootstore_config (
    key TEXT NOT NULL,
    generation INT8 NOT NULL,
    PRIMARY KEY (key, generation),
    data JSONB NOT NULL,
    time_created TIMESTAMPTZ NOT NULL,
    time_deleted TIMESTAMPTZ
);

CREATE INDEX IF NOT EXISTS address_lot_names ON omicron.public.address_lot(name);

CREATE VIEW IF NOT EXISTS omicron.public.bgp_peer_view
AS
SELECT
 sp.switch_location,
 sp.port_name,
 bpc.addr,
 bpc.hold_time,
 bpc.idle_hold_time,
 bpc.delay_open,
 bpc.connect_retry,
 bpc.keepalive,
 bpc.remote_asn,
 bpc.min_ttl,
 bpc.md5_auth_key,
 bpc.multi_exit_discriminator,
 bpc.local_pref,
 bpc.enforce_first_as,
 bpc.vlan_id,
 bc.asn
FROM omicron.public.switch_port sp
JOIN omicron.public.switch_port_settings_bgp_peer_config bpc
ON sp.port_settings_id = bpc.port_settings_id
JOIN omicron.public.bgp_config bc ON bc.id = bpc.bgp_config_id;

CREATE INDEX IF NOT EXISTS switch_port_id_and_name
ON omicron.public.switch_port (port_settings_id, port_name) STORING (switch_location);

CREATE INDEX IF NOT EXISTS switch_port_name ON omicron.public.switch_port (port_name);

/*
 * Metadata for the schema itself. This version number isn't great, as there's
 * nothing to ensure it gets bumped when it should be, but it's a start.
 */
CREATE TABLE IF NOT EXISTS omicron.public.db_metadata (
    -- There should only be one row of this table for the whole DB.
    -- It's a little goofy, but filter on "singleton = true" before querying
    -- or applying updates, and you'll access the singleton row.
    --
    -- We also add a constraint on this table to ensure it's not possible to
    -- access the version of this table with "singleton = false".
    singleton BOOL NOT NULL PRIMARY KEY,
    time_created TIMESTAMPTZ NOT NULL,
    time_modified TIMESTAMPTZ NOT NULL,
    -- Semver representation of the DB version
    version STRING(64) NOT NULL,

    -- (Optional) Semver representation of the DB version to which we're upgrading
    target_version STRING(64),

    CHECK (singleton = true)
);

-- An allowlist of IP addresses that can make requests to user-facing services.
CREATE TABLE IF NOT EXISTS omicron.public.allow_list (
    id UUID PRIMARY KEY,
    time_created TIMESTAMPTZ NOT NULL,
    time_modified TIMESTAMPTZ NOT NULL,
    -- A nullable list of allowed source IPs.
    --
    -- NULL is used to indicate _any_ source IP is allowed. A _non-empty_ list
    -- represents an explicit allow list of IPs or IP subnets. Note that the
    -- list itself may never be empty.
    allowed_ips INET[] CHECK (array_length(allowed_ips, 1) > 0)
);

-- Insert default allowlist, allowing all traffic.
-- See `schema/crdb/insert-default-allowlist/up.sql` for details.
INSERT INTO omicron.public.allow_list (id, time_created, time_modified, allowed_ips)
VALUES (
    '001de000-a110-4000-8000-000000000000',
    NOW(),
    NOW(),
    NULL
)
ON CONFLICT (id)
DO NOTHING;


/*
 * Keep this at the end of file so that the database does not contain a version
 * until it is fully populated.
 */
INSERT INTO omicron.public.db_metadata (
    singleton,
    time_created,
    time_modified,
    version,
    target_version
) VALUES
<<<<<<< HEAD
    (TRUE, NOW(), NOW(), '60.0.0', NULL)
=======
    (TRUE, NOW(), NOW(), '63.0.0', NULL)
>>>>>>> b3fa3bc3
ON CONFLICT DO NOTHING;

COMMIT;<|MERGE_RESOLUTION|>--- conflicted
+++ resolved
@@ -3871,11 +3871,7 @@
     version,
     target_version
 ) VALUES
-<<<<<<< HEAD
-    (TRUE, NOW(), NOW(), '60.0.0', NULL)
-=======
-    (TRUE, NOW(), NOW(), '63.0.0', NULL)
->>>>>>> b3fa3bc3
+    (TRUE, NOW(), NOW(), '64.0.0', NULL)
 ON CONFLICT DO NOTHING;
 
 COMMIT;