--- conflicted
+++ resolved
@@ -4216,11 +4216,7 @@
     version,
     target_version
 ) VALUES
-<<<<<<< HEAD
-    (TRUE, NOW(), NOW(), '83.0.0', NULL)
-=======
-    (TRUE, NOW(), NOW(), '90.0.0', NULL)
->>>>>>> 7b9fee2f
+    (TRUE, NOW(), NOW(), '91.0.0', NULL)
 ON CONFLICT DO NOTHING;
 
 COMMIT;