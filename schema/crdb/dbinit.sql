/*
 * dbinit.sql: raw SQL to initialize a database for use by Omicron
 *
 * It's not clear what the long-term story for managing the database schema will
 * be.  For now, this file can be used by the test suite and by developers (via
 * the "omicron-dev" program) to set up a local database with which to run the
 * system.
 */

/*
 * Important CockroachDB notes:
 *
 *    For timestamps, CockroachDB's docs recommend TIMESTAMPTZ rather than
 *    TIMESTAMP.  This does not change what is stored with each datum, but
 *    rather how it's interpreted when clients use it.  It should make no
 *    difference to us, so we stick with the recommendation.
 *
 *    We avoid explicit foreign keys due to this warning from the docs: "Foreign
 *    key dependencies can significantly impact query performance, as queries
 *    involving tables with foreign keys, or tables referenced by foreign keys,
 *    require CockroachDB to check two separate tables. We recommend using them
 *    sparingly."
 */

BEGIN;

/*
 * We assume the database and user do not already exist so that we don't
 * inadvertently clobber what's there.  If they might exist, the user has to
 * clear this first.
 *
 * NOTE: the database and user names MUST be kept in sync with the
 * initialization code and dbwipe.sql.
 */
CREATE DATABASE IF NOT EXISTS omicron;
CREATE USER IF NOT EXISTS omicron;
ALTER DEFAULT PRIVILEGES GRANT INSERT, SELECT, UPDATE, DELETE ON TABLES to omicron;

/*
 * Configure a replication factor of 5 to ensure that the system can maintain
 * availability in the face of any two node failures.
 */
ALTER RANGE default CONFIGURE ZONE USING num_replicas = 5;

/*
 * Racks
 */
CREATE TABLE IF NOT EXISTS omicron.public.rack (
    /* Identity metadata (asset) */
    id UUID PRIMARY KEY,
    time_created TIMESTAMPTZ NOT NULL,
    time_modified TIMESTAMPTZ NOT NULL,

    /*
     * Identifies if rack management has been transferred from RSS -> Nexus.
     * If "false", RSS is still managing sleds, services, and DNS records.
     *
     * This value is set to "true" when RSS calls the
     * "rack_initialization_complete" endpoint on Nexus' internal interface.
     *
     * See RFD 278 for more detail.
     */
    initialized BOOL NOT NULL,

    /* Used to configure the updates service URL */
    tuf_base_url STRING(512),

    /* The IPv6 underlay /56 prefix for the rack */
    rack_subnet INET
);

/*
 * Sleds
 */

CREATE TYPE IF NOT EXISTS omicron.public.sled_provision_state AS ENUM (
    -- New resources can be provisioned onto the sled
    'provisionable',
    -- New resources must not be provisioned onto the sled
    'non_provisionable'
);

CREATE TABLE IF NOT EXISTS omicron.public.sled (
    /* Identity metadata (asset) */
    id UUID PRIMARY KEY,
    time_created TIMESTAMPTZ NOT NULL,
    time_modified TIMESTAMPTZ NOT NULL,
    time_deleted TIMESTAMPTZ,
    rcgen INT NOT NULL,

    /* FK into the Rack table */
    rack_id UUID NOT NULL,

    /* Idenfities if this Sled is a Scrimlet */
    is_scrimlet BOOL NOT NULL,

    /* Baseboard information about the sled */
    serial_number STRING(63) NOT NULL,
    part_number STRING(63) NOT NULL,
    revision INT8 NOT NULL,

    /* CPU & RAM summary for the sled */
    usable_hardware_threads INT8 CHECK (usable_hardware_threads BETWEEN 0 AND 4294967295) NOT NULL,
    usable_physical_ram INT8 NOT NULL,
    reservoir_size INT8 CHECK (reservoir_size < usable_physical_ram) NOT NULL,

    /* The IP address and bound port of the sled agent server. */
    ip INET NOT NULL,
    port INT4 CHECK (port BETWEEN 0 AND 65535) NOT NULL,

    /* The last address allocated to an Oxide service on this sled. */
    last_used_address INET NOT NULL,

    /* The state of whether resources should be provisioned onto the sled */
    provision_state omicron.public.sled_provision_state NOT NULL,

    -- This constraint should be upheld, even for deleted disks
    -- in the fleet.
    CONSTRAINT serial_part_revision_unique UNIQUE (
      serial_number, part_number, revision
    )
);

/* Add an index which lets us look up sleds on a rack */
CREATE UNIQUE INDEX IF NOT EXISTS lookup_sled_by_rack ON omicron.public.sled (
    rack_id,
    id
) WHERE time_deleted IS NULL;

CREATE TYPE IF NOT EXISTS omicron.public.sled_resource_kind AS ENUM (
    -- omicron.public.dataset
    'dataset',
    -- omicron.public.service
    'service',
    -- omicron.public.instance
    'instance',
    -- omicron.public.sled
    --
    -- reserved as an approximation of sled internal usage, such as "by the OS
    -- and all unaccounted services".
    'reserved'
);

-- Accounting for programs using resources on a sled
CREATE TABLE IF NOT EXISTS omicron.public.sled_resource (
    -- Should match the UUID of the corresponding service
    id UUID PRIMARY KEY,

    -- The sled where resources are being consumed
    sled_id UUID NOT NULL,

    -- Identifies the type of the resource
    kind omicron.public.sled_resource_kind NOT NULL,

    -- The maximum number of hardware threads usable by this resource
    hardware_threads INT8 NOT NULL,

    -- The maximum amount of RSS RAM provisioned to this resource
    rss_ram INT8 NOT NULL,

    -- The maximum amount of Reservoir RAM provisioned to this resource
    reservoir_ram INT8 NOT NULL
);

-- Allow looking up all resources which reside on a sled
CREATE UNIQUE INDEX IF NOT EXISTS lookup_resource_by_sled ON omicron.public.sled_resource (
    sled_id,
    id
);


-- Table of all sled subnets allocated for sleds added to an already initialized
-- rack. The sleds in this table and their allocated subnets are created before
-- a sled is added to the `sled` table. Addition to the `sled` table occurs
-- after the sled is initialized and notifies Nexus about itself.
--
-- For simplicity and space savings, this table doesn't actually contain the
-- full subnets for a given sled, but only the octet that extends a /56 rack
-- subnet to a /64 sled subnet. The rack subnet is maintained in the `rack`
-- table.
--
-- This table does not include subnet octets allocated during RSS and therefore
-- all of the octets start at 33. This makes the data in this table purely additive
-- post-RSS, which also implies that we cannot re-use subnet octets if an original
-- sled that was part of RSS was removed from the cluster.
CREATE TABLE IF NOT EXISTS omicron.public.sled_underlay_subnet_allocation (
    -- The physical identity of the sled
    -- (foreign key into `hw_baseboard_id` table)
    hw_baseboard_id UUID PRIMARY KEY,

    -- The rack to which a sled is being added
    -- (foreign key into `rack` table)
    --
    -- We require this because the sled is not yet part of the sled table when
    -- we first allocate a subnet for it.
    rack_id UUID NOT NULL,

    -- The sled to which a subnet is being allocated
    --
    -- Eventually will be a foreign key into the `sled` table when the sled notifies nexus
    -- about itself after initialization.
    sled_id UUID NOT NULL,

    -- The octet that extends a /56 rack subnet to a /64 sled subnet
    --
    -- Always between 33 and 255 inclusive
    subnet_octet INT2 NOT NULL UNIQUE CHECK (subnet_octet BETWEEN 33 AND 255)
);

-- Add an index which allows pagination by {rack_id, sled_id} pairs. 
CREATE UNIQUE INDEX IF NOT EXISTS lookup_subnet_allocation_by_rack_and_sled ON omicron.public.sled_underlay_subnet_allocation (
    rack_id,
    sled_id
);

/*
 * Switches
 */

CREATE TABLE IF NOT EXISTS omicron.public.switch (
    /* Identity metadata (asset) */
    id UUID PRIMARY KEY,
    time_created TIMESTAMPTZ NOT NULL,
    time_modified TIMESTAMPTZ NOT NULL,
    time_deleted TIMESTAMPTZ,
    rcgen INT NOT NULL,

    /* FK into the Rack table */
    rack_id UUID NOT NULL,

    /* Baseboard information about the switch */
    serial_number STRING(63) NOT NULL,
    part_number STRING(63) NOT NULL,
    revision INT8 NOT NULL
);

/* Add an index which lets us look up switches on a rack */
CREATE UNIQUE INDEX IF NOT EXISTS lookup_switch_by_rack ON omicron.public.switch (
    rack_id,
    id
) WHERE time_deleted IS NULL;

/*
 * Services
 */

CREATE TYPE IF NOT EXISTS omicron.public.service_kind AS ENUM (
  'clickhouse',
  'clickhouse_keeper',
  'cockroach',
  'crucible',
  'crucible_pantry',
  'dendrite',
  'external_dns',
  'internal_dns',
  'nexus',
  'ntp',
  'oximeter',
  'tfport',
  'mgd'
);

CREATE TABLE IF NOT EXISTS omicron.public.service (
    /* Identity metadata (asset) */
    id UUID PRIMARY KEY,
    time_created TIMESTAMPTZ NOT NULL,
    time_modified TIMESTAMPTZ NOT NULL,

    /* FK into the Sled table */
    sled_id UUID NOT NULL,
    /* For services in illumos zones, the zone's unique id (for debugging) */
    zone_id UUID,
    /* The IP address of the service. */
    ip INET NOT NULL,
    /* The UDP or TCP port on which the service listens. */
    port INT4 CHECK (port BETWEEN 0 AND 65535) NOT NULL,
    /* Indicates the type of service. */
    kind omicron.public.service_kind NOT NULL
);

/* Add an index which lets us look up the services on a sled */
CREATE UNIQUE INDEX IF NOT EXISTS lookup_service_by_sled ON omicron.public.service (
    sled_id,
    id
);

/* Look up (and paginate) services of a given kind. */
CREATE UNIQUE INDEX IF NOT EXISTS lookup_service_by_kind ON omicron.public.service (
    kind,
    id
);

CREATE TYPE IF NOT EXISTS omicron.public.physical_disk_kind AS ENUM (
  'm2',
  'u2'
);

-- A physical disk which exists inside the rack.
CREATE TABLE IF NOT EXISTS omicron.public.physical_disk (
    id UUID PRIMARY KEY,
    time_created TIMESTAMPTZ NOT NULL,
    time_modified TIMESTAMPTZ NOT NULL,
    time_deleted TIMESTAMPTZ,
    rcgen INT NOT NULL,

    vendor STRING(63) NOT NULL,
    serial STRING(63) NOT NULL,
    model STRING(63) NOT NULL,

    variant omicron.public.physical_disk_kind NOT NULL,

    -- FK into the Sled table
    sled_id UUID NOT NULL,

    -- This constraint should be upheld, even for deleted disks
    -- in the fleet.
    CONSTRAINT vendor_serial_model_unique UNIQUE (
      vendor, serial, model
    )
);

CREATE UNIQUE INDEX IF NOT EXISTS lookup_physical_disk_by_variant ON omicron.public.physical_disk (
    variant,
    id
) WHERE time_deleted IS NULL;

-- Make it efficient to look up physical disks by Sled.
CREATE UNIQUE INDEX IF NOT EXISTS lookup_physical_disk_by_sled ON omicron.public.physical_disk (
    sled_id,
    id
) WHERE time_deleted IS NULL;

-- x509 certificates which may be used by services
CREATE TABLE IF NOT EXISTS omicron.public.certificate (
    -- Identity metadata (resource)
    id UUID PRIMARY KEY,
    name STRING(63) NOT NULL,
    description STRING(512) NOT NULL,
    time_created TIMESTAMPTZ NOT NULL,
    time_modified TIMESTAMPTZ NOT NULL,
    time_deleted TIMESTAMPTZ,

    -- which Silo this certificate is used for
    silo_id UUID NOT NULL,

    -- The service type which should use this certificate
    service omicron.public.service_kind NOT NULL,

    -- cert.pem file (certificate chain in PEM format) as a binary blob
    cert BYTES NOT NULL,

    -- key.pem file (private key in PEM format) as a binary blob
    key BYTES NOT NULL
);

-- Add an index which lets us look up certificates for a particular service
-- class.
CREATE UNIQUE INDEX IF NOT EXISTS lookup_certificate_by_service ON omicron.public.certificate (
    service,
    id
) WHERE
    time_deleted IS NULL;

-- Add an index which enforces that certificates have unique names, and which
-- allows pagination-by-name.
CREATE UNIQUE INDEX IF NOT EXISTS lookup_certificate_by_silo ON omicron.public.certificate (
    silo_id,
    name
) WHERE
    time_deleted IS NULL;

-- A table describing virtual resource provisioning which may be associated
-- with a collection of objects, including:
-- - Projects
-- - Silos
-- - Fleet
CREATE TABLE IF NOT EXISTS omicron.public.virtual_provisioning_collection (
    -- Should match the UUID of the corresponding collection.
    id UUID PRIMARY KEY,
    time_modified TIMESTAMPTZ NOT NULL DEFAULT NOW(),

    -- Identifies the type of the collection.
    collection_type STRING(63) NOT NULL,

    -- The amount of physical disk space which has been provisioned
    -- on behalf of the collection.
    virtual_disk_bytes_provisioned INT8 NOT NULL,

    -- The number of CPUs provisioned by VMs.
    cpus_provisioned INT8 NOT NULL,

    -- The amount of RAM provisioned by VMs.
    ram_provisioned INT8 NOT NULL
);

-- A table describing a single virtual resource which has been provisioned.
-- This may include:
-- - Disks
-- - Instances
-- - Snapshots
--
-- NOTE: You might think to yourself: "This table looks an awful lot like
-- the 'virtual_provisioning_collection' table, could they be condensed into
-- a single table?"
-- The answer to this question is unfortunately: "No". We use CTEs to both
-- UPDATE the collection table while INSERTing rows in the resource table, and
-- this would not be allowed if they came from the same table due to:
-- https://www.cockroachlabs.com/docs/v22.2/known-limitations#statements-containing-multiple-modification-subqueries-of-the-same-table-are-disallowed
-- However, by using separate tables, the CTE is able to function correctly.
CREATE TABLE IF NOT EXISTS omicron.public.virtual_provisioning_resource (
    -- Should match the UUID of the corresponding collection.
    id UUID PRIMARY KEY,
    time_modified TIMESTAMPTZ NOT NULL DEFAULT NOW(),

    -- Identifies the type of the resource.
    resource_type STRING(63) NOT NULL,

    -- The amount of physical disk space which has been provisioned
    -- on behalf of the resource.
    virtual_disk_bytes_provisioned INT8 NOT NULL,

    -- The number of CPUs provisioned.
    cpus_provisioned INT8 NOT NULL,

    -- The amount of RAM provisioned.
    ram_provisioned INT8 NOT NULL
);

/*
 * ZPools of Storage, attached to Sleds.
 * These are backed by a single physical disk.
 */
CREATE TABLE IF NOT EXISTS omicron.public.zpool (
    /* Identity metadata (asset) */
    id UUID PRIMARY KEY,
    time_created TIMESTAMPTZ NOT NULL,
    time_modified TIMESTAMPTZ NOT NULL,
    time_deleted TIMESTAMPTZ,
    rcgen INT NOT NULL,

    /* FK into the Sled table */
    sled_id UUID NOT NULL,

    /* FK into the Physical Disk table */
    physical_disk_id UUID NOT NULL,

    total_size INT NOT NULL
);

/* Create an index on the physical disk id */
CREATE INDEX IF NOT EXISTS lookup_zpool_by_disk on omicron.public.zpool (
    physical_disk_id,
    id
) WHERE physical_disk_id IS NOT NULL AND time_deleted IS NULL;

CREATE TYPE IF NOT EXISTS omicron.public.dataset_kind AS ENUM (
  'crucible',
  'cockroach',
  'clickhouse',
  'clickhouse_keeper',
  'external_dns',
  'internal_dns'
);

/*
 * A dataset of allocated space within a zpool.
 */
CREATE TABLE IF NOT EXISTS omicron.public.dataset (
    /* Identity metadata (asset) */
    id UUID PRIMARY KEY,
    time_created TIMESTAMPTZ NOT NULL,
    time_modified TIMESTAMPTZ NOT NULL,
    time_deleted TIMESTAMPTZ,
    rcgen INT NOT NULL,

    /* FK into the Pool table */
    pool_id UUID NOT NULL,

    /* Contact information for the dataset */
    ip INET NOT NULL,
    port INT4 CHECK (port BETWEEN 0 AND 65535) NOT NULL,

    kind omicron.public.dataset_kind NOT NULL,

    /* An upper bound on the amount of space that might be in-use */
    size_used INT,

    /* Crucible must make use of 'size_used'; other datasets manage their own storage */
    CONSTRAINT size_used_column_set_for_crucible CHECK (
      (kind != 'crucible') OR
      (kind = 'crucible' AND size_used IS NOT NULL)
    )
);

/* Create an index on the size usage for Crucible's allocation */
CREATE INDEX IF NOT EXISTS lookup_dataset_by_size_used_crucible on omicron.public.dataset (
    size_used
) WHERE size_used IS NOT NULL AND time_deleted IS NULL AND kind = 'crucible';

/* Create an index on the size usage for any dataset */
CREATE INDEX IF NOT EXISTS lookup_dataset_by_size_used on omicron.public.dataset (
    size_used
) WHERE size_used IS NOT NULL AND time_deleted IS NULL;

/* Create an index on the zpool id */
CREATE INDEX IF NOT EXISTS lookup_dataset_by_zpool on omicron.public.dataset (
    pool_id,
    id
) WHERE pool_id IS NOT NULL AND time_deleted IS NULL;

/*
 * A region of space allocated to Crucible Downstairs, within a dataset.
 */
CREATE TABLE IF NOT EXISTS omicron.public.region (
    /* Identity metadata (asset) */
    id UUID PRIMARY KEY,
    time_created TIMESTAMPTZ NOT NULL,
    time_modified TIMESTAMPTZ NOT NULL,

    /* FK into the dataset table */
    dataset_id UUID NOT NULL,

    /* FK into the volume table */
    volume_id UUID NOT NULL,

    /* Metadata describing the region */
    block_size INT NOT NULL,
    blocks_per_extent INT NOT NULL,
    extent_count INT NOT NULL
);

/*
 * Allow all regions belonging to a disk to be accessed quickly.
 */
CREATE UNIQUE INDEX IF NOT EXISTS lookup_region_by_volume on omicron.public.region (
    volume_id,
    id
);

/*
 * Allow all regions belonging to a dataset to be accessed quickly.
 */
CREATE UNIQUE INDEX IF NOT EXISTS lookup_region_by_dataset on omicron.public.region (
    dataset_id,
    id
);

/*
 * A snapshot of a region, within a dataset.
 */
CREATE TABLE IF NOT EXISTS omicron.public.region_snapshot (
    dataset_id UUID NOT NULL,
    region_id UUID NOT NULL,

    /* Associated higher level virtual snapshot */
    snapshot_id UUID NOT NULL,

    /*
     * Target string, for identification as part of
     * volume construction request(s)
     */
    snapshot_addr TEXT NOT NULL,

    /* How many volumes reference this? */
    volume_references INT8 NOT NULL,

    /* Is this currently part of some resources_to_delete? */
    deleting BOOL NOT NULL,

    PRIMARY KEY (dataset_id, region_id, snapshot_id)
);

/* Index for use during join with region table */
CREATE INDEX IF NOT EXISTS lookup_region_by_dataset on omicron.public.region_snapshot (
    dataset_id, region_id
);

/*
 * Index on volume_references and snapshot_addr for crucible
 * resource accounting lookup
 */
CREATE INDEX IF NOT EXISTS lookup_region_snapshot_by_volume_reference on omicron.public.region_snapshot (
    volume_references
);

CREATE INDEX IF NOT EXISTS lookup_region_snapshot_by_snapshot_addr on omicron.public.region_snapshot (
    snapshot_addr
);

/*
 * A volume within Crucible
 */
CREATE TABLE IF NOT EXISTS omicron.public.volume (
    id UUID PRIMARY KEY,
    time_created TIMESTAMPTZ NOT NULL,
    time_modified TIMESTAMPTZ NOT NULL,
    time_deleted TIMESTAMPTZ,

    /* child resource generation number, per RFD 192 */
    rcgen INT NOT NULL,

    /*
     * A JSON document describing the construction of the volume, including all
     * sub volumes. This is what will be POSTed to propolis, and eventually
     * consumed by some Upstairs code to perform the volume creation. The Rust
     * type of this column should be Crucible::VolumeConstructionRequest.
     */
    data TEXT NOT NULL,

    /*
     * A JSON document describing what resources to clean up when deleting this
     * volume. The Rust type of this column should be the CrucibleResources
     * enum.
     */
    resources_to_clean_up TEXT
);

/* Quickly find deleted volumes */
CREATE INDEX IF NOT EXISTS lookup_volume_by_deleted on omicron.public.volume (
    time_deleted
);

/*
 * Silos
 */

CREATE TYPE IF NOT EXISTS omicron.public.authentication_mode AS ENUM (
  'local',
  'saml'
);

CREATE TYPE IF NOT EXISTS omicron.public.user_provision_type AS ENUM (
  'api_only',
  'jit'
);

CREATE TABLE IF NOT EXISTS omicron.public.silo (
    /* Identity metadata */
    id UUID PRIMARY KEY,
    name STRING(63) NOT NULL,
    description STRING(512) NOT NULL,
    time_created TIMESTAMPTZ NOT NULL,
    time_modified TIMESTAMPTZ NOT NULL,
    time_deleted TIMESTAMPTZ,

    discoverable BOOL NOT NULL,
    authentication_mode omicron.public.authentication_mode NOT NULL,
    user_provision_type omicron.public.user_provision_type NOT NULL,

    mapped_fleet_roles JSONB NOT NULL,

    /* child resource generation number, per RFD 192 */
    rcgen INT NOT NULL
);

CREATE UNIQUE INDEX IF NOT EXISTS lookup_silo_by_name ON omicron.public.silo (
    name
) WHERE
    time_deleted IS NULL;

/*
 * Silo users
 */
CREATE TABLE IF NOT EXISTS omicron.public.silo_user (
    id UUID PRIMARY KEY,
    time_created TIMESTAMPTZ NOT NULL,
    time_modified TIMESTAMPTZ NOT NULL,
    time_deleted TIMESTAMPTZ,

    silo_id UUID NOT NULL,
    external_id TEXT NOT NULL
);

/* This index lets us quickly find users for a given silo. */
CREATE UNIQUE INDEX IF NOT EXISTS lookup_silo_user_by_silo ON omicron.public.silo_user (
    silo_id,
    external_id
) WHERE
    time_deleted IS NULL;

CREATE TABLE IF NOT EXISTS omicron.public.silo_user_password_hash (
    silo_user_id UUID NOT NULL,
    hash TEXT NOT NULL,
    time_created TIMESTAMPTZ NOT NULL,

    PRIMARY KEY(silo_user_id)
);

/*
 * Silo groups
 */

CREATE TABLE IF NOT EXISTS omicron.public.silo_group (
    id UUID PRIMARY KEY,
    time_created TIMESTAMPTZ NOT NULL,
    time_modified TIMESTAMPTZ NOT NULL,
    time_deleted TIMESTAMPTZ,

    silo_id UUID NOT NULL,
    external_id TEXT NOT NULL
);

CREATE UNIQUE INDEX IF NOT EXISTS lookup_silo_group_by_silo ON omicron.public.silo_group (
    silo_id,
    external_id
) WHERE
    time_deleted IS NULL;

/*
 * Silo group membership
 */

CREATE TABLE IF NOT EXISTS omicron.public.silo_group_membership (
    silo_group_id UUID NOT NULL,
    silo_user_id UUID NOT NULL,

    PRIMARY KEY (silo_group_id, silo_user_id)
);

/*
 * The primary key lets us paginate through the users in a group.  We need to
 * index the same fields in the reverse order to be able to paginate through the
 * groups that a user is in.
 */
CREATE INDEX IF NOT EXISTS lookup_silo_group_by_user ON omicron.public.silo_group_membership (
    silo_user_id,
    silo_group_id
);

/*
 * Silo identity provider list
 */

CREATE TYPE IF NOT EXISTS omicron.public.provider_type AS ENUM (
  'saml'
);

CREATE TABLE IF NOT EXISTS omicron.public.identity_provider (
    /* Identity metadata */
    id UUID PRIMARY KEY,
    name STRING(63) NOT NULL,
    description STRING(512) NOT NULL,
    time_created TIMESTAMPTZ NOT NULL,
    time_modified TIMESTAMPTZ NOT NULL,
    time_deleted TIMESTAMPTZ,

    silo_id UUID NOT NULL,
    provider_type omicron.public.provider_type NOT NULL
);

CREATE UNIQUE INDEX IF NOT EXISTS lookup_idp_by_silo_id ON omicron.public.identity_provider (
    silo_id,
    id
) WHERE
    time_deleted IS NULL;

CREATE UNIQUE INDEX IF NOT EXISTS lookup_idp_by_silo_name ON omicron.public.identity_provider (
    silo_id,
    name
) WHERE
    time_deleted IS NULL;

/*
 * Silo SAML identity provider
 */
CREATE TABLE IF NOT EXISTS omicron.public.saml_identity_provider (
    /* Identity metadata */
    id UUID PRIMARY KEY,
    name STRING(63) NOT NULL,
    description STRING(512) NOT NULL,
    time_created TIMESTAMPTZ NOT NULL,
    time_modified TIMESTAMPTZ NOT NULL,
    time_deleted TIMESTAMPTZ,

    silo_id UUID NOT NULL,

    idp_metadata_document_string TEXT NOT NULL,

    idp_entity_id TEXT NOT NULL,
    sp_client_id TEXT NOT NULL,
    acs_url TEXT NOT NULL,
    slo_url TEXT NOT NULL,
    technical_contact_email TEXT NOT NULL,

    public_cert TEXT,
    private_key TEXT,

    group_attribute_name TEXT
);

CREATE UNIQUE INDEX IF NOT EXISTS lookup_saml_idp_by_silo_id ON omicron.public.saml_identity_provider (
    silo_id,
    id
) WHERE
    time_deleted IS NULL;

CREATE UNIQUE INDEX IF NOT EXISTS lookup_saml_idp_by_silo_name ON omicron.public.saml_identity_provider (
    silo_id,
    name
) WHERE
    time_deleted IS NULL;

/*
 * Users' public SSH keys, per RFD 44
 */
CREATE TABLE IF NOT EXISTS omicron.public.ssh_key (
    id UUID PRIMARY KEY,
    name STRING(63) NOT NULL,
    description STRING(512) NOT NULL,
    time_created TIMESTAMPTZ NOT NULL,
    time_modified TIMESTAMPTZ NOT NULL,
    time_deleted TIMESTAMPTZ,

    /* FK into silo_user table */
    silo_user_id UUID NOT NULL,

    /*
     * A 4096 bit RSA key without comment encodes to 726 ASCII characters.
     * A (256 bit) Ed25519 key w/o comment encodes to 82 ASCII characters.
     */
    public_key STRING(1023) NOT NULL
);

CREATE UNIQUE INDEX IF NOT EXISTS lookup_ssh_key_by_silo_user ON omicron.public.ssh_key (
    silo_user_id,
    name
) WHERE
    time_deleted IS NULL;

CREATE TABLE IF NOT EXISTS omicron.public.silo_quotas (
    silo_id UUID PRIMARY KEY,
    time_created TIMESTAMPTZ NOT NULL,
    time_modified TIMESTAMPTZ NOT NULL,
    cpus INT8 NOT NULL,
    memory_bytes INT8 NOT NULL,
    storage_bytes INT8 NOT NULL
);

/**
 * A view of the amount of provisioned and allocated (set by quotas) resources
 * on a given silo.
 */
CREATE VIEW IF NOT EXISTS omicron.public.silo_utilization 
AS SELECT
    c.id AS silo_id,
    s.name AS silo_name,
    c.cpus_provisioned AS cpus_provisioned,
    c.ram_provisioned AS memory_provisioned,
    c.virtual_disk_bytes_provisioned AS storage_provisioned,
    q.cpus AS cpus_allocated,
    q.memory_bytes AS memory_allocated,
    q.storage_bytes AS storage_allocated
FROM
    omicron.public.virtual_provisioning_collection AS c
    RIGHT JOIN omicron.public.silo_quotas AS q 
    ON c.id = q.silo_id
    INNER JOIN omicron.public.silo AS s
    ON c.id = s.id
WHERE
    c.collection_type = 'Silo'
AND
    s.time_deleted IS NULL;

/*
 * Projects
 */

CREATE TABLE IF NOT EXISTS omicron.public.project (
    /* Identity metadata (resource) */
    id UUID PRIMARY KEY,
    name STRING(63) NOT NULL,
    description STRING(512) NOT NULL,
    time_created TIMESTAMPTZ NOT NULL,
    time_modified TIMESTAMPTZ NOT NULL,
    /* Indicates that the object has been deleted */
    time_deleted TIMESTAMPTZ,

    /* child resource generation number, per RFD 192 */
    rcgen INT NOT NULL,

    /* Which silo this project belongs to */
    silo_id UUID NOT NULL /* foreign key into "silo" table */
);

CREATE UNIQUE INDEX IF NOT EXISTS lookup_project_by_silo ON omicron.public.project (
    silo_id,
    name
) WHERE
    time_deleted IS NULL;

/*
 * Instances
 */

CREATE TYPE IF NOT EXISTS omicron.public.instance_state AS ENUM (
    'creating',
    'starting',
    'running',
    'stopping',
    'stopped',
    'rebooting',
    'migrating',
    'repairing',
    'failed',
    'destroyed'
);

/*
 * TODO consider how we want to manage multiple sagas operating on the same
 * Instance -- e.g., reboot concurrent with destroy or concurrent reboots or the
 * like.  Or changing # of CPUs or memory size.
 */
CREATE TABLE IF NOT EXISTS omicron.public.instance (
    /* Identity metadata (resource) */
    id UUID PRIMARY KEY,
    name STRING(63) NOT NULL,
    description STRING(512) NOT NULL,
    time_created TIMESTAMPTZ NOT NULL,
    time_modified TIMESTAMPTZ NOT NULL,
    /* Indicates that the object has been deleted */
    /* This is redundant for Instances, but we keep it here for consistency. */
    time_deleted TIMESTAMPTZ,

    /* Every Instance is in exactly one Project at a time. */
    project_id UUID NOT NULL,

    /* user data for instance initialization systems (e.g. cloud-init) */
    user_data BYTES NOT NULL,

    /* The state of the instance when it has no active VMM. */
    state omicron.public.instance_state NOT NULL,
    time_state_updated TIMESTAMPTZ NOT NULL,
    state_generation INT NOT NULL,

    /* FK into `vmm` for the Propolis server that's backing this instance. */
    active_propolis_id UUID,

    /* FK into `vmm` for the migration target Propolis server, if one exists. */
    target_propolis_id UUID,

    /* Identifies any ongoing migration for this instance. */
    migration_id UUID,

    /* Instance configuration */
    ncpus INT NOT NULL,
    memory INT NOT NULL,
    hostname STRING(63) NOT NULL,
    boot_on_fault BOOL NOT NULL DEFAULT false,

    /* public keys for instance initialization systems (e.g. cloud-init) */
    public_keys STRING[] NOT NULL
);

-- Names for instances within a project should be unique
CREATE UNIQUE INDEX IF NOT EXISTS lookup_instance_by_project ON omicron.public.instance (
    project_id,
    name
) WHERE
    time_deleted IS NULL;

/*
 * A special view of an instance provided to operators for insights into what's running 
 * on a sled.
 *
 * This view requires the VMM table, which doesn't exist yet, so create a
 * "placeholder" view here and replace it with the full view once the table is
 * defined. See the README for more context.
 */

CREATE VIEW IF NOT EXISTS omicron.public.sled_instance
AS SELECT
    instance.id
FROM
    omicron.public.instance AS instance
WHERE
    instance.time_deleted IS NULL;

/*
 * Guest-Visible, Virtual Disks
 */

/*
 * TODO The Rust enum to which this type is converted
 * carries data in some of its variants, such as the UUID
 * of the instance to which a disk is attached.
 *
 * This makes the conversion to/from this enum type here much
 * more difficult, since we need a way to manage that data
 * coherently.
 *
 * See <https://github.com/oxidecomputer/omicron/issues/312>.
 */
-- CREATE TYPE omicron.public.DiskState AS ENUM (
--     'creating',
--     'detached',
--     'attaching',
--     'attached',
--     'detaching',
--     'destroyed',
--     'faulted'
-- );

CREATE TYPE IF NOT EXISTS omicron.public.block_size AS ENUM (
  '512',
  '2048',
  '4096'
);

CREATE TABLE IF NOT EXISTS omicron.public.disk (
    /* Identity metadata (resource) */
    id UUID PRIMARY KEY,
    name STRING(63) NOT NULL,
    description STRING(512) NOT NULL,
    time_created TIMESTAMPTZ NOT NULL,
    time_modified TIMESTAMPTZ NOT NULL,
    /* Indicates that the object has been deleted */
    /* This is redundant for Disks, but we keep it here for consistency. */
    time_deleted TIMESTAMPTZ,

    /* child resource generation number, per RFD 192 */
    rcgen INT NOT NULL,

    /* Every Disk is in exactly one Project at a time. */
    project_id UUID NOT NULL,

    /* Every disk consists of a root volume */
    volume_id UUID NOT NULL,

    /*
     * TODO Would it make sense for the runtime state to live in a separate
     * table?
     */
    /* Runtime state */
    -- disk_state omicron.public.DiskState NOT NULL, /* TODO see above */
    disk_state STRING(32) NOT NULL,
    /*
     * Every Disk may be attaching to, attached to, or detaching from at most
     * one Instance at a time.
     */
    attach_instance_id UUID,
    state_generation INT NOT NULL,
    slot INT2 CHECK (slot >= 0 AND slot < 8),
    time_state_updated TIMESTAMPTZ NOT NULL,

    /* Disk configuration */
    size_bytes INT NOT NULL,
    block_size omicron.public.block_size NOT NULL,
    origin_snapshot UUID,
    origin_image UUID,

    pantry_address TEXT
);

CREATE UNIQUE INDEX IF NOT EXISTS lookup_disk_by_project ON omicron.public.disk (
    project_id,
    name
) WHERE
    time_deleted IS NULL;

CREATE UNIQUE INDEX IF NOT EXISTS lookup_disk_by_instance ON omicron.public.disk (
    attach_instance_id,
    id
) WHERE
    time_deleted IS NULL AND attach_instance_id IS NOT NULL;

CREATE UNIQUE INDEX IF NOT EXISTS lookup_deleted_disk ON omicron.public.disk (
    id
) WHERE
    time_deleted IS NOT NULL;

CREATE TABLE IF NOT EXISTS omicron.public.image (
    /* Identity metadata (resource) */
    id UUID PRIMARY KEY,
    name STRING(63) NOT NULL,
    description STRING(512) NOT NULL,
    time_created TIMESTAMPTZ NOT NULL,
    time_modified TIMESTAMPTZ NOT NULL,
    /* Indicates that the object has been deleted */
    time_deleted TIMESTAMPTZ,

    silo_id UUID NOT NULL,
    project_id UUID,

    volume_id UUID NOT NULL,

    url STRING(8192),
    os STRING(64) NOT NULL,
    version STRING(64) NOT NULL,
    digest TEXT,
    block_size omicron.public.block_size NOT NULL,
    size_bytes INT NOT NULL
);

CREATE VIEW IF NOT EXISTS omicron.public.project_image AS
SELECT
    id,
    name,
    description,
    time_created,
    time_modified,
    time_deleted,
    silo_id,
    project_id,
    volume_id,
    url,
    os,
    version,
    digest,
    block_size,
    size_bytes
FROM 
    omicron.public.image
WHERE 
    project_id IS NOT NULL;

CREATE VIEW IF NOT EXISTS omicron.public.silo_image AS
SELECT
    id,
    name,
    description,
    time_created,
    time_modified,
    time_deleted,
    silo_id,
    volume_id,
    url,
    os,
    version,
    digest,
    block_size,
    size_bytes
FROM 
    omicron.public.image
WHERE 
    project_id IS NULL;

/* Index for silo images */
CREATE UNIQUE INDEX IF NOT EXISTS lookup_image_by_silo on omicron.public.image (
    silo_id,
    name
) WHERE
    time_deleted is NULL AND
    project_id is NULL;

/* Index for project images */
CREATE UNIQUE INDEX IF NOT EXISTS lookup_image_by_silo_and_project on omicron.public.image (
    silo_id,
    project_id,
    name
) WHERE
    time_deleted is NULL AND
    project_id is NOT NULL;

CREATE TYPE IF NOT EXISTS omicron.public.snapshot_state AS ENUM (
  'creating',
  'ready',
  'faulted',
  'destroyed'
);

CREATE TABLE IF NOT EXISTS omicron.public.snapshot (
    /* Identity metadata (resource) */
    id UUID PRIMARY KEY,
    name STRING(63) NOT NULL,
    description STRING(512) NOT NULL,
    time_created TIMESTAMPTZ NOT NULL,
    time_modified TIMESTAMPTZ NOT NULL,
    /* Indicates that the object has been deleted */
    time_deleted TIMESTAMPTZ,

    /* Every Snapshot is in exactly one Project at a time. */
    project_id UUID NOT NULL,

    /* Every Snapshot originated from a single disk */
    disk_id UUID NOT NULL,

    /* Every Snapshot consists of a root volume */
    volume_id UUID NOT NULL,

    /* Where will the scrubbed blocks eventually land? */
    destination_volume_id UUID NOT NULL,

    gen INT NOT NULL,
    state omicron.public.snapshot_state NOT NULL,
    block_size omicron.public.block_size NOT NULL,

    /* Disk configuration (from the time the snapshot was taken) */
    size_bytes INT NOT NULL
);

CREATE UNIQUE INDEX IF NOT EXISTS lookup_snapshot_by_project ON omicron.public.snapshot (
    project_id,
    name
) WHERE
    time_deleted IS NULL;

/*
 * Oximeter collector servers.
 */
CREATE TABLE IF NOT EXISTS omicron.public.oximeter (
    id UUID PRIMARY KEY,
    time_created TIMESTAMPTZ NOT NULL,
    time_modified TIMESTAMPTZ NOT NULL,
    ip INET NOT NULL,
    port INT4 CHECK (port BETWEEN 0 AND 65535) NOT NULL
);

/*
 * The kind of metric producer each record corresponds to.
 */
CREATE TYPE IF NOT EXISTS omicron.public.producer_kind AS ENUM (
    -- A sled agent for an entry in the sled table.
    'sled_agent',
    -- A service in the omicron.public.service table
    'service',
    -- A Propolis VMM for an instance in the omicron.public.instance table
    'instance'
);

/*
 * Information about registered metric producers.
 */
CREATE TABLE IF NOT EXISTS omicron.public.metric_producer (
    id UUID PRIMARY KEY,
    time_created TIMESTAMPTZ NOT NULL,
    time_modified TIMESTAMPTZ NOT NULL,
    kind omicron.public.producer_kind NOT NULL,
    ip INET NOT NULL,
    port INT4 CHECK (port BETWEEN 0 AND 65535) NOT NULL,
    interval FLOAT NOT NULL,
    /* TODO: Is this length appropriate? */
    base_route STRING(512) NOT NULL,
    /* Oximeter collector instance to which this metric producer is assigned. */
    oximeter_id UUID NOT NULL
);

CREATE UNIQUE INDEX IF NOT EXISTS lookup_producer_by_oximeter ON omicron.public.metric_producer (
    oximeter_id,
    id
);

/*
 * VPCs and networking primitives
 */


CREATE TABLE IF NOT EXISTS omicron.public.vpc (
    /* Identity metadata (resource) */
    id UUID PRIMARY KEY,
    name STRING(63) NOT NULL,
    description STRING(512) NOT NULL,
    time_created TIMESTAMPTZ NOT NULL,
    time_modified TIMESTAMPTZ NOT NULL,
    /* Indicates that the object has been deleted */
    time_deleted TIMESTAMPTZ,
    project_id UUID NOT NULL,
    system_router_id UUID NOT NULL,
    dns_name STRING(63) NOT NULL,

    /*
     * The Geneve Virtual Network Identifier for this VPC. Note that this is a
     * 24-bit unsigned value, properties which are checked in the application,
     * not the database.
     */
    vni INT4 NOT NULL,

    /* The IPv6 prefix allocated to subnets. */
    ipv6_prefix INET NOT NULL,

    /* Used to ensure that two requests do not concurrently modify the
       VPC's firewall */
    firewall_gen INT NOT NULL,

    /* Child-resource generation number for VPC Subnets. */
    subnet_gen INT8 NOT NULL
);

CREATE UNIQUE INDEX IF NOT EXISTS lookup_vpc_by_project ON omicron.public.vpc (
    project_id,
    name
) WHERE
    time_deleted IS NULL;

CREATE UNIQUE INDEX IF NOT EXISTS lookup_vpc_by_vni ON omicron.public.vpc (
    vni
) WHERE
    time_deleted IS NULL;

CREATE TABLE IF NOT EXISTS omicron.public.vpc_subnet (
    /* Identity metadata (resource) */
    id UUID PRIMARY KEY,
    name STRING(63) NOT NULL,
    description STRING(512) NOT NULL,
    time_created TIMESTAMPTZ NOT NULL,
    time_modified TIMESTAMPTZ NOT NULL,
    /* Indicates that the object has been deleted */
    time_deleted TIMESTAMPTZ,
    vpc_id UUID NOT NULL,
    /* Child resource creation generation number */
    rcgen INT8 NOT NULL,
    ipv4_block INET NOT NULL,
    ipv6_block INET NOT NULL
);

/* Subnet and network interface names are unique per VPC, not project */
CREATE UNIQUE INDEX IF NOT EXISTS vpc_subnet_vpc_id_name_key ON omicron.public.vpc_subnet (
    vpc_id,
    name
) WHERE
    time_deleted IS NULL;

/* The kind of network interface. */
CREATE TYPE IF NOT EXISTS omicron.public.network_interface_kind AS ENUM (
    /* An interface attached to a guest instance. */
    'instance',

    /* An interface attached to a service. */
    'service'
);

CREATE TABLE IF NOT EXISTS omicron.public.network_interface (
    /* Identity metadata (resource) */
    id UUID PRIMARY KEY,
    name STRING(63) NOT NULL,
    description STRING(512) NOT NULL,
    time_created TIMESTAMPTZ NOT NULL,
    time_modified TIMESTAMPTZ NOT NULL,
    /* Indicates that the object has been deleted */
    time_deleted TIMESTAMPTZ,

    /* The kind of network interface, e.g., instance */
    kind omicron.public.network_interface_kind NOT NULL,

    /*
     * FK into the parent resource of this interface (e.g. Instance, Service)
     * as determined by the `kind`.
     */
    parent_id UUID NOT NULL,

    /* FK into VPC table */
    vpc_id UUID NOT NULL,
    /* FK into VPCSubnet table. */
    subnet_id UUID NOT NULL,

    /*
     * The EUI-48 MAC address of the guest interface.
     *
     * Note that we use the bytes of a 64-bit integer, in big-endian byte order
     * to represent the MAC.
     */
    mac INT8 NOT NULL,

    /* The private VPC IP address of the interface. */
    ip INET NOT NULL,

    /*
     * Limited to 8 NICs per instance. This value must be kept in sync with
     * `crate::nexus::MAX_NICS_PER_INSTANCE`.
     */
    slot INT2 NOT NULL CHECK (slot >= 0 AND slot < 8),

    /* True if this interface is the primary interface.
     *
     * The primary interface appears in DNS and its address is used for external
     * connectivity.
     */
    is_primary BOOL NOT NULL
);

/* A view of the network_interface table for just instance-kind records. */
CREATE VIEW IF NOT EXISTS omicron.public.instance_network_interface AS
SELECT
    id,
    name,
    description,
    time_created,
    time_modified,
    time_deleted,
    parent_id AS instance_id,
    vpc_id,
    subnet_id,
    mac,
    ip,
    slot,
    is_primary
FROM
    omicron.public.network_interface
WHERE
    kind = 'instance';

/* A view of the network_interface table for just service-kind records. */
CREATE VIEW IF NOT EXISTS omicron.public.service_network_interface AS
SELECT
    id,
    name,
    description,
    time_created,
    time_modified,
    time_deleted,
    parent_id AS service_id,
    vpc_id,
    subnet_id,
    mac,
    ip,
    slot,
    is_primary
FROM
    omicron.public.network_interface
WHERE
    kind = 'service';

/* TODO-completeness

 * We currently have a NetworkInterface table with the IP and MAC addresses inline.
 * Eventually, we'll probably want to move these to their own tables, and
 * refer to them here, most notably to support multiple IPs per NIC, as well
 * as moving IPs between NICs on different instances, etc.
 */

/* Ensure we do not assign the same address twice within a subnet */
CREATE UNIQUE INDEX IF NOT EXISTS network_interface_subnet_id_ip_key ON omicron.public.network_interface (
    subnet_id,
    ip
) WHERE
    time_deleted IS NULL;

/* Ensure we do not assign the same MAC twice within a VPC
 * See RFD174's discussion on the scope of virtual MACs
 */
CREATE UNIQUE INDEX IF NOT EXISTS network_interface_vpc_id_mac_key ON omicron.public.network_interface (
    vpc_id,
    mac
) WHERE
    time_deleted IS NULL;

/*
 * Index used to verify that all interfaces for a resource (e.g. Instance,
 * Service) are contained within a single VPC, and that all interfaces are
 * in unique VPC Subnets.
 *
 * This is also used to quickly find the primary interface since
 * we store the `is_primary` column. Such queries are mostly used
 * when setting a new primary interface.
 */
CREATE UNIQUE INDEX IF NOT EXISTS network_interface_parent_id_name_kind_key ON omicron.public.network_interface (
    parent_id,
    name,
    kind
)
STORING (vpc_id, subnet_id, is_primary)
WHERE
    time_deleted IS NULL;

CREATE TYPE IF NOT EXISTS omicron.public.vpc_firewall_rule_status AS ENUM (
    'disabled',
    'enabled'
);

CREATE TYPE IF NOT EXISTS omicron.public.vpc_firewall_rule_direction AS ENUM (
    'inbound',
    'outbound'
);

CREATE TYPE IF NOT EXISTS omicron.public.vpc_firewall_rule_action AS ENUM (
    'allow',
    'deny'
);

CREATE TYPE IF NOT EXISTS omicron.public.vpc_firewall_rule_protocol AS ENUM (
    'TCP',
    'UDP',
    'ICMP'
);

CREATE TABLE IF NOT EXISTS omicron.public.vpc_firewall_rule (
    /* Identity metadata (resource) */
    id UUID PRIMARY KEY,
    name STRING(63) NOT NULL,
    description STRING(512) NOT NULL,
    time_created TIMESTAMPTZ NOT NULL,
    time_modified TIMESTAMPTZ NOT NULL,
    /* Indicates that the object has been deleted */
    time_deleted TIMESTAMPTZ,

    vpc_id UUID NOT NULL,
    status omicron.public.vpc_firewall_rule_status NOT NULL,
    direction omicron.public.vpc_firewall_rule_direction NOT NULL,
    /* Array of targets. 128 was picked to include plenty of space for
       a tag, colon, and resource identifier. */
    targets STRING(128)[] NOT NULL,
    /* Also an array of targets */
    filter_hosts STRING(128)[],
    filter_ports STRING(11)[],
    filter_protocols omicron.public.vpc_firewall_rule_protocol[],
    action omicron.public.vpc_firewall_rule_action NOT NULL,
    priority INT4 CHECK (priority BETWEEN 0 AND 65535) NOT NULL
);

CREATE UNIQUE INDEX IF NOT EXISTS lookup_firewall_by_vpc ON omicron.public.vpc_firewall_rule (
    vpc_id,
    name
) WHERE
    time_deleted IS NULL;

CREATE TYPE IF NOT EXISTS omicron.public.vpc_router_kind AS ENUM (
    'system',
    'custom'
);

CREATE TABLE IF NOT EXISTS omicron.public.vpc_router (
    /* Identity metadata (resource) */
    id UUID PRIMARY KEY,
    name STRING(63) NOT NULL,
    description STRING(512) NOT NULL,
    time_created TIMESTAMPTZ NOT NULL,
    time_modified TIMESTAMPTZ NOT NULL,
    /* Indicates that the object has been deleted */
    time_deleted TIMESTAMPTZ,
    kind omicron.public.vpc_router_kind NOT NULL,
    vpc_id UUID NOT NULL,
    rcgen INT NOT NULL
);

CREATE UNIQUE INDEX IF NOT EXISTS lookup_router_by_vpc ON omicron.public.vpc_router (
    vpc_id,
    name
) WHERE
    time_deleted IS NULL;

CREATE TYPE IF NOT EXISTS omicron.public.router_route_kind AS ENUM (
    'default',
    'vpc_subnet',
    'vpc_peering',
    'custom'
);

CREATE TABLE IF NOT EXISTS omicron.public.router_route (
    /* Identity metadata (resource) */
    id UUID PRIMARY KEY,
    name STRING(63) NOT NULL,
    description STRING(512) NOT NULL,
    time_created TIMESTAMPTZ NOT NULL,
    time_modified TIMESTAMPTZ NOT NULL,
    /* Indicates that the object has been deleted */
    time_deleted TIMESTAMPTZ,

    vpc_router_id UUID NOT NULL,
    kind omicron.public.router_route_kind NOT NULL,
    target STRING(128) NOT NULL,
    destination STRING(128) NOT NULL
);

CREATE UNIQUE INDEX IF NOT EXISTS lookup_route_by_router ON omicron.public.router_route (
    vpc_router_id,
    name
) WHERE
    time_deleted IS NULL;

/*
 * An IP Pool, a collection of zero or more IP ranges for external IPs.
 */
CREATE TABLE IF NOT EXISTS omicron.public.ip_pool (
    /* Resource identity metadata */
    id UUID PRIMARY KEY,
    name STRING(63) NOT NULL,
    description STRING(512) NOT NULL,
    time_created TIMESTAMPTZ NOT NULL,
    time_modified TIMESTAMPTZ NOT NULL,
    time_deleted TIMESTAMPTZ,

    /* The collection's child-resource generation number */
    rcgen INT8 NOT NULL
);

/*
 * Index ensuring uniqueness of IP Pool names, globally.
 */
CREATE UNIQUE INDEX IF NOT EXISTS lookup_pool_by_name ON omicron.public.ip_pool (
    name
) WHERE
    time_deleted IS NULL;

-- The order here is most-specific first, and it matters because we use this
-- fact to select the most specific default in the case where there is both a
-- silo default and a fleet default. If we were to add a project type, it should
-- be added before silo.
CREATE TYPE IF NOT EXISTS omicron.public.ip_pool_resource_type AS ENUM (
    'silo'
);

-- join table associating IP pools with resources like fleet or silo
CREATE TABLE IF NOT EXISTS omicron.public.ip_pool_resource (
    ip_pool_id UUID NOT NULL,
    resource_type omicron.public.ip_pool_resource_type NOT NULL,
    resource_id UUID NOT NULL,
    is_default BOOL NOT NULL,
    -- TODO: timestamps for soft deletes?

    -- resource_type is redundant because resource IDs are globally unique, but
    -- logically it belongs here
    PRIMARY KEY (ip_pool_id, resource_type, resource_id)
);

-- a given resource can only have one default ip pool
CREATE UNIQUE INDEX IF NOT EXISTS one_default_ip_pool_per_resource ON omicron.public.ip_pool_resource (
    resource_id
) where
    is_default = true;

/*
 * IP Pools are made up of a set of IP ranges, which are start/stop addresses.
 * Note that these need not be CIDR blocks or well-behaved subnets with a
 * specific netmask.
 */
CREATE TABLE IF NOT EXISTS omicron.public.ip_pool_range (
    id UUID PRIMARY KEY,
    time_created TIMESTAMPTZ NOT NULL,
    time_modified TIMESTAMPTZ NOT NULL,
    time_deleted TIMESTAMPTZ,
    first_address INET NOT NULL,
    /* The range is inclusive of the last address. */
    last_address INET NOT NULL,
    ip_pool_id UUID NOT NULL,
    /* Tracks child resources, IP addresses allocated out of this range. */
    rcgen INT8 NOT NULL
);

/*
 * These help Nexus enforce that the ranges within an IP Pool do not overlap
 * with any other ranges. See `nexus/src/db/queries/ip_pool.rs` for the actual
 * query which does that.
 */
CREATE UNIQUE INDEX IF NOT EXISTS lookup_pool_range_by_first_address ON omicron.public.ip_pool_range (
    first_address
)
STORING (last_address)
WHERE time_deleted IS NULL;
CREATE UNIQUE INDEX IF NOT EXISTS lookup_pool_range_by_last_address ON omicron.public.ip_pool_range (
    last_address
)
STORING (first_address)
WHERE time_deleted IS NULL;


/* The kind of external IP address. */
CREATE TYPE IF NOT EXISTS omicron.public.ip_kind AS ENUM (
    /*
     * Source NAT provided to all guests by default or for services that
     * only require outbound external connectivity.
     */
    'snat',

    /*
     * An ephemeral IP is a fixed, known address whose lifetime is the same as
     * the instance to which it is attached.
     * Not valid for services.
     */
    'ephemeral',

    /*
     * A floating IP is an independent, named API resource that can be assigned
     * to an instance or service.
     */
    'floating'
);

/*
 * External IP addresses used for guest instances and externally-facing
 * services.
 */
CREATE TABLE IF NOT EXISTS omicron.public.external_ip (
    /* Identity metadata */
    id UUID PRIMARY KEY,

    /* Name for floating IPs. See the constraints below. */
    name STRING(63),

    /* Description for floating IPs. See the constraints below. */
    description STRING(512),

    time_created TIMESTAMPTZ NOT NULL,
    time_modified TIMESTAMPTZ NOT NULL,
    time_deleted TIMESTAMPTZ,

    /* FK to the `ip_pool` table. */
    ip_pool_id UUID NOT NULL,

    /* FK to the `ip_pool_range` table. */
    ip_pool_range_id UUID NOT NULL,

    /* True if this IP is associated with a service rather than an instance. */
    is_service BOOL NOT NULL,

    /* FK to the `instance` or `service` table. See constraints below. */
    parent_id UUID,

    /* The kind of external address, e.g., ephemeral. */
    kind omicron.public.ip_kind NOT NULL,

    /* The actual external IP address. */
    ip INET NOT NULL,

    /* The first port in the allowed range, inclusive. */
    first_port INT4 NOT NULL,

    /* The last port in the allowed range, also inclusive. */
    last_port INT4 NOT NULL,

    /* FK to the `project` table. */
    project_id UUID,

    /* The name must be non-NULL iff this is a floating IP. */
    CONSTRAINT null_fip_name CHECK (
        (kind != 'floating' AND name IS NULL) OR
        (kind = 'floating' AND name IS NOT NULL)
    ),

    /* The description must be non-NULL iff this is a floating IP. */
    CONSTRAINT null_fip_description CHECK (
        (kind != 'floating' AND description IS NULL) OR
        (kind = 'floating' AND description IS NOT NULL)
    ),

    /* Only floating IPs can be attached to a project, and
     * they must have a parent project if they are instance FIPs.
     */
    CONSTRAINT null_project_id CHECK (
        (kind = 'floating' AND is_service = FALSE AND project_id is NOT NULL) OR
        ((kind != 'floating' OR is_service = TRUE) AND project_id IS NULL)
    ),

    /*
     * Only nullable if this is a floating IP, which may exist not
     * attached to any instance or service yet.
     */
    CONSTRAINT null_non_fip_parent_id CHECK (
        (kind != 'floating' AND parent_id is NOT NULL) OR (kind = 'floating')
    ),

    /* Ephemeral IPs are not supported for services. */
    CONSTRAINT ephemeral_kind_service CHECK (
        (kind = 'ephemeral' AND is_service = FALSE) OR (kind != 'ephemeral')
    )
);

/*
 * Index used to support quickly looking up children of the IP Pool range table,
 * when checking for allocated addresses during deletion.
 */
CREATE INDEX IF NOT EXISTS external_ip_by_pool ON omicron.public.external_ip (
    ip_pool_id,
    ip_pool_range_id
)
    WHERE time_deleted IS NULL;

/*
 * Index used to enforce uniqueness of external IPs
 *
 * NOTE: This relies on the uniqueness constraint of IP addresses across all
 * pools, _and_ on the fact that the number of ports assigned to each instance
 * is fixed at compile time.
 */
CREATE UNIQUE INDEX IF NOT EXISTS external_ip_unique ON omicron.public.external_ip (
    ip,
    first_port
)
    WHERE time_deleted IS NULL;

CREATE UNIQUE INDEX IF NOT EXISTS lookup_external_ip_by_parent ON omicron.public.external_ip (
    parent_id,
    id
)
    WHERE parent_id IS NOT NULL AND time_deleted IS NULL;

/* Enforce name-uniqueness of floating (service) IPs at fleet level. */
CREATE UNIQUE INDEX IF NOT EXISTS lookup_floating_ip_by_name on omicron.public.external_ip (
    name
) WHERE
    kind = 'floating' AND
    time_deleted is NULL AND
    project_id is NULL;

/* Enforce name-uniqueness of floating IPs at project level. */
CREATE UNIQUE INDEX IF NOT EXISTS lookup_floating_ip_by_name_and_project on omicron.public.external_ip (
    project_id,
    name
) WHERE
    kind = 'floating' AND
    time_deleted is NULL AND
    project_id is NOT NULL;

CREATE VIEW IF NOT EXISTS omicron.public.floating_ip AS
SELECT
    id,
    name,
    description,
    time_created,
    time_modified,
    time_deleted,
    ip_pool_id,
    ip_pool_range_id,
    is_service,
    parent_id,
    ip,
    project_id
FROM
    omicron.public.external_ip
WHERE
    omicron.public.external_ip.kind = 'floating' AND
    project_id IS NOT NULL;

/*******************************************************************/

/*
 * Sagas
 */

CREATE TYPE IF NOT EXISTS omicron.public.saga_state AS ENUM (
    'running',
    'unwinding',
    'done'
);


CREATE TABLE IF NOT EXISTS omicron.public.saga (
    /* immutable fields */

    /* unique identifier for this execution */
    id UUID PRIMARY KEY,
    /* unique id of the creator */
    creator UUID NOT NULL,
    /* time the saga was started */
    time_created TIMESTAMPTZ NOT NULL,
    /* saga name */
    name STRING(128) NOT NULL,
    /* saga DAG (includes params and name) */
    saga_dag JSONB NOT NULL,

    /*
     * TODO:
     * - id for current SEC (maybe NULL?)
     * - time of last adoption
     * - previous SEC? previous adoption time?
     * - number of adoptions?
     */
    saga_state omicron.public.saga_state NOT NULL,
    current_sec UUID,
    adopt_generation INT NOT NULL,
    adopt_time TIMESTAMPTZ NOT NULL
);

/*
 * For recovery (and probably takeover), we need to be able to list running
 * sagas by SEC.  We need to paginate this list by the id.
 */
CREATE UNIQUE INDEX IF NOT EXISTS lookup_saga_by_sec ON omicron.public.saga (
    current_sec, id
) WHERE saga_state != 'done';

/*
 * TODO more indexes for Saga?
 * - Debugging and/or reporting: saga_name? creator?
 */
/*
 * TODO: This is a data-carrying enum, see note on disk_state.
 *
 * See <https://github.com/oxidecomputer/omicron/issues/312>.
 */
-- CREATE TYPE omicron.public.saga_node_event_type AS ENUM (
--    'started',
--    'succeeded',
--    'failed'
--    'undo_started'
--    'undo_finished'
-- );

CREATE TABLE IF NOT EXISTS omicron.public.saga_node_event (
    saga_id UUID NOT NULL,
    node_id INT NOT NULL,
    -- event_type omicron.public.saga_node_event_type NOT NULL,
    event_type STRING(31) NOT NULL,
    data JSONB,
    event_time TIMESTAMPTZ NOT NULL,
    creator UUID NOT NULL,

    /*
     * It's important to be able to list the nodes in a saga.  We put the
     * node_id in the saga so that we can paginate the list.
     *
     * We make it a UNIQUE index and include the event_type to prevent two SECs
     * from attempting to record the same event for the same saga.  Whether this
     * should be allowed is still TBD.
     */
    PRIMARY KEY (saga_id, node_id, event_type)
);

/*******************************************************************/

/*
 * Sessions for use by web console.
 */
CREATE TABLE IF NOT EXISTS omicron.public.console_session (
    token STRING(40) PRIMARY KEY,
    time_created TIMESTAMPTZ NOT NULL,
    time_last_used TIMESTAMPTZ NOT NULL,
    silo_user_id UUID NOT NULL
);

-- to be used for cleaning up old tokens
-- It's okay that this index is non-unique because we don't need to page through
-- this list.  We'll just grab the next N, delete them, then repeat.
CREATE INDEX IF NOT EXISTS lookup_console_by_creation ON omicron.public.console_session (
    time_created
);

-- This index is used to remove sessions for a user that's being deleted.
CREATE INDEX IF NOT EXISTS lookup_console_by_silo_user ON omicron.public.console_session (
    silo_user_id
);

/*******************************************************************/

CREATE TYPE IF NOT EXISTS omicron.public.update_artifact_kind AS ENUM (
    -- Sled artifacts
    'gimlet_sp',
    'gimlet_rot',
    'host',
    'trampoline',
    'control_plane',

    -- PSC artifacts
    'psc_sp',
    'psc_rot',

    -- Switch artifacts
    'switch_sp',
    'switch_rot'
);

CREATE TABLE IF NOT EXISTS omicron.public.update_artifact (
    name STRING(63) NOT NULL,
    version STRING(63) NOT NULL,
    kind omicron.public.update_artifact_kind NOT NULL,

    /* the version of the targets.json role this came from */
    targets_role_version INT NOT NULL,

    /* when the metadata this artifact was cached from expires */
    valid_until TIMESTAMPTZ NOT NULL,

    /* data about the target from the targets.json role */
    target_name STRING(512) NOT NULL,
    target_sha256 STRING(64) NOT NULL,
    target_length INT NOT NULL,

    PRIMARY KEY (name, version, kind)
);

/* This index is used to quickly find outdated artifacts. */
CREATE INDEX IF NOT EXISTS lookup_artifact_by_targets_role_version ON omicron.public.update_artifact (
    targets_role_version
);

/*
 * System updates
 */
CREATE TABLE IF NOT EXISTS omicron.public.system_update (
    /* Identity metadata (asset) */
    id UUID PRIMARY KEY,
    time_created TIMESTAMPTZ NOT NULL,
    time_modified TIMESTAMPTZ NOT NULL,

    -- Because the version is unique, it could be the PK, but that would make
    -- this resource different from every other resource for little benefit.

    -- Unique semver version
    version STRING(64) NOT NULL -- TODO: length
);

CREATE UNIQUE INDEX IF NOT EXISTS lookup_update_by_version ON omicron.public.system_update (
    version
);

 
CREATE TYPE IF NOT EXISTS omicron.public.updateable_component_type AS ENUM (
    'bootloader_for_rot',
    'bootloader_for_sp',
    'bootloader_for_host_proc',
    'hubris_for_psc_rot',
    'hubris_for_psc_sp',
    'hubris_for_sidecar_rot',
    'hubris_for_sidecar_sp',
    'hubris_for_gimlet_rot',
    'hubris_for_gimlet_sp',
    'helios_host_phase_1',
    'helios_host_phase_2',
    'host_omicron'
);

/*
 * Component updates. Associated with at least one system_update through
 * system_update_component_update.
 */
CREATE TABLE IF NOT EXISTS omicron.public.component_update (
    /* Identity metadata (asset) */
    id UUID PRIMARY KEY,
    time_created TIMESTAMPTZ NOT NULL,
    time_modified TIMESTAMPTZ NOT NULL,

    -- On component updates there's no device ID because the update can apply to
    -- multiple instances of a given device kind

    -- The *system* update version associated with this version (this is confusing, will rename)
    version STRING(64) NOT NULL, -- TODO: length
    -- TODO: add component update version to component_update

    component_type omicron.public.updateable_component_type NOT NULL
);

-- version is unique per component type
CREATE UNIQUE INDEX IF NOT EXISTS lookup_component_by_type_and_version ON omicron.public.component_update (
    component_type, version
);

/*
 * Associate system updates with component updates. Not done with a
 * system_update_id field on component_update because the same component update
 * may be part of more than one system update.
 */
CREATE TABLE IF NOT EXISTS omicron.public.system_update_component_update (
    system_update_id UUID NOT NULL,
    component_update_id UUID NOT NULL,

    PRIMARY KEY (system_update_id, component_update_id)
);

-- For now, the plan is to treat stopped, failed, completed as sub-cases of
-- "steady" described by a "reason". But reason is not implemented yet.
-- Obviously this could be a boolean, but boolean status fields never stay
-- boolean for long.
CREATE TYPE IF NOT EXISTS omicron.public.update_status AS ENUM (
    'updating',
    'steady'
);

/*
 * Updateable components and their update status
 */
CREATE TABLE IF NOT EXISTS omicron.public.updateable_component (
    /* Identity metadata (asset) */
    id UUID PRIMARY KEY,
    time_created TIMESTAMPTZ NOT NULL,
    time_modified TIMESTAMPTZ NOT NULL,

    -- Free-form string that comes from the device
    device_id STRING(40) NOT NULL,

    component_type omicron.public.updateable_component_type NOT NULL,

    -- The semver version of this component's own software
    version STRING(64) NOT NULL, -- TODO: length

    -- The version of the system update this component's software came from.
    -- This may need to be nullable if we are registering components before we
    -- know about system versions at all
    system_version STRING(64) NOT NULL, -- TODO: length

    status omicron.public.update_status NOT NULL
    -- TODO: status reason for updateable_component
);

-- can't have two components of the same type with the same device ID
CREATE UNIQUE INDEX IF NOT EXISTS lookup_component_by_type_and_device ON omicron.public.updateable_component (
    component_type, device_id
);

CREATE INDEX IF NOT EXISTS lookup_component_by_system_version ON omicron.public.updateable_component (
    system_version
);

/*
 * System updates
 */
CREATE TABLE IF NOT EXISTS omicron.public.update_deployment (
    /* Identity metadata (asset) */
    id UUID PRIMARY KEY,
    time_created TIMESTAMPTZ NOT NULL,
    time_modified TIMESTAMPTZ NOT NULL,

    -- semver version of corresponding system update
    -- TODO: this makes sense while version is the PK of system_update, but
    -- if/when I change that back to ID, this needs to be the ID too
    version STRING(64) NOT NULL,

    status omicron.public.update_status NOT NULL
    -- TODO: status reason for update_deployment
);

CREATE INDEX IF NOT EXISTS lookup_deployment_by_creation on omicron.public.update_deployment (
    time_created
);

/*******************************************************************/

/*
 * DNS Propagation
 *
 * The tables here are the source of truth of DNS data for both internal and
 * external DNS.
 */

/*
 * A DNS group is a collection of DNS zones covered by a single version number.
 * We have two DNS Groups in our system: "internal" (for internal service
 * discovery) and "external" (which we expose on customer networks to provide
 * DNS for our own customer-facing services, like the API and console).
 *
 * Each DNS server is associated with exactly one DNS group.  Nexus propagates
 * the entire contents of a DNS group (i.e., all of its zones and all of those
 * zones' DNS names and associated records) to every server in that group.
 */
CREATE TYPE IF NOT EXISTS omicron.public.dns_group AS ENUM (
    'internal',
    'external'
);

/*
 * A DNS Zone is basically just a DNS name at the root of a subtree served by
 * one of our DNS servers.  In a typical system, there would be two DNS zones:
 *
 * (1) in the "internal" DNS group, a zone called "control-plane.oxide.internal"
 *     used by the control plane for internal service discovery
 *
 * (2) in the "external" DNS group, a zone whose name is owned by the customer
 *     and specified when the rack is set up for the first time.  We will use
 *     this zone to advertise addresses for the services we provide on the
 *     customer network (i.e., the API and console).
 */
CREATE TABLE IF NOT EXISTS omicron.public.dns_zone (
    id UUID PRIMARY KEY,
    time_created TIMESTAMPTZ NOT NULL,
    dns_group omicron.public.dns_group NOT NULL,
    zone_name TEXT NOT NULL
);

/*
 * It's allowed (although probably not correct) for the same DNS zone to appear
 * in both the internal and external groups.  It is not allowed to specify the
 * same DNS zone twice within the same group.
 */
CREATE UNIQUE INDEX IF NOT EXISTS lookup_dns_zone_by_group ON omicron.public.dns_zone (
    dns_group, zone_name
);

/*
 * All the data associated with a DNS group is gathered together and assigned a
 * single version number, sometimes called a generation number.  When changing
 * the DNS data for a group (e.g., to add a new DNS name), clients first insert
 * a new row into this table with the next available generation number.  (This
 * table is not strictly necessary.  Instead, we could put the current version
 * number for the group into a `dns_group` table, and clients could update that
 * instead of inserting into this table.  But by using a table here, we have a
 * debugging record of all past generation updates, including metadata about who
 * created them and why.)
 */
CREATE TABLE IF NOT EXISTS omicron.public.dns_version (
    dns_group omicron.public.dns_group NOT NULL,
    version INT8 NOT NULL,

    /* These fields are for debugging only. */
    time_created TIMESTAMPTZ NOT NULL,
    creator TEXT NOT NULL,
    comment TEXT NOT NULL,

    PRIMARY KEY(dns_group, version)
);

/*
 * The meat of the DNS data: a list of DNS names.  Each name has one or more
 * records stored in JSON.
 *
 * To facilitate clients getting a consistent snapshot of the DNS data at a
 * given version, each name is stored with the version in which it was added and
 * (optionally) the version in which it was removed.  The name and record data
 * are immutable, so changing the records for a given name should be expressed
 * as removing the old name (setting "version_removed") and creating a new
 * record for the same name at a new version.
 */
CREATE TABLE IF NOT EXISTS omicron.public.dns_name (
    dns_zone_id UUID NOT NULL,
    version_added INT8 NOT NULL,
    version_removed INT8,
    name TEXT NOT NULL,
    dns_record_data JSONB NOT NULL,

    PRIMARY KEY (dns_zone_id, name, version_added)
);

/*
 * Any given live name should only exist once.  (Put differently: the primary
 * key already prevents us from having the same name added twice in the same
 * version.  But you should also not be able to add a name in any version if the
 * name is currently still live (i.e., version_removed IS NULL).
 */
CREATE UNIQUE INDEX IF NOT EXISTS lookup_dns_name_by_zone ON omicron.public.dns_name (
    dns_zone_id, name
) WHERE version_removed IS NULL;

/*******************************************************************/

/*
 * Identity and Access Management (IAM)
 *
 * **For more details and a worked example using the tables here, see the
 * documentation for the omicron_nexus crate, "authz" module.**
 */

/*
 * Users built into the system
 *
 * The ids and names for these users are well-known (i.e., they are used by
 * Nexus directly, so changing these would potentially break compatibility).
 */
CREATE TABLE IF NOT EXISTS omicron.public.user_builtin (
    /*
     * Identity metadata
     *
     * TODO-cleanup This uses the "resource identity" pattern because we want a
     * name and description, but it's not valid to support soft-deleting these
     * records.
     */
    id UUID PRIMARY KEY,
    name STRING(63) NOT NULL,
    description STRING(512) NOT NULL,
    time_created TIMESTAMPTZ NOT NULL,
    time_modified TIMESTAMPTZ NOT NULL,
    time_deleted TIMESTAMPTZ
);

CREATE UNIQUE INDEX IF NOT EXISTS lookup_user_builtin_by_name ON omicron.public.user_builtin (name);

/* User used by Nexus to create other users.  Do NOT add more users here! */
INSERT INTO omicron.public.user_builtin (
    id,
    name,
    description,
    time_created,
    time_modified
) VALUES (
    /* NOTE: this uuid and name are duplicated in nexus::authn. */
    '001de000-05e4-4000-8000-000000000001',
    'db-init',
    'user used for database initialization',
    NOW(),
    NOW()
) ON CONFLICT DO NOTHING;

/*
 * OAuth 2.0 Device Authorization Grant (RFC 8628)
 */

-- Device authorization requests. These records are short-lived,
-- and removed as soon as a token is granted. This allows us to
-- use the `user_code` as primary key, despite it not having very
-- much entropy.
-- TODO: A background task should remove unused expired records.
CREATE TABLE IF NOT EXISTS omicron.public.device_auth_request (
    user_code STRING(20) PRIMARY KEY,
    client_id UUID NOT NULL,
    device_code STRING(40) NOT NULL,
    time_created TIMESTAMPTZ NOT NULL,
    time_expires TIMESTAMPTZ NOT NULL
);

-- Access tokens granted in response to successful device authorization flows.
CREATE TABLE IF NOT EXISTS omicron.public.device_access_token (
    token STRING(40) PRIMARY KEY,
    client_id UUID NOT NULL,
    device_code STRING(40) NOT NULL,
    silo_user_id UUID NOT NULL,
    time_requested TIMESTAMPTZ NOT NULL,
    time_created TIMESTAMPTZ NOT NULL,
    time_expires TIMESTAMPTZ
);

-- This UNIQUE constraint is critical for ensuring that at most
-- one token is ever created for a given device authorization flow.
CREATE UNIQUE INDEX IF NOT EXISTS lookup_device_access_token_by_client ON omicron.public.device_access_token (
    client_id, device_code
);

-- This index is used to remove tokens for a user that's being deleted.
CREATE INDEX IF NOT EXISTS lookup_device_access_token_by_silo_user ON omicron.public.device_access_token (
    silo_user_id
);

/*
 * Roles built into the system
 *
 * You can think of a built-in role as an opaque token to which we assign a
 * hardcoded set of permissions.  The role that we call "project.viewer"
 * corresponds to the "viewer" role on the "project" resource.  A user that has
 * this role on a particular Project is granted various read-only permissions on
 * that Project.  The specific permissions associated with the role are defined
 * in Omicron's Polar (Oso) policy file.
 *
 * A built-in role like "project.viewer" has four parts:
 *
 * * resource type: "project"
 * * role name: "viewer"
 * * full name: "project.viewer"
 * * description: "Project Viewer"
 *
 * Internally, we can treat the tuple (resource type, role name) as a composite
 * primary key.  Externally, we expose this as the full name.  This is
 * consistent with RFD 43 and other IAM systems.
 *
 * These fields look awfully close to the identity metadata that we use for most
 * other tables.  But they're just different enough that we can't use most of
 * the same abstractions:
 *
 * * "id": We have no need for a uuid because the (resource_type, role_name) is
 *   already unique and immutable.
 * * "name": What we call "full name" above could instead be called "name",
 *   which would be consistent with other identity metadata.  But it's not a
 *   legal "name" because of the period, and it would be confusing to have
 *   "resource type", "role name", and "name".
 * * "time_created": not that useful because it's whenever the system was
 *   initialized, and we have plenty of other timestamps for that
 * * "time_modified": does not apply because the role cannot be changed
 * * "time_deleted" does not apply because the role cannot be deleted
 *
 * If the set of roles and their permissions are fixed, why store them in the
 * database at all?  Because what's dynamic is the assignment of roles to users.
 * We have a separate table that says "user U has role ROLE on resource
 * RESOURCE".  How do we represent the ROLE part of this association?  We use a
 * foreign key into this "role_builtin" table.
 */
CREATE TABLE IF NOT EXISTS omicron.public.role_builtin (
    resource_type STRING(63),
    role_name STRING(63),
    description STRING(512),

    PRIMARY KEY(resource_type, role_name)
);

/*
 * Assignments between users, roles, and resources
 *
 * An actor has a role on a resource if there's a record in this table that
 * points to that actor, role, and resource.
 *
 * For more details and a worked example, see the omicron_nexus::authz
 * module-level documentation.
 */

CREATE TYPE IF NOT EXISTS omicron.public.identity_type AS ENUM (
  'user_builtin',
  'silo_user',
  'silo_group'
);

CREATE TABLE IF NOT EXISTS omicron.public.role_assignment (
    /* Composite foreign key into "role_builtin" table */
    resource_type STRING(63) NOT NULL,
    role_name STRING(63) NOT NULL,

    /*
     * Foreign key into some other resource table.  Which table?  This is
     * identified implicitly by "resource_type" above.
     */
    resource_id UUID NOT NULL,

    /*
     * Foreign key into some other user table.  Which table?  That's determined
     * by "identity_type".
     */
    identity_id UUID NOT NULL,
    identity_type omicron.public.identity_type NOT NULL,

    /*
     * The resource_id, identity_id, and role_name uniquely identify the role
     * assignment.  We include the resource_type and identity_type as
     * belt-and-suspenders, but there should only be one resource type for any
     * resource id and one identity type for any identity id.
     *
     * By organizing the primary key by resource id, then role name, then
     * identity information, we can use it to generated paginated listings of
     * role assignments for a resource, ordered by role name.  It's surprisingly
     * load-bearing that "identity_type" appears last.  That's because when we
     * list a page of role assignments for a resource sorted by role name and
     * then identity id, every field _except_ identity_type is used in the
     * query's filter or sort order.  If identity_type appeared before one of
     * those fields, CockroachDB wouldn't necessarily know it could use the
     * primary key index to efficiently serve the query.
     */
    PRIMARY KEY(
        resource_id,
        resource_type,
        role_name,
        identity_id,
        identity_type
     )
);

/*******************************************************************/

/*
 * External Networking
 *
 * **For more details on external networking see RFD 267**
 */

CREATE TYPE IF NOT EXISTS omicron.public.address_lot_kind AS ENUM (
    'infra',
    'pool'
);

CREATE TABLE IF NOT EXISTS omicron.public.address_lot (
    id UUID PRIMARY KEY,
    name STRING(63) NOT NULL,
    description STRING(512) NOT NULL,
    time_created TIMESTAMPTZ NOT NULL,
    time_modified TIMESTAMPTZ NOT NULL,
    time_deleted TIMESTAMPTZ,
    kind omicron.public.address_lot_kind NOT NULL
);

CREATE UNIQUE INDEX IF NOT EXISTS lookup_address_lot_by_name ON omicron.public.address_lot (
    name
) WHERE
    time_deleted IS NULL;

CREATE TABLE IF NOT EXISTS omicron.public.address_lot_block (
    id UUID PRIMARY KEY,
    address_lot_id UUID NOT NULL,
    first_address INET NOT NULL,
    last_address INET NOT NULL
);

CREATE INDEX IF NOT EXISTS lookup_address_lot_block_by_lot ON omicron.public.address_lot_block (
    address_lot_id
);

CREATE TABLE IF NOT EXISTS omicron.public.address_lot_rsvd_block (
    id UUID PRIMARY KEY,
    address_lot_id UUID NOT NULL,
    first_address INET NOT NULL,
    last_address INET NOT NULL,
    anycast BOOL NOT NULL
);

CREATE INDEX IF NOT EXISTS lookup_address_lot_rsvd_block_by_lot ON omicron.public.address_lot_rsvd_block (
    address_lot_id
);

CREATE INDEX IF NOT EXISTS lookup_address_lot_rsvd_block_by_anycast ON omicron.public.address_lot_rsvd_block (
    anycast
);

CREATE TABLE IF NOT EXISTS omicron.public.loopback_address (
    id UUID PRIMARY KEY,
    time_created TIMESTAMPTZ NOT NULL,
    time_modified TIMESTAMPTZ NOT NULL,
    address_lot_block_id UUID NOT NULL,
    rsvd_address_lot_block_id UUID NOT NULL,
    rack_id UUID NOT NULL,
    switch_location TEXT NOT NULL,
    address INET NOT NULL,
    anycast BOOL NOT NULL
);

/* TODO https://github.com/oxidecomputer/omicron/issues/3001 */

CREATE UNIQUE INDEX IF NOT EXISTS lookup_loopback_address ON omicron.public.loopback_address (
    address, rack_id, switch_location
);

CREATE TABLE IF NOT EXISTS omicron.public.switch_port (
    id UUID PRIMARY KEY,
    rack_id UUID,
    switch_location TEXT,
    port_name TEXT,
    port_settings_id UUID,

    CONSTRAINT switch_port_rack_locaction_name_unique UNIQUE (
        rack_id, switch_location, port_name
    )
);

CREATE INDEX IF NOT EXISTS lookup_switch_port_by_port_settings ON omicron.public.switch_port (port_settings_id);

/* port settings groups included from port settings objects */
CREATE TABLE IF NOT EXISTS omicron.public.switch_port_settings_groups (
    port_settings_id UUID,
    port_settings_group_id UUID,

    PRIMARY KEY (port_settings_id, port_settings_group_id)
);

CREATE TABLE IF NOT EXISTS omicron.public.switch_port_settings_group (
    id UUID PRIMARY KEY,
    /* port settings in this group */
    port_settings_id UUID NOT NULL,
    name STRING(63) NOT NULL,
    description STRING(512) NOT NULL,
    time_created TIMESTAMPTZ NOT NULL,
    time_modified TIMESTAMPTZ NOT NULL,
    time_deleted TIMESTAMPTZ
);

CREATE UNIQUE INDEX IF NOT EXISTS lookup_switch_port_settings_group_by_name ON omicron.public.switch_port_settings_group (
    name
) WHERE
    time_deleted IS NULL;

CREATE TABLE IF NOT EXISTS omicron.public.switch_port_settings (
    id UUID PRIMARY KEY,
    name STRING(63) NOT NULL,
    description STRING(512) NOT NULL,
    time_created TIMESTAMPTZ NOT NULL,
    time_modified TIMESTAMPTZ NOT NULL,
    time_deleted TIMESTAMPTZ
);

CREATE UNIQUE INDEX IF NOT EXISTS switch_port_settings_by_name ON omicron.public.switch_port_settings (
    name
) WHERE
    time_deleted IS NULL;

CREATE TYPE IF NOT EXISTS omicron.public.switch_port_geometry AS ENUM (
    'Qsfp28x1',
    'Qsfp28x2',
    'Sfp28x4'
);

CREATE TABLE IF NOT EXISTS omicron.public.switch_port_settings_port_config (
    port_settings_id UUID PRIMARY KEY,
    geometry omicron.public.switch_port_geometry
);

CREATE TABLE IF NOT EXISTS omicron.public.switch_port_settings_link_config (
    port_settings_id UUID,
    lldp_service_config_id UUID NOT NULL,
    link_name TEXT,
    mtu INT4,

    PRIMARY KEY (port_settings_id, link_name)
);

CREATE TABLE IF NOT EXISTS omicron.public.lldp_service_config (
    id UUID PRIMARY KEY,
    lldp_config_id UUID,
    enabled BOOL NOT NULL
);

CREATE TABLE IF NOT EXISTS omicron.public.lldp_config (
    id UUID PRIMARY KEY,
    name STRING(63) NOT NULL,
    description STRING(512) NOT NULL,
    time_created TIMESTAMPTZ NOT NULL,
    time_modified TIMESTAMPTZ NOT NULL,
    time_deleted TIMESTAMPTZ,
    chassis_id TEXT,
    system_name TEXT,
    system_description TEXT,
    management_ip TEXT
);

CREATE UNIQUE INDEX IF NOT EXISTS lldp_config_by_name ON omicron.public.lldp_config (
    name
) WHERE
    time_deleted IS NULL;

CREATE TYPE IF NOT EXISTS omicron.public.switch_interface_kind AS ENUM (
    'primary',
    'vlan',
    'loopback'
);

CREATE TABLE IF NOT EXISTS omicron.public.switch_port_settings_interface_config (
    port_settings_id UUID,
    id UUID PRIMARY KEY,
    interface_name TEXT NOT NULL,
    v6_enabled BOOL NOT NULL,
    kind omicron.public.switch_interface_kind
);

CREATE UNIQUE INDEX IF NOT EXISTS switch_port_settings_interface_config_by_id ON omicron.public.switch_port_settings_interface_config (
    port_settings_id, interface_name
);

CREATE TABLE IF NOT EXISTS omicron.public.switch_vlan_interface_config (
    interface_config_id UUID,
    vid INT4,

    PRIMARY KEY (interface_config_id, vid)
);

CREATE TABLE IF NOT EXISTS omicron.public.switch_port_settings_route_config (
    port_settings_id UUID,
    interface_name TEXT,
    dst INET,
    gw INET,
    vid INT4,

    /* TODO https://github.com/oxidecomputer/omicron/issues/3013 */
    PRIMARY KEY (port_settings_id, interface_name, dst, gw)
);

CREATE TABLE IF NOT EXISTS omicron.public.switch_port_settings_bgp_peer_config (
    port_settings_id UUID,
    bgp_config_id UUID NOT NULL,
    interface_name TEXT,
    addr INET,
    hold_time INT8,
    idle_hold_time INT8,
    delay_open INT8,
    connect_retry INT8,
    keepalive INT8,

    /* TODO https://github.com/oxidecomputer/omicron/issues/3013 */
    PRIMARY KEY (port_settings_id, interface_name, addr)
);

CREATE TABLE IF NOT EXISTS omicron.public.bgp_config (
    id UUID PRIMARY KEY,
    name STRING(63) NOT NULL,
    description STRING(512) NOT NULL,
    time_created TIMESTAMPTZ NOT NULL,
    time_modified TIMESTAMPTZ NOT NULL,
    time_deleted TIMESTAMPTZ,
    asn INT8 NOT NULL,
    vrf TEXT,
    bgp_announce_set_id UUID NOT NULL
);

CREATE UNIQUE INDEX IF NOT EXISTS lookup_bgp_config_by_name ON omicron.public.bgp_config (
    name
) WHERE
    time_deleted IS NULL;

CREATE TABLE IF NOT EXISTS omicron.public.bgp_announce_set (
    id UUID PRIMARY KEY,
    name STRING(63) NOT NULL,
    description STRING(512) NOT NULL,
    time_created TIMESTAMPTZ NOT NULL,
    time_modified TIMESTAMPTZ NOT NULL,
    time_deleted TIMESTAMPTZ
);

CREATE UNIQUE INDEX IF NOT EXISTS lookup_bgp_announce_set_by_name ON omicron.public.bgp_announce_set (
    name
) WHERE
    time_deleted IS NULL;

CREATE TABLE IF NOT EXISTS omicron.public.bgp_announcement (
    announce_set_id UUID,
    address_lot_block_id UUID NOT NULL,
    network INET,

    /* TODO https://github.com/oxidecomputer/omicron/issues/3013 */
    PRIMARY KEY (announce_set_id, network)
);

CREATE TABLE IF NOT EXISTS omicron.public.switch_port_settings_address_config (
    port_settings_id UUID,
    address_lot_block_id UUID NOT NULL,
    rsvd_address_lot_block_id UUID NOT NULL,
    address INET,
    interface_name TEXT,

    /* TODO https://github.com/oxidecomputer/omicron/issues/3013 */
    PRIMARY KEY (port_settings_id, address, interface_name)
);

CREATE TABLE IF NOT EXISTS omicron.public.bootstore_keys (
    key TEXT NOT NULL PRIMARY KEY,
    generation INT8 NOT NULL
);

/*
 * Hardware/software inventory
 *
 * See RFD 433 for details.  Here are the highlights.
 *
 * Omicron periodically collects hardware/software inventory data from the
 * running system and stores it into the database.  Each discrete set of data is
 * called a **collection**.  Each collection contains lots of different kinds of
 * data, so there are many tables here.  For clarity, these tables are prefixed
 * with:
 *
 *     `inv_*` (examples: `inv_collection`, `inv_service_processor`)
 *
 *         Describes the complete set of hardware and software in the system.
 *         Rows in these tables are immutable, but they describe mutable facts
 *         about hardware and software (e.g., the slot that a disk is in).  When
 *         these facts change (e.g., a disk moves between slots), a new set of
 *         records is written.
 *
 * All rows in the `inv_*` tables point back to a particular collection.  They
 * represent the state observed at some particular time.  Generally, if two
 * observations came from two different places, they're not put into the same
 * row of the same table.  For example, caboose information comes from the SP,
 * but it doesn't go into the `inv_service_processor` table.  It goes in a
 * separate `inv_caboose` table.  This is debatable but it preserves a clearer
 * record of exactly what information came from where, since the separate record
 * has its own "source" and "time_collected".
 *
 * Information about service processors and roots of trust are joined with
 * information reported by sled agents via the baseboard id.
 *
 * Hardware and software identifiers are normalized for the usual database
 * design reasons.  This means instead of storing hardware and software
 * identifiers directly in the `inv_*` tables, these tables instead store
 * foreign keys into one of these groups of tables, whose names are also
 * prefixed for clarity:
 *
 *     `hw_*` (example: `hw_baseboard_id`)
 *
 *         Maps hardware-provided identifiers to UUIDs that are used as foreign
 *         keys in the rest of the schema. (Avoids embedding these identifiers
 *         into all the other tables.)
 *
 *     `sw_*` (example: `sw_caboose`)
 *
 *         Maps software-provided identifiers to UUIDs that are used as foreign
 *         keys in the rest of the schema. (Avoids embedding these identifiers
 *         into all the other tables.)
 *
 * Records in these tables are shared across potentially many collections.  To
 * see why this is useful, consider that `sw_caboose` records contain several
 * long identifiers (e.g., git commit, SHA sums) and in practice, most of the
 * time, we expect that all components of a given type will have the exact same
 * cabooses.  Rather than store the caboose contents in each
 * `inv_service_processor` row (for example), often replicating the exact same
 * contents for each SP for each collection, these rows just have pointers into
 * the `sw_caboose` table that stores this data once.  (This also makes it much
 * easier to determine that these components _do_ have the same cabooses.)
 *
 * On PC systems (i.e., non-Oxide hardware), most of these tables will be empty
 * because we do not support hardware inventory on these systems.
 *
 * Again, see RFD 433 for more on all this.
 */

/*
 * baseboard ids: this table assigns uuids to distinct part/serial values
 *
 * Usually we include the baseboard revision number when we reference the part
 * number and serial number.  The revision number is deliberately left out here.
 * If we happened to see the same baseboard part number and serial number with
 * different revisions, that's the same baseboard.
 */
CREATE TABLE IF NOT EXISTS omicron.public.hw_baseboard_id (
    id UUID PRIMARY KEY,
    part_number TEXT NOT NULL,
    serial_number TEXT NOT NULL
);
CREATE UNIQUE INDEX IF NOT EXISTS lookup_baseboard_id_by_props
    ON omicron.public.hw_baseboard_id (part_number, serial_number);

/* power states reportable by the SP */
CREATE TYPE IF NOT EXISTS omicron.public.hw_power_state AS ENUM (
    'A0',
    'A1',
    'A2'
);

/* root of trust firmware slots */
CREATE TYPE IF NOT EXISTS omicron.public.hw_rot_slot AS ENUM (
    'A',
    'B'
);

/* cabooses: this table assigns unique ids to distinct caboose contents */
CREATE TABLE IF NOT EXISTS omicron.public.sw_caboose (
    id UUID PRIMARY KEY,
    board TEXT NOT NULL,
    git_commit TEXT NOT NULL,
    name TEXT NOT NULL,
    version TEXT NOT NULL
);
CREATE UNIQUE INDEX IF NOT EXISTS caboose_properties
    on omicron.public.sw_caboose (board, git_commit, name, version);

/* root of trust pages: this table assigns unique ids to distinct RoT CMPA
   and CFPA page contents, each of which is a 512-byte blob */
CREATE TABLE IF NOT EXISTS omicron.public.sw_root_of_trust_page (
    id UUID PRIMARY KEY,
    data_base64 TEXT NOT NULL
);
CREATE UNIQUE INDEX IF NOT EXISTS root_of_trust_page_properties
    on omicron.public.sw_root_of_trust_page (data_base64);

/* Inventory Collections */

-- list of all collections
CREATE TABLE IF NOT EXISTS omicron.public.inv_collection (
    id UUID PRIMARY KEY,
    time_started TIMESTAMPTZ NOT NULL,
    time_done TIMESTAMPTZ NOT NULL,
    collector TEXT NOT NULL
);
-- Supports finding latest collection (to use) or the oldest collection (to
-- clean up)
CREATE INDEX IF NOT EXISTS inv_collection_by_time_started
    ON omicron.public.inv_collection (time_started);

-- list of errors generated during a collection
CREATE TABLE IF NOT EXISTS omicron.public.inv_collection_error (
    inv_collection_id UUID NOT NULL,
    idx INT4 NOT NULL,
    message TEXT
);
CREATE INDEX IF NOT EXISTS errors_by_collection
    ON omicron.public.inv_collection_error (inv_collection_id, idx);

/* what kind of slot MGS reported a device in */
CREATE TYPE IF NOT EXISTS omicron.public.sp_type AS ENUM (
    'sled',
    'switch',
    'power'
);

-- observations from and about service processors
-- also see `inv_root_of_trust`
CREATE TABLE IF NOT EXISTS omicron.public.inv_service_processor (
    -- where this observation came from
    -- (foreign key into `inv_collection` table)
    inv_collection_id UUID NOT NULL,
    -- which system this SP reports it is part of
    -- (foreign key into `hw_baseboard_id` table)
    hw_baseboard_id UUID NOT NULL,
    -- when this observation was made
    time_collected TIMESTAMPTZ NOT NULL,
    -- which MGS instance reported this data
    source TEXT NOT NULL,

    -- identity of this device according to MGS
    sp_type omicron.public.sp_type NOT NULL,
    sp_slot INT4 NOT NULL,

    -- Data from MGS "Get SP Info" API.  See MGS API documentation.
    baseboard_revision INT8 NOT NULL,
    hubris_archive_id TEXT NOT NULL,
    power_state omicron.public.hw_power_state NOT NULL,

    PRIMARY KEY (inv_collection_id, hw_baseboard_id)
);

-- root of trust information reported by SP
-- There's usually one row here for each row in inv_service_processor, but not
-- necessarily.
CREATE TABLE IF NOT EXISTS omicron.public.inv_root_of_trust (
    -- where this observation came from
    -- (foreign key into `inv_collection` table)
    inv_collection_id UUID NOT NULL,
    -- which system this SP reports it is part of
    -- (foreign key into `hw_baseboard_id` table)
    hw_baseboard_id UUID NOT NULL,
    -- when this observation was made
    time_collected TIMESTAMPTZ NOT NULL,
    -- which MGS instance reported this data
    source TEXT NOT NULL,

    slot_active omicron.public.hw_rot_slot NOT NULL,
    slot_boot_pref_transient omicron.public.hw_rot_slot, -- nullable
    slot_boot_pref_persistent omicron.public.hw_rot_slot NOT NULL,
    slot_boot_pref_persistent_pending omicron.public.hw_rot_slot, -- nullable
    slot_a_sha3_256 TEXT, -- nullable
    slot_b_sha3_256 TEXT, -- nullable

    PRIMARY KEY (inv_collection_id, hw_baseboard_id)
);

CREATE TYPE IF NOT EXISTS omicron.public.caboose_which AS ENUM (
    'sp_slot_0',
    'sp_slot_1',
    'rot_slot_A',
    'rot_slot_B'
);

-- cabooses found
CREATE TABLE IF NOT EXISTS omicron.public.inv_caboose (
    -- where this observation came from
    -- (foreign key into `inv_collection` table)
    inv_collection_id UUID NOT NULL,
    -- which system this SP reports it is part of
    -- (foreign key into `hw_baseboard_id` table)
    hw_baseboard_id UUID NOT NULL,
    -- when this observation was made
    time_collected TIMESTAMPTZ NOT NULL,
    -- which MGS instance reported this data
    source TEXT NOT NULL,

    which omicron.public.caboose_which NOT NULL,
    sw_caboose_id UUID NOT NULL,

    PRIMARY KEY (inv_collection_id, hw_baseboard_id, which)
);

CREATE TYPE IF NOT EXISTS omicron.public.root_of_trust_page_which AS ENUM (
    'cmpa',
    'cfpa_active',
    'cfpa_inactive',
    'cfpa_scratch'
);

-- root of trust key signing pages found
CREATE TABLE IF NOT EXISTS omicron.public.inv_root_of_trust_page (
    -- where this observation came from
    -- (foreign key into `inv_collection` table)
    inv_collection_id UUID NOT NULL,
    -- which system this SP reports it is part of
    -- (foreign key into `hw_baseboard_id` table)
    hw_baseboard_id UUID NOT NULL,
    -- when this observation was made
    time_collected TIMESTAMPTZ NOT NULL,
    -- which MGS instance reported this data
    source TEXT NOT NULL,

    which omicron.public.root_of_trust_page_which NOT NULL,
    sw_root_of_trust_page_id UUID NOT NULL,

    PRIMARY KEY (inv_collection_id, hw_baseboard_id, which)
);

CREATE TYPE IF NOT EXISTS omicron.public.sled_role AS ENUM (
    -- this sled is directly attached to a Sidecar
    'scrimlet',
    -- everything else
    'gimlet'
);

-- observations from and about sled agents
CREATE TABLE IF NOT EXISTS omicron.public.inv_sled_agent (
    -- where this observation came from
    -- (foreign key into `inv_collection` table)
    inv_collection_id UUID NOT NULL,
    -- when this observation was made
    time_collected TIMESTAMPTZ NOT NULL,
    -- URL of the sled agent that reported this data
    source TEXT NOT NULL,

    -- unique id for this sled (should be foreign keys into `sled` table, though
    -- it's conceivable a sled will report an id that we don't know about)
    sled_id UUID NOT NULL,

    -- which system this sled agent reports it's running on
    -- (foreign key into `hw_baseboard_id` table)
    -- This is optional because dev/test systems support running on non-Oxide
    -- hardware.
    hw_baseboard_id UUID,

    -- Many of the following properties are duplicated from the `sled` table,
    -- which predates the current inventory system.
    sled_agent_ip INET NOT NULL,
    sled_agent_port INT4 NOT NULL,
    sled_role omicron.public.sled_role NOT NULL,
    usable_hardware_threads INT8
        CHECK (usable_hardware_threads BETWEEN 0 AND 4294967295) NOT NULL,
    usable_physical_ram INT8 NOT NULL,
    reservoir_size INT8 CHECK (reservoir_size < usable_physical_ram) NOT NULL,

    PRIMARY KEY (inv_collection_id, sled_id)
);

CREATE TABLE IF NOT EXISTS omicron.public.inv_sled_omicron_zones (
    -- where this observation came from
    -- (foreign key into `inv_collection` table)
    inv_collection_id UUID NOT NULL,
    -- when this observation was made
    time_collected TIMESTAMPTZ NOT NULL,
    -- URL of the sled agent that reported this data
    source TEXT NOT NULL,

    -- unique id for this sled (should be foreign keys into `sled` table, though
    -- it's conceivable a sled will report an id that we don't know about)
    sled_id UUID NOT NULL,

    -- OmicronZonesConfig generation reporting these zones
    generation INT8 NOT NULL,

    PRIMARY KEY (inv_collection_id, sled_id)
);

CREATE TYPE IF NOT EXISTS omicron.public.zone_type AS ENUM (
  'boundary_ntp',
  'clickhouse',
  'clickhouse_keeper',
  'cockroach_db',
  'crucible',
  'crucible_pantry',
  'external_dns',
  'internal_dns',
  'internal_ntp',
  'nexus',
  'oximeter'
);

-- observations from sled agents about Omicron-managed zones
CREATE TABLE IF NOT EXISTS omicron.public.inv_omicron_zone (
    -- where this observation came from
    -- (foreign key into `inv_collection` table)
    inv_collection_id UUID NOT NULL,

    -- unique id for this sled (should be foreign keys into `sled` table, though
    -- it's conceivable a sled will report an id that we don't know about)
    sled_id UUID NOT NULL,

    -- unique id for this zone
    id UUID NOT NULL,
    underlay_address INET NOT NULL,
    zone_type omicron.public.zone_type NOT NULL,

    -- SocketAddr of the "primary" service for this zone
    -- (what this describes varies by zone type, but all zones have at least one
    -- service in them)
    primary_service_ip INET NOT NULL,
    primary_service_port INT4
	CHECK (primary_service_port BETWEEN 0 AND 65535)
	NOT NULL,

    -- The remaining properties may be NULL for different kinds of zones.  The
    -- specific constraints are not enforced at the database layer, basically
    -- because it's really complicated to do that and it's not obvious that it's
    -- worthwhile.

    -- Some zones have a second service.  Like the primary one, the meaning of
    -- this is zone-type-dependent.
    second_service_ip INET,
    second_service_port INT4
        CHECK (second_service_port IS NULL
	    OR second_service_port BETWEEN 0 AND 65535),

    -- Zones may have an associated dataset.  They're currently always on a U.2.
    -- The only thing we need to identify it here is the name of the zpool that
    -- it's on.
    dataset_zpool_name TEXT,

    -- Zones with external IPs have an associated NIC and sockaddr for listening
    -- (first is a foreign key into `inv_omicron_zone_nic`)
    nic_id UUID,

    -- Properties for internal DNS servers
    -- address attached to this zone from outside the sled's subnet
    dns_gz_address INET,
    dns_gz_address_index INT8,

    -- Properties common to both kinds of NTP zones
    ntp_ntp_servers TEXT[],
    ntp_dns_servers INET[],
    ntp_domain TEXT,

    -- Properties specific to Nexus zones
    nexus_external_tls BOOLEAN,
    nexus_external_dns_servers INET ARRAY,

    -- Source NAT configuration (currently used for boundary NTP only)
    snat_ip INET,
    snat_first_port INT4
	CHECK (snat_first_port IS NULL OR snat_first_port BETWEEN 0 AND 65535),
    snat_last_port INT4
	CHECK (snat_last_port IS NULL OR snat_last_port BETWEEN 0 AND 65535),

    PRIMARY KEY (inv_collection_id, id)
);

CREATE TABLE IF NOT EXISTS omicron.public.inv_omicron_zone_nic (
    inv_collection_id UUID NOT NULL,
    id UUID NOT NULL,
    name TEXT NOT NULL,
    ip INET NOT NULL,
    mac INT8 NOT NULL,
    subnet INET NOT NULL,
    vni INT8 NOT NULL,
    is_primary BOOLEAN NOT NULL,
    slot INT2 NOT NULL,

    PRIMARY KEY (inv_collection_id, id)
);

/*******************************************************************/

/*
 * The `sled_instance` view's definition needs to be modified in a separate
 * transaction from the transaction that created it.
 */

COMMIT;
BEGIN;

CREATE TABLE IF NOT EXISTS omicron.public.db_metadata (
    -- There should only be one row of this table for the whole DB.
    -- It's a little goofy, but filter on "singleton = true" before querying
    -- or applying updates, and you'll access the singleton row.
    --
    -- We also add a constraint on this table to ensure it's not possible to
    -- access the version of this table with "singleton = false".
    singleton BOOL NOT NULL PRIMARY KEY,
    time_created TIMESTAMPTZ NOT NULL,
    time_modified TIMESTAMPTZ NOT NULL,
    -- Semver representation of the DB version
    version STRING(64) NOT NULL,

    -- (Optional) Semver representation of the DB version to which we're upgrading
    target_version STRING(64),

    CHECK (singleton = true)
);

-- Per-VMM state.
CREATE TABLE IF NOT EXISTS omicron.public.vmm (
    id UUID PRIMARY KEY,
    time_created TIMESTAMPTZ NOT NULL,
    time_deleted TIMESTAMPTZ,
    instance_id UUID NOT NULL,
    state omicron.public.instance_state NOT NULL,
    time_state_updated TIMESTAMPTZ NOT NULL,
    state_generation INT NOT NULL,
    sled_id UUID NOT NULL,
    propolis_ip INET NOT NULL
);

/*
 * A special view of an instance provided to operators for insights into what's
 * running on a sled.
 *
 * This view replaces the placeholder `sled_instance` view defined above. Any
 * columns in the placeholder must appear in the replacement in the same order
 * and with the same types they had in the placeholder.
 */

CREATE OR REPLACE VIEW omicron.public.sled_instance
AS SELECT
   instance.id,
   instance.name,
   silo.name as silo_name,
   project.name as project_name,
   vmm.sled_id as active_sled_id,
   instance.time_created,
   instance.time_modified,
   instance.migration_id,
   instance.ncpus,
   instance.memory,
   vmm.state
FROM
    omicron.public.instance AS instance
    JOIN omicron.public.project AS project ON
            instance.project_id = project.id
    JOIN omicron.public.silo AS silo ON
            project.silo_id = silo.id
    JOIN omicron.public.vmm AS vmm ON
            instance.active_propolis_id = vmm.id
WHERE
    instance.time_deleted IS NULL AND vmm.time_deleted IS NULL;

CREATE TYPE IF NOT EXISTS omicron.public.switch_link_fec AS ENUM (
    'Firecode',
    'None',
    'Rs'
);

CREATE TYPE IF NOT EXISTS omicron.public.switch_link_speed AS ENUM (
    '0G',
    '1G',
    '10G',
    '25G',
    '40G',
    '50G',
    '100G',
    '200G',
    '400G'
);

ALTER TABLE omicron.public.switch_port_settings_link_config ADD COLUMN IF NOT EXISTS fec omicron.public.switch_link_fec;
ALTER TABLE omicron.public.switch_port_settings_link_config ADD COLUMN IF NOT EXISTS speed omicron.public.switch_link_speed;

CREATE SEQUENCE IF NOT EXISTS omicron.public.ipv4_nat_version START 1 INCREMENT 1;

CREATE TABLE IF NOT EXISTS omicron.public.ipv4_nat_entry (
    id UUID PRIMARY KEY DEFAULT gen_random_uuid(),
    external_address INET NOT NULL,
    first_port INT4 NOT NULL,
    last_port INT4 NOT NULL,
    sled_address INET NOT NULL,
    vni INT4 NOT NULL,
    mac INT8 NOT NULL,
    version_added INT8 NOT NULL DEFAULT nextval('omicron.public.ipv4_nat_version'),
    version_removed INT8,
    time_created TIMESTAMPTZ NOT NULL DEFAULT now(),
    time_deleted TIMESTAMPTZ
);

CREATE UNIQUE INDEX IF NOT EXISTS ipv4_nat_version_added ON omicron.public.ipv4_nat_entry (
    version_added
)
STORING (
    external_address,
    first_port,
    last_port,
    sled_address,
    vni,
    mac,
    time_created,
    time_deleted
);

CREATE UNIQUE INDEX IF NOT EXISTS overlapping_ipv4_nat_entry ON omicron.public.ipv4_nat_entry (
    external_address,
    first_port,
    last_port
) WHERE time_deleted IS NULL;

CREATE INDEX IF NOT EXISTS ipv4_nat_lookup ON omicron.public.ipv4_nat_entry (external_address, first_port, last_port, sled_address, vni, mac);

CREATE UNIQUE INDEX IF NOT EXISTS ipv4_nat_version_removed ON omicron.public.ipv4_nat_entry (
    version_removed
)
STORING (
    external_address,
    first_port,
    last_port,
    sled_address,
    vni,
    mac,
    time_created,
    time_deleted
);

/*
 * Metadata for the schema itself. This version number isn't great, as there's
 * nothing to ensure it gets bumped when it should be, but it's a start.
 */
CREATE TABLE IF NOT EXISTS omicron.public.db_metadata (
    -- There should only be one row of this table for the whole DB.
    -- It's a little goofy, but filter on "singleton = true" before querying
    -- or applying updates, and you'll access the singleton row.
    --
    -- We also add a constraint on this table to ensure it's not possible to
    -- access the version of this table with "singleton = false".
    singleton BOOL NOT NULL PRIMARY KEY,
    time_created TIMESTAMPTZ NOT NULL,
    time_modified TIMESTAMPTZ NOT NULL,
    -- Semver representation of the DB version
    version STRING(64) NOT NULL,

    -- (Optional) Semver representation of the DB version to which we're upgrading
    target_version STRING(64),

    CHECK (singleton = true)
);

ALTER TABLE omicron.public.switch_port_settings_link_config ADD COLUMN IF NOT EXISTS autoneg BOOL NOT NULL DEFAULT false;

INSERT INTO omicron.public.db_metadata (
    singleton,
    time_created,
    time_modified,
    version,
    target_version
) VALUES
<<<<<<< HEAD
    ( TRUE, NOW(), NOW(), '22.0.0', NULL)
=======
    ( TRUE, NOW(), NOW(), '23.0.1', NULL)
>>>>>>> a6245c41
ON CONFLICT DO NOTHING;

COMMIT;<|MERGE_RESOLUTION|>--- conflicted
+++ resolved
@@ -3261,11 +3261,7 @@
     version,
     target_version
 ) VALUES
-<<<<<<< HEAD
-    ( TRUE, NOW(), NOW(), '22.0.0', NULL)
-=======
-    ( TRUE, NOW(), NOW(), '23.0.1', NULL)
->>>>>>> a6245c41
+    ( TRUE, NOW(), NOW(), '24.0.0', NULL)
 ON CONFLICT DO NOTHING;
 
 COMMIT;