--- conflicted
+++ resolved
@@ -6096,11 +6096,7 @@
     version,
     target_version
 ) VALUES
-<<<<<<< HEAD
-    (TRUE, NOW(), NOW(), '151.0.0', NULL)
-=======
-    (TRUE, NOW(), NOW(), '152.0.0', NULL)
->>>>>>> 75d391d9
+    (TRUE, NOW(), NOW(), '153.0.0', NULL)
 ON CONFLICT DO NOTHING;
 
 COMMIT;