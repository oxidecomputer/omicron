/*
 * dbinit.sql: raw SQL to initialize a database for use by Omicron
 *
 * It's not clear what the long-term story for managing the database schema will
 * be.  For now, this file can be used by the test suite and by developers (via
 * the "omicron-dev" program) to set up a local database with which to run the
 * system.
 */

/*
 * Important CockroachDB notes:
 *
 *    For timestamps, CockroachDB's docs recommend TIMESTAMPTZ rather than
 *    TIMESTAMP.  This does not change what is stored with each datum, but
 *    rather how it's interpreted when clients use it.  It should make no
 *    difference to us, so we stick with the recommendation.
 *
 *    We avoid explicit foreign keys due to this warning from the docs: "Foreign
 *    key dependencies can significantly impact query performance, as queries
 *    involving tables with foreign keys, or tables referenced by foreign keys,
 *    require CockroachDB to check two separate tables. We recommend using them
 *    sparingly."
 */

BEGIN;

/*
 * We assume the database and user do not already exist so that we don't
 * inadvertently clobber what's there.  If they might exist, the user has to
 * clear this first.
 *
 * NOTE: the database and user names MUST be kept in sync with the
 * initialization code and dbwipe.sql.
 */
CREATE DATABASE IF NOT EXISTS omicron;
CREATE USER IF NOT EXISTS omicron;
ALTER DEFAULT PRIVILEGES GRANT INSERT, SELECT, UPDATE, DELETE ON TABLES to omicron;

/*
 * Configure a replication factor of 5 to ensure that the system can maintain
 * availability in the face of any two node failures.
 */
ALTER RANGE default CONFIGURE ZONE USING num_replicas = 5;

/*
 * Racks
 */
CREATE TABLE IF NOT EXISTS omicron.public.rack (
    /* Identity metadata (asset) */
    id UUID PRIMARY KEY,
    time_created TIMESTAMPTZ NOT NULL,
    time_modified TIMESTAMPTZ NOT NULL,

    /*
     * Identifies if rack management has been transferred from RSS -> Nexus.
     * If "false", RSS is still managing sleds, services, and DNS records.
     *
     * This value is set to "true" when RSS calls the
     * "rack_initialization_complete" endpoint on Nexus' internal interface.
     *
     * See RFD 278 for more detail.
     */
    initialized BOOL NOT NULL,

    /* Used to configure the updates service URL */
    tuf_base_url STRING(512),

    /* The IPv6 underlay /56 prefix for the rack */
    rack_subnet INET
);

/*
 * Sleds
 */

-- The disposition for a particular sled. This is updated solely by the
-- operator, and not by Nexus.
CREATE TYPE IF NOT EXISTS omicron.public.sled_policy AS ENUM (
    -- The sled is in service, and new resources can be provisioned onto it.
    'in_service',
    -- The sled is in service, but the operator has indicated that new
    -- resources should not be provisioned onto it.
    'no_provision',
    -- The operator has marked that the sled has, or will be, removed from the
    -- rack, and it should be assumed that any resources currently on it are
    -- now permanently missing.
    'expunged'
);

-- The actual state of the sled. This is updated exclusively by Nexus.
--
-- Nexus's goal is to match the sled's state with the operator-indicated
-- policy. For example, if the sled_policy is "expunged" and the sled_state is
-- "active", Nexus will assume that the sled is gone. Based on that, Nexus will
-- reallocate resources currently on the expunged sled to other sleds, etc.
-- Once the expunged sled no longer has any resources attached to it, Nexus
-- will mark it as decommissioned.
CREATE TYPE IF NOT EXISTS omicron.public.sled_state AS ENUM (
    -- The sled has resources of any kind allocated on it, or, is available for
    -- new resources.
    --
    -- The sled can be in this state and have a different sled policy, e.g.
    -- "expunged".
    'active',

    -- The sled no longer has resources allocated on it, now or in the future.
    --
    -- This is a terminal state. This state is only valid if the sled policy is
    -- 'expunged'.
    'decommissioned'
);

CREATE TABLE IF NOT EXISTS omicron.public.sled (
    /* Identity metadata (asset) */
    id UUID PRIMARY KEY,
    time_created TIMESTAMPTZ NOT NULL,
    time_modified TIMESTAMPTZ NOT NULL,
    time_deleted TIMESTAMPTZ,
    rcgen INT NOT NULL,

    /* FK into the Rack table */
    rack_id UUID NOT NULL,

    /* Idenfities if this Sled is a Scrimlet */
    is_scrimlet BOOL NOT NULL,

    /* Baseboard information about the sled */
    serial_number STRING(63) NOT NULL,
    part_number STRING(63) NOT NULL,
    revision INT8 NOT NULL,

    /* CPU & RAM summary for the sled */
    usable_hardware_threads INT8 CHECK (usable_hardware_threads BETWEEN 0 AND 4294967295) NOT NULL,
    usable_physical_ram INT8 NOT NULL,
    reservoir_size INT8 CHECK (reservoir_size < usable_physical_ram) NOT NULL,

    /* The IP address and bound port of the sled agent server. */
    ip INET NOT NULL,
    port INT4 CHECK (port BETWEEN 0 AND 65535) NOT NULL,

    /* The last address allocated to a propolis instance on this sled. */
    last_used_address INET NOT NULL,

    /* The policy for the sled, updated exclusively by the operator */
    sled_policy omicron.public.sled_policy NOT NULL,

    /* The actual state of the sled, updated exclusively by Nexus */
    sled_state omicron.public.sled_state NOT NULL,

    /* Generation number owned and incremented by the sled-agent */
    sled_agent_gen INT8 NOT NULL DEFAULT 1,

    -- This constraint should be upheld, even for deleted disks
    -- in the fleet.
    CONSTRAINT serial_part_revision_unique UNIQUE (
      serial_number, part_number, revision
    )
);

/* Add an index which lets us look up sleds on a rack */
CREATE UNIQUE INDEX IF NOT EXISTS lookup_sled_by_rack ON omicron.public.sled (
    rack_id,
    id
) WHERE time_deleted IS NULL;

CREATE TYPE IF NOT EXISTS omicron.public.sled_resource_kind AS ENUM (
    -- omicron.public.dataset
    'dataset',
    -- omicron.public.service
    'service',
    -- omicron.public.instance
    'instance',
    -- omicron.public.sled
    --
    -- reserved as an approximation of sled internal usage, such as "by the OS
    -- and all unaccounted services".
    'reserved'
);

-- Accounting for programs using resources on a sled
CREATE TABLE IF NOT EXISTS omicron.public.sled_resource (
    -- Should match the UUID of the corresponding service
    id UUID PRIMARY KEY,

    -- The sled where resources are being consumed
    sled_id UUID NOT NULL,

    -- Identifies the type of the resource
    kind omicron.public.sled_resource_kind NOT NULL,

    -- The maximum number of hardware threads usable by this resource
    hardware_threads INT8 NOT NULL,

    -- The maximum amount of RSS RAM provisioned to this resource
    rss_ram INT8 NOT NULL,

    -- The maximum amount of Reservoir RAM provisioned to this resource
    reservoir_ram INT8 NOT NULL
);

-- Allow looking up all resources which reside on a sled
CREATE UNIQUE INDEX IF NOT EXISTS lookup_resource_by_sled ON omicron.public.sled_resource (
    sled_id,
    id
);


-- Table of all sled subnets allocated for sleds added to an already initialized
-- rack. The sleds in this table and their allocated subnets are created before
-- a sled is added to the `sled` table. Addition to the `sled` table occurs
-- after the sled is initialized and notifies Nexus about itself.
--
-- For simplicity and space savings, this table doesn't actually contain the
-- full subnets for a given sled, but only the octet that extends a /56 rack
-- subnet to a /64 sled subnet. The rack subnet is maintained in the `rack`
-- table.
--
-- This table does not include subnet octets allocated during RSS and therefore
-- all of the octets start at 33. This makes the data in this table purely additive
-- post-RSS, which also implies that we cannot re-use subnet octets if an original
-- sled that was part of RSS was removed from the cluster.
CREATE TABLE IF NOT EXISTS omicron.public.sled_underlay_subnet_allocation (
    -- The physical identity of the sled
    -- (foreign key into `hw_baseboard_id` table)
    hw_baseboard_id UUID PRIMARY KEY,

    -- The rack to which a sled is being added
    -- (foreign key into `rack` table)
    --
    -- We require this because the sled is not yet part of the sled table when
    -- we first allocate a subnet for it.
    rack_id UUID NOT NULL,

    -- The sled to which a subnet is being allocated
    --
    -- Eventually will be a foreign key into the `sled` table when the sled notifies nexus
    -- about itself after initialization.
    sled_id UUID NOT NULL,

    -- The octet that extends a /56 rack subnet to a /64 sled subnet
    --
    -- Always between 33 and 255 inclusive
    subnet_octet INT2 NOT NULL UNIQUE CHECK (subnet_octet BETWEEN 33 AND 255)
);

-- Add an index which allows pagination by {rack_id, sled_id} pairs.
CREATE UNIQUE INDEX IF NOT EXISTS lookup_subnet_allocation_by_rack_and_sled ON omicron.public.sled_underlay_subnet_allocation (
    rack_id,
    sled_id
);

/*
 * Switches
 */

CREATE TABLE IF NOT EXISTS omicron.public.switch (
    /* Identity metadata (asset) */
    id UUID PRIMARY KEY,
    time_created TIMESTAMPTZ NOT NULL,
    time_modified TIMESTAMPTZ NOT NULL,
    time_deleted TIMESTAMPTZ,
    rcgen INT NOT NULL,

    /* FK into the Rack table */
    rack_id UUID NOT NULL,

    /* Baseboard information about the switch */
    serial_number STRING(63) NOT NULL,
    part_number STRING(63) NOT NULL,
    revision INT8 NOT NULL
);

/* Add an index which lets us look up switches on a rack */
CREATE UNIQUE INDEX IF NOT EXISTS lookup_switch_by_rack ON omicron.public.switch (
    rack_id,
    id
) WHERE time_deleted IS NULL;

/*
 * Services
 */

CREATE TYPE IF NOT EXISTS omicron.public.service_kind AS ENUM (
  'clickhouse',
  'clickhouse_keeper',
  'cockroach',
  'crucible',
  'crucible_pantry',
  'dendrite',
  'external_dns',
  'internal_dns',
  'nexus',
  'ntp',
  'oximeter',
  'tfport',
  'mgd'
);

CREATE TABLE IF NOT EXISTS omicron.public.service (
    /* Identity metadata (asset) */
    id UUID PRIMARY KEY,
    time_created TIMESTAMPTZ NOT NULL,
    time_modified TIMESTAMPTZ NOT NULL,

    /* FK into the Sled table */
    sled_id UUID NOT NULL,
    /* For services in illumos zones, the zone's unique id (for debugging) */
    zone_id UUID,
    /* The IP address of the service. */
    ip INET NOT NULL,
    /* The UDP or TCP port on which the service listens. */
    port INT4 CHECK (port BETWEEN 0 AND 65535) NOT NULL,
    /* Indicates the type of service. */
    kind omicron.public.service_kind NOT NULL
);

/* Add an index which lets us look up the services on a sled */
CREATE UNIQUE INDEX IF NOT EXISTS lookup_service_by_sled ON omicron.public.service (
    sled_id,
    id
);

/* Look up (and paginate) services of a given kind. */
CREATE UNIQUE INDEX IF NOT EXISTS lookup_service_by_kind ON omicron.public.service (
    kind,
    id
);

CREATE TYPE IF NOT EXISTS omicron.public.physical_disk_kind AS ENUM (
  'm2',
  'u2'
);

-- A physical disk which exists inside the rack.
CREATE TABLE IF NOT EXISTS omicron.public.physical_disk (
    id UUID PRIMARY KEY,
    time_created TIMESTAMPTZ NOT NULL,
    time_modified TIMESTAMPTZ NOT NULL,
    time_deleted TIMESTAMPTZ,
    rcgen INT NOT NULL,

    vendor STRING(63) NOT NULL,
    serial STRING(63) NOT NULL,
    model STRING(63) NOT NULL,

    variant omicron.public.physical_disk_kind NOT NULL,

    -- FK into the Sled table
    sled_id UUID NOT NULL,

    -- This constraint should be upheld, even for deleted disks
    -- in the fleet.
    CONSTRAINT vendor_serial_model_unique UNIQUE (
      vendor, serial, model
    )
);

CREATE UNIQUE INDEX IF NOT EXISTS lookup_physical_disk_by_variant ON omicron.public.physical_disk (
    variant,
    id
) WHERE time_deleted IS NULL;

-- Make it efficient to look up physical disks by Sled.
CREATE UNIQUE INDEX IF NOT EXISTS lookup_physical_disk_by_sled ON omicron.public.physical_disk (
    sled_id,
    id
) WHERE time_deleted IS NULL;

-- x509 certificates which may be used by services
CREATE TABLE IF NOT EXISTS omicron.public.certificate (
    -- Identity metadata (resource)
    id UUID PRIMARY KEY,
    name STRING(63) NOT NULL,
    description STRING(512) NOT NULL,
    time_created TIMESTAMPTZ NOT NULL,
    time_modified TIMESTAMPTZ NOT NULL,
    time_deleted TIMESTAMPTZ,

    -- which Silo this certificate is used for
    silo_id UUID NOT NULL,

    -- The service type which should use this certificate
    service omicron.public.service_kind NOT NULL,

    -- cert.pem file (certificate chain in PEM format) as a binary blob
    cert BYTES NOT NULL,

    -- key.pem file (private key in PEM format) as a binary blob
    key BYTES NOT NULL
);

-- Add an index which lets us look up certificates for a particular service
-- class.
CREATE UNIQUE INDEX IF NOT EXISTS lookup_certificate_by_service ON omicron.public.certificate (
    service,
    id
) WHERE
    time_deleted IS NULL;

-- Add an index which enforces that certificates have unique names, and which
-- allows pagination-by-name.
CREATE UNIQUE INDEX IF NOT EXISTS lookup_certificate_by_silo ON omicron.public.certificate (
    silo_id,
    name
) WHERE
    time_deleted IS NULL;

-- A table describing virtual resource provisioning which may be associated
-- with a collection of objects, including:
-- - Projects
-- - Silos
-- - Fleet
CREATE TABLE IF NOT EXISTS omicron.public.virtual_provisioning_collection (
    -- Should match the UUID of the corresponding collection.
    id UUID PRIMARY KEY,
    time_modified TIMESTAMPTZ NOT NULL DEFAULT NOW(),

    -- Identifies the type of the collection.
    collection_type STRING(63) NOT NULL,

    -- The amount of physical disk space which has been provisioned
    -- on behalf of the collection.
    virtual_disk_bytes_provisioned INT8 NOT NULL,

    -- The number of CPUs provisioned by VMs.
    cpus_provisioned INT8 NOT NULL,

    -- The amount of RAM provisioned by VMs.
    ram_provisioned INT8 NOT NULL
);

-- A table describing a single virtual resource which has been provisioned.
-- This may include:
-- - Disks
-- - Instances
-- - Snapshots
--
-- NOTE: You might think to yourself: "This table looks an awful lot like
-- the 'virtual_provisioning_collection' table, could they be condensed into
-- a single table?"
-- The answer to this question is unfortunately: "No". We use CTEs to both
-- UPDATE the collection table while INSERTing rows in the resource table, and
-- this would not be allowed if they came from the same table due to:
-- https://www.cockroachlabs.com/docs/v22.2/known-limitations#statements-containing-multiple-modification-subqueries-of-the-same-table-are-disallowed
-- However, by using separate tables, the CTE is able to function correctly.
CREATE TABLE IF NOT EXISTS omicron.public.virtual_provisioning_resource (
    -- Should match the UUID of the corresponding collection.
    id UUID PRIMARY KEY,
    time_modified TIMESTAMPTZ NOT NULL DEFAULT NOW(),

    -- Identifies the type of the resource.
    resource_type STRING(63) NOT NULL,

    -- The amount of physical disk space which has been provisioned
    -- on behalf of the resource.
    virtual_disk_bytes_provisioned INT8 NOT NULL,

    -- The number of CPUs provisioned.
    cpus_provisioned INT8 NOT NULL,

    -- The amount of RAM provisioned.
    ram_provisioned INT8 NOT NULL
);

-- ZPools of Storage, attached to Sleds.
-- These are backed by a single physical disk.
--
-- For information about the provisioned zpool, reference the
-- "omicron.public.inv_zpool" table, which returns information
-- that has actually been returned from the underlying sled.
CREATE TABLE IF NOT EXISTS omicron.public.zpool (
    /* Identity metadata (asset) */
    id UUID PRIMARY KEY,
    time_created TIMESTAMPTZ NOT NULL,
    time_modified TIMESTAMPTZ NOT NULL,
    time_deleted TIMESTAMPTZ,
    rcgen INT NOT NULL,

    /* FK into the Sled table */
    sled_id UUID NOT NULL,

    /* FK into the Physical Disk table */
    physical_disk_id UUID NOT NULL
);

/* Create an index on the physical disk id */
CREATE INDEX IF NOT EXISTS lookup_zpool_by_disk on omicron.public.zpool (
    physical_disk_id,
    id
) WHERE physical_disk_id IS NOT NULL AND time_deleted IS NULL;

CREATE TYPE IF NOT EXISTS omicron.public.dataset_kind AS ENUM (
  'crucible',
  'cockroach',
  'clickhouse',
  'clickhouse_keeper',
  'external_dns',
  'internal_dns'
);

/*
 * A dataset of allocated space within a zpool.
 */
CREATE TABLE IF NOT EXISTS omicron.public.dataset (
    /* Identity metadata (asset) */
    id UUID PRIMARY KEY,
    time_created TIMESTAMPTZ NOT NULL,
    time_modified TIMESTAMPTZ NOT NULL,
    time_deleted TIMESTAMPTZ,
    rcgen INT NOT NULL,

    /* FK into the Pool table */
    pool_id UUID NOT NULL,

    /* Contact information for the dataset */
    ip INET NOT NULL,
    port INT4 CHECK (port BETWEEN 0 AND 65535) NOT NULL,

    kind omicron.public.dataset_kind NOT NULL,

    /* An upper bound on the amount of space that might be in-use */
    size_used INT,

    /* Crucible must make use of 'size_used'; other datasets manage their own storage */
    CONSTRAINT size_used_column_set_for_crucible CHECK (
      (kind != 'crucible') OR
      (kind = 'crucible' AND size_used IS NOT NULL)
    )
);

/* Create an index on the size usage for Crucible's allocation */
CREATE INDEX IF NOT EXISTS lookup_dataset_by_size_used_crucible on omicron.public.dataset (
    size_used
) WHERE size_used IS NOT NULL AND time_deleted IS NULL AND kind = 'crucible';

/* Create an index on the size usage for any dataset */
CREATE INDEX IF NOT EXISTS lookup_dataset_by_size_used on omicron.public.dataset (
    size_used
) WHERE size_used IS NOT NULL AND time_deleted IS NULL;

/* Create an index on the zpool id */
CREATE INDEX IF NOT EXISTS lookup_dataset_by_zpool on omicron.public.dataset (
    pool_id,
    id
) WHERE pool_id IS NOT NULL AND time_deleted IS NULL;

/*
 * A region of space allocated to Crucible Downstairs, within a dataset.
 */
CREATE TABLE IF NOT EXISTS omicron.public.region (
    /* Identity metadata (asset) */
    id UUID PRIMARY KEY,
    time_created TIMESTAMPTZ NOT NULL,
    time_modified TIMESTAMPTZ NOT NULL,

    /* FK into the dataset table */
    dataset_id UUID NOT NULL,

    /* FK into the volume table */
    volume_id UUID NOT NULL,

    /* Metadata describing the region */
    block_size INT NOT NULL,
    blocks_per_extent INT NOT NULL,
    extent_count INT NOT NULL
);

/*
 * Allow all regions belonging to a disk to be accessed quickly.
 */
CREATE UNIQUE INDEX IF NOT EXISTS lookup_region_by_volume on omicron.public.region (
    volume_id,
    id
);

/*
 * Allow all regions belonging to a dataset to be accessed quickly.
 */
CREATE UNIQUE INDEX IF NOT EXISTS lookup_region_by_dataset on omicron.public.region (
    dataset_id,
    id
);

/*
 * A snapshot of a region, within a dataset.
 */
CREATE TABLE IF NOT EXISTS omicron.public.region_snapshot (
    dataset_id UUID NOT NULL,
    region_id UUID NOT NULL,

    /* Associated higher level virtual snapshot */
    snapshot_id UUID NOT NULL,

    /*
     * Target string, for identification as part of
     * volume construction request(s)
     */
    snapshot_addr TEXT NOT NULL,

    /* How many volumes reference this? */
    volume_references INT8 NOT NULL,

    /* Is this currently part of some resources_to_delete? */
    deleting BOOL NOT NULL,

    PRIMARY KEY (dataset_id, region_id, snapshot_id)
);

/* Index for use during join with region table */
CREATE INDEX IF NOT EXISTS lookup_region_by_dataset on omicron.public.region_snapshot (
    dataset_id, region_id
);

/*
 * Index on volume_references and snapshot_addr for crucible
 * resource accounting lookup
 */
CREATE INDEX IF NOT EXISTS lookup_region_snapshot_by_volume_reference on omicron.public.region_snapshot (
    volume_references
);

CREATE INDEX IF NOT EXISTS lookup_region_snapshot_by_snapshot_addr on omicron.public.region_snapshot (
    snapshot_addr
);

/*
 * A volume within Crucible
 */
CREATE TABLE IF NOT EXISTS omicron.public.volume (
    id UUID PRIMARY KEY,
    time_created TIMESTAMPTZ NOT NULL,
    time_modified TIMESTAMPTZ NOT NULL,
    time_deleted TIMESTAMPTZ,

    /* child resource generation number, per RFD 192 */
    rcgen INT NOT NULL,

    /*
     * A JSON document describing the construction of the volume, including all
     * sub volumes. This is what will be POSTed to propolis, and eventually
     * consumed by some Upstairs code to perform the volume creation. The Rust
     * type of this column should be Crucible::VolumeConstructionRequest.
     */
    data TEXT NOT NULL,

    /*
     * A JSON document describing what resources to clean up when deleting this
     * volume. The Rust type of this column should be the CrucibleResources
     * enum.
     */
    resources_to_clean_up TEXT
);

/* Quickly find deleted volumes */
CREATE INDEX IF NOT EXISTS lookup_volume_by_deleted on omicron.public.volume (
    time_deleted
);

/*
 * Silos
 */

CREATE TYPE IF NOT EXISTS omicron.public.authentication_mode AS ENUM (
  'local',
  'saml'
);

CREATE TYPE IF NOT EXISTS omicron.public.user_provision_type AS ENUM (
  'api_only',
  'jit'
);

CREATE TABLE IF NOT EXISTS omicron.public.silo (
    /* Identity metadata */
    id UUID PRIMARY KEY,
    name STRING(63) NOT NULL,
    description STRING(512) NOT NULL,
    time_created TIMESTAMPTZ NOT NULL,
    time_modified TIMESTAMPTZ NOT NULL,
    time_deleted TIMESTAMPTZ,

    discoverable BOOL NOT NULL,
    authentication_mode omicron.public.authentication_mode NOT NULL,
    user_provision_type omicron.public.user_provision_type NOT NULL,

    mapped_fleet_roles JSONB NOT NULL,

    /* child resource generation number, per RFD 192 */
    rcgen INT NOT NULL
);

CREATE UNIQUE INDEX IF NOT EXISTS lookup_silo_by_name ON omicron.public.silo (
    name
) WHERE
    time_deleted IS NULL;

/*
 * Silo users
 */
CREATE TABLE IF NOT EXISTS omicron.public.silo_user (
    id UUID PRIMARY KEY,
    time_created TIMESTAMPTZ NOT NULL,
    time_modified TIMESTAMPTZ NOT NULL,
    time_deleted TIMESTAMPTZ,

    silo_id UUID NOT NULL,
    external_id TEXT NOT NULL
);

/* This index lets us quickly find users for a given silo. */
CREATE UNIQUE INDEX IF NOT EXISTS lookup_silo_user_by_silo ON omicron.public.silo_user (
    silo_id,
    external_id
) WHERE
    time_deleted IS NULL;

CREATE TABLE IF NOT EXISTS omicron.public.silo_user_password_hash (
    silo_user_id UUID NOT NULL,
    hash TEXT NOT NULL,
    time_created TIMESTAMPTZ NOT NULL,

    PRIMARY KEY(silo_user_id)
);

/*
 * Silo groups
 */

CREATE TABLE IF NOT EXISTS omicron.public.silo_group (
    id UUID PRIMARY KEY,
    time_created TIMESTAMPTZ NOT NULL,
    time_modified TIMESTAMPTZ NOT NULL,
    time_deleted TIMESTAMPTZ,

    silo_id UUID NOT NULL,
    external_id TEXT NOT NULL
);

CREATE UNIQUE INDEX IF NOT EXISTS lookup_silo_group_by_silo ON omicron.public.silo_group (
    silo_id,
    external_id
) WHERE
    time_deleted IS NULL;

/*
 * Silo group membership
 */

CREATE TABLE IF NOT EXISTS omicron.public.silo_group_membership (
    silo_group_id UUID NOT NULL,
    silo_user_id UUID NOT NULL,

    PRIMARY KEY (silo_group_id, silo_user_id)
);

/*
 * The primary key lets us paginate through the users in a group.  We need to
 * index the same fields in the reverse order to be able to paginate through the
 * groups that a user is in.
 */
CREATE INDEX IF NOT EXISTS lookup_silo_group_by_user ON omicron.public.silo_group_membership (
    silo_user_id,
    silo_group_id
);

/*
 * Silo identity provider list
 */

CREATE TYPE IF NOT EXISTS omicron.public.provider_type AS ENUM (
  'saml'
);

CREATE TABLE IF NOT EXISTS omicron.public.identity_provider (
    /* Identity metadata */
    id UUID PRIMARY KEY,
    name STRING(63) NOT NULL,
    description STRING(512) NOT NULL,
    time_created TIMESTAMPTZ NOT NULL,
    time_modified TIMESTAMPTZ NOT NULL,
    time_deleted TIMESTAMPTZ,

    silo_id UUID NOT NULL,
    provider_type omicron.public.provider_type NOT NULL
);

CREATE UNIQUE INDEX IF NOT EXISTS lookup_idp_by_silo_id ON omicron.public.identity_provider (
    silo_id,
    id
) WHERE
    time_deleted IS NULL;

CREATE UNIQUE INDEX IF NOT EXISTS lookup_idp_by_silo_name ON omicron.public.identity_provider (
    silo_id,
    name
) WHERE
    time_deleted IS NULL;

/*
 * Silo SAML identity provider
 */
CREATE TABLE IF NOT EXISTS omicron.public.saml_identity_provider (
    /* Identity metadata */
    id UUID PRIMARY KEY,
    name STRING(63) NOT NULL,
    description STRING(512) NOT NULL,
    time_created TIMESTAMPTZ NOT NULL,
    time_modified TIMESTAMPTZ NOT NULL,
    time_deleted TIMESTAMPTZ,

    silo_id UUID NOT NULL,

    idp_metadata_document_string TEXT NOT NULL,

    idp_entity_id TEXT NOT NULL,
    sp_client_id TEXT NOT NULL,
    acs_url TEXT NOT NULL,
    slo_url TEXT NOT NULL,
    technical_contact_email TEXT NOT NULL,

    public_cert TEXT,
    private_key TEXT,

    group_attribute_name TEXT
);

CREATE UNIQUE INDEX IF NOT EXISTS lookup_saml_idp_by_silo_id ON omicron.public.saml_identity_provider (
    silo_id,
    id
) WHERE
    time_deleted IS NULL;

CREATE UNIQUE INDEX IF NOT EXISTS lookup_saml_idp_by_silo_name ON omicron.public.saml_identity_provider (
    silo_id,
    name
) WHERE
    time_deleted IS NULL;

/*
 * Users' public SSH keys, per RFD 44
 */
CREATE TABLE IF NOT EXISTS omicron.public.ssh_key (
    id UUID PRIMARY KEY,
    name STRING(63) NOT NULL,
    description STRING(512) NOT NULL,
    time_created TIMESTAMPTZ NOT NULL,
    time_modified TIMESTAMPTZ NOT NULL,
    time_deleted TIMESTAMPTZ,

    /* FK into silo_user table */
    silo_user_id UUID NOT NULL,

    /*
     * A 4096 bit RSA key without comment encodes to 726 ASCII characters.
     * A (256 bit) Ed25519 key w/o comment encodes to 82 ASCII characters.
     */
    public_key STRING(1023) NOT NULL
);

CREATE UNIQUE INDEX IF NOT EXISTS lookup_ssh_key_by_silo_user ON omicron.public.ssh_key (
    silo_user_id,
    name
) WHERE
    time_deleted IS NULL;

/**
 * Represents the SSH keys copied to an instance at create time by cloud-init.
 * Entries are added here when an instance is created (with configured SSH keys)
 * and removed when the instance is destroyed.
 *
 * TODO: Should this have time created / time deleted
 */
CREATE TABLE IF NOT EXISTS omicron.public.instance_ssh_key (
    instance_id UUID NOT NULL,
    ssh_key_id UUID NOT NULL,
    PRIMARY KEY (instance_id, ssh_key_id)
);

CREATE TABLE IF NOT EXISTS omicron.public.silo_quotas (
    silo_id UUID PRIMARY KEY,
    time_created TIMESTAMPTZ NOT NULL,
    time_modified TIMESTAMPTZ NOT NULL,
    cpus INT8 NOT NULL,
    memory_bytes INT8 NOT NULL,
    storage_bytes INT8 NOT NULL
);

/**
 * A view of the amount of provisioned and allocated (set by quotas) resources
 * on a given silo.
 */
CREATE VIEW IF NOT EXISTS omicron.public.silo_utilization
AS SELECT
    c.id AS silo_id,
    s.name AS silo_name,
    c.cpus_provisioned AS cpus_provisioned,
    c.ram_provisioned AS memory_provisioned,
    c.virtual_disk_bytes_provisioned AS storage_provisioned,
    q.cpus AS cpus_allocated,
    q.memory_bytes AS memory_allocated,
    q.storage_bytes AS storage_allocated,
    s.discoverable as silo_discoverable
FROM
    omicron.public.virtual_provisioning_collection AS c
    RIGHT JOIN omicron.public.silo_quotas AS q
    ON c.id = q.silo_id
    INNER JOIN omicron.public.silo AS s
    ON c.id = s.id
WHERE
    c.collection_type = 'Silo'
AND
    s.time_deleted IS NULL;

/*
 * Projects
 */

CREATE TABLE IF NOT EXISTS omicron.public.project (
    /* Identity metadata (resource) */
    id UUID PRIMARY KEY,
    name STRING(63) NOT NULL,
    description STRING(512) NOT NULL,
    time_created TIMESTAMPTZ NOT NULL,
    time_modified TIMESTAMPTZ NOT NULL,
    /* Indicates that the object has been deleted */
    time_deleted TIMESTAMPTZ,

    /* child resource generation number, per RFD 192 */
    rcgen INT NOT NULL,

    /* Which silo this project belongs to */
    silo_id UUID NOT NULL /* foreign key into "silo" table */
);

CREATE UNIQUE INDEX IF NOT EXISTS lookup_project_by_silo ON omicron.public.project (
    silo_id,
    name
) WHERE
    time_deleted IS NULL;

/*
 * Instances
 */

CREATE TYPE IF NOT EXISTS omicron.public.instance_state AS ENUM (
    'creating',
    'starting',
    'running',
    'stopping',
    'stopped',
    'rebooting',
    'migrating',
    'repairing',
    'failed',
    'destroyed'
);

/*
 * TODO consider how we want to manage multiple sagas operating on the same
 * Instance -- e.g., reboot concurrent with destroy or concurrent reboots or the
 * like.  Or changing # of CPUs or memory size.
 */
CREATE TABLE IF NOT EXISTS omicron.public.instance (
    /* Identity metadata (resource) */
    id UUID PRIMARY KEY,
    name STRING(63) NOT NULL,
    description STRING(512) NOT NULL,
    time_created TIMESTAMPTZ NOT NULL,
    time_modified TIMESTAMPTZ NOT NULL,
    /* Indicates that the object has been deleted */
    /* This is redundant for Instances, but we keep it here for consistency. */
    time_deleted TIMESTAMPTZ,

    /* Every Instance is in exactly one Project at a time. */
    project_id UUID NOT NULL,

    /* user data for instance initialization systems (e.g. cloud-init) */
    user_data BYTES NOT NULL,

    /* The state of the instance when it has no active VMM. */
    state omicron.public.instance_state NOT NULL,
    time_state_updated TIMESTAMPTZ NOT NULL,
    state_generation INT NOT NULL,

    /* FK into `vmm` for the Propolis server that's backing this instance. */
    active_propolis_id UUID,

    /* FK into `vmm` for the migration target Propolis server, if one exists. */
    target_propolis_id UUID,

    /* Identifies any ongoing migration for this instance. */
    migration_id UUID,

    /* Instance configuration */
    ncpus INT NOT NULL,
    memory INT NOT NULL,
    hostname STRING(63) NOT NULL,
    boot_on_fault BOOL NOT NULL DEFAULT false
);

-- Names for instances within a project should be unique
CREATE UNIQUE INDEX IF NOT EXISTS lookup_instance_by_project ON omicron.public.instance (
    project_id,
    name
) WHERE
    time_deleted IS NULL;

/*
 * A special view of an instance provided to operators for insights into what's running
 * on a sled.
 *
 * This view requires the VMM table, which doesn't exist yet, so create a
 * "placeholder" view here and replace it with the full view once the table is
 * defined. See the README for more context.
 */

CREATE VIEW IF NOT EXISTS omicron.public.sled_instance
AS SELECT
    instance.id
FROM
    omicron.public.instance AS instance
WHERE
    instance.time_deleted IS NULL;

/*
 * Guest-Visible, Virtual Disks
 */

/*
 * TODO The Rust enum to which this type is converted
 * carries data in some of its variants, such as the UUID
 * of the instance to which a disk is attached.
 *
 * This makes the conversion to/from this enum type here much
 * more difficult, since we need a way to manage that data
 * coherently.
 *
 * See <https://github.com/oxidecomputer/omicron/issues/312>.
 */
-- CREATE TYPE omicron.public.DiskState AS ENUM (
--     'creating',
--     'detached',
--     'attaching',
--     'attached',
--     'detaching',
--     'destroyed',
--     'faulted'
-- );

CREATE TYPE IF NOT EXISTS omicron.public.block_size AS ENUM (
  '512',
  '2048',
  '4096'
);

CREATE TABLE IF NOT EXISTS omicron.public.disk (
    /* Identity metadata (resource) */
    id UUID PRIMARY KEY,
    name STRING(63) NOT NULL,
    description STRING(512) NOT NULL,
    time_created TIMESTAMPTZ NOT NULL,
    time_modified TIMESTAMPTZ NOT NULL,
    /* Indicates that the object has been deleted */
    /* This is redundant for Disks, but we keep it here for consistency. */
    time_deleted TIMESTAMPTZ,

    /* child resource generation number, per RFD 192 */
    rcgen INT NOT NULL,

    /* Every Disk is in exactly one Project at a time. */
    project_id UUID NOT NULL,

    /* Every disk consists of a root volume */
    volume_id UUID NOT NULL,

    /*
     * TODO Would it make sense for the runtime state to live in a separate
     * table?
     */
    /* Runtime state */
    -- disk_state omicron.public.DiskState NOT NULL, /* TODO see above */
    disk_state STRING(32) NOT NULL,
    /*
     * Every Disk may be attaching to, attached to, or detaching from at most
     * one Instance at a time.
     */
    attach_instance_id UUID,
    state_generation INT NOT NULL,
    slot INT2 CHECK (slot >= 0 AND slot < 8),
    time_state_updated TIMESTAMPTZ NOT NULL,

    /* Disk configuration */
    size_bytes INT NOT NULL,
    block_size omicron.public.block_size NOT NULL,
    origin_snapshot UUID,
    origin_image UUID,

    pantry_address TEXT
);

CREATE UNIQUE INDEX IF NOT EXISTS lookup_disk_by_project ON omicron.public.disk (
    project_id,
    name
) WHERE
    time_deleted IS NULL;

CREATE UNIQUE INDEX IF NOT EXISTS lookup_disk_by_instance ON omicron.public.disk (
    attach_instance_id,
    id
) WHERE
    time_deleted IS NULL AND attach_instance_id IS NOT NULL;

CREATE UNIQUE INDEX IF NOT EXISTS lookup_deleted_disk ON omicron.public.disk (
    id
) WHERE
    time_deleted IS NOT NULL;

CREATE UNIQUE INDEX IF NOT EXISTS lookup_disk_by_volume_id ON omicron.public.disk (
    volume_id
) WHERE
    time_deleted IS NULL;

CREATE TABLE IF NOT EXISTS omicron.public.image (
    /* Identity metadata (resource) */
    id UUID PRIMARY KEY,
    name STRING(63) NOT NULL,
    description STRING(512) NOT NULL,
    time_created TIMESTAMPTZ NOT NULL,
    time_modified TIMESTAMPTZ NOT NULL,
    /* Indicates that the object has been deleted */
    time_deleted TIMESTAMPTZ,

    silo_id UUID NOT NULL,
    project_id UUID,

    volume_id UUID NOT NULL,

    url STRING(8192),
    os STRING(64) NOT NULL,
    version STRING(64) NOT NULL,
    digest TEXT,
    block_size omicron.public.block_size NOT NULL,
    size_bytes INT NOT NULL
);

CREATE VIEW IF NOT EXISTS omicron.public.project_image AS
SELECT
    id,
    name,
    description,
    time_created,
    time_modified,
    time_deleted,
    silo_id,
    project_id,
    volume_id,
    url,
    os,
    version,
    digest,
    block_size,
    size_bytes
FROM
    omicron.public.image
WHERE
    project_id IS NOT NULL;

CREATE VIEW IF NOT EXISTS omicron.public.silo_image AS
SELECT
    id,
    name,
    description,
    time_created,
    time_modified,
    time_deleted,
    silo_id,
    volume_id,
    url,
    os,
    version,
    digest,
    block_size,
    size_bytes
FROM
    omicron.public.image
WHERE
    project_id IS NULL;

/* Index for silo images */
CREATE UNIQUE INDEX IF NOT EXISTS lookup_image_by_silo on omicron.public.image (
    silo_id,
    name
) WHERE
    time_deleted is NULL AND
    project_id is NULL;

/* Index for project images */
CREATE UNIQUE INDEX IF NOT EXISTS lookup_image_by_silo_and_project on omicron.public.image (
    silo_id,
    project_id,
    name
) WHERE
    time_deleted is NULL AND
    project_id is NOT NULL;

CREATE TYPE IF NOT EXISTS omicron.public.snapshot_state AS ENUM (
  'creating',
  'ready',
  'faulted',
  'destroyed'
);

CREATE TABLE IF NOT EXISTS omicron.public.snapshot (
    /* Identity metadata (resource) */
    id UUID PRIMARY KEY,
    name STRING(63) NOT NULL,
    description STRING(512) NOT NULL,
    time_created TIMESTAMPTZ NOT NULL,
    time_modified TIMESTAMPTZ NOT NULL,
    /* Indicates that the object has been deleted */
    time_deleted TIMESTAMPTZ,

    /* Every Snapshot is in exactly one Project at a time. */
    project_id UUID NOT NULL,

    /* Every Snapshot originated from a single disk */
    disk_id UUID NOT NULL,

    /* Every Snapshot consists of a root volume */
    volume_id UUID NOT NULL,

    /* Where will the scrubbed blocks eventually land? */
    destination_volume_id UUID NOT NULL,

    gen INT NOT NULL,
    state omicron.public.snapshot_state NOT NULL,
    block_size omicron.public.block_size NOT NULL,

    /* Disk configuration (from the time the snapshot was taken) */
    size_bytes INT NOT NULL
);

CREATE UNIQUE INDEX IF NOT EXISTS lookup_snapshot_by_project ON omicron.public.snapshot (
    project_id,
    name
) WHERE
    time_deleted IS NULL;

/*
 * Oximeter collector servers.
 */
CREATE TABLE IF NOT EXISTS omicron.public.oximeter (
    id UUID PRIMARY KEY,
    time_created TIMESTAMPTZ NOT NULL,
    time_modified TIMESTAMPTZ NOT NULL,
    ip INET NOT NULL,
    port INT4 CHECK (port BETWEEN 0 AND 65535) NOT NULL
);

/*
 * The kind of metric producer each record corresponds to.
 */
CREATE TYPE IF NOT EXISTS omicron.public.producer_kind AS ENUM (
    -- A sled agent for an entry in the sled table.
    'sled_agent',
    -- A service in the omicron.public.service table
    'service',
    -- A Propolis VMM for an instance in the omicron.public.instance table
    'instance'
);

/*
 * Information about registered metric producers.
 */
CREATE TABLE IF NOT EXISTS omicron.public.metric_producer (
    id UUID PRIMARY KEY,
    time_created TIMESTAMPTZ NOT NULL,
    time_modified TIMESTAMPTZ NOT NULL,
    kind omicron.public.producer_kind NOT NULL,
    ip INET NOT NULL,
    port INT4 CHECK (port BETWEEN 0 AND 65535) NOT NULL,
    interval FLOAT NOT NULL,
    /* TODO: Is this length appropriate? */
    base_route STRING(512) NOT NULL,
    /* Oximeter collector instance to which this metric producer is assigned. */
    oximeter_id UUID NOT NULL
);

CREATE UNIQUE INDEX IF NOT EXISTS lookup_producer_by_oximeter ON omicron.public.metric_producer (
    oximeter_id,
    id
);

/*
 * VPCs and networking primitives
 */


CREATE TABLE IF NOT EXISTS omicron.public.vpc (
    /* Identity metadata (resource) */
    id UUID PRIMARY KEY,
    name STRING(63) NOT NULL,
    description STRING(512) NOT NULL,
    time_created TIMESTAMPTZ NOT NULL,
    time_modified TIMESTAMPTZ NOT NULL,
    /* Indicates that the object has been deleted */
    time_deleted TIMESTAMPTZ,
    project_id UUID NOT NULL,
    system_router_id UUID NOT NULL,
    dns_name STRING(63) NOT NULL,

    /*
     * The Geneve Virtual Network Identifier for this VPC. Note that this is a
     * 24-bit unsigned value, properties which are checked in the application,
     * not the database.
     */
    vni INT4 NOT NULL,

    /* The IPv6 prefix allocated to subnets. */
    ipv6_prefix INET NOT NULL,

    /* Used to ensure that two requests do not concurrently modify the
       VPC's firewall */
    firewall_gen INT NOT NULL,

    /* Child-resource generation number for VPC Subnets. */
    subnet_gen INT8 NOT NULL
);

CREATE UNIQUE INDEX IF NOT EXISTS lookup_vpc_by_project ON omicron.public.vpc (
    project_id,
    name
) WHERE
    time_deleted IS NULL;

CREATE UNIQUE INDEX IF NOT EXISTS lookup_vpc_by_vni ON omicron.public.vpc (
    vni
) WHERE
    time_deleted IS NULL;

CREATE TABLE IF NOT EXISTS omicron.public.vpc_subnet (
    /* Identity metadata (resource) */
    id UUID PRIMARY KEY,
    name STRING(63) NOT NULL,
    description STRING(512) NOT NULL,
    time_created TIMESTAMPTZ NOT NULL,
    time_modified TIMESTAMPTZ NOT NULL,
    /* Indicates that the object has been deleted */
    time_deleted TIMESTAMPTZ,
    vpc_id UUID NOT NULL,
    /* Child resource creation generation number */
    rcgen INT8 NOT NULL,
    ipv4_block INET NOT NULL,
    ipv6_block INET NOT NULL
);

/* Subnet and network interface names are unique per VPC, not project */
CREATE UNIQUE INDEX IF NOT EXISTS vpc_subnet_vpc_id_name_key ON omicron.public.vpc_subnet (
    vpc_id,
    name
) WHERE
    time_deleted IS NULL;

/* The kind of network interface. */
CREATE TYPE IF NOT EXISTS omicron.public.network_interface_kind AS ENUM (
    /* An interface attached to a guest instance. */
    'instance',

    /* An interface attached to a service. */
    'service'
);

CREATE TABLE IF NOT EXISTS omicron.public.network_interface (
    /* Identity metadata (resource) */
    id UUID PRIMARY KEY,
    name STRING(63) NOT NULL,
    description STRING(512) NOT NULL,
    time_created TIMESTAMPTZ NOT NULL,
    time_modified TIMESTAMPTZ NOT NULL,
    /* Indicates that the object has been deleted */
    time_deleted TIMESTAMPTZ,

    /* The kind of network interface, e.g., instance */
    kind omicron.public.network_interface_kind NOT NULL,

    /*
     * FK into the parent resource of this interface (e.g. Instance, Service)
     * as determined by the `kind`.
     */
    parent_id UUID NOT NULL,

    /* FK into VPC table */
    vpc_id UUID NOT NULL,
    /* FK into VPCSubnet table. */
    subnet_id UUID NOT NULL,

    /*
     * The EUI-48 MAC address of the guest interface.
     *
     * Note that we use the bytes of a 64-bit integer, in big-endian byte order
     * to represent the MAC.
     */
    mac INT8 NOT NULL,

    /* The private VPC IP address of the interface. */
    ip INET NOT NULL,

    /*
     * Limited to 8 NICs per instance. This value must be kept in sync with
     * `crate::nexus::MAX_NICS_PER_INSTANCE`.
     */
    slot INT2 NOT NULL CHECK (slot >= 0 AND slot < 8),

    /* True if this interface is the primary interface.
     *
     * The primary interface appears in DNS and its address is used for external
     * connectivity.
     */
    is_primary BOOL NOT NULL
);

/* A view of the network_interface table for just instance-kind records. */
CREATE VIEW IF NOT EXISTS omicron.public.instance_network_interface AS
SELECT
    id,
    name,
    description,
    time_created,
    time_modified,
    time_deleted,
    parent_id AS instance_id,
    vpc_id,
    subnet_id,
    mac,
    ip,
    slot,
    is_primary
FROM
    omicron.public.network_interface
WHERE
    kind = 'instance';

/* A view of the network_interface table for just service-kind records. */
CREATE VIEW IF NOT EXISTS omicron.public.service_network_interface AS
SELECT
    id,
    name,
    description,
    time_created,
    time_modified,
    time_deleted,
    parent_id AS service_id,
    vpc_id,
    subnet_id,
    mac,
    ip,
    slot,
    is_primary
FROM
    omicron.public.network_interface
WHERE
    kind = 'service';

/* TODO-completeness

 * We currently have a NetworkInterface table with the IP and MAC addresses inline.
 * Eventually, we'll probably want to move these to their own tables, and
 * refer to them here, most notably to support multiple IPs per NIC, as well
 * as moving IPs between NICs on different instances, etc.
 */

/* Ensure we do not assign the same address twice within a subnet */
CREATE UNIQUE INDEX IF NOT EXISTS network_interface_subnet_id_ip_key ON omicron.public.network_interface (
    subnet_id,
    ip
) WHERE
    time_deleted IS NULL;

/* Ensure we do not assign the same MAC twice within a VPC
 * See RFD174's discussion on the scope of virtual MACs
 */
CREATE UNIQUE INDEX IF NOT EXISTS network_interface_vpc_id_mac_key ON omicron.public.network_interface (
    vpc_id,
    mac
) WHERE
    time_deleted IS NULL;

/*
 * Index used to verify that all interfaces for a resource (e.g. Instance,
 * Service) are contained within a single VPC, and that all interfaces are
 * in unique VPC Subnets.
 *
 * This is also used to quickly find the primary interface since
 * we store the `is_primary` column. Such queries are mostly used
 * when setting a new primary interface.
 */
CREATE UNIQUE INDEX IF NOT EXISTS network_interface_parent_id_name_kind_key ON omicron.public.network_interface (
    parent_id,
    name,
    kind
)
STORING (vpc_id, subnet_id, is_primary)
WHERE
    time_deleted IS NULL;

/*
 * Index used to verify that all interfaces for a resource (e.g. Instance,
 * Service) have unique slots.
 */
CREATE UNIQUE INDEX IF NOT EXISTS network_interface_parent_id_slot_key ON omicron.public.network_interface (
    parent_id,
    slot
)
WHERE
    time_deleted IS NULL;

CREATE TYPE IF NOT EXISTS omicron.public.vpc_firewall_rule_status AS ENUM (
    'disabled',
    'enabled'
);

CREATE TYPE IF NOT EXISTS omicron.public.vpc_firewall_rule_direction AS ENUM (
    'inbound',
    'outbound'
);

CREATE TYPE IF NOT EXISTS omicron.public.vpc_firewall_rule_action AS ENUM (
    'allow',
    'deny'
);

CREATE TYPE IF NOT EXISTS omicron.public.vpc_firewall_rule_protocol AS ENUM (
    'TCP',
    'UDP',
    'ICMP'
);

CREATE TABLE IF NOT EXISTS omicron.public.vpc_firewall_rule (
    /* Identity metadata (resource) */
    id UUID PRIMARY KEY,
    name STRING(63) NOT NULL,
    description STRING(512) NOT NULL,
    time_created TIMESTAMPTZ NOT NULL,
    time_modified TIMESTAMPTZ NOT NULL,
    /* Indicates that the object has been deleted */
    time_deleted TIMESTAMPTZ,

    vpc_id UUID NOT NULL,
    status omicron.public.vpc_firewall_rule_status NOT NULL,
    direction omicron.public.vpc_firewall_rule_direction NOT NULL,
    /* Array of targets. 128 was picked to include plenty of space for
       a tag, colon, and resource identifier. */
    targets STRING(128)[] NOT NULL,
    /* Also an array of targets */
    filter_hosts STRING(128)[],
    filter_ports STRING(11)[],
    filter_protocols omicron.public.vpc_firewall_rule_protocol[],
    action omicron.public.vpc_firewall_rule_action NOT NULL,
    priority INT4 CHECK (priority BETWEEN 0 AND 65535) NOT NULL
);

CREATE UNIQUE INDEX IF NOT EXISTS lookup_firewall_by_vpc ON omicron.public.vpc_firewall_rule (
    vpc_id,
    name
) WHERE
    time_deleted IS NULL;

CREATE TYPE IF NOT EXISTS omicron.public.vpc_router_kind AS ENUM (
    'system',
    'custom'
);

CREATE TABLE IF NOT EXISTS omicron.public.vpc_router (
    /* Identity metadata (resource) */
    id UUID PRIMARY KEY,
    name STRING(63) NOT NULL,
    description STRING(512) NOT NULL,
    time_created TIMESTAMPTZ NOT NULL,
    time_modified TIMESTAMPTZ NOT NULL,
    /* Indicates that the object has been deleted */
    time_deleted TIMESTAMPTZ,
    kind omicron.public.vpc_router_kind NOT NULL,
    vpc_id UUID NOT NULL,
    rcgen INT NOT NULL
);

CREATE UNIQUE INDEX IF NOT EXISTS lookup_router_by_vpc ON omicron.public.vpc_router (
    vpc_id,
    name
) WHERE
    time_deleted IS NULL;

CREATE TYPE IF NOT EXISTS omicron.public.router_route_kind AS ENUM (
    'default',
    'vpc_subnet',
    'vpc_peering',
    'custom'
);

CREATE TABLE IF NOT EXISTS omicron.public.router_route (
    /* Identity metadata (resource) */
    id UUID PRIMARY KEY,
    name STRING(63) NOT NULL,
    description STRING(512) NOT NULL,
    time_created TIMESTAMPTZ NOT NULL,
    time_modified TIMESTAMPTZ NOT NULL,
    /* Indicates that the object has been deleted */
    time_deleted TIMESTAMPTZ,

    vpc_router_id UUID NOT NULL,
    kind omicron.public.router_route_kind NOT NULL,
    target STRING(128) NOT NULL,
    destination STRING(128) NOT NULL
);

CREATE UNIQUE INDEX IF NOT EXISTS lookup_route_by_router ON omicron.public.router_route (
    vpc_router_id,
    name
) WHERE
    time_deleted IS NULL;

/*
 * An IP Pool, a collection of zero or more IP ranges for external IPs.
 */
CREATE TABLE IF NOT EXISTS omicron.public.ip_pool (
    /* Resource identity metadata */
    id UUID PRIMARY KEY,
    name STRING(63) NOT NULL,
    description STRING(512) NOT NULL,
    time_created TIMESTAMPTZ NOT NULL,
    time_modified TIMESTAMPTZ NOT NULL,
    time_deleted TIMESTAMPTZ,

    /* The collection's child-resource generation number */
    rcgen INT8 NOT NULL
);

/*
 * Index ensuring uniqueness of IP Pool names, globally.
 */
CREATE UNIQUE INDEX IF NOT EXISTS lookup_pool_by_name ON omicron.public.ip_pool (
    name
) WHERE
    time_deleted IS NULL;

-- The order here is most-specific first, and it matters because we use this
-- fact to select the most specific default in the case where there is both a
-- silo default and a fleet default. If we were to add a project type, it should
-- be added before silo.
CREATE TYPE IF NOT EXISTS omicron.public.ip_pool_resource_type AS ENUM (
    'silo'
);

-- join table associating IP pools with resources like fleet or silo
CREATE TABLE IF NOT EXISTS omicron.public.ip_pool_resource (
    ip_pool_id UUID NOT NULL,
    resource_type omicron.public.ip_pool_resource_type NOT NULL,
    resource_id UUID NOT NULL,
    is_default BOOL NOT NULL,
    -- TODO: timestamps for soft deletes?

    -- resource_type is redundant because resource IDs are globally unique, but
    -- logically it belongs here
    PRIMARY KEY (ip_pool_id, resource_type, resource_id)
);

-- a given resource can only have one default ip pool
CREATE UNIQUE INDEX IF NOT EXISTS one_default_ip_pool_per_resource ON omicron.public.ip_pool_resource (
    resource_id
) where
    is_default = true;

-- created solely to prevent a table scan when we delete links on silo delete
CREATE INDEX IF NOT EXISTS ip_pool_resource_id ON omicron.public.ip_pool_resource (
    resource_id
);
CREATE INDEX IF NOT EXISTS ip_pool_resource_ip_pool_id ON omicron.public.ip_pool_resource (
    ip_pool_id
);

/*
 * IP Pools are made up of a set of IP ranges, which are start/stop addresses.
 * Note that these need not be CIDR blocks or well-behaved subnets with a
 * specific netmask.
 */
CREATE TABLE IF NOT EXISTS omicron.public.ip_pool_range (
    id UUID PRIMARY KEY,
    time_created TIMESTAMPTZ NOT NULL,
    time_modified TIMESTAMPTZ NOT NULL,
    time_deleted TIMESTAMPTZ,
    first_address INET NOT NULL,
    /* The range is inclusive of the last address. */
    last_address INET NOT NULL,
    ip_pool_id UUID NOT NULL,
    /* Tracks child resources, IP addresses allocated out of this range. */
    rcgen INT8 NOT NULL
);

/*
 * These help Nexus enforce that the ranges within an IP Pool do not overlap
 * with any other ranges. See `nexus/src/db/queries/ip_pool.rs` for the actual
 * query which does that.
 */
CREATE UNIQUE INDEX IF NOT EXISTS lookup_pool_range_by_first_address ON omicron.public.ip_pool_range (
    first_address
)
STORING (last_address)
WHERE time_deleted IS NULL;
CREATE UNIQUE INDEX IF NOT EXISTS lookup_pool_range_by_last_address ON omicron.public.ip_pool_range (
    last_address
)
STORING (first_address)
WHERE time_deleted IS NULL;


/* The kind of external IP address. */
CREATE TYPE IF NOT EXISTS omicron.public.ip_kind AS ENUM (
    /*
     * Source NAT provided to all guests by default or for services that
     * only require outbound external connectivity.
     */
    'snat',

    /*
     * An ephemeral IP is a fixed, known address whose lifetime is the same as
     * the instance to which it is attached.
     * Not valid for services.
     */
    'ephemeral',

    /*
     * A floating IP is an independent, named API resource that can be assigned
     * to an instance or service.
     */
    'floating'
);

CREATE TYPE IF NOT EXISTS omicron.public.ip_attach_state AS ENUM (
    'detached',
    'attached',
    'detaching',
    'attaching'
);

/*
 * External IP addresses used for guest instances and externally-facing
 * services.
 */
CREATE TABLE IF NOT EXISTS omicron.public.external_ip (
    /* Identity metadata */
    id UUID PRIMARY KEY,

    /* Name for floating IPs. See the constraints below. */
    name STRING(63),

    /* Description for floating IPs. See the constraints below. */
    description STRING(512),

    time_created TIMESTAMPTZ NOT NULL,
    time_modified TIMESTAMPTZ NOT NULL,
    time_deleted TIMESTAMPTZ,

    /* FK to the `ip_pool` table. */
    ip_pool_id UUID NOT NULL,

    /* FK to the `ip_pool_range` table. */
    ip_pool_range_id UUID NOT NULL,

    /* True if this IP is associated with a service rather than an instance. */
    is_service BOOL NOT NULL,

    /* FK to the `instance` or `service` table. See constraints below. */
    parent_id UUID,

    /* The kind of external address, e.g., ephemeral. */
    kind omicron.public.ip_kind NOT NULL,

    /* The actual external IP address. */
    ip INET NOT NULL,

    /* The first port in the allowed range, inclusive. */
    first_port INT4 NOT NULL,

    /* The last port in the allowed range, also inclusive. */
    last_port INT4 NOT NULL,

    /* FK to the `project` table. */
    project_id UUID,

    /* State of this IP with regard to instance attach/detach
     * operations. This is mainly used to prevent concurrent use
     * across sagas and allow rollback to correct state.
     */
    state omicron.public.ip_attach_state NOT NULL,

    /* The name must be non-NULL iff this is a floating IP. */
    CONSTRAINT null_fip_name CHECK (
        (kind != 'floating' AND name IS NULL) OR
        (kind = 'floating' AND name IS NOT NULL)
    ),

    /* The description must be non-NULL iff this is a floating IP. */
    CONSTRAINT null_fip_description CHECK (
        (kind != 'floating' AND description IS NULL) OR
        (kind = 'floating' AND description IS NOT NULL)
    ),

    /* Only floating IPs can be attached to a project, and
     * they must have a parent project if they are instance FIPs.
     */
    CONSTRAINT null_project_id CHECK (
        (kind = 'floating' AND is_service = FALSE AND project_id is NOT NULL) OR
        ((kind != 'floating' OR is_service = TRUE) AND project_id IS NULL)
    ),

    /*
     * Only nullable if this is a floating/ephemeral IP, which may exist not
     * attached to any instance or service yet. Ephemeral IPs should not generally
     * exist without parent instances/services, but need to temporarily exist in
     * this state for live attachment.
     */
    CONSTRAINT null_snat_parent_id CHECK (
        (kind != 'snat') OR (parent_id IS NOT NULL)
    ),

    /* Ephemeral IPs are not supported for services. */
    CONSTRAINT ephemeral_kind_service CHECK (
        (kind = 'ephemeral' AND is_service = FALSE) OR (kind != 'ephemeral')
    ),

    /*
     * (Not detached) => non-null parent_id.
     * This is not a two-way implication because SNAT IPs
     * cannot have a null parent_id.
     */
    CONSTRAINT detached_null_parent_id CHECK (
        (state = 'detached') OR (parent_id IS NOT NULL)
    )
);

/*
 * Index used to support quickly looking up children of the IP Pool range table,
 * when checking for allocated addresses during deletion.
 */
CREATE INDEX IF NOT EXISTS external_ip_by_pool ON omicron.public.external_ip (
    ip_pool_id,
    ip_pool_range_id
)
    WHERE time_deleted IS NULL;

/*
 * Index used to enforce uniqueness of external IPs
 *
 * NOTE: This relies on the uniqueness constraint of IP addresses across all
 * pools, _and_ on the fact that the number of ports assigned to each instance
 * is fixed at compile time.
 */
CREATE UNIQUE INDEX IF NOT EXISTS external_ip_unique ON omicron.public.external_ip (
    ip,
    first_port
)
    WHERE time_deleted IS NULL;

CREATE UNIQUE INDEX IF NOT EXISTS lookup_external_ip_by_parent ON omicron.public.external_ip (
    parent_id,
    id
)
    WHERE parent_id IS NOT NULL AND time_deleted IS NULL;

/* Enforce a limit of one Ephemeral IP per instance */
CREATE UNIQUE INDEX IF NOT EXISTS one_ephemeral_ip_per_instance ON omicron.public.external_ip (
    parent_id
)
    WHERE kind = 'ephemeral' AND parent_id IS NOT NULL AND time_deleted IS NULL;

/* Enforce name-uniqueness of floating (service) IPs at fleet level. */
CREATE UNIQUE INDEX IF NOT EXISTS lookup_floating_ip_by_name on omicron.public.external_ip (
    name
) WHERE
    kind = 'floating' AND
    time_deleted is NULL AND
    project_id is NULL;

/* Enforce name-uniqueness of floating IPs at project level. */
CREATE UNIQUE INDEX IF NOT EXISTS lookup_floating_ip_by_name_and_project on omicron.public.external_ip (
    project_id,
    name
) WHERE
    kind = 'floating' AND
    time_deleted is NULL AND
    project_id is NOT NULL;

CREATE VIEW IF NOT EXISTS omicron.public.floating_ip AS
SELECT
    id,
    name,
    description,
    time_created,
    time_modified,
    time_deleted,
    ip_pool_id,
    ip_pool_range_id,
    is_service,
    parent_id,
    ip,
    project_id
FROM
    omicron.public.external_ip
WHERE
    omicron.public.external_ip.kind = 'floating' AND
    project_id IS NOT NULL;

/*******************************************************************/

/*
 * Sagas
 */

CREATE TYPE IF NOT EXISTS omicron.public.saga_state AS ENUM (
    'running',
    'unwinding',
    'done'
);


CREATE TABLE IF NOT EXISTS omicron.public.saga (
    /* immutable fields */

    /* unique identifier for this execution */
    id UUID PRIMARY KEY,
    /* unique id of the creator */
    creator UUID NOT NULL,
    /* time the saga was started */
    time_created TIMESTAMPTZ NOT NULL,
    /* saga name */
    name STRING(128) NOT NULL,
    /* saga DAG (includes params and name) */
    saga_dag JSONB NOT NULL,

    /*
     * TODO:
     * - id for current SEC (maybe NULL?)
     * - time of last adoption
     * - previous SEC? previous adoption time?
     * - number of adoptions?
     */
    saga_state omicron.public.saga_state NOT NULL,
    current_sec UUID,
    adopt_generation INT NOT NULL,
    adopt_time TIMESTAMPTZ NOT NULL
);

/*
 * For recovery (and probably takeover), we need to be able to list running
 * sagas by SEC.  We need to paginate this list by the id.
 */
CREATE UNIQUE INDEX IF NOT EXISTS lookup_saga_by_sec ON omicron.public.saga (
    current_sec, id
) WHERE saga_state != 'done';

/*
 * TODO more indexes for Saga?
 * - Debugging and/or reporting: saga_name? creator?
 */
/*
 * TODO: This is a data-carrying enum, see note on disk_state.
 *
 * See <https://github.com/oxidecomputer/omicron/issues/312>.
 */
-- CREATE TYPE omicron.public.saga_node_event_type AS ENUM (
--    'started',
--    'succeeded',
--    'failed'
--    'undo_started'
--    'undo_finished'
-- );

CREATE TABLE IF NOT EXISTS omicron.public.saga_node_event (
    saga_id UUID NOT NULL,
    node_id INT NOT NULL,
    -- event_type omicron.public.saga_node_event_type NOT NULL,
    event_type STRING(31) NOT NULL,
    data JSONB,
    event_time TIMESTAMPTZ NOT NULL,
    creator UUID NOT NULL,

    /*
     * It's important to be able to list the nodes in a saga.  We put the
     * node_id in the saga so that we can paginate the list.
     *
     * We make it a UNIQUE index and include the event_type to prevent two SECs
     * from attempting to record the same event for the same saga.  Whether this
     * should be allowed is still TBD.
     */
    PRIMARY KEY (saga_id, node_id, event_type)
);

/*******************************************************************/

/*
 * Sessions for use by web console.
 */
CREATE TABLE IF NOT EXISTS omicron.public.console_session (
    token STRING(40) PRIMARY KEY,
    time_created TIMESTAMPTZ NOT NULL,
    time_last_used TIMESTAMPTZ NOT NULL,
    silo_user_id UUID NOT NULL
);

-- to be used for cleaning up old tokens
-- It's okay that this index is non-unique because we don't need to page through
-- this list.  We'll just grab the next N, delete them, then repeat.
CREATE INDEX IF NOT EXISTS lookup_console_by_creation ON omicron.public.console_session (
    time_created
);

-- This index is used to remove sessions for a user that's being deleted.
CREATE INDEX IF NOT EXISTS lookup_console_by_silo_user ON omicron.public.console_session (
    silo_user_id
);

/*******************************************************************/

-- Describes a single uploaded TUF repo.
--
-- Identified by both a random uuid and its SHA256 hash. The hash could be the
-- primary key, but it seems unnecessarily large and unwieldy.
CREATE TABLE IF NOT EXISTS omicron.public.tuf_repo (
    id UUID PRIMARY KEY,
    time_created TIMESTAMPTZ NOT NULL,

    sha256 STRING(64) NOT NULL,

    -- The version of the targets.json role that was used to generate the repo.
    targets_role_version INT NOT NULL,

    -- The valid_until time for the repo.
    valid_until TIMESTAMPTZ NOT NULL,

    -- The system version described in the TUF repo.
    --
    -- This is the "true" primary key, but is not treated as such in the
    -- database because we may want to change this format in the future.
    -- Re-doing primary keys is annoying.
    --
    -- Because the system version is embedded in the repo's artifacts.json,
    -- each system version is associated with exactly one checksum.
    system_version STRING(64) NOT NULL,

    -- For debugging only:
    -- Filename provided by the user.
    file_name TEXT NOT NULL,

    CONSTRAINT unique_checksum UNIQUE (sha256),
    CONSTRAINT unique_system_version UNIQUE (system_version)
);

-- Describes an individual artifact from an uploaded TUF repo.
--
-- In the future, this may also be used to describe artifacts that are fetched
-- from a remote TUF repo, but that requires some additional design work.
CREATE TABLE IF NOT EXISTS omicron.public.tuf_artifact (
    name STRING(63) NOT NULL,
    version STRING(63) NOT NULL,
    -- This used to be an enum but is now a string, because it can represent
    -- artifact kinds currently unknown to a particular version of Nexus as
    -- well.
    kind STRING(63) NOT NULL,

    -- The time this artifact was first recorded.
    time_created TIMESTAMPTZ NOT NULL,

    -- The SHA256 hash of the artifact, typically obtained from the TUF
    -- targets.json (and validated at extract time).
    sha256 STRING(64) NOT NULL,
    -- The length of the artifact, in bytes.
    artifact_size INT8 NOT NULL,

    PRIMARY KEY (name, version, kind)
);

-- Reflects that a particular artifact was provided by a particular TUF repo.
-- This is a many-many mapping.
CREATE TABLE IF NOT EXISTS omicron.public.tuf_repo_artifact (
    tuf_repo_id UUID NOT NULL,
    tuf_artifact_name STRING(63) NOT NULL,
    tuf_artifact_version STRING(63) NOT NULL,
    tuf_artifact_kind STRING(63) NOT NULL,

    /*
    For the primary key, this definition uses the natural key rather than a
    smaller surrogate key (UUID). That's because with CockroachDB the most
    important factor in selecting a primary key is the ability to distribute
    well. In this case, the first element of the primary key is the tuf_repo_id,
    which is a random UUID.

    For more, see https://www.cockroachlabs.com/blog/how-to-choose-a-primary-key/.
    */
    PRIMARY KEY (
        tuf_repo_id, tuf_artifact_name, tuf_artifact_version, tuf_artifact_kind
    )
);

/*******************************************************************/

/*
 * DNS Propagation
 *
 * The tables here are the source of truth of DNS data for both internal and
 * external DNS.
 */

/*
 * A DNS group is a collection of DNS zones covered by a single version number.
 * We have two DNS Groups in our system: "internal" (for internal service
 * discovery) and "external" (which we expose on customer networks to provide
 * DNS for our own customer-facing services, like the API and console).
 *
 * Each DNS server is associated with exactly one DNS group.  Nexus propagates
 * the entire contents of a DNS group (i.e., all of its zones and all of those
 * zones' DNS names and associated records) to every server in that group.
 */
CREATE TYPE IF NOT EXISTS omicron.public.dns_group AS ENUM (
    'internal',
    'external'
);

/*
 * A DNS Zone is basically just a DNS name at the root of a subtree served by
 * one of our DNS servers.  In a typical system, there would be two DNS zones:
 *
 * (1) in the "internal" DNS group, a zone called "control-plane.oxide.internal"
 *     used by the control plane for internal service discovery
 *
 * (2) in the "external" DNS group, a zone whose name is owned by the customer
 *     and specified when the rack is set up for the first time.  We will use
 *     this zone to advertise addresses for the services we provide on the
 *     customer network (i.e., the API and console).
 */
CREATE TABLE IF NOT EXISTS omicron.public.dns_zone (
    id UUID PRIMARY KEY,
    time_created TIMESTAMPTZ NOT NULL,
    dns_group omicron.public.dns_group NOT NULL,
    zone_name TEXT NOT NULL
);

/*
 * It's allowed (although probably not correct) for the same DNS zone to appear
 * in both the internal and external groups.  It is not allowed to specify the
 * same DNS zone twice within the same group.
 */
CREATE UNIQUE INDEX IF NOT EXISTS lookup_dns_zone_by_group ON omicron.public.dns_zone (
    dns_group, zone_name
);

/*
 * All the data associated with a DNS group is gathered together and assigned a
 * single version number, sometimes called a generation number.  When changing
 * the DNS data for a group (e.g., to add a new DNS name), clients first insert
 * a new row into this table with the next available generation number.  (This
 * table is not strictly necessary.  Instead, we could put the current version
 * number for the group into a `dns_group` table, and clients could update that
 * instead of inserting into this table.  But by using a table here, we have a
 * debugging record of all past generation updates, including metadata about who
 * created them and why.)
 */
CREATE TABLE IF NOT EXISTS omicron.public.dns_version (
    dns_group omicron.public.dns_group NOT NULL,
    version INT8 NOT NULL,

    /* These fields are for debugging only. */
    time_created TIMESTAMPTZ NOT NULL,
    creator TEXT NOT NULL,
    comment TEXT NOT NULL,

    PRIMARY KEY(dns_group, version)
);

/*
 * The meat of the DNS data: a list of DNS names.  Each name has one or more
 * records stored in JSON.
 *
 * To facilitate clients getting a consistent snapshot of the DNS data at a
 * given version, each name is stored with the version in which it was added and
 * (optionally) the version in which it was removed.  The name and record data
 * are immutable, so changing the records for a given name should be expressed
 * as removing the old name (setting "version_removed") and creating a new
 * record for the same name at a new version.
 */
CREATE TABLE IF NOT EXISTS omicron.public.dns_name (
    dns_zone_id UUID NOT NULL,
    version_added INT8 NOT NULL,
    version_removed INT8,
    name TEXT NOT NULL,
    dns_record_data JSONB NOT NULL,

    PRIMARY KEY (dns_zone_id, name, version_added)
);

/*
 * Any given live name should only exist once.  (Put differently: the primary
 * key already prevents us from having the same name added twice in the same
 * version.  But you should also not be able to add a name in any version if the
 * name is currently still live (i.e., version_removed IS NULL).
 */
CREATE UNIQUE INDEX IF NOT EXISTS lookup_dns_name_by_zone ON omicron.public.dns_name (
    dns_zone_id, name
) WHERE version_removed IS NULL;

/*******************************************************************/

/*
 * Identity and Access Management (IAM)
 *
 * **For more details and a worked example using the tables here, see the
 * documentation for the omicron_nexus crate, "authz" module.**
 */

/*
 * Users built into the system
 *
 * The ids and names for these users are well-known (i.e., they are used by
 * Nexus directly, so changing these would potentially break compatibility).
 */
CREATE TABLE IF NOT EXISTS omicron.public.user_builtin (
    /*
     * Identity metadata
     *
     * TODO-cleanup This uses the "resource identity" pattern because we want a
     * name and description, but it's not valid to support soft-deleting these
     * records.
     */
    id UUID PRIMARY KEY,
    name STRING(63) NOT NULL,
    description STRING(512) NOT NULL,
    time_created TIMESTAMPTZ NOT NULL,
    time_modified TIMESTAMPTZ NOT NULL,
    time_deleted TIMESTAMPTZ
);

CREATE UNIQUE INDEX IF NOT EXISTS lookup_user_builtin_by_name ON omicron.public.user_builtin (name);

/* User used by Nexus to create other users.  Do NOT add more users here! */
INSERT INTO omicron.public.user_builtin (
    id,
    name,
    description,
    time_created,
    time_modified
) VALUES (
    /* NOTE: this uuid and name are duplicated in nexus::authn. */
    '001de000-05e4-4000-8000-000000000001',
    'db-init',
    'user used for database initialization',
    NOW(),
    NOW()
) ON CONFLICT DO NOTHING;

/*
 * OAuth 2.0 Device Authorization Grant (RFC 8628)
 */

-- Device authorization requests. These records are short-lived,
-- and removed as soon as a token is granted. This allows us to
-- use the `user_code` as primary key, despite it not having very
-- much entropy.
-- TODO: A background task should remove unused expired records.
CREATE TABLE IF NOT EXISTS omicron.public.device_auth_request (
    user_code STRING(20) PRIMARY KEY,
    client_id UUID NOT NULL,
    device_code STRING(40) NOT NULL,
    time_created TIMESTAMPTZ NOT NULL,
    time_expires TIMESTAMPTZ NOT NULL
);

-- Access tokens granted in response to successful device authorization flows.
CREATE TABLE IF NOT EXISTS omicron.public.device_access_token (
    token STRING(40) PRIMARY KEY,
    client_id UUID NOT NULL,
    device_code STRING(40) NOT NULL,
    silo_user_id UUID NOT NULL,
    time_requested TIMESTAMPTZ NOT NULL,
    time_created TIMESTAMPTZ NOT NULL,
    time_expires TIMESTAMPTZ
);

-- This UNIQUE constraint is critical for ensuring that at most
-- one token is ever created for a given device authorization flow.
CREATE UNIQUE INDEX IF NOT EXISTS lookup_device_access_token_by_client ON omicron.public.device_access_token (
    client_id, device_code
);

-- This index is used to remove tokens for a user that's being deleted.
CREATE INDEX IF NOT EXISTS lookup_device_access_token_by_silo_user ON omicron.public.device_access_token (
    silo_user_id
);

/*
 * Roles built into the system
 *
 * You can think of a built-in role as an opaque token to which we assign a
 * hardcoded set of permissions.  The role that we call "project.viewer"
 * corresponds to the "viewer" role on the "project" resource.  A user that has
 * this role on a particular Project is granted various read-only permissions on
 * that Project.  The specific permissions associated with the role are defined
 * in Omicron's Polar (Oso) policy file.
 *
 * A built-in role like "project.viewer" has four parts:
 *
 * * resource type: "project"
 * * role name: "viewer"
 * * full name: "project.viewer"
 * * description: "Project Viewer"
 *
 * Internally, we can treat the tuple (resource type, role name) as a composite
 * primary key.  Externally, we expose this as the full name.  This is
 * consistent with RFD 43 and other IAM systems.
 *
 * These fields look awfully close to the identity metadata that we use for most
 * other tables.  But they're just different enough that we can't use most of
 * the same abstractions:
 *
 * * "id": We have no need for a uuid because the (resource_type, role_name) is
 *   already unique and immutable.
 * * "name": What we call "full name" above could instead be called "name",
 *   which would be consistent with other identity metadata.  But it's not a
 *   legal "name" because of the period, and it would be confusing to have
 *   "resource type", "role name", and "name".
 * * "time_created": not that useful because it's whenever the system was
 *   initialized, and we have plenty of other timestamps for that
 * * "time_modified": does not apply because the role cannot be changed
 * * "time_deleted" does not apply because the role cannot be deleted
 *
 * If the set of roles and their permissions are fixed, why store them in the
 * database at all?  Because what's dynamic is the assignment of roles to users.
 * We have a separate table that says "user U has role ROLE on resource
 * RESOURCE".  How do we represent the ROLE part of this association?  We use a
 * foreign key into this "role_builtin" table.
 */
CREATE TABLE IF NOT EXISTS omicron.public.role_builtin (
    resource_type STRING(63),
    role_name STRING(63),
    description STRING(512),

    PRIMARY KEY(resource_type, role_name)
);

/*
 * Assignments between users, roles, and resources
 *
 * An actor has a role on a resource if there's a record in this table that
 * points to that actor, role, and resource.
 *
 * For more details and a worked example, see the omicron_nexus::authz
 * module-level documentation.
 */

CREATE TYPE IF NOT EXISTS omicron.public.identity_type AS ENUM (
  'user_builtin',
  'silo_user',
  'silo_group'
);

CREATE TABLE IF NOT EXISTS omicron.public.role_assignment (
    /* Composite foreign key into "role_builtin" table */
    resource_type STRING(63) NOT NULL,
    role_name STRING(63) NOT NULL,

    /*
     * Foreign key into some other resource table.  Which table?  This is
     * identified implicitly by "resource_type" above.
     */
    resource_id UUID NOT NULL,

    /*
     * Foreign key into some other user table.  Which table?  That's determined
     * by "identity_type".
     */
    identity_id UUID NOT NULL,
    identity_type omicron.public.identity_type NOT NULL,

    /*
     * The resource_id, identity_id, and role_name uniquely identify the role
     * assignment.  We include the resource_type and identity_type as
     * belt-and-suspenders, but there should only be one resource type for any
     * resource id and one identity type for any identity id.
     *
     * By organizing the primary key by resource id, then role name, then
     * identity information, we can use it to generated paginated listings of
     * role assignments for a resource, ordered by role name.  It's surprisingly
     * load-bearing that "identity_type" appears last.  That's because when we
     * list a page of role assignments for a resource sorted by role name and
     * then identity id, every field _except_ identity_type is used in the
     * query's filter or sort order.  If identity_type appeared before one of
     * those fields, CockroachDB wouldn't necessarily know it could use the
     * primary key index to efficiently serve the query.
     */
    PRIMARY KEY(
        resource_id,
        resource_type,
        role_name,
        identity_id,
        identity_type
     )
);

/*******************************************************************/

/*
 * External Networking
 *
 * **For more details on external networking see RFD 267**
 */

CREATE TYPE IF NOT EXISTS omicron.public.address_lot_kind AS ENUM (
    'infra',
    'pool'
);

CREATE TABLE IF NOT EXISTS omicron.public.address_lot (
    id UUID PRIMARY KEY,
    name STRING(63) NOT NULL,
    description STRING(512) NOT NULL,
    time_created TIMESTAMPTZ NOT NULL,
    time_modified TIMESTAMPTZ NOT NULL,
    time_deleted TIMESTAMPTZ,
    kind omicron.public.address_lot_kind NOT NULL
);

CREATE UNIQUE INDEX IF NOT EXISTS lookup_address_lot_by_name ON omicron.public.address_lot (
    name
) WHERE
    time_deleted IS NULL;

CREATE TABLE IF NOT EXISTS omicron.public.address_lot_block (
    id UUID PRIMARY KEY,
    address_lot_id UUID NOT NULL,
    first_address INET NOT NULL,
    last_address INET NOT NULL
);

CREATE INDEX IF NOT EXISTS lookup_address_lot_block_by_lot ON omicron.public.address_lot_block (
    address_lot_id
);

CREATE TABLE IF NOT EXISTS omicron.public.address_lot_rsvd_block (
    id UUID PRIMARY KEY,
    address_lot_id UUID NOT NULL,
    first_address INET NOT NULL,
    last_address INET NOT NULL,
    anycast BOOL NOT NULL
);

CREATE INDEX IF NOT EXISTS lookup_address_lot_rsvd_block_by_lot ON omicron.public.address_lot_rsvd_block (
    address_lot_id
);

CREATE INDEX IF NOT EXISTS lookup_address_lot_rsvd_block_by_anycast ON omicron.public.address_lot_rsvd_block (
    anycast
);

CREATE TABLE IF NOT EXISTS omicron.public.loopback_address (
    id UUID PRIMARY KEY,
    time_created TIMESTAMPTZ NOT NULL,
    time_modified TIMESTAMPTZ NOT NULL,
    address_lot_block_id UUID NOT NULL,
    rsvd_address_lot_block_id UUID NOT NULL,
    rack_id UUID NOT NULL,
    switch_location TEXT NOT NULL,
    address INET NOT NULL,
    anycast BOOL NOT NULL
);

/* TODO https://github.com/oxidecomputer/omicron/issues/3001 */

CREATE UNIQUE INDEX IF NOT EXISTS lookup_loopback_address ON omicron.public.loopback_address (
    address, rack_id, switch_location
);

CREATE TABLE IF NOT EXISTS omicron.public.switch_port (
    id UUID PRIMARY KEY,
    rack_id UUID,
    switch_location TEXT,
    port_name TEXT,
    port_settings_id UUID,

    CONSTRAINT switch_port_rack_locaction_name_unique UNIQUE (
        rack_id, switch_location, port_name
    )
);

CREATE INDEX IF NOT EXISTS lookup_switch_port_by_port_settings ON omicron.public.switch_port (port_settings_id);

/* port settings groups included from port settings objects */
CREATE TABLE IF NOT EXISTS omicron.public.switch_port_settings_groups (
    port_settings_id UUID,
    port_settings_group_id UUID,

    PRIMARY KEY (port_settings_id, port_settings_group_id)
);

CREATE TABLE IF NOT EXISTS omicron.public.switch_port_settings_group (
    id UUID PRIMARY KEY,
    /* port settings in this group */
    port_settings_id UUID NOT NULL,
    name STRING(63) NOT NULL,
    description STRING(512) NOT NULL,
    time_created TIMESTAMPTZ NOT NULL,
    time_modified TIMESTAMPTZ NOT NULL,
    time_deleted TIMESTAMPTZ
);

CREATE UNIQUE INDEX IF NOT EXISTS lookup_switch_port_settings_group_by_name ON omicron.public.switch_port_settings_group (
    name
) WHERE
    time_deleted IS NULL;

CREATE TABLE IF NOT EXISTS omicron.public.switch_port_settings (
    id UUID PRIMARY KEY,
    name STRING(63) NOT NULL,
    description STRING(512) NOT NULL,
    time_created TIMESTAMPTZ NOT NULL,
    time_modified TIMESTAMPTZ NOT NULL,
    time_deleted TIMESTAMPTZ
);

CREATE UNIQUE INDEX IF NOT EXISTS switch_port_settings_by_name ON omicron.public.switch_port_settings (
    name
) WHERE
    time_deleted IS NULL;

CREATE TYPE IF NOT EXISTS omicron.public.switch_port_geometry AS ENUM (
    'Qsfp28x1',
    'Qsfp28x2',
    'Sfp28x4'
);

CREATE TABLE IF NOT EXISTS omicron.public.switch_port_settings_port_config (
    port_settings_id UUID PRIMARY KEY,
    geometry omicron.public.switch_port_geometry
);

CREATE TABLE IF NOT EXISTS omicron.public.switch_port_settings_link_config (
    port_settings_id UUID,
    lldp_service_config_id UUID NOT NULL,
    link_name TEXT,
    mtu INT4,

    PRIMARY KEY (port_settings_id, link_name)
);

CREATE TABLE IF NOT EXISTS omicron.public.lldp_service_config (
    id UUID PRIMARY KEY,
    lldp_config_id UUID,
    enabled BOOL NOT NULL
);

CREATE TABLE IF NOT EXISTS omicron.public.lldp_config (
    id UUID PRIMARY KEY,
    name STRING(63) NOT NULL,
    description STRING(512) NOT NULL,
    time_created TIMESTAMPTZ NOT NULL,
    time_modified TIMESTAMPTZ NOT NULL,
    time_deleted TIMESTAMPTZ,
    chassis_id TEXT,
    system_name TEXT,
    system_description TEXT,
    management_ip TEXT
);

CREATE UNIQUE INDEX IF NOT EXISTS lldp_config_by_name ON omicron.public.lldp_config (
    name
) WHERE
    time_deleted IS NULL;

CREATE TYPE IF NOT EXISTS omicron.public.switch_interface_kind AS ENUM (
    'primary',
    'vlan',
    'loopback'
);

CREATE TABLE IF NOT EXISTS omicron.public.switch_port_settings_interface_config (
    port_settings_id UUID,
    id UUID PRIMARY KEY,
    interface_name TEXT NOT NULL,
    v6_enabled BOOL NOT NULL,
    kind omicron.public.switch_interface_kind
);

CREATE UNIQUE INDEX IF NOT EXISTS switch_port_settings_interface_config_by_id ON omicron.public.switch_port_settings_interface_config (
    port_settings_id, interface_name
);

CREATE TABLE IF NOT EXISTS omicron.public.switch_vlan_interface_config (
    interface_config_id UUID,
    vid INT4,

    PRIMARY KEY (interface_config_id, vid)
);

CREATE TABLE IF NOT EXISTS omicron.public.switch_port_settings_route_config (
    port_settings_id UUID,
    interface_name TEXT,
    dst INET,
    gw INET,
    vid INT4,

    /* TODO https://github.com/oxidecomputer/omicron/issues/3013 */
    PRIMARY KEY (port_settings_id, interface_name, dst, gw)
);

CREATE TABLE IF NOT EXISTS omicron.public.switch_port_settings_bgp_peer_config (
    port_settings_id UUID,
    bgp_config_id UUID NOT NULL,
    interface_name TEXT,
    addr INET,
    hold_time INT8,
    idle_hold_time INT8,
    delay_open INT8,
    connect_retry INT8,
    keepalive INT8,

    /* TODO https://github.com/oxidecomputer/omicron/issues/3013 */
    PRIMARY KEY (port_settings_id, interface_name, addr)
);

CREATE TABLE IF NOT EXISTS omicron.public.bgp_config (
    id UUID PRIMARY KEY,
    name STRING(63) NOT NULL,
    description STRING(512) NOT NULL,
    time_created TIMESTAMPTZ NOT NULL,
    time_modified TIMESTAMPTZ NOT NULL,
    time_deleted TIMESTAMPTZ,
    asn INT8 NOT NULL,
    vrf TEXT,
    bgp_announce_set_id UUID NOT NULL
);

CREATE UNIQUE INDEX IF NOT EXISTS lookup_bgp_config_by_name ON omicron.public.bgp_config (
    name
) WHERE
    time_deleted IS NULL;

CREATE TABLE IF NOT EXISTS omicron.public.bgp_announce_set (
    id UUID PRIMARY KEY,
    name STRING(63) NOT NULL,
    description STRING(512) NOT NULL,
    time_created TIMESTAMPTZ NOT NULL,
    time_modified TIMESTAMPTZ NOT NULL,
    time_deleted TIMESTAMPTZ
);

CREATE UNIQUE INDEX IF NOT EXISTS lookup_bgp_announce_set_by_name ON omicron.public.bgp_announce_set (
    name
) WHERE
    time_deleted IS NULL;

CREATE TABLE IF NOT EXISTS omicron.public.bgp_announcement (
    announce_set_id UUID,
    address_lot_block_id UUID NOT NULL,
    network INET,

    /* TODO https://github.com/oxidecomputer/omicron/issues/3013 */
    PRIMARY KEY (announce_set_id, network)
);

CREATE TABLE IF NOT EXISTS omicron.public.switch_port_settings_address_config (
    port_settings_id UUID,
    address_lot_block_id UUID NOT NULL,
    rsvd_address_lot_block_id UUID NOT NULL,
    address INET,
    interface_name TEXT,

    /* TODO https://github.com/oxidecomputer/omicron/issues/3013 */
    PRIMARY KEY (port_settings_id, address, interface_name)
);

CREATE TABLE IF NOT EXISTS omicron.public.bootstore_keys (
    key TEXT NOT NULL PRIMARY KEY,
    generation INT8 NOT NULL
);

/*
 * Hardware/software inventory
 *
 * See RFD 433 for details.  Here are the highlights.
 *
 * Omicron periodically collects hardware/software inventory data from the
 * running system and stores it into the database.  Each discrete set of data is
 * called a **collection**.  Each collection contains lots of different kinds of
 * data, so there are many tables here.  For clarity, these tables are prefixed
 * with:
 *
 *     `inv_*` (examples: `inv_collection`, `inv_service_processor`)
 *
 *         Describes the complete set of hardware and software in the system.
 *         Rows in these tables are immutable, but they describe mutable facts
 *         about hardware and software (e.g., the slot that a disk is in).  When
 *         these facts change (e.g., a disk moves between slots), a new set of
 *         records is written.
 *
 * All rows in the `inv_*` tables point back to a particular collection.  They
 * represent the state observed at some particular time.  Generally, if two
 * observations came from two different places, they're not put into the same
 * row of the same table.  For example, caboose information comes from the SP,
 * but it doesn't go into the `inv_service_processor` table.  It goes in a
 * separate `inv_caboose` table.  This is debatable but it preserves a clearer
 * record of exactly what information came from where, since the separate record
 * has its own "source" and "time_collected".
 *
 * Information about service processors and roots of trust are joined with
 * information reported by sled agents via the baseboard id.
 *
 * Hardware and software identifiers are normalized for the usual database
 * design reasons.  This means instead of storing hardware and software
 * identifiers directly in the `inv_*` tables, these tables instead store
 * foreign keys into one of these groups of tables, whose names are also
 * prefixed for clarity:
 *
 *     `hw_*` (example: `hw_baseboard_id`)
 *
 *         Maps hardware-provided identifiers to UUIDs that are used as foreign
 *         keys in the rest of the schema. (Avoids embedding these identifiers
 *         into all the other tables.)
 *
 *     `sw_*` (example: `sw_caboose`)
 *
 *         Maps software-provided identifiers to UUIDs that are used as foreign
 *         keys in the rest of the schema. (Avoids embedding these identifiers
 *         into all the other tables.)
 *
 * Records in these tables are shared across potentially many collections.  To
 * see why this is useful, consider that `sw_caboose` records contain several
 * long identifiers (e.g., git commit, SHA sums) and in practice, most of the
 * time, we expect that all components of a given type will have the exact same
 * cabooses.  Rather than store the caboose contents in each
 * `inv_service_processor` row (for example), often replicating the exact same
 * contents for each SP for each collection, these rows just have pointers into
 * the `sw_caboose` table that stores this data once.  (This also makes it much
 * easier to determine that these components _do_ have the same cabooses.)
 *
 * On PC systems (i.e., non-Oxide hardware), most of these tables will be empty
 * because we do not support hardware inventory on these systems.
 *
 * Again, see RFD 433 for more on all this.
 */

/*
 * baseboard ids: this table assigns uuids to distinct part/serial values
 *
 * Usually we include the baseboard revision number when we reference the part
 * number and serial number.  The revision number is deliberately left out here.
 * If we happened to see the same baseboard part number and serial number with
 * different revisions, that's the same baseboard.
 */
CREATE TABLE IF NOT EXISTS omicron.public.hw_baseboard_id (
    id UUID PRIMARY KEY,
    part_number TEXT NOT NULL,
    serial_number TEXT NOT NULL
);
CREATE UNIQUE INDEX IF NOT EXISTS lookup_baseboard_id_by_props
    ON omicron.public.hw_baseboard_id (part_number, serial_number);

/* power states reportable by the SP */
CREATE TYPE IF NOT EXISTS omicron.public.hw_power_state AS ENUM (
    'A0',
    'A1',
    'A2'
);

/* root of trust firmware slots */
CREATE TYPE IF NOT EXISTS omicron.public.hw_rot_slot AS ENUM (
    'A',
    'B'
);

/* cabooses: this table assigns unique ids to distinct caboose contents */
CREATE TABLE IF NOT EXISTS omicron.public.sw_caboose (
    id UUID PRIMARY KEY,
    board TEXT NOT NULL,
    git_commit TEXT NOT NULL,
    name TEXT NOT NULL,
    version TEXT NOT NULL
);
CREATE UNIQUE INDEX IF NOT EXISTS caboose_properties
    on omicron.public.sw_caboose (board, git_commit, name, version);

/* root of trust pages: this table assigns unique ids to distinct RoT CMPA
   and CFPA page contents, each of which is a 512-byte blob */
CREATE TABLE IF NOT EXISTS omicron.public.sw_root_of_trust_page (
    id UUID PRIMARY KEY,
    data_base64 TEXT NOT NULL
);
CREATE UNIQUE INDEX IF NOT EXISTS root_of_trust_page_properties
    on omicron.public.sw_root_of_trust_page (data_base64);

/* Inventory Collections */

-- list of all collections
CREATE TABLE IF NOT EXISTS omicron.public.inv_collection (
    id UUID PRIMARY KEY,
    time_started TIMESTAMPTZ NOT NULL,
    time_done TIMESTAMPTZ NOT NULL,
    collector TEXT NOT NULL
);
-- Supports finding latest collection (to use) or the oldest collection (to
-- clean up)
CREATE INDEX IF NOT EXISTS inv_collection_by_time_started
    ON omicron.public.inv_collection (time_started);

-- list of errors generated during a collection
CREATE TABLE IF NOT EXISTS omicron.public.inv_collection_error (
    inv_collection_id UUID NOT NULL,
    idx INT4 NOT NULL,
    message TEXT
);
CREATE INDEX IF NOT EXISTS errors_by_collection
    ON omicron.public.inv_collection_error (inv_collection_id, idx);

/* what kind of slot MGS reported a device in */
CREATE TYPE IF NOT EXISTS omicron.public.sp_type AS ENUM (
    'sled',
    'switch',
    'power'
);

-- observations from and about service processors
-- also see `inv_root_of_trust`
CREATE TABLE IF NOT EXISTS omicron.public.inv_service_processor (
    -- where this observation came from
    -- (foreign key into `inv_collection` table)
    inv_collection_id UUID NOT NULL,
    -- which system this SP reports it is part of
    -- (foreign key into `hw_baseboard_id` table)
    hw_baseboard_id UUID NOT NULL,
    -- when this observation was made
    time_collected TIMESTAMPTZ NOT NULL,
    -- which MGS instance reported this data
    source TEXT NOT NULL,

    -- identity of this device according to MGS
    sp_type omicron.public.sp_type NOT NULL,
    sp_slot INT4 NOT NULL,

    -- Data from MGS "Get SP Info" API.  See MGS API documentation.
    baseboard_revision INT8 NOT NULL,
    hubris_archive_id TEXT NOT NULL,
    power_state omicron.public.hw_power_state NOT NULL,

    PRIMARY KEY (inv_collection_id, hw_baseboard_id)
);

-- root of trust information reported by SP
-- There's usually one row here for each row in inv_service_processor, but not
-- necessarily.
CREATE TABLE IF NOT EXISTS omicron.public.inv_root_of_trust (
    -- where this observation came from
    -- (foreign key into `inv_collection` table)
    inv_collection_id UUID NOT NULL,
    -- which system this SP reports it is part of
    -- (foreign key into `hw_baseboard_id` table)
    hw_baseboard_id UUID NOT NULL,
    -- when this observation was made
    time_collected TIMESTAMPTZ NOT NULL,
    -- which MGS instance reported this data
    source TEXT NOT NULL,

    slot_active omicron.public.hw_rot_slot NOT NULL,
    slot_boot_pref_transient omicron.public.hw_rot_slot, -- nullable
    slot_boot_pref_persistent omicron.public.hw_rot_slot NOT NULL,
    slot_boot_pref_persistent_pending omicron.public.hw_rot_slot, -- nullable
    slot_a_sha3_256 TEXT, -- nullable
    slot_b_sha3_256 TEXT, -- nullable

    PRIMARY KEY (inv_collection_id, hw_baseboard_id)
);

CREATE TYPE IF NOT EXISTS omicron.public.caboose_which AS ENUM (
    'sp_slot_0',
    'sp_slot_1',
    'rot_slot_A',
    'rot_slot_B'
);

-- cabooses found
CREATE TABLE IF NOT EXISTS omicron.public.inv_caboose (
    -- where this observation came from
    -- (foreign key into `inv_collection` table)
    inv_collection_id UUID NOT NULL,
    -- which system this SP reports it is part of
    -- (foreign key into `hw_baseboard_id` table)
    hw_baseboard_id UUID NOT NULL,
    -- when this observation was made
    time_collected TIMESTAMPTZ NOT NULL,
    -- which MGS instance reported this data
    source TEXT NOT NULL,

    which omicron.public.caboose_which NOT NULL,
    sw_caboose_id UUID NOT NULL,

    PRIMARY KEY (inv_collection_id, hw_baseboard_id, which)
);

CREATE TYPE IF NOT EXISTS omicron.public.root_of_trust_page_which AS ENUM (
    'cmpa',
    'cfpa_active',
    'cfpa_inactive',
    'cfpa_scratch'
);

-- root of trust key signing pages found
CREATE TABLE IF NOT EXISTS omicron.public.inv_root_of_trust_page (
    -- where this observation came from
    -- (foreign key into `inv_collection` table)
    inv_collection_id UUID NOT NULL,
    -- which system this SP reports it is part of
    -- (foreign key into `hw_baseboard_id` table)
    hw_baseboard_id UUID NOT NULL,
    -- when this observation was made
    time_collected TIMESTAMPTZ NOT NULL,
    -- which MGS instance reported this data
    source TEXT NOT NULL,

    which omicron.public.root_of_trust_page_which NOT NULL,
    sw_root_of_trust_page_id UUID NOT NULL,

    PRIMARY KEY (inv_collection_id, hw_baseboard_id, which)
);

CREATE TYPE IF NOT EXISTS omicron.public.sled_role AS ENUM (
    -- this sled is directly attached to a Sidecar
    'scrimlet',
    -- everything else
    'gimlet'
);

-- observations from and about sled agents
CREATE TABLE IF NOT EXISTS omicron.public.inv_sled_agent (
    -- where this observation came from
    -- (foreign key into `inv_collection` table)
    inv_collection_id UUID NOT NULL,
    -- when this observation was made
    time_collected TIMESTAMPTZ NOT NULL,
    -- URL of the sled agent that reported this data
    source TEXT NOT NULL,

    -- unique id for this sled (should be foreign keys into `sled` table, though
    -- it's conceivable a sled will report an id that we don't know about)
    sled_id UUID NOT NULL,

    -- which system this sled agent reports it's running on
    -- (foreign key into `hw_baseboard_id` table)
    -- This is optional because dev/test systems support running on non-Oxide
    -- hardware.
    hw_baseboard_id UUID,

    -- Many of the following properties are duplicated from the `sled` table,
    -- which predates the current inventory system.
    sled_agent_ip INET NOT NULL,
    sled_agent_port INT4 NOT NULL,
    sled_role omicron.public.sled_role NOT NULL,
    usable_hardware_threads INT8
        CHECK (usable_hardware_threads BETWEEN 0 AND 4294967295) NOT NULL,
    usable_physical_ram INT8 NOT NULL,
    reservoir_size INT8 CHECK (reservoir_size < usable_physical_ram) NOT NULL,

    PRIMARY KEY (inv_collection_id, sled_id)
);

CREATE TABLE IF NOT EXISTS omicron.public.inv_physical_disk (
    -- where this observation came from
    -- (foreign key into `inv_collection` table)
    inv_collection_id UUID NOT NULL,

    -- unique id for this sled (should be foreign keys into `sled` table, though
    -- it's conceivable a sled will report an id that we don't know about)
    sled_id UUID NOT NULL,
    -- The slot where this disk was last observed
    slot INT8 CHECK (slot >= 0) NOT NULL,

    vendor STRING(63) NOT NULL,
    model STRING(63) NOT NULL,
    serial STRING(63) NOT NULL,

    variant omicron.public.physical_disk_kind NOT NULL,

    -- FK consisting of:
    -- - Which collection this was
    -- - The sled reporting the disk
    -- - The slot in which this disk was found
    PRIMARY KEY (inv_collection_id, sled_id, slot)
);

CREATE TABLE IF NOT EXISTS omicron.public.inv_zpool (
    -- where this observation came from
    -- (foreign key into `inv_collection` table)
    inv_collection_id UUID NOT NULL,
    -- when this observation was made
    time_collected TIMESTAMPTZ NOT NULL,

    -- The control plane ID of the zpool
    id UUID NOT NULL,
    sled_id UUID NOT NULL,
    total_size INT NOT NULL,

    -- PK consisting of:
    -- - Which collection this was
    -- - The sled reporting the disk
    -- - The slot in which this disk was found
    PRIMARY KEY (inv_collection_id, sled_id, id)
);

-- Allow looking up the most recent Zpool by ID
CREATE INDEX IF NOT EXISTS inv_zpool_by_id_and_time ON omicron.public.inv_zpool (id, time_collected DESC);

CREATE TABLE IF NOT EXISTS omicron.public.inv_sled_omicron_zones (
    -- where this observation came from
    -- (foreign key into `inv_collection` table)
    inv_collection_id UUID NOT NULL,
    -- when this observation was made
    time_collected TIMESTAMPTZ NOT NULL,
    -- URL of the sled agent that reported this data
    source TEXT NOT NULL,

    -- unique id for this sled (should be foreign keys into `sled` table, though
    -- it's conceivable a sled will report an id that we don't know about)
    sled_id UUID NOT NULL,

    -- OmicronZonesConfig generation reporting these zones
    generation INT8 NOT NULL,

    PRIMARY KEY (inv_collection_id, sled_id)
);

CREATE TYPE IF NOT EXISTS omicron.public.zone_type AS ENUM (
  'boundary_ntp',
  'clickhouse',
  'clickhouse_keeper',
  'cockroach_db',
  'crucible',
  'crucible_pantry',
  'external_dns',
  'internal_dns',
  'internal_ntp',
  'nexus',
  'oximeter'
);

-- observations from sled agents about Omicron-managed zones
CREATE TABLE IF NOT EXISTS omicron.public.inv_omicron_zone (
    -- where this observation came from
    -- (foreign key into `inv_collection` table)
    inv_collection_id UUID NOT NULL,

    -- unique id for this sled (should be foreign keys into `sled` table, though
    -- it's conceivable a sled will report an id that we don't know about)
    sled_id UUID NOT NULL,

    -- unique id for this zone
    id UUID NOT NULL,
    underlay_address INET NOT NULL,
    zone_type omicron.public.zone_type NOT NULL,

    -- SocketAddr of the "primary" service for this zone
    -- (what this describes varies by zone type, but all zones have at least one
    -- service in them)
    primary_service_ip INET NOT NULL,
    primary_service_port INT4
        CHECK (primary_service_port BETWEEN 0 AND 65535)
        NOT NULL,

    -- The remaining properties may be NULL for different kinds of zones.  The
    -- specific constraints are not enforced at the database layer, basically
    -- because it's really complicated to do that and it's not obvious that it's
    -- worthwhile.

    -- Some zones have a second service.  Like the primary one, the meaning of
    -- this is zone-type-dependent.
    second_service_ip INET,
    second_service_port INT4
        CHECK (second_service_port IS NULL
        OR second_service_port BETWEEN 0 AND 65535),

    -- Zones may have an associated dataset.  They're currently always on a U.2.
    -- The only thing we need to identify it here is the name of the zpool that
    -- it's on.
    dataset_zpool_name TEXT,

    -- Zones with external IPs have an associated NIC and sockaddr for listening
    -- (first is a foreign key into `inv_omicron_zone_nic`)
    nic_id UUID,

    -- Properties for internal DNS servers
    -- address attached to this zone from outside the sled's subnet
    dns_gz_address INET,
    dns_gz_address_index INT8,

    -- Properties common to both kinds of NTP zones
    ntp_ntp_servers TEXT[],
    ntp_dns_servers INET[],
    ntp_domain TEXT,

    -- Properties specific to Nexus zones
    nexus_external_tls BOOLEAN,
    nexus_external_dns_servers INET ARRAY,

    -- Source NAT configuration (currently used for boundary NTP only)
    snat_ip INET,
    snat_first_port INT4
        CHECK (snat_first_port IS NULL OR snat_first_port BETWEEN 0 AND 65535),
    snat_last_port INT4
        CHECK (snat_last_port IS NULL OR snat_last_port BETWEEN 0 AND 65535),

    PRIMARY KEY (inv_collection_id, id)
);

CREATE TABLE IF NOT EXISTS omicron.public.inv_omicron_zone_nic (
    inv_collection_id UUID NOT NULL,
    id UUID NOT NULL,
    name TEXT NOT NULL,
    ip INET NOT NULL,
    mac INT8 NOT NULL,
    subnet INET NOT NULL,
    vni INT8 NOT NULL,
    is_primary BOOLEAN NOT NULL,
    slot INT2 NOT NULL,

    PRIMARY KEY (inv_collection_id, id)
);

/*
 * System-level blueprints
 *
 * See RFD 457 and 459 for context.
 *
 * A blueprint describes a potential system configuration. The primary table is
 * the `blueprint` table, which stores only a small amount of metadata about the
 * blueprint. The bulk of the information is stored in the `bp_*` tables below,
 * each of which references back to `blueprint` by ID.
 *
 * `bp_target` describes the "target blueprints" of the system. Insertion must
 * follow a strict set of rules:
 *
 * * The first target blueprint must have version=1, and must have no parent
 *   blueprint.
 * * The Nth target blueprint must have version=N, and its parent blueprint must
 *   be the blueprint that was the target at version=N-1.
 *
 * The result is that the current target blueprint can always be found by
 * looking at the maximally-versioned row in `bp_target`, and there is a linear
 * history from that blueprint all the way back to the version=1 blueprint. We
 * will eventually prune old blueprint targets, so it will not always be
 * possible to view the entire history.
 *
 * `bp_sled_omicron_zones`, `bp_omicron_zone`, and `bp_omicron_zone_nic` are
 * nearly identical to their `inv_*` counterparts, and record the
 * `OmicronZonesConfig` for each sled.
 *
 * `bp_omicron_zones_not_in_service` stores a list of Omicron zones (present in
 * `bp_omicron_zone`) that are NOT in service; e.g., should not appear in
 * internal DNS. Nexus's in-memory `Blueprint` representation stores the set of
 * zones that ARE in service. We invert that logic at this layer because we
 * expect most blueprints to have a relatively large number of omicron zones,
 * almost all of which will be in service. This is a minor and perhaps
 * unnecessary optimization at the database layer, but it's also relatively
 * simple and hidden by the relevant read and insert queries in
 * `nexus-db-queries`.
 */

-- list of all blueprints
CREATE TABLE IF NOT EXISTS omicron.public.blueprint (
    id UUID PRIMARY KEY,

    -- This is effectively a foreign key back to this table; however, it is
    -- allowed to be NULL: the initial blueprint has no parent. Additionally,
    -- it may be non-NULL but no longer reference a row in this table: once a
    -- child blueprint has been created from a parent, it's possible for the
    -- parent to be deleted. We do not NULL out this field on such a deletion,
    -- so we can always see that there had been a particular parent even if it's
    -- now gone.
    parent_blueprint_id UUID,

    -- These fields are for debugging only.
    time_created TIMESTAMPTZ NOT NULL,
    creator TEXT NOT NULL,
    comment TEXT NOT NULL,

    -- identifies the latest internal DNS version when blueprint planning began
    internal_dns_version INT8 NOT NULL,
    -- identifies the latest external DNS version when blueprint planning began
    external_dns_version INT8 NOT NULL
);

-- table describing both the current and historical target blueprints of the
-- system
CREATE TABLE IF NOT EXISTS omicron.public.bp_target (
    -- Monotonically increasing version for all bp_targets
    version INT8 PRIMARY KEY,

    -- Effectively a foreign key into the `blueprint` table, but may reference a
    -- blueprint that has been deleted (if this target is no longer the current
    -- target: the current target must not be deleted).
    blueprint_id UUID NOT NULL,

    -- Is this blueprint enabled?
    --
    -- Currently, we have no code that acts on this value; however, it exists as
    -- an escape hatch once we have automated blueprint planning and execution.
    -- An operator can set the current blueprint to disabled, which should stop
    -- planning and execution (presumably until a support case can address
    -- whatever issue the update system is causing).
    enabled BOOL NOT NULL,

    -- Timestamp for when this blueprint was made the current target
    time_made_target TIMESTAMPTZ NOT NULL
);

-- see inv_sled_omicron_zones, which is identical except it references a
-- collection whereas this table references a blueprint
CREATE TABLE IF NOT EXISTS omicron.public.bp_sled_omicron_zones (
    -- foreign key into `blueprint` table
    blueprint_id UUID NOT NULL,

    sled_id UUID NOT NULL,
    generation INT8 NOT NULL,
    PRIMARY KEY (blueprint_id, sled_id)
);

-- description of omicron zones specified in a blueprint
--
-- This is currently identical to `inv_omicron_zone`, except that the foreign
-- keys reference other blueprint tables intead of inventory tables. We expect
-- their sameness to diverge over time as either inventory or blueprints (or
-- both) grow context-specific properties.
CREATE TABLE IF NOT EXISTS omicron.public.bp_omicron_zone (
    -- foreign key into the `blueprint` table
    blueprint_id UUID NOT NULL,

    -- unique id for this sled (should be foreign keys into `sled` table, though
    -- it's conceivable a blueprint could refer to a sled that no longer exists,
    -- particularly if the blueprint is older than the current target)
    sled_id UUID NOT NULL,

    -- unique id for this zone
    id UUID NOT NULL,
    underlay_address INET NOT NULL,
    zone_type omicron.public.zone_type NOT NULL,

    -- SocketAddr of the "primary" service for this zone
    -- (what this describes varies by zone type, but all zones have at least one
    -- service in them)
    primary_service_ip INET NOT NULL,
    primary_service_port INT4
        CHECK (primary_service_port BETWEEN 0 AND 65535)
        NOT NULL,

    -- The remaining properties may be NULL for different kinds of zones.  The
    -- specific constraints are not enforced at the database layer, basically
    -- because it's really complicated to do that and it's not obvious that it's
    -- worthwhile.

    -- Some zones have a second service.  Like the primary one, the meaning of
    -- this is zone-type-dependent.
    second_service_ip INET,
    second_service_port INT4
        CHECK (second_service_port IS NULL
        OR second_service_port BETWEEN 0 AND 65535),

    -- Zones may have an associated dataset.  They're currently always on a U.2.
    -- The only thing we need to identify it here is the name of the zpool that
    -- it's on.
    dataset_zpool_name TEXT,

    -- Zones with external IPs have an associated NIC and sockaddr for listening
    -- (first is a foreign key into `bp_omicron_zone_nic`)
    bp_nic_id UUID,

    -- Properties for internal DNS servers
    -- address attached to this zone from outside the sled's subnet
    dns_gz_address INET,
    dns_gz_address_index INT8,

    -- Properties common to both kinds of NTP zones
    ntp_ntp_servers TEXT[],
    ntp_dns_servers INET[],
    ntp_domain TEXT,

    -- Properties specific to Nexus zones
    nexus_external_tls BOOLEAN,
    nexus_external_dns_servers INET ARRAY,

    -- Source NAT configuration (currently used for boundary NTP only)
    snat_ip INET,
    snat_first_port INT4
        CHECK (snat_first_port IS NULL OR snat_first_port BETWEEN 0 AND 65535),
    snat_last_port INT4
        CHECK (snat_last_port IS NULL OR snat_last_port BETWEEN 0 AND 65535),

    PRIMARY KEY (blueprint_id, id)
);

CREATE TABLE IF NOT EXISTS omicron.public.bp_omicron_zone_nic (
    blueprint_id UUID NOT NULL,
    id UUID NOT NULL,
    name TEXT NOT NULL,
    ip INET NOT NULL,
    mac INT8 NOT NULL,
    subnet INET NOT NULL,
    vni INT8 NOT NULL,
    is_primary BOOLEAN NOT NULL,
    slot INT2 NOT NULL,

    PRIMARY KEY (blueprint_id, id)
);

-- list of omicron zones that are considered NOT in-service for a blueprint
--
-- In Rust code, we generally want to deal with "zones in service", which means
-- they should appear in DNS. However, almost all zones in almost all blueprints
-- will be in service, so we can induce considerably less database work by
-- storing the zones _not_ in service. Our DB wrapper layer handles this
-- inversion, so the rest of our Rust code can ignore it.
CREATE TABLE IF NOT EXISTS omicron.public.bp_omicron_zones_not_in_service (
    blueprint_id UUID NOT NULL,
    bp_omicron_zone_id UUID NOT NULL,

    PRIMARY KEY (blueprint_id, bp_omicron_zone_id)
);

/*******************************************************************/

/*
 * The `sled_instance` view's definition needs to be modified in a separate
 * transaction from the transaction that created it.
 */

COMMIT;
BEGIN;

-- Per-VMM state.
CREATE TABLE IF NOT EXISTS omicron.public.vmm (
    id UUID PRIMARY KEY,
    time_created TIMESTAMPTZ NOT NULL,
    time_deleted TIMESTAMPTZ,
    instance_id UUID NOT NULL,
    state omicron.public.instance_state NOT NULL,
    time_state_updated TIMESTAMPTZ NOT NULL,
    state_generation INT NOT NULL,
    sled_id UUID NOT NULL,
    propolis_ip INET NOT NULL,
    propolis_port INT4 NOT NULL CHECK (propolis_port BETWEEN 0 AND 65535) DEFAULT 12400
);

/*
 * A special view of an instance provided to operators for insights into what's
 * running on a sled.
 *
 * This view replaces the placeholder `sled_instance` view defined above. Any
 * columns in the placeholder must appear in the replacement in the same order
 * and with the same types they had in the placeholder.
 */

CREATE OR REPLACE VIEW omicron.public.sled_instance
AS SELECT
   instance.id,
   instance.name,
   silo.name as silo_name,
   project.name as project_name,
   vmm.sled_id as active_sled_id,
   instance.time_created,
   instance.time_modified,
   instance.migration_id,
   instance.ncpus,
   instance.memory,
   vmm.state
FROM
    omicron.public.instance AS instance
    JOIN omicron.public.project AS project ON
            instance.project_id = project.id
    JOIN omicron.public.silo AS silo ON
            project.silo_id = silo.id
    JOIN omicron.public.vmm AS vmm ON
            instance.active_propolis_id = vmm.id
WHERE
    instance.time_deleted IS NULL AND vmm.time_deleted IS NULL;

CREATE TYPE IF NOT EXISTS omicron.public.switch_link_fec AS ENUM (
    'Firecode',
    'None',
    'Rs'
);

CREATE TYPE IF NOT EXISTS omicron.public.switch_link_speed AS ENUM (
    '0G',
    '1G',
    '10G',
    '25G',
    '40G',
    '50G',
    '100G',
    '200G',
    '400G'
);

ALTER TABLE omicron.public.switch_port_settings_link_config ADD COLUMN IF NOT EXISTS fec omicron.public.switch_link_fec;
ALTER TABLE omicron.public.switch_port_settings_link_config ADD COLUMN IF NOT EXISTS speed omicron.public.switch_link_speed;

CREATE SEQUENCE IF NOT EXISTS omicron.public.ipv4_nat_version START 1 INCREMENT 1;

CREATE TABLE IF NOT EXISTS omicron.public.ipv4_nat_entry (
    id UUID PRIMARY KEY DEFAULT gen_random_uuid(),
    external_address INET NOT NULL,
    first_port INT4 NOT NULL,
    last_port INT4 NOT NULL,
    sled_address INET NOT NULL,
    vni INT4 NOT NULL,
    mac INT8 NOT NULL,
    version_added INT8 NOT NULL DEFAULT nextval('omicron.public.ipv4_nat_version'),
    version_removed INT8,
    time_created TIMESTAMPTZ NOT NULL DEFAULT now(),
    time_deleted TIMESTAMPTZ
);

CREATE UNIQUE INDEX IF NOT EXISTS ipv4_nat_version_added ON omicron.public.ipv4_nat_entry (
    version_added
)
STORING (
    external_address,
    first_port,
    last_port,
    sled_address,
    vni,
    mac,
    time_created,
    time_deleted
);

CREATE UNIQUE INDEX IF NOT EXISTS overlapping_ipv4_nat_entry ON omicron.public.ipv4_nat_entry (
    external_address,
    first_port,
    last_port
) WHERE time_deleted IS NULL;

CREATE INDEX IF NOT EXISTS ipv4_nat_lookup ON omicron.public.ipv4_nat_entry (external_address, first_port, last_port, sled_address, vni, mac);

CREATE UNIQUE INDEX IF NOT EXISTS ipv4_nat_version_removed ON omicron.public.ipv4_nat_entry (
    version_removed
)
STORING (
    external_address,
    first_port,
    last_port,
    sled_address,
    vni,
    mac,
    time_created,
    time_deleted
);

CREATE TYPE IF NOT EXISTS omicron.public.bfd_mode AS ENUM (
    'single_hop',
    'multi_hop'
);

CREATE TABLE IF NOT EXISTS omicron.public.bfd_session (
    id UUID PRIMARY KEY,
    local INET,
    remote INET NOT NULL,
    detection_threshold INT8 NOT NULL,
    required_rx INT8 NOT NULL,
    switch TEXT NOT NULL,
    mode  omicron.public.bfd_mode,

    time_created TIMESTAMPTZ NOT NULL,
    time_modified TIMESTAMPTZ NOT NULL,
    time_deleted TIMESTAMPTZ
);

CREATE UNIQUE INDEX IF NOT EXISTS lookup_bfd_session ON omicron.public.bfd_session (
    remote,
    switch
) WHERE time_deleted IS NULL;

ALTER TABLE omicron.public.switch_port_settings_link_config ADD COLUMN IF NOT EXISTS autoneg BOOL NOT NULL DEFAULT false;

CREATE INDEX IF NOT EXISTS ipv4_nat_lookup_by_vni ON omicron.public.ipv4_nat_entry (
  vni
)
STORING (
  external_address,
  first_port,
  last_port,
  sled_address,
  mac,
  version_added,
  version_removed,
  time_created,
  time_deleted
);

/*
 * A view of the ipv4 nat change history
 * used to summarize changes for external viewing
 */
CREATE VIEW IF NOT EXISTS omicron.public.ipv4_nat_changes
AS
-- Subquery:
-- We need to be able to order partial changesets. ORDER BY on separate columns
-- will not accomplish this, so we'll do this by interleaving version_added
-- and version_removed (version_removed taking priority if NOT NULL) and then sorting
-- on the appropriate version numbers at call time.
WITH interleaved_versions AS (
  -- fetch all active NAT entries (entries that have not been soft deleted)
  SELECT
    external_address,
    first_port,
    last_port,
    sled_address,
    vni,
    mac,
    -- rename version_added to version
    version_added AS version,
    -- create a new virtual column, boolean value representing whether or not
    -- the record has been soft deleted
    (version_removed IS NOT NULL) as deleted
  FROM omicron.public.ipv4_nat_entry
  WHERE version_removed IS NULL

  -- combine the datasets, unifying the version_added and version_removed
  -- columns to a single `version` column so we can interleave and sort the entries
  UNION

  -- fetch all inactive NAT entries (entries that have been soft deleted)
  SELECT
    external_address,
    first_port,
    last_port,
    sled_address,
    vni,
    mac,
    -- rename version_removed to version
    version_removed AS version,
    -- create a new virtual column, boolean value representing whether or not
    -- the record has been soft deleted
    (version_removed IS NOT NULL) as deleted
  FROM omicron.public.ipv4_nat_entry
  WHERE version_removed IS NOT NULL
)
-- this is our new "table"
-- here we select the columns from the subquery defined above
SELECT
  external_address,
  first_port,
  last_port,
  sled_address,
  vni,
  mac,
  version,
  deleted
FROM interleaved_versions;

CREATE TABLE IF NOT EXISTS omicron.public.probe (
    id UUID NOT NULL PRIMARY KEY,
    name STRING(63) NOT NULL,
    description STRING(512) NOT NULL,
    time_created TIMESTAMPTZ NOT NULL,
    time_modified TIMESTAMPTZ NOT NULL,
    time_deleted TIMESTAMPTZ,
    project_id UUID NOT NULL,
    sled UUID NOT NULL
);

CREATE UNIQUE INDEX IF NOT EXISTS lookup_probe_by_name ON omicron.public.probe (
    name
) WHERE
    time_deleted IS NULL;

ALTER TABLE omicron.public.external_ip ADD COLUMN IF NOT EXISTS is_probe BOOL NOT NULL DEFAULT false;

ALTER TYPE omicron.public.network_interface_kind ADD VALUE IF NOT EXISTS 'probe';

CREATE TYPE IF NOT EXISTS omicron.public.upstairs_repair_notification_type AS ENUM (
  'started',
  'succeeded',
  'failed'
);

CREATE TYPE IF NOT EXISTS omicron.public.upstairs_repair_type AS ENUM (
  'live',
  'reconciliation'
);

CREATE TABLE IF NOT EXISTS omicron.public.upstairs_repair_notification (
    time TIMESTAMPTZ NOT NULL,

    repair_id UUID NOT NULL,
    repair_type omicron.public.upstairs_repair_type NOT NULL,

    upstairs_id UUID NOT NULL,
    session_id UUID NOT NULL,

    region_id UUID NOT NULL,
    target_ip INET NOT NULL,
    target_port INT4 CHECK (target_port BETWEEN 0 AND 65535) NOT NULL,

    notification_type omicron.public.upstairs_repair_notification_type NOT NULL,

    /*
     * A repair is uniquely identified by the four UUIDs here, and a
     * notification is uniquely identified by its type.
     */
    PRIMARY KEY (repair_id, upstairs_id, session_id, region_id, notification_type)
);

CREATE TABLE IF NOT EXISTS omicron.public.upstairs_repair_progress (
    repair_id UUID NOT NULL,
    time TIMESTAMPTZ NOT NULL,
    current_item INT8 NOT NULL,
    total_items INT8 NOT NULL,

    PRIMARY KEY (repair_id, time, current_item, total_items)
);

CREATE TYPE IF NOT EXISTS omicron.public.downstairs_client_stop_request_reason_type AS ENUM (
  'replacing',
  'disabled',
  'failed_reconcile',
  'io_error',
  'bad_negotiation_order',
  'incompatible',
  'failed_live_repair',
  'too_many_outstanding_jobs',
  'deactivated'
);

CREATE TABLE IF NOT EXISTS omicron.public.downstairs_client_stop_request_notification (
    time TIMESTAMPTZ NOT NULL,
    upstairs_id UUID NOT NULL,
    downstairs_id UUID NOT NULL,
    reason omicron.public.downstairs_client_stop_request_reason_type NOT NULL,

    PRIMARY KEY (time, upstairs_id, downstairs_id, reason)
);

CREATE TYPE IF NOT EXISTS omicron.public.downstairs_client_stopped_reason_type AS ENUM (
  'connection_timeout',
  'connection_failed',
  'timeout',
  'write_failed',
  'read_failed',
  'requested_stop',
  'finished',
  'queue_closed',
  'receive_task_cancelled'
);

CREATE TABLE IF NOT EXISTS omicron.public.downstairs_client_stopped_notification (
    time TIMESTAMPTZ NOT NULL,
    upstairs_id UUID NOT NULL,
    downstairs_id UUID NOT NULL,
    reason omicron.public.downstairs_client_stopped_reason_type NOT NULL,

    PRIMARY KEY (time, upstairs_id, downstairs_id, reason)
);

CREATE INDEX IF NOT EXISTS rack_initialized ON omicron.public.rack (initialized);

-- table for tracking bootstore configuration changes over time
-- this makes reconciliation easier and also gives us a visible history of changes
CREATE TABLE IF NOT EXISTS omicron.public.bootstore_config (
    key TEXT NOT NULL,
    generation INT8 NOT NULL,
    PRIMARY KEY (key, generation),
    data JSONB NOT NULL,
    time_created TIMESTAMPTZ NOT NULL,
    time_deleted TIMESTAMPTZ
);

CREATE INDEX IF NOT EXISTS address_lot_names ON omicron.public.address_lot(name);

/*
 * Metadata for the schema itself. This version number isn't great, as there's
 * nothing to ensure it gets bumped when it should be, but it's a start.
 */
CREATE TABLE IF NOT EXISTS omicron.public.db_metadata (
    -- There should only be one row of this table for the whole DB.
    -- It's a little goofy, but filter on "singleton = true" before querying
    -- or applying updates, and you'll access the singleton row.
    --
    -- We also add a constraint on this table to ensure it's not possible to
    -- access the version of this table with "singleton = false".
    singleton BOOL NOT NULL PRIMARY KEY,
    time_created TIMESTAMPTZ NOT NULL,
    time_modified TIMESTAMPTZ NOT NULL,
    -- Semver representation of the DB version
    version STRING(64) NOT NULL,

    -- (Optional) Semver representation of the DB version to which we're upgrading
    target_version STRING(64),

    CHECK (singleton = true)
);

/*
 * Keep this at the end of file so that the database does not contain a version
 * until it is fully populated.
 */
INSERT INTO omicron.public.db_metadata (
    singleton,
    time_created,
    time_modified,
    version,
    target_version
) VALUES
<<<<<<< HEAD
    ( TRUE, NOW(), NOW(), '45.0.1', NULL)
=======
    ( TRUE, NOW(), NOW(), '46.0.0', NULL)
>>>>>>> a655ff2a
ON CONFLICT DO NOTHING;

COMMIT;<|MERGE_RESOLUTION|>--- conflicted
+++ resolved
@@ -3712,11 +3712,7 @@
     version,
     target_version
 ) VALUES
-<<<<<<< HEAD
-    ( TRUE, NOW(), NOW(), '45.0.1', NULL)
-=======
-    ( TRUE, NOW(), NOW(), '46.0.0', NULL)
->>>>>>> a655ff2a
+    ( TRUE, NOW(), NOW(), '46.0.1', NULL)
 ON CONFLICT DO NOTHING;
 
 COMMIT;