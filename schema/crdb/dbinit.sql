/*
 * dbinit.sql: raw SQL to initialize a database for use by Omicron
 *
 * It's not clear what the long-term story for managing the database schema will
 * be.  For now, this file can be used by the test suite and by developers (via
 * the "omicron-dev" program) to set up a local database with which to run the
 * system.
 */

/*
 * Important CockroachDB notes:
 *
 *    For timestamps, CockroachDB's docs recommend TIMESTAMPTZ rather than
 *    TIMESTAMP.  This does not change what is stored with each datum, but
 *    rather how it's interpreted when clients use it.  It should make no
 *    difference to us, so we stick with the recommendation.
 *
 *    We avoid explicit foreign keys due to this warning from the docs: "Foreign
 *    key dependencies can significantly impact query performance, as queries
 *    involving tables with foreign keys, or tables referenced by foreign keys,
 *    require CockroachDB to check two separate tables. We recommend using them
 *    sparingly."
 */

BEGIN;

/*
 * We assume the database and user do not already exist so that we don't
 * inadvertently clobber what's there.  If they might exist, the user has to
 * clear this first.
 *
 * NOTE: the database and user names MUST be kept in sync with the
 * initialization code and dbwipe.sql.
 */
CREATE DATABASE IF NOT EXISTS omicron;
CREATE USER IF NOT EXISTS omicron;
ALTER DEFAULT PRIVILEGES GRANT INSERT, SELECT, UPDATE, DELETE ON TABLES to omicron;

/*
 * Configure a replication factor of 5 to ensure that the system can maintain
 * availability in the face of any two node failures.
 */
ALTER RANGE default CONFIGURE ZONE USING num_replicas = 5;

/*
 * Racks
 */
CREATE TABLE IF NOT EXISTS omicron.public.rack (
    /* Identity metadata (asset) */
    id UUID PRIMARY KEY,
    time_created TIMESTAMPTZ NOT NULL,
    time_modified TIMESTAMPTZ NOT NULL,

    /*
     * Identifies if rack management has been transferred from RSS -> Nexus.
     * If "false", RSS is still managing sleds, services, and DNS records.
     *
     * This value is set to "true" when RSS calls the
     * "rack_initialization_complete" endpoint on Nexus' internal interface.
     *
     * See RFD 278 for more detail.
     */
    initialized BOOL NOT NULL,

    /* Used to configure the updates service URL */
    tuf_base_url STRING(512),

    /* The IPv6 underlay /56 prefix for the rack */
    rack_subnet INET
);

/*
 * Sleds
 */

CREATE TYPE IF NOT EXISTS omicron.public.sled_provision_state AS ENUM (
    -- New resources can be provisioned onto the sled
    'provisionable',
    -- New resources must not be provisioned onto the sled
    'non_provisionable'
);

CREATE TABLE IF NOT EXISTS omicron.public.sled (
    /* Identity metadata (asset) */
    id UUID PRIMARY KEY,
    time_created TIMESTAMPTZ NOT NULL,
    time_modified TIMESTAMPTZ NOT NULL,
    time_deleted TIMESTAMPTZ,
    rcgen INT NOT NULL,

    /* FK into the Rack table */
    rack_id UUID NOT NULL,

    /* Idenfities if this Sled is a Scrimlet */
    is_scrimlet BOOL NOT NULL,

    /* Baseboard information about the sled */
    serial_number STRING(63) NOT NULL,
    part_number STRING(63) NOT NULL,
    revision INT8 NOT NULL,

    /* CPU & RAM summary for the sled */
    usable_hardware_threads INT8 CHECK (usable_hardware_threads BETWEEN 0 AND 4294967295) NOT NULL,
    usable_physical_ram INT8 NOT NULL,
    reservoir_size INT8 CHECK (reservoir_size < usable_physical_ram) NOT NULL,

    /* The IP address and bound port of the sled agent server. */
    ip INET NOT NULL,
    port INT4 CHECK (port BETWEEN 0 AND 65535) NOT NULL,

    /* The last address allocated to a propolis instance on this sled. */
    last_used_address INET NOT NULL,

    /* The state of whether resources should be provisioned onto the sled */
    provision_state omicron.public.sled_provision_state NOT NULL,

    -- This constraint should be upheld, even for deleted disks
    -- in the fleet.
    CONSTRAINT serial_part_revision_unique UNIQUE (
      serial_number, part_number, revision
    )
);

/* Add an index which lets us look up sleds on a rack */
CREATE UNIQUE INDEX IF NOT EXISTS lookup_sled_by_rack ON omicron.public.sled (
    rack_id,
    id
) WHERE time_deleted IS NULL;

CREATE TYPE IF NOT EXISTS omicron.public.sled_resource_kind AS ENUM (
    -- omicron.public.dataset
    'dataset',
    -- omicron.public.service
    'service',
    -- omicron.public.instance
    'instance',
    -- omicron.public.sled
    --
    -- reserved as an approximation of sled internal usage, such as "by the OS
    -- and all unaccounted services".
    'reserved'
);

-- Accounting for programs using resources on a sled
CREATE TABLE IF NOT EXISTS omicron.public.sled_resource (
    -- Should match the UUID of the corresponding service
    id UUID PRIMARY KEY,

    -- The sled where resources are being consumed
    sled_id UUID NOT NULL,

    -- Identifies the type of the resource
    kind omicron.public.sled_resource_kind NOT NULL,

    -- The maximum number of hardware threads usable by this resource
    hardware_threads INT8 NOT NULL,

    -- The maximum amount of RSS RAM provisioned to this resource
    rss_ram INT8 NOT NULL,

    -- The maximum amount of Reservoir RAM provisioned to this resource
    reservoir_ram INT8 NOT NULL
);

-- Allow looking up all resources which reside on a sled
CREATE UNIQUE INDEX IF NOT EXISTS lookup_resource_by_sled ON omicron.public.sled_resource (
    sled_id,
    id
);


-- Table of all sled subnets allocated for sleds added to an already initialized
-- rack. The sleds in this table and their allocated subnets are created before
-- a sled is added to the `sled` table. Addition to the `sled` table occurs
-- after the sled is initialized and notifies Nexus about itself.
--
-- For simplicity and space savings, this table doesn't actually contain the
-- full subnets for a given sled, but only the octet that extends a /56 rack
-- subnet to a /64 sled subnet. The rack subnet is maintained in the `rack`
-- table.
--
-- This table does not include subnet octets allocated during RSS and therefore
-- all of the octets start at 33. This makes the data in this table purely additive
-- post-RSS, which also implies that we cannot re-use subnet octets if an original
-- sled that was part of RSS was removed from the cluster.
CREATE TABLE IF NOT EXISTS omicron.public.sled_underlay_subnet_allocation (
    -- The physical identity of the sled
    -- (foreign key into `hw_baseboard_id` table)
    hw_baseboard_id UUID PRIMARY KEY,

    -- The rack to which a sled is being added
    -- (foreign key into `rack` table)
    --
    -- We require this because the sled is not yet part of the sled table when
    -- we first allocate a subnet for it.
    rack_id UUID NOT NULL,

    -- The sled to which a subnet is being allocated
    --
    -- Eventually will be a foreign key into the `sled` table when the sled notifies nexus
    -- about itself after initialization.
    sled_id UUID NOT NULL,

    -- The octet that extends a /56 rack subnet to a /64 sled subnet
    --
    -- Always between 33 and 255 inclusive
    subnet_octet INT2 NOT NULL UNIQUE CHECK (subnet_octet BETWEEN 33 AND 255)
);

-- Add an index which allows pagination by {rack_id, sled_id} pairs. 
CREATE UNIQUE INDEX IF NOT EXISTS lookup_subnet_allocation_by_rack_and_sled ON omicron.public.sled_underlay_subnet_allocation (
    rack_id,
    sled_id
);

/*
 * Switches
 */

CREATE TABLE IF NOT EXISTS omicron.public.switch (
    /* Identity metadata (asset) */
    id UUID PRIMARY KEY,
    time_created TIMESTAMPTZ NOT NULL,
    time_modified TIMESTAMPTZ NOT NULL,
    time_deleted TIMESTAMPTZ,
    rcgen INT NOT NULL,

    /* FK into the Rack table */
    rack_id UUID NOT NULL,

    /* Baseboard information about the switch */
    serial_number STRING(63) NOT NULL,
    part_number STRING(63) NOT NULL,
    revision INT8 NOT NULL
);

/* Add an index which lets us look up switches on a rack */
CREATE UNIQUE INDEX IF NOT EXISTS lookup_switch_by_rack ON omicron.public.switch (
    rack_id,
    id
) WHERE time_deleted IS NULL;

/*
 * Services
 */

CREATE TYPE IF NOT EXISTS omicron.public.service_kind AS ENUM (
  'clickhouse',
  'clickhouse_keeper',
  'cockroach',
  'crucible',
  'crucible_pantry',
  'dendrite',
  'external_dns',
  'internal_dns',
  'nexus',
  'ntp',
  'oximeter',
  'tfport',
  'mgd'
);

CREATE TABLE IF NOT EXISTS omicron.public.service (
    /* Identity metadata (asset) */
    id UUID PRIMARY KEY,
    time_created TIMESTAMPTZ NOT NULL,
    time_modified TIMESTAMPTZ NOT NULL,

    /* FK into the Sled table */
    sled_id UUID NOT NULL,
    /* For services in illumos zones, the zone's unique id (for debugging) */
    zone_id UUID,
    /* The IP address of the service. */
    ip INET NOT NULL,
    /* The UDP or TCP port on which the service listens. */
    port INT4 CHECK (port BETWEEN 0 AND 65535) NOT NULL,
    /* Indicates the type of service. */
    kind omicron.public.service_kind NOT NULL
);

/* Add an index which lets us look up the services on a sled */
CREATE UNIQUE INDEX IF NOT EXISTS lookup_service_by_sled ON omicron.public.service (
    sled_id,
    id
);

/* Look up (and paginate) services of a given kind. */
CREATE UNIQUE INDEX IF NOT EXISTS lookup_service_by_kind ON omicron.public.service (
    kind,
    id
);

CREATE TYPE IF NOT EXISTS omicron.public.physical_disk_kind AS ENUM (
  'm2',
  'u2'
);

CREATE TYPE IF NOT EXISTS omicron.public.physical_disk_state AS ENUM (
    -- The disk is actively being used, and should be a target
    -- for future allocations.
    'active',
    -- The disk may still be in usage, but should not be used
    -- for subsequent allocations.
    --
    -- This state could be set when we have, for example, datasets
    -- actively being used by the disk which we haven't fully retired.
    'draining',
    -- The disk is not currently being used.
    'inactive'
);

-- A physical disk which exists inside the rack.
CREATE TABLE IF NOT EXISTS omicron.public.physical_disk (
    id UUID PRIMARY KEY,
    time_created TIMESTAMPTZ NOT NULL,
    time_modified TIMESTAMPTZ NOT NULL,
    time_deleted TIMESTAMPTZ,
    rcgen INT NOT NULL,

    vendor STRING(63) NOT NULL,
    serial STRING(63) NOT NULL,
    model STRING(63) NOT NULL,

    variant omicron.public.physical_disk_kind NOT NULL,

    -- FK into the Sled table
    sled_id UUID NOT NULL,

    -- Describes how the control plane manages this disk
    state omicron.public.physical_disk_state NOT NULL,

    -- This constraint should be upheld, even for deleted disks
    -- in the fleet.
    CONSTRAINT vendor_serial_model_unique UNIQUE (
      vendor, serial, model
    )
);

CREATE UNIQUE INDEX IF NOT EXISTS lookup_physical_disk_by_variant ON omicron.public.physical_disk (
    variant,
    id
) WHERE time_deleted IS NULL;

-- Make it efficient to look up physical disks by Sled.
CREATE UNIQUE INDEX IF NOT EXISTS lookup_physical_disk_by_sled ON omicron.public.physical_disk (
    sled_id,
    id
) WHERE time_deleted IS NULL;

-- x509 certificates which may be used by services
CREATE TABLE IF NOT EXISTS omicron.public.certificate (
    -- Identity metadata (resource)
    id UUID PRIMARY KEY,
    name STRING(63) NOT NULL,
    description STRING(512) NOT NULL,
    time_created TIMESTAMPTZ NOT NULL,
    time_modified TIMESTAMPTZ NOT NULL,
    time_deleted TIMESTAMPTZ,

    -- which Silo this certificate is used for
    silo_id UUID NOT NULL,

    -- The service type which should use this certificate
    service omicron.public.service_kind NOT NULL,

    -- cert.pem file (certificate chain in PEM format) as a binary blob
    cert BYTES NOT NULL,

    -- key.pem file (private key in PEM format) as a binary blob
    key BYTES NOT NULL
);

-- Add an index which lets us look up certificates for a particular service
-- class.
CREATE UNIQUE INDEX IF NOT EXISTS lookup_certificate_by_service ON omicron.public.certificate (
    service,
    id
) WHERE
    time_deleted IS NULL;

-- Add an index which enforces that certificates have unique names, and which
-- allows pagination-by-name.
CREATE UNIQUE INDEX IF NOT EXISTS lookup_certificate_by_silo ON omicron.public.certificate (
    silo_id,
    name
) WHERE
    time_deleted IS NULL;

-- A table describing virtual resource provisioning which may be associated
-- with a collection of objects, including:
-- - Projects
-- - Silos
-- - Fleet
CREATE TABLE IF NOT EXISTS omicron.public.virtual_provisioning_collection (
    -- Should match the UUID of the corresponding collection.
    id UUID PRIMARY KEY,
    time_modified TIMESTAMPTZ NOT NULL DEFAULT NOW(),

    -- Identifies the type of the collection.
    collection_type STRING(63) NOT NULL,

    -- The amount of physical disk space which has been provisioned
    -- on behalf of the collection.
    virtual_disk_bytes_provisioned INT8 NOT NULL,

    -- The number of CPUs provisioned by VMs.
    cpus_provisioned INT8 NOT NULL,

    -- The amount of RAM provisioned by VMs.
    ram_provisioned INT8 NOT NULL
);

-- A table describing a single virtual resource which has been provisioned.
-- This may include:
-- - Disks
-- - Instances
-- - Snapshots
--
-- NOTE: You might think to yourself: "This table looks an awful lot like
-- the 'virtual_provisioning_collection' table, could they be condensed into
-- a single table?"
-- The answer to this question is unfortunately: "No". We use CTEs to both
-- UPDATE the collection table while INSERTing rows in the resource table, and
-- this would not be allowed if they came from the same table due to:
-- https://www.cockroachlabs.com/docs/v22.2/known-limitations#statements-containing-multiple-modification-subqueries-of-the-same-table-are-disallowed
-- However, by using separate tables, the CTE is able to function correctly.
CREATE TABLE IF NOT EXISTS omicron.public.virtual_provisioning_resource (
    -- Should match the UUID of the corresponding collection.
    id UUID PRIMARY KEY,
    time_modified TIMESTAMPTZ NOT NULL DEFAULT NOW(),

    -- Identifies the type of the resource.
    resource_type STRING(63) NOT NULL,

    -- The amount of physical disk space which has been provisioned
    -- on behalf of the resource.
    virtual_disk_bytes_provisioned INT8 NOT NULL,

    -- The number of CPUs provisioned.
    cpus_provisioned INT8 NOT NULL,

    -- The amount of RAM provisioned.
    ram_provisioned INT8 NOT NULL
);

/*
 * ZPools of Storage, attached to Sleds.
 * These are backed by a single physical disk.
 */
CREATE TABLE IF NOT EXISTS omicron.public.zpool (
    /* Identity metadata (asset) */
    id UUID PRIMARY KEY,
    time_created TIMESTAMPTZ NOT NULL,
    time_modified TIMESTAMPTZ NOT NULL,
    time_deleted TIMESTAMPTZ,
    rcgen INT NOT NULL,

    /* FK into the Sled table */
    sled_id UUID NOT NULL,

    /* FK into the Physical Disk table */
    physical_disk_id UUID NOT NULL,

    total_size INT NOT NULL
);

/* Create an index on the physical disk id */
CREATE INDEX IF NOT EXISTS lookup_zpool_by_disk on omicron.public.zpool (
    physical_disk_id,
    id
) WHERE physical_disk_id IS NOT NULL AND time_deleted IS NULL;

CREATE TYPE IF NOT EXISTS omicron.public.dataset_kind AS ENUM (
  'crucible',
  'cockroach',
  'clickhouse',
  'clickhouse_keeper',
  'external_dns',
  'internal_dns'
);

/*
 * A dataset of allocated space within a zpool.
 */
CREATE TABLE IF NOT EXISTS omicron.public.dataset (
    /* Identity metadata (asset) */
    id UUID PRIMARY KEY,
    time_created TIMESTAMPTZ NOT NULL,
    time_modified TIMESTAMPTZ NOT NULL,
    time_deleted TIMESTAMPTZ,
    rcgen INT NOT NULL,

    /* FK into the Pool table */
    pool_id UUID NOT NULL,

    /* Contact information for the dataset */
    ip INET NOT NULL,
    port INT4 CHECK (port BETWEEN 0 AND 65535) NOT NULL,

    kind omicron.public.dataset_kind NOT NULL,

    /* An upper bound on the amount of space that might be in-use */
    size_used INT,

    /* Crucible must make use of 'size_used'; other datasets manage their own storage */
    CONSTRAINT size_used_column_set_for_crucible CHECK (
      (kind != 'crucible') OR
      (kind = 'crucible' AND size_used IS NOT NULL)
    )
);

/* Create an index on the size usage for Crucible's allocation */
CREATE INDEX IF NOT EXISTS lookup_dataset_by_size_used_crucible on omicron.public.dataset (
    size_used
) WHERE size_used IS NOT NULL AND time_deleted IS NULL AND kind = 'crucible';

/* Create an index on the size usage for any dataset */
CREATE INDEX IF NOT EXISTS lookup_dataset_by_size_used on omicron.public.dataset (
    size_used
) WHERE size_used IS NOT NULL AND time_deleted IS NULL;

/* Create an index on the zpool id */
CREATE INDEX IF NOT EXISTS lookup_dataset_by_zpool on omicron.public.dataset (
    pool_id,
    id
) WHERE pool_id IS NOT NULL AND time_deleted IS NULL;

/*
 * A region of space allocated to Crucible Downstairs, within a dataset.
 */
CREATE TABLE IF NOT EXISTS omicron.public.region (
    /* Identity metadata (asset) */
    id UUID PRIMARY KEY,
    time_created TIMESTAMPTZ NOT NULL,
    time_modified TIMESTAMPTZ NOT NULL,

    /* FK into the dataset table */
    dataset_id UUID NOT NULL,

    /* FK into the volume table */
    volume_id UUID NOT NULL,

    /* Metadata describing the region */
    block_size INT NOT NULL,
    blocks_per_extent INT NOT NULL,
    extent_count INT NOT NULL
);

/*
 * Allow all regions belonging to a disk to be accessed quickly.
 */
CREATE UNIQUE INDEX IF NOT EXISTS lookup_region_by_volume on omicron.public.region (
    volume_id,
    id
);

/*
 * Allow all regions belonging to a dataset to be accessed quickly.
 */
CREATE UNIQUE INDEX IF NOT EXISTS lookup_region_by_dataset on omicron.public.region (
    dataset_id,
    id
);

/*
 * A snapshot of a region, within a dataset.
 */
CREATE TABLE IF NOT EXISTS omicron.public.region_snapshot (
    dataset_id UUID NOT NULL,
    region_id UUID NOT NULL,

    /* Associated higher level virtual snapshot */
    snapshot_id UUID NOT NULL,

    /*
     * Target string, for identification as part of
     * volume construction request(s)
     */
    snapshot_addr TEXT NOT NULL,

    /* How many volumes reference this? */
    volume_references INT8 NOT NULL,

    /* Is this currently part of some resources_to_delete? */
    deleting BOOL NOT NULL,

    PRIMARY KEY (dataset_id, region_id, snapshot_id)
);

/* Index for use during join with region table */
CREATE INDEX IF NOT EXISTS lookup_region_by_dataset on omicron.public.region_snapshot (
    dataset_id, region_id
);

/*
 * Index on volume_references and snapshot_addr for crucible
 * resource accounting lookup
 */
CREATE INDEX IF NOT EXISTS lookup_region_snapshot_by_volume_reference on omicron.public.region_snapshot (
    volume_references
);

CREATE INDEX IF NOT EXISTS lookup_region_snapshot_by_snapshot_addr on omicron.public.region_snapshot (
    snapshot_addr
);

/*
 * A volume within Crucible
 */
CREATE TABLE IF NOT EXISTS omicron.public.volume (
    id UUID PRIMARY KEY,
    time_created TIMESTAMPTZ NOT NULL,
    time_modified TIMESTAMPTZ NOT NULL,
    time_deleted TIMESTAMPTZ,

    /* child resource generation number, per RFD 192 */
    rcgen INT NOT NULL,

    /*
     * A JSON document describing the construction of the volume, including all
     * sub volumes. This is what will be POSTed to propolis, and eventually
     * consumed by some Upstairs code to perform the volume creation. The Rust
     * type of this column should be Crucible::VolumeConstructionRequest.
     */
    data TEXT NOT NULL,

    /*
     * A JSON document describing what resources to clean up when deleting this
     * volume. The Rust type of this column should be the CrucibleResources
     * enum.
     */
    resources_to_clean_up TEXT
);

/* Quickly find deleted volumes */
CREATE INDEX IF NOT EXISTS lookup_volume_by_deleted on omicron.public.volume (
    time_deleted
);

/*
 * Silos
 */

CREATE TYPE IF NOT EXISTS omicron.public.authentication_mode AS ENUM (
  'local',
  'saml'
);

CREATE TYPE IF NOT EXISTS omicron.public.user_provision_type AS ENUM (
  'api_only',
  'jit'
);

CREATE TABLE IF NOT EXISTS omicron.public.silo (
    /* Identity metadata */
    id UUID PRIMARY KEY,
    name STRING(63) NOT NULL,
    description STRING(512) NOT NULL,
    time_created TIMESTAMPTZ NOT NULL,
    time_modified TIMESTAMPTZ NOT NULL,
    time_deleted TIMESTAMPTZ,

    discoverable BOOL NOT NULL,
    authentication_mode omicron.public.authentication_mode NOT NULL,
    user_provision_type omicron.public.user_provision_type NOT NULL,

    mapped_fleet_roles JSONB NOT NULL,

    /* child resource generation number, per RFD 192 */
    rcgen INT NOT NULL
);

CREATE UNIQUE INDEX IF NOT EXISTS lookup_silo_by_name ON omicron.public.silo (
    name
) WHERE
    time_deleted IS NULL;

/*
 * Silo users
 */
CREATE TABLE IF NOT EXISTS omicron.public.silo_user (
    id UUID PRIMARY KEY,
    time_created TIMESTAMPTZ NOT NULL,
    time_modified TIMESTAMPTZ NOT NULL,
    time_deleted TIMESTAMPTZ,

    silo_id UUID NOT NULL,
    external_id TEXT NOT NULL
);

/* This index lets us quickly find users for a given silo. */
CREATE UNIQUE INDEX IF NOT EXISTS lookup_silo_user_by_silo ON omicron.public.silo_user (
    silo_id,
    external_id
) WHERE
    time_deleted IS NULL;

CREATE TABLE IF NOT EXISTS omicron.public.silo_user_password_hash (
    silo_user_id UUID NOT NULL,
    hash TEXT NOT NULL,
    time_created TIMESTAMPTZ NOT NULL,

    PRIMARY KEY(silo_user_id)
);

/*
 * Silo groups
 */

CREATE TABLE IF NOT EXISTS omicron.public.silo_group (
    id UUID PRIMARY KEY,
    time_created TIMESTAMPTZ NOT NULL,
    time_modified TIMESTAMPTZ NOT NULL,
    time_deleted TIMESTAMPTZ,

    silo_id UUID NOT NULL,
    external_id TEXT NOT NULL
);

CREATE UNIQUE INDEX IF NOT EXISTS lookup_silo_group_by_silo ON omicron.public.silo_group (
    silo_id,
    external_id
) WHERE
    time_deleted IS NULL;

/*
 * Silo group membership
 */

CREATE TABLE IF NOT EXISTS omicron.public.silo_group_membership (
    silo_group_id UUID NOT NULL,
    silo_user_id UUID NOT NULL,

    PRIMARY KEY (silo_group_id, silo_user_id)
);

/*
 * The primary key lets us paginate through the users in a group.  We need to
 * index the same fields in the reverse order to be able to paginate through the
 * groups that a user is in.
 */
CREATE INDEX IF NOT EXISTS lookup_silo_group_by_user ON omicron.public.silo_group_membership (
    silo_user_id,
    silo_group_id
);

/*
 * Silo identity provider list
 */

CREATE TYPE IF NOT EXISTS omicron.public.provider_type AS ENUM (
  'saml'
);

CREATE TABLE IF NOT EXISTS omicron.public.identity_provider (
    /* Identity metadata */
    id UUID PRIMARY KEY,
    name STRING(63) NOT NULL,
    description STRING(512) NOT NULL,
    time_created TIMESTAMPTZ NOT NULL,
    time_modified TIMESTAMPTZ NOT NULL,
    time_deleted TIMESTAMPTZ,

    silo_id UUID NOT NULL,
    provider_type omicron.public.provider_type NOT NULL
);

CREATE UNIQUE INDEX IF NOT EXISTS lookup_idp_by_silo_id ON omicron.public.identity_provider (
    silo_id,
    id
) WHERE
    time_deleted IS NULL;

CREATE UNIQUE INDEX IF NOT EXISTS lookup_idp_by_silo_name ON omicron.public.identity_provider (
    silo_id,
    name
) WHERE
    time_deleted IS NULL;

/*
 * Silo SAML identity provider
 */
CREATE TABLE IF NOT EXISTS omicron.public.saml_identity_provider (
    /* Identity metadata */
    id UUID PRIMARY KEY,
    name STRING(63) NOT NULL,
    description STRING(512) NOT NULL,
    time_created TIMESTAMPTZ NOT NULL,
    time_modified TIMESTAMPTZ NOT NULL,
    time_deleted TIMESTAMPTZ,

    silo_id UUID NOT NULL,

    idp_metadata_document_string TEXT NOT NULL,

    idp_entity_id TEXT NOT NULL,
    sp_client_id TEXT NOT NULL,
    acs_url TEXT NOT NULL,
    slo_url TEXT NOT NULL,
    technical_contact_email TEXT NOT NULL,

    public_cert TEXT,
    private_key TEXT,

    group_attribute_name TEXT
);

CREATE UNIQUE INDEX IF NOT EXISTS lookup_saml_idp_by_silo_id ON omicron.public.saml_identity_provider (
    silo_id,
    id
) WHERE
    time_deleted IS NULL;

CREATE UNIQUE INDEX IF NOT EXISTS lookup_saml_idp_by_silo_name ON omicron.public.saml_identity_provider (
    silo_id,
    name
) WHERE
    time_deleted IS NULL;

/*
 * Users' public SSH keys, per RFD 44
 */
CREATE TABLE IF NOT EXISTS omicron.public.ssh_key (
    id UUID PRIMARY KEY,
    name STRING(63) NOT NULL,
    description STRING(512) NOT NULL,
    time_created TIMESTAMPTZ NOT NULL,
    time_modified TIMESTAMPTZ NOT NULL,
    time_deleted TIMESTAMPTZ,

    /* FK into silo_user table */
    silo_user_id UUID NOT NULL,

    /*
     * A 4096 bit RSA key without comment encodes to 726 ASCII characters.
     * A (256 bit) Ed25519 key w/o comment encodes to 82 ASCII characters.
     */
    public_key STRING(1023) NOT NULL
);

CREATE UNIQUE INDEX IF NOT EXISTS lookup_ssh_key_by_silo_user ON omicron.public.ssh_key (
    silo_user_id,
    name
) WHERE
    time_deleted IS NULL;

/**
 * Represents the SSH keys copied to an instance at create time by cloud-init.
 * Entries are added here when an instance is created (with configured SSH keys)
 * and removed when the instance is destroyed.
 *
 * TODO: Should this have time created / time deleted
 */
CREATE TABLE IF NOT EXISTS omicron.public.instance_ssh_key (
    instance_id UUID NOT NULL,
    ssh_key_id UUID NOT NULL,
    PRIMARY KEY (instance_id, ssh_key_id)
);

CREATE TABLE IF NOT EXISTS omicron.public.silo_quotas (
    silo_id UUID PRIMARY KEY,
    time_created TIMESTAMPTZ NOT NULL,
    time_modified TIMESTAMPTZ NOT NULL,
    cpus INT8 NOT NULL,
    memory_bytes INT8 NOT NULL,
    storage_bytes INT8 NOT NULL
);

/**
 * A view of the amount of provisioned and allocated (set by quotas) resources
 * on a given silo.
 */
CREATE VIEW IF NOT EXISTS omicron.public.silo_utilization 
AS SELECT
    c.id AS silo_id,
    s.name AS silo_name,
    c.cpus_provisioned AS cpus_provisioned,
    c.ram_provisioned AS memory_provisioned,
    c.virtual_disk_bytes_provisioned AS storage_provisioned,
    q.cpus AS cpus_allocated,
    q.memory_bytes AS memory_allocated,
    q.storage_bytes AS storage_allocated,
    s.discoverable as silo_discoverable
FROM
    omicron.public.virtual_provisioning_collection AS c
    RIGHT JOIN omicron.public.silo_quotas AS q 
    ON c.id = q.silo_id
    INNER JOIN omicron.public.silo AS s
    ON c.id = s.id
WHERE
    c.collection_type = 'Silo'
AND
    s.time_deleted IS NULL;

/*
 * Projects
 */

CREATE TABLE IF NOT EXISTS omicron.public.project (
    /* Identity metadata (resource) */
    id UUID PRIMARY KEY,
    name STRING(63) NOT NULL,
    description STRING(512) NOT NULL,
    time_created TIMESTAMPTZ NOT NULL,
    time_modified TIMESTAMPTZ NOT NULL,
    /* Indicates that the object has been deleted */
    time_deleted TIMESTAMPTZ,

    /* child resource generation number, per RFD 192 */
    rcgen INT NOT NULL,

    /* Which silo this project belongs to */
    silo_id UUID NOT NULL /* foreign key into "silo" table */
);

CREATE UNIQUE INDEX IF NOT EXISTS lookup_project_by_silo ON omicron.public.project (
    silo_id,
    name
) WHERE
    time_deleted IS NULL;

/*
 * Instances
 */

CREATE TYPE IF NOT EXISTS omicron.public.instance_state AS ENUM (
    'creating',
    'starting',
    'running',
    'stopping',
    'stopped',
    'rebooting',
    'migrating',
    'repairing',
    'failed',
    'destroyed'
);

/*
 * TODO consider how we want to manage multiple sagas operating on the same
 * Instance -- e.g., reboot concurrent with destroy or concurrent reboots or the
 * like.  Or changing # of CPUs or memory size.
 */
CREATE TABLE IF NOT EXISTS omicron.public.instance (
    /* Identity metadata (resource) */
    id UUID PRIMARY KEY,
    name STRING(63) NOT NULL,
    description STRING(512) NOT NULL,
    time_created TIMESTAMPTZ NOT NULL,
    time_modified TIMESTAMPTZ NOT NULL,
    /* Indicates that the object has been deleted */
    /* This is redundant for Instances, but we keep it here for consistency. */
    time_deleted TIMESTAMPTZ,

    /* Every Instance is in exactly one Project at a time. */
    project_id UUID NOT NULL,

    /* user data for instance initialization systems (e.g. cloud-init) */
    user_data BYTES NOT NULL,

    /* The state of the instance when it has no active VMM. */
    state omicron.public.instance_state NOT NULL,
    time_state_updated TIMESTAMPTZ NOT NULL,
    state_generation INT NOT NULL,

    /* FK into `vmm` for the Propolis server that's backing this instance. */
    active_propolis_id UUID,

    /* FK into `vmm` for the migration target Propolis server, if one exists. */
    target_propolis_id UUID,

    /* Identifies any ongoing migration for this instance. */
    migration_id UUID,

    /* Instance configuration */
    ncpus INT NOT NULL,
    memory INT NOT NULL,
    hostname STRING(63) NOT NULL,
    boot_on_fault BOOL NOT NULL DEFAULT false
);

-- Names for instances within a project should be unique
CREATE UNIQUE INDEX IF NOT EXISTS lookup_instance_by_project ON omicron.public.instance (
    project_id,
    name
) WHERE
    time_deleted IS NULL;

/*
 * A special view of an instance provided to operators for insights into what's running 
 * on a sled.
 *
 * This view requires the VMM table, which doesn't exist yet, so create a
 * "placeholder" view here and replace it with the full view once the table is
 * defined. See the README for more context.
 */

CREATE VIEW IF NOT EXISTS omicron.public.sled_instance
AS SELECT
    instance.id
FROM
    omicron.public.instance AS instance
WHERE
    instance.time_deleted IS NULL;

/*
 * Guest-Visible, Virtual Disks
 */

/*
 * TODO The Rust enum to which this type is converted
 * carries data in some of its variants, such as the UUID
 * of the instance to which a disk is attached.
 *
 * This makes the conversion to/from this enum type here much
 * more difficult, since we need a way to manage that data
 * coherently.
 *
 * See <https://github.com/oxidecomputer/omicron/issues/312>.
 */
-- CREATE TYPE omicron.public.DiskState AS ENUM (
--     'creating',
--     'detached',
--     'attaching',
--     'attached',
--     'detaching',
--     'destroyed',
--     'faulted'
-- );

CREATE TYPE IF NOT EXISTS omicron.public.block_size AS ENUM (
  '512',
  '2048',
  '4096'
);

CREATE TABLE IF NOT EXISTS omicron.public.disk (
    /* Identity metadata (resource) */
    id UUID PRIMARY KEY,
    name STRING(63) NOT NULL,
    description STRING(512) NOT NULL,
    time_created TIMESTAMPTZ NOT NULL,
    time_modified TIMESTAMPTZ NOT NULL,
    /* Indicates that the object has been deleted */
    /* This is redundant for Disks, but we keep it here for consistency. */
    time_deleted TIMESTAMPTZ,

    /* child resource generation number, per RFD 192 */
    rcgen INT NOT NULL,

    /* Every Disk is in exactly one Project at a time. */
    project_id UUID NOT NULL,

    /* Every disk consists of a root volume */
    volume_id UUID NOT NULL,

    /*
     * TODO Would it make sense for the runtime state to live in a separate
     * table?
     */
    /* Runtime state */
    -- disk_state omicron.public.DiskState NOT NULL, /* TODO see above */
    disk_state STRING(32) NOT NULL,
    /*
     * Every Disk may be attaching to, attached to, or detaching from at most
     * one Instance at a time.
     */
    attach_instance_id UUID,
    state_generation INT NOT NULL,
    slot INT2 CHECK (slot >= 0 AND slot < 8),
    time_state_updated TIMESTAMPTZ NOT NULL,

    /* Disk configuration */
    size_bytes INT NOT NULL,
    block_size omicron.public.block_size NOT NULL,
    origin_snapshot UUID,
    origin_image UUID,

    pantry_address TEXT
);

CREATE UNIQUE INDEX IF NOT EXISTS lookup_disk_by_project ON omicron.public.disk (
    project_id,
    name
) WHERE
    time_deleted IS NULL;

CREATE UNIQUE INDEX IF NOT EXISTS lookup_disk_by_instance ON omicron.public.disk (
    attach_instance_id,
    id
) WHERE
    time_deleted IS NULL AND attach_instance_id IS NOT NULL;

CREATE UNIQUE INDEX IF NOT EXISTS lookup_deleted_disk ON omicron.public.disk (
    id
) WHERE
    time_deleted IS NOT NULL;

CREATE TABLE IF NOT EXISTS omicron.public.image (
    /* Identity metadata (resource) */
    id UUID PRIMARY KEY,
    name STRING(63) NOT NULL,
    description STRING(512) NOT NULL,
    time_created TIMESTAMPTZ NOT NULL,
    time_modified TIMESTAMPTZ NOT NULL,
    /* Indicates that the object has been deleted */
    time_deleted TIMESTAMPTZ,

    silo_id UUID NOT NULL,
    project_id UUID,

    volume_id UUID NOT NULL,

    url STRING(8192),
    os STRING(64) NOT NULL,
    version STRING(64) NOT NULL,
    digest TEXT,
    block_size omicron.public.block_size NOT NULL,
    size_bytes INT NOT NULL
);

CREATE VIEW IF NOT EXISTS omicron.public.project_image AS
SELECT
    id,
    name,
    description,
    time_created,
    time_modified,
    time_deleted,
    silo_id,
    project_id,
    volume_id,
    url,
    os,
    version,
    digest,
    block_size,
    size_bytes
FROM 
    omicron.public.image
WHERE 
    project_id IS NOT NULL;

CREATE VIEW IF NOT EXISTS omicron.public.silo_image AS
SELECT
    id,
    name,
    description,
    time_created,
    time_modified,
    time_deleted,
    silo_id,
    volume_id,
    url,
    os,
    version,
    digest,
    block_size,
    size_bytes
FROM 
    omicron.public.image
WHERE 
    project_id IS NULL;

/* Index for silo images */
CREATE UNIQUE INDEX IF NOT EXISTS lookup_image_by_silo on omicron.public.image (
    silo_id,
    name
) WHERE
    time_deleted is NULL AND
    project_id is NULL;

/* Index for project images */
CREATE UNIQUE INDEX IF NOT EXISTS lookup_image_by_silo_and_project on omicron.public.image (
    silo_id,
    project_id,
    name
) WHERE
    time_deleted is NULL AND
    project_id is NOT NULL;

CREATE TYPE IF NOT EXISTS omicron.public.snapshot_state AS ENUM (
  'creating',
  'ready',
  'faulted',
  'destroyed'
);

CREATE TABLE IF NOT EXISTS omicron.public.snapshot (
    /* Identity metadata (resource) */
    id UUID PRIMARY KEY,
    name STRING(63) NOT NULL,
    description STRING(512) NOT NULL,
    time_created TIMESTAMPTZ NOT NULL,
    time_modified TIMESTAMPTZ NOT NULL,
    /* Indicates that the object has been deleted */
    time_deleted TIMESTAMPTZ,

    /* Every Snapshot is in exactly one Project at a time. */
    project_id UUID NOT NULL,

    /* Every Snapshot originated from a single disk */
    disk_id UUID NOT NULL,

    /* Every Snapshot consists of a root volume */
    volume_id UUID NOT NULL,

    /* Where will the scrubbed blocks eventually land? */
    destination_volume_id UUID NOT NULL,

    gen INT NOT NULL,
    state omicron.public.snapshot_state NOT NULL,
    block_size omicron.public.block_size NOT NULL,

    /* Disk configuration (from the time the snapshot was taken) */
    size_bytes INT NOT NULL
);

CREATE UNIQUE INDEX IF NOT EXISTS lookup_snapshot_by_project ON omicron.public.snapshot (
    project_id,
    name
) WHERE
    time_deleted IS NULL;

/*
 * Oximeter collector servers.
 */
CREATE TABLE IF NOT EXISTS omicron.public.oximeter (
    id UUID PRIMARY KEY,
    time_created TIMESTAMPTZ NOT NULL,
    time_modified TIMESTAMPTZ NOT NULL,
    ip INET NOT NULL,
    port INT4 CHECK (port BETWEEN 0 AND 65535) NOT NULL
);

/*
 * The kind of metric producer each record corresponds to.
 */
CREATE TYPE IF NOT EXISTS omicron.public.producer_kind AS ENUM (
    -- A sled agent for an entry in the sled table.
    'sled_agent',
    -- A service in the omicron.public.service table
    'service',
    -- A Propolis VMM for an instance in the omicron.public.instance table
    'instance'
);

/*
 * Information about registered metric producers.
 */
CREATE TABLE IF NOT EXISTS omicron.public.metric_producer (
    id UUID PRIMARY KEY,
    time_created TIMESTAMPTZ NOT NULL,
    time_modified TIMESTAMPTZ NOT NULL,
    kind omicron.public.producer_kind NOT NULL,
    ip INET NOT NULL,
    port INT4 CHECK (port BETWEEN 0 AND 65535) NOT NULL,
    interval FLOAT NOT NULL,
    /* TODO: Is this length appropriate? */
    base_route STRING(512) NOT NULL,
    /* Oximeter collector instance to which this metric producer is assigned. */
    oximeter_id UUID NOT NULL
);

CREATE UNIQUE INDEX IF NOT EXISTS lookup_producer_by_oximeter ON omicron.public.metric_producer (
    oximeter_id,
    id
);

/*
 * VPCs and networking primitives
 */


CREATE TABLE IF NOT EXISTS omicron.public.vpc (
    /* Identity metadata (resource) */
    id UUID PRIMARY KEY,
    name STRING(63) NOT NULL,
    description STRING(512) NOT NULL,
    time_created TIMESTAMPTZ NOT NULL,
    time_modified TIMESTAMPTZ NOT NULL,
    /* Indicates that the object has been deleted */
    time_deleted TIMESTAMPTZ,
    project_id UUID NOT NULL,
    system_router_id UUID NOT NULL,
    dns_name STRING(63) NOT NULL,

    /*
     * The Geneve Virtual Network Identifier for this VPC. Note that this is a
     * 24-bit unsigned value, properties which are checked in the application,
     * not the database.
     */
    vni INT4 NOT NULL,

    /* The IPv6 prefix allocated to subnets. */
    ipv6_prefix INET NOT NULL,

    /* Used to ensure that two requests do not concurrently modify the
       VPC's firewall */
    firewall_gen INT NOT NULL,

    /* Child-resource generation number for VPC Subnets. */
    subnet_gen INT8 NOT NULL
);

CREATE UNIQUE INDEX IF NOT EXISTS lookup_vpc_by_project ON omicron.public.vpc (
    project_id,
    name
) WHERE
    time_deleted IS NULL;

CREATE UNIQUE INDEX IF NOT EXISTS lookup_vpc_by_vni ON omicron.public.vpc (
    vni
) WHERE
    time_deleted IS NULL;

CREATE TABLE IF NOT EXISTS omicron.public.vpc_subnet (
    /* Identity metadata (resource) */
    id UUID PRIMARY KEY,
    name STRING(63) NOT NULL,
    description STRING(512) NOT NULL,
    time_created TIMESTAMPTZ NOT NULL,
    time_modified TIMESTAMPTZ NOT NULL,
    /* Indicates that the object has been deleted */
    time_deleted TIMESTAMPTZ,
    vpc_id UUID NOT NULL,
    /* Child resource creation generation number */
    rcgen INT8 NOT NULL,
    ipv4_block INET NOT NULL,
    ipv6_block INET NOT NULL
);

/* Subnet and network interface names are unique per VPC, not project */
CREATE UNIQUE INDEX IF NOT EXISTS vpc_subnet_vpc_id_name_key ON omicron.public.vpc_subnet (
    vpc_id,
    name
) WHERE
    time_deleted IS NULL;

/* The kind of network interface. */
CREATE TYPE IF NOT EXISTS omicron.public.network_interface_kind AS ENUM (
    /* An interface attached to a guest instance. */
    'instance',

    /* An interface attached to a service. */
    'service'
);

CREATE TABLE IF NOT EXISTS omicron.public.network_interface (
    /* Identity metadata (resource) */
    id UUID PRIMARY KEY,
    name STRING(63) NOT NULL,
    description STRING(512) NOT NULL,
    time_created TIMESTAMPTZ NOT NULL,
    time_modified TIMESTAMPTZ NOT NULL,
    /* Indicates that the object has been deleted */
    time_deleted TIMESTAMPTZ,

    /* The kind of network interface, e.g., instance */
    kind omicron.public.network_interface_kind NOT NULL,

    /*
     * FK into the parent resource of this interface (e.g. Instance, Service)
     * as determined by the `kind`.
     */
    parent_id UUID NOT NULL,

    /* FK into VPC table */
    vpc_id UUID NOT NULL,
    /* FK into VPCSubnet table. */
    subnet_id UUID NOT NULL,

    /*
     * The EUI-48 MAC address of the guest interface.
     *
     * Note that we use the bytes of a 64-bit integer, in big-endian byte order
     * to represent the MAC.
     */
    mac INT8 NOT NULL,

    /* The private VPC IP address of the interface. */
    ip INET NOT NULL,

    /*
     * Limited to 8 NICs per instance. This value must be kept in sync with
     * `crate::nexus::MAX_NICS_PER_INSTANCE`.
     */
    slot INT2 NOT NULL CHECK (slot >= 0 AND slot < 8),

    /* True if this interface is the primary interface.
     *
     * The primary interface appears in DNS and its address is used for external
     * connectivity.
     */
    is_primary BOOL NOT NULL
);

/* A view of the network_interface table for just instance-kind records. */
CREATE VIEW IF NOT EXISTS omicron.public.instance_network_interface AS
SELECT
    id,
    name,
    description,
    time_created,
    time_modified,
    time_deleted,
    parent_id AS instance_id,
    vpc_id,
    subnet_id,
    mac,
    ip,
    slot,
    is_primary
FROM
    omicron.public.network_interface
WHERE
    kind = 'instance';

/* A view of the network_interface table for just service-kind records. */
CREATE VIEW IF NOT EXISTS omicron.public.service_network_interface AS
SELECT
    id,
    name,
    description,
    time_created,
    time_modified,
    time_deleted,
    parent_id AS service_id,
    vpc_id,
    subnet_id,
    mac,
    ip,
    slot,
    is_primary
FROM
    omicron.public.network_interface
WHERE
    kind = 'service';

/* TODO-completeness

 * We currently have a NetworkInterface table with the IP and MAC addresses inline.
 * Eventually, we'll probably want to move these to their own tables, and
 * refer to them here, most notably to support multiple IPs per NIC, as well
 * as moving IPs between NICs on different instances, etc.
 */

/* Ensure we do not assign the same address twice within a subnet */
CREATE UNIQUE INDEX IF NOT EXISTS network_interface_subnet_id_ip_key ON omicron.public.network_interface (
    subnet_id,
    ip
) WHERE
    time_deleted IS NULL;

/* Ensure we do not assign the same MAC twice within a VPC
 * See RFD174's discussion on the scope of virtual MACs
 */
CREATE UNIQUE INDEX IF NOT EXISTS network_interface_vpc_id_mac_key ON omicron.public.network_interface (
    vpc_id,
    mac
) WHERE
    time_deleted IS NULL;

/*
 * Index used to verify that all interfaces for a resource (e.g. Instance,
 * Service) are contained within a single VPC, and that all interfaces are
 * in unique VPC Subnets.
 *
 * This is also used to quickly find the primary interface since
 * we store the `is_primary` column. Such queries are mostly used
 * when setting a new primary interface.
 */
CREATE UNIQUE INDEX IF NOT EXISTS network_interface_parent_id_name_kind_key ON omicron.public.network_interface (
    parent_id,
    name,
    kind
)
STORING (vpc_id, subnet_id, is_primary)
WHERE
    time_deleted IS NULL;

/*
 * Index used to verify that all interfaces for a resource (e.g. Instance,
 * Service) have unique slots.
 */
CREATE UNIQUE INDEX IF NOT EXISTS network_interface_parent_id_slot_key ON omicron.public.network_interface (
    parent_id,
    slot
)
WHERE
    time_deleted IS NULL;

CREATE TYPE IF NOT EXISTS omicron.public.vpc_firewall_rule_status AS ENUM (
    'disabled',
    'enabled'
);

CREATE TYPE IF NOT EXISTS omicron.public.vpc_firewall_rule_direction AS ENUM (
    'inbound',
    'outbound'
);

CREATE TYPE IF NOT EXISTS omicron.public.vpc_firewall_rule_action AS ENUM (
    'allow',
    'deny'
);

CREATE TYPE IF NOT EXISTS omicron.public.vpc_firewall_rule_protocol AS ENUM (
    'TCP',
    'UDP',
    'ICMP'
);

CREATE TABLE IF NOT EXISTS omicron.public.vpc_firewall_rule (
    /* Identity metadata (resource) */
    id UUID PRIMARY KEY,
    name STRING(63) NOT NULL,
    description STRING(512) NOT NULL,
    time_created TIMESTAMPTZ NOT NULL,
    time_modified TIMESTAMPTZ NOT NULL,
    /* Indicates that the object has been deleted */
    time_deleted TIMESTAMPTZ,

    vpc_id UUID NOT NULL,
    status omicron.public.vpc_firewall_rule_status NOT NULL,
    direction omicron.public.vpc_firewall_rule_direction NOT NULL,
    /* Array of targets. 128 was picked to include plenty of space for
       a tag, colon, and resource identifier. */
    targets STRING(128)[] NOT NULL,
    /* Also an array of targets */
    filter_hosts STRING(128)[],
    filter_ports STRING(11)[],
    filter_protocols omicron.public.vpc_firewall_rule_protocol[],
    action omicron.public.vpc_firewall_rule_action NOT NULL,
    priority INT4 CHECK (priority BETWEEN 0 AND 65535) NOT NULL
);

CREATE UNIQUE INDEX IF NOT EXISTS lookup_firewall_by_vpc ON omicron.public.vpc_firewall_rule (
    vpc_id,
    name
) WHERE
    time_deleted IS NULL;

CREATE TYPE IF NOT EXISTS omicron.public.vpc_router_kind AS ENUM (
    'system',
    'custom'
);

CREATE TABLE IF NOT EXISTS omicron.public.vpc_router (
    /* Identity metadata (resource) */
    id UUID PRIMARY KEY,
    name STRING(63) NOT NULL,
    description STRING(512) NOT NULL,
    time_created TIMESTAMPTZ NOT NULL,
    time_modified TIMESTAMPTZ NOT NULL,
    /* Indicates that the object has been deleted */
    time_deleted TIMESTAMPTZ,
    kind omicron.public.vpc_router_kind NOT NULL,
    vpc_id UUID NOT NULL,
    rcgen INT NOT NULL
);

CREATE UNIQUE INDEX IF NOT EXISTS lookup_router_by_vpc ON omicron.public.vpc_router (
    vpc_id,
    name
) WHERE
    time_deleted IS NULL;

CREATE TYPE IF NOT EXISTS omicron.public.router_route_kind AS ENUM (
    'default',
    'vpc_subnet',
    'vpc_peering',
    'custom'
);

CREATE TABLE IF NOT EXISTS omicron.public.router_route (
    /* Identity metadata (resource) */
    id UUID PRIMARY KEY,
    name STRING(63) NOT NULL,
    description STRING(512) NOT NULL,
    time_created TIMESTAMPTZ NOT NULL,
    time_modified TIMESTAMPTZ NOT NULL,
    /* Indicates that the object has been deleted */
    time_deleted TIMESTAMPTZ,

    vpc_router_id UUID NOT NULL,
    kind omicron.public.router_route_kind NOT NULL,
    target STRING(128) NOT NULL,
    destination STRING(128) NOT NULL
);

CREATE UNIQUE INDEX IF NOT EXISTS lookup_route_by_router ON omicron.public.router_route (
    vpc_router_id,
    name
) WHERE
    time_deleted IS NULL;

/*
 * An IP Pool, a collection of zero or more IP ranges for external IPs.
 */
CREATE TABLE IF NOT EXISTS omicron.public.ip_pool (
    /* Resource identity metadata */
    id UUID PRIMARY KEY,
    name STRING(63) NOT NULL,
    description STRING(512) NOT NULL,
    time_created TIMESTAMPTZ NOT NULL,
    time_modified TIMESTAMPTZ NOT NULL,
    time_deleted TIMESTAMPTZ,

    /* The collection's child-resource generation number */
    rcgen INT8 NOT NULL
);

/*
 * Index ensuring uniqueness of IP Pool names, globally.
 */
CREATE UNIQUE INDEX IF NOT EXISTS lookup_pool_by_name ON omicron.public.ip_pool (
    name
) WHERE
    time_deleted IS NULL;

-- The order here is most-specific first, and it matters because we use this
-- fact to select the most specific default in the case where there is both a
-- silo default and a fleet default. If we were to add a project type, it should
-- be added before silo.
CREATE TYPE IF NOT EXISTS omicron.public.ip_pool_resource_type AS ENUM (
    'silo'
);

-- join table associating IP pools with resources like fleet or silo
CREATE TABLE IF NOT EXISTS omicron.public.ip_pool_resource (
    ip_pool_id UUID NOT NULL,
    resource_type omicron.public.ip_pool_resource_type NOT NULL,
    resource_id UUID NOT NULL,
    is_default BOOL NOT NULL,
    -- TODO: timestamps for soft deletes?

    -- resource_type is redundant because resource IDs are globally unique, but
    -- logically it belongs here
    PRIMARY KEY (ip_pool_id, resource_type, resource_id)
);

-- a given resource can only have one default ip pool
CREATE UNIQUE INDEX IF NOT EXISTS one_default_ip_pool_per_resource ON omicron.public.ip_pool_resource (
    resource_id
) where
    is_default = true;

-- created solely to prevent a table scan when we delete links on silo delete
CREATE INDEX IF NOT EXISTS ip_pool_resource_id ON omicron.public.ip_pool_resource (
    resource_id
);
CREATE INDEX IF NOT EXISTS ip_pool_resource_ip_pool_id ON omicron.public.ip_pool_resource (
    ip_pool_id
);

/*
 * IP Pools are made up of a set of IP ranges, which are start/stop addresses.
 * Note that these need not be CIDR blocks or well-behaved subnets with a
 * specific netmask.
 */
CREATE TABLE IF NOT EXISTS omicron.public.ip_pool_range (
    id UUID PRIMARY KEY,
    time_created TIMESTAMPTZ NOT NULL,
    time_modified TIMESTAMPTZ NOT NULL,
    time_deleted TIMESTAMPTZ,
    first_address INET NOT NULL,
    /* The range is inclusive of the last address. */
    last_address INET NOT NULL,
    ip_pool_id UUID NOT NULL,
    /* Tracks child resources, IP addresses allocated out of this range. */
    rcgen INT8 NOT NULL
);

/*
 * These help Nexus enforce that the ranges within an IP Pool do not overlap
 * with any other ranges. See `nexus/src/db/queries/ip_pool.rs` for the actual
 * query which does that.
 */
CREATE UNIQUE INDEX IF NOT EXISTS lookup_pool_range_by_first_address ON omicron.public.ip_pool_range (
    first_address
)
STORING (last_address)
WHERE time_deleted IS NULL;
CREATE UNIQUE INDEX IF NOT EXISTS lookup_pool_range_by_last_address ON omicron.public.ip_pool_range (
    last_address
)
STORING (first_address)
WHERE time_deleted IS NULL;


/* The kind of external IP address. */
CREATE TYPE IF NOT EXISTS omicron.public.ip_kind AS ENUM (
    /*
     * Source NAT provided to all guests by default or for services that
     * only require outbound external connectivity.
     */
    'snat',

    /*
     * An ephemeral IP is a fixed, known address whose lifetime is the same as
     * the instance to which it is attached.
     * Not valid for services.
     */
    'ephemeral',

    /*
     * A floating IP is an independent, named API resource that can be assigned
     * to an instance or service.
     */
    'floating'
);

CREATE TYPE IF NOT EXISTS omicron.public.ip_attach_state AS ENUM (
    'detached',
    'attached',
    'detaching',
    'attaching'
);

/*
 * External IP addresses used for guest instances and externally-facing
 * services.
 */
CREATE TABLE IF NOT EXISTS omicron.public.external_ip (
    /* Identity metadata */
    id UUID PRIMARY KEY,

    /* Name for floating IPs. See the constraints below. */
    name STRING(63),

    /* Description for floating IPs. See the constraints below. */
    description STRING(512),

    time_created TIMESTAMPTZ NOT NULL,
    time_modified TIMESTAMPTZ NOT NULL,
    time_deleted TIMESTAMPTZ,

    /* FK to the `ip_pool` table. */
    ip_pool_id UUID NOT NULL,

    /* FK to the `ip_pool_range` table. */
    ip_pool_range_id UUID NOT NULL,

    /* True if this IP is associated with a service rather than an instance. */
    is_service BOOL NOT NULL,

    /* FK to the `instance` or `service` table. See constraints below. */
    parent_id UUID,

    /* The kind of external address, e.g., ephemeral. */
    kind omicron.public.ip_kind NOT NULL,

    /* The actual external IP address. */
    ip INET NOT NULL,

    /* The first port in the allowed range, inclusive. */
    first_port INT4 NOT NULL,

    /* The last port in the allowed range, also inclusive. */
    last_port INT4 NOT NULL,

    /* FK to the `project` table. */
    project_id UUID,

    /* State of this IP with regard to instance attach/detach
     * operations. This is mainly used to prevent concurrent use
     * across sagas and allow rollback to correct state.
     */
    state omicron.public.ip_attach_state NOT NULL,

    /* The name must be non-NULL iff this is a floating IP. */
    CONSTRAINT null_fip_name CHECK (
        (kind != 'floating' AND name IS NULL) OR
        (kind = 'floating' AND name IS NOT NULL)
    ),

    /* The description must be non-NULL iff this is a floating IP. */
    CONSTRAINT null_fip_description CHECK (
        (kind != 'floating' AND description IS NULL) OR
        (kind = 'floating' AND description IS NOT NULL)
    ),

    /* Only floating IPs can be attached to a project, and
     * they must have a parent project if they are instance FIPs.
     */
    CONSTRAINT null_project_id CHECK (
        (kind = 'floating' AND is_service = FALSE AND project_id is NOT NULL) OR
        ((kind != 'floating' OR is_service = TRUE) AND project_id IS NULL)
    ),

    /*
     * Only nullable if this is a floating/ephemeral IP, which may exist not
     * attached to any instance or service yet. Ephemeral IPs should not generally
     * exist without parent instances/services, but need to temporarily exist in
     * this state for live attachment.
     */
    CONSTRAINT null_snat_parent_id CHECK (
        (kind != 'snat') OR (parent_id IS NOT NULL)
    ),

    /* Ephemeral IPs are not supported for services. */
    CONSTRAINT ephemeral_kind_service CHECK (
        (kind = 'ephemeral' AND is_service = FALSE) OR (kind != 'ephemeral')
    ),

    /*
     * (Not detached) => non-null parent_id.
     * This is not a two-way implication because SNAT IPs
     * cannot have a null parent_id.
     */
    CONSTRAINT detached_null_parent_id CHECK (
        (state = 'detached') OR (parent_id IS NOT NULL)
    )
);

/*
 * Index used to support quickly looking up children of the IP Pool range table,
 * when checking for allocated addresses during deletion.
 */
CREATE INDEX IF NOT EXISTS external_ip_by_pool ON omicron.public.external_ip (
    ip_pool_id,
    ip_pool_range_id
)
    WHERE time_deleted IS NULL;

/*
 * Index used to enforce uniqueness of external IPs
 *
 * NOTE: This relies on the uniqueness constraint of IP addresses across all
 * pools, _and_ on the fact that the number of ports assigned to each instance
 * is fixed at compile time.
 */
CREATE UNIQUE INDEX IF NOT EXISTS external_ip_unique ON omicron.public.external_ip (
    ip,
    first_port
)
    WHERE time_deleted IS NULL;

CREATE UNIQUE INDEX IF NOT EXISTS lookup_external_ip_by_parent ON omicron.public.external_ip (
    parent_id,
    id
)
    WHERE parent_id IS NOT NULL AND time_deleted IS NULL;

/* Enforce a limit of one Ephemeral IP per instance */
CREATE UNIQUE INDEX IF NOT EXISTS one_ephemeral_ip_per_instance ON omicron.public.external_ip (
    parent_id
)
    WHERE kind = 'ephemeral' AND parent_id IS NOT NULL AND time_deleted IS NULL;

/* Enforce name-uniqueness of floating (service) IPs at fleet level. */
CREATE UNIQUE INDEX IF NOT EXISTS lookup_floating_ip_by_name on omicron.public.external_ip (
    name
) WHERE
    kind = 'floating' AND
    time_deleted is NULL AND
    project_id is NULL;

/* Enforce name-uniqueness of floating IPs at project level. */
CREATE UNIQUE INDEX IF NOT EXISTS lookup_floating_ip_by_name_and_project on omicron.public.external_ip (
    project_id,
    name
) WHERE
    kind = 'floating' AND
    time_deleted is NULL AND
    project_id is NOT NULL;

CREATE VIEW IF NOT EXISTS omicron.public.floating_ip AS
SELECT
    id,
    name,
    description,
    time_created,
    time_modified,
    time_deleted,
    ip_pool_id,
    ip_pool_range_id,
    is_service,
    parent_id,
    ip,
    project_id
FROM
    omicron.public.external_ip
WHERE
    omicron.public.external_ip.kind = 'floating' AND
    project_id IS NOT NULL;

/*******************************************************************/

/*
 * Sagas
 */

CREATE TYPE IF NOT EXISTS omicron.public.saga_state AS ENUM (
    'running',
    'unwinding',
    'done'
);


CREATE TABLE IF NOT EXISTS omicron.public.saga (
    /* immutable fields */

    /* unique identifier for this execution */
    id UUID PRIMARY KEY,
    /* unique id of the creator */
    creator UUID NOT NULL,
    /* time the saga was started */
    time_created TIMESTAMPTZ NOT NULL,
    /* saga name */
    name STRING(128) NOT NULL,
    /* saga DAG (includes params and name) */
    saga_dag JSONB NOT NULL,

    /*
     * TODO:
     * - id for current SEC (maybe NULL?)
     * - time of last adoption
     * - previous SEC? previous adoption time?
     * - number of adoptions?
     */
    saga_state omicron.public.saga_state NOT NULL,
    current_sec UUID,
    adopt_generation INT NOT NULL,
    adopt_time TIMESTAMPTZ NOT NULL
);

/*
 * For recovery (and probably takeover), we need to be able to list running
 * sagas by SEC.  We need to paginate this list by the id.
 */
CREATE UNIQUE INDEX IF NOT EXISTS lookup_saga_by_sec ON omicron.public.saga (
    current_sec, id
) WHERE saga_state != 'done';

/*
 * TODO more indexes for Saga?
 * - Debugging and/or reporting: saga_name? creator?
 */
/*
 * TODO: This is a data-carrying enum, see note on disk_state.
 *
 * See <https://github.com/oxidecomputer/omicron/issues/312>.
 */
-- CREATE TYPE omicron.public.saga_node_event_type AS ENUM (
--    'started',
--    'succeeded',
--    'failed'
--    'undo_started'
--    'undo_finished'
-- );

CREATE TABLE IF NOT EXISTS omicron.public.saga_node_event (
    saga_id UUID NOT NULL,
    node_id INT NOT NULL,
    -- event_type omicron.public.saga_node_event_type NOT NULL,
    event_type STRING(31) NOT NULL,
    data JSONB,
    event_time TIMESTAMPTZ NOT NULL,
    creator UUID NOT NULL,

    /*
     * It's important to be able to list the nodes in a saga.  We put the
     * node_id in the saga so that we can paginate the list.
     *
     * We make it a UNIQUE index and include the event_type to prevent two SECs
     * from attempting to record the same event for the same saga.  Whether this
     * should be allowed is still TBD.
     */
    PRIMARY KEY (saga_id, node_id, event_type)
);

/*******************************************************************/

/*
 * Sessions for use by web console.
 */
CREATE TABLE IF NOT EXISTS omicron.public.console_session (
    token STRING(40) PRIMARY KEY,
    time_created TIMESTAMPTZ NOT NULL,
    time_last_used TIMESTAMPTZ NOT NULL,
    silo_user_id UUID NOT NULL
);

-- to be used for cleaning up old tokens
-- It's okay that this index is non-unique because we don't need to page through
-- this list.  We'll just grab the next N, delete them, then repeat.
CREATE INDEX IF NOT EXISTS lookup_console_by_creation ON omicron.public.console_session (
    time_created
);

-- This index is used to remove sessions for a user that's being deleted.
CREATE INDEX IF NOT EXISTS lookup_console_by_silo_user ON omicron.public.console_session (
    silo_user_id
);

/*******************************************************************/

-- Describes a single uploaded TUF repo.
--
-- Identified by both a random uuid and its SHA256 hash. The hash could be the
-- primary key, but it seems unnecessarily large and unwieldy.
CREATE TABLE IF NOT EXISTS omicron.public.tuf_repo (
    id UUID PRIMARY KEY,
    time_created TIMESTAMPTZ NOT NULL,

    sha256 STRING(64) NOT NULL,

    -- The version of the targets.json role that was used to generate the repo.
    targets_role_version INT NOT NULL,

    -- The valid_until time for the repo.
    valid_until TIMESTAMPTZ NOT NULL,

    -- The system version described in the TUF repo.
    --
    -- This is the "true" primary key, but is not treated as such in the
    -- database because we may want to change this format in the future.
    -- Re-doing primary keys is annoying.
    --
    -- Because the system version is embedded in the repo's artifacts.json,
    -- each system version is associated with exactly one checksum.
    system_version STRING(64) NOT NULL,

    -- For debugging only:
    -- Filename provided by the user.
    file_name TEXT NOT NULL,

    CONSTRAINT unique_checksum UNIQUE (sha256),
    CONSTRAINT unique_system_version UNIQUE (system_version)
);

-- Describes an individual artifact from an uploaded TUF repo.
--
-- In the future, this may also be used to describe artifacts that are fetched
-- from a remote TUF repo, but that requires some additional design work.
CREATE TABLE IF NOT EXISTS omicron.public.tuf_artifact (
    name STRING(63) NOT NULL,
    version STRING(63) NOT NULL,
    -- This used to be an enum but is now a string, because it can represent
    -- artifact kinds currently unknown to a particular version of Nexus as
    -- well.
    kind STRING(63) NOT NULL,

    -- The time this artifact was first recorded.
    time_created TIMESTAMPTZ NOT NULL,

    -- The SHA256 hash of the artifact, typically obtained from the TUF
    -- targets.json (and validated at extract time).
    sha256 STRING(64) NOT NULL,
    -- The length of the artifact, in bytes.
    artifact_size INT8 NOT NULL,

    PRIMARY KEY (name, version, kind)
);

-- Reflects that a particular artifact was provided by a particular TUF repo.
-- This is a many-many mapping.
CREATE TABLE IF NOT EXISTS omicron.public.tuf_repo_artifact (
    tuf_repo_id UUID NOT NULL,
    tuf_artifact_name STRING(63) NOT NULL,
    tuf_artifact_version STRING(63) NOT NULL,
    tuf_artifact_kind STRING(63) NOT NULL,

    /*
    For the primary key, this definition uses the natural key rather than a
    smaller surrogate key (UUID). That's because with CockroachDB the most
    important factor in selecting a primary key is the ability to distribute
    well. In this case, the first element of the primary key is the tuf_repo_id,
    which is a random UUID.

    For more, see https://www.cockroachlabs.com/blog/how-to-choose-a-primary-key/.
    */
    PRIMARY KEY (
        tuf_repo_id, tuf_artifact_name, tuf_artifact_version, tuf_artifact_kind
    )
);

/*******************************************************************/

/*
 * DNS Propagation
 *
 * The tables here are the source of truth of DNS data for both internal and
 * external DNS.
 */

/*
 * A DNS group is a collection of DNS zones covered by a single version number.
 * We have two DNS Groups in our system: "internal" (for internal service
 * discovery) and "external" (which we expose on customer networks to provide
 * DNS for our own customer-facing services, like the API and console).
 *
 * Each DNS server is associated with exactly one DNS group.  Nexus propagates
 * the entire contents of a DNS group (i.e., all of its zones and all of those
 * zones' DNS names and associated records) to every server in that group.
 */
CREATE TYPE IF NOT EXISTS omicron.public.dns_group AS ENUM (
    'internal',
    'external'
);

/*
 * A DNS Zone is basically just a DNS name at the root of a subtree served by
 * one of our DNS servers.  In a typical system, there would be two DNS zones:
 *
 * (1) in the "internal" DNS group, a zone called "control-plane.oxide.internal"
 *     used by the control plane for internal service discovery
 *
 * (2) in the "external" DNS group, a zone whose name is owned by the customer
 *     and specified when the rack is set up for the first time.  We will use
 *     this zone to advertise addresses for the services we provide on the
 *     customer network (i.e., the API and console).
 */
CREATE TABLE IF NOT EXISTS omicron.public.dns_zone (
    id UUID PRIMARY KEY,
    time_created TIMESTAMPTZ NOT NULL,
    dns_group omicron.public.dns_group NOT NULL,
    zone_name TEXT NOT NULL
);

/*
 * It's allowed (although probably not correct) for the same DNS zone to appear
 * in both the internal and external groups.  It is not allowed to specify the
 * same DNS zone twice within the same group.
 */
CREATE UNIQUE INDEX IF NOT EXISTS lookup_dns_zone_by_group ON omicron.public.dns_zone (
    dns_group, zone_name
);

/*
 * All the data associated with a DNS group is gathered together and assigned a
 * single version number, sometimes called a generation number.  When changing
 * the DNS data for a group (e.g., to add a new DNS name), clients first insert
 * a new row into this table with the next available generation number.  (This
 * table is not strictly necessary.  Instead, we could put the current version
 * number for the group into a `dns_group` table, and clients could update that
 * instead of inserting into this table.  But by using a table here, we have a
 * debugging record of all past generation updates, including metadata about who
 * created them and why.)
 */
CREATE TABLE IF NOT EXISTS omicron.public.dns_version (
    dns_group omicron.public.dns_group NOT NULL,
    version INT8 NOT NULL,

    /* These fields are for debugging only. */
    time_created TIMESTAMPTZ NOT NULL,
    creator TEXT NOT NULL,
    comment TEXT NOT NULL,

    PRIMARY KEY(dns_group, version)
);

/*
 * The meat of the DNS data: a list of DNS names.  Each name has one or more
 * records stored in JSON.
 *
 * To facilitate clients getting a consistent snapshot of the DNS data at a
 * given version, each name is stored with the version in which it was added and
 * (optionally) the version in which it was removed.  The name and record data
 * are immutable, so changing the records for a given name should be expressed
 * as removing the old name (setting "version_removed") and creating a new
 * record for the same name at a new version.
 */
CREATE TABLE IF NOT EXISTS omicron.public.dns_name (
    dns_zone_id UUID NOT NULL,
    version_added INT8 NOT NULL,
    version_removed INT8,
    name TEXT NOT NULL,
    dns_record_data JSONB NOT NULL,

    PRIMARY KEY (dns_zone_id, name, version_added)
);

/*
 * Any given live name should only exist once.  (Put differently: the primary
 * key already prevents us from having the same name added twice in the same
 * version.  But you should also not be able to add a name in any version if the
 * name is currently still live (i.e., version_removed IS NULL).
 */
CREATE UNIQUE INDEX IF NOT EXISTS lookup_dns_name_by_zone ON omicron.public.dns_name (
    dns_zone_id, name
) WHERE version_removed IS NULL;

/*******************************************************************/

/*
 * Identity and Access Management (IAM)
 *
 * **For more details and a worked example using the tables here, see the
 * documentation for the omicron_nexus crate, "authz" module.**
 */

/*
 * Users built into the system
 *
 * The ids and names for these users are well-known (i.e., they are used by
 * Nexus directly, so changing these would potentially break compatibility).
 */
CREATE TABLE IF NOT EXISTS omicron.public.user_builtin (
    /*
     * Identity metadata
     *
     * TODO-cleanup This uses the "resource identity" pattern because we want a
     * name and description, but it's not valid to support soft-deleting these
     * records.
     */
    id UUID PRIMARY KEY,
    name STRING(63) NOT NULL,
    description STRING(512) NOT NULL,
    time_created TIMESTAMPTZ NOT NULL,
    time_modified TIMESTAMPTZ NOT NULL,
    time_deleted TIMESTAMPTZ
);

CREATE UNIQUE INDEX IF NOT EXISTS lookup_user_builtin_by_name ON omicron.public.user_builtin (name);

/* User used by Nexus to create other users.  Do NOT add more users here! */
INSERT INTO omicron.public.user_builtin (
    id,
    name,
    description,
    time_created,
    time_modified
) VALUES (
    /* NOTE: this uuid and name are duplicated in nexus::authn. */
    '001de000-05e4-4000-8000-000000000001',
    'db-init',
    'user used for database initialization',
    NOW(),
    NOW()
) ON CONFLICT DO NOTHING;

/*
 * OAuth 2.0 Device Authorization Grant (RFC 8628)
 */

-- Device authorization requests. These records are short-lived,
-- and removed as soon as a token is granted. This allows us to
-- use the `user_code` as primary key, despite it not having very
-- much entropy.
-- TODO: A background task should remove unused expired records.
CREATE TABLE IF NOT EXISTS omicron.public.device_auth_request (
    user_code STRING(20) PRIMARY KEY,
    client_id UUID NOT NULL,
    device_code STRING(40) NOT NULL,
    time_created TIMESTAMPTZ NOT NULL,
    time_expires TIMESTAMPTZ NOT NULL
);

-- Access tokens granted in response to successful device authorization flows.
CREATE TABLE IF NOT EXISTS omicron.public.device_access_token (
    token STRING(40) PRIMARY KEY,
    client_id UUID NOT NULL,
    device_code STRING(40) NOT NULL,
    silo_user_id UUID NOT NULL,
    time_requested TIMESTAMPTZ NOT NULL,
    time_created TIMESTAMPTZ NOT NULL,
    time_expires TIMESTAMPTZ
);

-- This UNIQUE constraint is critical for ensuring that at most
-- one token is ever created for a given device authorization flow.
CREATE UNIQUE INDEX IF NOT EXISTS lookup_device_access_token_by_client ON omicron.public.device_access_token (
    client_id, device_code
);

-- This index is used to remove tokens for a user that's being deleted.
CREATE INDEX IF NOT EXISTS lookup_device_access_token_by_silo_user ON omicron.public.device_access_token (
    silo_user_id
);

/*
 * Roles built into the system
 *
 * You can think of a built-in role as an opaque token to which we assign a
 * hardcoded set of permissions.  The role that we call "project.viewer"
 * corresponds to the "viewer" role on the "project" resource.  A user that has
 * this role on a particular Project is granted various read-only permissions on
 * that Project.  The specific permissions associated with the role are defined
 * in Omicron's Polar (Oso) policy file.
 *
 * A built-in role like "project.viewer" has four parts:
 *
 * * resource type: "project"
 * * role name: "viewer"
 * * full name: "project.viewer"
 * * description: "Project Viewer"
 *
 * Internally, we can treat the tuple (resource type, role name) as a composite
 * primary key.  Externally, we expose this as the full name.  This is
 * consistent with RFD 43 and other IAM systems.
 *
 * These fields look awfully close to the identity metadata that we use for most
 * other tables.  But they're just different enough that we can't use most of
 * the same abstractions:
 *
 * * "id": We have no need for a uuid because the (resource_type, role_name) is
 *   already unique and immutable.
 * * "name": What we call "full name" above could instead be called "name",
 *   which would be consistent with other identity metadata.  But it's not a
 *   legal "name" because of the period, and it would be confusing to have
 *   "resource type", "role name", and "name".
 * * "time_created": not that useful because it's whenever the system was
 *   initialized, and we have plenty of other timestamps for that
 * * "time_modified": does not apply because the role cannot be changed
 * * "time_deleted" does not apply because the role cannot be deleted
 *
 * If the set of roles and their permissions are fixed, why store them in the
 * database at all?  Because what's dynamic is the assignment of roles to users.
 * We have a separate table that says "user U has role ROLE on resource
 * RESOURCE".  How do we represent the ROLE part of this association?  We use a
 * foreign key into this "role_builtin" table.
 */
CREATE TABLE IF NOT EXISTS omicron.public.role_builtin (
    resource_type STRING(63),
    role_name STRING(63),
    description STRING(512),

    PRIMARY KEY(resource_type, role_name)
);

/*
 * Assignments between users, roles, and resources
 *
 * An actor has a role on a resource if there's a record in this table that
 * points to that actor, role, and resource.
 *
 * For more details and a worked example, see the omicron_nexus::authz
 * module-level documentation.
 */

CREATE TYPE IF NOT EXISTS omicron.public.identity_type AS ENUM (
  'user_builtin',
  'silo_user',
  'silo_group'
);

CREATE TABLE IF NOT EXISTS omicron.public.role_assignment (
    /* Composite foreign key into "role_builtin" table */
    resource_type STRING(63) NOT NULL,
    role_name STRING(63) NOT NULL,

    /*
     * Foreign key into some other resource table.  Which table?  This is
     * identified implicitly by "resource_type" above.
     */
    resource_id UUID NOT NULL,

    /*
     * Foreign key into some other user table.  Which table?  That's determined
     * by "identity_type".
     */
    identity_id UUID NOT NULL,
    identity_type omicron.public.identity_type NOT NULL,

    /*
     * The resource_id, identity_id, and role_name uniquely identify the role
     * assignment.  We include the resource_type and identity_type as
     * belt-and-suspenders, but there should only be one resource type for any
     * resource id and one identity type for any identity id.
     *
     * By organizing the primary key by resource id, then role name, then
     * identity information, we can use it to generated paginated listings of
     * role assignments for a resource, ordered by role name.  It's surprisingly
     * load-bearing that "identity_type" appears last.  That's because when we
     * list a page of role assignments for a resource sorted by role name and
     * then identity id, every field _except_ identity_type is used in the
     * query's filter or sort order.  If identity_type appeared before one of
     * those fields, CockroachDB wouldn't necessarily know it could use the
     * primary key index to efficiently serve the query.
     */
    PRIMARY KEY(
        resource_id,
        resource_type,
        role_name,
        identity_id,
        identity_type
     )
);

/*******************************************************************/

/*
 * External Networking
 *
 * **For more details on external networking see RFD 267**
 */

CREATE TYPE IF NOT EXISTS omicron.public.address_lot_kind AS ENUM (
    'infra',
    'pool'
);

CREATE TABLE IF NOT EXISTS omicron.public.address_lot (
    id UUID PRIMARY KEY,
    name STRING(63) NOT NULL,
    description STRING(512) NOT NULL,
    time_created TIMESTAMPTZ NOT NULL,
    time_modified TIMESTAMPTZ NOT NULL,
    time_deleted TIMESTAMPTZ,
    kind omicron.public.address_lot_kind NOT NULL
);

CREATE UNIQUE INDEX IF NOT EXISTS lookup_address_lot_by_name ON omicron.public.address_lot (
    name
) WHERE
    time_deleted IS NULL;

CREATE TABLE IF NOT EXISTS omicron.public.address_lot_block (
    id UUID PRIMARY KEY,
    address_lot_id UUID NOT NULL,
    first_address INET NOT NULL,
    last_address INET NOT NULL
);

CREATE INDEX IF NOT EXISTS lookup_address_lot_block_by_lot ON omicron.public.address_lot_block (
    address_lot_id
);

CREATE TABLE IF NOT EXISTS omicron.public.address_lot_rsvd_block (
    id UUID PRIMARY KEY,
    address_lot_id UUID NOT NULL,
    first_address INET NOT NULL,
    last_address INET NOT NULL,
    anycast BOOL NOT NULL
);

CREATE INDEX IF NOT EXISTS lookup_address_lot_rsvd_block_by_lot ON omicron.public.address_lot_rsvd_block (
    address_lot_id
);

CREATE INDEX IF NOT EXISTS lookup_address_lot_rsvd_block_by_anycast ON omicron.public.address_lot_rsvd_block (
    anycast
);

CREATE TABLE IF NOT EXISTS omicron.public.loopback_address (
    id UUID PRIMARY KEY,
    time_created TIMESTAMPTZ NOT NULL,
    time_modified TIMESTAMPTZ NOT NULL,
    address_lot_block_id UUID NOT NULL,
    rsvd_address_lot_block_id UUID NOT NULL,
    rack_id UUID NOT NULL,
    switch_location TEXT NOT NULL,
    address INET NOT NULL,
    anycast BOOL NOT NULL
);

/* TODO https://github.com/oxidecomputer/omicron/issues/3001 */

CREATE UNIQUE INDEX IF NOT EXISTS lookup_loopback_address ON omicron.public.loopback_address (
    address, rack_id, switch_location
);

CREATE TABLE IF NOT EXISTS omicron.public.switch_port (
    id UUID PRIMARY KEY,
    rack_id UUID,
    switch_location TEXT,
    port_name TEXT,
    port_settings_id UUID,

    CONSTRAINT switch_port_rack_locaction_name_unique UNIQUE (
        rack_id, switch_location, port_name
    )
);

CREATE INDEX IF NOT EXISTS lookup_switch_port_by_port_settings ON omicron.public.switch_port (port_settings_id);

/* port settings groups included from port settings objects */
CREATE TABLE IF NOT EXISTS omicron.public.switch_port_settings_groups (
    port_settings_id UUID,
    port_settings_group_id UUID,

    PRIMARY KEY (port_settings_id, port_settings_group_id)
);

CREATE TABLE IF NOT EXISTS omicron.public.switch_port_settings_group (
    id UUID PRIMARY KEY,
    /* port settings in this group */
    port_settings_id UUID NOT NULL,
    name STRING(63) NOT NULL,
    description STRING(512) NOT NULL,
    time_created TIMESTAMPTZ NOT NULL,
    time_modified TIMESTAMPTZ NOT NULL,
    time_deleted TIMESTAMPTZ
);

CREATE UNIQUE INDEX IF NOT EXISTS lookup_switch_port_settings_group_by_name ON omicron.public.switch_port_settings_group (
    name
) WHERE
    time_deleted IS NULL;

CREATE TABLE IF NOT EXISTS omicron.public.switch_port_settings (
    id UUID PRIMARY KEY,
    name STRING(63) NOT NULL,
    description STRING(512) NOT NULL,
    time_created TIMESTAMPTZ NOT NULL,
    time_modified TIMESTAMPTZ NOT NULL,
    time_deleted TIMESTAMPTZ
);

CREATE UNIQUE INDEX IF NOT EXISTS switch_port_settings_by_name ON omicron.public.switch_port_settings (
    name
) WHERE
    time_deleted IS NULL;

CREATE TYPE IF NOT EXISTS omicron.public.switch_port_geometry AS ENUM (
    'Qsfp28x1',
    'Qsfp28x2',
    'Sfp28x4'
);

CREATE TABLE IF NOT EXISTS omicron.public.switch_port_settings_port_config (
    port_settings_id UUID PRIMARY KEY,
    geometry omicron.public.switch_port_geometry
);

CREATE TABLE IF NOT EXISTS omicron.public.switch_port_settings_link_config (
    port_settings_id UUID,
    lldp_service_config_id UUID NOT NULL,
    link_name TEXT,
    mtu INT4,

    PRIMARY KEY (port_settings_id, link_name)
);

CREATE TABLE IF NOT EXISTS omicron.public.lldp_service_config (
    id UUID PRIMARY KEY,
    lldp_config_id UUID,
    enabled BOOL NOT NULL
);

CREATE TABLE IF NOT EXISTS omicron.public.lldp_config (
    id UUID PRIMARY KEY,
    name STRING(63) NOT NULL,
    description STRING(512) NOT NULL,
    time_created TIMESTAMPTZ NOT NULL,
    time_modified TIMESTAMPTZ NOT NULL,
    time_deleted TIMESTAMPTZ,
    chassis_id TEXT,
    system_name TEXT,
    system_description TEXT,
    management_ip TEXT
);

CREATE UNIQUE INDEX IF NOT EXISTS lldp_config_by_name ON omicron.public.lldp_config (
    name
) WHERE
    time_deleted IS NULL;

CREATE TYPE IF NOT EXISTS omicron.public.switch_interface_kind AS ENUM (
    'primary',
    'vlan',
    'loopback'
);

CREATE TABLE IF NOT EXISTS omicron.public.switch_port_settings_interface_config (
    port_settings_id UUID,
    id UUID PRIMARY KEY,
    interface_name TEXT NOT NULL,
    v6_enabled BOOL NOT NULL,
    kind omicron.public.switch_interface_kind
);

CREATE UNIQUE INDEX IF NOT EXISTS switch_port_settings_interface_config_by_id ON omicron.public.switch_port_settings_interface_config (
    port_settings_id, interface_name
);

CREATE TABLE IF NOT EXISTS omicron.public.switch_vlan_interface_config (
    interface_config_id UUID,
    vid INT4,

    PRIMARY KEY (interface_config_id, vid)
);

CREATE TABLE IF NOT EXISTS omicron.public.switch_port_settings_route_config (
    port_settings_id UUID,
    interface_name TEXT,
    dst INET,
    gw INET,
    vid INT4,

    /* TODO https://github.com/oxidecomputer/omicron/issues/3013 */
    PRIMARY KEY (port_settings_id, interface_name, dst, gw)
);

CREATE TABLE IF NOT EXISTS omicron.public.switch_port_settings_bgp_peer_config (
    port_settings_id UUID,
    bgp_config_id UUID NOT NULL,
    interface_name TEXT,
    addr INET,
    hold_time INT8,
    idle_hold_time INT8,
    delay_open INT8,
    connect_retry INT8,
    keepalive INT8,

    /* TODO https://github.com/oxidecomputer/omicron/issues/3013 */
    PRIMARY KEY (port_settings_id, interface_name, addr)
);

CREATE TABLE IF NOT EXISTS omicron.public.bgp_config (
    id UUID PRIMARY KEY,
    name STRING(63) NOT NULL,
    description STRING(512) NOT NULL,
    time_created TIMESTAMPTZ NOT NULL,
    time_modified TIMESTAMPTZ NOT NULL,
    time_deleted TIMESTAMPTZ,
    asn INT8 NOT NULL,
    vrf TEXT,
    bgp_announce_set_id UUID NOT NULL
);

CREATE UNIQUE INDEX IF NOT EXISTS lookup_bgp_config_by_name ON omicron.public.bgp_config (
    name
) WHERE
    time_deleted IS NULL;

CREATE TABLE IF NOT EXISTS omicron.public.bgp_announce_set (
    id UUID PRIMARY KEY,
    name STRING(63) NOT NULL,
    description STRING(512) NOT NULL,
    time_created TIMESTAMPTZ NOT NULL,
    time_modified TIMESTAMPTZ NOT NULL,
    time_deleted TIMESTAMPTZ
);

CREATE UNIQUE INDEX IF NOT EXISTS lookup_bgp_announce_set_by_name ON omicron.public.bgp_announce_set (
    name
) WHERE
    time_deleted IS NULL;

CREATE TABLE IF NOT EXISTS omicron.public.bgp_announcement (
    announce_set_id UUID,
    address_lot_block_id UUID NOT NULL,
    network INET,

    /* TODO https://github.com/oxidecomputer/omicron/issues/3013 */
    PRIMARY KEY (announce_set_id, network)
);

CREATE TABLE IF NOT EXISTS omicron.public.switch_port_settings_address_config (
    port_settings_id UUID,
    address_lot_block_id UUID NOT NULL,
    rsvd_address_lot_block_id UUID NOT NULL,
    address INET,
    interface_name TEXT,

    /* TODO https://github.com/oxidecomputer/omicron/issues/3013 */
    PRIMARY KEY (port_settings_id, address, interface_name)
);

CREATE TABLE IF NOT EXISTS omicron.public.bootstore_keys (
    key TEXT NOT NULL PRIMARY KEY,
    generation INT8 NOT NULL
);

/*
 * Hardware/software inventory
 *
 * See RFD 433 for details.  Here are the highlights.
 *
 * Omicron periodically collects hardware/software inventory data from the
 * running system and stores it into the database.  Each discrete set of data is
 * called a **collection**.  Each collection contains lots of different kinds of
 * data, so there are many tables here.  For clarity, these tables are prefixed
 * with:
 *
 *     `inv_*` (examples: `inv_collection`, `inv_service_processor`)
 *
 *         Describes the complete set of hardware and software in the system.
 *         Rows in these tables are immutable, but they describe mutable facts
 *         about hardware and software (e.g., the slot that a disk is in).  When
 *         these facts change (e.g., a disk moves between slots), a new set of
 *         records is written.
 *
 * All rows in the `inv_*` tables point back to a particular collection.  They
 * represent the state observed at some particular time.  Generally, if two
 * observations came from two different places, they're not put into the same
 * row of the same table.  For example, caboose information comes from the SP,
 * but it doesn't go into the `inv_service_processor` table.  It goes in a
 * separate `inv_caboose` table.  This is debatable but it preserves a clearer
 * record of exactly what information came from where, since the separate record
 * has its own "source" and "time_collected".
 *
 * Information about service processors and roots of trust are joined with
 * information reported by sled agents via the baseboard id.
 *
 * Hardware and software identifiers are normalized for the usual database
 * design reasons.  This means instead of storing hardware and software
 * identifiers directly in the `inv_*` tables, these tables instead store
 * foreign keys into one of these groups of tables, whose names are also
 * prefixed for clarity:
 *
 *     `hw_*` (example: `hw_baseboard_id`)
 *
 *         Maps hardware-provided identifiers to UUIDs that are used as foreign
 *         keys in the rest of the schema. (Avoids embedding these identifiers
 *         into all the other tables.)
 *
 *     `sw_*` (example: `sw_caboose`)
 *
 *         Maps software-provided identifiers to UUIDs that are used as foreign
 *         keys in the rest of the schema. (Avoids embedding these identifiers
 *         into all the other tables.)
 *
 * Records in these tables are shared across potentially many collections.  To
 * see why this is useful, consider that `sw_caboose` records contain several
 * long identifiers (e.g., git commit, SHA sums) and in practice, most of the
 * time, we expect that all components of a given type will have the exact same
 * cabooses.  Rather than store the caboose contents in each
 * `inv_service_processor` row (for example), often replicating the exact same
 * contents for each SP for each collection, these rows just have pointers into
 * the `sw_caboose` table that stores this data once.  (This also makes it much
 * easier to determine that these components _do_ have the same cabooses.)
 *
 * On PC systems (i.e., non-Oxide hardware), most of these tables will be empty
 * because we do not support hardware inventory on these systems.
 *
 * Again, see RFD 433 for more on all this.
 */

/*
 * baseboard ids: this table assigns uuids to distinct part/serial values
 *
 * Usually we include the baseboard revision number when we reference the part
 * number and serial number.  The revision number is deliberately left out here.
 * If we happened to see the same baseboard part number and serial number with
 * different revisions, that's the same baseboard.
 */
CREATE TABLE IF NOT EXISTS omicron.public.hw_baseboard_id (
    id UUID PRIMARY KEY,
    part_number TEXT NOT NULL,
    serial_number TEXT NOT NULL
);
CREATE UNIQUE INDEX IF NOT EXISTS lookup_baseboard_id_by_props
    ON omicron.public.hw_baseboard_id (part_number, serial_number);

/* power states reportable by the SP */
CREATE TYPE IF NOT EXISTS omicron.public.hw_power_state AS ENUM (
    'A0',
    'A1',
    'A2'
);

/* root of trust firmware slots */
CREATE TYPE IF NOT EXISTS omicron.public.hw_rot_slot AS ENUM (
    'A',
    'B'
);

/* cabooses: this table assigns unique ids to distinct caboose contents */
CREATE TABLE IF NOT EXISTS omicron.public.sw_caboose (
    id UUID PRIMARY KEY,
    board TEXT NOT NULL,
    git_commit TEXT NOT NULL,
    name TEXT NOT NULL,
    version TEXT NOT NULL
);
CREATE UNIQUE INDEX IF NOT EXISTS caboose_properties
    on omicron.public.sw_caboose (board, git_commit, name, version);

/* root of trust pages: this table assigns unique ids to distinct RoT CMPA
   and CFPA page contents, each of which is a 512-byte blob */
CREATE TABLE IF NOT EXISTS omicron.public.sw_root_of_trust_page (
    id UUID PRIMARY KEY,
    data_base64 TEXT NOT NULL
);
CREATE UNIQUE INDEX IF NOT EXISTS root_of_trust_page_properties
    on omicron.public.sw_root_of_trust_page (data_base64);

/* Inventory Collections */

-- list of all collections
CREATE TABLE IF NOT EXISTS omicron.public.inv_collection (
    id UUID PRIMARY KEY,
    time_started TIMESTAMPTZ NOT NULL,
    time_done TIMESTAMPTZ NOT NULL,
    collector TEXT NOT NULL
);
-- Supports finding latest collection (to use) or the oldest collection (to
-- clean up)
CREATE INDEX IF NOT EXISTS inv_collection_by_time_started
    ON omicron.public.inv_collection (time_started);

-- list of errors generated during a collection
CREATE TABLE IF NOT EXISTS omicron.public.inv_collection_error (
    inv_collection_id UUID NOT NULL,
    idx INT4 NOT NULL,
    message TEXT
);
CREATE INDEX IF NOT EXISTS errors_by_collection
    ON omicron.public.inv_collection_error (inv_collection_id, idx);

/* what kind of slot MGS reported a device in */
CREATE TYPE IF NOT EXISTS omicron.public.sp_type AS ENUM (
    'sled',
    'switch',
    'power'
);

-- observations from and about service processors
-- also see `inv_root_of_trust`
CREATE TABLE IF NOT EXISTS omicron.public.inv_service_processor (
    -- where this observation came from
    -- (foreign key into `inv_collection` table)
    inv_collection_id UUID NOT NULL,
    -- which system this SP reports it is part of
    -- (foreign key into `hw_baseboard_id` table)
    hw_baseboard_id UUID NOT NULL,
    -- when this observation was made
    time_collected TIMESTAMPTZ NOT NULL,
    -- which MGS instance reported this data
    source TEXT NOT NULL,

    -- identity of this device according to MGS
    sp_type omicron.public.sp_type NOT NULL,
    sp_slot INT4 NOT NULL,

    -- Data from MGS "Get SP Info" API.  See MGS API documentation.
    baseboard_revision INT8 NOT NULL,
    hubris_archive_id TEXT NOT NULL,
    power_state omicron.public.hw_power_state NOT NULL,

    PRIMARY KEY (inv_collection_id, hw_baseboard_id)
);

-- root of trust information reported by SP
-- There's usually one row here for each row in inv_service_processor, but not
-- necessarily.
CREATE TABLE IF NOT EXISTS omicron.public.inv_root_of_trust (
    -- where this observation came from
    -- (foreign key into `inv_collection` table)
    inv_collection_id UUID NOT NULL,
    -- which system this SP reports it is part of
    -- (foreign key into `hw_baseboard_id` table)
    hw_baseboard_id UUID NOT NULL,
    -- when this observation was made
    time_collected TIMESTAMPTZ NOT NULL,
    -- which MGS instance reported this data
    source TEXT NOT NULL,

    slot_active omicron.public.hw_rot_slot NOT NULL,
    slot_boot_pref_transient omicron.public.hw_rot_slot, -- nullable
    slot_boot_pref_persistent omicron.public.hw_rot_slot NOT NULL,
    slot_boot_pref_persistent_pending omicron.public.hw_rot_slot, -- nullable
    slot_a_sha3_256 TEXT, -- nullable
    slot_b_sha3_256 TEXT, -- nullable

    PRIMARY KEY (inv_collection_id, hw_baseboard_id)
);

CREATE TYPE IF NOT EXISTS omicron.public.caboose_which AS ENUM (
    'sp_slot_0',
    'sp_slot_1',
    'rot_slot_A',
    'rot_slot_B'
);

-- cabooses found
CREATE TABLE IF NOT EXISTS omicron.public.inv_caboose (
    -- where this observation came from
    -- (foreign key into `inv_collection` table)
    inv_collection_id UUID NOT NULL,
    -- which system this SP reports it is part of
    -- (foreign key into `hw_baseboard_id` table)
    hw_baseboard_id UUID NOT NULL,
    -- when this observation was made
    time_collected TIMESTAMPTZ NOT NULL,
    -- which MGS instance reported this data
    source TEXT NOT NULL,

    which omicron.public.caboose_which NOT NULL,
    sw_caboose_id UUID NOT NULL,

    PRIMARY KEY (inv_collection_id, hw_baseboard_id, which)
);

CREATE TYPE IF NOT EXISTS omicron.public.root_of_trust_page_which AS ENUM (
    'cmpa',
    'cfpa_active',
    'cfpa_inactive',
    'cfpa_scratch'
);

-- root of trust key signing pages found
CREATE TABLE IF NOT EXISTS omicron.public.inv_root_of_trust_page (
    -- where this observation came from
    -- (foreign key into `inv_collection` table)
    inv_collection_id UUID NOT NULL,
    -- which system this SP reports it is part of
    -- (foreign key into `hw_baseboard_id` table)
    hw_baseboard_id UUID NOT NULL,
    -- when this observation was made
    time_collected TIMESTAMPTZ NOT NULL,
    -- which MGS instance reported this data
    source TEXT NOT NULL,

    which omicron.public.root_of_trust_page_which NOT NULL,
    sw_root_of_trust_page_id UUID NOT NULL,

    PRIMARY KEY (inv_collection_id, hw_baseboard_id, which)
);

CREATE TYPE IF NOT EXISTS omicron.public.sled_role AS ENUM (
    -- this sled is directly attached to a Sidecar
    'scrimlet',
    -- everything else
    'gimlet'
);

-- observations from and about sled agents
CREATE TABLE IF NOT EXISTS omicron.public.inv_sled_agent (
    -- where this observation came from
    -- (foreign key into `inv_collection` table)
    inv_collection_id UUID NOT NULL,
    -- when this observation was made
    time_collected TIMESTAMPTZ NOT NULL,
    -- URL of the sled agent that reported this data
    source TEXT NOT NULL,

    -- unique id for this sled (should be foreign keys into `sled` table, though
    -- it's conceivable a sled will report an id that we don't know about)
    sled_id UUID NOT NULL,

    -- which system this sled agent reports it's running on
    -- (foreign key into `hw_baseboard_id` table)
    -- This is optional because dev/test systems support running on non-Oxide
    -- hardware.
    hw_baseboard_id UUID,

    -- Many of the following properties are duplicated from the `sled` table,
    -- which predates the current inventory system.
    sled_agent_ip INET NOT NULL,
    sled_agent_port INT4 NOT NULL,
    sled_role omicron.public.sled_role NOT NULL,
    usable_hardware_threads INT8
        CHECK (usable_hardware_threads BETWEEN 0 AND 4294967295) NOT NULL,
    usable_physical_ram INT8 NOT NULL,
    reservoir_size INT8 CHECK (reservoir_size < usable_physical_ram) NOT NULL,

    PRIMARY KEY (inv_collection_id, sled_id)
);

CREATE TABLE IF NOT EXISTS omicron.public.inv_sled_omicron_zones (
    -- where this observation came from
    -- (foreign key into `inv_collection` table)
    inv_collection_id UUID NOT NULL,
    -- when this observation was made
    time_collected TIMESTAMPTZ NOT NULL,
    -- URL of the sled agent that reported this data
    source TEXT NOT NULL,

    -- unique id for this sled (should be foreign keys into `sled` table, though
    -- it's conceivable a sled will report an id that we don't know about)
    sled_id UUID NOT NULL,

    -- OmicronZonesConfig generation reporting these zones
    generation INT8 NOT NULL,

    PRIMARY KEY (inv_collection_id, sled_id)
);

CREATE TYPE IF NOT EXISTS omicron.public.zone_type AS ENUM (
  'boundary_ntp',
  'clickhouse',
  'clickhouse_keeper',
  'cockroach_db',
  'crucible',
  'crucible_pantry',
  'external_dns',
  'internal_dns',
  'internal_ntp',
  'nexus',
  'oximeter'
);

-- observations from sled agents about Omicron-managed zones
CREATE TABLE IF NOT EXISTS omicron.public.inv_omicron_zone (
    -- where this observation came from
    -- (foreign key into `inv_collection` table)
    inv_collection_id UUID NOT NULL,

    -- unique id for this sled (should be foreign keys into `sled` table, though
    -- it's conceivable a sled will report an id that we don't know about)
    sled_id UUID NOT NULL,

    -- unique id for this zone
    id UUID NOT NULL,
    underlay_address INET NOT NULL,
    zone_type omicron.public.zone_type NOT NULL,

    -- SocketAddr of the "primary" service for this zone
    -- (what this describes varies by zone type, but all zones have at least one
    -- service in them)
    primary_service_ip INET NOT NULL,
    primary_service_port INT4
        CHECK (primary_service_port BETWEEN 0 AND 65535)
        NOT NULL,

    -- The remaining properties may be NULL for different kinds of zones.  The
    -- specific constraints are not enforced at the database layer, basically
    -- because it's really complicated to do that and it's not obvious that it's
    -- worthwhile.

    -- Some zones have a second service.  Like the primary one, the meaning of
    -- this is zone-type-dependent.
    second_service_ip INET,
    second_service_port INT4
        CHECK (second_service_port IS NULL
        OR second_service_port BETWEEN 0 AND 65535),

    -- Zones may have an associated dataset.  They're currently always on a U.2.
    -- The only thing we need to identify it here is the name of the zpool that
    -- it's on.
    dataset_zpool_name TEXT,

    -- Zones with external IPs have an associated NIC and sockaddr for listening
    -- (first is a foreign key into `inv_omicron_zone_nic`)
    nic_id UUID,

    -- Properties for internal DNS servers
    -- address attached to this zone from outside the sled's subnet
    dns_gz_address INET,
    dns_gz_address_index INT8,

    -- Properties common to both kinds of NTP zones
    ntp_ntp_servers TEXT[],
    ntp_dns_servers INET[],
    ntp_domain TEXT,

    -- Properties specific to Nexus zones
    nexus_external_tls BOOLEAN,
    nexus_external_dns_servers INET ARRAY,

    -- Source NAT configuration (currently used for boundary NTP only)
    snat_ip INET,
    snat_first_port INT4
        CHECK (snat_first_port IS NULL OR snat_first_port BETWEEN 0 AND 65535),
    snat_last_port INT4
        CHECK (snat_last_port IS NULL OR snat_last_port BETWEEN 0 AND 65535),

    PRIMARY KEY (inv_collection_id, id)
);

CREATE TABLE IF NOT EXISTS omicron.public.inv_omicron_zone_nic (
    inv_collection_id UUID NOT NULL,
    id UUID NOT NULL,
    name TEXT NOT NULL,
    ip INET NOT NULL,
    mac INT8 NOT NULL,
    subnet INET NOT NULL,
    vni INT8 NOT NULL,
    is_primary BOOLEAN NOT NULL,
    slot INT2 NOT NULL,

    PRIMARY KEY (inv_collection_id, id)
);

/*
 * System-level blueprints
 *
 * See RFD 457 and 459 for context.
 *
 * A blueprint describes a potential system configuration. The primary table is
 * the `blueprint` table, which stores only a small amount of metadata about the
 * blueprint. The bulk of the information is stored in the `bp_*` tables below,
 * each of which references back to `blueprint` by ID.
 *
 * `bp_target` describes the "target blueprints" of the system. Insertion must
 * follow a strict set of rules:
 *
 * * The first target blueprint must have version=1, and must have no parent
 *   blueprint.
 * * The Nth target blueprint must have version=N, and its parent blueprint must
 *   be the blueprint that was the target at version=N-1.
 *
 * The result is that the current target blueprint can always be found by
 * looking at the maximally-versioned row in `bp_target`, and there is a linear
 * history from that blueprint all the way back to the version=1 blueprint. We
 * will eventually prune old blueprint targets, so it will not always be
 * possible to view the entire history.
 *
 * `bp_sled_omicron_zones`, `bp_omicron_zone`, and `bp_omicron_zone_nic` are
 * nearly identical to their `inv_*` counterparts, and record the
 * `OmicronZonesConfig` for each sled.
 *
 * `bp_omicron_zones_not_in_service` stores a list of Omicron zones (present in
 * `bp_omicron_zone`) that are NOT in service; e.g., should not appear in
 * internal DNS. Nexus's in-memory `Blueprint` representation stores the set of
 * zones that ARE in service. We invert that logic at this layer because we
 * expect most blueprints to have a relatively large number of omicron zones,
 * almost all of which will be in service. This is a minor and perhaps
 * unnecessary optimization at the database layer, but it's also relatively
 * simple and hidden by the relevant read and insert queries in
 * `nexus-db-queries`.
 */

-- list of all blueprints
CREATE TABLE IF NOT EXISTS omicron.public.blueprint (
    id UUID PRIMARY KEY,

    -- This is effectively a foreign key back to this table; however, it is
    -- allowed to be NULL: the initial blueprint has no parent. Additionally,
    -- it may be non-NULL but no longer reference a row in this table: once a
    -- child blueprint has been created from a parent, it's possible for the
    -- parent to be deleted. We do not NULL out this field on such a deletion,
    -- so we can always see that there had been a particular parent even if it's
    -- now gone.
    parent_blueprint_id UUID,

    -- These fields are for debugging only.
    time_created TIMESTAMPTZ NOT NULL,
    creator TEXT NOT NULL,
    comment TEXT NOT NULL,

    -- identifies the latest internal DNS version when blueprint planning began
    internal_dns_version INT8 NOT NULL
);

-- table describing both the current and historical target blueprints of the
-- system
CREATE TABLE IF NOT EXISTS omicron.public.bp_target (
    -- Monotonically increasing version for all bp_targets
    version INT8 PRIMARY KEY,

    -- Effectively a foreign key into the `blueprint` table, but may reference a
    -- blueprint that has been deleted (if this target is no longer the current
    -- target: the current target must not be deleted).
    blueprint_id UUID NOT NULL,

    -- Is this blueprint enabled?
    --
    -- Currently, we have no code that acts on this value; however, it exists as
    -- an escape hatch once we have automated blueprint planning and execution.
    -- An operator can set the current blueprint to disabled, which should stop
    -- planning and execution (presumably until a support case can address
    -- whatever issue the update system is causing).
    enabled BOOL NOT NULL,

    -- Timestamp for when this blueprint was made the current target
    time_made_target TIMESTAMPTZ NOT NULL
);

-- see inv_sled_omicron_zones, which is identical except it references a
-- collection whereas this table references a blueprint
CREATE TABLE IF NOT EXISTS omicron.public.bp_sled_omicron_zones (
    -- foreign key into `blueprint` table
    blueprint_id UUID NOT NULL,

    sled_id UUID NOT NULL,
    generation INT8 NOT NULL,
    PRIMARY KEY (blueprint_id, sled_id)
);

-- description of omicron zones specified in a blueprint
--
-- This is currently identical to `inv_omicron_zone`, except that the foreign
-- keys reference other blueprint tables intead of inventory tables. We expect
-- their sameness to diverge over time as either inventory or blueprints (or
-- both) grow context-specific properties.
CREATE TABLE IF NOT EXISTS omicron.public.bp_omicron_zone (
    -- foreign key into the `blueprint` table
    blueprint_id UUID NOT NULL,

    -- unique id for this sled (should be foreign keys into `sled` table, though
    -- it's conceivable a blueprint could refer to a sled that no longer exists,
    -- particularly if the blueprint is older than the current target)
    sled_id UUID NOT NULL,

    -- unique id for this zone
    id UUID NOT NULL,
    underlay_address INET NOT NULL,
    zone_type omicron.public.zone_type NOT NULL,

    -- SocketAddr of the "primary" service for this zone
    -- (what this describes varies by zone type, but all zones have at least one
    -- service in them)
    primary_service_ip INET NOT NULL,
    primary_service_port INT4
        CHECK (primary_service_port BETWEEN 0 AND 65535)
        NOT NULL,

    -- The remaining properties may be NULL for different kinds of zones.  The
    -- specific constraints are not enforced at the database layer, basically
    -- because it's really complicated to do that and it's not obvious that it's
    -- worthwhile.

    -- Some zones have a second service.  Like the primary one, the meaning of
    -- this is zone-type-dependent.
    second_service_ip INET,
    second_service_port INT4
        CHECK (second_service_port IS NULL
        OR second_service_port BETWEEN 0 AND 65535),

    -- Zones may have an associated dataset.  They're currently always on a U.2.
    -- The only thing we need to identify it here is the name of the zpool that
    -- it's on.
    dataset_zpool_name TEXT,

    -- Zones with external IPs have an associated NIC and sockaddr for listening
    -- (first is a foreign key into `bp_omicron_zone_nic`)
    bp_nic_id UUID,

    -- Properties for internal DNS servers
    -- address attached to this zone from outside the sled's subnet
    dns_gz_address INET,
    dns_gz_address_index INT8,

    -- Properties common to both kinds of NTP zones
    ntp_ntp_servers TEXT[],
    ntp_dns_servers INET[],
    ntp_domain TEXT,

    -- Properties specific to Nexus zones
    nexus_external_tls BOOLEAN,
    nexus_external_dns_servers INET ARRAY,

    -- Source NAT configuration (currently used for boundary NTP only)
    snat_ip INET,
    snat_first_port INT4
        CHECK (snat_first_port IS NULL OR snat_first_port BETWEEN 0 AND 65535),
    snat_last_port INT4
        CHECK (snat_last_port IS NULL OR snat_last_port BETWEEN 0 AND 65535),

    PRIMARY KEY (blueprint_id, id)
);

CREATE TABLE IF NOT EXISTS omicron.public.bp_omicron_zone_nic (
    blueprint_id UUID NOT NULL,
    id UUID NOT NULL,
    name TEXT NOT NULL,
    ip INET NOT NULL,
    mac INT8 NOT NULL,
    subnet INET NOT NULL,
    vni INT8 NOT NULL,
    is_primary BOOLEAN NOT NULL,
    slot INT2 NOT NULL,

    PRIMARY KEY (blueprint_id, id)
);

-- list of omicron zones that are considered NOT in-service for a blueprint
--
-- In Rust code, we generally want to deal with "zones in service", which means
-- they should appear in DNS. However, almost all zones in almost all blueprints
-- will be in service, so we can induce considerably less database work by
-- storing the zones _not_ in service. Our DB wrapper layer handles this
-- inversion, so the rest of our Rust code can ignore it.
CREATE TABLE IF NOT EXISTS omicron.public.bp_omicron_zones_not_in_service (
    blueprint_id UUID NOT NULL,
    bp_omicron_zone_id UUID NOT NULL,

    PRIMARY KEY (blueprint_id, bp_omicron_zone_id)
);

/*******************************************************************/

/*
 * The `sled_instance` view's definition needs to be modified in a separate
 * transaction from the transaction that created it.
 */

COMMIT;
BEGIN;

CREATE TABLE IF NOT EXISTS omicron.public.db_metadata (
    -- There should only be one row of this table for the whole DB.
    -- It's a little goofy, but filter on "singleton = true" before querying
    -- or applying updates, and you'll access the singleton row.
    --
    -- We also add a constraint on this table to ensure it's not possible to
    -- access the version of this table with "singleton = false".
    singleton BOOL NOT NULL PRIMARY KEY,
    time_created TIMESTAMPTZ NOT NULL,
    time_modified TIMESTAMPTZ NOT NULL,
    -- Semver representation of the DB version
    version STRING(64) NOT NULL,

    -- (Optional) Semver representation of the DB version to which we're upgrading
    target_version STRING(64),

    CHECK (singleton = true)
);

-- Per-VMM state.
CREATE TABLE IF NOT EXISTS omicron.public.vmm (
    id UUID PRIMARY KEY,
    time_created TIMESTAMPTZ NOT NULL,
    time_deleted TIMESTAMPTZ,
    instance_id UUID NOT NULL,
    state omicron.public.instance_state NOT NULL,
    time_state_updated TIMESTAMPTZ NOT NULL,
    state_generation INT NOT NULL,
    sled_id UUID NOT NULL,
    propolis_ip INET NOT NULL
);

/*
 * A special view of an instance provided to operators for insights into what's
 * running on a sled.
 *
 * This view replaces the placeholder `sled_instance` view defined above. Any
 * columns in the placeholder must appear in the replacement in the same order
 * and with the same types they had in the placeholder.
 */

CREATE OR REPLACE VIEW omicron.public.sled_instance
AS SELECT
   instance.id,
   instance.name,
   silo.name as silo_name,
   project.name as project_name,
   vmm.sled_id as active_sled_id,
   instance.time_created,
   instance.time_modified,
   instance.migration_id,
   instance.ncpus,
   instance.memory,
   vmm.state
FROM
    omicron.public.instance AS instance
    JOIN omicron.public.project AS project ON
            instance.project_id = project.id
    JOIN omicron.public.silo AS silo ON
            project.silo_id = silo.id
    JOIN omicron.public.vmm AS vmm ON
            instance.active_propolis_id = vmm.id
WHERE
    instance.time_deleted IS NULL AND vmm.time_deleted IS NULL;

CREATE TYPE IF NOT EXISTS omicron.public.switch_link_fec AS ENUM (
    'Firecode',
    'None',
    'Rs'
);

CREATE TYPE IF NOT EXISTS omicron.public.switch_link_speed AS ENUM (
    '0G',
    '1G',
    '10G',
    '25G',
    '40G',
    '50G',
    '100G',
    '200G',
    '400G'
);

ALTER TABLE omicron.public.switch_port_settings_link_config ADD COLUMN IF NOT EXISTS fec omicron.public.switch_link_fec;
ALTER TABLE omicron.public.switch_port_settings_link_config ADD COLUMN IF NOT EXISTS speed omicron.public.switch_link_speed;

CREATE SEQUENCE IF NOT EXISTS omicron.public.ipv4_nat_version START 1 INCREMENT 1;

CREATE TABLE IF NOT EXISTS omicron.public.ipv4_nat_entry (
    id UUID PRIMARY KEY DEFAULT gen_random_uuid(),
    external_address INET NOT NULL,
    first_port INT4 NOT NULL,
    last_port INT4 NOT NULL,
    sled_address INET NOT NULL,
    vni INT4 NOT NULL,
    mac INT8 NOT NULL,
    version_added INT8 NOT NULL DEFAULT nextval('omicron.public.ipv4_nat_version'),
    version_removed INT8,
    time_created TIMESTAMPTZ NOT NULL DEFAULT now(),
    time_deleted TIMESTAMPTZ
);

CREATE UNIQUE INDEX IF NOT EXISTS ipv4_nat_version_added ON omicron.public.ipv4_nat_entry (
    version_added
)
STORING (
    external_address,
    first_port,
    last_port,
    sled_address,
    vni,
    mac,
    time_created,
    time_deleted
);

CREATE UNIQUE INDEX IF NOT EXISTS overlapping_ipv4_nat_entry ON omicron.public.ipv4_nat_entry (
    external_address,
    first_port,
    last_port
) WHERE time_deleted IS NULL;

CREATE INDEX IF NOT EXISTS ipv4_nat_lookup ON omicron.public.ipv4_nat_entry (external_address, first_port, last_port, sled_address, vni, mac);

CREATE UNIQUE INDEX IF NOT EXISTS ipv4_nat_version_removed ON omicron.public.ipv4_nat_entry (
    version_removed
)
STORING (
    external_address,
    first_port,
    last_port,
    sled_address,
    vni,
    mac,
    time_created,
    time_deleted
);

CREATE TYPE IF NOT EXISTS omicron.public.bfd_mode AS ENUM (
    'single_hop',
    'multi_hop'
);

CREATE TABLE IF NOT EXISTS omicron.public.bfd_session (
    id UUID PRIMARY KEY,
    local INET,
    remote INET NOT NULL,
    detection_threshold INT8 NOT NULL,
    required_rx INT8 NOT NULL,
    switch TEXT NOT NULL,
    mode  omicron.public.bfd_mode,

    time_created TIMESTAMPTZ NOT NULL,
    time_modified TIMESTAMPTZ NOT NULL,
    time_deleted TIMESTAMPTZ
);

CREATE UNIQUE INDEX IF NOT EXISTS lookup_bfd_session ON omicron.public.bfd_session (
    remote,
    switch
) WHERE time_deleted IS NULL;

/*
 * Metadata for the schema itself. This version number isn't great, as there's
 * nothing to ensure it gets bumped when it should be, but it's a start.
 */
CREATE TABLE IF NOT EXISTS omicron.public.db_metadata (
    -- There should only be one row of this table for the whole DB.
    -- It's a little goofy, but filter on "singleton = true" before querying
    -- or applying updates, and you'll access the singleton row.
    --
    -- We also add a constraint on this table to ensure it's not possible to
    -- access the version of this table with "singleton = false".
    singleton BOOL NOT NULL PRIMARY KEY,
    time_created TIMESTAMPTZ NOT NULL,
    time_modified TIMESTAMPTZ NOT NULL,
    -- Semver representation of the DB version
    version STRING(64) NOT NULL,

    -- (Optional) Semver representation of the DB version to which we're upgrading
    target_version STRING(64),

    CHECK (singleton = true)
);

ALTER TABLE omicron.public.switch_port_settings_link_config ADD COLUMN IF NOT EXISTS autoneg BOOL NOT NULL DEFAULT false;

CREATE INDEX IF NOT EXISTS ipv4_nat_lookup_by_vni ON omicron.public.ipv4_nat_entry (
  vni
)
STORING (
  external_address,
  first_port,
  last_port,
  sled_address,
  mac,
  version_added,
  version_removed,
  time_created,
  time_deleted
);

/*
 * A view of the ipv4 nat change history
 * used to summarize changes for external viewing
 */
CREATE VIEW IF NOT EXISTS omicron.public.ipv4_nat_changes
AS
-- Subquery:
-- We need to be able to order partial changesets. ORDER BY on separate columns
-- will not accomplish this, so we'll do this by interleaving version_added
-- and version_removed (version_removed taking priority if NOT NULL) and then sorting
-- on the appropriate version numbers at call time.
WITH interleaved_versions AS (
  -- fetch all active NAT entries (entries that have not been soft deleted)
  SELECT
    external_address,
    first_port,
    last_port,
    sled_address,
    vni,
    mac,
    -- rename version_added to version
    version_added AS version,
    -- create a new virtual column, boolean value representing whether or not
    -- the record has been soft deleted
    (version_removed IS NOT NULL) as deleted
  FROM omicron.public.ipv4_nat_entry
  WHERE version_removed IS NULL

  -- combine the datasets, unifying the version_added and version_removed
  -- columns to a single `version` column so we can interleave and sort the entries
  UNION

  -- fetch all inactive NAT entries (entries that have been soft deleted)
  SELECT
    external_address,
    first_port,
    last_port,
    sled_address,
    vni,
    mac,
    -- rename version_removed to version
    version_removed AS version,
    -- create a new virtual column, boolean value representing whether or not
    -- the record has been soft deleted
    (version_removed IS NOT NULL) as deleted
  FROM omicron.public.ipv4_nat_entry
  WHERE version_removed IS NOT NULL
)
-- this is our new "table"
-- here we select the columns from the subquery defined above
SELECT
  external_address,
  first_port,
  last_port,
  sled_address,
  vni,
  mac,
  version,
  deleted
FROM interleaved_versions;

INSERT INTO omicron.public.db_metadata (
    singleton,
    time_created,
    time_modified,
    version,
    target_version
) VALUES
<<<<<<< HEAD
    ( TRUE, NOW(), NOW(), '22.0.0', NULL)
=======
    ( TRUE, NOW(), NOW(), '36.0.0', NULL)
>>>>>>> 119bcd1f
ON CONFLICT DO NOTHING;

COMMIT;<|MERGE_RESOLUTION|>--- conflicted
+++ resolved
@@ -3535,11 +3535,7 @@
     version,
     target_version
 ) VALUES
-<<<<<<< HEAD
-    ( TRUE, NOW(), NOW(), '22.0.0', NULL)
-=======
     ( TRUE, NOW(), NOW(), '36.0.0', NULL)
->>>>>>> 119bcd1f
 ON CONFLICT DO NOTHING;
 
 COMMIT;