/*
 * dbinit.sql: raw SQL to initialize a database for use by Omicron
 *
 * It's not clear what the long-term story for managing the database schema will
 * be.  For now, this file can be used by the test suite and by developers (via
 * the "omicron-dev" program) to set up a local database with which to run the
 * system.
 */

/*
 * Important CockroachDB notes:
 *
 *    For timestamps, CockroachDB's docs recommend TIMESTAMPTZ rather than
 *    TIMESTAMP.  This does not change what is stored with each datum, but
 *    rather how it's interpreted when clients use it.  It should make no
 *    difference to us, so we stick with the recommendation.
 *
 *    We avoid explicit foreign keys due to this warning from the docs: "Foreign
 *    key dependencies can significantly impact query performance, as queries
 *    involving tables with foreign keys, or tables referenced by foreign keys,
 *    require CockroachDB to check two separate tables. We recommend using them
 *    sparingly."
 */

BEGIN;

/*
 * We assume the database and user do not already exist so that we don't
 * inadvertently clobber what's there.  If they might exist, the user has to
 * clear this first.
 *
 * NOTE: the database and user names MUST be kept in sync with the
 * initialization code and dbwipe.sql.
 */
CREATE DATABASE IF NOT EXISTS omicron;
CREATE USER IF NOT EXISTS omicron;
ALTER DEFAULT PRIVILEGES GRANT INSERT, SELECT, UPDATE, DELETE ON TABLES to omicron;

/*
 * Configure a replication factor of 5 to ensure that the system can maintain
 * availability in the face of any two node failures.
 */
ALTER RANGE default CONFIGURE ZONE USING num_replicas = 5;

/*
 * Racks
 */
CREATE TABLE IF NOT EXISTS omicron.public.rack (
    /* Identity metadata (asset) */
    id UUID PRIMARY KEY,
    time_created TIMESTAMPTZ NOT NULL,
    time_modified TIMESTAMPTZ NOT NULL,

    /*
     * Identifies if rack management has been transferred from RSS -> Nexus.
     * If "false", RSS is still managing sleds, services, and DNS records.
     *
     * This value is set to "true" when RSS calls the
     * "rack_initialization_complete" endpoint on Nexus' internal interface.
     *
     * See RFD 278 for more detail.
     */
    initialized BOOL NOT NULL,

    /* Used to configure the updates service URL */
    tuf_base_url STRING(512),

    /* The IPv6 underlay /56 prefix for the rack */
    rack_subnet INET
);

/*
 * Sleds
 */

-- The disposition for a particular sled. This is updated solely by the
-- operator, and not by Nexus.
CREATE TYPE IF NOT EXISTS omicron.public.sled_policy AS ENUM (
    -- The sled is in service, and new resources can be provisioned onto it.
    'in_service',
    -- The sled is in service, but the operator has indicated that new
    -- resources should not be provisioned onto it.
    'no_provision',
    -- The operator has marked that the sled has, or will be, removed from the
    -- rack, and it should be assumed that any resources currently on it are
    -- now permanently missing.
    'expunged'
);

-- The actual state of the sled. This is updated exclusively by Nexus.
--
-- Nexus's goal is to match the sled's state with the operator-indicated
-- policy. For example, if the sled_policy is "expunged" and the sled_state is
-- "active", Nexus will assume that the sled is gone. Based on that, Nexus will
-- reallocate resources currently on the expunged sled to other sleds, etc.
-- Once the expunged sled no longer has any resources attached to it, Nexus
-- will mark it as decommissioned.
CREATE TYPE IF NOT EXISTS omicron.public.sled_state AS ENUM (
    -- The sled has resources of any kind allocated on it, or, is available for
    -- new resources.
    --
    -- The sled can be in this state and have a different sled policy, e.g.
    -- "expunged".
    'active',

    -- The sled no longer has resources allocated on it, now or in the future.
    --
    -- This is a terminal state. This state is only valid if the sled policy is
    -- 'expunged'.
    'decommissioned'
);

CREATE TABLE IF NOT EXISTS omicron.public.sled (
    /* Identity metadata (asset) */
    id UUID PRIMARY KEY,
    time_created TIMESTAMPTZ NOT NULL,
    time_modified TIMESTAMPTZ NOT NULL,
    time_deleted TIMESTAMPTZ,
    rcgen INT NOT NULL,

    /* FK into the Rack table */
    rack_id UUID NOT NULL,

    /* Idenfities if this Sled is a Scrimlet */
    is_scrimlet BOOL NOT NULL,

    /* Baseboard information about the sled */
    serial_number STRING(63) NOT NULL,
    part_number STRING(63) NOT NULL,
    revision INT8 NOT NULL,

    /* CPU & RAM summary for the sled */
    usable_hardware_threads INT8 CHECK (usable_hardware_threads BETWEEN 0 AND 4294967295) NOT NULL,
    usable_physical_ram INT8 NOT NULL,
    reservoir_size INT8 CHECK (reservoir_size < usable_physical_ram) NOT NULL,

    /* The IP address and bound port of the sled agent server. */
    ip INET NOT NULL,
    port INT4 CHECK (port BETWEEN 0 AND 65535) NOT NULL,

    /* The last address allocated to a propolis instance on this sled. */
    last_used_address INET NOT NULL,

    /* The policy for the sled, updated exclusively by the operator */
    sled_policy omicron.public.sled_policy NOT NULL,

    /* The actual state of the sled, updated exclusively by Nexus */
    sled_state omicron.public.sled_state NOT NULL,

    /* Generation number owned and incremented by the sled-agent */
    sled_agent_gen INT8 NOT NULL DEFAULT 1
);

-- Add an index that ensures a given physical sled (identified by serial and
-- part number) can only be a commissioned member of the control plane once.
--
-- TODO Should `sled` reference `hw_baseboard_id` instead of having its own
-- serial/part columns?
CREATE UNIQUE INDEX IF NOT EXISTS commissioned_sled_uniqueness
    ON omicron.public.sled (serial_number, part_number)
    WHERE sled_state != 'decommissioned';

/* Add an index which lets us look up sleds on a rack */
CREATE UNIQUE INDEX IF NOT EXISTS lookup_sled_by_rack ON omicron.public.sled (
    rack_id,
    id
) WHERE time_deleted IS NULL;

/* Add an index which lets us look up sleds based on policy and state */
CREATE INDEX IF NOT EXISTS lookup_sled_by_policy_and_state ON omicron.public.sled (
    sled_policy,
    sled_state
);

CREATE TYPE IF NOT EXISTS omicron.public.sled_resource_kind AS ENUM (
    -- omicron.public.instance
    'instance'
    -- We expect to other resource kinds here in the future; e.g., to track
    -- resources used by control plane services. For now, we only track
    -- instances.
);

-- Accounting for programs using resources on a sled
CREATE TABLE IF NOT EXISTS omicron.public.sled_resource (
    -- Should match the UUID of the corresponding resource
    id UUID PRIMARY KEY,

    -- The sled where resources are being consumed
    sled_id UUID NOT NULL,

    -- The maximum number of hardware threads usable by this resource
    hardware_threads INT8 NOT NULL,

    -- The maximum amount of RSS RAM provisioned to this resource
    rss_ram INT8 NOT NULL,

    -- The maximum amount of Reservoir RAM provisioned to this resource
    reservoir_ram INT8 NOT NULL,

    -- Identifies the type of the resource
    kind omicron.public.sled_resource_kind NOT NULL
);

-- Allow looking up all resources which reside on a sled
CREATE UNIQUE INDEX IF NOT EXISTS lookup_resource_by_sled ON omicron.public.sled_resource (
    sled_id,
    id
);


-- Table of all sled subnets allocated for sleds added to an already initialized
-- rack. The sleds in this table and their allocated subnets are created before
-- a sled is added to the `sled` table. Addition to the `sled` table occurs
-- after the sled is initialized and notifies Nexus about itself.
--
-- For simplicity and space savings, this table doesn't actually contain the
-- full subnets for a given sled, but only the octet that extends a /56 rack
-- subnet to a /64 sled subnet. The rack subnet is maintained in the `rack`
-- table.
--
-- This table does not include subnet octets allocated during RSS and therefore
-- all of the octets start at 33. This makes the data in this table purely additive
-- post-RSS, which also implies that we cannot re-use subnet octets if an original
-- sled that was part of RSS was removed from the cluster.
CREATE TABLE IF NOT EXISTS omicron.public.sled_underlay_subnet_allocation (
    -- The physical identity of the sled
    -- (foreign key into `hw_baseboard_id` table)
    hw_baseboard_id UUID,

    -- The rack to which a sled is being added
    -- (foreign key into `rack` table)
    --
    -- We require this because the sled is not yet part of the sled table when
    -- we first allocate a subnet for it.
    rack_id UUID NOT NULL,

    -- The sled to which a subnet is being allocated
    --
    -- Eventually will be a foreign key into the `sled` table when the sled notifies nexus
    -- about itself after initialization.
    sled_id UUID NOT NULL,

    -- The octet that extends a /56 rack subnet to a /64 sled subnet
    --
    -- Always between 33 and 255 inclusive
    subnet_octet INT2 NOT NULL UNIQUE CHECK (subnet_octet BETWEEN 33 AND 255),

    PRIMARY KEY (hw_baseboard_id, sled_id)
);

-- Add an index which allows pagination by {rack_id, sled_id} pairs.
CREATE UNIQUE INDEX IF NOT EXISTS lookup_subnet_allocation_by_rack_and_sled ON omicron.public.sled_underlay_subnet_allocation (
    rack_id,
    sled_id
);

/*
 * Switches
 */

CREATE TABLE IF NOT EXISTS omicron.public.switch (
    /* Identity metadata (asset) */
    id UUID PRIMARY KEY,
    time_created TIMESTAMPTZ NOT NULL,
    time_modified TIMESTAMPTZ NOT NULL,
    time_deleted TIMESTAMPTZ,
    rcgen INT NOT NULL,

    /* FK into the Rack table */
    rack_id UUID NOT NULL,

    /* Baseboard information about the switch */
    serial_number STRING(63) NOT NULL,
    part_number STRING(63) NOT NULL,
    revision INT8 NOT NULL
);

/* Add an index which lets us look up switches on a rack */
CREATE UNIQUE INDEX IF NOT EXISTS lookup_switch_by_rack ON omicron.public.switch (
    rack_id,
    id
) WHERE time_deleted IS NULL;

/*
 * Services
 */

CREATE TYPE IF NOT EXISTS omicron.public.service_kind AS ENUM (
  'clickhouse',
  'clickhouse_keeper',
  'clickhouse_server',
  'cockroach',
  'crucible',
  'crucible_pantry',
  'dendrite',
  'external_dns',
  'internal_dns',
  'nexus',
  'ntp',
  'oximeter',
  'tfport',
  'mgd'
);

CREATE TYPE IF NOT EXISTS omicron.public.physical_disk_kind AS ENUM (
  'm2',
  'u2'
);

-- The disposition for a particular physical disk.
-- This is updated by the operator, either explicitly through an operator API,
-- or implicitly when altering sled policy.
CREATE TYPE IF NOT EXISTS omicron.public.physical_disk_policy AS ENUM (
    -- The disk is in service, and new resources can be provisioned onto it.
    'in_service',
    -- The disk has been, or will be, removed from the rack, and it should be
    -- assumed that any resources currently on it are now permanently missing.
    'expunged'
);

-- The actual state of a physical disk. This is updated exclusively by Nexus.
--
-- Nexus's goal is to match the physical disk's state with the
-- operator-indicated policy. For example, if the policy is "expunged" and the
-- state is "active", Nexus will assume that the physical disk is gone. Based
-- on that, Nexus will reallocate resources currently on the expunged disk
-- elsewhere, etc. Once the expunged disk no longer has any resources attached
-- to it, Nexus will mark it as decommissioned.
CREATE TYPE IF NOT EXISTS omicron.public.physical_disk_state AS ENUM (
    -- The disk has resources of any kind allocated on it, or, is available for
    -- new resources.
    --
    -- The disk can be in this state and have a different policy, e.g.
    -- "expunged".
    'active',

    -- The disk no longer has resources allocated on it, now or in the future.
    --
    -- This is a terminal state. This state is only valid if the policy is
    -- 'expunged'.
    'decommissioned'
);

-- A physical disk which exists inside the rack.
CREATE TABLE IF NOT EXISTS omicron.public.physical_disk (
    id UUID PRIMARY KEY,
    time_created TIMESTAMPTZ NOT NULL,
    time_modified TIMESTAMPTZ NOT NULL,
    time_deleted TIMESTAMPTZ,
    rcgen INT NOT NULL,

    vendor STRING(63) NOT NULL,
    serial STRING(63) NOT NULL,
    model STRING(63) NOT NULL,

    variant omicron.public.physical_disk_kind NOT NULL,

    -- FK into the Sled table
    sled_id UUID NOT NULL,

    disk_policy omicron.public.physical_disk_policy NOT NULL,
    disk_state omicron.public.physical_disk_state NOT NULL
);

-- This constraint only needs to be upheld for disks that are not deleted
-- nor decommissioned.
CREATE UNIQUE INDEX IF NOT EXISTS vendor_serial_model_unique on omicron.public.physical_disk (
  vendor, serial, model
) WHERE time_deleted IS NULL AND disk_state != 'decommissioned';

CREATE UNIQUE INDEX IF NOT EXISTS lookup_physical_disk_by_variant ON omicron.public.physical_disk (
    variant,
    id
) WHERE time_deleted IS NULL;

-- Make it efficient to look up physical disks by Sled.
CREATE UNIQUE INDEX IF NOT EXISTS lookup_physical_disk_by_sled ON omicron.public.physical_disk (
    sled_id,
    id
);

-- x509 certificates which may be used by services
CREATE TABLE IF NOT EXISTS omicron.public.certificate (
    -- Identity metadata (resource)
    id UUID PRIMARY KEY,
    name STRING(63) NOT NULL,
    description STRING(512) NOT NULL,
    time_created TIMESTAMPTZ NOT NULL,
    time_modified TIMESTAMPTZ NOT NULL,
    time_deleted TIMESTAMPTZ,

    -- which Silo this certificate is used for
    silo_id UUID NOT NULL,

    -- The service type which should use this certificate
    service omicron.public.service_kind NOT NULL,

    -- cert.pem file (certificate chain in PEM format) as a binary blob
    cert BYTES NOT NULL,

    -- key.pem file (private key in PEM format) as a binary blob
    key BYTES NOT NULL
);

-- Add an index which lets us look up certificates for a particular service
-- class.
CREATE UNIQUE INDEX IF NOT EXISTS lookup_certificate_by_service ON omicron.public.certificate (
    service,
    id
) WHERE
    time_deleted IS NULL;

-- Add an index which enforces that certificates have unique names, and which
-- allows pagination-by-name.
CREATE UNIQUE INDEX IF NOT EXISTS lookup_certificate_by_silo ON omicron.public.certificate (
    silo_id,
    name
) WHERE
    time_deleted IS NULL;

-- A table describing virtual resource provisioning which may be associated
-- with a collection of objects, including:
-- - Projects
-- - Silos
-- - Fleet
CREATE TABLE IF NOT EXISTS omicron.public.virtual_provisioning_collection (
    -- Should match the UUID of the corresponding collection.
    id UUID PRIMARY KEY,
    time_modified TIMESTAMPTZ NOT NULL DEFAULT NOW(),

    -- Identifies the type of the collection.
    collection_type STRING(63) NOT NULL,

    -- The amount of physical disk space which has been provisioned
    -- on behalf of the collection.
    virtual_disk_bytes_provisioned INT8 NOT NULL,

    -- The number of CPUs provisioned by VMs.
    cpus_provisioned INT8 NOT NULL,

    -- The amount of RAM provisioned by VMs.
    ram_provisioned INT8 NOT NULL
);

-- A table describing a single virtual resource which has been provisioned.
-- This may include:
-- - Disks
-- - Instances
-- - Snapshots
--
-- NOTE: You might think to yourself: "This table looks an awful lot like
-- the 'virtual_provisioning_collection' table, could they be condensed into
-- a single table?"
-- The answer to this question is unfortunately: "No". We use CTEs to both
-- UPDATE the collection table while INSERTing rows in the resource table, and
-- this would not be allowed if they came from the same table due to:
-- https://www.cockroachlabs.com/docs/v22.2/known-limitations#statements-containing-multiple-modification-subqueries-of-the-same-table-are-disallowed
-- However, by using separate tables, the CTE is able to function correctly.
CREATE TABLE IF NOT EXISTS omicron.public.virtual_provisioning_resource (
    -- Should match the UUID of the corresponding collection.
    id UUID PRIMARY KEY,
    time_modified TIMESTAMPTZ NOT NULL DEFAULT NOW(),

    -- Identifies the type of the resource.
    resource_type STRING(63) NOT NULL,

    -- The amount of physical disk space which has been provisioned
    -- on behalf of the resource.
    virtual_disk_bytes_provisioned INT8 NOT NULL,

    -- The number of CPUs provisioned.
    cpus_provisioned INT8 NOT NULL,

    -- The amount of RAM provisioned.
    ram_provisioned INT8 NOT NULL
);

-- ZPools of Storage, attached to Sleds.
-- These are backed by a single physical disk.
--
-- For information about the provisioned zpool, reference the
-- "omicron.public.inv_zpool" table, which returns information
-- that has actually been returned from the underlying sled.
CREATE TABLE IF NOT EXISTS omicron.public.zpool (
    /* Identity metadata (asset) */
    id UUID PRIMARY KEY,
    time_created TIMESTAMPTZ NOT NULL,
    time_modified TIMESTAMPTZ NOT NULL,
    time_deleted TIMESTAMPTZ,
    rcgen INT NOT NULL,

    /* FK into the Sled table */
    sled_id UUID NOT NULL,

    /* FK into the Physical Disk table */
    physical_disk_id UUID NOT NULL
);

/* Create an index on the physical disk id */
CREATE INDEX IF NOT EXISTS lookup_zpool_by_disk on omicron.public.zpool (
    physical_disk_id,
    id
) WHERE physical_disk_id IS NOT NULL AND time_deleted IS NULL;

CREATE TYPE IF NOT EXISTS omicron.public.dataset_kind AS ENUM (
  'crucible',
  'cockroach',
  'clickhouse',
  'clickhouse_keeper',
  'clickhouse_server',
  'external_dns',
  'internal_dns',
  'zone_root',
  'zone',
  'debug'
);

/*
 * A dataset of allocated space within a zpool.
 */
CREATE TABLE IF NOT EXISTS omicron.public.dataset (
    /* Identity metadata (asset) */
    id UUID PRIMARY KEY,
    time_created TIMESTAMPTZ NOT NULL,
    time_modified TIMESTAMPTZ NOT NULL,
    time_deleted TIMESTAMPTZ,
    rcgen INT NOT NULL,

    /* FK into the Pool table */
    pool_id UUID NOT NULL,

    /* Contact information for the dataset */
    ip INET,
    port INT4 CHECK (port BETWEEN 0 AND 65535),

    kind omicron.public.dataset_kind NOT NULL,

    /* An upper bound on the amount of space that might be in-use */
    size_used INT,

    /* Only valid if kind = zone -- the name of this zone */
    zone_name TEXT,

    /* Crucible must make use of 'size_used'; other datasets manage their own storage */
    CONSTRAINT size_used_column_set_for_crucible CHECK (
      (kind != 'crucible') OR
      (kind = 'crucible' AND size_used IS NOT NULL)
    ),

    CONSTRAINT ip_and_port_set_for_crucible CHECK (
      (kind != 'crucible') OR
      (kind = 'crucible' AND ip IS NOT NULL and port IS NOT NULL)
    ),

    CONSTRAINT zone_name_for_zone_kind CHECK (
      (kind != 'zone') OR
      (kind = 'zone' AND zone_name IS NOT NULL)
    )
);

/* Create an index on the size usage for Crucible's allocation */
CREATE INDEX IF NOT EXISTS lookup_dataset_by_size_used_crucible on omicron.public.dataset (
    size_used
) WHERE size_used IS NOT NULL AND time_deleted IS NULL AND kind = 'crucible';

/* Create an index on the size usage for any dataset */
CREATE INDEX IF NOT EXISTS lookup_dataset_by_size_used on omicron.public.dataset (
    size_used
) WHERE size_used IS NOT NULL AND time_deleted IS NULL;

/* Create an index on the zpool id */
CREATE INDEX IF NOT EXISTS lookup_dataset_by_zpool on omicron.public.dataset (
    pool_id,
    id
) WHERE pool_id IS NOT NULL AND time_deleted IS NULL;

/*
 * A region of space allocated to Crucible Downstairs, within a dataset.
 */
CREATE TABLE IF NOT EXISTS omicron.public.region (
    /* Identity metadata (asset) */
    id UUID PRIMARY KEY,
    time_created TIMESTAMPTZ NOT NULL,
    time_modified TIMESTAMPTZ NOT NULL,

    /* FK into the dataset table */
    dataset_id UUID NOT NULL,

    /* FK into the volume table */
    volume_id UUID NOT NULL,

    /* Metadata describing the region */
    block_size INT NOT NULL,
    blocks_per_extent INT NOT NULL,
    extent_count INT NOT NULL,

    port INT4,

    read_only BOOL NOT NULL
);

/*
 * Allow all regions belonging to a disk to be accessed quickly.
 */
CREATE UNIQUE INDEX IF NOT EXISTS lookup_region_by_volume on omicron.public.region (
    volume_id,
    id
);

/*
 * Allow all regions belonging to a dataset to be accessed quickly.
 */
CREATE UNIQUE INDEX IF NOT EXISTS lookup_region_by_dataset on omicron.public.region (
    dataset_id,
    id
);

CREATE INDEX IF NOT EXISTS lookup_regions_missing_ports
    on omicron.public.region (id)
    WHERE port IS NULL;

/*
 * A snapshot of a region, within a dataset.
 */
CREATE TABLE IF NOT EXISTS omicron.public.region_snapshot (
    dataset_id UUID NOT NULL,
    region_id UUID NOT NULL,

    /* Associated higher level virtual snapshot */
    snapshot_id UUID NOT NULL,

    /*
     * Target string, for identification as part of
     * volume construction request(s)
     */
    snapshot_addr TEXT NOT NULL,

    /* How many volumes reference this? */
    volume_references INT8 NOT NULL,

    /* Is this currently part of some resources_to_delete? */
    deleting BOOL NOT NULL,

    PRIMARY KEY (dataset_id, region_id, snapshot_id)
);

/* Indexes for use during join with region table */
CREATE INDEX IF NOT EXISTS lookup_region_by_dataset on omicron.public.region_snapshot (
    dataset_id, region_id
);

CREATE INDEX IF NOT EXISTS lookup_region_snapshot_by_region_id on omicron.public.region_snapshot (
    region_id
);

/*
 * Index on volume_references and snapshot_addr for crucible
 * resource accounting lookup
 */
CREATE INDEX IF NOT EXISTS lookup_region_snapshot_by_volume_reference on omicron.public.region_snapshot (
    volume_references
);

CREATE INDEX IF NOT EXISTS lookup_region_snapshot_by_snapshot_addr on omicron.public.region_snapshot (
    snapshot_addr
);

/*
 * A volume within Crucible
 */
CREATE TABLE IF NOT EXISTS omicron.public.volume (
    id UUID PRIMARY KEY,
    time_created TIMESTAMPTZ NOT NULL,
    time_modified TIMESTAMPTZ NOT NULL,
    time_deleted TIMESTAMPTZ,

    /* child resource generation number, per RFD 192 */
    rcgen INT NOT NULL,

    /*
     * A JSON document describing the construction of the volume, including all
     * sub volumes. This is what will be POSTed to propolis, and eventually
     * consumed by some Upstairs code to perform the volume creation. The Rust
     * type of this column should be Crucible::VolumeConstructionRequest.
     */
    data TEXT NOT NULL,

    /*
     * A JSON document describing what resources to clean up when deleting this
     * volume. The Rust type of this column should be the CrucibleResources
     * enum.
     */
    resources_to_clean_up TEXT
);

/* Quickly find deleted volumes */
CREATE INDEX IF NOT EXISTS lookup_volume_by_deleted on omicron.public.volume (
    time_deleted
);

/*
 * Silos
 */

CREATE TYPE IF NOT EXISTS omicron.public.authentication_mode AS ENUM (
  'local',
  'saml'
);

CREATE TYPE IF NOT EXISTS omicron.public.user_provision_type AS ENUM (
  'api_only',
  'jit'
);

CREATE TABLE IF NOT EXISTS omicron.public.silo (
    /* Identity metadata */
    id UUID PRIMARY KEY,
    name STRING(63) NOT NULL,
    description STRING(512) NOT NULL,
    time_created TIMESTAMPTZ NOT NULL,
    time_modified TIMESTAMPTZ NOT NULL,
    time_deleted TIMESTAMPTZ,

    discoverable BOOL NOT NULL,
    authentication_mode omicron.public.authentication_mode NOT NULL,
    user_provision_type omicron.public.user_provision_type NOT NULL,

    mapped_fleet_roles JSONB NOT NULL,

    /* child resource generation number, per RFD 192 */
    rcgen INT NOT NULL
);

CREATE UNIQUE INDEX IF NOT EXISTS lookup_silo_by_name ON omicron.public.silo (
    name
) WHERE
    time_deleted IS NULL;

/*
 * Silo users
 */
CREATE TABLE IF NOT EXISTS omicron.public.silo_user (
    id UUID PRIMARY KEY,
    time_created TIMESTAMPTZ NOT NULL,
    time_modified TIMESTAMPTZ NOT NULL,
    time_deleted TIMESTAMPTZ,

    silo_id UUID NOT NULL,
    external_id TEXT NOT NULL
);

/* This index lets us quickly find users for a given silo. */
CREATE UNIQUE INDEX IF NOT EXISTS lookup_silo_user_by_silo ON omicron.public.silo_user (
    silo_id,
    external_id
) WHERE
    time_deleted IS NULL;

CREATE TABLE IF NOT EXISTS omicron.public.silo_user_password_hash (
    silo_user_id UUID NOT NULL,
    hash TEXT NOT NULL,
    time_created TIMESTAMPTZ NOT NULL,

    PRIMARY KEY(silo_user_id)
);

/*
 * Silo groups
 */

CREATE TABLE IF NOT EXISTS omicron.public.silo_group (
    id UUID PRIMARY KEY,
    time_created TIMESTAMPTZ NOT NULL,
    time_modified TIMESTAMPTZ NOT NULL,
    time_deleted TIMESTAMPTZ,

    silo_id UUID NOT NULL,
    external_id TEXT NOT NULL
);

CREATE UNIQUE INDEX IF NOT EXISTS lookup_silo_group_by_silo ON omicron.public.silo_group (
    silo_id,
    external_id
) WHERE
    time_deleted IS NULL;

/*
 * Silo group membership
 */

CREATE TABLE IF NOT EXISTS omicron.public.silo_group_membership (
    silo_group_id UUID NOT NULL,
    silo_user_id UUID NOT NULL,

    PRIMARY KEY (silo_group_id, silo_user_id)
);

/*
 * The primary key lets us paginate through the users in a group.  We need to
 * index the same fields in the reverse order to be able to paginate through the
 * groups that a user is in.
 */
CREATE INDEX IF NOT EXISTS lookup_silo_group_by_user ON omicron.public.silo_group_membership (
    silo_user_id,
    silo_group_id
);

/*
 * Silo identity provider list
 */

CREATE TYPE IF NOT EXISTS omicron.public.provider_type AS ENUM (
  'saml'
);

CREATE TABLE IF NOT EXISTS omicron.public.identity_provider (
    /* Identity metadata */
    id UUID PRIMARY KEY,
    name STRING(63) NOT NULL,
    description STRING(512) NOT NULL,
    time_created TIMESTAMPTZ NOT NULL,
    time_modified TIMESTAMPTZ NOT NULL,
    time_deleted TIMESTAMPTZ,

    silo_id UUID NOT NULL,
    provider_type omicron.public.provider_type NOT NULL
);

CREATE UNIQUE INDEX IF NOT EXISTS lookup_idp_by_silo_id ON omicron.public.identity_provider (
    silo_id,
    id
) WHERE
    time_deleted IS NULL;

CREATE UNIQUE INDEX IF NOT EXISTS lookup_idp_by_silo_name ON omicron.public.identity_provider (
    silo_id,
    name
) WHERE
    time_deleted IS NULL;

/*
 * Silo SAML identity provider
 */
CREATE TABLE IF NOT EXISTS omicron.public.saml_identity_provider (
    /* Identity metadata */
    id UUID PRIMARY KEY,
    name STRING(63) NOT NULL,
    description STRING(512) NOT NULL,
    time_created TIMESTAMPTZ NOT NULL,
    time_modified TIMESTAMPTZ NOT NULL,
    time_deleted TIMESTAMPTZ,

    silo_id UUID NOT NULL,

    idp_metadata_document_string TEXT NOT NULL,

    idp_entity_id TEXT NOT NULL,
    sp_client_id TEXT NOT NULL,
    acs_url TEXT NOT NULL,
    slo_url TEXT NOT NULL,
    technical_contact_email TEXT NOT NULL,

    public_cert TEXT,
    private_key TEXT,

    group_attribute_name TEXT
);

CREATE UNIQUE INDEX IF NOT EXISTS lookup_saml_idp_by_silo_id ON omicron.public.saml_identity_provider (
    silo_id,
    id
) WHERE
    time_deleted IS NULL;

CREATE UNIQUE INDEX IF NOT EXISTS lookup_saml_idp_by_silo_name ON omicron.public.saml_identity_provider (
    silo_id,
    name
) WHERE
    time_deleted IS NULL;

/*
 * Users' public SSH keys, per RFD 44
 */
CREATE TABLE IF NOT EXISTS omicron.public.ssh_key (
    id UUID PRIMARY KEY,
    name STRING(63) NOT NULL,
    description STRING(512) NOT NULL,
    time_created TIMESTAMPTZ NOT NULL,
    time_modified TIMESTAMPTZ NOT NULL,
    time_deleted TIMESTAMPTZ,

    /* FK into silo_user table */
    silo_user_id UUID NOT NULL,

    /*
     * A 4096 bit RSA key without comment encodes to 726 ASCII characters.
     * A (256 bit) Ed25519 key w/o comment encodes to 82 ASCII characters.
     */
    public_key STRING(1023) NOT NULL
);

CREATE UNIQUE INDEX IF NOT EXISTS lookup_ssh_key_by_silo_user ON omicron.public.ssh_key (
    silo_user_id,
    name
) WHERE
    time_deleted IS NULL;

/**
 * Represents the SSH keys copied to an instance at create time by cloud-init.
 * Entries are added here when an instance is created (with configured SSH keys)
 * and removed when the instance is destroyed.
 *
 * TODO: Should this have time created / time deleted
 */
CREATE TABLE IF NOT EXISTS omicron.public.instance_ssh_key (
    instance_id UUID NOT NULL,
    ssh_key_id UUID NOT NULL,
    PRIMARY KEY (instance_id, ssh_key_id)
);

CREATE TABLE IF NOT EXISTS omicron.public.silo_quotas (
    silo_id UUID PRIMARY KEY,
    time_created TIMESTAMPTZ NOT NULL,
    time_modified TIMESTAMPTZ NOT NULL,
    cpus INT8 NOT NULL,
    memory_bytes INT8 NOT NULL,
    storage_bytes INT8 NOT NULL
);

/**
 * A view of the amount of provisioned and allocated (set by quotas) resources
 * on a given silo.
 */
CREATE VIEW IF NOT EXISTS omicron.public.silo_utilization
AS SELECT
    c.id AS silo_id,
    s.name AS silo_name,
    c.cpus_provisioned AS cpus_provisioned,
    c.ram_provisioned AS memory_provisioned,
    c.virtual_disk_bytes_provisioned AS storage_provisioned,
    q.cpus AS cpus_allocated,
    q.memory_bytes AS memory_allocated,
    q.storage_bytes AS storage_allocated,
    s.discoverable as silo_discoverable
FROM
    omicron.public.virtual_provisioning_collection AS c
    RIGHT JOIN omicron.public.silo_quotas AS q
    ON c.id = q.silo_id
    INNER JOIN omicron.public.silo AS s
    ON c.id = s.id
WHERE
    c.collection_type = 'Silo'
AND
    s.time_deleted IS NULL;

/*
 * Projects
 */

CREATE TABLE IF NOT EXISTS omicron.public.project (
    /* Identity metadata (resource) */
    id UUID PRIMARY KEY,
    name STRING(63) NOT NULL,
    description STRING(512) NOT NULL,
    time_created TIMESTAMPTZ NOT NULL,
    time_modified TIMESTAMPTZ NOT NULL,
    /* Indicates that the object has been deleted */
    time_deleted TIMESTAMPTZ,

    /* child resource generation number, per RFD 192 */
    rcgen INT NOT NULL,

    /* Which silo this project belongs to */
    silo_id UUID NOT NULL /* foreign key into "silo" table */
);

CREATE UNIQUE INDEX IF NOT EXISTS lookup_project_by_silo ON omicron.public.project (
    silo_id,
    name
) WHERE
    time_deleted IS NULL;

/*
 * Instances
 */

CREATE TYPE IF NOT EXISTS omicron.public.instance_state_v2 AS ENUM (
    /* The instance exists in the DB but its create saga is still in flight. */
    'creating',

    /*
     * The instance has no active VMM. Corresponds to the "stopped" external
     * state.
     */
    'no_vmm',

    /* The instance's state is derived from its active VMM's state. */
    'vmm',

    /* Something bad happened while trying to interact with the instance. */
    'failed',

    /* The instance has been destroyed. */
    'destroyed'
);

CREATE TYPE IF NOT EXISTS omicron.public.vmm_state AS ENUM (
    /*
     * The VMM is known to Nexus, but may not yet exist on a sled.
     *
     * VMM records are always inserted into the database in this state, and
     * then transition to 'starting' or 'migrating' once a sled-agent reports
     * that the VMM has been registered.
     */
    'creating',
    'starting',
    'running',
    'stopping',
    'stopped',
    'rebooting',
    'migrating',
    'failed',
    'destroyed',
    'saga_unwound'
);

CREATE TYPE IF NOT EXISTS omicron.public.instance_auto_restart AS ENUM (
    /*
     * The instance should not, under any circumstances, be automatically
     * rebooted by the control plane.
     */
    'never',
    /*
     * If this instance is running and unexpectedly fails (e.g. due to a host
     * software crash or unexpected host reboot), the control plane will make a
     * best-effort attempt to restart it. The control plane may choose not to
     * restart the instance to preserve the overall availability of the system.
     */
     'best_effort'
);


/*
 * TODO consider how we want to manage multiple sagas operating on the same
 * Instance -- e.g., reboot concurrent with destroy or concurrent reboots or the
 * like.  Or changing # of CPUs or memory size.
 */
CREATE TABLE IF NOT EXISTS omicron.public.instance (
    /* Identity metadata (resource) */
    id UUID PRIMARY KEY,
    name STRING(63) NOT NULL,
    description STRING(512) NOT NULL,
    time_created TIMESTAMPTZ NOT NULL,
    time_modified TIMESTAMPTZ NOT NULL,
    /* Indicates that the object has been deleted */
    /* This is redundant for Instances, but we keep it here for consistency. */
    time_deleted TIMESTAMPTZ,

    /* Every Instance is in exactly one Project at a time. */
    project_id UUID NOT NULL,

    /* user data for instance initialization systems (e.g. cloud-init) */
    user_data BYTES NOT NULL,

    /* The last-updated time and generation for the instance's state. */
    time_state_updated TIMESTAMPTZ NOT NULL,
    state_generation INT NOT NULL,

    /* FK into `vmm` for the Propolis server that's backing this instance. */
    active_propolis_id UUID,

    /* FK into `vmm` for the migration target Propolis server, if one exists. */
    target_propolis_id UUID,

    /* Identifies any ongoing migration for this instance. */
    migration_id UUID,

    /* Instance configuration */
    ncpus INT NOT NULL,
    memory INT NOT NULL,
    hostname STRING(63) NOT NULL,

    /* ID of the instance update saga that has locked this instance for
     * updating, if one exists. */
    updater_id UUID,

    /* Generation of the instance updater lock */
    updater_gen INT NOT NULL DEFAULT 0,

    /*
     * The internal instance state. If this is 'vmm', the externally-visible
     * instance state is derived from its active VMM's state. This column is
     * distant from its generation number and update time because it is
     * deleted and recreated by the schema upgrade process; see the
     * `separate-instance-and-vmm-states` schema change for details.
     */
    state omicron.public.instance_state_v2 NOT NULL,

    /*
     * The time of the most recent auto-restart attempt, or NULL if the control
     * plane has never attempted to automatically restart this instance.
     */
    time_last_auto_restarted TIMESTAMPTZ,

    /*
     * What failures should result in an instance being automatically restarted
     * by the control plane.
     */
    auto_restart_policy omicron.public.instance_auto_restart,

    /*
<<<<<<< HEAD
     * Which disk, if any, is the one this instance should be directed to boot
     * from. With a boot device selected, guest OSes cannot configure their
     * boot policy for future boots, so also permit NULL to indicate a guest
     * does not want our policy, and instead should be permitted control over
     * its boot-time fates.
     */
    boot_disk_id UUID,
=======
     * The cooldown period that must elapse between consecutive auto restart
     * attempts. If this is NULL, no cooldown period is explicitly configured
     * for this instance, and the default cooldown period should be used.
     */
     auto_restart_cooldown INTERVAL,

>>>>>>> eb4d5a5d

    CONSTRAINT vmm_iff_active_propolis CHECK (
        ((state = 'vmm') AND (active_propolis_id IS NOT NULL)) OR
        ((state != 'vmm') AND (active_propolis_id IS NULL))
    )
);

-- Names for instances within a project should be unique
CREATE UNIQUE INDEX IF NOT EXISTS lookup_instance_by_project ON omicron.public.instance (
    project_id,
    name
) WHERE
    time_deleted IS NULL;

-- Many control plane operations wish to select all the instances in particular
-- states.
CREATE INDEX IF NOT EXISTS lookup_instance_by_state
ON
    omicron.public.instance (state)
WHERE
    time_deleted IS NULL;

/*
 * A special view of an instance provided to operators for insights into what's running
 * on a sled.
 *
 * This view requires the VMM table, which doesn't exist yet, so create a
 * "placeholder" view here and replace it with the full view once the table is
 * defined. See the README for more context.
 */

CREATE VIEW IF NOT EXISTS omicron.public.sled_instance
AS SELECT
    instance.id
FROM
    omicron.public.instance AS instance
WHERE
    instance.time_deleted IS NULL;

/*
 * Guest-Visible, Virtual Disks
 */

/*
 * TODO The Rust enum to which this type is converted
 * carries data in some of its variants, such as the UUID
 * of the instance to which a disk is attached.
 *
 * This makes the conversion to/from this enum type here much
 * more difficult, since we need a way to manage that data
 * coherently.
 *
 * See <https://github.com/oxidecomputer/omicron/issues/312>.
 */
-- CREATE TYPE omicron.public.DiskState AS ENUM (
--     'creating',
--     'detached',
--     'attaching',
--     'attached',
--     'detaching',
--     'destroyed',
--     'faulted'
-- );

CREATE TYPE IF NOT EXISTS omicron.public.block_size AS ENUM (
  '512',
  '2048',
  '4096'
);

CREATE TABLE IF NOT EXISTS omicron.public.disk (
    /* Identity metadata (resource) */
    id UUID PRIMARY KEY,
    name STRING(63) NOT NULL,
    description STRING(512) NOT NULL,
    time_created TIMESTAMPTZ NOT NULL,
    time_modified TIMESTAMPTZ NOT NULL,
    /* Indicates that the object has been deleted */
    /* This is redundant for Disks, but we keep it here for consistency. */
    time_deleted TIMESTAMPTZ,

    /* child resource generation number, per RFD 192 */
    rcgen INT NOT NULL,

    /* Every Disk is in exactly one Project at a time. */
    project_id UUID NOT NULL,

    /* Every disk consists of a root volume */
    volume_id UUID NOT NULL,

    /*
     * TODO Would it make sense for the runtime state to live in a separate
     * table?
     */
    /* Runtime state */
    -- disk_state omicron.public.DiskState NOT NULL, /* TODO see above */
    disk_state STRING(32) NOT NULL,
    /*
     * Every Disk may be attaching to, attached to, or detaching from at most
     * one Instance at a time.
     */
    attach_instance_id UUID,
    state_generation INT NOT NULL,
    slot INT2 CHECK (slot >= 0 AND slot < 8),
    time_state_updated TIMESTAMPTZ NOT NULL,

    /* Disk configuration */
    size_bytes INT NOT NULL,
    block_size omicron.public.block_size NOT NULL,
    origin_snapshot UUID,
    origin_image UUID,

    pantry_address TEXT
);

CREATE UNIQUE INDEX IF NOT EXISTS lookup_disk_by_project ON omicron.public.disk (
    project_id,
    name
) WHERE
    time_deleted IS NULL;

CREATE UNIQUE INDEX IF NOT EXISTS lookup_disk_by_instance ON omicron.public.disk (
    attach_instance_id,
    id
) WHERE
    time_deleted IS NULL AND attach_instance_id IS NOT NULL;

CREATE UNIQUE INDEX IF NOT EXISTS lookup_deleted_disk ON omicron.public.disk (
    id
) WHERE
    time_deleted IS NOT NULL;

CREATE UNIQUE INDEX IF NOT EXISTS lookup_disk_by_volume_id ON omicron.public.disk (
    volume_id
) WHERE
    time_deleted IS NULL;

CREATE TABLE IF NOT EXISTS omicron.public.image (
    /* Identity metadata (resource) */
    id UUID PRIMARY KEY,
    name STRING(63) NOT NULL,
    description STRING(512) NOT NULL,
    time_created TIMESTAMPTZ NOT NULL,
    time_modified TIMESTAMPTZ NOT NULL,
    /* Indicates that the object has been deleted */
    time_deleted TIMESTAMPTZ,

    silo_id UUID NOT NULL,
    project_id UUID,

    volume_id UUID NOT NULL,

    url STRING(8192),
    os STRING(64) NOT NULL,
    version STRING(64) NOT NULL,
    digest TEXT,
    block_size omicron.public.block_size NOT NULL,
    size_bytes INT NOT NULL
);

CREATE VIEW IF NOT EXISTS omicron.public.project_image AS
SELECT
    id,
    name,
    description,
    time_created,
    time_modified,
    time_deleted,
    silo_id,
    project_id,
    volume_id,
    url,
    os,
    version,
    digest,
    block_size,
    size_bytes
FROM
    omicron.public.image
WHERE
    project_id IS NOT NULL;

CREATE VIEW IF NOT EXISTS omicron.public.silo_image AS
SELECT
    id,
    name,
    description,
    time_created,
    time_modified,
    time_deleted,
    silo_id,
    volume_id,
    url,
    os,
    version,
    digest,
    block_size,
    size_bytes
FROM
    omicron.public.image
WHERE
    project_id IS NULL;

/* Index for silo images */
CREATE UNIQUE INDEX IF NOT EXISTS lookup_image_by_silo on omicron.public.image (
    silo_id,
    name
) WHERE
    time_deleted is NULL AND
    project_id is NULL;

/* Index for project images */
CREATE UNIQUE INDEX IF NOT EXISTS lookup_image_by_silo_and_project on omicron.public.image (
    silo_id,
    project_id,
    name
) WHERE
    time_deleted is NULL AND
    project_id is NOT NULL;

CREATE TYPE IF NOT EXISTS omicron.public.snapshot_state AS ENUM (
  'creating',
  'ready',
  'faulted',
  'destroyed'
);

CREATE TABLE IF NOT EXISTS omicron.public.snapshot (
    /* Identity metadata (resource) */
    id UUID PRIMARY KEY,
    name STRING(63) NOT NULL,
    description STRING(512) NOT NULL,
    time_created TIMESTAMPTZ NOT NULL,
    time_modified TIMESTAMPTZ NOT NULL,
    /* Indicates that the object has been deleted */
    time_deleted TIMESTAMPTZ,

    /* Every Snapshot is in exactly one Project at a time. */
    project_id UUID NOT NULL,

    /* Every Snapshot originated from a single disk */
    disk_id UUID NOT NULL,

    /* Every Snapshot consists of a root volume */
    volume_id UUID NOT NULL,

    /* Where will the scrubbed blocks eventually land? */
    destination_volume_id UUID NOT NULL,

    gen INT NOT NULL,
    state omicron.public.snapshot_state NOT NULL,
    block_size omicron.public.block_size NOT NULL,

    /* Disk configuration (from the time the snapshot was taken) */
    size_bytes INT NOT NULL
);

CREATE UNIQUE INDEX IF NOT EXISTS lookup_snapshot_by_project ON omicron.public.snapshot (
    project_id,
    name
) WHERE
    time_deleted IS NULL;

/*
 * Oximeter collector servers.
 */
CREATE TABLE IF NOT EXISTS omicron.public.oximeter (
    id UUID PRIMARY KEY,
    time_created TIMESTAMPTZ NOT NULL,
    time_modified TIMESTAMPTZ NOT NULL,
    ip INET NOT NULL,
    port INT4 CHECK (port BETWEEN 0 AND 65535) NOT NULL,
    time_expunged TIMESTAMPTZ
);

/*
 * The query Nexus runs to choose an Oximeter instance for new metric producers
 * involves listing the non-expunged instances sorted by ID, which would require
 * a full table scan without this index.
 */
CREATE UNIQUE INDEX IF NOT EXISTS list_non_expunged_oximeter ON omicron.public.oximeter (
    id
) WHERE
    time_expunged IS NULL;

/*
 * The kind of metric producer each record corresponds to.
 */
CREATE TYPE IF NOT EXISTS omicron.public.producer_kind AS ENUM (
    -- A sled agent for an entry in the sled table.
    'sled_agent',
    -- A service in a blueprint (typically the current target blueprint, but it
    -- may reference a prior blueprint if the service is in the process of being
    -- removed).
    'service',
    -- A Propolis VMM for an instance in the omicron.public.instance table
    'instance',
    -- A management gateway service on a scrimlet.
    'management_gateway'
);

/*
 * Information about registered metric producers.
 */
CREATE TABLE IF NOT EXISTS omicron.public.metric_producer (
    id UUID PRIMARY KEY,
    time_created TIMESTAMPTZ NOT NULL,
    time_modified TIMESTAMPTZ NOT NULL,
    kind omicron.public.producer_kind NOT NULL,
    ip INET NOT NULL,
    port INT4 CHECK (port BETWEEN 0 AND 65535) NOT NULL,
    interval FLOAT NOT NULL,
    /* Oximeter collector instance to which this metric producer is assigned. */
    oximeter_id UUID NOT NULL
);

CREATE UNIQUE INDEX IF NOT EXISTS lookup_producer_by_oximeter ON omicron.public.metric_producer (
    oximeter_id,
    id
);

CREATE INDEX IF NOT EXISTS lookup_producer_by_time_modified ON omicron.public.metric_producer (
    time_modified
);

/*
 * VPCs and networking primitives
 */


CREATE TABLE IF NOT EXISTS omicron.public.vpc (
    /* Identity metadata (resource) */
    id UUID PRIMARY KEY,
    name STRING(63) NOT NULL,
    description STRING(512) NOT NULL,
    time_created TIMESTAMPTZ NOT NULL,
    time_modified TIMESTAMPTZ NOT NULL,
    /* Indicates that the object has been deleted */
    time_deleted TIMESTAMPTZ,
    project_id UUID NOT NULL,
    system_router_id UUID NOT NULL,
    dns_name STRING(63) NOT NULL,

    /*
     * The Geneve Virtual Network Identifier for this VPC. Note that this is a
     * 24-bit unsigned value, properties which are checked in the application,
     * not the database.
     */
    vni INT4 NOT NULL,

    /* The IPv6 prefix allocated to subnets. */
    ipv6_prefix INET NOT NULL,

    /* Used to ensure that two requests do not concurrently modify the
       VPC's firewall */
    firewall_gen INT NOT NULL,

    /* Child-resource generation number for VPC Subnets. */
    subnet_gen INT8 NOT NULL
);

CREATE UNIQUE INDEX IF NOT EXISTS lookup_vpc_by_project ON omicron.public.vpc (
    project_id,
    name
) WHERE
    time_deleted IS NULL;

CREATE UNIQUE INDEX IF NOT EXISTS lookup_vpc_by_vni ON omicron.public.vpc (
    vni
) WHERE
    time_deleted IS NULL;

CREATE TABLE IF NOT EXISTS omicron.public.vpc_subnet (
    /* Identity metadata (resource) */
    id UUID PRIMARY KEY,
    name STRING(63) NOT NULL,
    description STRING(512) NOT NULL,
    time_created TIMESTAMPTZ NOT NULL,
    time_modified TIMESTAMPTZ NOT NULL,
    /* Indicates that the object has been deleted */
    time_deleted TIMESTAMPTZ,
    vpc_id UUID NOT NULL,
    /* Child resource creation generation number */
    rcgen INT8 NOT NULL,
    ipv4_block INET NOT NULL,
    ipv6_block INET NOT NULL,
    /* nullable FK to the `vpc_router` table. */
    custom_router_id UUID
);

/* Subnet and network interface names are unique per VPC, not project */
CREATE UNIQUE INDEX IF NOT EXISTS vpc_subnet_vpc_id_name_key ON omicron.public.vpc_subnet (
    vpc_id,
    name
) WHERE
    time_deleted IS NULL;

/* The kind of network interface. */
CREATE TYPE IF NOT EXISTS omicron.public.network_interface_kind AS ENUM (
    /* An interface attached to a guest instance. */
    'instance',

    /* An interface attached to a service. */
    'service',
    'probe'
);

CREATE TABLE IF NOT EXISTS omicron.public.network_interface (
    /* Identity metadata (resource) */
    id UUID PRIMARY KEY,
    name STRING(63) NOT NULL,
    description STRING(512) NOT NULL,
    time_created TIMESTAMPTZ NOT NULL,
    time_modified TIMESTAMPTZ NOT NULL,
    /* Indicates that the object has been deleted */
    time_deleted TIMESTAMPTZ,

    /* The kind of network interface, e.g., instance */
    kind omicron.public.network_interface_kind NOT NULL,

    /*
     * FK into the parent resource of this interface (e.g. Instance, Service)
     * as determined by the `kind`.
     */
    parent_id UUID NOT NULL,

    /* FK into VPC table */
    vpc_id UUID NOT NULL,
    /* FK into VPCSubnet table. */
    subnet_id UUID NOT NULL,

    /*
     * The EUI-48 MAC address of the guest interface.
     *
     * Note that we use the bytes of a 64-bit integer, in big-endian byte order
     * to represent the MAC.
     */
    mac INT8 NOT NULL,

    /* The private VPC IP address of the interface. */
    ip INET NOT NULL,

    /*
     * Limited to 8 NICs per instance. This value must be kept in sync with
     * `crate::nexus::MAX_NICS_PER_INSTANCE`.
     */
    slot INT2 NOT NULL CHECK (slot >= 0 AND slot < 8),

    /* True if this interface is the primary interface.
     *
     * The primary interface appears in DNS and its address is used for external
     * connectivity.
     */
    is_primary BOOL NOT NULL,

    /*
     * A supplementary list of addresses/CIDR blocks which a NIC is
     * *allowed* to send/receive traffic on, in addition to its
     * assigned address.
     */
    transit_ips INET[] NOT NULL DEFAULT ARRAY[]
);

/* A view of the network_interface table for just instance-kind records. */
CREATE VIEW IF NOT EXISTS omicron.public.instance_network_interface AS
SELECT
    id,
    name,
    description,
    time_created,
    time_modified,
    time_deleted,
    parent_id AS instance_id,
    vpc_id,
    subnet_id,
    mac,
    ip,
    slot,
    is_primary,
    transit_ips
FROM
    omicron.public.network_interface
WHERE
    kind = 'instance';

/* A view of the network_interface table for just service-kind records. */
CREATE VIEW IF NOT EXISTS omicron.public.service_network_interface AS
SELECT
    id,
    name,
    description,
    time_created,
    time_modified,
    time_deleted,
    parent_id AS service_id,
    vpc_id,
    subnet_id,
    mac,
    ip,
    slot,
    is_primary
FROM
    omicron.public.network_interface
WHERE
    kind = 'service';

/* TODO-completeness

 * We currently have a NetworkInterface table with the IP and MAC addresses inline.
 * Eventually, we'll probably want to move these to their own tables, and
 * refer to them here, most notably to support multiple IPs per NIC, as well
 * as moving IPs between NICs on different instances, etc.
 */

/* Ensure we do not assign the same address twice within a subnet */
CREATE UNIQUE INDEX IF NOT EXISTS network_interface_subnet_id_ip_key ON omicron.public.network_interface (
    subnet_id,
    ip
) WHERE
    time_deleted IS NULL;

/* Ensure we do not assign the same MAC twice within a VPC
 * See RFD174's discussion on the scope of virtual MACs
 */
CREATE UNIQUE INDEX IF NOT EXISTS network_interface_vpc_id_mac_key ON omicron.public.network_interface (
    vpc_id,
    mac
) WHERE
    time_deleted IS NULL;

/*
 * Index used to verify that all interfaces for a resource (e.g. Instance,
 * Service) are contained within a single VPC, and that all interfaces are
 * in unique VPC Subnets.
 *
 * This is also used to quickly find the primary interface since
 * we store the `is_primary` column. Such queries are mostly used
 * when setting a new primary interface.
 */
CREATE UNIQUE INDEX IF NOT EXISTS network_interface_parent_id_name_kind_key ON omicron.public.network_interface (
    parent_id,
    name,
    kind
)
STORING (vpc_id, subnet_id, is_primary)
WHERE
    time_deleted IS NULL;

/*
 * Index used to verify that all interfaces for a resource (e.g. Instance,
 * Service) have unique slots.
 */
CREATE UNIQUE INDEX IF NOT EXISTS network_interface_parent_id_slot_key ON omicron.public.network_interface (
    parent_id,
    slot
)
WHERE
    time_deleted IS NULL;

CREATE TYPE IF NOT EXISTS omicron.public.vpc_firewall_rule_status AS ENUM (
    'disabled',
    'enabled'
);

CREATE TYPE IF NOT EXISTS omicron.public.vpc_firewall_rule_direction AS ENUM (
    'inbound',
    'outbound'
);

CREATE TYPE IF NOT EXISTS omicron.public.vpc_firewall_rule_action AS ENUM (
    'allow',
    'deny'
);

CREATE TYPE IF NOT EXISTS omicron.public.vpc_firewall_rule_protocol AS ENUM (
    'TCP',
    'UDP',
    'ICMP'
);

CREATE TABLE IF NOT EXISTS omicron.public.vpc_firewall_rule (
    /* Identity metadata (resource) */
    id UUID PRIMARY KEY,
    name STRING(63) NOT NULL,
    description STRING(512) NOT NULL,
    time_created TIMESTAMPTZ NOT NULL,
    time_modified TIMESTAMPTZ NOT NULL,
    /* Indicates that the object has been deleted */
    time_deleted TIMESTAMPTZ,

    vpc_id UUID NOT NULL,
    status omicron.public.vpc_firewall_rule_status NOT NULL,
    direction omicron.public.vpc_firewall_rule_direction NOT NULL,
    /* Array of targets. 128 was picked to include plenty of space for
       a tag, colon, and resource identifier. */
    targets STRING(128)[] NOT NULL,
    /* Also an array of targets */
    filter_hosts STRING(128)[],
    filter_ports STRING(11)[],
    filter_protocols omicron.public.vpc_firewall_rule_protocol[],
    action omicron.public.vpc_firewall_rule_action NOT NULL,
    priority INT4 CHECK (priority BETWEEN 0 AND 65535) NOT NULL
);

CREATE UNIQUE INDEX IF NOT EXISTS lookup_firewall_by_vpc ON omicron.public.vpc_firewall_rule (
    vpc_id,
    name
) WHERE
    time_deleted IS NULL;

CREATE TYPE IF NOT EXISTS omicron.public.vpc_router_kind AS ENUM (
    'system',
    'custom'
);

CREATE TABLE IF NOT EXISTS omicron.public.vpc_router (
    /* Identity metadata (resource) */
    id UUID PRIMARY KEY,
    name STRING(63) NOT NULL,
    description STRING(512) NOT NULL,
    time_created TIMESTAMPTZ NOT NULL,
    time_modified TIMESTAMPTZ NOT NULL,
    /* Indicates that the object has been deleted */
    time_deleted TIMESTAMPTZ,
    kind omicron.public.vpc_router_kind NOT NULL,
    vpc_id UUID NOT NULL,
    rcgen INT NOT NULL,
    /*
     * version information used to trigger VPC router RPW.
     * this is sensitive to CRUD on named resources beyond
     * routers e.g. instances, subnets, ...
     */
    resolved_version INT NOT NULL DEFAULT 0
);

CREATE UNIQUE INDEX IF NOT EXISTS lookup_router_by_vpc ON omicron.public.vpc_router (
    vpc_id,
    name
) WHERE
    time_deleted IS NULL;

CREATE TYPE IF NOT EXISTS omicron.public.router_route_kind AS ENUM (
    'default',
    'vpc_subnet',
    'vpc_peering',
    'custom'
);

CREATE TABLE IF NOT EXISTS omicron.public.router_route (
    /* Identity metadata (resource) */
    id UUID PRIMARY KEY,
    name STRING(63) NOT NULL,
    description STRING(512) NOT NULL,
    time_created TIMESTAMPTZ NOT NULL,
    time_modified TIMESTAMPTZ NOT NULL,
    /* Indicates that the object has been deleted */
    time_deleted TIMESTAMPTZ,

    /* FK to the `vpc_router` table. */
    vpc_router_id UUID NOT NULL,
    kind omicron.public.router_route_kind NOT NULL,
    target STRING(128) NOT NULL,
    destination STRING(128) NOT NULL
);

CREATE UNIQUE INDEX IF NOT EXISTS lookup_route_by_router ON omicron.public.router_route (
    vpc_router_id,
    name
) WHERE
    time_deleted IS NULL;

/*
 * An IP Pool, a collection of zero or more IP ranges for external IPs.
 */
CREATE TABLE IF NOT EXISTS omicron.public.ip_pool (
    /* Resource identity metadata */
    id UUID PRIMARY KEY,
    name STRING(63) NOT NULL,
    description STRING(512) NOT NULL,
    time_created TIMESTAMPTZ NOT NULL,
    time_modified TIMESTAMPTZ NOT NULL,
    time_deleted TIMESTAMPTZ,

    /* The collection's child-resource generation number */
    rcgen INT8 NOT NULL
);

/*
 * Index ensuring uniqueness of IP Pool names, globally.
 */
CREATE UNIQUE INDEX IF NOT EXISTS lookup_pool_by_name ON omicron.public.ip_pool (
    name
) WHERE
    time_deleted IS NULL;

-- The order here is most-specific first, and it matters because we use this
-- fact to select the most specific default in the case where there is both a
-- silo default and a fleet default. If we were to add a project type, it should
-- be added before silo.
CREATE TYPE IF NOT EXISTS omicron.public.ip_pool_resource_type AS ENUM (
    'silo'
);

-- join table associating IP pools with resources like fleet or silo
CREATE TABLE IF NOT EXISTS omicron.public.ip_pool_resource (
    ip_pool_id UUID NOT NULL,
    resource_type omicron.public.ip_pool_resource_type NOT NULL,
    resource_id UUID NOT NULL,
    is_default BOOL NOT NULL,
    -- TODO: timestamps for soft deletes?

    -- resource_type is redundant because resource IDs are globally unique, but
    -- logically it belongs here
    PRIMARY KEY (ip_pool_id, resource_type, resource_id)
);

-- a given resource can only have one default ip pool
CREATE UNIQUE INDEX IF NOT EXISTS one_default_ip_pool_per_resource ON omicron.public.ip_pool_resource (
    resource_id
) where
    is_default = true;

-- created solely to prevent a table scan when we delete links on silo delete
CREATE INDEX IF NOT EXISTS ip_pool_resource_id ON omicron.public.ip_pool_resource (
    resource_id
);
CREATE INDEX IF NOT EXISTS ip_pool_resource_ip_pool_id ON omicron.public.ip_pool_resource (
    ip_pool_id
);

/*
 * IP Pools are made up of a set of IP ranges, which are start/stop addresses.
 * Note that these need not be CIDR blocks or well-behaved subnets with a
 * specific netmask.
 */
CREATE TABLE IF NOT EXISTS omicron.public.ip_pool_range (
    id UUID PRIMARY KEY,
    time_created TIMESTAMPTZ NOT NULL,
    time_modified TIMESTAMPTZ NOT NULL,
    time_deleted TIMESTAMPTZ,
    first_address INET NOT NULL,
    /* The range is inclusive of the last address. */
    last_address INET NOT NULL,
    ip_pool_id UUID NOT NULL,
    /* Tracks child resources, IP addresses allocated out of this range. */
    rcgen INT8 NOT NULL
);

/*
 * These help Nexus enforce that the ranges within an IP Pool do not overlap
 * with any other ranges. See `nexus/src/db/queries/ip_pool.rs` for the actual
 * query which does that.
 */
CREATE UNIQUE INDEX IF NOT EXISTS lookup_pool_range_by_first_address ON omicron.public.ip_pool_range (
    first_address
)
STORING (last_address)
WHERE time_deleted IS NULL;
CREATE UNIQUE INDEX IF NOT EXISTS lookup_pool_range_by_last_address ON omicron.public.ip_pool_range (
    last_address
)
STORING (first_address)
WHERE time_deleted IS NULL;


/* The kind of external IP address. */
CREATE TYPE IF NOT EXISTS omicron.public.ip_kind AS ENUM (
    /*
     * Source NAT provided to all guests by default or for services that
     * only require outbound external connectivity.
     */
    'snat',

    /*
     * An ephemeral IP is a fixed, known address whose lifetime is the same as
     * the instance to which it is attached.
     * Not valid for services.
     */
    'ephemeral',

    /*
     * A floating IP is an independent, named API resource that can be assigned
     * to an instance or service.
     */
    'floating'
);

CREATE TYPE IF NOT EXISTS omicron.public.ip_attach_state AS ENUM (
    'detached',
    'attached',
    'detaching',
    'attaching'
);

/*
 * External IP addresses used for guest instances and externally-facing
 * services.
 */
CREATE TABLE IF NOT EXISTS omicron.public.external_ip (
    /* Identity metadata */
    id UUID PRIMARY KEY,

    /* Name for floating IPs. See the constraints below. */
    name STRING(63),

    /* Description for floating IPs. See the constraints below. */
    description STRING(512),

    time_created TIMESTAMPTZ NOT NULL,
    time_modified TIMESTAMPTZ NOT NULL,
    time_deleted TIMESTAMPTZ,

    /* FK to the `ip_pool` table. */
    ip_pool_id UUID NOT NULL,

    /* FK to the `ip_pool_range` table. */
    ip_pool_range_id UUID NOT NULL,

    /* True if this IP is associated with a service rather than an instance. */
    is_service BOOL NOT NULL,

    /* FK to the `instance` or `service` table. See constraints below. */
    parent_id UUID,

    /* The kind of external address, e.g., ephemeral. */
    kind omicron.public.ip_kind NOT NULL,

    /* The actual external IP address. */
    ip INET NOT NULL,

    /* The first port in the allowed range, inclusive. */
    first_port INT4 NOT NULL,

    /* The last port in the allowed range, also inclusive. */
    last_port INT4 NOT NULL,

    /* FK to the `project` table. */
    project_id UUID,

    /* State of this IP with regard to instance attach/detach
     * operations. This is mainly used to prevent concurrent use
     * across sagas and allow rollback to correct state.
     */
    state omicron.public.ip_attach_state NOT NULL,

    is_probe BOOL NOT NULL DEFAULT false,

    /* The name must be non-NULL iff this is a floating IP. */
    CONSTRAINT null_fip_name CHECK (
        (kind != 'floating' AND name IS NULL) OR
        (kind = 'floating' AND name IS NOT NULL)
    ),

    /* The description must be non-NULL iff this is a floating IP. */
    CONSTRAINT null_fip_description CHECK (
        (kind != 'floating' AND description IS NULL) OR
        (kind = 'floating' AND description IS NOT NULL)
    ),

    /* Only floating IPs can be attached to a project, and
     * they must have a parent project if they are instance FIPs.
     */
    CONSTRAINT null_project_id CHECK (
        (kind = 'floating' AND is_service = FALSE AND project_id is NOT NULL) OR
        ((kind != 'floating' OR is_service = TRUE) AND project_id IS NULL)
    ),

    /*
     * Only nullable if this is a floating/ephemeral IP, which may exist not
     * attached to any instance or service yet. Ephemeral IPs should not generally
     * exist without parent instances/services, but need to temporarily exist in
     * this state for live attachment.
     */
    CONSTRAINT null_snat_parent_id CHECK (
        (kind != 'snat') OR (parent_id IS NOT NULL)
    ),

    /* Ephemeral IPs are not supported for services. */
    CONSTRAINT ephemeral_kind_service CHECK (
        (kind = 'ephemeral' AND is_service = FALSE) OR (kind != 'ephemeral')
    ),

    /*
     * (Not detached) => non-null parent_id.
     * This is not a two-way implication because SNAT IPs
     * cannot have a null parent_id.
     */
    CONSTRAINT detached_null_parent_id CHECK (
        (state = 'detached') OR (parent_id IS NOT NULL)
    )
);

/*
 * Index used to support quickly looking up children of the IP Pool range table,
 * when checking for allocated addresses during deletion.
 */
CREATE INDEX IF NOT EXISTS external_ip_by_pool ON omicron.public.external_ip (
    ip_pool_id,
    ip_pool_range_id
)
    WHERE time_deleted IS NULL;

/*
 * Index used to enforce uniqueness of external IPs
 *
 * NOTE: This relies on the uniqueness constraint of IP addresses across all
 * pools, _and_ on the fact that the number of ports assigned to each instance
 * is fixed at compile time.
 */
CREATE UNIQUE INDEX IF NOT EXISTS external_ip_unique ON omicron.public.external_ip (
    ip,
    first_port
)
    WHERE time_deleted IS NULL;

CREATE UNIQUE INDEX IF NOT EXISTS lookup_external_ip_by_parent ON omicron.public.external_ip (
    parent_id,
    id
)
    WHERE parent_id IS NOT NULL AND time_deleted IS NULL;

/* Enforce a limit of one Ephemeral IP per instance */
CREATE UNIQUE INDEX IF NOT EXISTS one_ephemeral_ip_per_instance ON omicron.public.external_ip (
    parent_id
)
    WHERE kind = 'ephemeral' AND parent_id IS NOT NULL AND time_deleted IS NULL;

/* Enforce name-uniqueness of floating (service) IPs at fleet level. */
CREATE UNIQUE INDEX IF NOT EXISTS lookup_floating_ip_by_name on omicron.public.external_ip (
    name
) WHERE
    kind = 'floating' AND
    time_deleted is NULL AND
    project_id is NULL;

/* Enforce name-uniqueness of floating IPs at project level. */
CREATE UNIQUE INDEX IF NOT EXISTS lookup_floating_ip_by_name_and_project on omicron.public.external_ip (
    project_id,
    name
) WHERE
    kind = 'floating' AND
    time_deleted is NULL AND
    project_id is NOT NULL;

CREATE VIEW IF NOT EXISTS omicron.public.floating_ip AS
SELECT
    id,
    name,
    description,
    time_created,
    time_modified,
    time_deleted,
    ip_pool_id,
    ip_pool_range_id,
    is_service,
    parent_id,
    ip,
    project_id
FROM
    omicron.public.external_ip
WHERE
    omicron.public.external_ip.kind = 'floating' AND
    project_id IS NOT NULL;

/*******************************************************************/

/*
 * Sagas
 */

CREATE TYPE IF NOT EXISTS omicron.public.saga_state AS ENUM (
    'running',
    'unwinding',
    'done'
);


CREATE TABLE IF NOT EXISTS omicron.public.saga (
    /* immutable fields */

    /* unique identifier for this execution */
    id UUID PRIMARY KEY,
    /* unique id of the creator */
    creator UUID NOT NULL,
    /* time the saga was started */
    time_created TIMESTAMPTZ NOT NULL,
    /* saga name */
    name STRING(128) NOT NULL,
    /* saga DAG (includes params and name) */
    saga_dag JSONB NOT NULL,

    /*
     * TODO:
     * - id for current SEC (maybe NULL?)
     * - time of last adoption
     * - previous SEC? previous adoption time?
     * - number of adoptions?
     */
    saga_state omicron.public.saga_state NOT NULL,
    current_sec UUID,
    adopt_generation INT NOT NULL,
    adopt_time TIMESTAMPTZ NOT NULL
);

/*
 * For recovery (and probably takeover), we need to be able to list running
 * sagas by SEC.  We need to paginate this list by the id.
 */
CREATE UNIQUE INDEX IF NOT EXISTS lookup_saga_by_sec ON omicron.public.saga (
    current_sec, id
) WHERE saga_state != 'done';

/*
 * TODO more indexes for Saga?
 * - Debugging and/or reporting: saga_name? creator?
 */
/*
 * TODO: This is a data-carrying enum, see note on disk_state.
 *
 * See <https://github.com/oxidecomputer/omicron/issues/312>.
 */
-- CREATE TYPE omicron.public.saga_node_event_type AS ENUM (
--    'started',
--    'succeeded',
--    'failed'
--    'undo_started'
--    'undo_finished'
-- );

CREATE TABLE IF NOT EXISTS omicron.public.saga_node_event (
    saga_id UUID NOT NULL,
    node_id INT NOT NULL,
    -- event_type omicron.public.saga_node_event_type NOT NULL,
    event_type STRING(31) NOT NULL,
    data JSONB,
    event_time TIMESTAMPTZ NOT NULL,
    creator UUID NOT NULL,

    /*
     * It's important to be able to list the nodes in a saga.  We put the
     * node_id in the saga so that we can paginate the list.
     *
     * We make it a UNIQUE index and include the event_type to prevent two SECs
     * from attempting to record the same event for the same saga.  Whether this
     * should be allowed is still TBD.
     */
    PRIMARY KEY (saga_id, node_id, event_type)
);

/*******************************************************************/

/*
 * Sessions for use by web console.
 */
CREATE TABLE IF NOT EXISTS omicron.public.console_session (
    token STRING(40) PRIMARY KEY,
    time_created TIMESTAMPTZ NOT NULL,
    time_last_used TIMESTAMPTZ NOT NULL,
    silo_user_id UUID NOT NULL
);

-- to be used for cleaning up old tokens
-- It's okay that this index is non-unique because we don't need to page through
-- this list.  We'll just grab the next N, delete them, then repeat.
CREATE INDEX IF NOT EXISTS lookup_console_by_creation ON omicron.public.console_session (
    time_created
);

-- This index is used to remove sessions for a user that's being deleted.
CREATE INDEX IF NOT EXISTS lookup_console_by_silo_user ON omicron.public.console_session (
    silo_user_id
);

/*******************************************************************/

-- Describes a single uploaded TUF repo.
--
-- Identified by both a random uuid and its SHA256 hash. The hash could be the
-- primary key, but it seems unnecessarily large and unwieldy.
CREATE TABLE IF NOT EXISTS omicron.public.tuf_repo (
    id UUID PRIMARY KEY,
    time_created TIMESTAMPTZ NOT NULL,

    sha256 STRING(64) NOT NULL,

    -- The version of the targets.json role that was used to generate the repo.
    targets_role_version INT NOT NULL,

    -- The valid_until time for the repo.
    valid_until TIMESTAMPTZ NOT NULL,

    -- The system version described in the TUF repo.
    --
    -- This is the "true" primary key, but is not treated as such in the
    -- database because we may want to change this format in the future.
    -- Re-doing primary keys is annoying.
    --
    -- Because the system version is embedded in the repo's artifacts.json,
    -- each system version is associated with exactly one checksum.
    system_version STRING(64) NOT NULL,

    -- For debugging only:
    -- Filename provided by the user.
    file_name TEXT NOT NULL,

    CONSTRAINT unique_checksum UNIQUE (sha256),
    CONSTRAINT unique_system_version UNIQUE (system_version)
);

-- Describes an individual artifact from an uploaded TUF repo.
--
-- In the future, this may also be used to describe artifacts that are fetched
-- from a remote TUF repo, but that requires some additional design work.
CREATE TABLE IF NOT EXISTS omicron.public.tuf_artifact (
    name STRING(63) NOT NULL,
    version STRING(63) NOT NULL,
    -- This used to be an enum but is now a string, because it can represent
    -- artifact kinds currently unknown to a particular version of Nexus as
    -- well.
    kind STRING(63) NOT NULL,

    -- The time this artifact was first recorded.
    time_created TIMESTAMPTZ NOT NULL,

    -- The SHA256 hash of the artifact, typically obtained from the TUF
    -- targets.json (and validated at extract time).
    sha256 STRING(64) NOT NULL,
    -- The length of the artifact, in bytes.
    artifact_size INT8 NOT NULL,

    PRIMARY KEY (name, version, kind)
);

-- Reflects that a particular artifact was provided by a particular TUF repo.
-- This is a many-many mapping.
CREATE TABLE IF NOT EXISTS omicron.public.tuf_repo_artifact (
    tuf_repo_id UUID NOT NULL,
    tuf_artifact_name STRING(63) NOT NULL,
    tuf_artifact_version STRING(63) NOT NULL,
    tuf_artifact_kind STRING(63) NOT NULL,

    /*
    For the primary key, this definition uses the natural key rather than a
    smaller surrogate key (UUID). That's because with CockroachDB the most
    important factor in selecting a primary key is the ability to distribute
    well. In this case, the first element of the primary key is the tuf_repo_id,
    which is a random UUID.

    For more, see https://www.cockroachlabs.com/blog/how-to-choose-a-primary-key/.
    */
    PRIMARY KEY (
        tuf_repo_id, tuf_artifact_name, tuf_artifact_version, tuf_artifact_kind
    )
);

/*******************************************************************/

/*
 * DNS Propagation
 *
 * The tables here are the source of truth of DNS data for both internal and
 * external DNS.
 */

/*
 * A DNS group is a collection of DNS zones covered by a single version number.
 * We have two DNS Groups in our system: "internal" (for internal service
 * discovery) and "external" (which we expose on customer networks to provide
 * DNS for our own customer-facing services, like the API and console).
 *
 * Each DNS server is associated with exactly one DNS group.  Nexus propagates
 * the entire contents of a DNS group (i.e., all of its zones and all of those
 * zones' DNS names and associated records) to every server in that group.
 */
CREATE TYPE IF NOT EXISTS omicron.public.dns_group AS ENUM (
    'internal',
    'external'
);

/*
 * A DNS Zone is basically just a DNS name at the root of a subtree served by
 * one of our DNS servers.  In a typical system, there would be two DNS zones:
 *
 * (1) in the "internal" DNS group, a zone called "control-plane.oxide.internal"
 *     used by the control plane for internal service discovery
 *
 * (2) in the "external" DNS group, a zone whose name is owned by the customer
 *     and specified when the rack is set up for the first time.  We will use
 *     this zone to advertise addresses for the services we provide on the
 *     customer network (i.e., the API and console).
 */
CREATE TABLE IF NOT EXISTS omicron.public.dns_zone (
    id UUID PRIMARY KEY,
    time_created TIMESTAMPTZ NOT NULL,
    dns_group omicron.public.dns_group NOT NULL,
    zone_name TEXT NOT NULL
);

/*
 * It's allowed (although probably not correct) for the same DNS zone to appear
 * in both the internal and external groups.  It is not allowed to specify the
 * same DNS zone twice within the same group.
 */
CREATE UNIQUE INDEX IF NOT EXISTS lookup_dns_zone_by_group ON omicron.public.dns_zone (
    dns_group, zone_name
);

/*
 * All the data associated with a DNS group is gathered together and assigned a
 * single version number, sometimes called a generation number.  When changing
 * the DNS data for a group (e.g., to add a new DNS name), clients first insert
 * a new row into this table with the next available generation number.  (This
 * table is not strictly necessary.  Instead, we could put the current version
 * number for the group into a `dns_group` table, and clients could update that
 * instead of inserting into this table.  But by using a table here, we have a
 * debugging record of all past generation updates, including metadata about who
 * created them and why.)
 */
CREATE TABLE IF NOT EXISTS omicron.public.dns_version (
    dns_group omicron.public.dns_group NOT NULL,
    version INT8 NOT NULL,

    /* These fields are for debugging only. */
    time_created TIMESTAMPTZ NOT NULL,
    creator TEXT NOT NULL,
    comment TEXT NOT NULL,

    PRIMARY KEY(dns_group, version)
);

/*
 * The meat of the DNS data: a list of DNS names.  Each name has one or more
 * records stored in JSON.
 *
 * To facilitate clients getting a consistent snapshot of the DNS data at a
 * given version, each name is stored with the version in which it was added and
 * (optionally) the version in which it was removed.  The name and record data
 * are immutable, so changing the records for a given name should be expressed
 * as removing the old name (setting "version_removed") and creating a new
 * record for the same name at a new version.
 */
CREATE TABLE IF NOT EXISTS omicron.public.dns_name (
    dns_zone_id UUID NOT NULL,
    version_added INT8 NOT NULL,
    version_removed INT8,
    name TEXT NOT NULL,
    dns_record_data JSONB NOT NULL,

    PRIMARY KEY (dns_zone_id, name, version_added)
);

/*
 * Any given live name should only exist once.  (Put differently: the primary
 * key already prevents us from having the same name added twice in the same
 * version.  But you should also not be able to add a name in any version if the
 * name is currently still live (i.e., version_removed IS NULL).
 */
CREATE UNIQUE INDEX IF NOT EXISTS lookup_dns_name_by_zone ON omicron.public.dns_name (
    dns_zone_id, name
) WHERE version_removed IS NULL;

/*******************************************************************/

/*
 * Identity and Access Management (IAM)
 *
 * **For more details and a worked example using the tables here, see the
 * documentation for the omicron_nexus crate, "authz" module.**
 */

/*
 * Users built into the system
 *
 * The ids and names for these users are well-known (i.e., they are used by
 * Nexus directly, so changing these would potentially break compatibility).
 */
CREATE TABLE IF NOT EXISTS omicron.public.user_builtin (
    /*
     * Identity metadata
     *
     * TODO-cleanup This uses the "resource identity" pattern because we want a
     * name and description, but it's not valid to support soft-deleting these
     * records.
     */
    id UUID PRIMARY KEY,
    name STRING(63) NOT NULL,
    description STRING(512) NOT NULL,
    time_created TIMESTAMPTZ NOT NULL,
    time_modified TIMESTAMPTZ NOT NULL,
    time_deleted TIMESTAMPTZ
);

CREATE UNIQUE INDEX IF NOT EXISTS lookup_user_builtin_by_name ON omicron.public.user_builtin (name);

/* User used by Nexus to create other users.  Do NOT add more users here! */
INSERT INTO omicron.public.user_builtin (
    id,
    name,
    description,
    time_created,
    time_modified
) VALUES (
    /* NOTE: this uuid and name are duplicated in nexus::authn. */
    '001de000-05e4-4000-8000-000000000001',
    'db-init',
    'user used for database initialization',
    NOW(),
    NOW()
) ON CONFLICT DO NOTHING;

/*
 * OAuth 2.0 Device Authorization Grant (RFC 8628)
 */

-- Device authorization requests. These records are short-lived,
-- and removed as soon as a token is granted. This allows us to
-- use the `user_code` as primary key, despite it not having very
-- much entropy.
-- TODO: A background task should remove unused expired records.
CREATE TABLE IF NOT EXISTS omicron.public.device_auth_request (
    user_code STRING(20) PRIMARY KEY,
    client_id UUID NOT NULL,
    device_code STRING(40) NOT NULL,
    time_created TIMESTAMPTZ NOT NULL,
    time_expires TIMESTAMPTZ NOT NULL
);

-- Access tokens granted in response to successful device authorization flows.
CREATE TABLE IF NOT EXISTS omicron.public.device_access_token (
    token STRING(40) PRIMARY KEY,
    client_id UUID NOT NULL,
    device_code STRING(40) NOT NULL,
    silo_user_id UUID NOT NULL,
    time_requested TIMESTAMPTZ NOT NULL,
    time_created TIMESTAMPTZ NOT NULL,
    time_expires TIMESTAMPTZ
);

-- This UNIQUE constraint is critical for ensuring that at most
-- one token is ever created for a given device authorization flow.
CREATE UNIQUE INDEX IF NOT EXISTS lookup_device_access_token_by_client ON omicron.public.device_access_token (
    client_id, device_code
);

-- This index is used to remove tokens for a user that's being deleted.
CREATE INDEX IF NOT EXISTS lookup_device_access_token_by_silo_user ON omicron.public.device_access_token (
    silo_user_id
);

/*
 * Roles built into the system
 *
 * You can think of a built-in role as an opaque token to which we assign a
 * hardcoded set of permissions.  The role that we call "project.viewer"
 * corresponds to the "viewer" role on the "project" resource.  A user that has
 * this role on a particular Project is granted various read-only permissions on
 * that Project.  The specific permissions associated with the role are defined
 * in Omicron's Polar (Oso) policy file.
 *
 * A built-in role like "project.viewer" has four parts:
 *
 * * resource type: "project"
 * * role name: "viewer"
 * * full name: "project.viewer"
 * * description: "Project Viewer"
 *
 * Internally, we can treat the tuple (resource type, role name) as a composite
 * primary key.  Externally, we expose this as the full name.  This is
 * consistent with RFD 43 and other IAM systems.
 *
 * These fields look awfully close to the identity metadata that we use for most
 * other tables.  But they're just different enough that we can't use most of
 * the same abstractions:
 *
 * * "id": We have no need for a uuid because the (resource_type, role_name) is
 *   already unique and immutable.
 * * "name": What we call "full name" above could instead be called "name",
 *   which would be consistent with other identity metadata.  But it's not a
 *   legal "name" because of the period, and it would be confusing to have
 *   "resource type", "role name", and "name".
 * * "time_created": not that useful because it's whenever the system was
 *   initialized, and we have plenty of other timestamps for that
 * * "time_modified": does not apply because the role cannot be changed
 * * "time_deleted" does not apply because the role cannot be deleted
 *
 * If the set of roles and their permissions are fixed, why store them in the
 * database at all?  Because what's dynamic is the assignment of roles to users.
 * We have a separate table that says "user U has role ROLE on resource
 * RESOURCE".  How do we represent the ROLE part of this association?  We use a
 * foreign key into this "role_builtin" table.
 */
CREATE TABLE IF NOT EXISTS omicron.public.role_builtin (
    resource_type STRING(63),
    role_name STRING(63),
    description STRING(512),

    PRIMARY KEY(resource_type, role_name)
);

/*
 * Assignments between users, roles, and resources
 *
 * An actor has a role on a resource if there's a record in this table that
 * points to that actor, role, and resource.
 *
 * For more details and a worked example, see the omicron_nexus::authz
 * module-level documentation.
 */

CREATE TYPE IF NOT EXISTS omicron.public.identity_type AS ENUM (
  'user_builtin',
  'silo_user',
  'silo_group'
);

CREATE TABLE IF NOT EXISTS omicron.public.role_assignment (
    /* Composite foreign key into "role_builtin" table */
    resource_type STRING(63) NOT NULL,
    role_name STRING(63) NOT NULL,

    /*
     * Foreign key into some other resource table.  Which table?  This is
     * identified implicitly by "resource_type" above.
     */
    resource_id UUID NOT NULL,

    /*
     * Foreign key into some other user table.  Which table?  That's determined
     * by "identity_type".
     */
    identity_id UUID NOT NULL,
    identity_type omicron.public.identity_type NOT NULL,

    /*
     * The resource_id, identity_id, and role_name uniquely identify the role
     * assignment.  We include the resource_type and identity_type as
     * belt-and-suspenders, but there should only be one resource type for any
     * resource id and one identity type for any identity id.
     *
     * By organizing the primary key by resource id, then role name, then
     * identity information, we can use it to generated paginated listings of
     * role assignments for a resource, ordered by role name.  It's surprisingly
     * load-bearing that "identity_type" appears last.  That's because when we
     * list a page of role assignments for a resource sorted by role name and
     * then identity id, every field _except_ identity_type is used in the
     * query's filter or sort order.  If identity_type appeared before one of
     * those fields, CockroachDB wouldn't necessarily know it could use the
     * primary key index to efficiently serve the query.
     */
    PRIMARY KEY(
        resource_id,
        resource_type,
        role_name,
        identity_id,
        identity_type
     )
);

/*******************************************************************/

/*
 * External Networking
 *
 * **For more details on external networking see RFD 267**
 */

CREATE TYPE IF NOT EXISTS omicron.public.address_lot_kind AS ENUM (
    'infra',
    'pool'
);

CREATE TABLE IF NOT EXISTS omicron.public.address_lot (
    id UUID PRIMARY KEY,
    name STRING(63) NOT NULL,
    description STRING(512) NOT NULL,
    time_created TIMESTAMPTZ NOT NULL,
    time_modified TIMESTAMPTZ NOT NULL,
    time_deleted TIMESTAMPTZ,
    kind omicron.public.address_lot_kind NOT NULL
);

CREATE UNIQUE INDEX IF NOT EXISTS lookup_address_lot_by_name ON omicron.public.address_lot (
    name
) WHERE
    time_deleted IS NULL;

CREATE TABLE IF NOT EXISTS omicron.public.address_lot_block (
    id UUID PRIMARY KEY,
    address_lot_id UUID NOT NULL,
    first_address INET NOT NULL,
    last_address INET NOT NULL
);

CREATE INDEX IF NOT EXISTS lookup_address_lot_block_by_lot ON omicron.public.address_lot_block (
    address_lot_id
);

CREATE TABLE IF NOT EXISTS omicron.public.address_lot_rsvd_block (
    id UUID PRIMARY KEY,
    address_lot_id UUID NOT NULL,
    first_address INET NOT NULL,
    last_address INET NOT NULL,
    anycast BOOL NOT NULL
);

CREATE INDEX IF NOT EXISTS lookup_address_lot_rsvd_block_by_lot ON omicron.public.address_lot_rsvd_block (
    address_lot_id
);

CREATE INDEX IF NOT EXISTS lookup_address_lot_rsvd_block_by_anycast ON omicron.public.address_lot_rsvd_block (
    anycast
);

CREATE TABLE IF NOT EXISTS omicron.public.loopback_address (
    id UUID PRIMARY KEY,
    time_created TIMESTAMPTZ NOT NULL,
    time_modified TIMESTAMPTZ NOT NULL,
    address_lot_block_id UUID NOT NULL,
    rsvd_address_lot_block_id UUID NOT NULL,
    rack_id UUID NOT NULL,
    switch_location TEXT NOT NULL,
    address INET NOT NULL,
    anycast BOOL NOT NULL
);

/* TODO https://github.com/oxidecomputer/omicron/issues/3001 */

CREATE UNIQUE INDEX IF NOT EXISTS lookup_loopback_address ON omicron.public.loopback_address (
    address, rack_id, switch_location
);

CREATE TABLE IF NOT EXISTS omicron.public.switch_port (
    id UUID PRIMARY KEY,
    rack_id UUID,
    switch_location TEXT,
    port_name TEXT,
    port_settings_id UUID,

    CONSTRAINT switch_port_rack_locaction_name_unique UNIQUE (
        rack_id, switch_location, port_name
    )
);

CREATE INDEX IF NOT EXISTS lookup_switch_port_by_port_settings ON omicron.public.switch_port (port_settings_id);

/* port settings groups included from port settings objects */
CREATE TABLE IF NOT EXISTS omicron.public.switch_port_settings_groups (
    port_settings_id UUID,
    port_settings_group_id UUID,

    PRIMARY KEY (port_settings_id, port_settings_group_id)
);

CREATE TABLE IF NOT EXISTS omicron.public.switch_port_settings_group (
    id UUID PRIMARY KEY,
    /* port settings in this group */
    port_settings_id UUID NOT NULL,
    name STRING(63) NOT NULL,
    description STRING(512) NOT NULL,
    time_created TIMESTAMPTZ NOT NULL,
    time_modified TIMESTAMPTZ NOT NULL,
    time_deleted TIMESTAMPTZ
);

CREATE UNIQUE INDEX IF NOT EXISTS lookup_switch_port_settings_group_by_name ON omicron.public.switch_port_settings_group (
    name
) WHERE
    time_deleted IS NULL;

CREATE TABLE IF NOT EXISTS omicron.public.switch_port_settings (
    id UUID PRIMARY KEY,
    name STRING(63) NOT NULL,
    description STRING(512) NOT NULL,
    time_created TIMESTAMPTZ NOT NULL,
    time_modified TIMESTAMPTZ NOT NULL,
    time_deleted TIMESTAMPTZ
);

CREATE UNIQUE INDEX IF NOT EXISTS switch_port_settings_by_name ON omicron.public.switch_port_settings (
    name
) WHERE
    time_deleted IS NULL;

CREATE TYPE IF NOT EXISTS omicron.public.switch_port_geometry AS ENUM (
    'Qsfp28x1',
    'Qsfp28x2',
    'Sfp28x4'
);

CREATE TABLE IF NOT EXISTS omicron.public.switch_port_settings_port_config (
    port_settings_id UUID PRIMARY KEY,
    geometry omicron.public.switch_port_geometry
);

CREATE TYPE IF NOT EXISTS omicron.public.switch_link_fec AS ENUM (
    'Firecode',
    'None',
    'Rs'
);

CREATE TYPE IF NOT EXISTS omicron.public.switch_link_speed AS ENUM (
    '0G',
    '1G',
    '10G',
    '25G',
    '40G',
    '50G',
    '100G',
    '200G',
    '400G'
);

CREATE TABLE IF NOT EXISTS omicron.public.switch_port_settings_link_config (
    port_settings_id UUID,
    link_name TEXT,
    mtu INT4,
    fec omicron.public.switch_link_fec,
    speed omicron.public.switch_link_speed,
    autoneg BOOL NOT NULL DEFAULT false,
    lldp_link_config_id UUID,

    PRIMARY KEY (port_settings_id, link_name)
);

CREATE TABLE IF NOT EXISTS omicron.public.lldp_link_config (
    id UUID PRIMARY KEY,
    enabled BOOL NOT NULL,
    link_name STRING(63),
    link_description STRING(512),
    chassis_id STRING(63),
    system_name STRING(63),
    system_description STRING(612),
    management_ip TEXT,
    time_created TIMESTAMPTZ NOT NULL,
    time_modified TIMESTAMPTZ NOT NULL,
    time_deleted TIMESTAMPTZ
);

CREATE TYPE IF NOT EXISTS omicron.public.switch_interface_kind AS ENUM (
    'primary',
    'vlan',
    'loopback'
);

CREATE TABLE IF NOT EXISTS omicron.public.switch_port_settings_interface_config (
    port_settings_id UUID,
    id UUID PRIMARY KEY,
    interface_name TEXT NOT NULL,
    v6_enabled BOOL NOT NULL,
    kind omicron.public.switch_interface_kind
);

CREATE UNIQUE INDEX IF NOT EXISTS switch_port_settings_interface_config_by_id ON omicron.public.switch_port_settings_interface_config (
    port_settings_id, interface_name
);

CREATE TABLE IF NOT EXISTS omicron.public.switch_vlan_interface_config (
    interface_config_id UUID,
    vid INT4,

    PRIMARY KEY (interface_config_id, vid)
);

CREATE TABLE IF NOT EXISTS omicron.public.switch_port_settings_route_config (
    port_settings_id UUID,
    interface_name TEXT,
    dst INET,
    gw INET,
    vid INT4,
    local_pref INT8,

    /* TODO https://github.com/oxidecomputer/omicron/issues/3013 */
    PRIMARY KEY (port_settings_id, interface_name, dst, gw)
);

CREATE TABLE IF NOT EXISTS omicron.public.switch_port_settings_bgp_peer_config (
    port_settings_id UUID,
    bgp_config_id UUID NOT NULL,
    interface_name TEXT,
    addr INET,
    hold_time INT8,
    idle_hold_time INT8,
    delay_open INT8,
    connect_retry INT8,
    keepalive INT8,
    remote_asn INT8,
    min_ttl INT2,
    md5_auth_key TEXT,
    multi_exit_discriminator INT8,
    local_pref INT8,
    enforce_first_as BOOLEAN NOT NULL DEFAULT false,
    allow_import_list_active BOOLEAN NOT NULL DEFAULT false,
    allow_export_list_active BOOLEAN NOT NULL DEFAULT false,
    vlan_id INT4,

    /* TODO https://github.com/oxidecomputer/omicron/issues/3013 */
    PRIMARY KEY (port_settings_id, interface_name, addr)
);

CREATE INDEX IF NOT EXISTS lookup_sps_bgp_peer_config_by_bgp_config_id on omicron.public.switch_port_settings_bgp_peer_config(
    bgp_config_id
);

CREATE TABLE IF NOT EXISTS omicron.public.switch_port_settings_bgp_peer_config_communities (
    port_settings_id UUID NOT NULL,
    interface_name TEXT NOT NULL,
    addr INET NOT NULL,
    community INT8 NOT NULL,

    PRIMARY KEY (port_settings_id, interface_name, addr, community)
);

CREATE TABLE IF NOT EXISTS omicron.public.switch_port_settings_bgp_peer_config_allow_import (
    port_settings_id UUID NOT NULL,
    interface_name TEXT NOT NULL,
    addr INET NOT NULL,
    prefix INET NOT NULL,

    PRIMARY KEY (port_settings_id, interface_name, addr, prefix)
);

CREATE TABLE IF NOT EXISTS omicron.public.switch_port_settings_bgp_peer_config_allow_export (
    port_settings_id UUID NOT NULL,
    interface_name TEXT NOT NULL,
    addr INET NOT NULL,
    prefix INET NOT NULL,

    PRIMARY KEY (port_settings_id, interface_name, addr, prefix)
);

CREATE TABLE IF NOT EXISTS omicron.public.bgp_config (
    id UUID PRIMARY KEY,
    name STRING(63) NOT NULL,
    description STRING(512) NOT NULL,
    time_created TIMESTAMPTZ NOT NULL,
    time_modified TIMESTAMPTZ NOT NULL,
    time_deleted TIMESTAMPTZ,
    asn INT8 NOT NULL,
    vrf TEXT,
    bgp_announce_set_id UUID NOT NULL,
    shaper TEXT,
    checker TEXT
);

CREATE UNIQUE INDEX IF NOT EXISTS lookup_bgp_config_by_name ON omicron.public.bgp_config (
    name
) WHERE
    time_deleted IS NULL;

CREATE INDEX IF NOT EXISTS lookup_bgp_config_by_asn ON omicron.public.bgp_config (
    asn
) WHERE time_deleted IS NULL;

CREATE TABLE IF NOT EXISTS omicron.public.bgp_announce_set (
    id UUID PRIMARY KEY,
    name STRING(63) NOT NULL,
    description STRING(512) NOT NULL,
    time_created TIMESTAMPTZ NOT NULL,
    time_modified TIMESTAMPTZ NOT NULL,
    time_deleted TIMESTAMPTZ
);

CREATE UNIQUE INDEX IF NOT EXISTS lookup_bgp_announce_set_by_name ON omicron.public.bgp_announce_set (
    name
) WHERE
    time_deleted IS NULL;

CREATE TABLE IF NOT EXISTS omicron.public.bgp_announcement (
    announce_set_id UUID,
    address_lot_block_id UUID NOT NULL,
    network INET,

    /* TODO https://github.com/oxidecomputer/omicron/issues/3013 */
    PRIMARY KEY (announce_set_id, network)
);

CREATE TABLE IF NOT EXISTS omicron.public.switch_port_settings_address_config (
    port_settings_id UUID,
    address_lot_block_id UUID NOT NULL,
    rsvd_address_lot_block_id UUID NOT NULL,
    address INET,
    interface_name TEXT,
    vlan_id INT4,

    /* TODO https://github.com/oxidecomputer/omicron/issues/3013 */
    PRIMARY KEY (port_settings_id, address, interface_name)
);

CREATE TABLE IF NOT EXISTS omicron.public.bootstore_keys (
    key TEXT NOT NULL PRIMARY KEY,
    generation INT8 NOT NULL
);

/*
 * Hardware/software inventory
 *
 * See RFD 433 for details.  Here are the highlights.
 *
 * Omicron periodically collects hardware/software inventory data from the
 * running system and stores it into the database.  Each discrete set of data is
 * called a **collection**.  Each collection contains lots of different kinds of
 * data, so there are many tables here.  For clarity, these tables are prefixed
 * with:
 *
 *     `inv_*` (examples: `inv_collection`, `inv_service_processor`)
 *
 *         Describes the complete set of hardware and software in the system.
 *         Rows in these tables are immutable, but they describe mutable facts
 *         about hardware and software (e.g., the slot that a disk is in).  When
 *         these facts change (e.g., a disk moves between slots), a new set of
 *         records is written.
 *
 * All rows in the `inv_*` tables point back to a particular collection.  They
 * represent the state observed at some particular time.  Generally, if two
 * observations came from two different places, they're not put into the same
 * row of the same table.  For example, caboose information comes from the SP,
 * but it doesn't go into the `inv_service_processor` table.  It goes in a
 * separate `inv_caboose` table.  This is debatable but it preserves a clearer
 * record of exactly what information came from where, since the separate record
 * has its own "source" and "time_collected".
 *
 * Information about service processors and roots of trust are joined with
 * information reported by sled agents via the baseboard id.
 *
 * Hardware and software identifiers are normalized for the usual database
 * design reasons.  This means instead of storing hardware and software
 * identifiers directly in the `inv_*` tables, these tables instead store
 * foreign keys into one of these groups of tables, whose names are also
 * prefixed for clarity:
 *
 *     `hw_*` (example: `hw_baseboard_id`)
 *
 *         Maps hardware-provided identifiers to UUIDs that are used as foreign
 *         keys in the rest of the schema. (Avoids embedding these identifiers
 *         into all the other tables.)
 *
 *     `sw_*` (example: `sw_caboose`)
 *
 *         Maps software-provided identifiers to UUIDs that are used as foreign
 *         keys in the rest of the schema. (Avoids embedding these identifiers
 *         into all the other tables.)
 *
 * Records in these tables are shared across potentially many collections.  To
 * see why this is useful, consider that `sw_caboose` records contain several
 * long identifiers (e.g., git commit, SHA sums) and in practice, most of the
 * time, we expect that all components of a given type will have the exact same
 * cabooses.  Rather than store the caboose contents in each
 * `inv_service_processor` row (for example), often replicating the exact same
 * contents for each SP for each collection, these rows just have pointers into
 * the `sw_caboose` table that stores this data once.  (This also makes it much
 * easier to determine that these components _do_ have the same cabooses.)
 *
 * On PC systems (i.e., non-Oxide hardware), most of these tables will be empty
 * because we do not support hardware inventory on these systems.
 *
 * Again, see RFD 433 for more on all this.
 */

/*
 * baseboard ids: this table assigns uuids to distinct part/serial values
 *
 * Usually we include the baseboard revision number when we reference the part
 * number and serial number.  The revision number is deliberately left out here.
 * If we happened to see the same baseboard part number and serial number with
 * different revisions, that's the same baseboard.
 */
CREATE TABLE IF NOT EXISTS omicron.public.hw_baseboard_id (
    id UUID PRIMARY KEY,
    part_number TEXT NOT NULL,
    serial_number TEXT NOT NULL
);
CREATE UNIQUE INDEX IF NOT EXISTS lookup_baseboard_id_by_props
    ON omicron.public.hw_baseboard_id (part_number, serial_number);

/* power states reportable by the SP */
CREATE TYPE IF NOT EXISTS omicron.public.hw_power_state AS ENUM (
    'A0',
    'A1',
    'A2'
);

/* root of trust firmware slots */
CREATE TYPE IF NOT EXISTS omicron.public.hw_rot_slot AS ENUM (
    'A',
    'B'
);

/* cabooses: this table assigns unique ids to distinct caboose contents */
CREATE TABLE IF NOT EXISTS omicron.public.sw_caboose (
    id UUID PRIMARY KEY,
    board TEXT NOT NULL,
    git_commit TEXT NOT NULL,
    name TEXT NOT NULL,
    version TEXT NOT NULL
);
CREATE UNIQUE INDEX IF NOT EXISTS caboose_properties
    on omicron.public.sw_caboose (board, git_commit, name, version);

/* root of trust pages: this table assigns unique ids to distinct RoT CMPA
   and CFPA page contents, each of which is a 512-byte blob */
CREATE TABLE IF NOT EXISTS omicron.public.sw_root_of_trust_page (
    id UUID PRIMARY KEY,
    data_base64 TEXT NOT NULL
);
CREATE UNIQUE INDEX IF NOT EXISTS root_of_trust_page_properties
    on omicron.public.sw_root_of_trust_page (data_base64);

/* Inventory Collections */

-- list of all collections
CREATE TABLE IF NOT EXISTS omicron.public.inv_collection (
    id UUID PRIMARY KEY,
    time_started TIMESTAMPTZ NOT NULL,
    time_done TIMESTAMPTZ NOT NULL,
    collector TEXT NOT NULL
);
-- Supports finding latest collection (to use) or the oldest collection (to
-- clean up)
CREATE INDEX IF NOT EXISTS inv_collection_by_time_started
    ON omicron.public.inv_collection (time_started);

-- list of errors generated during a collection
CREATE TABLE IF NOT EXISTS omicron.public.inv_collection_error (
    inv_collection_id UUID NOT NULL,
    idx INT4 NOT NULL,
    message TEXT
);
CREATE INDEX IF NOT EXISTS errors_by_collection
    ON omicron.public.inv_collection_error (inv_collection_id, idx);

/* what kind of slot MGS reported a device in */
CREATE TYPE IF NOT EXISTS omicron.public.sp_type AS ENUM (
    'sled',
    'switch',
    'power'
);

-- observations from and about service processors
-- also see `inv_root_of_trust`
CREATE TABLE IF NOT EXISTS omicron.public.inv_service_processor (
    -- where this observation came from
    -- (foreign key into `inv_collection` table)
    inv_collection_id UUID NOT NULL,
    -- which system this SP reports it is part of
    -- (foreign key into `hw_baseboard_id` table)
    hw_baseboard_id UUID NOT NULL,
    -- when this observation was made
    time_collected TIMESTAMPTZ NOT NULL,
    -- which MGS instance reported this data
    source TEXT NOT NULL,

    -- identity of this device according to MGS
    sp_type omicron.public.sp_type NOT NULL,
    sp_slot INT4 NOT NULL,

    -- Data from MGS "Get SP Info" API.  See MGS API documentation.
    baseboard_revision INT8 NOT NULL,
    hubris_archive_id TEXT NOT NULL,
    power_state omicron.public.hw_power_state NOT NULL,

    PRIMARY KEY (inv_collection_id, hw_baseboard_id)
);

CREATE TYPE IF NOT EXISTS omicron.public.rot_image_error AS ENUM (
        'unchecked',
        'first_page_erased',
        'partially_programmed',
        'invalid_length',
        'header_not_programmed',
        'bootloader_too_small',
        'bad_magic',
        'header_image_size',
        'unaligned_length',
        'unsupported_type',
        'not_thumb2',
        'reset_vector',
        'signature'
);

-- root of trust information reported by SP
-- There's usually one row here for each row in inv_service_processor, but not
-- necessarily.
CREATE TABLE IF NOT EXISTS omicron.public.inv_root_of_trust (
    -- where this observation came from
    -- (foreign key into `inv_collection` table)
    inv_collection_id UUID NOT NULL,
    -- which system this SP reports it is part of
    -- (foreign key into `hw_baseboard_id` table)
    hw_baseboard_id UUID NOT NULL,
    -- when this observation was made
    time_collected TIMESTAMPTZ NOT NULL,
    -- which MGS instance reported this data
    source TEXT NOT NULL,

    slot_active omicron.public.hw_rot_slot NOT NULL,
    slot_boot_pref_transient omicron.public.hw_rot_slot, -- nullable
    slot_boot_pref_persistent omicron.public.hw_rot_slot NOT NULL,
    slot_boot_pref_persistent_pending omicron.public.hw_rot_slot, -- nullable
    slot_a_sha3_256 TEXT, -- nullable
    slot_b_sha3_256 TEXT, -- nullable
    stage0_fwid TEXT, -- nullable
    stage0next_fwid TEXT, -- nullable

    slot_a_error omicron.public.rot_image_error, -- nullable
    slot_b_error omicron.public.rot_image_error, -- nullable
    stage0_error omicron.public.rot_image_error, -- nullable
    stage0next_error omicron.public.rot_image_error, -- nullable

    PRIMARY KEY (inv_collection_id, hw_baseboard_id)
);

CREATE TYPE IF NOT EXISTS omicron.public.caboose_which AS ENUM (
    'sp_slot_0',
    'sp_slot_1',
    'rot_slot_A',
    'rot_slot_B',
    'stage0',
    'stage0next'
);

-- cabooses found
CREATE TABLE IF NOT EXISTS omicron.public.inv_caboose (
    -- where this observation came from
    -- (foreign key into `inv_collection` table)
    inv_collection_id UUID NOT NULL,
    -- which system this SP reports it is part of
    -- (foreign key into `hw_baseboard_id` table)
    hw_baseboard_id UUID NOT NULL,
    -- when this observation was made
    time_collected TIMESTAMPTZ NOT NULL,
    -- which MGS instance reported this data
    source TEXT NOT NULL,

    which omicron.public.caboose_which NOT NULL,
    sw_caboose_id UUID NOT NULL,

    PRIMARY KEY (inv_collection_id, hw_baseboard_id, which)
);

CREATE TYPE IF NOT EXISTS omicron.public.root_of_trust_page_which AS ENUM (
    'cmpa',
    'cfpa_active',
    'cfpa_inactive',
    'cfpa_scratch'
);

-- root of trust key signing pages found
CREATE TABLE IF NOT EXISTS omicron.public.inv_root_of_trust_page (
    -- where this observation came from
    -- (foreign key into `inv_collection` table)
    inv_collection_id UUID NOT NULL,
    -- which system this SP reports it is part of
    -- (foreign key into `hw_baseboard_id` table)
    hw_baseboard_id UUID NOT NULL,
    -- when this observation was made
    time_collected TIMESTAMPTZ NOT NULL,
    -- which MGS instance reported this data
    source TEXT NOT NULL,

    which omicron.public.root_of_trust_page_which NOT NULL,
    sw_root_of_trust_page_id UUID NOT NULL,

    PRIMARY KEY (inv_collection_id, hw_baseboard_id, which)
);

CREATE TYPE IF NOT EXISTS omicron.public.sled_role AS ENUM (
    -- this sled is directly attached to a Sidecar
    'scrimlet',
    -- everything else
    'gimlet'
);

-- observations from and about sled agents
CREATE TABLE IF NOT EXISTS omicron.public.inv_sled_agent (
    -- where this observation came from
    -- (foreign key into `inv_collection` table)
    inv_collection_id UUID NOT NULL,
    -- when this observation was made
    time_collected TIMESTAMPTZ NOT NULL,
    -- URL of the sled agent that reported this data
    source TEXT NOT NULL,

    -- unique id for this sled (should be foreign keys into `sled` table, though
    -- it's conceivable a sled will report an id that we don't know about)
    sled_id UUID NOT NULL,

    -- which system this sled agent reports it's running on
    -- (foreign key into `hw_baseboard_id` table)
    -- This is optional because dev/test systems support running on non-Oxide
    -- hardware.
    hw_baseboard_id UUID,

    -- Many of the following properties are duplicated from the `sled` table,
    -- which predates the current inventory system.
    sled_agent_ip INET NOT NULL,
    sled_agent_port INT4 NOT NULL,
    sled_role omicron.public.sled_role NOT NULL,
    usable_hardware_threads INT8
        CHECK (usable_hardware_threads BETWEEN 0 AND 4294967295) NOT NULL,
    usable_physical_ram INT8 NOT NULL,
    reservoir_size INT8 CHECK (reservoir_size < usable_physical_ram) NOT NULL,

    PRIMARY KEY (inv_collection_id, sled_id)
);

CREATE TABLE IF NOT EXISTS omicron.public.inv_physical_disk (
    -- where this observation came from
    -- (foreign key into `inv_collection` table)
    inv_collection_id UUID NOT NULL,

    -- unique id for this sled (should be foreign keys into `sled` table, though
    -- it's conceivable a sled will report an id that we don't know about)
    sled_id UUID NOT NULL,
    -- The slot where this disk was last observed
    slot INT8 CHECK (slot >= 0) NOT NULL,

    vendor STRING(63) NOT NULL,
    model STRING(63) NOT NULL,
    serial STRING(63) NOT NULL,

    variant omicron.public.physical_disk_kind NOT NULL,

    -- FK consisting of:
    -- - Which collection this was
    -- - The sled reporting the disk
    -- - The slot in which this disk was found
    PRIMARY KEY (inv_collection_id, sled_id, slot)
);

CREATE TABLE IF NOT EXISTS omicron.public.inv_zpool (
    -- where this observation came from
    -- (foreign key into `inv_collection` table)
    inv_collection_id UUID NOT NULL,
    -- when this observation was made
    time_collected TIMESTAMPTZ NOT NULL,

    -- The control plane ID of the zpool
    id UUID NOT NULL,
    sled_id UUID NOT NULL,
    total_size INT NOT NULL,

    -- PK consisting of:
    -- - Which collection this was
    -- - The sled reporting the disk
    -- - The slot in which this disk was found
    PRIMARY KEY (inv_collection_id, sled_id, id)
);

-- Allow looking up the most recent Zpool by ID
CREATE INDEX IF NOT EXISTS inv_zpool_by_id_and_time ON omicron.public.inv_zpool (id, time_collected DESC);

CREATE TABLE IF NOT EXISTS omicron.public.inv_dataset (
    -- where this observation came from
    -- (foreign key into `inv_collection` table)
    inv_collection_id UUID NOT NULL,
    sled_id UUID NOT NULL,

    -- The control plane ID of the zpool.
    -- This is nullable because datasets have been historically
    -- self-managed by the Sled Agent, and some don't have explicit UUIDs.
    id UUID,

    name TEXT NOT NULL,
    available INT8 NOT NULL,
    used INT8 NOT NULL,
    quota INT8,
    reservation INT8,
    compression TEXT NOT NULL,

    -- PK consisting of:
    -- - Which collection this was
    -- - The sled reporting the disk
    -- - The name of this dataset
    PRIMARY KEY (inv_collection_id, sled_id, name)
);

CREATE TABLE IF NOT EXISTS omicron.public.inv_sled_omicron_zones (
    -- where this observation came from
    -- (foreign key into `inv_collection` table)
    inv_collection_id UUID NOT NULL,
    -- when this observation was made
    time_collected TIMESTAMPTZ NOT NULL,
    -- URL of the sled agent that reported this data
    source TEXT NOT NULL,

    -- unique id for this sled (should be foreign keys into `sled` table, though
    -- it's conceivable a sled will report an id that we don't know about)
    sled_id UUID NOT NULL,

    -- OmicronZonesConfig generation reporting these zones
    generation INT8 NOT NULL,

    PRIMARY KEY (inv_collection_id, sled_id)
);

CREATE TYPE IF NOT EXISTS omicron.public.zone_type AS ENUM (
  'boundary_ntp',
  'clickhouse',
  'clickhouse_keeper',
  'clickhouse_server',
  'cockroach_db',
  'crucible',
  'crucible_pantry',
  'external_dns',
  'internal_dns',
  'internal_ntp',
  'nexus',
  'oximeter'
);

-- observations from sled agents about Omicron-managed zones
CREATE TABLE IF NOT EXISTS omicron.public.inv_omicron_zone (
    -- where this observation came from
    -- (foreign key into `inv_collection` table)
    inv_collection_id UUID NOT NULL,

    -- unique id for this sled (should be foreign keys into `sled` table, though
    -- it's conceivable a sled will report an id that we don't know about)
    sled_id UUID NOT NULL,

    -- unique id for this zone
    id UUID NOT NULL,
    underlay_address INET NOT NULL,
    zone_type omicron.public.zone_type NOT NULL,

    -- SocketAddr of the "primary" service for this zone
    -- (what this describes varies by zone type, but all zones have at least one
    -- service in them)
    primary_service_ip INET NOT NULL,
    primary_service_port INT4
        CHECK (primary_service_port BETWEEN 0 AND 65535)
        NOT NULL,

    -- The remaining properties may be NULL for different kinds of zones.  The
    -- specific constraints are not enforced at the database layer, basically
    -- because it's really complicated to do that and it's not obvious that it's
    -- worthwhile.

    -- Some zones have a second service.  Like the primary one, the meaning of
    -- this is zone-type-dependent.
    second_service_ip INET,
    second_service_port INT4
        CHECK (second_service_port IS NULL
        OR second_service_port BETWEEN 0 AND 65535),

    -- Zones may have an associated dataset.  They're currently always on a U.2.
    -- The only thing we need to identify it here is the name of the zpool that
    -- it's on.
    dataset_zpool_name TEXT,

    -- Zones with external IPs have an associated NIC and sockaddr for listening
    -- (first is a foreign key into `inv_omicron_zone_nic`)
    nic_id UUID,

    -- Properties for internal DNS servers
    -- address attached to this zone from outside the sled's subnet
    dns_gz_address INET,
    dns_gz_address_index INT8,

    -- Properties common to both kinds of NTP zones
    ntp_ntp_servers TEXT[],
    ntp_dns_servers INET[],
    ntp_domain TEXT,

    -- Properties specific to Nexus zones
    nexus_external_tls BOOLEAN,
    nexus_external_dns_servers INET ARRAY,

    -- Source NAT configuration (currently used for boundary NTP only)
    snat_ip INET,
    snat_first_port INT4
        CHECK (snat_first_port IS NULL OR snat_first_port BETWEEN 0 AND 65535),
    snat_last_port INT4
        CHECK (snat_last_port IS NULL OR snat_last_port BETWEEN 0 AND 65535),

    -- TODO: This is nullable for backwards compatibility.
    -- Eventually, that nullability should be removed.
    filesystem_pool UUID,

    PRIMARY KEY (inv_collection_id, id)
);

CREATE TABLE IF NOT EXISTS omicron.public.inv_omicron_zone_nic (
    inv_collection_id UUID NOT NULL,
    id UUID NOT NULL,
    name TEXT NOT NULL,
    ip INET NOT NULL,
    mac INT8 NOT NULL,
    subnet INET NOT NULL,
    vni INT8 NOT NULL,
    is_primary BOOLEAN NOT NULL,
    slot INT2 NOT NULL,

    PRIMARY KEY (inv_collection_id, id)
);

/*
 * System-level blueprints
 *
 * See RFD 457 and 459 for context.
 *
 * A blueprint describes a potential system configuration. The primary table is
 * the `blueprint` table, which stores only a small amount of metadata about the
 * blueprint. The bulk of the information is stored in the `bp_*` tables below,
 * each of which references back to `blueprint` by ID.
 *
 * `bp_target` describes the "target blueprints" of the system. Insertion must
 * follow a strict set of rules:
 *
 * * The first target blueprint must have version=1, and must have no parent
 *   blueprint.
 * * The Nth target blueprint must have version=N, and its parent blueprint must
 *   be the blueprint that was the target at version=N-1.
 *
 * The result is that the current target blueprint can always be found by
 * looking at the maximally-versioned row in `bp_target`, and there is a linear
 * history from that blueprint all the way back to the version=1 blueprint. We
 * will eventually prune old blueprint targets, so it will not always be
 * possible to view the entire history.
 *
 * `bp_sled_omicron_zones`, `bp_omicron_zone`, and `bp_omicron_zone_nic` are
 * nearly identical to their `inv_*` counterparts, and record the
 * `OmicronZonesConfig` for each sled.
 */

CREATE TYPE IF NOT EXISTS omicron.public.bp_zone_disposition AS ENUM (
    'in_service',
    'quiesced',
    'expunged'
);

-- list of all blueprints
CREATE TABLE IF NOT EXISTS omicron.public.blueprint (
    id UUID PRIMARY KEY,

    -- This is effectively a foreign key back to this table; however, it is
    -- allowed to be NULL: the initial blueprint has no parent. Additionally,
    -- it may be non-NULL but no longer reference a row in this table: once a
    -- child blueprint has been created from a parent, it's possible for the
    -- parent to be deleted. We do not NULL out this field on such a deletion,
    -- so we can always see that there had been a particular parent even if it's
    -- now gone.
    parent_blueprint_id UUID,

    -- These fields are for debugging only.
    time_created TIMESTAMPTZ NOT NULL,
    creator TEXT NOT NULL,
    comment TEXT NOT NULL,

    -- identifies the latest internal DNS version when blueprint planning began
    internal_dns_version INT8 NOT NULL,
    -- identifies the latest external DNS version when blueprint planning began
    external_dns_version INT8 NOT NULL,
    -- identifies the CockroachDB state fingerprint when blueprint planning began
    cockroachdb_fingerprint TEXT NOT NULL,

    -- CockroachDB settings managed by blueprints.
    --
    -- We use NULL in these columns to reflect that blueprint execution should
    -- not modify the option; we're able to do this because CockroachDB settings
    -- require the value to be the correct type and not NULL. There is no value
    -- that represents "please reset this setting to the default value"; that is
    -- represented by the presence of the default value in that field.
    --
    -- `cluster.preserve_downgrade_option`
    cockroachdb_setting_preserve_downgrade TEXT
);

-- table describing both the current and historical target blueprints of the
-- system
CREATE TABLE IF NOT EXISTS omicron.public.bp_target (
    -- Monotonically increasing version for all bp_targets
    version INT8 PRIMARY KEY,

    -- Effectively a foreign key into the `blueprint` table, but may reference a
    -- blueprint that has been deleted (if this target is no longer the current
    -- target: the current target must not be deleted).
    blueprint_id UUID NOT NULL,

    -- Is this blueprint enabled?
    --
    -- Currently, we have no code that acts on this value; however, it exists as
    -- an escape hatch once we have automated blueprint planning and execution.
    -- An operator can set the current blueprint to disabled, which should stop
    -- planning and execution (presumably until a support case can address
    -- whatever issue the update system is causing).
    enabled BOOL NOT NULL,

    -- Timestamp for when this blueprint was made the current target
    time_made_target TIMESTAMPTZ NOT NULL
);

-- state of a sled in a blueprint
CREATE TABLE IF NOT EXISTS omicron.public.bp_sled_state (
    -- foreign key into `blueprint` table
    blueprint_id UUID NOT NULL,

    sled_id UUID NOT NULL,
    sled_state omicron.public.sled_state NOT NULL,
    PRIMARY KEY (blueprint_id, sled_id)
);

-- description of a collection of omicron physical disks stored in a blueprint.
CREATE TABLE IF NOT EXISTS omicron.public.bp_sled_omicron_physical_disks (
    -- foreign key into `blueprint` table
    blueprint_id UUID NOT NULL,

    sled_id UUID NOT NULL,
    generation INT8 NOT NULL,
    PRIMARY KEY (blueprint_id, sled_id)
);

-- description of omicron physical disks specified in a blueprint.
CREATE TABLE IF NOT EXISTS omicron.public.bp_omicron_physical_disk  (
    -- foreign key into the `blueprint` table
    blueprint_id UUID NOT NULL,

    -- unique id for this sled (should be foreign keys into `sled` table, though
    -- it's conceivable a blueprint could refer to a sled that no longer exists,
    -- particularly if the blueprint is older than the current target)
    sled_id UUID NOT NULL,

    vendor TEXT NOT NULL,
    serial TEXT NOT NULL,
    model TEXT NOT NULL,

    id UUID NOT NULL,
    pool_id UUID NOT NULL,

    PRIMARY KEY (blueprint_id, id)
);

-- see inv_sled_omicron_zones, which is identical except it references a
-- collection whereas this table references a blueprint
CREATE TABLE IF NOT EXISTS omicron.public.bp_sled_omicron_zones (
    -- foreign key into `blueprint` table
    blueprint_id UUID NOT NULL,

    sled_id UUID NOT NULL,
    generation INT8 NOT NULL,
    PRIMARY KEY (blueprint_id, sled_id)
);

-- description of omicron zones specified in a blueprint
--
-- This is currently identical to `inv_omicron_zone`, except that the foreign
-- keys reference other blueprint tables intead of inventory tables. We expect
-- their sameness to diverge over time as either inventory or blueprints (or
-- both) grow context-specific properties.
CREATE TABLE IF NOT EXISTS omicron.public.bp_omicron_zone (
    -- foreign key into the `blueprint` table
    blueprint_id UUID NOT NULL,

    -- unique id for this sled (should be foreign keys into `sled` table, though
    -- it's conceivable a blueprint could refer to a sled that no longer exists,
    -- particularly if the blueprint is older than the current target)
    sled_id UUID NOT NULL,

    -- unique id for this zone
    id UUID NOT NULL,
    underlay_address INET NOT NULL,
    zone_type omicron.public.zone_type NOT NULL,

    -- SocketAddr of the "primary" service for this zone
    -- (what this describes varies by zone type, but all zones have at least one
    -- service in them)
    primary_service_ip INET NOT NULL,
    primary_service_port INT4
        CHECK (primary_service_port BETWEEN 0 AND 65535)
        NOT NULL,

    -- The remaining properties may be NULL for different kinds of zones.  The
    -- specific constraints are not enforced at the database layer, basically
    -- because it's really complicated to do that and it's not obvious that it's
    -- worthwhile.

    -- Some zones have a second service.  Like the primary one, the meaning of
    -- this is zone-type-dependent.
    second_service_ip INET,
    second_service_port INT4
        CHECK (second_service_port IS NULL
        OR second_service_port BETWEEN 0 AND 65535),

    -- Zones may have an associated dataset.  They're currently always on a U.2.
    -- The only thing we need to identify it here is the name of the zpool that
    -- it's on.
    dataset_zpool_name TEXT,

    -- Zones with external IPs have an associated NIC and sockaddr for listening
    -- (first is a foreign key into `bp_omicron_zone_nic`)
    bp_nic_id UUID,

    -- Properties for internal DNS servers
    -- address attached to this zone from outside the sled's subnet
    dns_gz_address INET,
    dns_gz_address_index INT8,

    -- Properties common to both kinds of NTP zones
    ntp_ntp_servers TEXT[],
    ntp_dns_servers INET[],
    ntp_domain TEXT,

    -- Properties specific to Nexus zones
    nexus_external_tls BOOLEAN,
    nexus_external_dns_servers INET ARRAY,

    -- Source NAT configuration (currently used for boundary NTP only)
    snat_ip INET,
    snat_first_port INT4
        CHECK (snat_first_port IS NULL OR snat_first_port BETWEEN 0 AND 65535),
    snat_last_port INT4
        CHECK (snat_last_port IS NULL OR snat_last_port BETWEEN 0 AND 65535),

    -- Zone disposition
    disposition omicron.public.bp_zone_disposition NOT NULL,

    -- For some zones, either primary_service_ip or second_service_ip (but not
    -- both!) is an external IP address. For such zones, this is the ID of that
    -- external IP. In general this is a foreign key into
    -- omicron.public.external_ip, though the row many not exist: if this
    -- blueprint is old, it's possible the IP has been deleted, and if this
    -- blueprint has not yet been realized, it's possible the IP hasn't been
    -- created yet.
    external_ip_id UUID,

    -- TODO: This is nullable for backwards compatibility.
    -- Eventually, that nullability should be removed.
    filesystem_pool UUID,

    PRIMARY KEY (blueprint_id, id)
);

CREATE TABLE IF NOT EXISTS omicron.public.bp_omicron_zone_nic (
    blueprint_id UUID NOT NULL,
    id UUID NOT NULL,
    name TEXT NOT NULL,
    ip INET NOT NULL,
    mac INT8 NOT NULL,
    subnet INET NOT NULL,
    vni INT8 NOT NULL,
    is_primary BOOLEAN NOT NULL,
    slot INT2 NOT NULL,

    PRIMARY KEY (blueprint_id, id)
);

-- Blueprint information related to clickhouse cluster management
--
-- Rows for this table will only exist for deployments with an existing
-- `ClickhousePolicy` as part of the fleet `Policy`. In the limit, this will be
-- all deployments.
CREATE TABLE IF NOT EXISTS omicron.public.bp_clickhouse_cluster_config (
    -- Foreign key into the `blueprint` table
    blueprint_id UUID PRIMARY KEY,
    -- Generation number to track changes to the cluster state.
    -- Used as optimizitic concurrency control.
    generation INT8 NOT NULL,

    -- Clickhouse server and keeper ids can never be reused. We hand them out
    -- monotonically and keep track of the last one used here.
    max_used_server_id INT8 NOT NULL,
    max_used_keeper_id INT8 NOT NULL,

    -- Each clickhouse cluster has a unique name and secret value. These are set
    -- once and shared among all nodes for the lifetime of the fleet.
    cluster_name TEXT NOT NULL,
    cluster_secret TEXT NOT NULL,

    -- A recording of an inventory value that serves as a marker to inform the
    -- reconfigurator when a collection of a raft configuration is recent.
    highest_seen_keeper_leader_committed_log_index INT8 NOT NULL
);

-- Mapping of an Omicron zone ID to Clickhouse Keeper node ID in a specific
-- blueprint.
--
-- This can logically be considered a subtable of `bp_clickhouse_cluster_config`
CREATE TABLE IF NOT EXISTS omicron.public.bp_clickhouse_keeper_zone_id_to_node_id (
    -- Foreign key into the `blueprint` table
    blueprint_id UUID NOT NULL,

    omicron_zone_id UUID NOT NULL,
    keeper_id INT8 NOT NULL,

    PRIMARY KEY (blueprint_id, omicron_zone_id, keeper_id)
);

-- Mapping of an Omicron zone ID to Clickhouse Server node ID in a specific
-- blueprint.
--
-- This can logically be considered a subtable of `bp_clickhouse_cluster_config`
CREATE TABLE IF NOT EXISTS omicron.public.bp_clickhouse_server_zone_id_to_node_id (
    -- Foreign key into the `blueprint` table
    blueprint_id UUID NOT NULL,

    omicron_zone_id UUID NOT NULL,
    server_id INT8 NOT NULL,

    PRIMARY KEY (blueprint_id, omicron_zone_id, server_id)
);


-- Mapping of Omicron zone ID to CockroachDB node ID. This isn't directly used
-- by the blueprint tables above, but is used by the more general Reconfigurator
-- system along with them (e.g., to decommission expunged CRDB nodes).
CREATE TABLE IF NOT EXISTS omicron.public.cockroachdb_zone_id_to_node_id (
    omicron_zone_id UUID NOT NULL UNIQUE,
    crdb_node_id TEXT NOT NULL UNIQUE,

    -- We require the pair to be unique, and also require each column to be
    -- unique: there should only be one entry for a given zone ID, one entry for
    -- a given node ID, and we need a unique requirement on the pair (via this
    -- primary key) to support `ON CONFLICT DO NOTHING` idempotent inserts.
    PRIMARY KEY (omicron_zone_id, crdb_node_id)
);

/*******************************************************************/

/*
 * The `sled_instance` view's definition needs to be modified in a separate
 * transaction from the transaction that created it.
 */

COMMIT;
BEGIN;

-- Per-VMM state.
CREATE TABLE IF NOT EXISTS omicron.public.vmm (
    id UUID PRIMARY KEY,
    time_created TIMESTAMPTZ NOT NULL,
    time_deleted TIMESTAMPTZ,
    instance_id UUID NOT NULL,
    time_state_updated TIMESTAMPTZ NOT NULL,
    state_generation INT NOT NULL,
    sled_id UUID NOT NULL,
    propolis_ip INET NOT NULL,
    propolis_port INT4 NOT NULL CHECK (propolis_port BETWEEN 0 AND 65535) DEFAULT 12400,
    state omicron.public.vmm_state NOT NULL
);

CREATE INDEX IF NOT EXISTS lookup_vmms_by_sled_id ON omicron.public.vmm (
    sled_id
) WHERE time_deleted IS NULL;

/*
 * A special view of an instance provided to operators for insights into what's
 * running on a sled.
 *
 * This view replaces the placeholder `sled_instance` view defined above. Any
 * columns in the placeholder must appear in the replacement in the same order
 * and with the same types they had in the placeholder.
 */

CREATE OR REPLACE VIEW omicron.public.sled_instance
AS SELECT
   instance.id,
   instance.name,
   silo.name as silo_name,
   project.name as project_name,
   vmm.sled_id as active_sled_id,
   instance.time_created,
   instance.time_modified,
   instance.migration_id,
   instance.ncpus,
   instance.memory,
   vmm.state
FROM
    omicron.public.instance AS instance
    JOIN omicron.public.project AS project ON
            instance.project_id = project.id
    JOIN omicron.public.silo AS silo ON
            project.silo_id = silo.id
    JOIN omicron.public.vmm AS vmm ON
            instance.active_propolis_id = vmm.id
WHERE
    instance.time_deleted IS NULL AND vmm.time_deleted IS NULL;

CREATE SEQUENCE IF NOT EXISTS omicron.public.ipv4_nat_version START 1 INCREMENT 1;

CREATE TABLE IF NOT EXISTS omicron.public.ipv4_nat_entry (
    id UUID PRIMARY KEY DEFAULT gen_random_uuid(),
    external_address INET NOT NULL,
    first_port INT4 NOT NULL,
    last_port INT4 NOT NULL,
    sled_address INET NOT NULL,
    vni INT4 NOT NULL,
    mac INT8 NOT NULL,
    version_added INT8 NOT NULL DEFAULT nextval('omicron.public.ipv4_nat_version'),
    version_removed INT8,
    time_created TIMESTAMPTZ NOT NULL DEFAULT now(),
    time_deleted TIMESTAMPTZ
);

CREATE UNIQUE INDEX IF NOT EXISTS ipv4_nat_version_added ON omicron.public.ipv4_nat_entry (
    version_added
)
STORING (
    external_address,
    first_port,
    last_port,
    sled_address,
    vni,
    mac,
    time_created,
    time_deleted
);

CREATE UNIQUE INDEX IF NOT EXISTS overlapping_ipv4_nat_entry ON omicron.public.ipv4_nat_entry (
    external_address,
    first_port,
    last_port
) WHERE time_deleted IS NULL;

CREATE INDEX IF NOT EXISTS ipv4_nat_lookup ON omicron.public.ipv4_nat_entry (external_address, first_port, last_port, sled_address, vni, mac);

CREATE UNIQUE INDEX IF NOT EXISTS ipv4_nat_version_removed ON omicron.public.ipv4_nat_entry (
    version_removed
)
STORING (
    external_address,
    first_port,
    last_port,
    sled_address,
    vni,
    mac,
    time_created,
    time_deleted
);

CREATE TYPE IF NOT EXISTS omicron.public.bfd_mode AS ENUM (
    'single_hop',
    'multi_hop'
);

CREATE TABLE IF NOT EXISTS omicron.public.bfd_session (
    id UUID PRIMARY KEY,
    local INET,
    remote INET NOT NULL,
    detection_threshold INT8 NOT NULL,
    required_rx INT8 NOT NULL,
    switch TEXT NOT NULL,
    mode  omicron.public.bfd_mode,

    time_created TIMESTAMPTZ NOT NULL,
    time_modified TIMESTAMPTZ NOT NULL,
    time_deleted TIMESTAMPTZ
);

CREATE UNIQUE INDEX IF NOT EXISTS lookup_bfd_session ON omicron.public.bfd_session (
    remote,
    switch
) WHERE time_deleted IS NULL;

CREATE INDEX IF NOT EXISTS ipv4_nat_lookup_by_vni ON omicron.public.ipv4_nat_entry (
  vni
)
STORING (
  external_address,
  first_port,
  last_port,
  sled_address,
  mac,
  version_added,
  version_removed,
  time_created,
  time_deleted
);

/*
 * A view of the ipv4 nat change history
 * used to summarize changes for external viewing
 */
CREATE VIEW IF NOT EXISTS omicron.public.ipv4_nat_changes
AS
-- Subquery:
-- We need to be able to order partial changesets. ORDER BY on separate columns
-- will not accomplish this, so we'll do this by interleaving version_added
-- and version_removed (version_removed taking priority if NOT NULL) and then sorting
-- on the appropriate version numbers at call time.
WITH interleaved_versions AS (
  -- fetch all active NAT entries (entries that have not been soft deleted)
  SELECT
    external_address,
    first_port,
    last_port,
    sled_address,
    vni,
    mac,
    -- rename version_added to version
    version_added AS version,
    -- create a new virtual column, boolean value representing whether or not
    -- the record has been soft deleted
    (version_removed IS NOT NULL) as deleted
  FROM omicron.public.ipv4_nat_entry
  WHERE version_removed IS NULL

  -- combine the datasets, unifying the version_added and version_removed
  -- columns to a single `version` column so we can interleave and sort the entries
  UNION

  -- fetch all inactive NAT entries (entries that have been soft deleted)
  SELECT
    external_address,
    first_port,
    last_port,
    sled_address,
    vni,
    mac,
    -- rename version_removed to version
    version_removed AS version,
    -- create a new virtual column, boolean value representing whether or not
    -- the record has been soft deleted
    (version_removed IS NOT NULL) as deleted
  FROM omicron.public.ipv4_nat_entry
  WHERE version_removed IS NOT NULL
)
-- this is our new "table"
-- here we select the columns from the subquery defined above
SELECT
  external_address,
  first_port,
  last_port,
  sled_address,
  vni,
  mac,
  version,
  deleted
FROM interleaved_versions;

CREATE TABLE IF NOT EXISTS omicron.public.probe (
    id UUID NOT NULL PRIMARY KEY,
    name STRING(63) NOT NULL,
    description STRING(512) NOT NULL,
    time_created TIMESTAMPTZ NOT NULL,
    time_modified TIMESTAMPTZ NOT NULL,
    time_deleted TIMESTAMPTZ,
    project_id UUID NOT NULL,
    sled UUID NOT NULL
);

CREATE UNIQUE INDEX IF NOT EXISTS lookup_probe_by_name ON omicron.public.probe (
    name
) WHERE
    time_deleted IS NULL;

CREATE TYPE IF NOT EXISTS omicron.public.upstairs_repair_notification_type AS ENUM (
  'started',
  'succeeded',
  'failed'
);

CREATE TYPE IF NOT EXISTS omicron.public.upstairs_repair_type AS ENUM (
  'live',
  'reconciliation'
);

CREATE TABLE IF NOT EXISTS omicron.public.upstairs_repair_notification (
    time TIMESTAMPTZ NOT NULL,

    repair_id UUID NOT NULL,
    repair_type omicron.public.upstairs_repair_type NOT NULL,

    upstairs_id UUID NOT NULL,
    session_id UUID NOT NULL,

    region_id UUID NOT NULL,
    target_ip INET NOT NULL,
    target_port INT4 CHECK (target_port BETWEEN 0 AND 65535) NOT NULL,

    notification_type omicron.public.upstairs_repair_notification_type NOT NULL,

    /*
     * A repair is uniquely identified by the four UUIDs here, and a
     * notification is uniquely identified by its type.
     */
    PRIMARY KEY (repair_id, upstairs_id, session_id, region_id, notification_type)
);

CREATE TABLE IF NOT EXISTS omicron.public.upstairs_repair_progress (
    repair_id UUID NOT NULL,
    time TIMESTAMPTZ NOT NULL,
    current_item INT8 NOT NULL,
    total_items INT8 NOT NULL,

    PRIMARY KEY (repair_id, time, current_item, total_items)
);

CREATE TYPE IF NOT EXISTS omicron.public.downstairs_client_stop_request_reason_type AS ENUM (
  'replacing',
  'disabled',
  'failed_reconcile',
  'io_error',
  'bad_negotiation_order',
  'incompatible',
  'failed_live_repair',
  'too_many_outstanding_jobs',
  'deactivated'
);

CREATE TABLE IF NOT EXISTS omicron.public.downstairs_client_stop_request_notification (
    time TIMESTAMPTZ NOT NULL,
    upstairs_id UUID NOT NULL,
    downstairs_id UUID NOT NULL,
    reason omicron.public.downstairs_client_stop_request_reason_type NOT NULL,

    PRIMARY KEY (time, upstairs_id, downstairs_id, reason)
);

CREATE TYPE IF NOT EXISTS omicron.public.downstairs_client_stopped_reason_type AS ENUM (
  'connection_timeout',
  'connection_failed',
  'timeout',
  'write_failed',
  'read_failed',
  'requested_stop',
  'finished',
  'queue_closed',
  'receive_task_cancelled'
);

CREATE TABLE IF NOT EXISTS omicron.public.downstairs_client_stopped_notification (
    time TIMESTAMPTZ NOT NULL,
    upstairs_id UUID NOT NULL,
    downstairs_id UUID NOT NULL,
    reason omicron.public.downstairs_client_stopped_reason_type NOT NULL,

    PRIMARY KEY (time, upstairs_id, downstairs_id, reason)
);

CREATE INDEX IF NOT EXISTS rack_initialized ON omicron.public.rack (initialized);

-- table for tracking bootstore configuration changes over time
-- this makes reconciliation easier and also gives us a visible history of changes
CREATE TABLE IF NOT EXISTS omicron.public.bootstore_config (
    key TEXT NOT NULL,
    generation INT8 NOT NULL,
    PRIMARY KEY (key, generation),
    data JSONB NOT NULL,
    time_created TIMESTAMPTZ NOT NULL,
    time_deleted TIMESTAMPTZ
);

CREATE INDEX IF NOT EXISTS address_lot_names ON omicron.public.address_lot(name);

CREATE VIEW IF NOT EXISTS omicron.public.bgp_peer_view
AS
SELECT
 sp.switch_location,
 sp.port_name,
 bpc.addr,
 bpc.hold_time,
 bpc.idle_hold_time,
 bpc.delay_open,
 bpc.connect_retry,
 bpc.keepalive,
 bpc.remote_asn,
 bpc.min_ttl,
 bpc.md5_auth_key,
 bpc.multi_exit_discriminator,
 bpc.local_pref,
 bpc.enforce_first_as,
 bpc.vlan_id,
 bc.asn
FROM omicron.public.switch_port sp
JOIN omicron.public.switch_port_settings_bgp_peer_config bpc
ON sp.port_settings_id = bpc.port_settings_id
JOIN omicron.public.bgp_config bc ON bc.id = bpc.bgp_config_id;

CREATE INDEX IF NOT EXISTS switch_port_id_and_name
ON omicron.public.switch_port (port_settings_id, port_name) STORING (switch_location);

CREATE INDEX IF NOT EXISTS switch_port_name ON omicron.public.switch_port (port_name);

CREATE INDEX IF NOT EXISTS network_interface_by_parent
ON omicron.public.network_interface (parent_id)
STORING (name, kind, vpc_id, subnet_id, mac, ip, slot);

CREATE INDEX IF NOT EXISTS sled_by_policy_and_state
ON omicron.public.sled (sled_policy, sled_state, id) STORING (ip);

CREATE INDEX IF NOT EXISTS active_vmm
ON omicron.public.vmm (time_deleted, sled_id, instance_id);

CREATE INDEX IF NOT EXISTS v2p_mapping_details
ON omicron.public.network_interface (
  time_deleted, kind, subnet_id, vpc_id, parent_id
) STORING (mac, ip);

CREATE INDEX IF NOT EXISTS sled_by_policy
ON omicron.public.sled (sled_policy) STORING (ip, sled_state);

CREATE INDEX IF NOT EXISTS vmm_by_instance_id
ON omicron.public.vmm (instance_id) STORING (sled_id);

CREATE TYPE IF NOT EXISTS omicron.public.region_replacement_state AS ENUM (
  'requested',
  'allocating',
  'running',
  'driving',
  'replacement_done',
  'completing',
  'complete'
);

CREATE TABLE IF NOT EXISTS omicron.public.region_replacement (
    /* unique ID for this region replacement */
    id UUID PRIMARY KEY,

    request_time TIMESTAMPTZ NOT NULL,

    old_region_id UUID NOT NULL,

    volume_id UUID NOT NULL,

    old_region_volume_id UUID,

    new_region_id UUID,

    replacement_state omicron.public.region_replacement_state NOT NULL,

    operating_saga_id UUID
);

CREATE INDEX IF NOT EXISTS lookup_region_replacement_by_state on omicron.public.region_replacement (replacement_state);

CREATE TABLE IF NOT EXISTS omicron.public.volume_repair (
    volume_id UUID PRIMARY KEY,
    repair_id UUID NOT NULL
);

CREATE INDEX IF NOT EXISTS lookup_volume_repair_by_repair_id on omicron.public.volume_repair (
    repair_id
);

CREATE TYPE IF NOT EXISTS omicron.public.region_replacement_step_type AS ENUM (
  'propolis',
  'pantry'
);

CREATE TABLE IF NOT EXISTS omicron.public.region_replacement_step (
    replacement_id UUID NOT NULL,

    step_time TIMESTAMPTZ NOT NULL,

    step_type omicron.public.region_replacement_step_type NOT NULL,

    step_associated_instance_id UUID,
    step_associated_vmm_id UUID,

    step_associated_pantry_ip INET,
    step_associated_pantry_port INT4 CHECK (step_associated_pantry_port BETWEEN 0 AND 65535),
    step_associated_pantry_job_id UUID,

    PRIMARY KEY (replacement_id, step_time, step_type)
);

CREATE INDEX IF NOT EXISTS step_time_order on omicron.public.region_replacement_step (step_time);

CREATE INDEX IF NOT EXISTS search_for_repair_notifications ON omicron.public.upstairs_repair_notification (region_id, notification_type);

CREATE INDEX IF NOT EXISTS lookup_any_disk_by_volume_id ON omicron.public.disk (
    volume_id
);

CREATE INDEX IF NOT EXISTS lookup_snapshot_by_destination_volume_id ON omicron.public.snapshot ( destination_volume_id );

CREATE TYPE IF NOT EXISTS omicron.public.region_snapshot_replacement_state AS ENUM (
  'requested',
  'allocating',
  'replacement_done',
  'deleting_old_volume',
  'running',
  'complete'
);

CREATE TABLE IF NOT EXISTS omicron.public.region_snapshot_replacement (
    id UUID PRIMARY KEY,

    request_time TIMESTAMPTZ NOT NULL,

    old_dataset_id UUID NOT NULL,
    old_region_id UUID NOT NULL,
    old_snapshot_id UUID NOT NULL,

    old_snapshot_volume_id UUID,

    new_region_id UUID,

    replacement_state omicron.public.region_snapshot_replacement_state NOT NULL,

    operating_saga_id UUID
);

CREATE INDEX IF NOT EXISTS lookup_region_snapshot_replacement_by_state on omicron.public.region_snapshot_replacement (replacement_state);

CREATE TYPE IF NOT EXISTS omicron.public.region_snapshot_replacement_step_state AS ENUM (
  'requested',
  'running',
  'complete',
  'volume_deleted'
);

CREATE TABLE IF NOT EXISTS omicron.public.region_snapshot_replacement_step (
    id UUID PRIMARY KEY,

    request_id UUID NOT NULL,

    request_time TIMESTAMPTZ NOT NULL,

    volume_id UUID NOT NULL,

    old_snapshot_volume_id UUID,

    replacement_state omicron.public.region_snapshot_replacement_step_state NOT NULL,

    operating_saga_id UUID
);

CREATE INDEX IF NOT EXISTS lookup_region_snapshot_replacement_step_by_state
    on omicron.public.region_snapshot_replacement_step (replacement_state);

CREATE INDEX IF NOT EXISTS lookup_region_snapshot_replacement_step_by_old_volume_id
    on omicron.public.region_snapshot_replacement_step (old_snapshot_volume_id);

/*
 * Metadata for the schema itself. This version number isn't great, as there's
 * nothing to ensure it gets bumped when it should be, but it's a start.
 */
CREATE TABLE IF NOT EXISTS omicron.public.db_metadata (
    -- There should only be one row of this table for the whole DB.
    -- It's a little goofy, but filter on "singleton = true" before querying
    -- or applying updates, and you'll access the singleton row.
    --
    -- We also add a constraint on this table to ensure it's not possible to
    -- access the version of this table with "singleton = false".
    singleton BOOL NOT NULL PRIMARY KEY,
    time_created TIMESTAMPTZ NOT NULL,
    time_modified TIMESTAMPTZ NOT NULL,
    -- Semver representation of the DB version
    version STRING(64) NOT NULL,

    -- (Optional) Semver representation of the DB version to which we're upgrading
    target_version STRING(64),

    CHECK (singleton = true)
);

-- An allowlist of IP addresses that can make requests to user-facing services.
CREATE TABLE IF NOT EXISTS omicron.public.allow_list (
    id UUID PRIMARY KEY,
    time_created TIMESTAMPTZ NOT NULL,
    time_modified TIMESTAMPTZ NOT NULL,
    -- A nullable list of allowed source IPs.
    --
    -- NULL is used to indicate _any_ source IP is allowed. A _non-empty_ list
    -- represents an explicit allow list of IPs or IP subnets. Note that the
    -- list itself may never be empty.
    allowed_ips INET[] CHECK (array_length(allowed_ips, 1) > 0)
);

-- Insert default allowlist, allowing all traffic.
-- See `schema/crdb/insert-default-allowlist/up.sql` for details.
INSERT INTO omicron.public.allow_list (id, time_created, time_modified, allowed_ips)
VALUES (
    '001de000-a110-4000-8000-000000000000',
    NOW(),
    NOW(),
    NULL
)
ON CONFLICT (id)
DO NOTHING;

CREATE TYPE IF NOT EXISTS omicron.public.migration_state AS ENUM (
  'pending',
  'in_progress',
  'failed',
  'completed'
);

-- A table of the states of current migrations.
CREATE TABLE IF NOT EXISTS omicron.public.migration (
    id UUID PRIMARY KEY,

    /* The ID of the instance that was migrated */
    instance_id UUID NOT NULL,

    /* The time this migration record was created. */
    time_created TIMESTAMPTZ NOT NULL,

    /* The time this migration record was deleted. */
    time_deleted TIMESTAMPTZ,

    /* Note that there's no `time_modified/time_updated` timestamp for migration
     * records. This is because we track updated time separately for the source
     * and target sides of the migration, using separate `time_source_updated`
     * and time_target_updated` columns.
    */

    /* The state of the migration source */
    source_state omicron.public.migration_state NOT NULL,

    /* The ID of the migration source Propolis */
    source_propolis_id UUID NOT NULL,

    /* Generation number owned and incremented by the source sled-agent */
    source_gen INT8 NOT NULL DEFAULT 1,

    /* Timestamp of when the source field was last updated.
     *
     * This is provided by the sled-agent when publishing a migration state
     * update.
     */
    time_source_updated TIMESTAMPTZ,

    /* The state of the migration target */
    target_state omicron.public.migration_state NOT NULL,

    /* The ID of the migration target Propolis */
    target_propolis_id UUID NOT NULL,

    /* Generation number owned and incremented by the target sled-agent */
    target_gen INT8 NOT NULL DEFAULT 1,

    /* Timestamp of when the source field was last updated.
     *
     * This is provided by the sled-agent when publishing a migration state
     * update.
     */
    time_target_updated TIMESTAMPTZ
);

/* Lookup migrations by instance ID */
CREATE INDEX IF NOT EXISTS lookup_migrations_by_instance_id ON omicron.public.migration (
    instance_id
);

/* Migrations by time created.
 *
 * Currently, this is only used by OMDB for ordering the `omdb migration list`
 * output, but it may be used by other UIs in the future...
*/
CREATE INDEX IF NOT EXISTS migrations_by_time_created ON omicron.public.migration (
    time_created
);

/* Lookup region snapshot by snapshot id */
CREATE INDEX IF NOT EXISTS lookup_region_snapshot_by_snapshot_id on omicron.public.region_snapshot (
    snapshot_id
);

CREATE INDEX IF NOT EXISTS lookup_bgp_config_by_bgp_announce_set_id ON omicron.public.bgp_config (
    bgp_announce_set_id
) WHERE
    time_deleted IS NULL;


/*
 * Keep this at the end of file so that the database does not contain a version
 * until it is fully populated.
 */
INSERT INTO omicron.public.db_metadata (
    singleton,
    time_created,
    time_modified,
    version,
    target_version
) VALUES
<<<<<<< HEAD
    (TRUE, NOW(), NOW(), '98.0.0', NULL)
=======
    (TRUE, NOW(), NOW(), '104.0.0', NULL)
>>>>>>> eb4d5a5d
ON CONFLICT DO NOTHING;

COMMIT;<|MERGE_RESOLUTION|>--- conflicted
+++ resolved
@@ -1107,9 +1107,14 @@
      * by the control plane.
      */
     auto_restart_policy omicron.public.instance_auto_restart,
-
     /*
-<<<<<<< HEAD
+     * The cooldown period that must elapse between consecutive auto restart
+     * attempts. If this is NULL, no cooldown period is explicitly configured
+     * for this instance, and the default cooldown period should be used.
+     */
+     auto_restart_cooldown INTERVAL,
+
+    /*
      * Which disk, if any, is the one this instance should be directed to boot
      * from. With a boot device selected, guest OSes cannot configure their
      * boot policy for future boots, so also permit NULL to indicate a guest
@@ -1117,14 +1122,6 @@
      * its boot-time fates.
      */
     boot_disk_id UUID,
-=======
-     * The cooldown period that must elapse between consecutive auto restart
-     * attempts. If this is NULL, no cooldown period is explicitly configured
-     * for this instance, and the default cooldown period should be used.
-     */
-     auto_restart_cooldown INTERVAL,
-
->>>>>>> eb4d5a5d
 
     CONSTRAINT vmm_iff_active_propolis CHECK (
         ((state = 'vmm') AND (active_propolis_id IS NOT NULL)) OR
@@ -4392,11 +4389,7 @@
     version,
     target_version
 ) VALUES
-<<<<<<< HEAD
-    (TRUE, NOW(), NOW(), '98.0.0', NULL)
-=======
-    (TRUE, NOW(), NOW(), '104.0.0', NULL)
->>>>>>> eb4d5a5d
+    (TRUE, NOW(), NOW(), '105.0.0', NULL)
 ON CONFLICT DO NOTHING;
 
 COMMIT;