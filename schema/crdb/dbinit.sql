/*
 * dbinit.sql: raw SQL to initialize a database for use by Omicron
 *
 * It's not clear what the long-term story for managing the database schema will
 * be.  For now, this file can be used by the test suite and by developers (via
 * the "omicron-dev" program) to set up a local database with which to run the
 * system.
 */

/*
 * Important CockroachDB notes:
 *
 *    For timestamps, CockroachDB's docs recommend TIMESTAMPTZ rather than
 *    TIMESTAMP.  This does not change what is stored with each datum, but
 *    rather how it's interpreted when clients use it.  It should make no
 *    difference to us, so we stick with the recommendation.
 *
 *    We avoid explicit foreign keys due to this warning from the docs: "Foreign
 *    key dependencies can significantly impact query performance, as queries
 *    involving tables with foreign keys, or tables referenced by foreign keys,
 *    require CockroachDB to check two separate tables. We recommend using them
 *    sparingly."
 */

BEGIN;

/*
 * We assume the database and user do not already exist so that we don't
 * inadvertently clobber what's there.  If they might exist, the user has to
 * clear this first.
 *
 * NOTE: the database and user names MUST be kept in sync with the
 * initialization code and dbwipe.sql.
 */
CREATE DATABASE IF NOT EXISTS omicron;
CREATE USER IF NOT EXISTS omicron;
ALTER DEFAULT PRIVILEGES GRANT INSERT, SELECT, UPDATE, DELETE ON TABLES to omicron;

/*
 * Configure a replication factor of 5 to ensure that the system can maintain
 * availability in the face of any two node failures.
 */
ALTER RANGE default CONFIGURE ZONE USING num_replicas = 5;

/*
 * Racks
 */
CREATE TABLE IF NOT EXISTS omicron.public.rack (
    /* Identity metadata (asset) */
    id UUID PRIMARY KEY,
    time_created TIMESTAMPTZ NOT NULL,
    time_modified TIMESTAMPTZ NOT NULL,

    /*
     * Identifies if rack management has been transferred from RSS -> Nexus.
     * If "false", RSS is still managing sleds, services, and DNS records.
     *
     * This value is set to "true" when RSS calls the
     * "rack_initialization_complete" endpoint on Nexus' internal interface.
     *
     * See RFD 278 for more detail.
     */
    initialized BOOL NOT NULL,

    /* Used to configure the updates service URL */
    tuf_base_url STRING(512),

    /* The IPv6 underlay /56 prefix for the rack */
    rack_subnet INET
);

/*
 * Sleds
 */

-- The disposition for a particular sled. This is updated solely by the
-- operator, and not by Nexus.
CREATE TYPE IF NOT EXISTS omicron.public.sled_policy AS ENUM (
    -- The sled is in service, and new resources can be provisioned onto it.
    'in_service',
    -- The sled is in service, but the operator has indicated that new
    -- resources should not be provisioned onto it.
    'no_provision',
    -- The operator has marked that the sled has, or will be, removed from the
    -- rack, and it should be assumed that any resources currently on it are
    -- now permanently missing.
    'expunged'
);

-- The actual state of the sled. This is updated exclusively by Nexus.
--
-- Nexus's goal is to match the sled's state with the operator-indicated
-- policy. For example, if the sled_policy is "expunged" and the sled_state is
-- "active", Nexus will assume that the sled is gone. Based on that, Nexus will
-- reallocate resources currently on the expunged sled to other sleds, etc.
-- Once the expunged sled no longer has any resources attached to it, Nexus
-- will mark it as decommissioned.
CREATE TYPE IF NOT EXISTS omicron.public.sled_state AS ENUM (
    -- The sled has resources of any kind allocated on it, or, is available for
    -- new resources.
    --
    -- The sled can be in this state and have a different sled policy, e.g.
    -- "expunged".
    'active',

    -- The sled no longer has resources allocated on it, now or in the future.
    --
    -- This is a terminal state. This state is only valid if the sled policy is
    -- 'expunged'.
    'decommissioned'
);

CREATE TABLE IF NOT EXISTS omicron.public.sled (
    /* Identity metadata (asset) */
    id UUID PRIMARY KEY,
    time_created TIMESTAMPTZ NOT NULL,
    time_modified TIMESTAMPTZ NOT NULL,
    time_deleted TIMESTAMPTZ,
    rcgen INT NOT NULL,

    /* FK into the Rack table */
    rack_id UUID NOT NULL,

    /* Idenfities if this Sled is a Scrimlet */
    is_scrimlet BOOL NOT NULL,

    /* Baseboard information about the sled */
    serial_number STRING(63) NOT NULL,
    part_number STRING(63) NOT NULL,
    revision INT8 NOT NULL,

    /* CPU & RAM summary for the sled */
    usable_hardware_threads INT8 CHECK (usable_hardware_threads BETWEEN 0 AND 4294967295) NOT NULL,
    usable_physical_ram INT8 NOT NULL,
    reservoir_size INT8 CHECK (reservoir_size < usable_physical_ram) NOT NULL,

    /* The IP address and bound port of the sled agent server. */
    ip INET NOT NULL,
    port INT4 CHECK (port BETWEEN 0 AND 65535) NOT NULL,

    /* The last address allocated to a propolis instance on this sled. */
    last_used_address INET NOT NULL,

    /* The policy for the sled, updated exclusively by the operator */
    sled_policy omicron.public.sled_policy NOT NULL,

    /* The actual state of the sled, updated exclusively by Nexus */
    sled_state omicron.public.sled_state NOT NULL,

    /* Generation number owned and incremented by the sled-agent */
    sled_agent_gen INT8 NOT NULL DEFAULT 1,

    -- This constraint should be upheld, even for deleted disks
    -- in the fleet.
    CONSTRAINT serial_part_revision_unique UNIQUE (
      serial_number, part_number, revision
    )
);

/* Add an index which lets us look up sleds on a rack */
CREATE UNIQUE INDEX IF NOT EXISTS lookup_sled_by_rack ON omicron.public.sled (
    rack_id,
    id
) WHERE time_deleted IS NULL;

/* Add an index which lets us look up sleds based on policy and state */
CREATE INDEX IF NOT EXISTS lookup_sled_by_policy_and_state ON omicron.public.sled (
    sled_policy,
    sled_state
);

CREATE TYPE IF NOT EXISTS omicron.public.sled_resource_kind AS ENUM (
    -- omicron.public.instance
    'instance'
    -- We expect to other resource kinds here in the future; e.g., to track
    -- resources used by control plane services. For now, we only track
    -- instances.
);

-- Accounting for programs using resources on a sled
CREATE TABLE IF NOT EXISTS omicron.public.sled_resource (
    -- Should match the UUID of the corresponding resource
    id UUID PRIMARY KEY,

    -- The sled where resources are being consumed
    sled_id UUID NOT NULL,

    -- The maximum number of hardware threads usable by this resource
    hardware_threads INT8 NOT NULL,

    -- The maximum amount of RSS RAM provisioned to this resource
    rss_ram INT8 NOT NULL,

    -- The maximum amount of Reservoir RAM provisioned to this resource
    reservoir_ram INT8 NOT NULL,

    -- Identifies the type of the resource
    kind omicron.public.sled_resource_kind NOT NULL
);

-- Allow looking up all resources which reside on a sled
CREATE UNIQUE INDEX IF NOT EXISTS lookup_resource_by_sled ON omicron.public.sled_resource (
    sled_id,
    id
);


-- Table of all sled subnets allocated for sleds added to an already initialized
-- rack. The sleds in this table and their allocated subnets are created before
-- a sled is added to the `sled` table. Addition to the `sled` table occurs
-- after the sled is initialized and notifies Nexus about itself.
--
-- For simplicity and space savings, this table doesn't actually contain the
-- full subnets for a given sled, but only the octet that extends a /56 rack
-- subnet to a /64 sled subnet. The rack subnet is maintained in the `rack`
-- table.
--
-- This table does not include subnet octets allocated during RSS and therefore
-- all of the octets start at 33. This makes the data in this table purely additive
-- post-RSS, which also implies that we cannot re-use subnet octets if an original
-- sled that was part of RSS was removed from the cluster.
CREATE TABLE IF NOT EXISTS omicron.public.sled_underlay_subnet_allocation (
    -- The physical identity of the sled
    -- (foreign key into `hw_baseboard_id` table)
    hw_baseboard_id UUID PRIMARY KEY,

    -- The rack to which a sled is being added
    -- (foreign key into `rack` table)
    --
    -- We require this because the sled is not yet part of the sled table when
    -- we first allocate a subnet for it.
    rack_id UUID NOT NULL,

    -- The sled to which a subnet is being allocated
    --
    -- Eventually will be a foreign key into the `sled` table when the sled notifies nexus
    -- about itself after initialization.
    sled_id UUID NOT NULL,

    -- The octet that extends a /56 rack subnet to a /64 sled subnet
    --
    -- Always between 33 and 255 inclusive
    subnet_octet INT2 NOT NULL UNIQUE CHECK (subnet_octet BETWEEN 33 AND 255)
);

-- Add an index which allows pagination by {rack_id, sled_id} pairs.
CREATE UNIQUE INDEX IF NOT EXISTS lookup_subnet_allocation_by_rack_and_sled ON omicron.public.sled_underlay_subnet_allocation (
    rack_id,
    sled_id
);

/*
 * Switches
 */

CREATE TABLE IF NOT EXISTS omicron.public.switch (
    /* Identity metadata (asset) */
    id UUID PRIMARY KEY,
    time_created TIMESTAMPTZ NOT NULL,
    time_modified TIMESTAMPTZ NOT NULL,
    time_deleted TIMESTAMPTZ,
    rcgen INT NOT NULL,

    /* FK into the Rack table */
    rack_id UUID NOT NULL,

    /* Baseboard information about the switch */
    serial_number STRING(63) NOT NULL,
    part_number STRING(63) NOT NULL,
    revision INT8 NOT NULL
);

/* Add an index which lets us look up switches on a rack */
CREATE UNIQUE INDEX IF NOT EXISTS lookup_switch_by_rack ON omicron.public.switch (
    rack_id,
    id
) WHERE time_deleted IS NULL;

/*
 * Services
 */

CREATE TYPE IF NOT EXISTS omicron.public.service_kind AS ENUM (
  'clickhouse',
  'clickhouse_keeper',
  'cockroach',
  'crucible',
  'crucible_pantry',
  'dendrite',
  'external_dns',
  'internal_dns',
  'nexus',
  'ntp',
  'oximeter',
  'tfport',
  'mgd'
);

CREATE TYPE IF NOT EXISTS omicron.public.physical_disk_kind AS ENUM (
  'm2',
  'u2'
);

-- The disposition for a particular physical disk.
-- This is updated by the operator, either explicitly through an operator API,
-- or implicitly when altering sled policy.
CREATE TYPE IF NOT EXISTS omicron.public.physical_disk_policy AS ENUM (
    -- The disk is in service, and new resources can be provisioned onto it.
    'in_service',
    -- The disk has been, or will be, removed from the rack, and it should be
    -- assumed that any resources currently on it are now permanently missing.
    'expunged'
);

-- The actual state of a physical disk. This is updated exclusively by Nexus.
--
-- Nexus's goal is to match the physical disk's state with the
-- operator-indicated policy. For example, if the policy is "expunged" and the
-- state is "active", Nexus will assume that the physical disk is gone. Based
-- on that, Nexus will reallocate resources currently on the expunged disk
-- elsewhere, etc. Once the expunged disk no longer has any resources attached
-- to it, Nexus will mark it as decommissioned.
CREATE TYPE IF NOT EXISTS omicron.public.physical_disk_state AS ENUM (
    -- The disk has resources of any kind allocated on it, or, is available for
    -- new resources.
    --
    -- The disk can be in this state and have a different policy, e.g.
    -- "expunged".
    'active',

    -- The disk no longer has resources allocated on it, now or in the future.
    --
    -- This is a terminal state. This state is only valid if the policy is
    -- 'expunged'.
    'decommissioned'
);

-- A physical disk which exists inside the rack.
CREATE TABLE IF NOT EXISTS omicron.public.physical_disk (
    id UUID PRIMARY KEY,
    time_created TIMESTAMPTZ NOT NULL,
    time_modified TIMESTAMPTZ NOT NULL,
    time_deleted TIMESTAMPTZ,
    rcgen INT NOT NULL,

    vendor STRING(63) NOT NULL,
    serial STRING(63) NOT NULL,
    model STRING(63) NOT NULL,

    variant omicron.public.physical_disk_kind NOT NULL,

    -- FK into the Sled table
    sled_id UUID NOT NULL,

    disk_policy omicron.public.physical_disk_policy NOT NULL,
    disk_state omicron.public.physical_disk_state NOT NULL
);

-- This constraint only needs to be upheld for disks that are not deleted
-- nor decommissioned.
CREATE UNIQUE INDEX IF NOT EXISTS vendor_serial_model_unique on omicron.public.physical_disk (
  vendor, serial, model
) WHERE time_deleted IS NULL AND disk_state != 'decommissioned';

CREATE UNIQUE INDEX IF NOT EXISTS lookup_physical_disk_by_variant ON omicron.public.physical_disk (
    variant,
    id
) WHERE time_deleted IS NULL;

-- Make it efficient to look up physical disks by Sled.
CREATE UNIQUE INDEX IF NOT EXISTS lookup_physical_disk_by_sled ON omicron.public.physical_disk (
    sled_id,
    id
);

-- x509 certificates which may be used by services
CREATE TABLE IF NOT EXISTS omicron.public.certificate (
    -- Identity metadata (resource)
    id UUID PRIMARY KEY,
    name STRING(63) NOT NULL,
    description STRING(512) NOT NULL,
    time_created TIMESTAMPTZ NOT NULL,
    time_modified TIMESTAMPTZ NOT NULL,
    time_deleted TIMESTAMPTZ,

    -- which Silo this certificate is used for
    silo_id UUID NOT NULL,

    -- The service type which should use this certificate
    service omicron.public.service_kind NOT NULL,

    -- cert.pem file (certificate chain in PEM format) as a binary blob
    cert BYTES NOT NULL,

    -- key.pem file (private key in PEM format) as a binary blob
    key BYTES NOT NULL
);

-- Add an index which lets us look up certificates for a particular service
-- class.
CREATE UNIQUE INDEX IF NOT EXISTS lookup_certificate_by_service ON omicron.public.certificate (
    service,
    id
) WHERE
    time_deleted IS NULL;

-- Add an index which enforces that certificates have unique names, and which
-- allows pagination-by-name.
CREATE UNIQUE INDEX IF NOT EXISTS lookup_certificate_by_silo ON omicron.public.certificate (
    silo_id,
    name
) WHERE
    time_deleted IS NULL;

-- A table describing virtual resource provisioning which may be associated
-- with a collection of objects, including:
-- - Projects
-- - Silos
-- - Fleet
CREATE TABLE IF NOT EXISTS omicron.public.virtual_provisioning_collection (
    -- Should match the UUID of the corresponding collection.
    id UUID PRIMARY KEY,
    time_modified TIMESTAMPTZ NOT NULL DEFAULT NOW(),

    -- Identifies the type of the collection.
    collection_type STRING(63) NOT NULL,

    -- The amount of physical disk space which has been provisioned
    -- on behalf of the collection.
    virtual_disk_bytes_provisioned INT8 NOT NULL,

    -- The number of CPUs provisioned by VMs.
    cpus_provisioned INT8 NOT NULL,

    -- The amount of RAM provisioned by VMs.
    ram_provisioned INT8 NOT NULL
);

-- A table describing a single virtual resource which has been provisioned.
-- This may include:
-- - Disks
-- - Instances
-- - Snapshots
--
-- NOTE: You might think to yourself: "This table looks an awful lot like
-- the 'virtual_provisioning_collection' table, could they be condensed into
-- a single table?"
-- The answer to this question is unfortunately: "No". We use CTEs to both
-- UPDATE the collection table while INSERTing rows in the resource table, and
-- this would not be allowed if they came from the same table due to:
-- https://www.cockroachlabs.com/docs/v22.2/known-limitations#statements-containing-multiple-modification-subqueries-of-the-same-table-are-disallowed
-- However, by using separate tables, the CTE is able to function correctly.
CREATE TABLE IF NOT EXISTS omicron.public.virtual_provisioning_resource (
    -- Should match the UUID of the corresponding collection.
    id UUID PRIMARY KEY,
    time_modified TIMESTAMPTZ NOT NULL DEFAULT NOW(),

    -- Identifies the type of the resource.
    resource_type STRING(63) NOT NULL,

    -- The amount of physical disk space which has been provisioned
    -- on behalf of the resource.
    virtual_disk_bytes_provisioned INT8 NOT NULL,

    -- The number of CPUs provisioned.
    cpus_provisioned INT8 NOT NULL,

    -- The amount of RAM provisioned.
    ram_provisioned INT8 NOT NULL
);

-- ZPools of Storage, attached to Sleds.
-- These are backed by a single physical disk.
--
-- For information about the provisioned zpool, reference the
-- "omicron.public.inv_zpool" table, which returns information
-- that has actually been returned from the underlying sled.
CREATE TABLE IF NOT EXISTS omicron.public.zpool (
    /* Identity metadata (asset) */
    id UUID PRIMARY KEY,
    time_created TIMESTAMPTZ NOT NULL,
    time_modified TIMESTAMPTZ NOT NULL,
    time_deleted TIMESTAMPTZ,
    rcgen INT NOT NULL,

    /* FK into the Sled table */
    sled_id UUID NOT NULL,

    /* FK into the Physical Disk table */
    physical_disk_id UUID NOT NULL
);

/* Create an index on the physical disk id */
CREATE INDEX IF NOT EXISTS lookup_zpool_by_disk on omicron.public.zpool (
    physical_disk_id,
    id
) WHERE physical_disk_id IS NOT NULL AND time_deleted IS NULL;

CREATE TYPE IF NOT EXISTS omicron.public.dataset_kind AS ENUM (
  'crucible',
  'cockroach',
  'clickhouse',
  'clickhouse_keeper',
  'external_dns',
  'internal_dns'
);

/*
 * A dataset of allocated space within a zpool.
 */
CREATE TABLE IF NOT EXISTS omicron.public.dataset (
    /* Identity metadata (asset) */
    id UUID PRIMARY KEY,
    time_created TIMESTAMPTZ NOT NULL,
    time_modified TIMESTAMPTZ NOT NULL,
    time_deleted TIMESTAMPTZ,
    rcgen INT NOT NULL,

    /* FK into the Pool table */
    pool_id UUID NOT NULL,

    /* Contact information for the dataset */
    ip INET NOT NULL,
    port INT4 CHECK (port BETWEEN 0 AND 65535) NOT NULL,

    kind omicron.public.dataset_kind NOT NULL,

    /* An upper bound on the amount of space that might be in-use */
    size_used INT,

    /* Crucible must make use of 'size_used'; other datasets manage their own storage */
    CONSTRAINT size_used_column_set_for_crucible CHECK (
      (kind != 'crucible') OR
      (kind = 'crucible' AND size_used IS NOT NULL)
    )
);

/* Create an index on the size usage for Crucible's allocation */
CREATE INDEX IF NOT EXISTS lookup_dataset_by_size_used_crucible on omicron.public.dataset (
    size_used
) WHERE size_used IS NOT NULL AND time_deleted IS NULL AND kind = 'crucible';

/* Create an index on the size usage for any dataset */
CREATE INDEX IF NOT EXISTS lookup_dataset_by_size_used on omicron.public.dataset (
    size_used
) WHERE size_used IS NOT NULL AND time_deleted IS NULL;

/* Create an index on the zpool id */
CREATE INDEX IF NOT EXISTS lookup_dataset_by_zpool on omicron.public.dataset (
    pool_id,
    id
) WHERE pool_id IS NOT NULL AND time_deleted IS NULL;

/*
 * A region of space allocated to Crucible Downstairs, within a dataset.
 */
CREATE TABLE IF NOT EXISTS omicron.public.region (
    /* Identity metadata (asset) */
    id UUID PRIMARY KEY,
    time_created TIMESTAMPTZ NOT NULL,
    time_modified TIMESTAMPTZ NOT NULL,

    /* FK into the dataset table */
    dataset_id UUID NOT NULL,

    /* FK into the volume table */
    volume_id UUID NOT NULL,

    /* Metadata describing the region */
    block_size INT NOT NULL,
    blocks_per_extent INT NOT NULL,
    extent_count INT NOT NULL
);

/*
 * Allow all regions belonging to a disk to be accessed quickly.
 */
CREATE UNIQUE INDEX IF NOT EXISTS lookup_region_by_volume on omicron.public.region (
    volume_id,
    id
);

/*
 * Allow all regions belonging to a dataset to be accessed quickly.
 */
CREATE UNIQUE INDEX IF NOT EXISTS lookup_region_by_dataset on omicron.public.region (
    dataset_id,
    id
);

/*
 * A snapshot of a region, within a dataset.
 */
CREATE TABLE IF NOT EXISTS omicron.public.region_snapshot (
    dataset_id UUID NOT NULL,
    region_id UUID NOT NULL,

    /* Associated higher level virtual snapshot */
    snapshot_id UUID NOT NULL,

    /*
     * Target string, for identification as part of
     * volume construction request(s)
     */
    snapshot_addr TEXT NOT NULL,

    /* How many volumes reference this? */
    volume_references INT8 NOT NULL,

    /* Is this currently part of some resources_to_delete? */
    deleting BOOL NOT NULL,

    PRIMARY KEY (dataset_id, region_id, snapshot_id)
);

/* Index for use during join with region table */
CREATE INDEX IF NOT EXISTS lookup_region_by_dataset on omicron.public.region_snapshot (
    dataset_id, region_id
);

/*
 * Index on volume_references and snapshot_addr for crucible
 * resource accounting lookup
 */
CREATE INDEX IF NOT EXISTS lookup_region_snapshot_by_volume_reference on omicron.public.region_snapshot (
    volume_references
);

CREATE INDEX IF NOT EXISTS lookup_region_snapshot_by_snapshot_addr on omicron.public.region_snapshot (
    snapshot_addr
);

/*
 * A volume within Crucible
 */
CREATE TABLE IF NOT EXISTS omicron.public.volume (
    id UUID PRIMARY KEY,
    time_created TIMESTAMPTZ NOT NULL,
    time_modified TIMESTAMPTZ NOT NULL,
    time_deleted TIMESTAMPTZ,

    /* child resource generation number, per RFD 192 */
    rcgen INT NOT NULL,

    /*
     * A JSON document describing the construction of the volume, including all
     * sub volumes. This is what will be POSTed to propolis, and eventually
     * consumed by some Upstairs code to perform the volume creation. The Rust
     * type of this column should be Crucible::VolumeConstructionRequest.
     */
    data TEXT NOT NULL,

    /*
     * A JSON document describing what resources to clean up when deleting this
     * volume. The Rust type of this column should be the CrucibleResources
     * enum.
     */
    resources_to_clean_up TEXT
);

/* Quickly find deleted volumes */
CREATE INDEX IF NOT EXISTS lookup_volume_by_deleted on omicron.public.volume (
    time_deleted
);

/*
 * Silos
 */

CREATE TYPE IF NOT EXISTS omicron.public.authentication_mode AS ENUM (
  'local',
  'saml'
);

CREATE TYPE IF NOT EXISTS omicron.public.user_provision_type AS ENUM (
  'api_only',
  'jit'
);

CREATE TABLE IF NOT EXISTS omicron.public.silo (
    /* Identity metadata */
    id UUID PRIMARY KEY,
    name STRING(63) NOT NULL,
    description STRING(512) NOT NULL,
    time_created TIMESTAMPTZ NOT NULL,
    time_modified TIMESTAMPTZ NOT NULL,
    time_deleted TIMESTAMPTZ,

    discoverable BOOL NOT NULL,
    authentication_mode omicron.public.authentication_mode NOT NULL,
    user_provision_type omicron.public.user_provision_type NOT NULL,

    mapped_fleet_roles JSONB NOT NULL,

    /* child resource generation number, per RFD 192 */
    rcgen INT NOT NULL
);

CREATE UNIQUE INDEX IF NOT EXISTS lookup_silo_by_name ON omicron.public.silo (
    name
) WHERE
    time_deleted IS NULL;

/*
 * Silo users
 */
CREATE TABLE IF NOT EXISTS omicron.public.silo_user (
    id UUID PRIMARY KEY,
    time_created TIMESTAMPTZ NOT NULL,
    time_modified TIMESTAMPTZ NOT NULL,
    time_deleted TIMESTAMPTZ,

    silo_id UUID NOT NULL,
    external_id TEXT NOT NULL
);

/* This index lets us quickly find users for a given silo. */
CREATE UNIQUE INDEX IF NOT EXISTS lookup_silo_user_by_silo ON omicron.public.silo_user (
    silo_id,
    external_id
) WHERE
    time_deleted IS NULL;

CREATE TABLE IF NOT EXISTS omicron.public.silo_user_password_hash (
    silo_user_id UUID NOT NULL,
    hash TEXT NOT NULL,
    time_created TIMESTAMPTZ NOT NULL,

    PRIMARY KEY(silo_user_id)
);

/*
 * Silo groups
 */

CREATE TABLE IF NOT EXISTS omicron.public.silo_group (
    id UUID PRIMARY KEY,
    time_created TIMESTAMPTZ NOT NULL,
    time_modified TIMESTAMPTZ NOT NULL,
    time_deleted TIMESTAMPTZ,

    silo_id UUID NOT NULL,
    external_id TEXT NOT NULL
);

CREATE UNIQUE INDEX IF NOT EXISTS lookup_silo_group_by_silo ON omicron.public.silo_group (
    silo_id,
    external_id
) WHERE
    time_deleted IS NULL;

/*
 * Silo group membership
 */

CREATE TABLE IF NOT EXISTS omicron.public.silo_group_membership (
    silo_group_id UUID NOT NULL,
    silo_user_id UUID NOT NULL,

    PRIMARY KEY (silo_group_id, silo_user_id)
);

/*
 * The primary key lets us paginate through the users in a group.  We need to
 * index the same fields in the reverse order to be able to paginate through the
 * groups that a user is in.
 */
CREATE INDEX IF NOT EXISTS lookup_silo_group_by_user ON omicron.public.silo_group_membership (
    silo_user_id,
    silo_group_id
);

/*
 * Silo identity provider list
 */

CREATE TYPE IF NOT EXISTS omicron.public.provider_type AS ENUM (
  'saml'
);

CREATE TABLE IF NOT EXISTS omicron.public.identity_provider (
    /* Identity metadata */
    id UUID PRIMARY KEY,
    name STRING(63) NOT NULL,
    description STRING(512) NOT NULL,
    time_created TIMESTAMPTZ NOT NULL,
    time_modified TIMESTAMPTZ NOT NULL,
    time_deleted TIMESTAMPTZ,

    silo_id UUID NOT NULL,
    provider_type omicron.public.provider_type NOT NULL
);

CREATE UNIQUE INDEX IF NOT EXISTS lookup_idp_by_silo_id ON omicron.public.identity_provider (
    silo_id,
    id
) WHERE
    time_deleted IS NULL;

CREATE UNIQUE INDEX IF NOT EXISTS lookup_idp_by_silo_name ON omicron.public.identity_provider (
    silo_id,
    name
) WHERE
    time_deleted IS NULL;

/*
 * Silo SAML identity provider
 */
CREATE TABLE IF NOT EXISTS omicron.public.saml_identity_provider (
    /* Identity metadata */
    id UUID PRIMARY KEY,
    name STRING(63) NOT NULL,
    description STRING(512) NOT NULL,
    time_created TIMESTAMPTZ NOT NULL,
    time_modified TIMESTAMPTZ NOT NULL,
    time_deleted TIMESTAMPTZ,

    silo_id UUID NOT NULL,

    idp_metadata_document_string TEXT NOT NULL,

    idp_entity_id TEXT NOT NULL,
    sp_client_id TEXT NOT NULL,
    acs_url TEXT NOT NULL,
    slo_url TEXT NOT NULL,
    technical_contact_email TEXT NOT NULL,

    public_cert TEXT,
    private_key TEXT,

    group_attribute_name TEXT
);

CREATE UNIQUE INDEX IF NOT EXISTS lookup_saml_idp_by_silo_id ON omicron.public.saml_identity_provider (
    silo_id,
    id
) WHERE
    time_deleted IS NULL;

CREATE UNIQUE INDEX IF NOT EXISTS lookup_saml_idp_by_silo_name ON omicron.public.saml_identity_provider (
    silo_id,
    name
) WHERE
    time_deleted IS NULL;

/*
 * Users' public SSH keys, per RFD 44
 */
CREATE TABLE IF NOT EXISTS omicron.public.ssh_key (
    id UUID PRIMARY KEY,
    name STRING(63) NOT NULL,
    description STRING(512) NOT NULL,
    time_created TIMESTAMPTZ NOT NULL,
    time_modified TIMESTAMPTZ NOT NULL,
    time_deleted TIMESTAMPTZ,

    /* FK into silo_user table */
    silo_user_id UUID NOT NULL,

    /*
     * A 4096 bit RSA key without comment encodes to 726 ASCII characters.
     * A (256 bit) Ed25519 key w/o comment encodes to 82 ASCII characters.
     */
    public_key STRING(1023) NOT NULL
);

CREATE UNIQUE INDEX IF NOT EXISTS lookup_ssh_key_by_silo_user ON omicron.public.ssh_key (
    silo_user_id,
    name
) WHERE
    time_deleted IS NULL;

/**
 * Represents the SSH keys copied to an instance at create time by cloud-init.
 * Entries are added here when an instance is created (with configured SSH keys)
 * and removed when the instance is destroyed.
 *
 * TODO: Should this have time created / time deleted
 */
CREATE TABLE IF NOT EXISTS omicron.public.instance_ssh_key (
    instance_id UUID NOT NULL,
    ssh_key_id UUID NOT NULL,
    PRIMARY KEY (instance_id, ssh_key_id)
);

CREATE TABLE IF NOT EXISTS omicron.public.silo_quotas (
    silo_id UUID PRIMARY KEY,
    time_created TIMESTAMPTZ NOT NULL,
    time_modified TIMESTAMPTZ NOT NULL,
    cpus INT8 NOT NULL,
    memory_bytes INT8 NOT NULL,
    storage_bytes INT8 NOT NULL
);

/**
 * A view of the amount of provisioned and allocated (set by quotas) resources
 * on a given silo.
 */
CREATE VIEW IF NOT EXISTS omicron.public.silo_utilization
AS SELECT
    c.id AS silo_id,
    s.name AS silo_name,
    c.cpus_provisioned AS cpus_provisioned,
    c.ram_provisioned AS memory_provisioned,
    c.virtual_disk_bytes_provisioned AS storage_provisioned,
    q.cpus AS cpus_allocated,
    q.memory_bytes AS memory_allocated,
    q.storage_bytes AS storage_allocated,
    s.discoverable as silo_discoverable
FROM
    omicron.public.virtual_provisioning_collection AS c
    RIGHT JOIN omicron.public.silo_quotas AS q
    ON c.id = q.silo_id
    INNER JOIN omicron.public.silo AS s
    ON c.id = s.id
WHERE
    c.collection_type = 'Silo'
AND
    s.time_deleted IS NULL;

/*
 * Projects
 */

CREATE TABLE IF NOT EXISTS omicron.public.project (
    /* Identity metadata (resource) */
    id UUID PRIMARY KEY,
    name STRING(63) NOT NULL,
    description STRING(512) NOT NULL,
    time_created TIMESTAMPTZ NOT NULL,
    time_modified TIMESTAMPTZ NOT NULL,
    /* Indicates that the object has been deleted */
    time_deleted TIMESTAMPTZ,

    /* child resource generation number, per RFD 192 */
    rcgen INT NOT NULL,

    /* Which silo this project belongs to */
    silo_id UUID NOT NULL /* foreign key into "silo" table */
);

CREATE UNIQUE INDEX IF NOT EXISTS lookup_project_by_silo ON omicron.public.project (
    silo_id,
    name
) WHERE
    time_deleted IS NULL;

/*
 * Instances
 */

CREATE TYPE IF NOT EXISTS omicron.public.instance_state AS ENUM (
    'creating',
    'starting',
    'running',
    'stopping',
    'stopped',
    'rebooting',
    'migrating',
    'repairing',
    'failed',
    'destroyed'
);

/*
 * TODO consider how we want to manage multiple sagas operating on the same
 * Instance -- e.g., reboot concurrent with destroy or concurrent reboots or the
 * like.  Or changing # of CPUs or memory size.
 */
CREATE TABLE IF NOT EXISTS omicron.public.instance (
    /* Identity metadata (resource) */
    id UUID PRIMARY KEY,
    name STRING(63) NOT NULL,
    description STRING(512) NOT NULL,
    time_created TIMESTAMPTZ NOT NULL,
    time_modified TIMESTAMPTZ NOT NULL,
    /* Indicates that the object has been deleted */
    /* This is redundant for Instances, but we keep it here for consistency. */
    time_deleted TIMESTAMPTZ,

    /* Every Instance is in exactly one Project at a time. */
    project_id UUID NOT NULL,

    /* user data for instance initialization systems (e.g. cloud-init) */
    user_data BYTES NOT NULL,

    /* The state of the instance when it has no active VMM. */
    state omicron.public.instance_state NOT NULL,
    time_state_updated TIMESTAMPTZ NOT NULL,
    state_generation INT NOT NULL,

    /* FK into `vmm` for the Propolis server that's backing this instance. */
    active_propolis_id UUID,

    /* FK into `vmm` for the migration target Propolis server, if one exists. */
    target_propolis_id UUID,

    /* Identifies any ongoing migration for this instance. */
    migration_id UUID,

    /* Instance configuration */
    ncpus INT NOT NULL,
    memory INT NOT NULL,
    hostname STRING(63) NOT NULL,
    boot_on_fault BOOL NOT NULL DEFAULT false
);

-- Names for instances within a project should be unique
CREATE UNIQUE INDEX IF NOT EXISTS lookup_instance_by_project ON omicron.public.instance (
    project_id,
    name
) WHERE
    time_deleted IS NULL;

/*
 * A special view of an instance provided to operators for insights into what's running
 * on a sled.
 *
 * This view requires the VMM table, which doesn't exist yet, so create a
 * "placeholder" view here and replace it with the full view once the table is
 * defined. See the README for more context.
 */

CREATE VIEW IF NOT EXISTS omicron.public.sled_instance
AS SELECT
    instance.id
FROM
    omicron.public.instance AS instance
WHERE
    instance.time_deleted IS NULL;

/*
 * Guest-Visible, Virtual Disks
 */

/*
 * TODO The Rust enum to which this type is converted
 * carries data in some of its variants, such as the UUID
 * of the instance to which a disk is attached.
 *
 * This makes the conversion to/from this enum type here much
 * more difficult, since we need a way to manage that data
 * coherently.
 *
 * See <https://github.com/oxidecomputer/omicron/issues/312>.
 */
-- CREATE TYPE omicron.public.DiskState AS ENUM (
--     'creating',
--     'detached',
--     'attaching',
--     'attached',
--     'detaching',
--     'destroyed',
--     'faulted'
-- );

CREATE TYPE IF NOT EXISTS omicron.public.block_size AS ENUM (
  '512',
  '2048',
  '4096'
);

CREATE TABLE IF NOT EXISTS omicron.public.disk (
    /* Identity metadata (resource) */
    id UUID PRIMARY KEY,
    name STRING(63) NOT NULL,
    description STRING(512) NOT NULL,
    time_created TIMESTAMPTZ NOT NULL,
    time_modified TIMESTAMPTZ NOT NULL,
    /* Indicates that the object has been deleted */
    /* This is redundant for Disks, but we keep it here for consistency. */
    time_deleted TIMESTAMPTZ,

    /* child resource generation number, per RFD 192 */
    rcgen INT NOT NULL,

    /* Every Disk is in exactly one Project at a time. */
    project_id UUID NOT NULL,

    /* Every disk consists of a root volume */
    volume_id UUID NOT NULL,

    /*
     * TODO Would it make sense for the runtime state to live in a separate
     * table?
     */
    /* Runtime state */
    -- disk_state omicron.public.DiskState NOT NULL, /* TODO see above */
    disk_state STRING(32) NOT NULL,
    /*
     * Every Disk may be attaching to, attached to, or detaching from at most
     * one Instance at a time.
     */
    attach_instance_id UUID,
    state_generation INT NOT NULL,
    slot INT2 CHECK (slot >= 0 AND slot < 8),
    time_state_updated TIMESTAMPTZ NOT NULL,

    /* Disk configuration */
    size_bytes INT NOT NULL,
    block_size omicron.public.block_size NOT NULL,
    origin_snapshot UUID,
    origin_image UUID,

    pantry_address TEXT
);

CREATE UNIQUE INDEX IF NOT EXISTS lookup_disk_by_project ON omicron.public.disk (
    project_id,
    name
) WHERE
    time_deleted IS NULL;

CREATE UNIQUE INDEX IF NOT EXISTS lookup_disk_by_instance ON omicron.public.disk (
    attach_instance_id,
    id
) WHERE
    time_deleted IS NULL AND attach_instance_id IS NOT NULL;

CREATE UNIQUE INDEX IF NOT EXISTS lookup_deleted_disk ON omicron.public.disk (
    id
) WHERE
    time_deleted IS NOT NULL;

CREATE UNIQUE INDEX IF NOT EXISTS lookup_disk_by_volume_id ON omicron.public.disk (
    volume_id
) WHERE
    time_deleted IS NULL;

CREATE TABLE IF NOT EXISTS omicron.public.image (
    /* Identity metadata (resource) */
    id UUID PRIMARY KEY,
    name STRING(63) NOT NULL,
    description STRING(512) NOT NULL,
    time_created TIMESTAMPTZ NOT NULL,
    time_modified TIMESTAMPTZ NOT NULL,
    /* Indicates that the object has been deleted */
    time_deleted TIMESTAMPTZ,

    silo_id UUID NOT NULL,
    project_id UUID,

    volume_id UUID NOT NULL,

    url STRING(8192),
    os STRING(64) NOT NULL,
    version STRING(64) NOT NULL,
    digest TEXT,
    block_size omicron.public.block_size NOT NULL,
    size_bytes INT NOT NULL
);

CREATE VIEW IF NOT EXISTS omicron.public.project_image AS
SELECT
    id,
    name,
    description,
    time_created,
    time_modified,
    time_deleted,
    silo_id,
    project_id,
    volume_id,
    url,
    os,
    version,
    digest,
    block_size,
    size_bytes
FROM
    omicron.public.image
WHERE
    project_id IS NOT NULL;

CREATE VIEW IF NOT EXISTS omicron.public.silo_image AS
SELECT
    id,
    name,
    description,
    time_created,
    time_modified,
    time_deleted,
    silo_id,
    volume_id,
    url,
    os,
    version,
    digest,
    block_size,
    size_bytes
FROM
    omicron.public.image
WHERE
    project_id IS NULL;

/* Index for silo images */
CREATE UNIQUE INDEX IF NOT EXISTS lookup_image_by_silo on omicron.public.image (
    silo_id,
    name
) WHERE
    time_deleted is NULL AND
    project_id is NULL;

/* Index for project images */
CREATE UNIQUE INDEX IF NOT EXISTS lookup_image_by_silo_and_project on omicron.public.image (
    silo_id,
    project_id,
    name
) WHERE
    time_deleted is NULL AND
    project_id is NOT NULL;

CREATE TYPE IF NOT EXISTS omicron.public.snapshot_state AS ENUM (
  'creating',
  'ready',
  'faulted',
  'destroyed'
);

CREATE TABLE IF NOT EXISTS omicron.public.snapshot (
    /* Identity metadata (resource) */
    id UUID PRIMARY KEY,
    name STRING(63) NOT NULL,
    description STRING(512) NOT NULL,
    time_created TIMESTAMPTZ NOT NULL,
    time_modified TIMESTAMPTZ NOT NULL,
    /* Indicates that the object has been deleted */
    time_deleted TIMESTAMPTZ,

    /* Every Snapshot is in exactly one Project at a time. */
    project_id UUID NOT NULL,

    /* Every Snapshot originated from a single disk */
    disk_id UUID NOT NULL,

    /* Every Snapshot consists of a root volume */
    volume_id UUID NOT NULL,

    /* Where will the scrubbed blocks eventually land? */
    destination_volume_id UUID NOT NULL,

    gen INT NOT NULL,
    state omicron.public.snapshot_state NOT NULL,
    block_size omicron.public.block_size NOT NULL,

    /* Disk configuration (from the time the snapshot was taken) */
    size_bytes INT NOT NULL
);

CREATE UNIQUE INDEX IF NOT EXISTS lookup_snapshot_by_project ON omicron.public.snapshot (
    project_id,
    name
) WHERE
    time_deleted IS NULL;

/*
 * Oximeter collector servers.
 */
CREATE TABLE IF NOT EXISTS omicron.public.oximeter (
    id UUID PRIMARY KEY,
    time_created TIMESTAMPTZ NOT NULL,
    time_modified TIMESTAMPTZ NOT NULL,
    ip INET NOT NULL,
    port INT4 CHECK (port BETWEEN 0 AND 65535) NOT NULL
);

/*
 * The kind of metric producer each record corresponds to.
 */
CREATE TYPE IF NOT EXISTS omicron.public.producer_kind AS ENUM (
    -- A sled agent for an entry in the sled table.
    'sled_agent',
    -- A service in a blueprint (typically the current target blueprint, but it
    -- may reference a prior blueprint if the service is in the process of being
    -- removed).
    'service',
    -- A Propolis VMM for an instance in the omicron.public.instance table
    'instance'
);

/*
 * Information about registered metric producers.
 */
CREATE TABLE IF NOT EXISTS omicron.public.metric_producer (
    id UUID PRIMARY KEY,
    time_created TIMESTAMPTZ NOT NULL,
    time_modified TIMESTAMPTZ NOT NULL,
    kind omicron.public.producer_kind NOT NULL,
    ip INET NOT NULL,
    port INT4 CHECK (port BETWEEN 0 AND 65535) NOT NULL,
    interval FLOAT NOT NULL,
    /* TODO: Is this length appropriate? */
    base_route STRING(512) NOT NULL,
    /* Oximeter collector instance to which this metric producer is assigned. */
    oximeter_id UUID NOT NULL
);

CREATE UNIQUE INDEX IF NOT EXISTS lookup_producer_by_oximeter ON omicron.public.metric_producer (
    oximeter_id,
    id
);

CREATE INDEX IF NOT EXISTS lookup_producer_by_time_modified ON omicron.public.metric_producer (
    time_modified
);

/*
 * VPCs and networking primitives
 */


CREATE TABLE IF NOT EXISTS omicron.public.vpc (
    /* Identity metadata (resource) */
    id UUID PRIMARY KEY,
    name STRING(63) NOT NULL,
    description STRING(512) NOT NULL,
    time_created TIMESTAMPTZ NOT NULL,
    time_modified TIMESTAMPTZ NOT NULL,
    /* Indicates that the object has been deleted */
    time_deleted TIMESTAMPTZ,
    project_id UUID NOT NULL,
    system_router_id UUID NOT NULL,
    dns_name STRING(63) NOT NULL,

    /*
     * The Geneve Virtual Network Identifier for this VPC. Note that this is a
     * 24-bit unsigned value, properties which are checked in the application,
     * not the database.
     */
    vni INT4 NOT NULL,

    /* The IPv6 prefix allocated to subnets. */
    ipv6_prefix INET NOT NULL,

    /* Used to ensure that two requests do not concurrently modify the
       VPC's firewall */
    firewall_gen INT NOT NULL,

    /* Child-resource generation number for VPC Subnets. */
    subnet_gen INT8 NOT NULL
);

CREATE UNIQUE INDEX IF NOT EXISTS lookup_vpc_by_project ON omicron.public.vpc (
    project_id,
    name
) WHERE
    time_deleted IS NULL;

CREATE UNIQUE INDEX IF NOT EXISTS lookup_vpc_by_vni ON omicron.public.vpc (
    vni
) WHERE
    time_deleted IS NULL;

CREATE TABLE IF NOT EXISTS omicron.public.vpc_subnet (
    /* Identity metadata (resource) */
    id UUID PRIMARY KEY,
    name STRING(63) NOT NULL,
    description STRING(512) NOT NULL,
    time_created TIMESTAMPTZ NOT NULL,
    time_modified TIMESTAMPTZ NOT NULL,
    /* Indicates that the object has been deleted */
    time_deleted TIMESTAMPTZ,
    vpc_id UUID NOT NULL,
    /* Child resource creation generation number */
    rcgen INT8 NOT NULL,
    ipv4_block INET NOT NULL,
    ipv6_block INET NOT NULL
);

/* Subnet and network interface names are unique per VPC, not project */
CREATE UNIQUE INDEX IF NOT EXISTS vpc_subnet_vpc_id_name_key ON omicron.public.vpc_subnet (
    vpc_id,
    name
) WHERE
    time_deleted IS NULL;

/* The kind of network interface. */
CREATE TYPE IF NOT EXISTS omicron.public.network_interface_kind AS ENUM (
    /* An interface attached to a guest instance. */
    'instance',

    /* An interface attached to a service. */
    'service'
);

CREATE TABLE IF NOT EXISTS omicron.public.network_interface (
    /* Identity metadata (resource) */
    id UUID PRIMARY KEY,
    name STRING(63) NOT NULL,
    description STRING(512) NOT NULL,
    time_created TIMESTAMPTZ NOT NULL,
    time_modified TIMESTAMPTZ NOT NULL,
    /* Indicates that the object has been deleted */
    time_deleted TIMESTAMPTZ,

    /* The kind of network interface, e.g., instance */
    kind omicron.public.network_interface_kind NOT NULL,

    /*
     * FK into the parent resource of this interface (e.g. Instance, Service)
     * as determined by the `kind`.
     */
    parent_id UUID NOT NULL,

    /* FK into VPC table */
    vpc_id UUID NOT NULL,
    /* FK into VPCSubnet table. */
    subnet_id UUID NOT NULL,

    /*
     * The EUI-48 MAC address of the guest interface.
     *
     * Note that we use the bytes of a 64-bit integer, in big-endian byte order
     * to represent the MAC.
     */
    mac INT8 NOT NULL,

    /* The private VPC IP address of the interface. */
    ip INET NOT NULL,

    /*
     * Limited to 8 NICs per instance. This value must be kept in sync with
     * `crate::nexus::MAX_NICS_PER_INSTANCE`.
     */
    slot INT2 NOT NULL CHECK (slot >= 0 AND slot < 8),

    /* True if this interface is the primary interface.
     *
     * The primary interface appears in DNS and its address is used for external
     * connectivity.
     */
    is_primary BOOL NOT NULL
);

/* A view of the network_interface table for just instance-kind records. */
CREATE VIEW IF NOT EXISTS omicron.public.instance_network_interface AS
SELECT
    id,
    name,
    description,
    time_created,
    time_modified,
    time_deleted,
    parent_id AS instance_id,
    vpc_id,
    subnet_id,
    mac,
    ip,
    slot,
    is_primary
FROM
    omicron.public.network_interface
WHERE
    kind = 'instance';

/* A view of the network_interface table for just service-kind records. */
CREATE VIEW IF NOT EXISTS omicron.public.service_network_interface AS
SELECT
    id,
    name,
    description,
    time_created,
    time_modified,
    time_deleted,
    parent_id AS service_id,
    vpc_id,
    subnet_id,
    mac,
    ip,
    slot,
    is_primary
FROM
    omicron.public.network_interface
WHERE
    kind = 'service';

/* TODO-completeness

 * We currently have a NetworkInterface table with the IP and MAC addresses inline.
 * Eventually, we'll probably want to move these to their own tables, and
 * refer to them here, most notably to support multiple IPs per NIC, as well
 * as moving IPs between NICs on different instances, etc.
 */

/* Ensure we do not assign the same address twice within a subnet */
CREATE UNIQUE INDEX IF NOT EXISTS network_interface_subnet_id_ip_key ON omicron.public.network_interface (
    subnet_id,
    ip
) WHERE
    time_deleted IS NULL;

/* Ensure we do not assign the same MAC twice within a VPC
 * See RFD174's discussion on the scope of virtual MACs
 */
CREATE UNIQUE INDEX IF NOT EXISTS network_interface_vpc_id_mac_key ON omicron.public.network_interface (
    vpc_id,
    mac
) WHERE
    time_deleted IS NULL;

/*
 * Index used to verify that all interfaces for a resource (e.g. Instance,
 * Service) are contained within a single VPC, and that all interfaces are
 * in unique VPC Subnets.
 *
 * This is also used to quickly find the primary interface since
 * we store the `is_primary` column. Such queries are mostly used
 * when setting a new primary interface.
 */
CREATE UNIQUE INDEX IF NOT EXISTS network_interface_parent_id_name_kind_key ON omicron.public.network_interface (
    parent_id,
    name,
    kind
)
STORING (vpc_id, subnet_id, is_primary)
WHERE
    time_deleted IS NULL;

/*
 * Index used to verify that all interfaces for a resource (e.g. Instance,
 * Service) have unique slots.
 */
CREATE UNIQUE INDEX IF NOT EXISTS network_interface_parent_id_slot_key ON omicron.public.network_interface (
    parent_id,
    slot
)
WHERE
    time_deleted IS NULL;

CREATE TYPE IF NOT EXISTS omicron.public.vpc_firewall_rule_status AS ENUM (
    'disabled',
    'enabled'
);

CREATE TYPE IF NOT EXISTS omicron.public.vpc_firewall_rule_direction AS ENUM (
    'inbound',
    'outbound'
);

CREATE TYPE IF NOT EXISTS omicron.public.vpc_firewall_rule_action AS ENUM (
    'allow',
    'deny'
);

CREATE TYPE IF NOT EXISTS omicron.public.vpc_firewall_rule_protocol AS ENUM (
    'TCP',
    'UDP',
    'ICMP'
);

CREATE TABLE IF NOT EXISTS omicron.public.vpc_firewall_rule (
    /* Identity metadata (resource) */
    id UUID PRIMARY KEY,
    name STRING(63) NOT NULL,
    description STRING(512) NOT NULL,
    time_created TIMESTAMPTZ NOT NULL,
    time_modified TIMESTAMPTZ NOT NULL,
    /* Indicates that the object has been deleted */
    time_deleted TIMESTAMPTZ,

    vpc_id UUID NOT NULL,
    status omicron.public.vpc_firewall_rule_status NOT NULL,
    direction omicron.public.vpc_firewall_rule_direction NOT NULL,
    /* Array of targets. 128 was picked to include plenty of space for
       a tag, colon, and resource identifier. */
    targets STRING(128)[] NOT NULL,
    /* Also an array of targets */
    filter_hosts STRING(128)[],
    filter_ports STRING(11)[],
    filter_protocols omicron.public.vpc_firewall_rule_protocol[],
    action omicron.public.vpc_firewall_rule_action NOT NULL,
    priority INT4 CHECK (priority BETWEEN 0 AND 65535) NOT NULL
);

CREATE UNIQUE INDEX IF NOT EXISTS lookup_firewall_by_vpc ON omicron.public.vpc_firewall_rule (
    vpc_id,
    name
) WHERE
    time_deleted IS NULL;

CREATE TYPE IF NOT EXISTS omicron.public.vpc_router_kind AS ENUM (
    'system',
    'custom'
);

CREATE TABLE IF NOT EXISTS omicron.public.vpc_router (
    /* Identity metadata (resource) */
    id UUID PRIMARY KEY,
    name STRING(63) NOT NULL,
    description STRING(512) NOT NULL,
    time_created TIMESTAMPTZ NOT NULL,
    time_modified TIMESTAMPTZ NOT NULL,
    /* Indicates that the object has been deleted */
    time_deleted TIMESTAMPTZ,
    kind omicron.public.vpc_router_kind NOT NULL,
    vpc_id UUID NOT NULL,
    rcgen INT NOT NULL
);

CREATE UNIQUE INDEX IF NOT EXISTS lookup_router_by_vpc ON omicron.public.vpc_router (
    vpc_id,
    name
) WHERE
    time_deleted IS NULL;

CREATE TYPE IF NOT EXISTS omicron.public.router_route_kind AS ENUM (
    'default',
    'vpc_subnet',
    'vpc_peering',
    'custom'
);

CREATE TABLE IF NOT EXISTS omicron.public.router_route (
    /* Identity metadata (resource) */
    id UUID PRIMARY KEY,
    name STRING(63) NOT NULL,
    description STRING(512) NOT NULL,
    time_created TIMESTAMPTZ NOT NULL,
    time_modified TIMESTAMPTZ NOT NULL,
    /* Indicates that the object has been deleted */
    time_deleted TIMESTAMPTZ,

    vpc_router_id UUID NOT NULL,
    kind omicron.public.router_route_kind NOT NULL,
    target STRING(128) NOT NULL,
    destination STRING(128) NOT NULL
);

CREATE UNIQUE INDEX IF NOT EXISTS lookup_route_by_router ON omicron.public.router_route (
    vpc_router_id,
    name
) WHERE
    time_deleted IS NULL;

/*
 * An IP Pool, a collection of zero or more IP ranges for external IPs.
 */
CREATE TABLE IF NOT EXISTS omicron.public.ip_pool (
    /* Resource identity metadata */
    id UUID PRIMARY KEY,
    name STRING(63) NOT NULL,
    description STRING(512) NOT NULL,
    time_created TIMESTAMPTZ NOT NULL,
    time_modified TIMESTAMPTZ NOT NULL,
    time_deleted TIMESTAMPTZ,

    /* The collection's child-resource generation number */
    rcgen INT8 NOT NULL
);

/*
 * Index ensuring uniqueness of IP Pool names, globally.
 */
CREATE UNIQUE INDEX IF NOT EXISTS lookup_pool_by_name ON omicron.public.ip_pool (
    name
) WHERE
    time_deleted IS NULL;

-- The order here is most-specific first, and it matters because we use this
-- fact to select the most specific default in the case where there is both a
-- silo default and a fleet default. If we were to add a project type, it should
-- be added before silo.
CREATE TYPE IF NOT EXISTS omicron.public.ip_pool_resource_type AS ENUM (
    'silo'
);

-- join table associating IP pools with resources like fleet or silo
CREATE TABLE IF NOT EXISTS omicron.public.ip_pool_resource (
    ip_pool_id UUID NOT NULL,
    resource_type omicron.public.ip_pool_resource_type NOT NULL,
    resource_id UUID NOT NULL,
    is_default BOOL NOT NULL,
    -- TODO: timestamps for soft deletes?

    -- resource_type is redundant because resource IDs are globally unique, but
    -- logically it belongs here
    PRIMARY KEY (ip_pool_id, resource_type, resource_id)
);

-- a given resource can only have one default ip pool
CREATE UNIQUE INDEX IF NOT EXISTS one_default_ip_pool_per_resource ON omicron.public.ip_pool_resource (
    resource_id
) where
    is_default = true;

-- created solely to prevent a table scan when we delete links on silo delete
CREATE INDEX IF NOT EXISTS ip_pool_resource_id ON omicron.public.ip_pool_resource (
    resource_id
);
CREATE INDEX IF NOT EXISTS ip_pool_resource_ip_pool_id ON omicron.public.ip_pool_resource (
    ip_pool_id
);

/*
 * IP Pools are made up of a set of IP ranges, which are start/stop addresses.
 * Note that these need not be CIDR blocks or well-behaved subnets with a
 * specific netmask.
 */
CREATE TABLE IF NOT EXISTS omicron.public.ip_pool_range (
    id UUID PRIMARY KEY,
    time_created TIMESTAMPTZ NOT NULL,
    time_modified TIMESTAMPTZ NOT NULL,
    time_deleted TIMESTAMPTZ,
    first_address INET NOT NULL,
    /* The range is inclusive of the last address. */
    last_address INET NOT NULL,
    ip_pool_id UUID NOT NULL,
    /* Tracks child resources, IP addresses allocated out of this range. */
    rcgen INT8 NOT NULL
);

/*
 * These help Nexus enforce that the ranges within an IP Pool do not overlap
 * with any other ranges. See `nexus/src/db/queries/ip_pool.rs` for the actual
 * query which does that.
 */
CREATE UNIQUE INDEX IF NOT EXISTS lookup_pool_range_by_first_address ON omicron.public.ip_pool_range (
    first_address
)
STORING (last_address)
WHERE time_deleted IS NULL;
CREATE UNIQUE INDEX IF NOT EXISTS lookup_pool_range_by_last_address ON omicron.public.ip_pool_range (
    last_address
)
STORING (first_address)
WHERE time_deleted IS NULL;


/* The kind of external IP address. */
CREATE TYPE IF NOT EXISTS omicron.public.ip_kind AS ENUM (
    /*
     * Source NAT provided to all guests by default or for services that
     * only require outbound external connectivity.
     */
    'snat',

    /*
     * An ephemeral IP is a fixed, known address whose lifetime is the same as
     * the instance to which it is attached.
     * Not valid for services.
     */
    'ephemeral',

    /*
     * A floating IP is an independent, named API resource that can be assigned
     * to an instance or service.
     */
    'floating'
);

CREATE TYPE IF NOT EXISTS omicron.public.ip_attach_state AS ENUM (
    'detached',
    'attached',
    'detaching',
    'attaching'
);

/*
 * External IP addresses used for guest instances and externally-facing
 * services.
 */
CREATE TABLE IF NOT EXISTS omicron.public.external_ip (
    /* Identity metadata */
    id UUID PRIMARY KEY,

    /* Name for floating IPs. See the constraints below. */
    name STRING(63),

    /* Description for floating IPs. See the constraints below. */
    description STRING(512),

    time_created TIMESTAMPTZ NOT NULL,
    time_modified TIMESTAMPTZ NOT NULL,
    time_deleted TIMESTAMPTZ,

    /* FK to the `ip_pool` table. */
    ip_pool_id UUID NOT NULL,

    /* FK to the `ip_pool_range` table. */
    ip_pool_range_id UUID NOT NULL,

    /* True if this IP is associated with a service rather than an instance. */
    is_service BOOL NOT NULL,

    /* FK to the `instance` or `service` table. See constraints below. */
    parent_id UUID,

    /* The kind of external address, e.g., ephemeral. */
    kind omicron.public.ip_kind NOT NULL,

    /* The actual external IP address. */
    ip INET NOT NULL,

    /* The first port in the allowed range, inclusive. */
    first_port INT4 NOT NULL,

    /* The last port in the allowed range, also inclusive. */
    last_port INT4 NOT NULL,

    /* FK to the `project` table. */
    project_id UUID,

    /* State of this IP with regard to instance attach/detach
     * operations. This is mainly used to prevent concurrent use
     * across sagas and allow rollback to correct state.
     */
    state omicron.public.ip_attach_state NOT NULL,

    /* The name must be non-NULL iff this is a floating IP. */
    CONSTRAINT null_fip_name CHECK (
        (kind != 'floating' AND name IS NULL) OR
        (kind = 'floating' AND name IS NOT NULL)
    ),

    /* The description must be non-NULL iff this is a floating IP. */
    CONSTRAINT null_fip_description CHECK (
        (kind != 'floating' AND description IS NULL) OR
        (kind = 'floating' AND description IS NOT NULL)
    ),

    /* Only floating IPs can be attached to a project, and
     * they must have a parent project if they are instance FIPs.
     */
    CONSTRAINT null_project_id CHECK (
        (kind = 'floating' AND is_service = FALSE AND project_id is NOT NULL) OR
        ((kind != 'floating' OR is_service = TRUE) AND project_id IS NULL)
    ),

    /*
     * Only nullable if this is a floating/ephemeral IP, which may exist not
     * attached to any instance or service yet. Ephemeral IPs should not generally
     * exist without parent instances/services, but need to temporarily exist in
     * this state for live attachment.
     */
    CONSTRAINT null_snat_parent_id CHECK (
        (kind != 'snat') OR (parent_id IS NOT NULL)
    ),

    /* Ephemeral IPs are not supported for services. */
    CONSTRAINT ephemeral_kind_service CHECK (
        (kind = 'ephemeral' AND is_service = FALSE) OR (kind != 'ephemeral')
    ),

    /*
     * (Not detached) => non-null parent_id.
     * This is not a two-way implication because SNAT IPs
     * cannot have a null parent_id.
     */
    CONSTRAINT detached_null_parent_id CHECK (
        (state = 'detached') OR (parent_id IS NOT NULL)
    )
);

/*
 * Index used to support quickly looking up children of the IP Pool range table,
 * when checking for allocated addresses during deletion.
 */
CREATE INDEX IF NOT EXISTS external_ip_by_pool ON omicron.public.external_ip (
    ip_pool_id,
    ip_pool_range_id
)
    WHERE time_deleted IS NULL;

/*
 * Index used to enforce uniqueness of external IPs
 *
 * NOTE: This relies on the uniqueness constraint of IP addresses across all
 * pools, _and_ on the fact that the number of ports assigned to each instance
 * is fixed at compile time.
 */
CREATE UNIQUE INDEX IF NOT EXISTS external_ip_unique ON omicron.public.external_ip (
    ip,
    first_port
)
    WHERE time_deleted IS NULL;

CREATE UNIQUE INDEX IF NOT EXISTS lookup_external_ip_by_parent ON omicron.public.external_ip (
    parent_id,
    id
)
    WHERE parent_id IS NOT NULL AND time_deleted IS NULL;

/* Enforce a limit of one Ephemeral IP per instance */
CREATE UNIQUE INDEX IF NOT EXISTS one_ephemeral_ip_per_instance ON omicron.public.external_ip (
    parent_id
)
    WHERE kind = 'ephemeral' AND parent_id IS NOT NULL AND time_deleted IS NULL;

/* Enforce name-uniqueness of floating (service) IPs at fleet level. */
CREATE UNIQUE INDEX IF NOT EXISTS lookup_floating_ip_by_name on omicron.public.external_ip (
    name
) WHERE
    kind = 'floating' AND
    time_deleted is NULL AND
    project_id is NULL;

/* Enforce name-uniqueness of floating IPs at project level. */
CREATE UNIQUE INDEX IF NOT EXISTS lookup_floating_ip_by_name_and_project on omicron.public.external_ip (
    project_id,
    name
) WHERE
    kind = 'floating' AND
    time_deleted is NULL AND
    project_id is NOT NULL;

CREATE VIEW IF NOT EXISTS omicron.public.floating_ip AS
SELECT
    id,
    name,
    description,
    time_created,
    time_modified,
    time_deleted,
    ip_pool_id,
    ip_pool_range_id,
    is_service,
    parent_id,
    ip,
    project_id
FROM
    omicron.public.external_ip
WHERE
    omicron.public.external_ip.kind = 'floating' AND
    project_id IS NOT NULL;

/*******************************************************************/

/*
 * Sagas
 */

CREATE TYPE IF NOT EXISTS omicron.public.saga_state AS ENUM (
    'running',
    'unwinding',
    'done'
);


CREATE TABLE IF NOT EXISTS omicron.public.saga (
    /* immutable fields */

    /* unique identifier for this execution */
    id UUID PRIMARY KEY,
    /* unique id of the creator */
    creator UUID NOT NULL,
    /* time the saga was started */
    time_created TIMESTAMPTZ NOT NULL,
    /* saga name */
    name STRING(128) NOT NULL,
    /* saga DAG (includes params and name) */
    saga_dag JSONB NOT NULL,

    /*
     * TODO:
     * - id for current SEC (maybe NULL?)
     * - time of last adoption
     * - previous SEC? previous adoption time?
     * - number of adoptions?
     */
    saga_state omicron.public.saga_state NOT NULL,
    current_sec UUID,
    adopt_generation INT NOT NULL,
    adopt_time TIMESTAMPTZ NOT NULL
);

/*
 * For recovery (and probably takeover), we need to be able to list running
 * sagas by SEC.  We need to paginate this list by the id.
 */
CREATE UNIQUE INDEX IF NOT EXISTS lookup_saga_by_sec ON omicron.public.saga (
    current_sec, id
) WHERE saga_state != 'done';

/*
 * TODO more indexes for Saga?
 * - Debugging and/or reporting: saga_name? creator?
 */
/*
 * TODO: This is a data-carrying enum, see note on disk_state.
 *
 * See <https://github.com/oxidecomputer/omicron/issues/312>.
 */
-- CREATE TYPE omicron.public.saga_node_event_type AS ENUM (
--    'started',
--    'succeeded',
--    'failed'
--    'undo_started'
--    'undo_finished'
-- );

CREATE TABLE IF NOT EXISTS omicron.public.saga_node_event (
    saga_id UUID NOT NULL,
    node_id INT NOT NULL,
    -- event_type omicron.public.saga_node_event_type NOT NULL,
    event_type STRING(31) NOT NULL,
    data JSONB,
    event_time TIMESTAMPTZ NOT NULL,
    creator UUID NOT NULL,

    /*
     * It's important to be able to list the nodes in a saga.  We put the
     * node_id in the saga so that we can paginate the list.
     *
     * We make it a UNIQUE index and include the event_type to prevent two SECs
     * from attempting to record the same event for the same saga.  Whether this
     * should be allowed is still TBD.
     */
    PRIMARY KEY (saga_id, node_id, event_type)
);

/*******************************************************************/

/*
 * Sessions for use by web console.
 */
CREATE TABLE IF NOT EXISTS omicron.public.console_session (
    token STRING(40) PRIMARY KEY,
    time_created TIMESTAMPTZ NOT NULL,
    time_last_used TIMESTAMPTZ NOT NULL,
    silo_user_id UUID NOT NULL
);

-- to be used for cleaning up old tokens
-- It's okay that this index is non-unique because we don't need to page through
-- this list.  We'll just grab the next N, delete them, then repeat.
CREATE INDEX IF NOT EXISTS lookup_console_by_creation ON omicron.public.console_session (
    time_created
);

-- This index is used to remove sessions for a user that's being deleted.
CREATE INDEX IF NOT EXISTS lookup_console_by_silo_user ON omicron.public.console_session (
    silo_user_id
);

/*******************************************************************/

-- Describes a single uploaded TUF repo.
--
-- Identified by both a random uuid and its SHA256 hash. The hash could be the
-- primary key, but it seems unnecessarily large and unwieldy.
CREATE TABLE IF NOT EXISTS omicron.public.tuf_repo (
    id UUID PRIMARY KEY,
    time_created TIMESTAMPTZ NOT NULL,

    sha256 STRING(64) NOT NULL,

    -- The version of the targets.json role that was used to generate the repo.
    targets_role_version INT NOT NULL,

    -- The valid_until time for the repo.
    valid_until TIMESTAMPTZ NOT NULL,

    -- The system version described in the TUF repo.
    --
    -- This is the "true" primary key, but is not treated as such in the
    -- database because we may want to change this format in the future.
    -- Re-doing primary keys is annoying.
    --
    -- Because the system version is embedded in the repo's artifacts.json,
    -- each system version is associated with exactly one checksum.
    system_version STRING(64) NOT NULL,

    -- For debugging only:
    -- Filename provided by the user.
    file_name TEXT NOT NULL,

    CONSTRAINT unique_checksum UNIQUE (sha256),
    CONSTRAINT unique_system_version UNIQUE (system_version)
);

-- Describes an individual artifact from an uploaded TUF repo.
--
-- In the future, this may also be used to describe artifacts that are fetched
-- from a remote TUF repo, but that requires some additional design work.
CREATE TABLE IF NOT EXISTS omicron.public.tuf_artifact (
    name STRING(63) NOT NULL,
    version STRING(63) NOT NULL,
    -- This used to be an enum but is now a string, because it can represent
    -- artifact kinds currently unknown to a particular version of Nexus as
    -- well.
    kind STRING(63) NOT NULL,

    -- The time this artifact was first recorded.
    time_created TIMESTAMPTZ NOT NULL,

    -- The SHA256 hash of the artifact, typically obtained from the TUF
    -- targets.json (and validated at extract time).
    sha256 STRING(64) NOT NULL,
    -- The length of the artifact, in bytes.
    artifact_size INT8 NOT NULL,

    PRIMARY KEY (name, version, kind)
);

-- Reflects that a particular artifact was provided by a particular TUF repo.
-- This is a many-many mapping.
CREATE TABLE IF NOT EXISTS omicron.public.tuf_repo_artifact (
    tuf_repo_id UUID NOT NULL,
    tuf_artifact_name STRING(63) NOT NULL,
    tuf_artifact_version STRING(63) NOT NULL,
    tuf_artifact_kind STRING(63) NOT NULL,

    /*
    For the primary key, this definition uses the natural key rather than a
    smaller surrogate key (UUID). That's because with CockroachDB the most
    important factor in selecting a primary key is the ability to distribute
    well. In this case, the first element of the primary key is the tuf_repo_id,
    which is a random UUID.

    For more, see https://www.cockroachlabs.com/blog/how-to-choose-a-primary-key/.
    */
    PRIMARY KEY (
        tuf_repo_id, tuf_artifact_name, tuf_artifact_version, tuf_artifact_kind
    )
);

/*******************************************************************/

/*
 * DNS Propagation
 *
 * The tables here are the source of truth of DNS data for both internal and
 * external DNS.
 */

/*
 * A DNS group is a collection of DNS zones covered by a single version number.
 * We have two DNS Groups in our system: "internal" (for internal service
 * discovery) and "external" (which we expose on customer networks to provide
 * DNS for our own customer-facing services, like the API and console).
 *
 * Each DNS server is associated with exactly one DNS group.  Nexus propagates
 * the entire contents of a DNS group (i.e., all of its zones and all of those
 * zones' DNS names and associated records) to every server in that group.
 */
CREATE TYPE IF NOT EXISTS omicron.public.dns_group AS ENUM (
    'internal',
    'external'
);

/*
 * A DNS Zone is basically just a DNS name at the root of a subtree served by
 * one of our DNS servers.  In a typical system, there would be two DNS zones:
 *
 * (1) in the "internal" DNS group, a zone called "control-plane.oxide.internal"
 *     used by the control plane for internal service discovery
 *
 * (2) in the "external" DNS group, a zone whose name is owned by the customer
 *     and specified when the rack is set up for the first time.  We will use
 *     this zone to advertise addresses for the services we provide on the
 *     customer network (i.e., the API and console).
 */
CREATE TABLE IF NOT EXISTS omicron.public.dns_zone (
    id UUID PRIMARY KEY,
    time_created TIMESTAMPTZ NOT NULL,
    dns_group omicron.public.dns_group NOT NULL,
    zone_name TEXT NOT NULL
);

/*
 * It's allowed (although probably not correct) for the same DNS zone to appear
 * in both the internal and external groups.  It is not allowed to specify the
 * same DNS zone twice within the same group.
 */
CREATE UNIQUE INDEX IF NOT EXISTS lookup_dns_zone_by_group ON omicron.public.dns_zone (
    dns_group, zone_name
);

/*
 * All the data associated with a DNS group is gathered together and assigned a
 * single version number, sometimes called a generation number.  When changing
 * the DNS data for a group (e.g., to add a new DNS name), clients first insert
 * a new row into this table with the next available generation number.  (This
 * table is not strictly necessary.  Instead, we could put the current version
 * number for the group into a `dns_group` table, and clients could update that
 * instead of inserting into this table.  But by using a table here, we have a
 * debugging record of all past generation updates, including metadata about who
 * created them and why.)
 */
CREATE TABLE IF NOT EXISTS omicron.public.dns_version (
    dns_group omicron.public.dns_group NOT NULL,
    version INT8 NOT NULL,

    /* These fields are for debugging only. */
    time_created TIMESTAMPTZ NOT NULL,
    creator TEXT NOT NULL,
    comment TEXT NOT NULL,

    PRIMARY KEY(dns_group, version)
);

/*
 * The meat of the DNS data: a list of DNS names.  Each name has one or more
 * records stored in JSON.
 *
 * To facilitate clients getting a consistent snapshot of the DNS data at a
 * given version, each name is stored with the version in which it was added and
 * (optionally) the version in which it was removed.  The name and record data
 * are immutable, so changing the records for a given name should be expressed
 * as removing the old name (setting "version_removed") and creating a new
 * record for the same name at a new version.
 */
CREATE TABLE IF NOT EXISTS omicron.public.dns_name (
    dns_zone_id UUID NOT NULL,
    version_added INT8 NOT NULL,
    version_removed INT8,
    name TEXT NOT NULL,
    dns_record_data JSONB NOT NULL,

    PRIMARY KEY (dns_zone_id, name, version_added)
);

/*
 * Any given live name should only exist once.  (Put differently: the primary
 * key already prevents us from having the same name added twice in the same
 * version.  But you should also not be able to add a name in any version if the
 * name is currently still live (i.e., version_removed IS NULL).
 */
CREATE UNIQUE INDEX IF NOT EXISTS lookup_dns_name_by_zone ON omicron.public.dns_name (
    dns_zone_id, name
) WHERE version_removed IS NULL;

/*******************************************************************/

/*
 * Identity and Access Management (IAM)
 *
 * **For more details and a worked example using the tables here, see the
 * documentation for the omicron_nexus crate, "authz" module.**
 */

/*
 * Users built into the system
 *
 * The ids and names for these users are well-known (i.e., they are used by
 * Nexus directly, so changing these would potentially break compatibility).
 */
CREATE TABLE IF NOT EXISTS omicron.public.user_builtin (
    /*
     * Identity metadata
     *
     * TODO-cleanup This uses the "resource identity" pattern because we want a
     * name and description, but it's not valid to support soft-deleting these
     * records.
     */
    id UUID PRIMARY KEY,
    name STRING(63) NOT NULL,
    description STRING(512) NOT NULL,
    time_created TIMESTAMPTZ NOT NULL,
    time_modified TIMESTAMPTZ NOT NULL,
    time_deleted TIMESTAMPTZ
);

CREATE UNIQUE INDEX IF NOT EXISTS lookup_user_builtin_by_name ON omicron.public.user_builtin (name);

/* User used by Nexus to create other users.  Do NOT add more users here! */
INSERT INTO omicron.public.user_builtin (
    id,
    name,
    description,
    time_created,
    time_modified
) VALUES (
    /* NOTE: this uuid and name are duplicated in nexus::authn. */
    '001de000-05e4-4000-8000-000000000001',
    'db-init',
    'user used for database initialization',
    NOW(),
    NOW()
) ON CONFLICT DO NOTHING;

/*
 * OAuth 2.0 Device Authorization Grant (RFC 8628)
 */

-- Device authorization requests. These records are short-lived,
-- and removed as soon as a token is granted. This allows us to
-- use the `user_code` as primary key, despite it not having very
-- much entropy.
-- TODO: A background task should remove unused expired records.
CREATE TABLE IF NOT EXISTS omicron.public.device_auth_request (
    user_code STRING(20) PRIMARY KEY,
    client_id UUID NOT NULL,
    device_code STRING(40) NOT NULL,
    time_created TIMESTAMPTZ NOT NULL,
    time_expires TIMESTAMPTZ NOT NULL
);

-- Access tokens granted in response to successful device authorization flows.
CREATE TABLE IF NOT EXISTS omicron.public.device_access_token (
    token STRING(40) PRIMARY KEY,
    client_id UUID NOT NULL,
    device_code STRING(40) NOT NULL,
    silo_user_id UUID NOT NULL,
    time_requested TIMESTAMPTZ NOT NULL,
    time_created TIMESTAMPTZ NOT NULL,
    time_expires TIMESTAMPTZ
);

-- This UNIQUE constraint is critical for ensuring that at most
-- one token is ever created for a given device authorization flow.
CREATE UNIQUE INDEX IF NOT EXISTS lookup_device_access_token_by_client ON omicron.public.device_access_token (
    client_id, device_code
);

-- This index is used to remove tokens for a user that's being deleted.
CREATE INDEX IF NOT EXISTS lookup_device_access_token_by_silo_user ON omicron.public.device_access_token (
    silo_user_id
);

/*
 * Roles built into the system
 *
 * You can think of a built-in role as an opaque token to which we assign a
 * hardcoded set of permissions.  The role that we call "project.viewer"
 * corresponds to the "viewer" role on the "project" resource.  A user that has
 * this role on a particular Project is granted various read-only permissions on
 * that Project.  The specific permissions associated with the role are defined
 * in Omicron's Polar (Oso) policy file.
 *
 * A built-in role like "project.viewer" has four parts:
 *
 * * resource type: "project"
 * * role name: "viewer"
 * * full name: "project.viewer"
 * * description: "Project Viewer"
 *
 * Internally, we can treat the tuple (resource type, role name) as a composite
 * primary key.  Externally, we expose this as the full name.  This is
 * consistent with RFD 43 and other IAM systems.
 *
 * These fields look awfully close to the identity metadata that we use for most
 * other tables.  But they're just different enough that we can't use most of
 * the same abstractions:
 *
 * * "id": We have no need for a uuid because the (resource_type, role_name) is
 *   already unique and immutable.
 * * "name": What we call "full name" above could instead be called "name",
 *   which would be consistent with other identity metadata.  But it's not a
 *   legal "name" because of the period, and it would be confusing to have
 *   "resource type", "role name", and "name".
 * * "time_created": not that useful because it's whenever the system was
 *   initialized, and we have plenty of other timestamps for that
 * * "time_modified": does not apply because the role cannot be changed
 * * "time_deleted" does not apply because the role cannot be deleted
 *
 * If the set of roles and their permissions are fixed, why store them in the
 * database at all?  Because what's dynamic is the assignment of roles to users.
 * We have a separate table that says "user U has role ROLE on resource
 * RESOURCE".  How do we represent the ROLE part of this association?  We use a
 * foreign key into this "role_builtin" table.
 */
CREATE TABLE IF NOT EXISTS omicron.public.role_builtin (
    resource_type STRING(63),
    role_name STRING(63),
    description STRING(512),

    PRIMARY KEY(resource_type, role_name)
);

/*
 * Assignments between users, roles, and resources
 *
 * An actor has a role on a resource if there's a record in this table that
 * points to that actor, role, and resource.
 *
 * For more details and a worked example, see the omicron_nexus::authz
 * module-level documentation.
 */

CREATE TYPE IF NOT EXISTS omicron.public.identity_type AS ENUM (
  'user_builtin',
  'silo_user',
  'silo_group'
);

CREATE TABLE IF NOT EXISTS omicron.public.role_assignment (
    /* Composite foreign key into "role_builtin" table */
    resource_type STRING(63) NOT NULL,
    role_name STRING(63) NOT NULL,

    /*
     * Foreign key into some other resource table.  Which table?  This is
     * identified implicitly by "resource_type" above.
     */
    resource_id UUID NOT NULL,

    /*
     * Foreign key into some other user table.  Which table?  That's determined
     * by "identity_type".
     */
    identity_id UUID NOT NULL,
    identity_type omicron.public.identity_type NOT NULL,

    /*
     * The resource_id, identity_id, and role_name uniquely identify the role
     * assignment.  We include the resource_type and identity_type as
     * belt-and-suspenders, but there should only be one resource type for any
     * resource id and one identity type for any identity id.
     *
     * By organizing the primary key by resource id, then role name, then
     * identity information, we can use it to generated paginated listings of
     * role assignments for a resource, ordered by role name.  It's surprisingly
     * load-bearing that "identity_type" appears last.  That's because when we
     * list a page of role assignments for a resource sorted by role name and
     * then identity id, every field _except_ identity_type is used in the
     * query's filter or sort order.  If identity_type appeared before one of
     * those fields, CockroachDB wouldn't necessarily know it could use the
     * primary key index to efficiently serve the query.
     */
    PRIMARY KEY(
        resource_id,
        resource_type,
        role_name,
        identity_id,
        identity_type
     )
);

/*******************************************************************/

/*
 * External Networking
 *
 * **For more details on external networking see RFD 267**
 */

CREATE TYPE IF NOT EXISTS omicron.public.address_lot_kind AS ENUM (
    'infra',
    'pool'
);

CREATE TABLE IF NOT EXISTS omicron.public.address_lot (
    id UUID PRIMARY KEY,
    name STRING(63) NOT NULL,
    description STRING(512) NOT NULL,
    time_created TIMESTAMPTZ NOT NULL,
    time_modified TIMESTAMPTZ NOT NULL,
    time_deleted TIMESTAMPTZ,
    kind omicron.public.address_lot_kind NOT NULL
);

CREATE UNIQUE INDEX IF NOT EXISTS lookup_address_lot_by_name ON omicron.public.address_lot (
    name
) WHERE
    time_deleted IS NULL;

CREATE TABLE IF NOT EXISTS omicron.public.address_lot_block (
    id UUID PRIMARY KEY,
    address_lot_id UUID NOT NULL,
    first_address INET NOT NULL,
    last_address INET NOT NULL
);

CREATE INDEX IF NOT EXISTS lookup_address_lot_block_by_lot ON omicron.public.address_lot_block (
    address_lot_id
);

CREATE TABLE IF NOT EXISTS omicron.public.address_lot_rsvd_block (
    id UUID PRIMARY KEY,
    address_lot_id UUID NOT NULL,
    first_address INET NOT NULL,
    last_address INET NOT NULL,
    anycast BOOL NOT NULL
);

CREATE INDEX IF NOT EXISTS lookup_address_lot_rsvd_block_by_lot ON omicron.public.address_lot_rsvd_block (
    address_lot_id
);

CREATE INDEX IF NOT EXISTS lookup_address_lot_rsvd_block_by_anycast ON omicron.public.address_lot_rsvd_block (
    anycast
);

CREATE TABLE IF NOT EXISTS omicron.public.loopback_address (
    id UUID PRIMARY KEY,
    time_created TIMESTAMPTZ NOT NULL,
    time_modified TIMESTAMPTZ NOT NULL,
    address_lot_block_id UUID NOT NULL,
    rsvd_address_lot_block_id UUID NOT NULL,
    rack_id UUID NOT NULL,
    switch_location TEXT NOT NULL,
    address INET NOT NULL,
    anycast BOOL NOT NULL
);

/* TODO https://github.com/oxidecomputer/omicron/issues/3001 */

CREATE UNIQUE INDEX IF NOT EXISTS lookup_loopback_address ON omicron.public.loopback_address (
    address, rack_id, switch_location
);

CREATE TABLE IF NOT EXISTS omicron.public.switch_port (
    id UUID PRIMARY KEY,
    rack_id UUID,
    switch_location TEXT,
    port_name TEXT,
    port_settings_id UUID,

    CONSTRAINT switch_port_rack_locaction_name_unique UNIQUE (
        rack_id, switch_location, port_name
    )
);

CREATE INDEX IF NOT EXISTS lookup_switch_port_by_port_settings ON omicron.public.switch_port (port_settings_id);

/* port settings groups included from port settings objects */
CREATE TABLE IF NOT EXISTS omicron.public.switch_port_settings_groups (
    port_settings_id UUID,
    port_settings_group_id UUID,

    PRIMARY KEY (port_settings_id, port_settings_group_id)
);

CREATE TABLE IF NOT EXISTS omicron.public.switch_port_settings_group (
    id UUID PRIMARY KEY,
    /* port settings in this group */
    port_settings_id UUID NOT NULL,
    name STRING(63) NOT NULL,
    description STRING(512) NOT NULL,
    time_created TIMESTAMPTZ NOT NULL,
    time_modified TIMESTAMPTZ NOT NULL,
    time_deleted TIMESTAMPTZ
);

CREATE UNIQUE INDEX IF NOT EXISTS lookup_switch_port_settings_group_by_name ON omicron.public.switch_port_settings_group (
    name
) WHERE
    time_deleted IS NULL;

CREATE TABLE IF NOT EXISTS omicron.public.switch_port_settings (
    id UUID PRIMARY KEY,
    name STRING(63) NOT NULL,
    description STRING(512) NOT NULL,
    time_created TIMESTAMPTZ NOT NULL,
    time_modified TIMESTAMPTZ NOT NULL,
    time_deleted TIMESTAMPTZ
);

CREATE UNIQUE INDEX IF NOT EXISTS switch_port_settings_by_name ON omicron.public.switch_port_settings (
    name
) WHERE
    time_deleted IS NULL;

CREATE TYPE IF NOT EXISTS omicron.public.switch_port_geometry AS ENUM (
    'Qsfp28x1',
    'Qsfp28x2',
    'Sfp28x4'
);

CREATE TABLE IF NOT EXISTS omicron.public.switch_port_settings_port_config (
    port_settings_id UUID PRIMARY KEY,
    geometry omicron.public.switch_port_geometry
);

CREATE TABLE IF NOT EXISTS omicron.public.switch_port_settings_link_config (
    port_settings_id UUID,
    lldp_service_config_id UUID NOT NULL,
    link_name TEXT,
    mtu INT4,

    PRIMARY KEY (port_settings_id, link_name)
);

CREATE TABLE IF NOT EXISTS omicron.public.lldp_service_config (
    id UUID PRIMARY KEY,
    lldp_config_id UUID,
    enabled BOOL NOT NULL
);

CREATE TABLE IF NOT EXISTS omicron.public.lldp_config (
    id UUID PRIMARY KEY,
    name STRING(63) NOT NULL,
    description STRING(512) NOT NULL,
    time_created TIMESTAMPTZ NOT NULL,
    time_modified TIMESTAMPTZ NOT NULL,
    time_deleted TIMESTAMPTZ,
    chassis_id TEXT,
    system_name TEXT,
    system_description TEXT,
    management_ip TEXT
);

CREATE UNIQUE INDEX IF NOT EXISTS lldp_config_by_name ON omicron.public.lldp_config (
    name
) WHERE
    time_deleted IS NULL;

CREATE TYPE IF NOT EXISTS omicron.public.switch_interface_kind AS ENUM (
    'primary',
    'vlan',
    'loopback'
);

CREATE TABLE IF NOT EXISTS omicron.public.switch_port_settings_interface_config (
    port_settings_id UUID,
    id UUID PRIMARY KEY,
    interface_name TEXT NOT NULL,
    v6_enabled BOOL NOT NULL,
    kind omicron.public.switch_interface_kind
);

CREATE UNIQUE INDEX IF NOT EXISTS switch_port_settings_interface_config_by_id ON omicron.public.switch_port_settings_interface_config (
    port_settings_id, interface_name
);

CREATE TABLE IF NOT EXISTS omicron.public.switch_vlan_interface_config (
    interface_config_id UUID,
    vid INT4,

    PRIMARY KEY (interface_config_id, vid)
);

CREATE TABLE IF NOT EXISTS omicron.public.switch_port_settings_route_config (
    port_settings_id UUID,
    interface_name TEXT,
    dst INET,
    gw INET,
    vid INT4,

    /* TODO https://github.com/oxidecomputer/omicron/issues/3013 */
    PRIMARY KEY (port_settings_id, interface_name, dst, gw)
);

CREATE TABLE IF NOT EXISTS omicron.public.switch_port_settings_bgp_peer_config (
    port_settings_id UUID,
    bgp_config_id UUID NOT NULL,
    interface_name TEXT,
    addr INET,
    hold_time INT8,
    idle_hold_time INT8,
    delay_open INT8,
    connect_retry INT8,
    keepalive INT8,
    remote_asn INT8,
    min_ttl INT2,
    md5_auth_key TEXT,
    multi_exit_discriminator INT8,
    local_pref INT8,
    enforce_first_as BOOLEAN NOT NULL DEFAULT false,
    allow_import_list_active BOOLEAN NOT NULL DEFAULT false,
    allow_export_list_active BOOLEAN NOT NULL DEFAULT false,
    vlan_id INT4,

    /* TODO https://github.com/oxidecomputer/omicron/issues/3013 */
    PRIMARY KEY (port_settings_id, interface_name, addr)
);

CREATE TABLE IF NOT EXISTS omicron.public.switch_port_settings_bgp_peer_config_communities (
    port_settings_id UUID NOT NULL,
    interface_name TEXT NOT NULL,
    addr INET NOT NULL,
    community INT8 NOT NULL,

    PRIMARY KEY (port_settings_id, interface_name, addr, community)
);

CREATE TABLE IF NOT EXISTS omicron.public.switch_port_settings_bgp_peer_config_allow_import (
    port_settings_id UUID NOT NULL,
    interface_name TEXT NOT NULL,
    addr INET NOT NULL,
    prefix INET NOT NULL,

    PRIMARY KEY (port_settings_id, interface_name, addr, prefix)
);

CREATE TABLE IF NOT EXISTS omicron.public.switch_port_settings_bgp_peer_config_allow_export (
    port_settings_id UUID NOT NULL,
    interface_name TEXT NOT NULL,
    addr INET NOT NULL,
    prefix INET NOT NULL,

    PRIMARY KEY (port_settings_id, interface_name, addr, prefix)
);

CREATE TABLE IF NOT EXISTS omicron.public.bgp_config (
    id UUID PRIMARY KEY,
    name STRING(63) NOT NULL,
    description STRING(512) NOT NULL,
    time_created TIMESTAMPTZ NOT NULL,
    time_modified TIMESTAMPTZ NOT NULL,
    time_deleted TIMESTAMPTZ,
    asn INT8 NOT NULL,
    vrf TEXT,
    bgp_announce_set_id UUID NOT NULL,
    shaper TEXT,
    checker TEXT
);

CREATE UNIQUE INDEX IF NOT EXISTS lookup_bgp_config_by_name ON omicron.public.bgp_config (
    name
) WHERE
    time_deleted IS NULL;

CREATE TABLE IF NOT EXISTS omicron.public.bgp_announce_set (
    id UUID PRIMARY KEY,
    name STRING(63) NOT NULL,
    description STRING(512) NOT NULL,
    time_created TIMESTAMPTZ NOT NULL,
    time_modified TIMESTAMPTZ NOT NULL,
    time_deleted TIMESTAMPTZ
);

CREATE UNIQUE INDEX IF NOT EXISTS lookup_bgp_announce_set_by_name ON omicron.public.bgp_announce_set (
    name
) WHERE
    time_deleted IS NULL;

CREATE TABLE IF NOT EXISTS omicron.public.bgp_announcement (
    announce_set_id UUID,
    address_lot_block_id UUID NOT NULL,
    network INET,

    /* TODO https://github.com/oxidecomputer/omicron/issues/3013 */
    PRIMARY KEY (announce_set_id, network)
);

CREATE TABLE IF NOT EXISTS omicron.public.switch_port_settings_address_config (
    port_settings_id UUID,
    address_lot_block_id UUID NOT NULL,
    rsvd_address_lot_block_id UUID NOT NULL,
    address INET,
    interface_name TEXT,

    /* TODO https://github.com/oxidecomputer/omicron/issues/3013 */
    PRIMARY KEY (port_settings_id, address, interface_name)
);

CREATE TABLE IF NOT EXISTS omicron.public.bootstore_keys (
    key TEXT NOT NULL PRIMARY KEY,
    generation INT8 NOT NULL
);

/*
 * Hardware/software inventory
 *
 * See RFD 433 for details.  Here are the highlights.
 *
 * Omicron periodically collects hardware/software inventory data from the
 * running system and stores it into the database.  Each discrete set of data is
 * called a **collection**.  Each collection contains lots of different kinds of
 * data, so there are many tables here.  For clarity, these tables are prefixed
 * with:
 *
 *     `inv_*` (examples: `inv_collection`, `inv_service_processor`)
 *
 *         Describes the complete set of hardware and software in the system.
 *         Rows in these tables are immutable, but they describe mutable facts
 *         about hardware and software (e.g., the slot that a disk is in).  When
 *         these facts change (e.g., a disk moves between slots), a new set of
 *         records is written.
 *
 * All rows in the `inv_*` tables point back to a particular collection.  They
 * represent the state observed at some particular time.  Generally, if two
 * observations came from two different places, they're not put into the same
 * row of the same table.  For example, caboose information comes from the SP,
 * but it doesn't go into the `inv_service_processor` table.  It goes in a
 * separate `inv_caboose` table.  This is debatable but it preserves a clearer
 * record of exactly what information came from where, since the separate record
 * has its own "source" and "time_collected".
 *
 * Information about service processors and roots of trust are joined with
 * information reported by sled agents via the baseboard id.
 *
 * Hardware and software identifiers are normalized for the usual database
 * design reasons.  This means instead of storing hardware and software
 * identifiers directly in the `inv_*` tables, these tables instead store
 * foreign keys into one of these groups of tables, whose names are also
 * prefixed for clarity:
 *
 *     `hw_*` (example: `hw_baseboard_id`)
 *
 *         Maps hardware-provided identifiers to UUIDs that are used as foreign
 *         keys in the rest of the schema. (Avoids embedding these identifiers
 *         into all the other tables.)
 *
 *     `sw_*` (example: `sw_caboose`)
 *
 *         Maps software-provided identifiers to UUIDs that are used as foreign
 *         keys in the rest of the schema. (Avoids embedding these identifiers
 *         into all the other tables.)
 *
 * Records in these tables are shared across potentially many collections.  To
 * see why this is useful, consider that `sw_caboose` records contain several
 * long identifiers (e.g., git commit, SHA sums) and in practice, most of the
 * time, we expect that all components of a given type will have the exact same
 * cabooses.  Rather than store the caboose contents in each
 * `inv_service_processor` row (for example), often replicating the exact same
 * contents for each SP for each collection, these rows just have pointers into
 * the `sw_caboose` table that stores this data once.  (This also makes it much
 * easier to determine that these components _do_ have the same cabooses.)
 *
 * On PC systems (i.e., non-Oxide hardware), most of these tables will be empty
 * because we do not support hardware inventory on these systems.
 *
 * Again, see RFD 433 for more on all this.
 */

/*
 * baseboard ids: this table assigns uuids to distinct part/serial values
 *
 * Usually we include the baseboard revision number when we reference the part
 * number and serial number.  The revision number is deliberately left out here.
 * If we happened to see the same baseboard part number and serial number with
 * different revisions, that's the same baseboard.
 */
CREATE TABLE IF NOT EXISTS omicron.public.hw_baseboard_id (
    id UUID PRIMARY KEY,
    part_number TEXT NOT NULL,
    serial_number TEXT NOT NULL
);
CREATE UNIQUE INDEX IF NOT EXISTS lookup_baseboard_id_by_props
    ON omicron.public.hw_baseboard_id (part_number, serial_number);

/* power states reportable by the SP */
CREATE TYPE IF NOT EXISTS omicron.public.hw_power_state AS ENUM (
    'A0',
    'A1',
    'A2'
);

/* root of trust firmware slots */
CREATE TYPE IF NOT EXISTS omicron.public.hw_rot_slot AS ENUM (
    'A',
    'B'
);

/* cabooses: this table assigns unique ids to distinct caboose contents */
CREATE TABLE IF NOT EXISTS omicron.public.sw_caboose (
    id UUID PRIMARY KEY,
    board TEXT NOT NULL,
    git_commit TEXT NOT NULL,
    name TEXT NOT NULL,
    version TEXT NOT NULL
);
CREATE UNIQUE INDEX IF NOT EXISTS caboose_properties
    on omicron.public.sw_caboose (board, git_commit, name, version);

/* root of trust pages: this table assigns unique ids to distinct RoT CMPA
   and CFPA page contents, each of which is a 512-byte blob */
CREATE TABLE IF NOT EXISTS omicron.public.sw_root_of_trust_page (
    id UUID PRIMARY KEY,
    data_base64 TEXT NOT NULL
);
CREATE UNIQUE INDEX IF NOT EXISTS root_of_trust_page_properties
    on omicron.public.sw_root_of_trust_page (data_base64);

/* Inventory Collections */

-- list of all collections
CREATE TABLE IF NOT EXISTS omicron.public.inv_collection (
    id UUID PRIMARY KEY,
    time_started TIMESTAMPTZ NOT NULL,
    time_done TIMESTAMPTZ NOT NULL,
    collector TEXT NOT NULL
);
-- Supports finding latest collection (to use) or the oldest collection (to
-- clean up)
CREATE INDEX IF NOT EXISTS inv_collection_by_time_started
    ON omicron.public.inv_collection (time_started);

-- list of errors generated during a collection
CREATE TABLE IF NOT EXISTS omicron.public.inv_collection_error (
    inv_collection_id UUID NOT NULL,
    idx INT4 NOT NULL,
    message TEXT
);
CREATE INDEX IF NOT EXISTS errors_by_collection
    ON omicron.public.inv_collection_error (inv_collection_id, idx);

/* what kind of slot MGS reported a device in */
CREATE TYPE IF NOT EXISTS omicron.public.sp_type AS ENUM (
    'sled',
    'switch',
    'power'
);

-- observations from and about service processors
-- also see `inv_root_of_trust`
CREATE TABLE IF NOT EXISTS omicron.public.inv_service_processor (
    -- where this observation came from
    -- (foreign key into `inv_collection` table)
    inv_collection_id UUID NOT NULL,
    -- which system this SP reports it is part of
    -- (foreign key into `hw_baseboard_id` table)
    hw_baseboard_id UUID NOT NULL,
    -- when this observation was made
    time_collected TIMESTAMPTZ NOT NULL,
    -- which MGS instance reported this data
    source TEXT NOT NULL,

    -- identity of this device according to MGS
    sp_type omicron.public.sp_type NOT NULL,
    sp_slot INT4 NOT NULL,

    -- Data from MGS "Get SP Info" API.  See MGS API documentation.
    baseboard_revision INT8 NOT NULL,
    hubris_archive_id TEXT NOT NULL,
    power_state omicron.public.hw_power_state NOT NULL,

    PRIMARY KEY (inv_collection_id, hw_baseboard_id)
);

-- root of trust information reported by SP
-- There's usually one row here for each row in inv_service_processor, but not
-- necessarily.
CREATE TABLE IF NOT EXISTS omicron.public.inv_root_of_trust (
    -- where this observation came from
    -- (foreign key into `inv_collection` table)
    inv_collection_id UUID NOT NULL,
    -- which system this SP reports it is part of
    -- (foreign key into `hw_baseboard_id` table)
    hw_baseboard_id UUID NOT NULL,
    -- when this observation was made
    time_collected TIMESTAMPTZ NOT NULL,
    -- which MGS instance reported this data
    source TEXT NOT NULL,

    slot_active omicron.public.hw_rot_slot NOT NULL,
    slot_boot_pref_transient omicron.public.hw_rot_slot, -- nullable
    slot_boot_pref_persistent omicron.public.hw_rot_slot NOT NULL,
    slot_boot_pref_persistent_pending omicron.public.hw_rot_slot, -- nullable
    slot_a_sha3_256 TEXT, -- nullable
    slot_b_sha3_256 TEXT, -- nullable

    PRIMARY KEY (inv_collection_id, hw_baseboard_id)
);

CREATE TYPE IF NOT EXISTS omicron.public.caboose_which AS ENUM (
    'sp_slot_0',
    'sp_slot_1',
    'rot_slot_A',
    'rot_slot_B'
);

-- cabooses found
CREATE TABLE IF NOT EXISTS omicron.public.inv_caboose (
    -- where this observation came from
    -- (foreign key into `inv_collection` table)
    inv_collection_id UUID NOT NULL,
    -- which system this SP reports it is part of
    -- (foreign key into `hw_baseboard_id` table)
    hw_baseboard_id UUID NOT NULL,
    -- when this observation was made
    time_collected TIMESTAMPTZ NOT NULL,
    -- which MGS instance reported this data
    source TEXT NOT NULL,

    which omicron.public.caboose_which NOT NULL,
    sw_caboose_id UUID NOT NULL,

    PRIMARY KEY (inv_collection_id, hw_baseboard_id, which)
);

CREATE TYPE IF NOT EXISTS omicron.public.root_of_trust_page_which AS ENUM (
    'cmpa',
    'cfpa_active',
    'cfpa_inactive',
    'cfpa_scratch'
);

-- root of trust key signing pages found
CREATE TABLE IF NOT EXISTS omicron.public.inv_root_of_trust_page (
    -- where this observation came from
    -- (foreign key into `inv_collection` table)
    inv_collection_id UUID NOT NULL,
    -- which system this SP reports it is part of
    -- (foreign key into `hw_baseboard_id` table)
    hw_baseboard_id UUID NOT NULL,
    -- when this observation was made
    time_collected TIMESTAMPTZ NOT NULL,
    -- which MGS instance reported this data
    source TEXT NOT NULL,

    which omicron.public.root_of_trust_page_which NOT NULL,
    sw_root_of_trust_page_id UUID NOT NULL,

    PRIMARY KEY (inv_collection_id, hw_baseboard_id, which)
);

CREATE TYPE IF NOT EXISTS omicron.public.sled_role AS ENUM (
    -- this sled is directly attached to a Sidecar
    'scrimlet',
    -- everything else
    'gimlet'
);

-- observations from and about sled agents
CREATE TABLE IF NOT EXISTS omicron.public.inv_sled_agent (
    -- where this observation came from
    -- (foreign key into `inv_collection` table)
    inv_collection_id UUID NOT NULL,
    -- when this observation was made
    time_collected TIMESTAMPTZ NOT NULL,
    -- URL of the sled agent that reported this data
    source TEXT NOT NULL,

    -- unique id for this sled (should be foreign keys into `sled` table, though
    -- it's conceivable a sled will report an id that we don't know about)
    sled_id UUID NOT NULL,

    -- which system this sled agent reports it's running on
    -- (foreign key into `hw_baseboard_id` table)
    -- This is optional because dev/test systems support running on non-Oxide
    -- hardware.
    hw_baseboard_id UUID,

    -- Many of the following properties are duplicated from the `sled` table,
    -- which predates the current inventory system.
    sled_agent_ip INET NOT NULL,
    sled_agent_port INT4 NOT NULL,
    sled_role omicron.public.sled_role NOT NULL,
    usable_hardware_threads INT8
        CHECK (usable_hardware_threads BETWEEN 0 AND 4294967295) NOT NULL,
    usable_physical_ram INT8 NOT NULL,
    reservoir_size INT8 CHECK (reservoir_size < usable_physical_ram) NOT NULL,

    PRIMARY KEY (inv_collection_id, sled_id)
);

CREATE TABLE IF NOT EXISTS omicron.public.inv_physical_disk (
    -- where this observation came from
    -- (foreign key into `inv_collection` table)
    inv_collection_id UUID NOT NULL,

    -- unique id for this sled (should be foreign keys into `sled` table, though
    -- it's conceivable a sled will report an id that we don't know about)
    sled_id UUID NOT NULL,
    -- The slot where this disk was last observed
    slot INT8 CHECK (slot >= 0) NOT NULL,

    vendor STRING(63) NOT NULL,
    model STRING(63) NOT NULL,
    serial STRING(63) NOT NULL,

    variant omicron.public.physical_disk_kind NOT NULL,

    -- FK consisting of:
    -- - Which collection this was
    -- - The sled reporting the disk
    -- - The slot in which this disk was found
    PRIMARY KEY (inv_collection_id, sled_id, slot)
);

CREATE TABLE IF NOT EXISTS omicron.public.inv_zpool (
    -- where this observation came from
    -- (foreign key into `inv_collection` table)
    inv_collection_id UUID NOT NULL,
    -- when this observation was made
    time_collected TIMESTAMPTZ NOT NULL,

    -- The control plane ID of the zpool
    id UUID NOT NULL,
    sled_id UUID NOT NULL,
    total_size INT NOT NULL,

    -- PK consisting of:
    -- - Which collection this was
    -- - The sled reporting the disk
    -- - The slot in which this disk was found
    PRIMARY KEY (inv_collection_id, sled_id, id)
);

-- Allow looking up the most recent Zpool by ID
CREATE INDEX IF NOT EXISTS inv_zpool_by_id_and_time ON omicron.public.inv_zpool (id, time_collected DESC);

CREATE TABLE IF NOT EXISTS omicron.public.inv_sled_omicron_zones (
    -- where this observation came from
    -- (foreign key into `inv_collection` table)
    inv_collection_id UUID NOT NULL,
    -- when this observation was made
    time_collected TIMESTAMPTZ NOT NULL,
    -- URL of the sled agent that reported this data
    source TEXT NOT NULL,

    -- unique id for this sled (should be foreign keys into `sled` table, though
    -- it's conceivable a sled will report an id that we don't know about)
    sled_id UUID NOT NULL,

    -- OmicronZonesConfig generation reporting these zones
    generation INT8 NOT NULL,

    PRIMARY KEY (inv_collection_id, sled_id)
);

CREATE TYPE IF NOT EXISTS omicron.public.zone_type AS ENUM (
  'boundary_ntp',
  'clickhouse',
  'clickhouse_keeper',
  'cockroach_db',
  'crucible',
  'crucible_pantry',
  'external_dns',
  'internal_dns',
  'internal_ntp',
  'nexus',
  'oximeter'
);

-- observations from sled agents about Omicron-managed zones
CREATE TABLE IF NOT EXISTS omicron.public.inv_omicron_zone (
    -- where this observation came from
    -- (foreign key into `inv_collection` table)
    inv_collection_id UUID NOT NULL,

    -- unique id for this sled (should be foreign keys into `sled` table, though
    -- it's conceivable a sled will report an id that we don't know about)
    sled_id UUID NOT NULL,

    -- unique id for this zone
    id UUID NOT NULL,
    underlay_address INET NOT NULL,
    zone_type omicron.public.zone_type NOT NULL,

    -- SocketAddr of the "primary" service for this zone
    -- (what this describes varies by zone type, but all zones have at least one
    -- service in them)
    primary_service_ip INET NOT NULL,
    primary_service_port INT4
        CHECK (primary_service_port BETWEEN 0 AND 65535)
        NOT NULL,

    -- The remaining properties may be NULL for different kinds of zones.  The
    -- specific constraints are not enforced at the database layer, basically
    -- because it's really complicated to do that and it's not obvious that it's
    -- worthwhile.

    -- Some zones have a second service.  Like the primary one, the meaning of
    -- this is zone-type-dependent.
    second_service_ip INET,
    second_service_port INT4
        CHECK (second_service_port IS NULL
        OR second_service_port BETWEEN 0 AND 65535),

    -- Zones may have an associated dataset.  They're currently always on a U.2.
    -- The only thing we need to identify it here is the name of the zpool that
    -- it's on.
    dataset_zpool_name TEXT,

    -- Zones with external IPs have an associated NIC and sockaddr for listening
    -- (first is a foreign key into `inv_omicron_zone_nic`)
    nic_id UUID,

    -- Properties for internal DNS servers
    -- address attached to this zone from outside the sled's subnet
    dns_gz_address INET,
    dns_gz_address_index INT8,

    -- Properties common to both kinds of NTP zones
    ntp_ntp_servers TEXT[],
    ntp_dns_servers INET[],
    ntp_domain TEXT,

    -- Properties specific to Nexus zones
    nexus_external_tls BOOLEAN,
    nexus_external_dns_servers INET ARRAY,

    -- Source NAT configuration (currently used for boundary NTP only)
    snat_ip INET,
    snat_first_port INT4
        CHECK (snat_first_port IS NULL OR snat_first_port BETWEEN 0 AND 65535),
    snat_last_port INT4
        CHECK (snat_last_port IS NULL OR snat_last_port BETWEEN 0 AND 65535),

    PRIMARY KEY (inv_collection_id, id)
);

CREATE TABLE IF NOT EXISTS omicron.public.inv_omicron_zone_nic (
    inv_collection_id UUID NOT NULL,
    id UUID NOT NULL,
    name TEXT NOT NULL,
    ip INET NOT NULL,
    mac INT8 NOT NULL,
    subnet INET NOT NULL,
    vni INT8 NOT NULL,
    is_primary BOOLEAN NOT NULL,
    slot INT2 NOT NULL,

    PRIMARY KEY (inv_collection_id, id)
);

/*
 * System-level blueprints
 *
 * See RFD 457 and 459 for context.
 *
 * A blueprint describes a potential system configuration. The primary table is
 * the `blueprint` table, which stores only a small amount of metadata about the
 * blueprint. The bulk of the information is stored in the `bp_*` tables below,
 * each of which references back to `blueprint` by ID.
 *
 * `bp_target` describes the "target blueprints" of the system. Insertion must
 * follow a strict set of rules:
 *
 * * The first target blueprint must have version=1, and must have no parent
 *   blueprint.
 * * The Nth target blueprint must have version=N, and its parent blueprint must
 *   be the blueprint that was the target at version=N-1.
 *
 * The result is that the current target blueprint can always be found by
 * looking at the maximally-versioned row in `bp_target`, and there is a linear
 * history from that blueprint all the way back to the version=1 blueprint. We
 * will eventually prune old blueprint targets, so it will not always be
 * possible to view the entire history.
 *
 * `bp_sled_omicron_zones`, `bp_omicron_zone`, and `bp_omicron_zone_nic` are
 * nearly identical to their `inv_*` counterparts, and record the
 * `OmicronZonesConfig` for each sled.
 */

CREATE TYPE IF NOT EXISTS omicron.public.bp_zone_disposition AS ENUM (
    'in_service',
    'quiesced',
    'expunged'
);

-- list of all blueprints
CREATE TABLE IF NOT EXISTS omicron.public.blueprint (
    id UUID PRIMARY KEY,

    -- This is effectively a foreign key back to this table; however, it is
    -- allowed to be NULL: the initial blueprint has no parent. Additionally,
    -- it may be non-NULL but no longer reference a row in this table: once a
    -- child blueprint has been created from a parent, it's possible for the
    -- parent to be deleted. We do not NULL out this field on such a deletion,
    -- so we can always see that there had been a particular parent even if it's
    -- now gone.
    parent_blueprint_id UUID,

    -- These fields are for debugging only.
    time_created TIMESTAMPTZ NOT NULL,
    creator TEXT NOT NULL,
    comment TEXT NOT NULL,

    -- identifies the latest internal DNS version when blueprint planning began
    internal_dns_version INT8 NOT NULL,
    -- identifies the latest external DNS version when blueprint planning began
    external_dns_version INT8 NOT NULL,
    -- identifies the CockroachDB state fingerprint when blueprint planning began
    cockroachdb_fingerprint TEXT NOT NULL,

    -- CockroachDB settings managed by blueprints.
    --
    -- Settings are typed and not null; we use NULL in these columns to reflect
    -- that blueprint execution should not modify these options. There is no
    -- value that represents "please reset this setting to the default value";
    -- that is represented by the presence of the default value in that field.
    --
    -- `cluster.preserve_downgrade_option`
    cockroachdb_setting_preserve_downgrade TEXT
);

-- table describing both the current and historical target blueprints of the
-- system
CREATE TABLE IF NOT EXISTS omicron.public.bp_target (
    -- Monotonically increasing version for all bp_targets
    version INT8 PRIMARY KEY,

    -- Effectively a foreign key into the `blueprint` table, but may reference a
    -- blueprint that has been deleted (if this target is no longer the current
    -- target: the current target must not be deleted).
    blueprint_id UUID NOT NULL,

    -- Is this blueprint enabled?
    --
    -- Currently, we have no code that acts on this value; however, it exists as
    -- an escape hatch once we have automated blueprint planning and execution.
    -- An operator can set the current blueprint to disabled, which should stop
    -- planning and execution (presumably until a support case can address
    -- whatever issue the update system is causing).
    enabled BOOL NOT NULL,

    -- Timestamp for when this blueprint was made the current target
    time_made_target TIMESTAMPTZ NOT NULL
);

-- description of a collection of omicron physical disks stored in a blueprint.
CREATE TABLE IF NOT EXISTS omicron.public.bp_sled_omicron_physical_disks (
    -- foreign key into `blueprint` table
    blueprint_id UUID NOT NULL,

    sled_id UUID NOT NULL,
    generation INT8 NOT NULL,
    PRIMARY KEY (blueprint_id, sled_id)
);

-- description of omicron physical disks specified in a blueprint.
CREATE TABLE IF NOT EXISTS omicron.public.bp_omicron_physical_disk  (
    -- foreign key into the `blueprint` table
    blueprint_id UUID NOT NULL,

    -- unique id for this sled (should be foreign keys into `sled` table, though
    -- it's conceivable a blueprint could refer to a sled that no longer exists,
    -- particularly if the blueprint is older than the current target)
    sled_id UUID NOT NULL,

    vendor TEXT NOT NULL,
    serial TEXT NOT NULL,
    model TEXT NOT NULL,

    id UUID NOT NULL,
    pool_id UUID NOT NULL,

    PRIMARY KEY (blueprint_id, id)
);

-- see inv_sled_omicron_zones, which is identical except it references a
-- collection whereas this table references a blueprint
CREATE TABLE IF NOT EXISTS omicron.public.bp_sled_omicron_zones (
    -- foreign key into `blueprint` table
    blueprint_id UUID NOT NULL,

    sled_id UUID NOT NULL,
    generation INT8 NOT NULL,
    PRIMARY KEY (blueprint_id, sled_id)
);

-- description of omicron zones specified in a blueprint
--
-- This is currently identical to `inv_omicron_zone`, except that the foreign
-- keys reference other blueprint tables intead of inventory tables. We expect
-- their sameness to diverge over time as either inventory or blueprints (or
-- both) grow context-specific properties.
CREATE TABLE IF NOT EXISTS omicron.public.bp_omicron_zone (
    -- foreign key into the `blueprint` table
    blueprint_id UUID NOT NULL,

    -- unique id for this sled (should be foreign keys into `sled` table, though
    -- it's conceivable a blueprint could refer to a sled that no longer exists,
    -- particularly if the blueprint is older than the current target)
    sled_id UUID NOT NULL,

    -- unique id for this zone
    id UUID NOT NULL,
    underlay_address INET NOT NULL,
    zone_type omicron.public.zone_type NOT NULL,

    -- SocketAddr of the "primary" service for this zone
    -- (what this describes varies by zone type, but all zones have at least one
    -- service in them)
    primary_service_ip INET NOT NULL,
    primary_service_port INT4
        CHECK (primary_service_port BETWEEN 0 AND 65535)
        NOT NULL,

    -- The remaining properties may be NULL for different kinds of zones.  The
    -- specific constraints are not enforced at the database layer, basically
    -- because it's really complicated to do that and it's not obvious that it's
    -- worthwhile.

    -- Some zones have a second service.  Like the primary one, the meaning of
    -- this is zone-type-dependent.
    second_service_ip INET,
    second_service_port INT4
        CHECK (second_service_port IS NULL
        OR second_service_port BETWEEN 0 AND 65535),

    -- Zones may have an associated dataset.  They're currently always on a U.2.
    -- The only thing we need to identify it here is the name of the zpool that
    -- it's on.
    dataset_zpool_name TEXT,

    -- Zones with external IPs have an associated NIC and sockaddr for listening
    -- (first is a foreign key into `bp_omicron_zone_nic`)
    bp_nic_id UUID,

    -- Properties for internal DNS servers
    -- address attached to this zone from outside the sled's subnet
    dns_gz_address INET,
    dns_gz_address_index INT8,

    -- Properties common to both kinds of NTP zones
    ntp_ntp_servers TEXT[],
    ntp_dns_servers INET[],
    ntp_domain TEXT,

    -- Properties specific to Nexus zones
    nexus_external_tls BOOLEAN,
    nexus_external_dns_servers INET ARRAY,

    -- Source NAT configuration (currently used for boundary NTP only)
    snat_ip INET,
    snat_first_port INT4
        CHECK (snat_first_port IS NULL OR snat_first_port BETWEEN 0 AND 65535),
    snat_last_port INT4
        CHECK (snat_last_port IS NULL OR snat_last_port BETWEEN 0 AND 65535),

    -- Zone disposition
    disposition omicron.public.bp_zone_disposition NOT NULL,

    -- For some zones, either primary_service_ip or second_service_ip (but not
    -- both!) is an external IP address. For such zones, this is the ID of that
    -- external IP. In general this is a foreign key into
    -- omicron.public.external_ip, though the row many not exist: if this
    -- blueprint is old, it's possible the IP has been deleted, and if this
    -- blueprint has not yet been realized, it's possible the IP hasn't been
    -- created yet.
    external_ip_id UUID,

    PRIMARY KEY (blueprint_id, id)
);

CREATE TABLE IF NOT EXISTS omicron.public.bp_omicron_zone_nic (
    blueprint_id UUID NOT NULL,
    id UUID NOT NULL,
    name TEXT NOT NULL,
    ip INET NOT NULL,
    mac INT8 NOT NULL,
    subnet INET NOT NULL,
    vni INT8 NOT NULL,
    is_primary BOOLEAN NOT NULL,
    slot INT2 NOT NULL,

    PRIMARY KEY (blueprint_id, id)
);

/*******************************************************************/

/*
 * The `sled_instance` view's definition needs to be modified in a separate
 * transaction from the transaction that created it.
 */

COMMIT;
BEGIN;

-- Per-VMM state.
CREATE TABLE IF NOT EXISTS omicron.public.vmm (
    id UUID PRIMARY KEY,
    time_created TIMESTAMPTZ NOT NULL,
    time_deleted TIMESTAMPTZ,
    instance_id UUID NOT NULL,
    state omicron.public.instance_state NOT NULL,
    time_state_updated TIMESTAMPTZ NOT NULL,
    state_generation INT NOT NULL,
    sled_id UUID NOT NULL,
    propolis_ip INET NOT NULL,
    propolis_port INT4 NOT NULL CHECK (propolis_port BETWEEN 0 AND 65535) DEFAULT 12400
);

/*
 * A special view of an instance provided to operators for insights into what's
 * running on a sled.
 *
 * This view replaces the placeholder `sled_instance` view defined above. Any
 * columns in the placeholder must appear in the replacement in the same order
 * and with the same types they had in the placeholder.
 */

CREATE OR REPLACE VIEW omicron.public.sled_instance
AS SELECT
   instance.id,
   instance.name,
   silo.name as silo_name,
   project.name as project_name,
   vmm.sled_id as active_sled_id,
   instance.time_created,
   instance.time_modified,
   instance.migration_id,
   instance.ncpus,
   instance.memory,
   vmm.state
FROM
    omicron.public.instance AS instance
    JOIN omicron.public.project AS project ON
            instance.project_id = project.id
    JOIN omicron.public.silo AS silo ON
            project.silo_id = silo.id
    JOIN omicron.public.vmm AS vmm ON
            instance.active_propolis_id = vmm.id
WHERE
    instance.time_deleted IS NULL AND vmm.time_deleted IS NULL;

CREATE TYPE IF NOT EXISTS omicron.public.switch_link_fec AS ENUM (
    'Firecode',
    'None',
    'Rs'
);

CREATE TYPE IF NOT EXISTS omicron.public.switch_link_speed AS ENUM (
    '0G',
    '1G',
    '10G',
    '25G',
    '40G',
    '50G',
    '100G',
    '200G',
    '400G'
);

ALTER TABLE omicron.public.switch_port_settings_link_config ADD COLUMN IF NOT EXISTS fec omicron.public.switch_link_fec;
ALTER TABLE omicron.public.switch_port_settings_link_config ADD COLUMN IF NOT EXISTS speed omicron.public.switch_link_speed;

CREATE SEQUENCE IF NOT EXISTS omicron.public.ipv4_nat_version START 1 INCREMENT 1;

CREATE TABLE IF NOT EXISTS omicron.public.ipv4_nat_entry (
    id UUID PRIMARY KEY DEFAULT gen_random_uuid(),
    external_address INET NOT NULL,
    first_port INT4 NOT NULL,
    last_port INT4 NOT NULL,
    sled_address INET NOT NULL,
    vni INT4 NOT NULL,
    mac INT8 NOT NULL,
    version_added INT8 NOT NULL DEFAULT nextval('omicron.public.ipv4_nat_version'),
    version_removed INT8,
    time_created TIMESTAMPTZ NOT NULL DEFAULT now(),
    time_deleted TIMESTAMPTZ
);

CREATE UNIQUE INDEX IF NOT EXISTS ipv4_nat_version_added ON omicron.public.ipv4_nat_entry (
    version_added
)
STORING (
    external_address,
    first_port,
    last_port,
    sled_address,
    vni,
    mac,
    time_created,
    time_deleted
);

CREATE UNIQUE INDEX IF NOT EXISTS overlapping_ipv4_nat_entry ON omicron.public.ipv4_nat_entry (
    external_address,
    first_port,
    last_port
) WHERE time_deleted IS NULL;

CREATE INDEX IF NOT EXISTS ipv4_nat_lookup ON omicron.public.ipv4_nat_entry (external_address, first_port, last_port, sled_address, vni, mac);

CREATE UNIQUE INDEX IF NOT EXISTS ipv4_nat_version_removed ON omicron.public.ipv4_nat_entry (
    version_removed
)
STORING (
    external_address,
    first_port,
    last_port,
    sled_address,
    vni,
    mac,
    time_created,
    time_deleted
);

CREATE TYPE IF NOT EXISTS omicron.public.bfd_mode AS ENUM (
    'single_hop',
    'multi_hop'
);

CREATE TABLE IF NOT EXISTS omicron.public.bfd_session (
    id UUID PRIMARY KEY,
    local INET,
    remote INET NOT NULL,
    detection_threshold INT8 NOT NULL,
    required_rx INT8 NOT NULL,
    switch TEXT NOT NULL,
    mode  omicron.public.bfd_mode,

    time_created TIMESTAMPTZ NOT NULL,
    time_modified TIMESTAMPTZ NOT NULL,
    time_deleted TIMESTAMPTZ
);

CREATE UNIQUE INDEX IF NOT EXISTS lookup_bfd_session ON omicron.public.bfd_session (
    remote,
    switch
) WHERE time_deleted IS NULL;

ALTER TABLE omicron.public.switch_port_settings_link_config ADD COLUMN IF NOT EXISTS autoneg BOOL NOT NULL DEFAULT false;

CREATE INDEX IF NOT EXISTS ipv4_nat_lookup_by_vni ON omicron.public.ipv4_nat_entry (
  vni
)
STORING (
  external_address,
  first_port,
  last_port,
  sled_address,
  mac,
  version_added,
  version_removed,
  time_created,
  time_deleted
);

/*
 * A view of the ipv4 nat change history
 * used to summarize changes for external viewing
 */
CREATE VIEW IF NOT EXISTS omicron.public.ipv4_nat_changes
AS
-- Subquery:
-- We need to be able to order partial changesets. ORDER BY on separate columns
-- will not accomplish this, so we'll do this by interleaving version_added
-- and version_removed (version_removed taking priority if NOT NULL) and then sorting
-- on the appropriate version numbers at call time.
WITH interleaved_versions AS (
  -- fetch all active NAT entries (entries that have not been soft deleted)
  SELECT
    external_address,
    first_port,
    last_port,
    sled_address,
    vni,
    mac,
    -- rename version_added to version
    version_added AS version,
    -- create a new virtual column, boolean value representing whether or not
    -- the record has been soft deleted
    (version_removed IS NOT NULL) as deleted
  FROM omicron.public.ipv4_nat_entry
  WHERE version_removed IS NULL

  -- combine the datasets, unifying the version_added and version_removed
  -- columns to a single `version` column so we can interleave and sort the entries
  UNION

  -- fetch all inactive NAT entries (entries that have been soft deleted)
  SELECT
    external_address,
    first_port,
    last_port,
    sled_address,
    vni,
    mac,
    -- rename version_removed to version
    version_removed AS version,
    -- create a new virtual column, boolean value representing whether or not
    -- the record has been soft deleted
    (version_removed IS NOT NULL) as deleted
  FROM omicron.public.ipv4_nat_entry
  WHERE version_removed IS NOT NULL
)
-- this is our new "table"
-- here we select the columns from the subquery defined above
SELECT
  external_address,
  first_port,
  last_port,
  sled_address,
  vni,
  mac,
  version,
  deleted
FROM interleaved_versions;

CREATE TABLE IF NOT EXISTS omicron.public.probe (
    id UUID NOT NULL PRIMARY KEY,
    name STRING(63) NOT NULL,
    description STRING(512) NOT NULL,
    time_created TIMESTAMPTZ NOT NULL,
    time_modified TIMESTAMPTZ NOT NULL,
    time_deleted TIMESTAMPTZ,
    project_id UUID NOT NULL,
    sled UUID NOT NULL
);

CREATE UNIQUE INDEX IF NOT EXISTS lookup_probe_by_name ON omicron.public.probe (
    name
) WHERE
    time_deleted IS NULL;

ALTER TABLE omicron.public.external_ip ADD COLUMN IF NOT EXISTS is_probe BOOL NOT NULL DEFAULT false;

ALTER TYPE omicron.public.network_interface_kind ADD VALUE IF NOT EXISTS 'probe';

CREATE TYPE IF NOT EXISTS omicron.public.upstairs_repair_notification_type AS ENUM (
  'started',
  'succeeded',
  'failed'
);

CREATE TYPE IF NOT EXISTS omicron.public.upstairs_repair_type AS ENUM (
  'live',
  'reconciliation'
);

CREATE TABLE IF NOT EXISTS omicron.public.upstairs_repair_notification (
    time TIMESTAMPTZ NOT NULL,

    repair_id UUID NOT NULL,
    repair_type omicron.public.upstairs_repair_type NOT NULL,

    upstairs_id UUID NOT NULL,
    session_id UUID NOT NULL,

    region_id UUID NOT NULL,
    target_ip INET NOT NULL,
    target_port INT4 CHECK (target_port BETWEEN 0 AND 65535) NOT NULL,

    notification_type omicron.public.upstairs_repair_notification_type NOT NULL,

    /*
     * A repair is uniquely identified by the four UUIDs here, and a
     * notification is uniquely identified by its type.
     */
    PRIMARY KEY (repair_id, upstairs_id, session_id, region_id, notification_type)
);

CREATE TABLE IF NOT EXISTS omicron.public.upstairs_repair_progress (
    repair_id UUID NOT NULL,
    time TIMESTAMPTZ NOT NULL,
    current_item INT8 NOT NULL,
    total_items INT8 NOT NULL,

    PRIMARY KEY (repair_id, time, current_item, total_items)
);

CREATE TYPE IF NOT EXISTS omicron.public.downstairs_client_stop_request_reason_type AS ENUM (
  'replacing',
  'disabled',
  'failed_reconcile',
  'io_error',
  'bad_negotiation_order',
  'incompatible',
  'failed_live_repair',
  'too_many_outstanding_jobs',
  'deactivated'
);

CREATE TABLE IF NOT EXISTS omicron.public.downstairs_client_stop_request_notification (
    time TIMESTAMPTZ NOT NULL,
    upstairs_id UUID NOT NULL,
    downstairs_id UUID NOT NULL,
    reason omicron.public.downstairs_client_stop_request_reason_type NOT NULL,

    PRIMARY KEY (time, upstairs_id, downstairs_id, reason)
);

CREATE TYPE IF NOT EXISTS omicron.public.downstairs_client_stopped_reason_type AS ENUM (
  'connection_timeout',
  'connection_failed',
  'timeout',
  'write_failed',
  'read_failed',
  'requested_stop',
  'finished',
  'queue_closed',
  'receive_task_cancelled'
);

CREATE TABLE IF NOT EXISTS omicron.public.downstairs_client_stopped_notification (
    time TIMESTAMPTZ NOT NULL,
    upstairs_id UUID NOT NULL,
    downstairs_id UUID NOT NULL,
    reason omicron.public.downstairs_client_stopped_reason_type NOT NULL,

    PRIMARY KEY (time, upstairs_id, downstairs_id, reason)
);

CREATE INDEX IF NOT EXISTS rack_initialized ON omicron.public.rack (initialized);

-- table for tracking bootstore configuration changes over time
-- this makes reconciliation easier and also gives us a visible history of changes
CREATE TABLE IF NOT EXISTS omicron.public.bootstore_config (
    key TEXT NOT NULL,
    generation INT8 NOT NULL,
    PRIMARY KEY (key, generation),
    data JSONB NOT NULL,
    time_created TIMESTAMPTZ NOT NULL,
    time_deleted TIMESTAMPTZ
);

CREATE INDEX IF NOT EXISTS address_lot_names ON omicron.public.address_lot(name);

CREATE VIEW IF NOT EXISTS omicron.public.bgp_peer_view
AS
SELECT
 sp.switch_location,
 sp.port_name,
 bpc.addr,
 bpc.hold_time,
 bpc.idle_hold_time,
 bpc.delay_open,
 bpc.connect_retry,
 bpc.keepalive,
 bpc.remote_asn,
 bpc.min_ttl,
 bpc.md5_auth_key,
 bpc.multi_exit_discriminator,
 bpc.local_pref,
 bpc.enforce_first_as,
 bpc.vlan_id,
 bc.asn
FROM omicron.public.switch_port sp
JOIN omicron.public.switch_port_settings_bgp_peer_config bpc
ON sp.port_settings_id = bpc.port_settings_id
JOIN omicron.public.bgp_config bc ON bc.id = bpc.bgp_config_id;

CREATE INDEX IF NOT EXISTS switch_port_id_and_name
ON omicron.public.switch_port (port_settings_id, port_name) STORING (switch_location);

CREATE INDEX IF NOT EXISTS switch_port_name ON omicron.public.switch_port (port_name);

/*
 * Metadata for the schema itself. This version number isn't great, as there's
 * nothing to ensure it gets bumped when it should be, but it's a start.
 */
CREATE TABLE IF NOT EXISTS omicron.public.db_metadata (
    -- There should only be one row of this table for the whole DB.
    -- It's a little goofy, but filter on "singleton = true" before querying
    -- or applying updates, and you'll access the singleton row.
    --
    -- We also add a constraint on this table to ensure it's not possible to
    -- access the version of this table with "singleton = false".
    singleton BOOL NOT NULL PRIMARY KEY,
    time_created TIMESTAMPTZ NOT NULL,
    time_modified TIMESTAMPTZ NOT NULL,
    -- Semver representation of the DB version
    version STRING(64) NOT NULL,

    -- (Optional) Semver representation of the DB version to which we're upgrading
    target_version STRING(64),

    CHECK (singleton = true)
);

-- An allowlist of IP addresses that can make requests to user-facing services.
CREATE TABLE IF NOT EXISTS omicron.public.allow_list (
    id UUID PRIMARY KEY,
    time_created TIMESTAMPTZ NOT NULL,
    time_modified TIMESTAMPTZ NOT NULL,
    -- A nullable list of allowed source IPs.
    --
    -- NULL is used to indicate _any_ source IP is allowed. A _non-empty_ list
    -- represents an explicit allow list of IPs or IP subnets. Note that the
    -- list itself may never be empty.
    allowed_ips INET[] CHECK (array_length(allowed_ips, 1) > 0)
);

-- Insert default allowlist, allowing all traffic.
-- See `schema/crdb/insert-default-allowlist/up.sql` for details.
INSERT INTO omicron.public.allow_list (id, time_created, time_modified, allowed_ips)
VALUES (
    '001de000-a110-4000-8000-000000000000',
    NOW(),
    NOW(),
    NULL
)
ON CONFLICT (id)
DO NOTHING;


/*
 * Keep this at the end of file so that the database does not contain a version
 * until it is fully populated.
 */
INSERT INTO omicron.public.db_metadata (
    singleton,
    time_created,
    time_modified,
    version,
    target_version
) VALUES
<<<<<<< HEAD
    ( TRUE, NOW(), NOW(), '56.0.0', NULL)
=======
    (TRUE, NOW(), NOW(), '59.0.0', NULL)
>>>>>>> c1f9e8fd
ON CONFLICT DO NOTHING;

COMMIT;<|MERGE_RESOLUTION|>--- conflicted
+++ resolved
@@ -3854,11 +3854,7 @@
     version,
     target_version
 ) VALUES
-<<<<<<< HEAD
-    ( TRUE, NOW(), NOW(), '56.0.0', NULL)
-=======
-    (TRUE, NOW(), NOW(), '59.0.0', NULL)
->>>>>>> c1f9e8fd
+    (TRUE, NOW(), NOW(), '60.0.0', NULL)
 ON CONFLICT DO NOTHING;
 
 COMMIT;