/*
 * dbinit.sql: raw SQL to initialize a database for use by Omicron
 *
 * It's not clear what the long-term story for managing the database schema will
 * be.  For now, this file can be used by the test suite and by developers (via
 * the "omicron-dev" program) to set up a local database with which to run the
 * system.
 */

/*
 * Important CockroachDB notes:
 *
 *    For timestamps, CockroachDB's docs recommend TIMESTAMPTZ rather than
 *    TIMESTAMP.  This does not change what is stored with each datum, but
 *    rather how it's interpreted when clients use it.  It should make no
 *    difference to us, so we stick with the recommendation.
 *
 *    We avoid explicit foreign keys due to this warning from the docs: "Foreign
 *    key dependencies can significantly impact query performance, as queries
 *    involving tables with foreign keys, or tables referenced by foreign keys,
 *    require CockroachDB to check two separate tables. We recommend using them
 *    sparingly."
 */

BEGIN;

/*
 * We assume the database and user do not already exist so that we don't
 * inadvertently clobber what's there.  If they might exist, the user has to
 * clear this first.
 *
 * NOTE: the database and user names MUST be kept in sync with the
 * initialization code and dbwipe.sql.
 */
CREATE DATABASE IF NOT EXISTS omicron;
CREATE USER IF NOT EXISTS omicron;
ALTER DEFAULT PRIVILEGES GRANT INSERT, SELECT, UPDATE, DELETE ON TABLES to omicron;

/*
 * Configure a replication factor of 5 to ensure that the system can maintain
 * availability in the face of any two node failures.
 */
ALTER RANGE default CONFIGURE ZONE USING num_replicas = 5;


/*
 * The deployment strategy for clickhouse
 */
CREATE TYPE IF NOT EXISTS omicron.public.clickhouse_mode AS ENUM (
   -- Only deploy a single node clickhouse
   'single_node_only',

   -- Only deploy a clickhouse cluster without any single node deployments
   'cluster_only',

   -- Deploy both a single node and cluster deployment.
   -- This is the strategy for stage 1 described in RFD 468
   'both'
);

/*
 * A planning policy for clickhouse for a single multirack setup
 *
 * We currently implicitly tie this policy to a rack, as we don't yet support
 * multirack. Multiple parts of this database schema are going to have to change
 * to support multirack, so we add one more for now.
 */
CREATE TABLE IF NOT EXISTS omicron.public.clickhouse_policy (
    -- Monotonically increasing version for all policies
    --
    -- This is similar to `bp_target` which will also require being changed for
    -- multirack to associate with some sort of rack group ID.
    version INT8 PRIMARY KEY,

    clickhouse_mode omicron.public.clickhouse_mode NOT NULL,

    -- Only greater than 0 when clickhouse cluster is enabled
    clickhouse_cluster_target_servers INT2 NOT NULL,
    -- Only greater than 0 when clickhouse cluster is enabled
    clickhouse_cluster_target_keepers INT2 NOT NULL,

    time_created TIMESTAMPTZ NOT NULL
);


/*
 * The ClickHouse installation Oximeter should read from
 */
CREATE TYPE IF NOT EXISTS omicron.public.oximeter_read_mode AS ENUM (
   -- Read from the single node ClickHouse installation
   'single_node',

   -- Read from the replicated ClickHouse cluster
   'cluster'
);

/*
 * A planning policy for oximeter_read for a single multirack setup
 */
CREATE TABLE IF NOT EXISTS omicron.public.oximeter_read_policy (
    -- Monotonically increasing version for all policies
    version INT8 PRIMARY KEY,

    oximeter_read_mode omicron.public.oximeter_read_mode NOT NULL,

    time_created TIMESTAMPTZ NOT NULL
);

/*
* Oximeter read policy defaults to reading from a single node ClickHouse server.
*/
INSERT INTO omicron.public.oximeter_read_policy (
    version,
    oximeter_read_mode,
    time_created
) VALUES (
    1,
    'single_node',
    NOW()
) ON CONFLICT DO NOTHING;

/*
 * Racks
 */
CREATE TABLE IF NOT EXISTS omicron.public.rack (
    /* Identity metadata (asset) */
    id UUID PRIMARY KEY,
    time_created TIMESTAMPTZ NOT NULL,
    time_modified TIMESTAMPTZ NOT NULL,

    /*
     * Identifies if rack management has been transferred from RSS -> Nexus.
     * If "false", RSS is still managing sleds, services, and DNS records.
     *
     * This value is set to "true" when RSS calls the
     * "rack_initialization_complete" endpoint on Nexus' internal interface.
     *
     * See RFD 278 for more detail.
     */
    initialized BOOL NOT NULL,

    /* Used to configure the updates service URL */
    tuf_base_url STRING(512),

    /* The IPv6 underlay /56 prefix for the rack */
    rack_subnet INET
);

/*
 * Sleds
 */

-- The disposition for a particular sled. This is updated solely by the
-- operator, and not by Nexus.
CREATE TYPE IF NOT EXISTS omicron.public.sled_policy AS ENUM (
    -- The sled is in service, and new resources can be provisioned onto it.
    'in_service',
    -- The sled is in service, but the operator has indicated that new
    -- resources should not be provisioned onto it.
    'no_provision',
    -- The operator has marked that the sled has, or will be, removed from the
    -- rack, and it should be assumed that any resources currently on it are
    -- now permanently missing.
    'expunged'
);

-- The actual state of the sled. This is updated exclusively by Nexus.
--
-- Nexus's goal is to match the sled's state with the operator-indicated
-- policy. For example, if the sled_policy is "expunged" and the sled_state is
-- "active", Nexus will assume that the sled is gone. Based on that, Nexus will
-- reallocate resources currently on the expunged sled to other sleds, etc.
-- Once the expunged sled no longer has any resources attached to it, Nexus
-- will mark it as decommissioned.
CREATE TYPE IF NOT EXISTS omicron.public.sled_state AS ENUM (
    -- The sled has resources of any kind allocated on it, or, is available for
    -- new resources.
    --
    -- The sled can be in this state and have a different sled policy, e.g.
    -- "expunged".
    'active',

    -- The sled no longer has resources allocated on it, now or in the future.
    --
    -- This is a terminal state. This state is only valid if the sled policy is
    -- 'expunged'.
    'decommissioned'
);

CREATE TABLE IF NOT EXISTS omicron.public.sled (
    /* Identity metadata (asset) */
    id UUID PRIMARY KEY,
    time_created TIMESTAMPTZ NOT NULL,
    time_modified TIMESTAMPTZ NOT NULL,
    time_deleted TIMESTAMPTZ,
    rcgen INT NOT NULL,

    /* FK into the Rack table */
    rack_id UUID NOT NULL,

    /* Idenfities if this Sled is a Scrimlet */
    is_scrimlet BOOL NOT NULL,

    /* Baseboard information about the sled */
    serial_number STRING(63) NOT NULL,
    part_number STRING(63) NOT NULL,
    revision INT8 NOT NULL,

    /* CPU & RAM summary for the sled */
    usable_hardware_threads INT8 CHECK (usable_hardware_threads BETWEEN 0 AND 4294967295) NOT NULL,
    usable_physical_ram INT8 NOT NULL,
    reservoir_size INT8 CHECK (reservoir_size < usable_physical_ram) NOT NULL,

    /* The IP address and bound port of the sled agent server. */
    ip INET NOT NULL,
    port INT4 CHECK (port BETWEEN 0 AND 65535) NOT NULL,

    /* The last address allocated to a propolis instance on this sled. */
    last_used_address INET NOT NULL,

    /* The policy for the sled, updated exclusively by the operator */
    sled_policy omicron.public.sled_policy NOT NULL,

    /* The actual state of the sled, updated exclusively by Nexus */
    sled_state omicron.public.sled_state NOT NULL,

    /* Generation number owned and incremented by the sled-agent */
    sled_agent_gen INT8 NOT NULL DEFAULT 1,

    /* The bound port of the Repo Depot API server, running on the same IP as
       the sled agent server. */
    repo_depot_port INT4 CHECK (port BETWEEN 0 AND 65535) NOT NULL
);

-- Add an index that ensures a given physical sled (identified by serial and
-- part number) can only be a commissioned member of the control plane once.
--
-- TODO Should `sled` reference `hw_baseboard_id` instead of having its own
-- serial/part columns?
CREATE UNIQUE INDEX IF NOT EXISTS commissioned_sled_uniqueness
    ON omicron.public.sled (serial_number, part_number)
    WHERE sled_state != 'decommissioned';

/* Add an index which lets us look up sleds on a rack */
CREATE UNIQUE INDEX IF NOT EXISTS lookup_sled_by_rack ON omicron.public.sled (
    rack_id,
    id
) WHERE time_deleted IS NULL;

/* Add an index which lets us look up sleds based on policy and state */
CREATE INDEX IF NOT EXISTS lookup_sled_by_policy_and_state ON omicron.public.sled (
    sled_policy,
    sled_state
);

-- Accounting for VMMs using resources on a sled
CREATE TABLE IF NOT EXISTS omicron.public.sled_resource_vmm (
    -- Should match the UUID of the corresponding VMM
    id UUID PRIMARY KEY,

    -- The sled where resources are being consumed
    sled_id UUID NOT NULL,

    -- The maximum number of hardware threads usable by this VMM
    hardware_threads INT8 NOT NULL,

    -- The maximum amount of RSS RAM provisioned to this VMM
    rss_ram INT8 NOT NULL,

    -- The maximum amount of Reservoir RAM provisioned to this VMM
    reservoir_ram INT8 NOT NULL,

    -- The UUID of the instance to which this VMM belongs.
    --
    -- This should eventually become NOT NULL for all VMMs, but is
    -- still nullable for backwards compatibility purposes. Specifically,
    -- the "instance start" saga can create rows in this table before creating
    -- rows for "omicron.public.vmm", which we would use for back-filling.
    -- If we tried to backfill + make this column non-nullable while that saga
    -- was mid-execution, we would still have some rows in this table with nullable
    -- values that would be more complex to fix.
    instance_id UUID
);

-- Allow looking up all VMM resources which reside on a sled
CREATE UNIQUE INDEX IF NOT EXISTS lookup_vmm_resource_by_sled ON omicron.public.sled_resource_vmm (
    sled_id,
    id
);

-- Allow looking up all resources by instance
CREATE INDEX IF NOT EXISTS lookup_vmm_resource_by_instance ON omicron.public.sled_resource_vmm (
    instance_id
);

-- Table of all sled subnets allocated for sleds added to an already initialized
-- rack. The sleds in this table and their allocated subnets are created before
-- a sled is added to the `sled` table. Addition to the `sled` table occurs
-- after the sled is initialized and notifies Nexus about itself.
--
-- For simplicity and space savings, this table doesn't actually contain the
-- full subnets for a given sled, but only the octet that extends a /56 rack
-- subnet to a /64 sled subnet. The rack subnet is maintained in the `rack`
-- table.
--
-- This table does not include subnet octets allocated during RSS and therefore
-- all of the octets start at 33. This makes the data in this table purely additive
-- post-RSS, which also implies that we cannot re-use subnet octets if an original
-- sled that was part of RSS was removed from the cluster.
CREATE TABLE IF NOT EXISTS omicron.public.sled_underlay_subnet_allocation (
    -- The physical identity of the sled
    -- (foreign key into `hw_baseboard_id` table)
    hw_baseboard_id UUID,

    -- The rack to which a sled is being added
    -- (foreign key into `rack` table)
    --
    -- We require this because the sled is not yet part of the sled table when
    -- we first allocate a subnet for it.
    rack_id UUID NOT NULL,

    -- The sled to which a subnet is being allocated
    --
    -- Eventually will be a foreign key into the `sled` table when the sled notifies nexus
    -- about itself after initialization.
    sled_id UUID NOT NULL,

    -- The octet that extends a /56 rack subnet to a /64 sled subnet
    --
    -- Always between 33 and 255 inclusive
    subnet_octet INT2 NOT NULL UNIQUE CHECK (subnet_octet BETWEEN 33 AND 255),

    PRIMARY KEY (hw_baseboard_id, sled_id)
);

-- Add an index which allows pagination by {rack_id, sled_id} pairs.
CREATE UNIQUE INDEX IF NOT EXISTS lookup_subnet_allocation_by_rack_and_sled ON omicron.public.sled_underlay_subnet_allocation (
    rack_id,
    sled_id
);

/*
 * Switches
 */

CREATE TABLE IF NOT EXISTS omicron.public.switch (
    /* Identity metadata (asset) */
    id UUID PRIMARY KEY,
    time_created TIMESTAMPTZ NOT NULL,
    time_modified TIMESTAMPTZ NOT NULL,
    time_deleted TIMESTAMPTZ,
    rcgen INT NOT NULL,

    /* FK into the Rack table */
    rack_id UUID NOT NULL,

    /* Baseboard information about the switch */
    serial_number STRING(63) NOT NULL,
    part_number STRING(63) NOT NULL,
    revision INT8 NOT NULL
);

/* Add an index which lets us look up switches on a rack */
CREATE UNIQUE INDEX IF NOT EXISTS lookup_switch_by_rack ON omicron.public.switch (
    rack_id,
    id
) WHERE time_deleted IS NULL;

/*
 * Services
 */

CREATE TYPE IF NOT EXISTS omicron.public.service_kind AS ENUM (
  'clickhouse',
  'clickhouse_keeper',
  'clickhouse_server',
  'cockroach',
  'crucible',
  'crucible_pantry',
  'dendrite',
  'external_dns',
  'internal_dns',
  'nexus',
  'ntp',
  'oximeter',
  'tfport',
  'mgd'
);

CREATE TYPE IF NOT EXISTS omicron.public.physical_disk_kind AS ENUM (
  'm2',
  'u2'
);

-- The disposition for a particular physical disk.
-- This is updated by the operator, either explicitly through an operator API,
-- or implicitly when altering sled policy.
CREATE TYPE IF NOT EXISTS omicron.public.physical_disk_policy AS ENUM (
    -- The disk is in service, and new resources can be provisioned onto it.
    'in_service',
    -- The disk has been, or will be, removed from the rack, and it should be
    -- assumed that any resources currently on it are now permanently missing.
    'expunged'
);

-- The actual state of a physical disk. This is updated exclusively by Nexus.
--
-- Nexus's goal is to match the physical disk's state with the
-- operator-indicated policy. For example, if the policy is "expunged" and the
-- state is "active", Nexus will assume that the physical disk is gone. Based
-- on that, Nexus will reallocate resources currently on the expunged disk
-- elsewhere, etc. Once the expunged disk no longer has any resources attached
-- to it, Nexus will mark it as decommissioned.
CREATE TYPE IF NOT EXISTS omicron.public.physical_disk_state AS ENUM (
    -- The disk has resources of any kind allocated on it, or, is available for
    -- new resources.
    --
    -- The disk can be in this state and have a different policy, e.g.
    -- "expunged".
    'active',

    -- The disk no longer has resources allocated on it, now or in the future.
    --
    -- This is a terminal state. This state is only valid if the policy is
    -- 'expunged'.
    'decommissioned'
);

-- A physical disk which exists inside the rack.
--
-- This is currently limited to U.2 disks, which are managed by the
-- control plane. A disk may exist within inventory, but not in this row:
-- if that's the case, it is not explicitly "managed" by Nexus.
CREATE TABLE IF NOT EXISTS omicron.public.physical_disk (
    id UUID PRIMARY KEY,
    time_created TIMESTAMPTZ NOT NULL,
    time_modified TIMESTAMPTZ NOT NULL,
    time_deleted TIMESTAMPTZ,
    rcgen INT NOT NULL,

    vendor STRING(63) NOT NULL,
    serial STRING(63) NOT NULL,
    model STRING(63) NOT NULL,

    variant omicron.public.physical_disk_kind NOT NULL,

    -- FK into the Sled table
    sled_id UUID NOT NULL,

    disk_policy omicron.public.physical_disk_policy NOT NULL,
    disk_state omicron.public.physical_disk_state NOT NULL,

    -- This table should be limited to U.2s, and disallow inserting
    -- other disk kinds, unless we explicitly want them to be controlled
    -- by Nexus.
    --
    -- See https://github.com/oxidecomputer/omicron/issues/8258 for additional
    -- context.
    CONSTRAINT physical_disk_variant_u2 CHECK (variant = 'u2')
);

-- This constraint only needs to be upheld for disks that are not deleted
-- nor decommissioned.
CREATE UNIQUE INDEX IF NOT EXISTS vendor_serial_model_unique on omicron.public.physical_disk (
  vendor, serial, model
) WHERE time_deleted IS NULL AND disk_state != 'decommissioned';

CREATE UNIQUE INDEX IF NOT EXISTS lookup_physical_disk_by_variant ON omicron.public.physical_disk (
    variant,
    id
) WHERE time_deleted IS NULL;

-- Make it efficient to look up physical disks by Sled.
CREATE UNIQUE INDEX IF NOT EXISTS lookup_physical_disk_by_sled ON omicron.public.physical_disk (
    sled_id,
    id
);

-- x509 certificates which may be used by services
CREATE TABLE IF NOT EXISTS omicron.public.certificate (
    -- Identity metadata (resource)
    id UUID PRIMARY KEY,
    name STRING(63) NOT NULL,
    description STRING(512) NOT NULL,
    time_created TIMESTAMPTZ NOT NULL,
    time_modified TIMESTAMPTZ NOT NULL,
    time_deleted TIMESTAMPTZ,

    -- which Silo this certificate is used for
    silo_id UUID NOT NULL,

    -- The service type which should use this certificate
    service omicron.public.service_kind NOT NULL,

    -- cert.pem file (certificate chain in PEM format) as a binary blob
    cert BYTES NOT NULL,

    -- key.pem file (private key in PEM format) as a binary blob
    key BYTES NOT NULL
);

-- Add an index which lets us look up certificates for a particular service
-- class.
CREATE UNIQUE INDEX IF NOT EXISTS lookup_certificate_by_service ON omicron.public.certificate (
    service,
    id
) WHERE
    time_deleted IS NULL;

-- Add an index which enforces that certificates have unique names, and which
-- allows pagination-by-name.
CREATE UNIQUE INDEX IF NOT EXISTS lookup_certificate_by_silo ON omicron.public.certificate (
    silo_id,
    name
) WHERE
    time_deleted IS NULL;

-- A table describing virtual resource provisioning which may be associated
-- with a collection of objects, including:
-- - Projects
-- - Silos
-- - Fleet
CREATE TABLE IF NOT EXISTS omicron.public.virtual_provisioning_collection (
    -- Should match the UUID of the corresponding collection.
    id UUID PRIMARY KEY,
    time_modified TIMESTAMPTZ NOT NULL DEFAULT NOW(),

    -- Identifies the type of the collection.
    collection_type STRING(63) NOT NULL,

    -- The amount of physical disk space which has been provisioned
    -- on behalf of the collection.
    virtual_disk_bytes_provisioned INT8 NOT NULL,

    -- The number of CPUs provisioned by VMs.
    cpus_provisioned INT8 NOT NULL,

    -- The amount of RAM provisioned by VMs.
    ram_provisioned INT8 NOT NULL
);

-- A table describing a single virtual resource which has been provisioned.
-- This may include:
-- - Disks
-- - Instances
-- - Snapshots
--
-- NOTE: You might think to yourself: "This table looks an awful lot like
-- the 'virtual_provisioning_collection' table, could they be condensed into
-- a single table?"
-- The answer to this question is unfortunately: "No". We use CTEs to both
-- UPDATE the collection table while INSERTing rows in the resource table, and
-- this would not be allowed if they came from the same table due to:
-- https://www.cockroachlabs.com/docs/v22.2/known-limitations#statements-containing-multiple-modification-subqueries-of-the-same-table-are-disallowed
-- However, by using separate tables, the CTE is able to function correctly.
CREATE TABLE IF NOT EXISTS omicron.public.virtual_provisioning_resource (
    -- Should match the UUID of the corresponding collection.
    id UUID PRIMARY KEY,
    time_modified TIMESTAMPTZ NOT NULL DEFAULT NOW(),

    -- Identifies the type of the resource.
    resource_type STRING(63) NOT NULL,

    -- The amount of physical disk space which has been provisioned
    -- on behalf of the resource.
    virtual_disk_bytes_provisioned INT8 NOT NULL,

    -- The number of CPUs provisioned.
    cpus_provisioned INT8 NOT NULL,

    -- The amount of RAM provisioned.
    ram_provisioned INT8 NOT NULL
);

-- ZPools of Storage, attached to Sleds.
-- These are backed by a single physical disk.
--
-- For information about the provisioned zpool, reference the
-- "omicron.public.inv_zpool" table, which returns information
-- that has actually been returned from the underlying sled.
CREATE TABLE IF NOT EXISTS omicron.public.zpool (
    /* Identity metadata (asset) */
    id UUID PRIMARY KEY,
    time_created TIMESTAMPTZ NOT NULL,
    time_modified TIMESTAMPTZ NOT NULL,
    time_deleted TIMESTAMPTZ,
    rcgen INT NOT NULL,

    /* FK into the Sled table */
    sled_id UUID NOT NULL,

    /* FK into the Physical Disk table */
    physical_disk_id UUID NOT NULL,

    /*
     * How many bytes to reserve for non-Crucible control plane storage
     */
    control_plane_storage_buffer INT NOT NULL
);

/* Create an index on the physical disk id */
CREATE INDEX IF NOT EXISTS lookup_zpool_by_disk on omicron.public.zpool (
    physical_disk_id,
    id
) WHERE physical_disk_id IS NOT NULL AND time_deleted IS NULL;

-- TODO-cleanup If modifying this enum, please remove 'update'; see
-- https://github.com/oxidecomputer/omicron/issues/8268.
CREATE TYPE IF NOT EXISTS omicron.public.dataset_kind AS ENUM (
  'crucible',
  'cockroach',
  'clickhouse',
  'clickhouse_keeper',
  'clickhouse_server',
  'external_dns',
  'internal_dns',
  'zone_root',
  'zone',
  'debug',
  'update'
);

/*
 * Table tracking the contact information and size used by datasets associated
 * with Crucible zones.
 *
 * This is a Reconfigurator rendezvous table: it reflects resources that
 * Reconfigurator has ensured exist. It is always possible that a resource
 * chosen from this table could be deleted after it's selected, but any
 * non-deleted row in this table is guaranteed to have been created.
 */
CREATE TABLE IF NOT EXISTS omicron.public.crucible_dataset (
    /* Identity metadata (asset) */
    id UUID PRIMARY KEY,
    time_created TIMESTAMPTZ NOT NULL,
    time_modified TIMESTAMPTZ NOT NULL,
    time_deleted TIMESTAMPTZ,
    rcgen INT NOT NULL,

    /* FK into the Pool table */
    pool_id UUID NOT NULL,

    /*
     * Contact information for the dataset: socket address of the Crucible
     * agent service that owns this dataset
     */
    ip INET NOT NULL,
    port INT4 CHECK (port BETWEEN 0 AND 65535) NOT NULL,

    /*
     * An upper bound on the amount of space that might be in-use
     *
     * This field is owned by Nexus. When a new row is inserted during the
     * Reconfigurator rendezvous process, this field is set to 0. Reconfigurator
     * otherwise ignores this field. It's updated by Nexus as region allocations
     * and deletions are performed using this dataset.
     *
     * Note that the value in this column is _not_ the sum of requested region
     * sizes, but sum of the size *reserved* by the Crucible agent for the
     * dataset that contains the regions (which is larger than the the actual
     * region size).
     */
    size_used INT NOT NULL,

    /* Do not consider this dataset during region allocation */
    no_provision BOOL NOT NULL
);

/* Create an index on the size usage for any Crucible dataset */
CREATE INDEX IF NOT EXISTS lookup_crucible_dataset_by_size_used ON
    omicron.public.crucible_dataset (size_used)
  WHERE time_deleted IS NULL;

/* Create an index on the zpool id */
CREATE INDEX IF NOT EXISTS lookup_crucible_dataset_by_zpool ON
    omicron.public.crucible_dataset (pool_id, id)
  WHERE time_deleted IS NULL;

CREATE INDEX IF NOT EXISTS lookup_crucible_dataset_by_ip ON
  omicron.public.crucible_dataset (ip);

CREATE TYPE IF NOT EXISTS omicron.public.region_reservation_percent AS ENUM (
  '25'
);

/*
 * A region of space allocated to Crucible Downstairs, within a dataset.
 */
CREATE TABLE IF NOT EXISTS omicron.public.region (
    /* Identity metadata (asset) */
    id UUID PRIMARY KEY,
    time_created TIMESTAMPTZ NOT NULL,
    time_modified TIMESTAMPTZ NOT NULL,

    /* FK into the dataset table */
    dataset_id UUID NOT NULL,

    /* FK into the volume table */
    volume_id UUID NOT NULL,

    /* Metadata describing the region */
    block_size INT NOT NULL,
    blocks_per_extent INT NOT NULL,
    extent_count INT NOT NULL,

    port INT4,

    read_only BOOL NOT NULL,

    deleting BOOL NOT NULL,

    /*
     * The Crucible Agent will reserve space for a region with overhead for
     * on-disk metadata that the downstairs needs to store. Record here the
     * overhead associated with a specific region as this may change or be
     * configurable in the future.
     */
    reservation_percent omicron.public.region_reservation_percent NOT NULL
);

/*
 * Allow all regions belonging to a disk to be accessed quickly.
 */
CREATE UNIQUE INDEX IF NOT EXISTS lookup_region_by_volume on omicron.public.region (
    volume_id,
    id
);

/*
 * Allow all regions belonging to a dataset to be accessed quickly.
 */
CREATE UNIQUE INDEX IF NOT EXISTS lookup_region_by_dataset on omicron.public.region (
    dataset_id,
    id
);

CREATE INDEX IF NOT EXISTS lookup_regions_missing_ports
    on omicron.public.region (id)
    WHERE port IS NULL;

CREATE INDEX IF NOT EXISTS lookup_regions_by_read_only
    on omicron.public.region (read_only);

/*
 * A snapshot of a region, within a dataset.
 */
CREATE TABLE IF NOT EXISTS omicron.public.region_snapshot (
    dataset_id UUID NOT NULL,
    region_id UUID NOT NULL,

    /* Associated higher level virtual snapshot */
    snapshot_id UUID NOT NULL,

    /*
     * Target string, for identification as part of
     * volume construction request(s)
     */
    snapshot_addr TEXT NOT NULL,

    /* How many volumes reference this? */
    volume_references INT8 NOT NULL,

    /* Is this currently part of some resources_to_delete? */
    deleting BOOL NOT NULL,

    PRIMARY KEY (dataset_id, region_id, snapshot_id)
);

/* Indexes for use during join with region table */
CREATE INDEX IF NOT EXISTS lookup_region_by_dataset on omicron.public.region_snapshot (
    dataset_id, region_id
);

CREATE INDEX IF NOT EXISTS lookup_region_snapshot_by_region_id on omicron.public.region_snapshot (
    region_id
);

CREATE INDEX IF NOT EXISTS lookup_region_snapshot_by_deleting on omicron.public.region_snapshot (
    deleting
);

/*
 * Index on volume_references and snapshot_addr for crucible
 * resource accounting lookup
 */
CREATE INDEX IF NOT EXISTS lookup_region_snapshot_by_volume_reference on omicron.public.region_snapshot (
    volume_references
);

CREATE INDEX IF NOT EXISTS lookup_region_snapshot_by_snapshot_addr on omicron.public.region_snapshot (
    snapshot_addr
);

/*
 * A volume within Crucible
 */
CREATE TABLE IF NOT EXISTS omicron.public.volume (
    id UUID PRIMARY KEY,
    time_created TIMESTAMPTZ NOT NULL,
    time_modified TIMESTAMPTZ NOT NULL,
    time_deleted TIMESTAMPTZ,

    /* child resource generation number, per RFD 192 */
    rcgen INT NOT NULL,

    /*
     * A JSON document describing the construction of the volume, including all
     * sub volumes. This is what will be POSTed to propolis, and eventually
     * consumed by some Upstairs code to perform the volume creation. The Rust
     * type of this column should be Crucible::VolumeConstructionRequest.
     */
    data TEXT NOT NULL,

    /*
     * A JSON document describing what resources to clean up when deleting this
     * volume. The Rust type of this column should be the CrucibleResources
     * enum.
     */
    resources_to_clean_up TEXT
);

/* Quickly find deleted volumes */
CREATE INDEX IF NOT EXISTS lookup_volume_by_deleted on omicron.public.volume (
    time_deleted
);

/*
 * Silos
 */

CREATE TYPE IF NOT EXISTS omicron.public.authentication_mode AS ENUM (
  'local',
  'saml'
);

CREATE TYPE IF NOT EXISTS omicron.public.user_provision_type AS ENUM (
  'api_only',
  'jit'
);

CREATE TABLE IF NOT EXISTS omicron.public.silo (
    /* Identity metadata */
    id UUID PRIMARY KEY,
    name STRING(63) NOT NULL,
    description STRING(512) NOT NULL,
    time_created TIMESTAMPTZ NOT NULL,
    time_modified TIMESTAMPTZ NOT NULL,
    time_deleted TIMESTAMPTZ,

    discoverable BOOL NOT NULL,
    authentication_mode omicron.public.authentication_mode NOT NULL,
    user_provision_type omicron.public.user_provision_type NOT NULL,

    mapped_fleet_roles JSONB NOT NULL,

    /* child resource generation number, per RFD 192 */
    rcgen INT NOT NULL
);

CREATE UNIQUE INDEX IF NOT EXISTS lookup_silo_by_name ON omicron.public.silo (
    name
) WHERE
    time_deleted IS NULL;

/*
 * Silo users
 */
CREATE TABLE IF NOT EXISTS omicron.public.silo_user (
    id UUID PRIMARY KEY,
    time_created TIMESTAMPTZ NOT NULL,
    time_modified TIMESTAMPTZ NOT NULL,
    time_deleted TIMESTAMPTZ,

    silo_id UUID NOT NULL,
    external_id TEXT NOT NULL
);

/* This index lets us quickly find users for a given silo. */
CREATE UNIQUE INDEX IF NOT EXISTS lookup_silo_user_by_silo ON omicron.public.silo_user (
    silo_id,
    external_id
) WHERE
    time_deleted IS NULL;

CREATE TABLE IF NOT EXISTS omicron.public.silo_user_password_hash (
    silo_user_id UUID NOT NULL,
    hash TEXT NOT NULL,
    time_created TIMESTAMPTZ NOT NULL,

    PRIMARY KEY(silo_user_id)
);

/*
 * Silo groups
 */

CREATE TABLE IF NOT EXISTS omicron.public.silo_group (
    id UUID PRIMARY KEY,
    time_created TIMESTAMPTZ NOT NULL,
    time_modified TIMESTAMPTZ NOT NULL,
    time_deleted TIMESTAMPTZ,

    silo_id UUID NOT NULL,
    external_id TEXT NOT NULL
);

CREATE UNIQUE INDEX IF NOT EXISTS lookup_silo_group_by_silo ON omicron.public.silo_group (
    silo_id,
    external_id
) WHERE
    time_deleted IS NULL;

/*
 * Silo group membership
 */

CREATE TABLE IF NOT EXISTS omicron.public.silo_group_membership (
    silo_group_id UUID NOT NULL,
    silo_user_id UUID NOT NULL,

    PRIMARY KEY (silo_group_id, silo_user_id)
);

/*
 * The primary key lets us paginate through the users in a group.  We need to
 * index the same fields in the reverse order to be able to paginate through the
 * groups that a user is in.
 */
CREATE INDEX IF NOT EXISTS lookup_silo_group_by_user ON omicron.public.silo_group_membership (
    silo_user_id,
    silo_group_id
);

/*
 * Silo identity provider list
 */

CREATE TYPE IF NOT EXISTS omicron.public.provider_type AS ENUM (
  'saml'
);

CREATE TABLE IF NOT EXISTS omicron.public.identity_provider (
    /* Identity metadata */
    id UUID PRIMARY KEY,
    name STRING(63) NOT NULL,
    description STRING(512) NOT NULL,
    time_created TIMESTAMPTZ NOT NULL,
    time_modified TIMESTAMPTZ NOT NULL,
    time_deleted TIMESTAMPTZ,

    silo_id UUID NOT NULL,
    provider_type omicron.public.provider_type NOT NULL
);

CREATE UNIQUE INDEX IF NOT EXISTS lookup_idp_by_silo_id ON omicron.public.identity_provider (
    silo_id,
    id
) WHERE
    time_deleted IS NULL;

CREATE UNIQUE INDEX IF NOT EXISTS lookup_idp_by_silo_name ON omicron.public.identity_provider (
    silo_id,
    name
) WHERE
    time_deleted IS NULL;

/*
 * Silo SAML identity provider
 */
CREATE TABLE IF NOT EXISTS omicron.public.saml_identity_provider (
    /* Identity metadata */
    id UUID PRIMARY KEY,
    name STRING(63) NOT NULL,
    description STRING(512) NOT NULL,
    time_created TIMESTAMPTZ NOT NULL,
    time_modified TIMESTAMPTZ NOT NULL,
    time_deleted TIMESTAMPTZ,

    silo_id UUID NOT NULL,

    idp_metadata_document_string TEXT NOT NULL,

    idp_entity_id TEXT NOT NULL,
    sp_client_id TEXT NOT NULL,
    acs_url TEXT NOT NULL,
    slo_url TEXT NOT NULL,
    technical_contact_email TEXT NOT NULL,

    public_cert TEXT,
    private_key TEXT,

    group_attribute_name TEXT
);

CREATE UNIQUE INDEX IF NOT EXISTS lookup_saml_idp_by_silo_id ON omicron.public.saml_identity_provider (
    silo_id,
    id
) WHERE
    time_deleted IS NULL;

CREATE UNIQUE INDEX IF NOT EXISTS lookup_saml_idp_by_silo_name ON omicron.public.saml_identity_provider (
    silo_id,
    name
) WHERE
    time_deleted IS NULL;

/*
 * Users' public SSH keys, per RFD 44
 */
CREATE TABLE IF NOT EXISTS omicron.public.ssh_key (
    id UUID PRIMARY KEY,
    name STRING(63) NOT NULL,
    description STRING(512) NOT NULL,
    time_created TIMESTAMPTZ NOT NULL,
    time_modified TIMESTAMPTZ NOT NULL,
    time_deleted TIMESTAMPTZ,

    /* FK into silo_user table */
    silo_user_id UUID NOT NULL,

    /*
     * A 4096 bit RSA key without comment encodes to 726 ASCII characters.
     * A (256 bit) Ed25519 key w/o comment encodes to 82 ASCII characters.
     */
    public_key STRING(1023) NOT NULL
);

CREATE UNIQUE INDEX IF NOT EXISTS lookup_ssh_key_by_silo_user ON omicron.public.ssh_key (
    silo_user_id,
    name
) WHERE
    time_deleted IS NULL;

/**
 * Represents the SSH keys copied to an instance at create time by cloud-init.
 * Entries are added here when an instance is created (with configured SSH keys)
 * and removed when the instance is destroyed.
 *
 * TODO: Should this have time created / time deleted
 */
CREATE TABLE IF NOT EXISTS omicron.public.instance_ssh_key (
    instance_id UUID NOT NULL,
    ssh_key_id UUID NOT NULL,
    PRIMARY KEY (instance_id, ssh_key_id)
);

CREATE TABLE IF NOT EXISTS omicron.public.silo_quotas (
    silo_id UUID PRIMARY KEY,
    time_created TIMESTAMPTZ NOT NULL,
    time_modified TIMESTAMPTZ NOT NULL,
    cpus INT8 NOT NULL,
    memory_bytes INT8 NOT NULL,
    storage_bytes INT8 NOT NULL
);

/**
 * A view of the amount of provisioned and allocated (set by quotas) resources
 * on a given silo.
 */
CREATE VIEW IF NOT EXISTS omicron.public.silo_utilization
AS SELECT
    c.id AS silo_id,
    s.name AS silo_name,
    c.cpus_provisioned AS cpus_provisioned,
    c.ram_provisioned AS memory_provisioned,
    c.virtual_disk_bytes_provisioned AS storage_provisioned,
    q.cpus AS cpus_allocated,
    q.memory_bytes AS memory_allocated,
    q.storage_bytes AS storage_allocated,
    s.discoverable as silo_discoverable
FROM
    omicron.public.virtual_provisioning_collection AS c
    RIGHT JOIN omicron.public.silo_quotas AS q
    ON c.id = q.silo_id
    INNER JOIN omicron.public.silo AS s
    ON c.id = s.id
WHERE
    c.collection_type = 'Silo'
AND
    s.time_deleted IS NULL;

CREATE TABLE IF NOT EXISTS omicron.public.silo_auth_settings (
    silo_id UUID PRIMARY KEY,
    time_created TIMESTAMPTZ NOT NULL,
    time_modified TIMESTAMPTZ NOT NULL,

    -- null means no max: users can tokens that never expire
    device_token_max_ttl_seconds INT8 CHECK (device_token_max_ttl_seconds > 0)
);
/*
 * Projects
 */

CREATE TABLE IF NOT EXISTS omicron.public.project (
    /* Identity metadata (resource) */
    id UUID PRIMARY KEY,
    name STRING(63) NOT NULL,
    description STRING(512) NOT NULL,
    time_created TIMESTAMPTZ NOT NULL,
    time_modified TIMESTAMPTZ NOT NULL,
    /* Indicates that the object has been deleted */
    time_deleted TIMESTAMPTZ,

    /* child resource generation number, per RFD 192 */
    rcgen INT NOT NULL,

    /* Which silo this project belongs to */
    silo_id UUID NOT NULL /* foreign key into "silo" table */
);

CREATE UNIQUE INDEX IF NOT EXISTS lookup_project_by_silo ON omicron.public.project (
    silo_id,
    name
) WHERE
    time_deleted IS NULL;

/*
 * Instances
 */

CREATE TYPE IF NOT EXISTS omicron.public.instance_state_v2 AS ENUM (
    /* The instance exists in the DB but its create saga is still in flight. */
    'creating',

    /*
     * The instance has no active VMM. Corresponds to the "stopped" external
     * state.
     */
    'no_vmm',

    /* The instance's state is derived from its active VMM's state. */
    'vmm',

    /* Something bad happened while trying to interact with the instance. */
    'failed',

    /* The instance has been destroyed. */
    'destroyed'
);

CREATE TYPE IF NOT EXISTS omicron.public.vmm_state AS ENUM (
    /*
     * The VMM is known to Nexus, but may not yet exist on a sled.
     *
     * VMM records are always inserted into the database in this state, and
     * then transition to 'starting' or 'migrating' once a sled-agent reports
     * that the VMM has been registered.
     */
    'creating',
    'starting',
    'running',
    'stopping',
    'stopped',
    'rebooting',
    'migrating',
    'failed',
    'destroyed',
    'saga_unwound'
);

CREATE TYPE IF NOT EXISTS omicron.public.instance_auto_restart AS ENUM (
    /*
     * The instance should not, under any circumstances, be automatically
     * rebooted by the control plane.
     */
    'never',
    /*
     * If this instance is running and unexpectedly fails (e.g. due to a host
     * software crash or unexpected host reboot), the control plane will make a
     * best-effort attempt to restart it. The control plane may choose not to
     * restart the instance to preserve the overall availability of the system.
     */
     'best_effort'
);

/*
 * Represents the *desired* state of an instance, as requested by the user.
*/
CREATE TYPE IF NOT EXISTS omicron.public.instance_intended_state AS ENUM (
    /* The instance should be running. */
    'running',

    /* The instance was asked to stop by an API request. */
    'stopped',

    /* The guest OS shut down the virtual machine.
     *
     * This is distinct from the 'stopped' intent, which represents a stop
     * requested by the API.
     */
    'guest_shutdown',

    /* The instance should be destroyed. */
    'destroyed'
);

/*
 * TODO consider how we want to manage multiple sagas operating on the same
 * Instance -- e.g., reboot concurrent with destroy or concurrent reboots or the
 * like.  Or changing # of CPUs or memory size.
 */
CREATE TABLE IF NOT EXISTS omicron.public.instance (
    /* Identity metadata (resource) */
    id UUID PRIMARY KEY,
    name STRING(63) NOT NULL,
    description STRING(512) NOT NULL,
    time_created TIMESTAMPTZ NOT NULL,
    time_modified TIMESTAMPTZ NOT NULL,
    /* Indicates that the object has been deleted */
    /* This is redundant for Instances, but we keep it here for consistency. */
    time_deleted TIMESTAMPTZ,

    /* Every Instance is in exactly one Project at a time. */
    project_id UUID NOT NULL,

    /* user data for instance initialization systems (e.g. cloud-init) */
    user_data BYTES NOT NULL,

    /* The last-updated time and generation for the instance's state. */
    time_state_updated TIMESTAMPTZ NOT NULL,
    state_generation INT NOT NULL,

    /* FK into `vmm` for the Propolis server that's backing this instance. */
    active_propolis_id UUID,

    /* FK into `vmm` for the migration target Propolis server, if one exists. */
    target_propolis_id UUID,

    /* Identifies any ongoing migration for this instance. */
    migration_id UUID,

    /* Instance configuration */
    ncpus INT NOT NULL,
    memory INT NOT NULL,
    hostname STRING(63) NOT NULL,

    /* ID of the instance update saga that has locked this instance for
     * updating, if one exists. */
    updater_id UUID,

    /* Generation of the instance updater lock */
    updater_gen INT NOT NULL DEFAULT 0,

    /*
     * The internal instance state. If this is 'vmm', the externally-visible
     * instance state is derived from its active VMM's state. This column is
     * distant from its generation number and update time because it is
     * deleted and recreated by the schema upgrade process; see the
     * `separate-instance-and-vmm-states` schema change for details.
     */
    state omicron.public.instance_state_v2 NOT NULL,

    /*
     * The time of the most recent auto-restart attempt, or NULL if the control
     * plane has never attempted to automatically restart this instance.
     */
    time_last_auto_restarted TIMESTAMPTZ,

    /*
     * What failures should result in an instance being automatically restarted
     * by the control plane.
     */
    auto_restart_policy omicron.public.instance_auto_restart,
    /*
     * The cooldown period that must elapse between consecutive auto restart
     * attempts. If this is NULL, no cooldown period is explicitly configured
     * for this instance, and the default cooldown period should be used.
     */
     auto_restart_cooldown INTERVAL,

    /*
     * Which disk, if any, is the one this instance should be directed to boot
     * from. With a boot device selected, guest OSes cannot configure their
     * boot policy for future boots, so also permit NULL to indicate a guest
     * does not want our policy, and instead should be permitted control over
     * its boot-time fates.
     */
    boot_disk_id UUID,

    /*
     * The intended state of the instance, as requested by the user.
     *
     * This may differ from its current state, and is used to determine what
     * action should be taken when the instance's VMM state changes.
     */
    intended_state omicron.public.instance_intended_state NOT NULL,

    CONSTRAINT vmm_iff_active_propolis CHECK (
        ((state = 'vmm') AND (active_propolis_id IS NOT NULL)) OR
        ((state != 'vmm') AND (active_propolis_id IS NULL))
    )
);

-- Names for instances within a project should be unique
CREATE UNIQUE INDEX IF NOT EXISTS lookup_instance_by_project ON omicron.public.instance (
    project_id,
    name
) WHERE
    time_deleted IS NULL;

-- Many control plane operations wish to select all the instances in particular
-- states.
CREATE INDEX IF NOT EXISTS lookup_instance_by_state
ON
    omicron.public.instance (state)
WHERE
    time_deleted IS NULL;

/*
 * A special view of an instance provided to operators for insights into what's running
 * on a sled.
 *
 * This view requires the VMM table, which doesn't exist yet, so create a
 * "placeholder" view here and replace it with the full view once the table is
 * defined. See the README for more context.
 */

CREATE VIEW IF NOT EXISTS omicron.public.sled_instance
AS SELECT
    instance.id
FROM
    omicron.public.instance AS instance
WHERE
    instance.time_deleted IS NULL;

/*
 * Guest-Visible, Virtual Disks
 */

/*
 * TODO The Rust enum to which this type is converted
 * carries data in some of its variants, such as the UUID
 * of the instance to which a disk is attached.
 *
 * This makes the conversion to/from this enum type here much
 * more difficult, since we need a way to manage that data
 * coherently.
 *
 * See <https://github.com/oxidecomputer/omicron/issues/312>.
 */
-- CREATE TYPE omicron.public.DiskState AS ENUM (
--     'creating',
--     'detached',
--     'attaching',
--     'attached',
--     'detaching',
--     'destroyed',
--     'faulted'
-- );

CREATE TYPE IF NOT EXISTS omicron.public.block_size AS ENUM (
  '512',
  '2048',
  '4096'
);

CREATE TABLE IF NOT EXISTS omicron.public.disk (
    /* Identity metadata (resource) */
    id UUID PRIMARY KEY,
    name STRING(63) NOT NULL,
    description STRING(512) NOT NULL,
    time_created TIMESTAMPTZ NOT NULL,
    time_modified TIMESTAMPTZ NOT NULL,
    /* Indicates that the object has been deleted */
    /* This is redundant for Disks, but we keep it here for consistency. */
    time_deleted TIMESTAMPTZ,

    /* child resource generation number, per RFD 192 */
    rcgen INT NOT NULL,

    /* Every Disk is in exactly one Project at a time. */
    project_id UUID NOT NULL,

    /* Every disk consists of a root volume */
    volume_id UUID NOT NULL,

    /*
     * TODO Would it make sense for the runtime state to live in a separate
     * table?
     */
    /* Runtime state */
    -- disk_state omicron.public.DiskState NOT NULL, /* TODO see above */
    disk_state STRING(32) NOT NULL,
    /*
     * Every Disk may be attaching to, attached to, or detaching from at most
     * one Instance at a time.
     */
    attach_instance_id UUID,
    state_generation INT NOT NULL,
    slot INT2 CHECK (slot >= 0 AND slot < 8),
    time_state_updated TIMESTAMPTZ NOT NULL,

    /* Disk configuration */
    size_bytes INT NOT NULL,
    block_size omicron.public.block_size NOT NULL,
    origin_snapshot UUID,
    origin_image UUID,

    pantry_address TEXT
);

CREATE UNIQUE INDEX IF NOT EXISTS lookup_disk_by_project ON omicron.public.disk (
    project_id,
    name
) WHERE
    time_deleted IS NULL;

CREATE UNIQUE INDEX IF NOT EXISTS lookup_disk_by_instance ON omicron.public.disk (
    attach_instance_id,
    id
) WHERE
    time_deleted IS NULL AND attach_instance_id IS NOT NULL;

CREATE UNIQUE INDEX IF NOT EXISTS lookup_deleted_disk ON omicron.public.disk (
    id
) WHERE
    time_deleted IS NOT NULL;

CREATE UNIQUE INDEX IF NOT EXISTS lookup_disk_by_volume_id ON omicron.public.disk (
    volume_id
) WHERE
    time_deleted IS NULL;

CREATE TABLE IF NOT EXISTS omicron.public.image (
    /* Identity metadata (resource) */
    id UUID PRIMARY KEY,
    name STRING(63) NOT NULL,
    description STRING(512) NOT NULL,
    time_created TIMESTAMPTZ NOT NULL,
    time_modified TIMESTAMPTZ NOT NULL,
    /* Indicates that the object has been deleted */
    time_deleted TIMESTAMPTZ,

    silo_id UUID NOT NULL,
    project_id UUID,

    volume_id UUID NOT NULL,

    url STRING(8192),
    os STRING(64) NOT NULL,
    version STRING(64) NOT NULL,
    digest TEXT,
    block_size omicron.public.block_size NOT NULL,
    size_bytes INT NOT NULL
);

CREATE VIEW IF NOT EXISTS omicron.public.project_image AS
SELECT
    id,
    name,
    description,
    time_created,
    time_modified,
    time_deleted,
    silo_id,
    project_id,
    volume_id,
    url,
    os,
    version,
    digest,
    block_size,
    size_bytes
FROM
    omicron.public.image
WHERE
    project_id IS NOT NULL;

CREATE VIEW IF NOT EXISTS omicron.public.silo_image AS
SELECT
    id,
    name,
    description,
    time_created,
    time_modified,
    time_deleted,
    silo_id,
    volume_id,
    url,
    os,
    version,
    digest,
    block_size,
    size_bytes
FROM
    omicron.public.image
WHERE
    project_id IS NULL;

/* Index for silo images */
CREATE UNIQUE INDEX IF NOT EXISTS lookup_image_by_silo on omicron.public.image (
    silo_id,
    name
) WHERE
    time_deleted is NULL AND
    project_id is NULL;

/* Index for project images */
CREATE UNIQUE INDEX IF NOT EXISTS lookup_image_by_silo_and_project on omicron.public.image (
    silo_id,
    project_id,
    name
) WHERE
    time_deleted is NULL AND
    project_id is NOT NULL;

CREATE TYPE IF NOT EXISTS omicron.public.snapshot_state AS ENUM (
  'creating',
  'ready',
  'faulted',
  'destroyed'
);

CREATE TABLE IF NOT EXISTS omicron.public.snapshot (
    /* Identity metadata (resource) */
    id UUID PRIMARY KEY,
    name STRING(63) NOT NULL,
    description STRING(512) NOT NULL,
    time_created TIMESTAMPTZ NOT NULL,
    time_modified TIMESTAMPTZ NOT NULL,
    /* Indicates that the object has been deleted */
    time_deleted TIMESTAMPTZ,

    /* Every Snapshot is in exactly one Project at a time. */
    project_id UUID NOT NULL,

    /* Every Snapshot originated from a single disk */
    disk_id UUID NOT NULL,

    /* Every Snapshot consists of a root volume */
    volume_id UUID NOT NULL,

    /* Where will the scrubbed blocks eventually land? */
    destination_volume_id UUID NOT NULL,

    gen INT NOT NULL,
    state omicron.public.snapshot_state NOT NULL,
    block_size omicron.public.block_size NOT NULL,

    /* Disk configuration (from the time the snapshot was taken) */
    size_bytes INT NOT NULL
);

CREATE UNIQUE INDEX IF NOT EXISTS lookup_snapshot_by_project
    ON omicron.public.snapshot (
        project_id,
        name
    ) WHERE
        time_deleted IS NULL;

CREATE INDEX IF NOT EXISTS lookup_snapshot_by_destination_volume_id
    ON omicron.public.snapshot ( destination_volume_id );

CREATE INDEX IF NOT EXISTS lookup_snapshot_by_volume_id
    ON omicron.public.snapshot ( volume_id );

/*
 * Oximeter collector servers.
 */
CREATE TABLE IF NOT EXISTS omicron.public.oximeter (
    id UUID PRIMARY KEY,
    time_created TIMESTAMPTZ NOT NULL,
    time_modified TIMESTAMPTZ NOT NULL,
    ip INET NOT NULL,
    port INT4 CHECK (port BETWEEN 0 AND 65535) NOT NULL,
    time_expunged TIMESTAMPTZ
);

/*
 * The query Nexus runs to choose an Oximeter instance for new metric producers
 * involves listing the non-expunged instances sorted by ID, which would require
 * a full table scan without this index.
 */
CREATE UNIQUE INDEX IF NOT EXISTS list_non_expunged_oximeter ON omicron.public.oximeter (
    id
) WHERE
    time_expunged IS NULL;

/*
 * The kind of metric producer each record corresponds to.
 */
CREATE TYPE IF NOT EXISTS omicron.public.producer_kind AS ENUM (
    -- A sled agent for an entry in the sled table.
    'sled_agent',
    -- A service in a blueprint (typically the current target blueprint, but it
    -- may reference a prior blueprint if the service is in the process of being
    -- removed).
    'service',
    -- A Propolis VMM for an instance in the omicron.public.instance table
    'instance',
    -- A management gateway service on a scrimlet.
    'management_gateway'
);

/*
 * Information about registered metric producers.
 */
CREATE TABLE IF NOT EXISTS omicron.public.metric_producer (
    id UUID PRIMARY KEY,
    time_created TIMESTAMPTZ NOT NULL,
    time_modified TIMESTAMPTZ NOT NULL,
    kind omicron.public.producer_kind NOT NULL,
    ip INET NOT NULL,
    port INT4 CHECK (port BETWEEN 0 AND 65535) NOT NULL,
    interval FLOAT NOT NULL,
    /* Oximeter collector instance to which this metric producer is assigned. */
    oximeter_id UUID NOT NULL
);

CREATE UNIQUE INDEX IF NOT EXISTS lookup_producer_by_oximeter ON omicron.public.metric_producer (
    oximeter_id,
    id
);

CREATE INDEX IF NOT EXISTS lookup_producer_by_time_modified ON omicron.public.metric_producer (
    time_modified
);

/*
 * VPCs and networking primitives
 */


CREATE TABLE IF NOT EXISTS omicron.public.vpc (
    /* Identity metadata (resource) */
    id UUID PRIMARY KEY,
    name STRING(63) NOT NULL,
    description STRING(512) NOT NULL,
    time_created TIMESTAMPTZ NOT NULL,
    time_modified TIMESTAMPTZ NOT NULL,
    /* Indicates that the object has been deleted */
    time_deleted TIMESTAMPTZ,
    project_id UUID NOT NULL,
    system_router_id UUID NOT NULL,
    dns_name STRING(63) NOT NULL,

    /*
     * The Geneve Virtual Network Identifier for this VPC. Note that this is a
     * 24-bit unsigned value, properties which are checked in the application,
     * not the database.
     */
    vni INT4 NOT NULL,

    /* The IPv6 prefix allocated to subnets. */
    ipv6_prefix INET NOT NULL,

    /* Used to ensure that two requests do not concurrently modify the
       VPC's firewall */
    firewall_gen INT NOT NULL,

    /* Child-resource generation number for VPC Subnets. */
    subnet_gen INT8 NOT NULL
);

CREATE UNIQUE INDEX IF NOT EXISTS lookup_vpc_by_project ON omicron.public.vpc (
    project_id,
    name
) WHERE
    time_deleted IS NULL;

CREATE UNIQUE INDEX IF NOT EXISTS lookup_vpc_by_vni ON omicron.public.vpc (
    vni
) WHERE
    time_deleted IS NULL;

CREATE TABLE IF NOT EXISTS omicron.public.vpc_subnet (
    /* Identity metadata (resource) */
    id UUID PRIMARY KEY,
    name STRING(63) NOT NULL,
    description STRING(512) NOT NULL,
    time_created TIMESTAMPTZ NOT NULL,
    time_modified TIMESTAMPTZ NOT NULL,
    /* Indicates that the object has been deleted */
    time_deleted TIMESTAMPTZ,
    vpc_id UUID NOT NULL,
    /* Child resource creation generation number */
    rcgen INT8 NOT NULL,
    ipv4_block INET NOT NULL,
    ipv6_block INET NOT NULL,
    /* nullable FK to the `vpc_router` table. */
    custom_router_id UUID
);

/* Subnet and network interface names are unique per VPC, not project */
CREATE UNIQUE INDEX IF NOT EXISTS vpc_subnet_vpc_id_name_key ON omicron.public.vpc_subnet (
    vpc_id,
    name
) WHERE
    time_deleted IS NULL;

/* The kind of network interface. */
CREATE TYPE IF NOT EXISTS omicron.public.network_interface_kind AS ENUM (
    /* An interface attached to a guest instance. */
    'instance',

    /* An interface attached to a service. */
    'service',
    'probe'
);

CREATE TABLE IF NOT EXISTS omicron.public.network_interface (
    /* Identity metadata (resource) */
    id UUID PRIMARY KEY,
    name STRING(63) NOT NULL,
    description STRING(512) NOT NULL,
    time_created TIMESTAMPTZ NOT NULL,
    time_modified TIMESTAMPTZ NOT NULL,
    /* Indicates that the object has been deleted */
    time_deleted TIMESTAMPTZ,

    /* The kind of network interface, e.g., instance */
    kind omicron.public.network_interface_kind NOT NULL,

    /*
     * FK into the parent resource of this interface (e.g. Instance, Service)
     * as determined by the `kind`.
     */
    parent_id UUID NOT NULL,

    /* FK into VPC table */
    vpc_id UUID NOT NULL,
    /* FK into VPCSubnet table. */
    subnet_id UUID NOT NULL,

    /*
     * The EUI-48 MAC address of the guest interface.
     *
     * Note that we use the bytes of a 64-bit integer, in big-endian byte order
     * to represent the MAC.
     */
    mac INT8 NOT NULL,

    /* The private VPC IP address of the interface. */
    ip INET NOT NULL,

    /*
     * Limited to 8 NICs per instance. This value must be kept in sync with
     * `crate::nexus::MAX_NICS_PER_INSTANCE`.
     */
    slot INT2 NOT NULL CHECK (slot >= 0 AND slot < 8),

    /* True if this interface is the primary interface.
     *
     * The primary interface appears in DNS and its address is used for external
     * connectivity.
     */
    is_primary BOOL NOT NULL,

    /*
     * A supplementary list of addresses/CIDR blocks which a NIC is
     * *allowed* to send/receive traffic on, in addition to its
     * assigned address.
     */
    transit_ips INET[] NOT NULL DEFAULT ARRAY[]
);

CREATE INDEX IF NOT EXISTS instance_network_interface_mac
    ON omicron.public.network_interface (mac) STORING (time_deleted);

/* A view of the network_interface table for just instance-kind records. */
CREATE VIEW IF NOT EXISTS omicron.public.instance_network_interface AS
SELECT
    id,
    name,
    description,
    time_created,
    time_modified,
    time_deleted,
    parent_id AS instance_id,
    vpc_id,
    subnet_id,
    mac,
    ip,
    slot,
    is_primary,
    transit_ips
FROM
    omicron.public.network_interface
WHERE
    kind = 'instance';

/* A view of the network_interface table for just service-kind records. */
CREATE VIEW IF NOT EXISTS omicron.public.service_network_interface AS
SELECT
    id,
    name,
    description,
    time_created,
    time_modified,
    time_deleted,
    parent_id AS service_id,
    vpc_id,
    subnet_id,
    mac,
    ip,
    slot,
    is_primary
FROM
    omicron.public.network_interface
WHERE
    kind = 'service';

/* TODO-completeness

 * We currently have a NetworkInterface table with the IP and MAC addresses inline.
 * Eventually, we'll probably want to move these to their own tables, and
 * refer to them here, most notably to support multiple IPs per NIC, as well
 * as moving IPs between NICs on different instances, etc.
 */

/* Ensure we do not assign the same address twice within a subnet */
CREATE UNIQUE INDEX IF NOT EXISTS network_interface_subnet_id_ip_key ON omicron.public.network_interface (
    subnet_id,
    ip
) WHERE
    time_deleted IS NULL;

/* Ensure we do not assign the same MAC twice within a VPC
 * See RFD174's discussion on the scope of virtual MACs
 */
CREATE UNIQUE INDEX IF NOT EXISTS network_interface_vpc_id_mac_key ON omicron.public.network_interface (
    vpc_id,
    mac
) WHERE
    time_deleted IS NULL;

/*
 * Index used to verify that all interfaces for a resource (e.g. Instance,
 * Service) are contained within a single VPC, and that all interfaces are
 * in unique VPC Subnets.
 *
 * This is also used to quickly find the primary interface since
 * we store the `is_primary` column. Such queries are mostly used
 * when setting a new primary interface.
 */
CREATE UNIQUE INDEX IF NOT EXISTS network_interface_parent_id_name_kind_key ON omicron.public.network_interface (
    parent_id,
    name,
    kind
)
STORING (vpc_id, subnet_id, is_primary)
WHERE
    time_deleted IS NULL;

/*
 * Index used to verify that all interfaces for a resource (e.g. Instance,
 * Service) have unique slots.
 */
CREATE UNIQUE INDEX IF NOT EXISTS network_interface_parent_id_slot_key ON omicron.public.network_interface (
    parent_id,
    slot
)
WHERE
    time_deleted IS NULL;

CREATE TYPE IF NOT EXISTS omicron.public.vpc_firewall_rule_status AS ENUM (
    'disabled',
    'enabled'
);

CREATE TYPE IF NOT EXISTS omicron.public.vpc_firewall_rule_direction AS ENUM (
    'inbound',
    'outbound'
);

CREATE TYPE IF NOT EXISTS omicron.public.vpc_firewall_rule_action AS ENUM (
    'allow',
    'deny'
);

CREATE TABLE IF NOT EXISTS omicron.public.vpc_firewall_rule (
    /* Identity metadata (resource) */
    id UUID PRIMARY KEY,
    name STRING(63) NOT NULL,
    description STRING(512) NOT NULL,
    time_created TIMESTAMPTZ NOT NULL,
    time_modified TIMESTAMPTZ NOT NULL,
    /* Indicates that the object has been deleted */
    time_deleted TIMESTAMPTZ,

    vpc_id UUID NOT NULL,
    status omicron.public.vpc_firewall_rule_status NOT NULL,
    direction omicron.public.vpc_firewall_rule_direction NOT NULL,
    /* Array of targets. 128 was picked to include plenty of space for
       a tag, colon, and resource identifier. */
    targets STRING(128)[] NOT NULL,
    /* Also an array of targets */
    filter_hosts STRING(128)[],
    filter_ports STRING(11)[],
    action omicron.public.vpc_firewall_rule_action NOT NULL,
    priority INT4 CHECK (priority BETWEEN 0 AND 65535) NOT NULL,
    filter_protocols STRING(32)[]
);

CREATE UNIQUE INDEX IF NOT EXISTS lookup_firewall_by_vpc ON omicron.public.vpc_firewall_rule (
    vpc_id,
    name
) WHERE
    time_deleted IS NULL;

CREATE TYPE IF NOT EXISTS omicron.public.vpc_router_kind AS ENUM (
    'system',
    'custom'
);

CREATE TABLE IF NOT EXISTS omicron.public.vpc_router (
    /* Identity metadata (resource) */
    id UUID PRIMARY KEY,
    name STRING(63) NOT NULL,
    description STRING(512) NOT NULL,
    time_created TIMESTAMPTZ NOT NULL,
    time_modified TIMESTAMPTZ NOT NULL,
    /* Indicates that the object has been deleted */
    time_deleted TIMESTAMPTZ,
    kind omicron.public.vpc_router_kind NOT NULL,
    vpc_id UUID NOT NULL,
    rcgen INT NOT NULL,
    /*
     * version information used to trigger VPC router RPW.
     * this is sensitive to CRUD on named resources beyond
     * routers e.g. instances, subnets, ...
     */
    resolved_version INT NOT NULL DEFAULT 0
);

CREATE UNIQUE INDEX IF NOT EXISTS lookup_router_by_vpc ON omicron.public.vpc_router (
    vpc_id,
    name
) WHERE
    time_deleted IS NULL;

/* Index used to accelerate vpc_increment_rpw_version and list. */
CREATE INDEX IF NOT EXISTS lookup_routers_in_vpc ON omicron.public.vpc_router (
    vpc_id
) WHERE
    time_deleted IS NULL;

CREATE TYPE IF NOT EXISTS omicron.public.router_route_kind AS ENUM (
    'default',
    'vpc_subnet',
    'vpc_peering',
    'custom'
);

CREATE TABLE IF NOT EXISTS omicron.public.router_route (
    /* Identity metadata (resource) */
    id UUID PRIMARY KEY,
    name STRING(63) NOT NULL,
    description STRING(512) NOT NULL,
    time_created TIMESTAMPTZ NOT NULL,
    time_modified TIMESTAMPTZ NOT NULL,
    /* Indicates that the object has been deleted */
    time_deleted TIMESTAMPTZ,

    /* FK to the `vpc_router` table. */
    vpc_router_id UUID NOT NULL,
    kind omicron.public.router_route_kind NOT NULL,
    target STRING(128) NOT NULL,
    destination STRING(128) NOT NULL,

    /* FK to the `vpc_subnet` table. See constraints below */
    vpc_subnet_id UUID,

    /*
     * Only nullable if this is rule is not, in-fact, virtual and tightly coupled to a
     * linked item. Today, these are 'vpc_subnet' rules and their parent subnets.
     * 'vpc_peering' routes may also fall into this category in future.
     *
     * User-created/modifiable routes must have this field as NULL.
     */
    CONSTRAINT non_null_vpc_subnet CHECK (
        (kind = 'vpc_subnet' AND vpc_subnet_id IS NOT NULL) OR
        (kind != 'vpc_subnet' AND vpc_subnet_id IS NULL)
    )
);

CREATE UNIQUE INDEX IF NOT EXISTS lookup_route_by_router ON omicron.public.router_route (
    vpc_router_id,
    name
) WHERE
    time_deleted IS NULL;

-- Enforce uniqueness of 'vpc_subnet' routes on parent (and help add/delete).
CREATE UNIQUE INDEX IF NOT EXISTS lookup_subnet_route_by_id ON omicron.public.router_route (
    vpc_subnet_id
) WHERE
    time_deleted IS NULL AND kind = 'vpc_subnet';

CREATE TABLE IF NOT EXISTS omicron.public.internet_gateway (
    id UUID PRIMARY KEY,
    name STRING(63) NOT NULL,
    description STRING(512) NOT NULL,
    time_created TIMESTAMPTZ NOT NULL,
    time_modified TIMESTAMPTZ NOT NULL,
    time_deleted TIMESTAMPTZ,
    vpc_id UUID NOT NULL,
    rcgen INT NOT NULL,
    resolved_version INT NOT NULL DEFAULT 0
);

CREATE UNIQUE INDEX IF NOT EXISTS lookup_internet_gateway_by_vpc ON omicron.public.internet_gateway (
    vpc_id,
    name
) WHERE
    time_deleted IS NULL;

CREATE TABLE IF NOT EXISTS omicron.public.internet_gateway_ip_pool (
    id UUID PRIMARY KEY,
    name STRING(63) NOT NULL,
    description STRING(512) NOT NULL,
    time_created TIMESTAMPTZ NOT NULL,
    time_modified TIMESTAMPTZ NOT NULL,
    time_deleted TIMESTAMPTZ,
    internet_gateway_id UUID,
    ip_pool_id UUID
);

CREATE INDEX IF NOT EXISTS lookup_internet_gateway_ip_pool_by_igw_id ON omicron.public.internet_gateway_ip_pool (
    internet_gateway_id
) WHERE
    time_deleted IS NULL;

CREATE TABLE IF NOT EXISTS omicron.public.internet_gateway_ip_address (
    id UUID PRIMARY KEY,
    name STRING(63) NOT NULL,
    description STRING(512) NOT NULL,
    time_created TIMESTAMPTZ NOT NULL,
    time_modified TIMESTAMPTZ NOT NULL,
    time_deleted TIMESTAMPTZ,
    internet_gateway_id UUID,
    address INET
);

CREATE UNIQUE INDEX IF NOT EXISTS lookup_internet_gateway_ip_address_by_igw_id ON omicron.public.internet_gateway_ip_address (
    internet_gateway_id
) WHERE
    time_deleted IS NULL;


/*
 * An IP Pool, a collection of zero or more IP ranges for external IPs.
 */
CREATE TABLE IF NOT EXISTS omicron.public.ip_pool (
    /* Resource identity metadata */
    id UUID PRIMARY KEY,
    name STRING(63) NOT NULL,
    description STRING(512) NOT NULL,
    time_created TIMESTAMPTZ NOT NULL,
    time_modified TIMESTAMPTZ NOT NULL,
    time_deleted TIMESTAMPTZ,

    /* The collection's child-resource generation number */
    rcgen INT8 NOT NULL
);

/*
 * Index ensuring uniqueness of IP Pool names, globally.
 */
CREATE UNIQUE INDEX IF NOT EXISTS lookup_pool_by_name ON omicron.public.ip_pool (
    name
) WHERE
    time_deleted IS NULL;

-- The order here is most-specific first, and it matters because we use this
-- fact to select the most specific default in the case where there is both a
-- silo default and a fleet default. If we were to add a project type, it should
-- be added before silo.
CREATE TYPE IF NOT EXISTS omicron.public.ip_pool_resource_type AS ENUM (
    'silo'
);

-- join table associating IP pools with resources like fleet or silo
CREATE TABLE IF NOT EXISTS omicron.public.ip_pool_resource (
    ip_pool_id UUID NOT NULL,
    resource_type omicron.public.ip_pool_resource_type NOT NULL,
    resource_id UUID NOT NULL,
    is_default BOOL NOT NULL,
    -- TODO: timestamps for soft deletes?

    -- resource_type is redundant because resource IDs are globally unique, but
    -- logically it belongs here
    PRIMARY KEY (ip_pool_id, resource_type, resource_id)
);

-- a given resource can only have one default ip pool
CREATE UNIQUE INDEX IF NOT EXISTS one_default_ip_pool_per_resource ON omicron.public.ip_pool_resource (
    resource_id
) where
    is_default = true;

-- created solely to prevent a table scan when we delete links on silo delete
CREATE INDEX IF NOT EXISTS ip_pool_resource_id ON omicron.public.ip_pool_resource (
    resource_id
);
CREATE INDEX IF NOT EXISTS ip_pool_resource_ip_pool_id ON omicron.public.ip_pool_resource (
    ip_pool_id
);

/*
 * IP Pools are made up of a set of IP ranges, which are start/stop addresses.
 * Note that these need not be CIDR blocks or well-behaved subnets with a
 * specific netmask.
 */
CREATE TABLE IF NOT EXISTS omicron.public.ip_pool_range (
    id UUID PRIMARY KEY,
    time_created TIMESTAMPTZ NOT NULL,
    time_modified TIMESTAMPTZ NOT NULL,
    time_deleted TIMESTAMPTZ,
    first_address INET NOT NULL,
    /* The range is inclusive of the last address. */
    last_address INET NOT NULL,
    ip_pool_id UUID NOT NULL,
    /* Tracks child resources, IP addresses allocated out of this range. */
    rcgen INT8 NOT NULL
);

/*
 * These help Nexus enforce that the ranges within an IP Pool do not overlap
 * with any other ranges. See `nexus/src/db/queries/ip_pool.rs` for the actual
 * query which does that.
 */
CREATE UNIQUE INDEX IF NOT EXISTS lookup_pool_range_by_first_address ON omicron.public.ip_pool_range (
    first_address
)
STORING (last_address)
WHERE time_deleted IS NULL;
CREATE UNIQUE INDEX IF NOT EXISTS lookup_pool_range_by_last_address ON omicron.public.ip_pool_range (
    last_address
)
STORING (first_address)
WHERE time_deleted IS NULL;


/* The kind of external IP address. */
CREATE TYPE IF NOT EXISTS omicron.public.ip_kind AS ENUM (
    /*
     * Source NAT provided to all guests by default or for services that
     * only require outbound external connectivity.
     */
    'snat',

    /*
     * An ephemeral IP is a fixed, known address whose lifetime is the same as
     * the instance to which it is attached.
     * Not valid for services.
     */
    'ephemeral',

    /*
     * A floating IP is an independent, named API resource that can be assigned
     * to an instance or service.
     */
    'floating'
);

CREATE TYPE IF NOT EXISTS omicron.public.ip_attach_state AS ENUM (
    'detached',
    'attached',
    'detaching',
    'attaching'
);

/*
 * External IP addresses used for guest instances and externally-facing
 * services.
 */
CREATE TABLE IF NOT EXISTS omicron.public.external_ip (
    /* Identity metadata */
    id UUID PRIMARY KEY,

    /* Name for floating IPs. See the constraints below. */
    name STRING(63),

    /* Description for floating IPs. See the constraints below. */
    description STRING(512),

    time_created TIMESTAMPTZ NOT NULL,
    time_modified TIMESTAMPTZ NOT NULL,
    time_deleted TIMESTAMPTZ,

    /* FK to the `ip_pool` table. */
    ip_pool_id UUID NOT NULL,

    /* FK to the `ip_pool_range` table. */
    ip_pool_range_id UUID NOT NULL,

    /* True if this IP is associated with a service rather than an instance. */
    is_service BOOL NOT NULL,

    /* FK to the `instance` or `service` table. See constraints below. */
    parent_id UUID,

    /* The kind of external address, e.g., ephemeral. */
    kind omicron.public.ip_kind NOT NULL,

    /* The actual external IP address. */
    ip INET NOT NULL,

    /* The first port in the allowed range, inclusive. */
    first_port INT4 NOT NULL,

    /* The last port in the allowed range, also inclusive. */
    last_port INT4 NOT NULL,

    /* FK to the `project` table. */
    project_id UUID,

    /* State of this IP with regard to instance attach/detach
     * operations. This is mainly used to prevent concurrent use
     * across sagas and allow rollback to correct state.
     */
    state omicron.public.ip_attach_state NOT NULL,

    is_probe BOOL NOT NULL DEFAULT false,

    /* The name must be non-NULL iff this is a floating IP. */
    CONSTRAINT null_fip_name CHECK (
        (kind != 'floating' AND name IS NULL) OR
        (kind = 'floating' AND name IS NOT NULL)
    ),

    /* The description must be non-NULL iff this is a floating IP. */
    CONSTRAINT null_fip_description CHECK (
        (kind != 'floating' AND description IS NULL) OR
        (kind = 'floating' AND description IS NOT NULL)
    ),

    /* Only floating IPs can be attached to a project, and
     * they must have a parent project if they are instance FIPs.
     */
    CONSTRAINT null_project_id CHECK (
        (kind = 'floating' AND is_service = FALSE AND project_id is NOT NULL) OR
        ((kind != 'floating' OR is_service = TRUE) AND project_id IS NULL)
    ),

    /*
     * Only nullable if this is a floating/ephemeral IP, which may exist not
     * attached to any instance or service yet. Ephemeral IPs should not generally
     * exist without parent instances/services, but need to temporarily exist in
     * this state for live attachment.
     */
    CONSTRAINT null_snat_parent_id CHECK (
        (kind != 'snat') OR (parent_id IS NOT NULL)
    ),

    /* Ephemeral IPs are not supported for services. */
    CONSTRAINT ephemeral_kind_service CHECK (
        (kind = 'ephemeral' AND is_service = FALSE) OR (kind != 'ephemeral')
    ),

    /*
     * (Not detached) => non-null parent_id.
     * This is not a two-way implication because SNAT IPs
     * cannot have a null parent_id.
     */
    CONSTRAINT detached_null_parent_id CHECK (
        (state = 'detached') OR (parent_id IS NOT NULL)
    )
);

/*
 * Index used to support quickly looking up children of the IP Pool range table,
 * when checking for allocated addresses during deletion.
 */
CREATE INDEX IF NOT EXISTS external_ip_by_pool ON omicron.public.external_ip (
    ip_pool_id,
    ip_pool_range_id
)
    WHERE time_deleted IS NULL;

/*
 * Index used to enforce uniqueness of external IPs
 *
 * NOTE: This relies on the uniqueness constraint of IP addresses across all
 * pools, _and_ on the fact that the number of ports assigned to each instance
 * is fixed at compile time.
 */
CREATE UNIQUE INDEX IF NOT EXISTS external_ip_unique ON omicron.public.external_ip (
    ip,
    first_port
)
    WHERE time_deleted IS NULL;

CREATE UNIQUE INDEX IF NOT EXISTS lookup_external_ip_by_parent ON omicron.public.external_ip (
    parent_id,
    id
)
    WHERE parent_id IS NOT NULL AND time_deleted IS NULL;

/* Enforce a limit of one Ephemeral IP per instance */
CREATE UNIQUE INDEX IF NOT EXISTS one_ephemeral_ip_per_instance ON omicron.public.external_ip (
    parent_id
)
    WHERE kind = 'ephemeral' AND parent_id IS NOT NULL AND time_deleted IS NULL;

/* Enforce name-uniqueness of floating (service) IPs at fleet level. */
CREATE UNIQUE INDEX IF NOT EXISTS lookup_floating_ip_by_name on omicron.public.external_ip (
    name
) WHERE
    kind = 'floating' AND
    time_deleted is NULL AND
    project_id is NULL;

/* Enforce name-uniqueness of floating IPs at project level. */
CREATE UNIQUE INDEX IF NOT EXISTS lookup_floating_ip_by_name_and_project on omicron.public.external_ip (
    project_id,
    name
) WHERE
    kind = 'floating' AND
    time_deleted is NULL AND
    project_id is NOT NULL;

CREATE VIEW IF NOT EXISTS omicron.public.floating_ip AS
SELECT
    id,
    name,
    description,
    time_created,
    time_modified,
    time_deleted,
    ip_pool_id,
    ip_pool_range_id,
    is_service,
    parent_id,
    ip,
    project_id
FROM
    omicron.public.external_ip
WHERE
    omicron.public.external_ip.kind = 'floating' AND
    project_id IS NOT NULL;

/*******************************************************************/

/*
 * Sagas
 */

CREATE TYPE IF NOT EXISTS omicron.public.saga_state AS ENUM (
    'running',
    'unwinding',
    'done',
    'abandoned'
);


CREATE TABLE IF NOT EXISTS omicron.public.saga (
    /* immutable fields */

    /* unique identifier for this execution */
    id UUID PRIMARY KEY,
    /* unique id of the creator */
    creator UUID NOT NULL,
    /* time the saga was started */
    time_created TIMESTAMPTZ NOT NULL,
    /* saga name */
    name STRING(128) NOT NULL,
    /* saga DAG (includes params and name) */
    saga_dag JSONB NOT NULL,

    /*
     * TODO:
     * - id for current SEC (maybe NULL?)
     * - time of last adoption
     * - previous SEC? previous adoption time?
     * - number of adoptions?
     */
    saga_state omicron.public.saga_state NOT NULL,
    current_sec UUID,
    adopt_generation INT NOT NULL,
    adopt_time TIMESTAMPTZ NOT NULL
);

/*
 * For recovery (and probably takeover), we need to be able to list running
 * sagas by SEC.  We need to paginate this list by the id.
 */
CREATE UNIQUE INDEX IF NOT EXISTS lookup_saga_by_sec ON omicron.public.saga (
    current_sec, id
) WHERE saga_state != 'done';

/*
 * TODO more indexes for Saga?
 * - Debugging and/or reporting: saga_name? creator?
 */
/*
 * TODO: This is a data-carrying enum, see note on disk_state.
 *
 * See <https://github.com/oxidecomputer/omicron/issues/312>.
 */
-- CREATE TYPE omicron.public.saga_node_event_type AS ENUM (
--    'started',
--    'succeeded',
--    'failed'
--    'undo_started'
--    'undo_finished'
-- );

CREATE TABLE IF NOT EXISTS omicron.public.saga_node_event (
    saga_id UUID NOT NULL,
    node_id INT NOT NULL,
    -- event_type omicron.public.saga_node_event_type NOT NULL,
    event_type STRING(31) NOT NULL,
    data JSONB,
    event_time TIMESTAMPTZ NOT NULL,
    creator UUID NOT NULL,

    /*
     * It's important to be able to list the nodes in a saga.  We put the
     * node_id in the saga so that we can paginate the list.
     *
     * We make it a UNIQUE index and include the event_type to prevent two SECs
     * from attempting to record the same event for the same saga.  Whether this
     * should be allowed is still TBD.
     */
    PRIMARY KEY (saga_id, node_id, event_type)
);

/*******************************************************************/

/*
 * Sessions for use by web console.
 */
CREATE TABLE IF NOT EXISTS omicron.public.console_session (
    id UUID PRIMARY KEY,
    token STRING(40) NOT NULL,
    time_created TIMESTAMPTZ NOT NULL,
    time_last_used TIMESTAMPTZ NOT NULL,
    silo_user_id UUID NOT NULL
);

-- to be used for cleaning up old tokens
-- It's okay that this index is non-unique because we don't need to page through
-- this list.  We'll just grab the next N, delete them, then repeat.
CREATE INDEX IF NOT EXISTS lookup_console_by_creation
    ON omicron.public.console_session (time_created);

-- This index is used to remove sessions for a user that's being deleted.
CREATE INDEX IF NOT EXISTS lookup_console_by_silo_user
    ON omicron.public.console_session (silo_user_id);

-- We added a UUID as the primary key, but we need the token to keep acting like
-- it did before. "When you change a primary key with ALTER PRIMARY KEY, the old
-- primary key index becomes a secondary index." We chose to use DROP CONSTRAINT
-- and ADD CONSTRAINT instead and manually create the index.
-- https://www.cockroachlabs.com/docs/v22.1/primary-key#changing-primary-key-columns
CREATE UNIQUE INDEX IF NOT EXISTS console_session_token_unique
	ON omicron.public.console_session (token);

/*******************************************************************/

-- Describes a single uploaded TUF repo.
--
-- Identified by both a random uuid and its SHA256 hash. The hash could be the
-- primary key, but it seems unnecessarily large and unwieldy.
CREATE TABLE IF NOT EXISTS omicron.public.tuf_repo (
    id UUID PRIMARY KEY,
    time_created TIMESTAMPTZ NOT NULL,

    -- TODO: Repos fetched over HTTP will not have a SHA256 hash; this is an
    -- implementation detail of our ZIP archives.
    sha256 STRING(64) NOT NULL,

    -- The version of the targets.json role that was used to generate the repo.
    targets_role_version INT NOT NULL,

    -- The valid_until time for the repo.
    -- TODO: Figure out timestamp validity policy for uploaded repos vs those
    -- fetched over HTTP; my (iliana's) current presumption is that we will make
    -- this NULL for uploaded ZIP archives of repos.
    valid_until TIMESTAMPTZ NOT NULL,

    -- The system version described in the TUF repo.
    --
    -- This is the "true" primary key, but is not treated as such in the
    -- database because we may want to change this format in the future.
    -- Re-doing primary keys is annoying.
    --
    -- Because the system version is embedded in the repo's artifacts.json,
    -- each system version is associated with exactly one checksum.
    system_version STRING(64) NOT NULL,

    -- For debugging only:
    -- Filename provided by the user.
    file_name TEXT NOT NULL,

    CONSTRAINT unique_checksum UNIQUE (sha256),
    CONSTRAINT unique_system_version UNIQUE (system_version)
);

-- Describes an individual artifact from an uploaded TUF repo.
--
-- In the future, this may also be used to describe artifacts that are fetched
-- from a remote TUF repo, but that requires some additional design work.
CREATE TABLE IF NOT EXISTS omicron.public.tuf_artifact (
    id UUID PRIMARY KEY,
    name STRING(63) NOT NULL,
    version STRING(64) NOT NULL,
    -- This used to be an enum but is now a string, because it can represent
    -- artifact kinds currently unknown to a particular version of Nexus as
    -- well.
    kind STRING(63) NOT NULL,

    -- The time this artifact was first recorded.
    time_created TIMESTAMPTZ NOT NULL,

    -- The SHA256 hash of the artifact, typically obtained from the TUF
    -- targets.json (and validated at extract time).
    sha256 STRING(64) NOT NULL,
    -- The length of the artifact, in bytes.
    artifact_size INT8 NOT NULL,

    -- The generation number this artifact was added for.
    generation_added INT8 NOT NULL,

    CONSTRAINT unique_name_version_kind UNIQUE (name, version, kind)
);

CREATE UNIQUE INDEX IF NOT EXISTS tuf_artifact_added
    ON omicron.public.tuf_artifact (generation_added, id)
    STORING (name, version, kind, time_created, sha256, artifact_size);

-- RFD 554: (kind, hash) is unique for artifacts. This index is used while
-- looking up artifacts.
CREATE UNIQUE INDEX IF NOT EXISTS tuf_artifact_kind_sha256
    ON omicron.public.tuf_artifact (kind, sha256);

-- Reflects that a particular artifact was provided by a particular TUF repo.
-- This is a many-many mapping.
CREATE TABLE IF NOT EXISTS omicron.public.tuf_repo_artifact (
    tuf_repo_id UUID NOT NULL,
    tuf_artifact_id UUID NOT NULL,

    PRIMARY KEY (tuf_repo_id, tuf_artifact_id)
);

-- Generation number for the current list of TUF artifacts the system wants.
-- This is incremented whenever a TUF repo is added or removed.
CREATE TABLE IF NOT EXISTS omicron.public.tuf_generation (
    -- There should only be one row of this table for the whole DB.
    -- It's a little goofy, but filter on "singleton = true" before querying
    -- or applying updates, and you'll access the singleton row.
    --
    -- We also add a constraint on this table to ensure it's not possible to
    -- access the version of this table with "singleton = false".
    singleton BOOL NOT NULL PRIMARY KEY,
    -- Generation number owned and incremented by Nexus
    generation INT8 NOT NULL,

    CHECK (singleton = true)
);
INSERT INTO omicron.public.tuf_generation (
    singleton,
    generation
) VALUES
    (TRUE, 1)
ON CONFLICT DO NOTHING;

-- Trusted TUF root roles, used to verify TUF repo signatures
CREATE TABLE IF NOT EXISTS omicron.public.tuf_trust_root (
    id UUID PRIMARY KEY,
    time_created TIMESTAMPTZ NOT NULL,
    time_deleted TIMESTAMPTZ,
    root_role JSONB NOT NULL
);

-- This index is used for paginating through non-deleted roots.
CREATE UNIQUE INDEX IF NOT EXISTS tuf_trust_root_by_id
ON omicron.public.tuf_trust_root (id)
WHERE
    time_deleted IS NULL;

/*******************************************************************/

-- The source of the software release that should be deployed to the rack.
CREATE TYPE IF NOT EXISTS omicron.public.target_release_source AS ENUM (
    'unspecified',
    'system_version'
);

-- Software releases that should be/have been deployed to the rack. The
-- current target release is the one with the largest generation number.
CREATE TABLE IF NOT EXISTS omicron.public.target_release (
    generation INT8 NOT NULL PRIMARY KEY,
    time_requested TIMESTAMPTZ NOT NULL,
    release_source omicron.public.target_release_source NOT NULL,
    tuf_repo_id UUID, -- "foreign key" into the `tuf_repo` table
    CONSTRAINT tuf_repo_for_system_version CHECK (
      (release_source != 'system_version' AND tuf_repo_id IS NULL) OR
      (release_source = 'system_version' AND tuf_repo_id IS NOT NULL)
    )
);

-- System software is by default from the `install` dataset.
INSERT INTO omicron.public.target_release (
    generation,
    time_requested,
    release_source,
    tuf_repo_id
) VALUES (
    1,
    NOW(),
    'unspecified',
    NULL
) ON CONFLICT DO NOTHING;

/*******************************************************************/

/*
 * Support Bundles
 */


CREATE TYPE IF NOT EXISTS omicron.public.support_bundle_state AS ENUM (
  -- The bundle is currently being created.
  --
  -- It might have storage that is partially allocated on a sled.
  'collecting',

  -- The bundle has been collected successfully, and has storage on
  -- a particular sled.
  'active',

  -- The user has explicitly requested that a bundle be destroyed.
  -- We must ensure that storage backing that bundle is gone before
  -- it is automatically deleted.
  'destroying',

  -- The support bundle is failing.
  -- This happens when Nexus is expunged partway through collection.
  --
  -- A different Nexus must ensure that storage is gone before the
  -- bundle can be marked "failed".
  'failing',

  -- The bundle has finished failing.
  --
  -- The only action that can be taken on this bundle is to delete it.
  'failed'
);

CREATE TABLE IF NOT EXISTS omicron.public.support_bundle (
    id UUID PRIMARY KEY,
    time_created TIMESTAMPTZ NOT NULL,
    reason_for_creation TEXT NOT NULL,
    reason_for_failure TEXT,
    state omicron.public.support_bundle_state NOT NULL,
    zpool_id UUID NOT NULL,
    dataset_id UUID NOT NULL,

    -- The Nexus which is in charge of collecting the support bundle,
    -- and later managing its storage.
    assigned_nexus UUID,

    user_comment TEXT

);

-- The "UNIQUE" part of this index helps enforce that we allow one support bundle
-- per debug dataset. This constraint can be removed, if the query responsible
-- for allocation changes to allocate more intelligently.
CREATE UNIQUE INDEX IF NOT EXISTS one_bundle_per_dataset ON omicron.public.support_bundle (
    dataset_id
);

CREATE INDEX IF NOT EXISTS lookup_bundle_by_nexus ON omicron.public.support_bundle (
    assigned_nexus
);

CREATE INDEX IF NOT EXISTS lookup_bundle_by_creation ON omicron.public.support_bundle (
    time_created
);

/*******************************************************************/

/*
 * DNS Propagation
 *
 * The tables here are the source of truth of DNS data for both internal and
 * external DNS.
 */

/*
 * A DNS group is a collection of DNS zones covered by a single version number.
 * We have two DNS Groups in our system: "internal" (for internal service
 * discovery) and "external" (which we expose on customer networks to provide
 * DNS for our own customer-facing services, like the API and console).
 *
 * Each DNS server is associated with exactly one DNS group.  Nexus propagates
 * the entire contents of a DNS group (i.e., all of its zones and all of those
 * zones' DNS names and associated records) to every server in that group.
 */
CREATE TYPE IF NOT EXISTS omicron.public.dns_group AS ENUM (
    'internal',
    'external'
);

/*
 * A DNS Zone is basically just a DNS name at the root of a subtree served by
 * one of our DNS servers.  In a typical system, there would be two DNS zones:
 *
 * (1) in the "internal" DNS group, a zone called "control-plane.oxide.internal"
 *     used by the control plane for internal service discovery
 *
 * (2) in the "external" DNS group, a zone whose name is owned by the customer
 *     and specified when the rack is set up for the first time.  We will use
 *     this zone to advertise addresses for the services we provide on the
 *     customer network (i.e., the API and console).
 */
CREATE TABLE IF NOT EXISTS omicron.public.dns_zone (
    id UUID PRIMARY KEY,
    time_created TIMESTAMPTZ NOT NULL,
    dns_group omicron.public.dns_group NOT NULL,
    zone_name TEXT NOT NULL
);

/*
 * It's allowed (although probably not correct) for the same DNS zone to appear
 * in both the internal and external groups.  It is not allowed to specify the
 * same DNS zone twice within the same group.
 */
CREATE UNIQUE INDEX IF NOT EXISTS lookup_dns_zone_by_group ON omicron.public.dns_zone (
    dns_group, zone_name
);

/*
 * All the data associated with a DNS group is gathered together and assigned a
 * single version number, sometimes called a generation number.  When changing
 * the DNS data for a group (e.g., to add a new DNS name), clients first insert
 * a new row into this table with the next available generation number.  (This
 * table is not strictly necessary.  Instead, we could put the current version
 * number for the group into a `dns_group` table, and clients could update that
 * instead of inserting into this table.  But by using a table here, we have a
 * debugging record of all past generation updates, including metadata about who
 * created them and why.)
 */
CREATE TABLE IF NOT EXISTS omicron.public.dns_version (
    dns_group omicron.public.dns_group NOT NULL,
    version INT8 NOT NULL,

    /* These fields are for debugging only. */
    time_created TIMESTAMPTZ NOT NULL,
    creator TEXT NOT NULL,
    comment TEXT NOT NULL,

    PRIMARY KEY(dns_group, version)
);

/*
 * The meat of the DNS data: a list of DNS names.  Each name has one or more
 * records stored in JSON.
 *
 * To facilitate clients getting a consistent snapshot of the DNS data at a
 * given version, each name is stored with the version in which it was added and
 * (optionally) the version in which it was removed.  The name and record data
 * are immutable, so changing the records for a given name should be expressed
 * as removing the old name (setting "version_removed") and creating a new
 * record for the same name at a new version.
 */
CREATE TABLE IF NOT EXISTS omicron.public.dns_name (
    dns_zone_id UUID NOT NULL,
    version_added INT8 NOT NULL,
    version_removed INT8,
    name TEXT NOT NULL,
    dns_record_data JSONB NOT NULL,

    PRIMARY KEY (dns_zone_id, name, version_added)
);

/*
 * Any given live name should only exist once.  (Put differently: the primary
 * key already prevents us from having the same name added twice in the same
 * version.  But you should also not be able to add a name in any version if the
 * name is currently still live (i.e., version_removed IS NULL).
 */
CREATE UNIQUE INDEX IF NOT EXISTS lookup_dns_name_by_zone ON omicron.public.dns_name (
    dns_zone_id, name
) WHERE version_removed IS NULL;

/*******************************************************************/

/*
 * Identity and Access Management (IAM)
 *
 * **For more details and a worked example using the tables here, see the
 * documentation for the omicron_nexus crate, "authz" module.**
 */

/*
 * Users built into the system
 *
 * The ids and names for these users are well-known (i.e., they are used by
 * Nexus directly, so changing these would potentially break compatibility).
 */
CREATE TABLE IF NOT EXISTS omicron.public.user_builtin (
    /*
     * Identity metadata
     *
     * TODO-cleanup This uses the "resource identity" pattern because we want a
     * name and description, but it's not valid to support soft-deleting these
     * records.
     */
    id UUID PRIMARY KEY,
    name STRING(63) NOT NULL,
    description STRING(512) NOT NULL,
    time_created TIMESTAMPTZ NOT NULL,
    time_modified TIMESTAMPTZ NOT NULL,
    time_deleted TIMESTAMPTZ
);

CREATE UNIQUE INDEX IF NOT EXISTS lookup_user_builtin_by_name ON omicron.public.user_builtin (name);

/* User used by Nexus to create other users.  Do NOT add more users here! */
INSERT INTO omicron.public.user_builtin (
    id,
    name,
    description,
    time_created,
    time_modified
) VALUES (
    /* NOTE: this uuid and name are duplicated in nexus::authn. */
    '001de000-05e4-4000-8000-000000000001',
    'db-init',
    'user used for database initialization',
    NOW(),
    NOW()
) ON CONFLICT DO NOTHING;

/*
 * OAuth 2.0 Device Authorization Grant (RFC 8628)
 */

-- Device authorization requests. These records are short-lived,
-- and removed as soon as a token is granted. This allows us to
-- use the `user_code` as primary key, despite it not having very
-- much entropy.
-- TODO: A background task should remove unused expired records.
CREATE TABLE IF NOT EXISTS omicron.public.device_auth_request (
    user_code STRING(20) PRIMARY KEY,
    client_id UUID NOT NULL,
    device_code STRING(40) NOT NULL,
    time_created TIMESTAMPTZ NOT NULL,
    time_expires TIMESTAMPTZ NOT NULL,
    -- requested TTL for the token in seconds (if specified by the user)
    token_ttl_seconds INT8 CHECK (token_ttl_seconds > 0)
);

-- Access tokens granted in response to successful device authorization flows.
CREATE TABLE IF NOT EXISTS omicron.public.device_access_token (
    id UUID PRIMARY KEY,
    token STRING(40) NOT NULL,
    client_id UUID NOT NULL,
    device_code STRING(40) NOT NULL,
    silo_user_id UUID NOT NULL,
    time_requested TIMESTAMPTZ NOT NULL,
    time_created TIMESTAMPTZ NOT NULL,
    time_expires TIMESTAMPTZ
);

-- This UNIQUE constraint is critical for ensuring that at most
-- one token is ever created for a given device authorization flow.
CREATE UNIQUE INDEX IF NOT EXISTS lookup_device_access_token_by_client
    ON omicron.public.device_access_token (client_id, device_code);

-- We added a UUID as the primary key, but we need the token to keep acting like
-- it did before
CREATE UNIQUE INDEX IF NOT EXISTS device_access_token_unique
    ON omicron.public.device_access_token (token);

-- This index is used to remove tokens for a user that's being deleted.
CREATE INDEX IF NOT EXISTS lookup_device_access_token_by_silo_user
    ON omicron.public.device_access_token (silo_user_id);


/*
 * Assignments between users, roles, and resources
 *
 * An actor has a role on a resource if there's a record in this table that
 * points to that actor, role, and resource.
 *
 * For more details and a worked example, see the omicron_nexus::authz
 * module-level documentation.
 */

CREATE TYPE IF NOT EXISTS omicron.public.identity_type AS ENUM (
  'user_builtin',
  'silo_user',
  'silo_group'
);

CREATE TABLE IF NOT EXISTS omicron.public.role_assignment (
    resource_type STRING(63) NOT NULL,
    role_name STRING(63) NOT NULL,

    /*
     * Foreign key into some other resource table.  Which table?  This is
     * identified implicitly by "resource_type" above.
     */
    resource_id UUID NOT NULL,

    /*
     * Foreign key into some other user table.  Which table?  That's determined
     * by "identity_type".
     */
    identity_id UUID NOT NULL,
    identity_type omicron.public.identity_type NOT NULL,

    /*
     * The resource_id, identity_id, and role_name uniquely identify the role
     * assignment.  We include the resource_type and identity_type as
     * belt-and-suspenders, but there should only be one resource type for any
     * resource id and one identity type for any identity id.
     *
     * By organizing the primary key by resource id, then role name, then
     * identity information, we can use it to generated paginated listings of
     * role assignments for a resource, ordered by role name.  It's surprisingly
     * load-bearing that "identity_type" appears last.  That's because when we
     * list a page of role assignments for a resource sorted by role name and
     * then identity id, every field _except_ identity_type is used in the
     * query's filter or sort order.  If identity_type appeared before one of
     * those fields, CockroachDB wouldn't necessarily know it could use the
     * primary key index to efficiently serve the query.
     */
    PRIMARY KEY(
        resource_id,
        resource_type,
        role_name,
        identity_id,
        identity_type
     )
);

/*******************************************************************/

/*
 * External Networking
 *
 * **For more details on external networking see RFD 267**
 */

CREATE TYPE IF NOT EXISTS omicron.public.address_lot_kind AS ENUM (
    'infra',
    'pool'
);

CREATE TABLE IF NOT EXISTS omicron.public.address_lot (
    id UUID PRIMARY KEY,
    name STRING(63) NOT NULL,
    description STRING(512) NOT NULL,
    time_created TIMESTAMPTZ NOT NULL,
    time_modified TIMESTAMPTZ NOT NULL,
    time_deleted TIMESTAMPTZ,
    kind omicron.public.address_lot_kind NOT NULL
);

CREATE UNIQUE INDEX IF NOT EXISTS lookup_address_lot_by_name ON omicron.public.address_lot (
    name
) WHERE
    time_deleted IS NULL;

CREATE TABLE IF NOT EXISTS omicron.public.address_lot_block (
    id UUID PRIMARY KEY,
    address_lot_id UUID NOT NULL,
    first_address INET NOT NULL,
    last_address INET NOT NULL
);

CREATE INDEX IF NOT EXISTS lookup_address_lot_block_by_lot ON omicron.public.address_lot_block (
    address_lot_id
);

CREATE TABLE IF NOT EXISTS omicron.public.address_lot_rsvd_block (
    id UUID PRIMARY KEY,
    address_lot_id UUID NOT NULL,
    first_address INET NOT NULL,
    last_address INET NOT NULL,
    anycast BOOL NOT NULL
);

CREATE INDEX IF NOT EXISTS lookup_address_lot_rsvd_block_by_lot ON omicron.public.address_lot_rsvd_block (
    address_lot_id
);

CREATE INDEX IF NOT EXISTS lookup_address_lot_rsvd_block_by_anycast ON omicron.public.address_lot_rsvd_block (
    anycast
);

CREATE TABLE IF NOT EXISTS omicron.public.loopback_address (
    id UUID PRIMARY KEY,
    time_created TIMESTAMPTZ NOT NULL,
    time_modified TIMESTAMPTZ NOT NULL,
    address_lot_block_id UUID NOT NULL,
    rsvd_address_lot_block_id UUID NOT NULL,
    rack_id UUID NOT NULL,
    switch_location TEXT NOT NULL,
    address INET NOT NULL,
    anycast BOOL NOT NULL
);

/* TODO https://github.com/oxidecomputer/omicron/issues/3001 */

CREATE UNIQUE INDEX IF NOT EXISTS lookup_loopback_address ON omicron.public.loopback_address (
    address, rack_id, switch_location
);

CREATE TABLE IF NOT EXISTS omicron.public.switch_port (
    id UUID PRIMARY KEY,
    rack_id UUID,
    switch_location TEXT,
    port_name TEXT,
    port_settings_id UUID,

    CONSTRAINT switch_port_rack_locaction_name_unique UNIQUE (
        rack_id, switch_location, port_name
    )
);

CREATE INDEX IF NOT EXISTS lookup_switch_port_by_port_settings ON omicron.public.switch_port (port_settings_id);

/* port settings groups included from port settings objects */
CREATE TABLE IF NOT EXISTS omicron.public.switch_port_settings_groups (
    port_settings_id UUID,
    port_settings_group_id UUID,

    PRIMARY KEY (port_settings_id, port_settings_group_id)
);

CREATE TABLE IF NOT EXISTS omicron.public.switch_port_settings_group (
    id UUID PRIMARY KEY,
    /* port settings in this group */
    port_settings_id UUID NOT NULL,
    name STRING(63) NOT NULL,
    description STRING(512) NOT NULL,
    time_created TIMESTAMPTZ NOT NULL,
    time_modified TIMESTAMPTZ NOT NULL,
    time_deleted TIMESTAMPTZ
);

CREATE UNIQUE INDEX IF NOT EXISTS lookup_switch_port_settings_group_by_name ON omicron.public.switch_port_settings_group (
    name
) WHERE
    time_deleted IS NULL;

CREATE TABLE IF NOT EXISTS omicron.public.switch_port_settings (
    id UUID PRIMARY KEY,
    name STRING(63) NOT NULL,
    description STRING(512) NOT NULL,
    time_created TIMESTAMPTZ NOT NULL,
    time_modified TIMESTAMPTZ NOT NULL,
    time_deleted TIMESTAMPTZ
);

CREATE UNIQUE INDEX IF NOT EXISTS switch_port_settings_by_name ON omicron.public.switch_port_settings (
    name
) WHERE
    time_deleted IS NULL;

CREATE TYPE IF NOT EXISTS omicron.public.switch_port_geometry AS ENUM (
    'Qsfp28x1',
    'Qsfp28x2',
    'Sfp28x4'
);

CREATE TABLE IF NOT EXISTS omicron.public.switch_port_settings_port_config (
    port_settings_id UUID PRIMARY KEY,
    geometry omicron.public.switch_port_geometry
);

CREATE TYPE IF NOT EXISTS omicron.public.switch_link_fec AS ENUM (
    'Firecode',
    'None',
    'Rs'
);

CREATE TYPE IF NOT EXISTS omicron.public.switch_link_speed AS ENUM (
    '0G',
    '1G',
    '10G',
    '25G',
    '40G',
    '50G',
    '100G',
    '200G',
    '400G'
);

CREATE TABLE IF NOT EXISTS omicron.public.switch_port_settings_link_config (
    port_settings_id UUID,
    link_name TEXT,
    mtu INT4,
    fec omicron.public.switch_link_fec,
    speed omicron.public.switch_link_speed,
    autoneg BOOL NOT NULL DEFAULT false,
    lldp_link_config_id UUID,
    tx_eq_config_id UUID,

    PRIMARY KEY (port_settings_id, link_name)
);

CREATE TABLE IF NOT EXISTS omicron.public.lldp_link_config (
    id UUID PRIMARY KEY,
    enabled BOOL NOT NULL,
    link_name STRING(63),
    link_description STRING(512),
    chassis_id STRING(63),
    system_name STRING(63),
    system_description STRING(612),
    management_ip TEXT,
    time_created TIMESTAMPTZ NOT NULL,
    time_modified TIMESTAMPTZ NOT NULL,
    time_deleted TIMESTAMPTZ
);

CREATE TABLE IF NOT EXISTS omicron.public.tx_eq_config (
    id UUID PRIMARY KEY,
    pre1 INT4,
    pre2 INT4,
    main INT4,
    post2 INT4,
    post1 INT4
);

CREATE TYPE IF NOT EXISTS omicron.public.switch_interface_kind AS ENUM (
    'primary',
    'vlan',
    'loopback'
);

CREATE TABLE IF NOT EXISTS omicron.public.switch_port_settings_interface_config (
    port_settings_id UUID,
    id UUID PRIMARY KEY,
    interface_name TEXT NOT NULL,
    v6_enabled BOOL NOT NULL,
    kind omicron.public.switch_interface_kind
);

CREATE UNIQUE INDEX IF NOT EXISTS switch_port_settings_interface_config_by_id ON omicron.public.switch_port_settings_interface_config (
    port_settings_id, interface_name
);

CREATE TABLE IF NOT EXISTS omicron.public.switch_vlan_interface_config (
    interface_config_id UUID,
    vid INT4,

    PRIMARY KEY (interface_config_id, vid)
);

CREATE TABLE IF NOT EXISTS omicron.public.switch_port_settings_route_config (
    port_settings_id UUID,
    interface_name TEXT,
    dst INET,
    gw INET,
    vid INT4,
    rib_priority INT2,

    /* TODO https://github.com/oxidecomputer/omicron/issues/3013 */
    PRIMARY KEY (port_settings_id, interface_name, dst, gw)
);

CREATE TABLE IF NOT EXISTS omicron.public.switch_port_settings_bgp_peer_config (
    port_settings_id UUID,
    bgp_config_id UUID NOT NULL,
    interface_name TEXT,
    addr INET,
    hold_time INT8,
    idle_hold_time INT8,
    delay_open INT8,
    connect_retry INT8,
    keepalive INT8,
    remote_asn INT8,
    min_ttl INT2,
    md5_auth_key TEXT,
    multi_exit_discriminator INT8,
    local_pref INT8,
    enforce_first_as BOOLEAN NOT NULL DEFAULT false,
    allow_import_list_active BOOLEAN NOT NULL DEFAULT false,
    allow_export_list_active BOOLEAN NOT NULL DEFAULT false,
    vlan_id INT4,

    /* TODO https://github.com/oxidecomputer/omicron/issues/3013 */
    PRIMARY KEY (port_settings_id, interface_name, addr)
);

CREATE INDEX IF NOT EXISTS lookup_sps_bgp_peer_config_by_bgp_config_id on omicron.public.switch_port_settings_bgp_peer_config(
    bgp_config_id
);

CREATE TABLE IF NOT EXISTS omicron.public.switch_port_settings_bgp_peer_config_communities (
    port_settings_id UUID NOT NULL,
    interface_name TEXT NOT NULL,
    addr INET NOT NULL,
    community INT8 NOT NULL,

    PRIMARY KEY (port_settings_id, interface_name, addr, community)
);

CREATE TABLE IF NOT EXISTS omicron.public.switch_port_settings_bgp_peer_config_allow_import (
    port_settings_id UUID NOT NULL,
    interface_name TEXT NOT NULL,
    addr INET NOT NULL,
    prefix INET NOT NULL,

    PRIMARY KEY (port_settings_id, interface_name, addr, prefix)
);

CREATE TABLE IF NOT EXISTS omicron.public.switch_port_settings_bgp_peer_config_allow_export (
    port_settings_id UUID NOT NULL,
    interface_name TEXT NOT NULL,
    addr INET NOT NULL,
    prefix INET NOT NULL,

    PRIMARY KEY (port_settings_id, interface_name, addr, prefix)
);

CREATE TABLE IF NOT EXISTS omicron.public.bgp_config (
    id UUID PRIMARY KEY,
    name STRING(63) NOT NULL,
    description STRING(512) NOT NULL,
    time_created TIMESTAMPTZ NOT NULL,
    time_modified TIMESTAMPTZ NOT NULL,
    time_deleted TIMESTAMPTZ,
    asn INT8 NOT NULL,
    vrf TEXT,
    bgp_announce_set_id UUID NOT NULL,
    shaper TEXT,
    checker TEXT
);

CREATE UNIQUE INDEX IF NOT EXISTS lookup_bgp_config_by_name ON omicron.public.bgp_config (
    name
) WHERE
    time_deleted IS NULL;

CREATE INDEX IF NOT EXISTS lookup_bgp_config_by_asn ON omicron.public.bgp_config (
    asn
) WHERE time_deleted IS NULL;

CREATE TABLE IF NOT EXISTS omicron.public.bgp_announce_set (
    id UUID PRIMARY KEY,
    name STRING(63) NOT NULL,
    description STRING(512) NOT NULL,
    time_created TIMESTAMPTZ NOT NULL,
    time_modified TIMESTAMPTZ NOT NULL,
    time_deleted TIMESTAMPTZ
);

CREATE UNIQUE INDEX IF NOT EXISTS lookup_bgp_announce_set_by_name ON omicron.public.bgp_announce_set (
    name
) WHERE
    time_deleted IS NULL;

CREATE TABLE IF NOT EXISTS omicron.public.bgp_announcement (
    announce_set_id UUID,
    address_lot_block_id UUID NOT NULL,
    network INET,

    /* TODO https://github.com/oxidecomputer/omicron/issues/3013 */
    PRIMARY KEY (announce_set_id, network)
);

CREATE TABLE IF NOT EXISTS omicron.public.switch_port_settings_address_config (
    port_settings_id UUID,
    address_lot_block_id UUID NOT NULL,
    rsvd_address_lot_block_id UUID NOT NULL,
    address INET,
    interface_name TEXT,
    vlan_id INT4,

    /* TODO https://github.com/oxidecomputer/omicron/issues/3013 */
    PRIMARY KEY (port_settings_id, address, interface_name)
);

CREATE TABLE IF NOT EXISTS omicron.public.bootstore_keys (
    key TEXT NOT NULL PRIMARY KEY,
    generation INT8 NOT NULL
);

/*
 * Hardware/software inventory
 *
 * See RFD 433 for details.  Here are the highlights.
 *
 * Omicron periodically collects hardware/software inventory data from the
 * running system and stores it into the database.  Each discrete set of data is
 * called a **collection**.  Each collection contains lots of different kinds of
 * data, so there are many tables here.  For clarity, these tables are prefixed
 * with:
 *
 *     `inv_*` (examples: `inv_collection`, `inv_service_processor`)
 *
 *         Describes the complete set of hardware and software in the system.
 *         Rows in these tables are immutable, but they describe mutable facts
 *         about hardware and software (e.g., the slot that a disk is in).  When
 *         these facts change (e.g., a disk moves between slots), a new set of
 *         records is written.
 *
 * All rows in the `inv_*` tables point back to a particular collection.  They
 * represent the state observed at some particular time.  Generally, if two
 * observations came from two different places, they're not put into the same
 * row of the same table.  For example, caboose information comes from the SP,
 * but it doesn't go into the `inv_service_processor` table.  It goes in a
 * separate `inv_caboose` table.  This is debatable but it preserves a clearer
 * record of exactly what information came from where, since the separate record
 * has its own "source" and "time_collected".
 *
 * Information about service processors and roots of trust are joined with
 * information reported by sled agents via the baseboard id.
 *
 * Hardware and software identifiers are normalized for the usual database
 * design reasons.  This means instead of storing hardware and software
 * identifiers directly in the `inv_*` tables, these tables instead store
 * foreign keys into one of these groups of tables, whose names are also
 * prefixed for clarity:
 *
 *     `hw_*` (example: `hw_baseboard_id`)
 *
 *         Maps hardware-provided identifiers to UUIDs that are used as foreign
 *         keys in the rest of the schema. (Avoids embedding these identifiers
 *         into all the other tables.)
 *
 *     `sw_*` (example: `sw_caboose`)
 *
 *         Maps software-provided identifiers to UUIDs that are used as foreign
 *         keys in the rest of the schema. (Avoids embedding these identifiers
 *         into all the other tables.)
 *
 * Records in these tables are shared across potentially many collections.  To
 * see why this is useful, consider that `sw_caboose` records contain several
 * long identifiers (e.g., git commit, SHA sums) and in practice, most of the
 * time, we expect that all components of a given type will have the exact same
 * cabooses.  Rather than store the caboose contents in each
 * `inv_service_processor` row (for example), often replicating the exact same
 * contents for each SP for each collection, these rows just have pointers into
 * the `sw_caboose` table that stores this data once.  (This also makes it much
 * easier to determine that these components _do_ have the same cabooses.)
 *
 * On PC systems (i.e., non-Oxide hardware), most of these tables will be empty
 * because we do not support hardware inventory on these systems.
 *
 * Again, see RFD 433 for more on all this.
 */

/*
 * baseboard ids: this table assigns uuids to distinct part/serial values
 *
 * Usually we include the baseboard revision number when we reference the part
 * number and serial number.  The revision number is deliberately left out here.
 * If we happened to see the same baseboard part number and serial number with
 * different revisions, that's the same baseboard.
 */
CREATE TABLE IF NOT EXISTS omicron.public.hw_baseboard_id (
    id UUID PRIMARY KEY,
    part_number TEXT NOT NULL,
    serial_number TEXT NOT NULL
);
CREATE UNIQUE INDEX IF NOT EXISTS lookup_baseboard_id_by_props
    ON omicron.public.hw_baseboard_id (part_number, serial_number);

/* power states reportable by the SP */
CREATE TYPE IF NOT EXISTS omicron.public.hw_power_state AS ENUM (
    'A0',
    'A1',
    'A2'
);

/* root of trust firmware slots */
CREATE TYPE IF NOT EXISTS omicron.public.hw_rot_slot AS ENUM (
    'A',
    'B'
);

/* cabooses: this table assigns unique ids to distinct caboose contents */
CREATE TABLE IF NOT EXISTS omicron.public.sw_caboose (
    id UUID PRIMARY KEY,
    board TEXT NOT NULL,
    git_commit TEXT NOT NULL,
    name TEXT NOT NULL,
    version TEXT NOT NULL,
    sign TEXT -- nullable
);

/*
 * We use a complete and a partial index to ensure uniqueness.
 * This is necessary because the sign column is NULLable, but in SQL, NULL values
 * are considered distinct. That means that a single complete index on all of these
 * columns would allow duplicate rows where sign is NULL, which we don't want.
 */
CREATE UNIQUE INDEX IF NOT EXISTS caboose_properties
    on omicron.public.sw_caboose (board, git_commit, name, version, sign);

CREATE UNIQUE INDEX IF NOT EXISTS caboose_properties_no_sign
    on omicron.public.sw_caboose (board, git_commit, name, version)
    WHERE sign IS NULL;

/* root of trust pages: this table assigns unique ids to distinct RoT CMPA
   and CFPA page contents, each of which is a 512-byte blob */
CREATE TABLE IF NOT EXISTS omicron.public.sw_root_of_trust_page (
    id UUID PRIMARY KEY,
    data_base64 TEXT NOT NULL
);
CREATE UNIQUE INDEX IF NOT EXISTS root_of_trust_page_properties
    on omicron.public.sw_root_of_trust_page (data_base64);

/* Inventory Collections */

-- list of all collections
CREATE TABLE IF NOT EXISTS omicron.public.inv_collection (
    id UUID PRIMARY KEY,
    time_started TIMESTAMPTZ NOT NULL,
    time_done TIMESTAMPTZ NOT NULL,
    collector TEXT NOT NULL
);
-- Supports finding latest collection (to use) or the oldest collection (to
-- clean up)
CREATE INDEX IF NOT EXISTS inv_collection_by_time_started
    ON omicron.public.inv_collection (time_started);

CREATE INDEX IF NOT EXISTS inv_collectionby_time_done
    ON omicron.public.inv_collection (time_done DESC);

-- list of errors generated during a collection
CREATE TABLE IF NOT EXISTS omicron.public.inv_collection_error (
    inv_collection_id UUID NOT NULL,
    idx INT4 NOT NULL,
    message TEXT
);
CREATE INDEX IF NOT EXISTS errors_by_collection
    ON omicron.public.inv_collection_error (inv_collection_id, idx);

/* what kind of slot MGS reported a device in */
CREATE TYPE IF NOT EXISTS omicron.public.sp_type AS ENUM (
    'sled',
    'switch',
    'power'
);

-- observations from and about service processors
-- also see `inv_root_of_trust`
CREATE TABLE IF NOT EXISTS omicron.public.inv_service_processor (
    -- where this observation came from
    -- (foreign key into `inv_collection` table)
    inv_collection_id UUID NOT NULL,
    -- which system this SP reports it is part of
    -- (foreign key into `hw_baseboard_id` table)
    hw_baseboard_id UUID NOT NULL,
    -- when this observation was made
    time_collected TIMESTAMPTZ NOT NULL,
    -- which MGS instance reported this data
    source TEXT NOT NULL,

    -- identity of this device according to MGS
    sp_type omicron.public.sp_type NOT NULL,
    sp_slot INT4 NOT NULL,

    -- Data from MGS "Get SP Info" API.  See MGS API documentation.
    baseboard_revision INT8 NOT NULL,
    hubris_archive_id TEXT NOT NULL,
    power_state omicron.public.hw_power_state NOT NULL,

    PRIMARY KEY (inv_collection_id, hw_baseboard_id)
);

CREATE TYPE IF NOT EXISTS omicron.public.rot_image_error AS ENUM (
        'unchecked',
        'first_page_erased',
        'partially_programmed',
        'invalid_length',
        'header_not_programmed',
        'bootloader_too_small',
        'bad_magic',
        'header_image_size',
        'unaligned_length',
        'unsupported_type',
        'not_thumb2',
        'reset_vector',
        'signature'
);

-- root of trust information reported by SP
-- There's usually one row here for each row in inv_service_processor, but not
-- necessarily.
CREATE TABLE IF NOT EXISTS omicron.public.inv_root_of_trust (
    -- where this observation came from
    -- (foreign key into `inv_collection` table)
    inv_collection_id UUID NOT NULL,
    -- which system this SP reports it is part of
    -- (foreign key into `hw_baseboard_id` table)
    hw_baseboard_id UUID NOT NULL,
    -- when this observation was made
    time_collected TIMESTAMPTZ NOT NULL,
    -- which MGS instance reported this data
    source TEXT NOT NULL,

    slot_active omicron.public.hw_rot_slot NOT NULL,
    slot_boot_pref_transient omicron.public.hw_rot_slot, -- nullable
    slot_boot_pref_persistent omicron.public.hw_rot_slot NOT NULL,
    slot_boot_pref_persistent_pending omicron.public.hw_rot_slot, -- nullable
    slot_a_sha3_256 TEXT, -- nullable
    slot_b_sha3_256 TEXT, -- nullable
    stage0_fwid TEXT, -- nullable
    stage0next_fwid TEXT, -- nullable

    slot_a_error omicron.public.rot_image_error, -- nullable
    slot_b_error omicron.public.rot_image_error, -- nullable
    stage0_error omicron.public.rot_image_error, -- nullable
    stage0next_error omicron.public.rot_image_error, -- nullable

    PRIMARY KEY (inv_collection_id, hw_baseboard_id)
);

-- host phase 1 slots
CREATE TYPE IF NOT EXISTS omicron.public.hw_m2_slot AS ENUM (
    'A',
    'B'
);

-- host phase 1 flash hashes found
-- There are usually two rows here for each row in inv_service_processor, but
-- not necessarily (either or both slots' hash collection may fail).
CREATE TABLE IF NOT EXISTS omicron.public.inv_host_phase_1_flash_hash (
    -- where this observation came from
    -- (foreign key into `inv_collection` table)
    inv_collection_id UUID NOT NULL,
    -- which system this SP reports it is part of
    -- (foreign key into `hw_baseboard_id` table)
    hw_baseboard_id UUID NOT NULL,
    -- when this observation was made
    time_collected TIMESTAMPTZ NOT NULL,
    -- which MGS instance reported this data
    source TEXT NOT NULL,

    -- phase 1 slot for this hash
    slot omicron.public.hw_m2_slot NOT NULL,
    -- the actual hash of the contents
    hash STRING(64) NOT NULL,

    PRIMARY KEY (inv_collection_id, hw_baseboard_id, slot)
);

CREATE TYPE IF NOT EXISTS omicron.public.caboose_which AS ENUM (
    'sp_slot_0',
    'sp_slot_1',
    'rot_slot_A',
    'rot_slot_B',
    'stage0',
    'stage0next'
);

-- cabooses found
CREATE TABLE IF NOT EXISTS omicron.public.inv_caboose (
    -- where this observation came from
    -- (foreign key into `inv_collection` table)
    inv_collection_id UUID NOT NULL,
    -- which system this SP reports it is part of
    -- (foreign key into `hw_baseboard_id` table)
    hw_baseboard_id UUID NOT NULL,
    -- when this observation was made
    time_collected TIMESTAMPTZ NOT NULL,
    -- which MGS instance reported this data
    source TEXT NOT NULL,

    which omicron.public.caboose_which NOT NULL,
    sw_caboose_id UUID NOT NULL,

    PRIMARY KEY (inv_collection_id, hw_baseboard_id, which)
);

CREATE TYPE IF NOT EXISTS omicron.public.root_of_trust_page_which AS ENUM (
    'cmpa',
    'cfpa_active',
    'cfpa_inactive',
    'cfpa_scratch'
);

-- root of trust key signing pages found
CREATE TABLE IF NOT EXISTS omicron.public.inv_root_of_trust_page (
    -- where this observation came from
    -- (foreign key into `inv_collection` table)
    inv_collection_id UUID NOT NULL,
    -- which system this SP reports it is part of
    -- (foreign key into `hw_baseboard_id` table)
    hw_baseboard_id UUID NOT NULL,
    -- when this observation was made
    time_collected TIMESTAMPTZ NOT NULL,
    -- which MGS instance reported this data
    source TEXT NOT NULL,

    which omicron.public.root_of_trust_page_which NOT NULL,
    sw_root_of_trust_page_id UUID NOT NULL,

    PRIMARY KEY (inv_collection_id, hw_baseboard_id, which)
);

CREATE TYPE IF NOT EXISTS omicron.public.sled_role AS ENUM (
    -- this sled is directly attached to a Sidecar
    'scrimlet',
    -- everything else
    'gimlet'
);

CREATE TYPE IF NOT EXISTS omicron.public.inv_config_reconciler_status_kind
AS ENUM (
    'not-yet-run',
    'running',
    'idle'
);

CREATE TYPE IF NOT EXISTS omicron.public.inv_zone_manifest_source AS ENUM (
    'installinator',
    'sled-agent'
);

-- observations from and about sled agents
CREATE TABLE IF NOT EXISTS omicron.public.inv_sled_agent (
    -- where this observation came from
    -- (foreign key into `inv_collection` table)
    inv_collection_id UUID NOT NULL,
    -- when this observation was made
    time_collected TIMESTAMPTZ NOT NULL,
    -- URL of the sled agent that reported this data
    source TEXT NOT NULL,

    -- unique id for this sled (should be foreign keys into `sled` table, though
    -- it's conceivable a sled will report an id that we don't know about)
    sled_id UUID NOT NULL,

    -- which system this sled agent reports it's running on
    -- (foreign key into `hw_baseboard_id` table)
    -- This is optional because dev/test systems support running on non-Oxide
    -- hardware.
    hw_baseboard_id UUID,

    -- Many of the following properties are duplicated from the `sled` table,
    -- which predates the current inventory system.
    sled_agent_ip INET NOT NULL,
    sled_agent_port INT4 NOT NULL,
    sled_role omicron.public.sled_role NOT NULL,
    usable_hardware_threads INT8
        CHECK (usable_hardware_threads BETWEEN 0 AND 4294967295) NOT NULL,
    usable_physical_ram INT8 NOT NULL,
    reservoir_size INT8 CHECK (reservoir_size < usable_physical_ram) NOT NULL,

    -- Currently-ledgered `OmicronSledConfig`
    -- (foreign key into `inv_omicron_sled_config` table)
    -- This is optional because newly-added sleds don't yet have a config.
    ledgered_sled_config UUID,

    -- Columns making up the status of the config reconciler.
    reconciler_status_kind omicron.public.inv_config_reconciler_status_kind NOT NULL,
    -- (foreign key into `inv_omicron_sled_config` table)
    -- only present if `reconciler_status_kind = 'running'`
    reconciler_status_sled_config UUID,
    -- only present if `reconciler_status_kind != 'not-yet-run'`
    reconciler_status_timestamp TIMESTAMPTZ,
    -- only present if `reconciler_status_kind != 'not-yet-run'`
    reconciler_status_duration_secs FLOAT,

    -- Columns making up the zone image resolver's zone manifest description:
    --
    -- The path to the boot disk image file.
    zone_manifest_boot_disk_path TEXT NOT NULL,
    -- The source of the zone manifest on the boot disk: from installinator or
    -- sled-agent (synthetic). NULL means there is an error reading the zone manifest.
    zone_manifest_source omicron.public.inv_zone_manifest_source,
    -- The mupdate ID that created the zone manifest if this is from installinator. If
    -- this is NULL, then either the zone manifest is synthetic or there was an
    -- error reading the zone manifest.
    zone_manifest_mupdate_id UUID,
    -- Message describing the status of the zone manifest on the boot disk. If
    -- this is NULL, then the zone manifest was successfully read, and the
    -- inv_zone_manifest_zone table has entries corresponding to the zone
    -- manifest.
    zone_manifest_boot_disk_error TEXT,

    -- Columns making up the zone image resolver's mupdate override description.
    mupdate_override_boot_disk_path TEXT NOT NULL,
    -- The ID of the mupdate override. NULL means either that the mupdate
    -- override was not found or that we failed to read it -- the two cases are
    -- differentiated by the presence of a non-NULL value in the
    -- mupdate_override_boot_disk_error column.
    mupdate_override_id UUID,
    -- Error reading the mupdate override, if any. If this is NULL then
    -- the mupdate override was either successfully read or is not
    -- present.
    mupdate_override_boot_disk_error TEXT,

    CONSTRAINT reconciler_status_sled_config_present_if_running CHECK (
        (reconciler_status_kind = 'running'
            AND reconciler_status_sled_config IS NOT NULL)
        OR
        (reconciler_status_kind != 'running'
            AND reconciler_status_sled_config IS NULL)
    ),
    CONSTRAINT reconciler_status_timing_present_unless_not_yet_run CHECK (
        (reconciler_status_kind = 'not-yet-run'
            AND reconciler_status_timestamp IS NULL
            AND reconciler_status_duration_secs IS NULL)
        OR
        (reconciler_status_kind != 'not-yet-run'
            AND reconciler_status_timestamp IS NOT NULL
            AND reconciler_status_duration_secs IS NOT NULL)
    ),

    -- For the zone manifest, there are three valid states:
    -- 1. Successfully read from installinator (has mupdate_id, no error)
    -- 2. Synthetic from sled-agent (no mupdate_id, no error)
    -- 3. Error reading (no mupdate_id, has error)
    --
    -- This is equivalent to Result<OmicronZoneManifestSource, String>.
    CONSTRAINT zone_manifest_consistency CHECK (
        (zone_manifest_source = 'installinator'
            AND zone_manifest_mupdate_id IS NOT NULL
            AND zone_manifest_boot_disk_error IS NULL)
        OR (zone_manifest_source = 'sled-agent'
            AND zone_manifest_mupdate_id IS NULL
            AND zone_manifest_boot_disk_error IS NULL)
        OR (
            zone_manifest_source IS NULL
            AND zone_manifest_mupdate_id IS NULL
            AND zone_manifest_boot_disk_error IS NOT NULL
        )
    ),

    -- For the mupdate override, three states are valid:
    -- 1. No override, no error
    -- 2. Override, no error
    -- 3. No override, error
    --
    -- This is equivalent to Result<Option<T>, String>.
    CONSTRAINT mupdate_override_consistency CHECK (
        (mupdate_override_id IS NULL
            AND mupdate_override_boot_disk_error IS NOT NULL)
        OR mupdate_override_boot_disk_error IS NULL
    ),

    PRIMARY KEY (inv_collection_id, sled_id)
);

CREATE TYPE IF NOT EXISTS omicron.public.clear_mupdate_override_boot_success
AS ENUM (
    'cleared',
    'no-override'
);

CREATE TABLE IF NOT EXISTS omicron.public.inv_sled_config_reconciler (
    -- where this observation came from
    -- (foreign key into `inv_collection` table)
    inv_collection_id UUID NOT NULL,

    -- unique id for this sled (should be foreign keys into `sled` table, though
    -- it's conceivable a sled will report an id that we don't know about);
    -- guaranteed to match a row in this collection's `inv_sled_agent`
    sled_id UUID NOT NULL,

    -- Most-recently-reconciled `OmicronSledConfig`
    -- (foreign key into `inv_omicron_sled_config` table)
    last_reconciled_config UUID NOT NULL,

    -- Which internal disk slot did we use at boot?
    --
    -- If not NULL, `boot_disk_slot` must be 0 or 1 (corresponding to M2Slot::A
    -- and M2Slot::B, respectively). The column pair `boot_disk_slot` /
    -- `boot_disk_error` represents a Rust `Result`; one or the other must be
    -- non-NULL, but not both.
    boot_disk_slot INT2 CHECK (boot_disk_slot >= 0 AND boot_disk_slot <= 1),
    boot_disk_error TEXT,
    CONSTRAINT boot_disk_slot_or_error CHECK (
        (boot_disk_slot IS NULL AND boot_disk_error IS NOT NULL)
        OR
        (boot_disk_slot IS NOT NULL AND boot_disk_error IS NULL)
    ),

    -- If either error string is present, there was an error reading the boot
    -- partition for the corresponding M2Slot.
    --
    -- For either or both columns if NULL, there will be a row in
    -- `inv_sled_boot_partition` describing the contents of the boot partition
    -- for the given slot. As above 0=a and 1=b.
    boot_partition_a_error TEXT,
    boot_partition_b_error TEXT,

    -- Success clearing the mupdate override.
    clear_mupdate_override_boot_success omicron.public.clear_mupdate_override_boot_success,
    -- Error clearing the mupdate override.
    clear_mupdate_override_boot_error TEXT,

    -- A message describing the result clearing the mupdate override on the
    -- non-boot disk.
    clear_mupdate_override_non_boot_message TEXT,

    -- Three cases:
    --
    -- 1. No clear_mupdate_override instruction was passed in. All three
    --    columns are NULL.
    -- 2. Clearing the override was successful. boot_success is NOT NULL,
    --    boot_error is NULL, and non_boot_message is NOT NULL.
    -- 3. Clearing the override failed. boot_success is NULL, boot_error is
    --    NOT NULL, and non_boot_message is NOT NULL.
    CONSTRAINT clear_mupdate_override_consistency CHECK (
        (clear_mupdate_override_boot_success IS NULL
         AND clear_mupdate_override_boot_error IS NULL
         AND clear_mupdate_override_non_boot_message IS NULL)
    OR
        (clear_mupdate_override_boot_success IS NOT NULL
         AND clear_mupdate_override_boot_error IS NULL
         AND clear_mupdate_override_non_boot_message IS NOT NULL)
    OR
        (clear_mupdate_override_boot_success IS NULL
         AND clear_mupdate_override_boot_error IS NOT NULL
         AND clear_mupdate_override_non_boot_message IS NOT NULL)
    ),

    PRIMARY KEY (inv_collection_id, sled_id)
);

CREATE TABLE IF NOT EXISTS omicron.public.inv_sled_boot_partition (
    -- where this observation came from
    -- (foreign key into `inv_collection` table)
    inv_collection_id UUID NOT NULL,

    -- unique id for this sled (should be foreign keys into `sled` table, though
    -- it's conceivable a sled will report an id that we don't know about)
    sled_id UUID NOT NULL,

    -- the boot disk slot (0=M2Slot::A, 1=M2Slot::B)
    boot_disk_slot INT2
        CHECK (boot_disk_slot >= 0 AND boot_disk_slot <= 1) NOT NULL,

    -- SHA256 hash of the artifact; if we have a TUF repo containing this OS
    -- image, this will match the artifact hash of the phase 2 image
    artifact_hash STRING(64) NOT NULL,
    -- The length of the artifact in bytes
    artifact_size INT8 NOT NULL,

    -- Fields comprising the header of the phase 2 image
    header_flags INT8 NOT NULL,
    header_data_size INT8 NOT NULL,
    header_image_size INT8 NOT NULL,
    header_target_size INT8 NOT NULL,
    header_sha256 STRING(64) NOT NULL,
    header_image_name TEXT NOT NULL,

    PRIMARY KEY (inv_collection_id, sled_id, boot_disk_slot)
);

CREATE TABLE IF NOT EXISTS omicron.public.inv_physical_disk (
    -- where this observation came from
    -- (foreign key into `inv_collection` table)
    inv_collection_id UUID NOT NULL,

    -- unique id for this sled (should be foreign keys into `sled` table, though
    -- it's conceivable a sled will report an id that we don't know about)
    sled_id UUID NOT NULL,
    -- The slot where this disk was last observed
    slot INT8 CHECK (slot >= 0) NOT NULL,

    vendor STRING(63) NOT NULL,
    model STRING(63) NOT NULL,
    serial STRING(63) NOT NULL,

    variant omicron.public.physical_disk_kind NOT NULL,

    -- PK consisting of:
    -- - Which collection this was
    -- - The sled reporting the disk
    -- - The slot in which this disk was found
    PRIMARY KEY (inv_collection_id, sled_id, slot)
);

CREATE TABLE IF NOT EXISTS omicron.public.inv_nvme_disk_firmware (
    -- where this observation came from
    -- (foreign key into `inv_collection` table)
    inv_collection_id UUID NOT NULL,

    -- unique id for this sled (should be foreign keys into `sled` table, though
    -- it's conceivable a sled will report an id that we don't know about)
    sled_id UUID NOT NULL,
    -- The slot where this disk was last observed
    slot INT8 CHECK (slot >= 0) NOT NULL,

    -- total number of firmware slots the device has
    number_of_slots INT2 CHECK (number_of_slots BETWEEN 1 AND 7) NOT NULL,
    active_slot INT2 CHECK (active_slot BETWEEN 1 AND 7) NOT NULL,
    -- staged firmware slot to be active on reset
    next_active_slot INT2 CHECK (next_active_slot BETWEEN 1 AND 7),
    -- slot1 is distinct in the NVMe spec in the sense that it can be read only
    slot1_is_read_only BOOLEAN,
    -- the firmware version string for each NVMe slot (0 indexed), a NULL means the
    -- slot exists but is empty
    slot_firmware_versions STRING(8)[] CHECK (array_length(slot_firmware_versions, 1) BETWEEN 1 AND 7),

    -- PK consisting of:
    -- - Which collection this was
    -- - The sled reporting the disk
    -- - The slot in which the disk was found
    PRIMARY KEY (inv_collection_id, sled_id, slot)
);

CREATE TABLE IF NOT EXISTS omicron.public.inv_zpool (
    -- where this observation came from
    -- (foreign key into `inv_collection` table)
    inv_collection_id UUID NOT NULL,
    -- when this observation was made
    time_collected TIMESTAMPTZ NOT NULL,

    -- The control plane ID of the zpool
    id UUID NOT NULL,
    sled_id UUID NOT NULL,
    total_size INT NOT NULL,

    -- PK consisting of:
    -- - Which collection this was
    -- - The sled reporting the disk
    -- - The slot in which this disk was found
    PRIMARY KEY (inv_collection_id, sled_id, id)
);

-- Allow looking up the most recent Zpool by ID
CREATE INDEX IF NOT EXISTS inv_zpool_by_id_and_time ON omicron.public.inv_zpool (id, time_collected DESC);

CREATE TABLE IF NOT EXISTS omicron.public.inv_dataset (
    -- where this observation came from
    -- (foreign key into `inv_collection` table)
    inv_collection_id UUID NOT NULL,
    sled_id UUID NOT NULL,

    -- The control plane ID of the dataset.
    -- This is nullable because datasets have been historically
    -- self-managed by the Sled Agent, and some don't have explicit UUIDs.
    id UUID,

    name TEXT NOT NULL,
    available INT8 NOT NULL,
    used INT8 NOT NULL,
    quota INT8,
    reservation INT8,
    compression TEXT NOT NULL,

    -- PK consisting of:
    -- - Which collection this was
    -- - The sled reporting the disk
    -- - The name of this dataset
    PRIMARY KEY (inv_collection_id, sled_id, name)
);

CREATE TABLE IF NOT EXISTS omicron.public.inv_omicron_sled_config (
    -- where this observation came from
    -- (foreign key into `inv_collection` table)
    inv_collection_id UUID NOT NULL,

    -- ID of this sled config. A given inventory report from a sled agent may
    -- contain 0-3 sled configs, so we generate these IDs on insertion and
    -- record them as the foreign keys in `inv_sled_agent`.
    id UUID NOT NULL,

    -- config generation
    generation INT8 NOT NULL,

    -- remove mupdate override ID, if set
    remove_mupdate_override UUID,

    -- desired artifact hash for internal disk slots' boot partitions
    -- NULL is translated to `HostPhase2DesiredContents::CurrentContents`
    host_phase_2_desired_slot_a STRING(64),
    host_phase_2_desired_slot_b STRING(64),

    PRIMARY KEY (inv_collection_id, id)
);

CREATE TABLE IF NOT EXISTS omicron.public.inv_last_reconciliation_disk_result (
    -- where this observation came from
    -- (foreign key into `inv_collection` table)
    inv_collection_id UUID NOT NULL,

    -- unique id for this sled (should be foreign keys into `sled` table, though
    -- it's conceivable a sled will report an id that we don't know about)
    sled_id UUID NOT NULL,

    -- unique id for this physical disk
    disk_id UUID NOT NULL,

    -- error message; if NULL, an "ok" result
    error_message TEXT,

    PRIMARY KEY (inv_collection_id, sled_id, disk_id)
);

CREATE TABLE IF NOT EXISTS omicron.public.inv_last_reconciliation_dataset_result (
    -- where this observation came from
    -- (foreign key into `inv_collection` table)
    inv_collection_id UUID NOT NULL,

    -- unique id for this sled (should be foreign keys into `sled` table, though
    -- it's conceivable a sled will report an id that we don't know about)
    sled_id UUID NOT NULL,

    -- unique id for this dataset
    dataset_id UUID NOT NULL,

    -- error message; if NULL, an "ok" result
    error_message TEXT,

    PRIMARY KEY (inv_collection_id, sled_id, dataset_id)
);

CREATE TABLE IF NOT EXISTS omicron.public.inv_last_reconciliation_orphaned_dataset (
    -- where this observation came from
    -- (foreign key into `inv_collection` table)
    inv_collection_id UUID NOT NULL,

    -- unique id for this sled (should be foreign keys into `sled` table, though
    -- it's conceivable a sled will report an id that we don't know about)
    sled_id UUID NOT NULL,

    -- These three columns compose a `DatasetName`. Other tables that store a
    -- `DatasetName` use a nullable `zone_name` (since it's only supposed to be
    -- set for datasets with `kind = 'zone'`). This table instead uses the empty
    -- string for non-'zone' kinds, which allows the column to be NOT NULL and
    -- hence be a member of our primary key. (We have no other unique ID to
    -- distinguish different `DatasetName`s.)
    pool_id UUID NOT NULL,
    kind omicron.public.dataset_kind NOT NULL,
    zone_name TEXT NOT NULL,
    CONSTRAINT zone_name_for_zone_kind CHECK (
      (kind != 'zone' AND zone_name = '') OR
      (kind = 'zone' AND zone_name != '')
    ),

    reason TEXT NOT NULL,

    -- The control plane ID of the dataset.
    -- This is nullable because this is attached as the `oxide:uuid` property in
    -- ZFS, and we can't guarantee it exists for any given dataset.
    id UUID,

    -- Properties of the dataset at the time we detected it was an orphan.
    mounted BOOL NOT NULL,
    available INT8 NOT NULL,
    used INT8 NOT NULL,

    PRIMARY KEY (inv_collection_id, sled_id, pool_id, kind, zone_name)
);

CREATE TABLE IF NOT EXISTS omicron.public.inv_last_reconciliation_zone_result (
    -- where this observation came from
    -- (foreign key into `inv_collection` table)
    inv_collection_id UUID NOT NULL,

    -- unique id for this sled (should be foreign keys into `sled` table, though
    -- it's conceivable a sled will report an id that we don't know about)
    sled_id UUID NOT NULL,

    -- unique id for this zone
    zone_id UUID NOT NULL,

    -- error message; if NULL, an "ok" result
    error_message TEXT,

    PRIMARY KEY (inv_collection_id, sled_id, zone_id)
);

-- A table describing a single zone within a zone manifest collected by inventory.
CREATE TABLE IF NOT EXISTS omicron.public.inv_zone_manifest_zone (
    -- where this observation came from
    -- (foreign key into `inv_collection` table)
    inv_collection_id UUID NOT NULL,

    -- unique id for this sled (should be foreign keys into `sled` table, though
    -- it's conceivable a sled will report an id that we don't know about)
    sled_id UUID NOT NULL,

    -- Zone file name, part of the primary key within this table.
    zone_file_name TEXT NOT NULL,

    -- The full path to the file.
    path TEXT NOT NULL,

    -- The expected file size.
    expected_size INT8 NOT NULL,

    -- The expected hash.
    expected_sha256 STRING(64) NOT NULL,

    -- The error while reading the zone or matching it to the manifest, if any.
    -- NULL indicates success.
    error TEXT,

    PRIMARY KEY (inv_collection_id, sled_id, zone_file_name)
);

-- A table describing status for a single zone manifest on a non-boot disk
-- collected by inventory.
CREATE TABLE IF NOT EXISTS omicron.public.inv_zone_manifest_non_boot (
    -- where this observation came from
    -- (foreign key into `inv_collection` table)
    inv_collection_id UUID NOT NULL,

    -- unique id for this sled (should be foreign keys into `sled` table, though
    -- it's conceivable a sled will report an id that we don't know about)
    sled_id UUID NOT NULL,

    -- unique ID for this non-boot disk
    non_boot_zpool_id UUID NOT NULL,

    -- The full path to the zone manifest.
    path TEXT NOT NULL,

    -- Whether the non-boot disk is in a valid state.
    is_valid BOOLEAN NOT NULL,

    -- A message attached to this disk.
    message TEXT NOT NULL,

    PRIMARY KEY (inv_collection_id, sled_id, non_boot_zpool_id)
);

-- A table describing status for a single mupdate override on a non-boot disk
-- collected by inventory.
CREATE TABLE IF NOT EXISTS omicron.public.inv_mupdate_override_non_boot (
    -- where this observation came from
    -- (foreign key into `inv_collection` table)
    inv_collection_id UUID NOT NULL,

    -- unique id for this sled (should be foreign keys into `sled` table, though
    -- it's conceivable a sled will report an id that we don't know about)
    sled_id UUID NOT NULL,

    -- unique id for this non-boot disk
    non_boot_zpool_id UUID NOT NULL,

    -- The full path to the mupdate override file.
    path TEXT NOT NULL,

    -- Whether the non-boot disk is in a valid state.
    is_valid BOOLEAN NOT NULL,

    -- A message attached to this disk.
    message TEXT NOT NULL,

    PRIMARY KEY (inv_collection_id, sled_id, non_boot_zpool_id)
);

CREATE TYPE IF NOT EXISTS omicron.public.zone_type AS ENUM (
  'boundary_ntp',
  'clickhouse',
  'clickhouse_keeper',
  'clickhouse_server',
  'cockroach_db',
  'crucible',
  'crucible_pantry',
  'external_dns',
  'internal_dns',
  'internal_ntp',
  'nexus',
  'oximeter'
);

CREATE TYPE IF NOT EXISTS omicron.public.inv_zone_image_source AS ENUM (
    'install_dataset',
    'artifact'
);

-- `zones` portion of an `OmicronSledConfig` observed from sled-agent
CREATE TABLE IF NOT EXISTS omicron.public.inv_omicron_sled_config_zone (
    -- where this observation came from
    inv_collection_id UUID NOT NULL,

    -- (foreign key into `inv_omicron_sled_config` table)
    sled_config_id UUID NOT NULL,

    -- unique id for this zone
    id UUID NOT NULL,
    zone_type omicron.public.zone_type NOT NULL,

    -- SocketAddr of the "primary" service for this zone
    -- (what this describes varies by zone type, but all zones have at least one
    -- service in them)
    primary_service_ip INET NOT NULL,
    primary_service_port INT4
        CHECK (primary_service_port BETWEEN 0 AND 65535)
        NOT NULL,

    -- The remaining properties may be NULL for different kinds of zones.  The
    -- specific constraints are not enforced at the database layer, basically
    -- because it's really complicated to do that and it's not obvious that it's
    -- worthwhile.

    -- Some zones have a second service.  Like the primary one, the meaning of
    -- this is zone-type-dependent.
    second_service_ip INET,
    second_service_port INT4
        CHECK (second_service_port IS NULL
        OR second_service_port BETWEEN 0 AND 65535),

    -- Zones may have an associated dataset.  They're currently always on a U.2.
    -- The only thing we need to identify it here is the name of the zpool that
    -- it's on.
    dataset_zpool_name TEXT,

    -- Zones with external IPs have an associated NIC and sockaddr for listening
    -- (first is a foreign key into `inv_omicron_sled_config_zone_nic`)
    nic_id UUID,

    -- Properties for internal DNS servers
    -- address attached to this zone from outside the sled's subnet
    dns_gz_address INET,
    dns_gz_address_index INT8,

    -- Properties for boundary NTP zones
    -- these define upstream servers we need to contact
    ntp_ntp_servers TEXT[],
    ntp_dns_servers INET[],
    ntp_domain TEXT,

    -- Properties specific to Nexus zones
    nexus_external_tls BOOLEAN,
    nexus_external_dns_servers INET ARRAY,

    -- Source NAT configuration (currently used for boundary NTP only)
    snat_ip INET,
    snat_first_port INT4
        CHECK (snat_first_port IS NULL OR snat_first_port BETWEEN 0 AND 65535),
    snat_last_port INT4
        CHECK (snat_last_port IS NULL OR snat_last_port BETWEEN 0 AND 65535),

    -- TODO: This is nullable for backwards compatibility.
    -- Eventually, that nullability should be removed.
    filesystem_pool UUID,

    -- zone image source
    image_source omicron.public.inv_zone_image_source NOT NULL,
    image_artifact_sha256 STRING(64),

    CONSTRAINT zone_image_source_artifact_hash_present CHECK (
        (image_source = 'artifact'
            AND image_artifact_sha256 IS NOT NULL)
        OR
        (image_source != 'artifact'
            AND image_artifact_sha256 IS NULL)
    ),

    PRIMARY KEY (inv_collection_id, sled_config_id, id)
);

CREATE INDEX IF NOT EXISTS inv_omicron_sled_config_zone_nic_id
    ON omicron.public.inv_omicron_sled_config_zone (nic_id)
    STORING (
        primary_service_ip,
        second_service_ip,
        snat_ip
    );

CREATE TABLE IF NOT EXISTS omicron.public.inv_omicron_sled_config_zone_nic (
    -- where this observation came from
    inv_collection_id UUID NOT NULL,

    sled_config_id UUID NOT NULL,
    id UUID NOT NULL,
    name TEXT NOT NULL,
    ip INET NOT NULL,
    mac INT8 NOT NULL,
    subnet INET NOT NULL,
    vni INT8 NOT NULL,
    is_primary BOOLEAN NOT NULL,
    slot INT2 NOT NULL,

    PRIMARY KEY (inv_collection_id, sled_config_id, id)
);

CREATE TABLE IF NOT EXISTS omicron.public.inv_omicron_sled_config_dataset (
    -- where this observation came from
    inv_collection_id UUID NOT NULL,

    -- foreign key into the `inv_omicron_sled_config` table
    sled_config_id UUID NOT NULL,
    id UUID NOT NULL,

    pool_id UUID NOT NULL,
    kind omicron.public.dataset_kind NOT NULL,
    -- Only valid if kind = zone
    zone_name TEXT,

    quota INT8,
    reservation INT8,
    compression TEXT NOT NULL,

    CONSTRAINT zone_name_for_zone_kind CHECK (
      (kind != 'zone') OR
      (kind = 'zone' AND zone_name IS NOT NULL)
    ),

    PRIMARY KEY (inv_collection_id, sled_config_id, id)
);

CREATE TABLE IF NOT EXISTS omicron.public.inv_omicron_sled_config_disk (
    -- where this observation came from
    inv_collection_id UUID NOT NULL,

    -- foreign key into the `inv_omicron_sled_config` table
    sled_config_id UUID NOT NULL,
    id UUID NOT NULL,

    vendor TEXT NOT NULL,
    serial TEXT NOT NULL,
    model TEXT NOT NULL,

    pool_id UUID NOT NULL,

    PRIMARY KEY (inv_collection_id, sled_config_id, id)
);

CREATE TABLE IF NOT EXISTS omicron.public.inv_clickhouse_keeper_membership (
    inv_collection_id UUID NOT NULL,
    queried_keeper_id INT8 NOT NULL,
    leader_committed_log_index INT8 NOT NULL,
    raft_config INT8[] NOT NULL,

    PRIMARY KEY (inv_collection_id, queried_keeper_id)
);

CREATE TABLE IF NOT EXISTS omicron.public.inv_cockroachdb_status (
    inv_collection_id UUID NOT NULL,
    node_id TEXT NOT NULL,
    ranges_underreplicated INT8,
    liveness_live_nodes INT8,

    PRIMARY KEY (inv_collection_id, node_id)
);

/*
 * Various runtime configuration switches for reconfigurator
 *
 * Each configuration option is a single column in a row, and the whole row
 * of configurations is updated atomically. The latest `version` is the active
 * configuration.
 *
 * See https://github.com/oxidecomputer/omicron/issues/8253 for more details.
 */
CREATE TABLE IF NOT EXISTS omicron.public.reconfigurator_chicken_switches (
    -- Monotonically increasing version for all bp_targets
    version INT8 PRIMARY KEY,

    -- Enable the planner background task
    planner_enabled BOOL NOT NULL DEFAULT FALSE,

    -- The time at which the configuration for a version was set
    time_modified TIMESTAMPTZ NOT NULL,

    -- Whether to add zones while the system has detected a mupdate override.
    add_zones_with_mupdate_override BOOL NOT NULL
);

/*
 * System-level blueprints
 *
 * See RFD 457 and 459 for context.
 *
 * A blueprint describes a potential system configuration. The primary table is
 * the `blueprint` table, which stores only a small amount of metadata about the
 * blueprint. The bulk of the information is stored in the `bp_*` tables below,
 * each of which references back to `blueprint` by ID.
 *
 * `bp_target` describes the "target blueprints" of the system. Insertion must
 * follow a strict set of rules:
 *
 * * The first target blueprint must have version=1, and must have no parent
 *   blueprint.
 * * The Nth target blueprint must have version=N, and its parent blueprint must
 *   be the blueprint that was the target at version=N-1.
 *
 * The result is that the current target blueprint can always be found by
 * looking at the maximally-versioned row in `bp_target`, and there is a linear
 * history from that blueprint all the way back to the version=1 blueprint. We
 * will eventually prune old blueprint targets, so it will not always be
 * possible to view the entire history.
 *
 * `bp_omicron_zone` and `bp_omicron_zone_nic` are nearly identical to their
 * `inv_*` counterparts, and record the `OmicronZoneConfig`s for each sled.
 */

CREATE TYPE IF NOT EXISTS omicron.public.bp_zone_disposition AS ENUM (
    'in_service',
    'expunged'
);

CREATE TYPE IF NOT EXISTS omicron.public.bp_dataset_disposition AS ENUM (
    'in_service',
    'expunged'
);

CREATE TYPE IF NOT EXISTS omicron.public.bp_physical_disk_disposition AS ENUM (
    'in_service',
    'expunged'
);

-- list of all blueprints
CREATE TABLE IF NOT EXISTS omicron.public.blueprint (
    id UUID PRIMARY KEY,

    -- This is effectively a foreign key back to this table; however, it is
    -- allowed to be NULL: the initial blueprint has no parent. Additionally,
    -- it may be non-NULL but no longer reference a row in this table: once a
    -- child blueprint has been created from a parent, it's possible for the
    -- parent to be deleted. We do not NULL out this field on such a deletion,
    -- so we can always see that there had been a particular parent even if it's
    -- now gone.
    parent_blueprint_id UUID,

    -- These fields are for debugging only.
    time_created TIMESTAMPTZ NOT NULL,
    creator TEXT NOT NULL,
    comment TEXT NOT NULL,

    -- identifies the latest internal DNS version when blueprint planning began
    internal_dns_version INT8 NOT NULL,
    -- identifies the latest external DNS version when blueprint planning began
    external_dns_version INT8 NOT NULL,
    -- identifies the CockroachDB state fingerprint when blueprint planning began
    cockroachdb_fingerprint TEXT NOT NULL,

    -- CockroachDB settings managed by blueprints.
    --
    -- We use NULL in these columns to reflect that blueprint execution should
    -- not modify the option; we're able to do this because CockroachDB settings
    -- require the value to be the correct type and not NULL. There is no value
    -- that represents "please reset this setting to the default value"; that is
    -- represented by the presence of the default value in that field.
    --
    -- `cluster.preserve_downgrade_option`
    cockroachdb_setting_preserve_downgrade TEXT,

    -- The smallest value of the target_release table's generation field that's
    -- accepted by the blueprint.
    --
    -- For example, let's say that the current target release generation is 5.
    -- Then, when reconfigurator detects a MUPdate:
    --
    -- * the target release is ignored in favor of the install dataset
    -- * this field is set to 6
    --
    -- Once an operator sets a new target release, its generation will be 6 or
    -- higher. Reconfigurator will then know that it is back in charge of
    -- driving the system to the target release.
    --
    -- This is set to 1 by default in application code.
    target_release_minimum_generation INT8 NOT NULL
);

-- table describing both the current and historical target blueprints of the
-- system
CREATE TABLE IF NOT EXISTS omicron.public.bp_target (
    -- Monotonically increasing version for all bp_targets
    version INT8 PRIMARY KEY,

    -- Effectively a foreign key into the `blueprint` table, but may reference a
    -- blueprint that has been deleted (if this target is no longer the current
    -- target: the current target must not be deleted).
    blueprint_id UUID NOT NULL,

    -- Is this blueprint enabled?
    --
    -- Currently, we have no code that acts on this value; however, it exists as
    -- an escape hatch once we have automated blueprint planning and execution.
    -- An operator can set the current blueprint to disabled, which should stop
    -- planning and execution (presumably until a support case can address
    -- whatever issue the update system is causing).
    enabled BOOL NOT NULL,

    -- Timestamp for when this blueprint was made the current target
    time_made_target TIMESTAMPTZ NOT NULL
);

-- metadata associated with a single sled in a blueprint
CREATE TABLE IF NOT EXISTS omicron.public.bp_sled_metadata (
    -- foreign key into `blueprint` table
    blueprint_id UUID NOT NULL,

    sled_id UUID NOT NULL,
    sled_state omicron.public.sled_state NOT NULL,
    sled_agent_generation INT8 NOT NULL,
    -- NULL means do not remove any overrides
    remove_mupdate_override UUID,

    -- desired artifact hash for internal disk slots' boot partitions
    -- NULL is translated to
    -- `BlueprintHostPhase2DesiredContents::CurrentContents`
    host_phase_2_desired_slot_a STRING(64),
    host_phase_2_desired_slot_b STRING(64),

    PRIMARY KEY (blueprint_id, sled_id)
);

-- description of omicron physical disks specified in a blueprint.
CREATE TABLE IF NOT EXISTS omicron.public.bp_omicron_physical_disk  (
    -- foreign key into the `blueprint` table
    blueprint_id UUID NOT NULL,

    -- unique id for this sled (should be foreign keys into `sled` table, though
    -- it's conceivable a blueprint could refer to a sled that no longer exists,
    -- particularly if the blueprint is older than the current target)
    sled_id UUID NOT NULL,

    vendor TEXT NOT NULL,
    serial TEXT NOT NULL,
    model TEXT NOT NULL,

    id UUID NOT NULL,
    pool_id UUID NOT NULL,

    disposition omicron.public.bp_physical_disk_disposition NOT NULL,

     -- Specific properties of the `expunged` disposition
    disposition_expunged_as_of_generation INT,
    disposition_expunged_ready_for_cleanup BOOL NOT NULL,

    PRIMARY KEY (blueprint_id, id),

    CONSTRAINT expunged_disposition_properties CHECK (
      (disposition != 'expunged'
          AND disposition_expunged_as_of_generation IS NULL
          AND NOT disposition_expunged_ready_for_cleanup)
      OR
      (disposition = 'expunged'
          AND disposition_expunged_as_of_generation IS NOT NULL)
    )
);

-- description of an omicron dataset specified in a blueprint.
CREATE TABLE IF NOT EXISTS omicron.public.bp_omicron_dataset (
    -- foreign key into the `blueprint` table
    blueprint_id UUID NOT NULL,
    sled_id UUID NOT NULL,
    id UUID NOT NULL,

    -- Dataset disposition
    disposition omicron.public.bp_dataset_disposition NOT NULL,

    pool_id UUID NOT NULL,
    kind omicron.public.dataset_kind NOT NULL,
    -- Only valid if kind = zone
    zone_name TEXT,

    -- Only valid if kind = crucible
    ip INET,
    port INT4 CHECK (port BETWEEN 0 AND 65535),

    quota INT8,
    reservation INT8,
    compression TEXT NOT NULL,

    CONSTRAINT zone_name_for_zone_kind CHECK (
      (kind != 'zone') OR
      (kind = 'zone' AND zone_name IS NOT NULL)
    ),

    CONSTRAINT ip_and_port_set_for_crucible CHECK (
      (kind != 'crucible') OR
      (kind = 'crucible' AND ip IS NOT NULL and port IS NOT NULL)
    ),

    PRIMARY KEY (blueprint_id, id)
);

CREATE TYPE IF NOT EXISTS omicron.public.bp_zone_image_source AS ENUM (
    'install_dataset',
    'artifact'
);

-- description of omicron zones specified in a blueprint
CREATE TABLE IF NOT EXISTS omicron.public.bp_omicron_zone (
    -- foreign key into the `blueprint` table
    blueprint_id UUID NOT NULL,

    -- unique id for this sled (should be foreign keys into `sled` table, though
    -- it's conceivable a blueprint could refer to a sled that no longer exists,
    -- particularly if the blueprint is older than the current target)
    sled_id UUID NOT NULL,

    -- unique id for this zone
    id UUID NOT NULL,
    zone_type omicron.public.zone_type NOT NULL,

    -- SocketAddr of the "primary" service for this zone
    -- (what this describes varies by zone type, but all zones have at least one
    -- service in them)
    primary_service_ip INET NOT NULL,
    primary_service_port INT4
        CHECK (primary_service_port BETWEEN 0 AND 65535)
        NOT NULL,

    -- The remaining properties may be NULL for different kinds of zones.  The
    -- specific constraints are not enforced at the database layer, basically
    -- because it's really complicated to do that and it's not obvious that it's
    -- worthwhile.

    -- Some zones have a second service.  Like the primary one, the meaning of
    -- this is zone-type-dependent.
    second_service_ip INET,
    second_service_port INT4
        CHECK (second_service_port IS NULL
        OR second_service_port BETWEEN 0 AND 65535),

    -- Zones may have an associated dataset.  They're currently always on a U.2.
    -- The only thing we need to identify it here is the name of the zpool that
    -- it's on.
    dataset_zpool_name TEXT,

    -- Zones with external IPs have an associated NIC and sockaddr for listening
    -- (first is a foreign key into `bp_omicron_zone_nic`)
    bp_nic_id UUID,

    -- Properties for internal DNS servers
    -- address attached to this zone from outside the sled's subnet
    dns_gz_address INET,
    dns_gz_address_index INT8,

    -- Properties for boundary NTP zones
    -- these define upstream servers we need to contact
    ntp_ntp_servers TEXT[],
    ntp_dns_servers INET[],
    ntp_domain TEXT,

    -- Properties specific to Nexus zones
    nexus_external_tls BOOLEAN,
    nexus_external_dns_servers INET ARRAY,

    -- Source NAT configuration (currently used for boundary NTP only)
    snat_ip INET,
    snat_first_port INT4
        CHECK (snat_first_port IS NULL OR snat_first_port BETWEEN 0 AND 65535),
    snat_last_port INT4
        CHECK (snat_last_port IS NULL OR snat_last_port BETWEEN 0 AND 65535),

    -- For some zones, either primary_service_ip or second_service_ip (but not
    -- both!) is an external IP address. For such zones, this is the ID of that
    -- external IP. In general this is a foreign key into
    -- omicron.public.external_ip, though the row many not exist: if this
    -- blueprint is old, it's possible the IP has been deleted, and if this
    -- blueprint has not yet been realized, it's possible the IP hasn't been
    -- created yet.
    external_ip_id UUID,

    filesystem_pool UUID NOT NULL,

    -- Zone disposition
    disposition omicron.public.bp_zone_disposition NOT NULL,

    -- Specific properties of the `expunged` disposition
    disposition_expunged_as_of_generation INT,
    disposition_expunged_ready_for_cleanup BOOL NOT NULL,

    -- Blueprint zone image source
    image_source omicron.public.bp_zone_image_source NOT NULL,
    image_artifact_sha256 STRING(64),

    PRIMARY KEY (blueprint_id, id),

    CONSTRAINT expunged_disposition_properties CHECK (
        (disposition != 'expunged'
            AND disposition_expunged_as_of_generation IS NULL
            AND NOT disposition_expunged_ready_for_cleanup)
        OR
        (disposition = 'expunged'
            AND disposition_expunged_as_of_generation IS NOT NULL)
    ),

    CONSTRAINT zone_image_source_artifact_hash_present CHECK (
        (image_source = 'artifact'
            AND image_artifact_sha256 IS NOT NULL)
        OR
        (image_source != 'artifact'
            AND image_artifact_sha256 IS NULL)
    )
);

CREATE TABLE IF NOT EXISTS omicron.public.bp_omicron_zone_nic (
    blueprint_id UUID NOT NULL,
    id UUID NOT NULL,
    name TEXT NOT NULL,
    ip INET NOT NULL,
    mac INT8 NOT NULL,
    subnet INET NOT NULL,
    vni INT8 NOT NULL,
    is_primary BOOLEAN NOT NULL,
    slot INT2 NOT NULL,

    PRIMARY KEY (blueprint_id, id)
);

-- Blueprint information related to clickhouse cluster management
--
-- Rows for this table will only exist for deployments with an existing
-- `ClickhousePolicy` as part of the fleet `Policy`. In the limit, this will be
-- all deployments.
CREATE TABLE IF NOT EXISTS omicron.public.bp_clickhouse_cluster_config (
    -- Foreign key into the `blueprint` table
    blueprint_id UUID PRIMARY KEY,
    -- Generation number to track changes to the cluster state.
    -- Used as optimizitic concurrency control.
    generation INT8 NOT NULL,

    -- Clickhouse server and keeper ids can never be reused. We hand them out
    -- monotonically and keep track of the last one used here.
    max_used_server_id INT8 NOT NULL,
    max_used_keeper_id INT8 NOT NULL,

    -- Each clickhouse cluster has a unique name and secret value. These are set
    -- once and shared among all nodes for the lifetime of the fleet.
    cluster_name TEXT NOT NULL,
    cluster_secret TEXT NOT NULL,

    -- A recording of an inventory value that serves as a marker to inform the
    -- reconfigurator when a collection of a raft configuration is recent.
    highest_seen_keeper_leader_committed_log_index INT8 NOT NULL
);

-- Mapping of an Omicron zone ID to Clickhouse Keeper node ID in a specific
-- blueprint.
--
-- This can logically be considered a subtable of `bp_clickhouse_cluster_config`
CREATE TABLE IF NOT EXISTS omicron.public.bp_clickhouse_keeper_zone_id_to_node_id (
    -- Foreign key into the `blueprint` table
    blueprint_id UUID NOT NULL,

    omicron_zone_id UUID NOT NULL,
    keeper_id INT8 NOT NULL,

    PRIMARY KEY (blueprint_id, omicron_zone_id, keeper_id)
);

-- Mapping of an Omicron zone ID to Clickhouse Server node ID in a specific
-- blueprint.
--
-- This can logically be considered a subtable of `bp_clickhouse_cluster_config`
CREATE TABLE IF NOT EXISTS omicron.public.bp_clickhouse_server_zone_id_to_node_id (
    -- Foreign key into the `blueprint` table
    blueprint_id UUID NOT NULL,

    omicron_zone_id UUID NOT NULL,
    server_id INT8 NOT NULL,

    PRIMARY KEY (blueprint_id, omicron_zone_id, server_id)
);

-- Blueprint information related to which ClickHouse installation
-- oximeter is reading from.
CREATE TABLE IF NOT EXISTS omicron.public.bp_oximeter_read_policy (
    -- Foreign key into the `blueprint` table
    blueprint_id UUID PRIMARY KEY,

    -- Generation number.
    version INT8 NOT NULL,

    -- Which clickhouse installation should oximeter read from.
    oximeter_read_mode omicron.public.oximeter_read_mode NOT NULL
);

-- Blueprint information related to pending SP upgrades.
CREATE TABLE IF NOT EXISTS omicron.public.bp_pending_mgs_update_sp (
    -- Foreign key into the `blueprint` table
    blueprint_id UUID,
    -- identify of the device to be updated
    -- (foreign key into the `hw_baseboard_id` table)
    hw_baseboard_id UUID NOT NULL,
    -- location of this device according to MGS
    sp_type omicron.public.sp_type NOT NULL,
    sp_slot INT4 NOT NULL,
    -- artifact to be deployed to this device
    artifact_sha256 STRING(64) NOT NULL,
    artifact_version STRING(64) NOT NULL,

    -- SP-specific details
    expected_active_version STRING NOT NULL,
    expected_inactive_version STRING, -- NULL means invalid (no version expected)

    PRIMARY KEY(blueprint_id, hw_baseboard_id)
);

-- Blueprint information related to pending RoT upgrades.
CREATE TABLE IF NOT EXISTS omicron.public.bp_pending_mgs_update_rot (
    -- Foreign key into the `blueprint` table
    blueprint_id UUID,
    -- identify of the device to be updated
    -- (foreign key into the `hw_baseboard_id` table)
    hw_baseboard_id UUID NOT NULL,
    -- location of this device according to MGS
    sp_type omicron.public.sp_type NOT NULL,
    sp_slot INT4 NOT NULL,
    -- artifact to be deployed to this device
    artifact_sha256 STRING(64) NOT NULL,
    artifact_version STRING(64) NOT NULL,

    -- RoT-specific details
    expected_active_slot omicron.public.hw_rot_slot NOT NULL,
    expected_active_version STRING NOT NULL,
    expected_inactive_version STRING, -- NULL means invalid (no version expected)
    expected_persistent_boot_preference omicron.public.hw_rot_slot NOT NULL,
    expected_pending_persistent_boot_preference omicron.public.hw_rot_slot,
    expected_transient_boot_preference omicron.public.hw_rot_slot,

    PRIMARY KEY(blueprint_id, hw_baseboard_id)
);

-- Mapping of Omicron zone ID to CockroachDB node ID. This isn't directly used
-- by the blueprint tables above, but is used by the more general Reconfigurator
-- system along with them (e.g., to decommission expunged CRDB nodes).
CREATE TABLE IF NOT EXISTS omicron.public.cockroachdb_zone_id_to_node_id (
    omicron_zone_id UUID NOT NULL UNIQUE,
    crdb_node_id TEXT NOT NULL UNIQUE,

    -- We require the pair to be unique, and also require each column to be
    -- unique: there should only be one entry for a given zone ID, one entry for
    -- a given node ID, and we need a unique requirement on the pair (via this
    -- primary key) to support `ON CONFLICT DO NOTHING` idempotent inserts.
    PRIMARY KEY (omicron_zone_id, crdb_node_id)
);

/*
 * List of debug datasets available for use (e.g., by support bundles).
 *
 * This is a Reconfigurator rendezvous table: it reflects resources that
 * Reconfigurator has ensured exist. It is always possible that a resource
 * chosen from this table could be deleted after it's selected, but any
 * non-deleted row in this table is guaranteed to have been created.
 */
CREATE TABLE IF NOT EXISTS omicron.public.rendezvous_debug_dataset (
    /* ID of the dataset in a blueprint */
    id UUID PRIMARY KEY,

    /* Time this dataset was added to the table */
    time_created TIMESTAMPTZ NOT NULL,

    /*
     * If not NULL, indicates this dataset has been expunged in a blueprint.
     * Multiple Nexus instances operate concurrently, and it's possible any
     * given Nexus is operating on an old blueprint. We need to avoid a Nexus
     * operating on an old blueprint from inserting a dataset that has already
     * been expunged and removed from this table by a later blueprint, so
     * instead of hard deleting, we tombstone rows via this column.
     *
     * Hard deletion of tombstoned datasets will require some care with respect
     * to the problem above. For now we keep tombstoned datasets around forever.
     */
    time_tombstoned TIMESTAMPTZ,

    /* ID of the zpool on which this dataset is placed */
    pool_id UUID NOT NULL,

    /*
     * ID of the target blueprint the Reconfigurator reconciliation RPW was
     * acting on when this row was created.
     *
     * In practice, this will often be the same blueprint ID in which this
     * dataset was added, but it's not guaranteed to be (it could be any
     * descendent blueprint in which this dataset is still in service).
     */
    blueprint_id_when_created UUID NOT NULL,

    /*
     * ID of the target blueprint the Reconfigurator reconciliation RPW was
     * acting on when this row was tombstoned.
     *
     * In practice, this will often be the same blueprint ID in which this
     * dataset was expunged, but it's not guaranteed to be (it could be any
     * descendent blueprint in which this dataset is expunged and not yet
     * pruned).
     */
    blueprint_id_when_tombstoned UUID,

    /*
     * Either both `*_tombstoned` columns should be set (if this row has been
     * tombstoned) or neither should (if it has not).
     */
    CONSTRAINT tombstoned_consistency CHECK (
        (time_tombstoned IS NULL
            AND blueprint_id_when_tombstoned IS NULL)
        OR
        (time_tombstoned IS NOT NULL
            AND blueprint_id_when_tombstoned IS NOT NULL)
    )
);

/* Add an index which lets us find usable debug datasets */
CREATE INDEX IF NOT EXISTS lookup_usable_rendezvous_debug_dataset
    ON omicron.public.rendezvous_debug_dataset (id)
    WHERE time_tombstoned IS NULL;

/*******************************************************************/

/*
 * The `sled_instance` view's definition needs to be modified in a separate
 * transaction from the transaction that created it.
 */

COMMIT;
BEGIN;

-- Describes what happens when
-- (for affinity groups) instance cannot be co-located, or
-- (for anti-affinity groups) instance must be co-located, or
CREATE TYPE IF NOT EXISTS omicron.public.affinity_policy AS ENUM (
    -- If the affinity request cannot be satisfied, fail.
    'fail',

    -- If the affinity request cannot be satisfied, allow it anyway.
    'allow'
);

-- Determines what "co-location" means for instances within an affinity
-- or anti-affinity group.
CREATE TYPE IF NOT EXISTS omicron.public.failure_domain AS ENUM (
    -- Instances are co-located if they are on the same sled.
    'sled'
);

-- Describes a grouping of related instances that should be co-located.
CREATE TABLE IF NOT EXISTS omicron.public.affinity_group (
    id UUID PRIMARY KEY,
    name STRING(63) NOT NULL,
    description STRING(512) NOT NULL,
    time_created TIMESTAMPTZ NOT NULL,
    time_modified TIMESTAMPTZ NOT NULL,
    time_deleted TIMESTAMPTZ,
    -- Affinity groups are contained within projects
    project_id UUID NOT NULL,
    policy omicron.public.affinity_policy NOT NULL,
    failure_domain omicron.public.failure_domain NOT NULL
);

-- Names for affinity groups within a project should be unique
CREATE UNIQUE INDEX IF NOT EXISTS lookup_affinity_group_by_project ON omicron.public.affinity_group (
    project_id,
    name
) WHERE
    time_deleted IS NULL;

-- Describes an instance's membership within an affinity group
CREATE TABLE IF NOT EXISTS omicron.public.affinity_group_instance_membership (
    group_id UUID NOT NULL,
    instance_id UUID NOT NULL,

    PRIMARY KEY (group_id, instance_id)
);

-- We need to look up all memberships of an instance so we can revoke these
-- memberships efficiently when instances are deleted.
CREATE INDEX IF NOT EXISTS lookup_affinity_group_instance_membership_by_instance ON omicron.public.affinity_group_instance_membership (
    instance_id
);

-- Describes a collection of instances that should not be co-located.
CREATE TABLE IF NOT EXISTS omicron.public.anti_affinity_group (
    id UUID PRIMARY KEY,
    name STRING(63) NOT NULL,
    description STRING(512) NOT NULL,
    time_created TIMESTAMPTZ NOT NULL,
    time_modified TIMESTAMPTZ NOT NULL,
    time_deleted TIMESTAMPTZ,
    -- Anti-Affinity groups are contained within projects
    project_id UUID NOT NULL,
    policy omicron.public.affinity_policy NOT NULL,
    failure_domain omicron.public.failure_domain NOT NULL
);

-- Names for anti-affinity groups within a project should be unique
CREATE UNIQUE INDEX IF NOT EXISTS lookup_anti_affinity_group_by_project ON omicron.public.anti_affinity_group (
    project_id,
    name
) WHERE
    time_deleted IS NULL;

-- Describes an instance's membership within an anti-affinity group
CREATE TABLE IF NOT EXISTS omicron.public.anti_affinity_group_instance_membership (
    group_id UUID NOT NULL,
    instance_id UUID NOT NULL,

    PRIMARY KEY (group_id, instance_id)
);

-- We need to look up all memberships of an instance so we can revoke these
-- memberships efficiently when instances are deleted.
CREATE INDEX IF NOT EXISTS lookup_anti_affinity_group_instance_membership_by_instance ON omicron.public.anti_affinity_group_instance_membership (
    instance_id
);

-- Per-VMM state.
CREATE TABLE IF NOT EXISTS omicron.public.vmm (
    id UUID PRIMARY KEY,
    time_created TIMESTAMPTZ NOT NULL,
    time_deleted TIMESTAMPTZ,
    instance_id UUID NOT NULL,
    time_state_updated TIMESTAMPTZ NOT NULL,
    state_generation INT NOT NULL,
    sled_id UUID NOT NULL,
    propolis_ip INET NOT NULL,
    propolis_port INT4 NOT NULL CHECK (propolis_port BETWEEN 0 AND 65535) DEFAULT 12400,
    state omicron.public.vmm_state NOT NULL
);

CREATE INDEX IF NOT EXISTS lookup_vmms_by_sled_id ON omicron.public.vmm (
    sled_id
) WHERE time_deleted IS NULL;

/*
 * A special view of an instance provided to operators for insights into what's
 * running on a sled.
 *
 * This view replaces the placeholder `sled_instance` view defined above. Any
 * columns in the placeholder must appear in the replacement in the same order
 * and with the same types they had in the placeholder.
 */

CREATE OR REPLACE VIEW omicron.public.sled_instance
AS SELECT
   instance.id,
   instance.name,
   silo.name as silo_name,
   project.name as project_name,
   vmm.sled_id as active_sled_id,
   instance.time_created,
   instance.time_modified,
   instance.migration_id,
   instance.ncpus,
   instance.memory,
   vmm.state
FROM
    omicron.public.instance AS instance
    JOIN omicron.public.project AS project ON
            instance.project_id = project.id
    JOIN omicron.public.silo AS silo ON
            project.silo_id = silo.id
    JOIN omicron.public.vmm AS vmm ON
            instance.active_propolis_id = vmm.id
WHERE
    instance.time_deleted IS NULL AND vmm.time_deleted IS NULL;

CREATE SEQUENCE IF NOT EXISTS omicron.public.ipv4_nat_version START 1 INCREMENT 1;

CREATE TABLE IF NOT EXISTS omicron.public.ipv4_nat_entry (
    id UUID PRIMARY KEY DEFAULT gen_random_uuid(),
    external_address INET NOT NULL,
    first_port INT4 NOT NULL,
    last_port INT4 NOT NULL,
    sled_address INET NOT NULL,
    vni INT4 NOT NULL,
    mac INT8 NOT NULL,
    version_added INT8 NOT NULL DEFAULT nextval('omicron.public.ipv4_nat_version'),
    version_removed INT8,
    time_created TIMESTAMPTZ NOT NULL DEFAULT now(),
    time_deleted TIMESTAMPTZ
);

CREATE UNIQUE INDEX IF NOT EXISTS ipv4_nat_version_added ON omicron.public.ipv4_nat_entry (
    version_added
)
STORING (
    external_address,
    first_port,
    last_port,
    sled_address,
    vni,
    mac,
    time_created,
    time_deleted
);

CREATE UNIQUE INDEX IF NOT EXISTS overlapping_ipv4_nat_entry ON omicron.public.ipv4_nat_entry (
    external_address,
    first_port,
    last_port
) WHERE time_deleted IS NULL;

CREATE INDEX IF NOT EXISTS ipv4_nat_lookup ON omicron.public.ipv4_nat_entry (external_address, first_port, last_port, sled_address, vni, mac);

CREATE UNIQUE INDEX IF NOT EXISTS ipv4_nat_version_removed ON omicron.public.ipv4_nat_entry (
    version_removed
)
STORING (
    external_address,
    first_port,
    last_port,
    sled_address,
    vni,
    mac,
    time_created,
    time_deleted
);

CREATE TYPE IF NOT EXISTS omicron.public.bfd_mode AS ENUM (
    'single_hop',
    'multi_hop'
);

CREATE TABLE IF NOT EXISTS omicron.public.bfd_session (
    id UUID PRIMARY KEY,
    local INET,
    remote INET NOT NULL,
    detection_threshold INT8 NOT NULL,
    required_rx INT8 NOT NULL,
    switch TEXT NOT NULL,
    mode  omicron.public.bfd_mode,

    time_created TIMESTAMPTZ NOT NULL,
    time_modified TIMESTAMPTZ NOT NULL,
    time_deleted TIMESTAMPTZ
);

CREATE UNIQUE INDEX IF NOT EXISTS lookup_bfd_session ON omicron.public.bfd_session (
    remote,
    switch
) WHERE time_deleted IS NULL;

CREATE INDEX IF NOT EXISTS ipv4_nat_lookup_by_vni ON omicron.public.ipv4_nat_entry (
  vni
)
STORING (
  external_address,
  first_port,
  last_port,
  sled_address,
  mac,
  version_added,
  version_removed,
  time_created,
  time_deleted
);

/*
 * A view of the ipv4 nat change history
 * used to summarize changes for external viewing
 */
CREATE VIEW IF NOT EXISTS omicron.public.ipv4_nat_changes
AS
-- Subquery:
-- We need to be able to order partial changesets. ORDER BY on separate columns
-- will not accomplish this, so we'll do this by interleaving version_added
-- and version_removed (version_removed taking priority if NOT NULL) and then sorting
-- on the appropriate version numbers at call time.
WITH interleaved_versions AS (
  -- fetch all active NAT entries (entries that have not been soft deleted)
  SELECT
    external_address,
    first_port,
    last_port,
    sled_address,
    vni,
    mac,
    -- rename version_added to version
    version_added AS version,
    -- create a new virtual column, boolean value representing whether or not
    -- the record has been soft deleted
    (version_removed IS NOT NULL) as deleted
  FROM omicron.public.ipv4_nat_entry
  WHERE version_removed IS NULL

  -- combine the datasets, unifying the version_added and version_removed
  -- columns to a single `version` column so we can interleave and sort the entries
  UNION

  -- fetch all inactive NAT entries (entries that have been soft deleted)
  SELECT
    external_address,
    first_port,
    last_port,
    sled_address,
    vni,
    mac,
    -- rename version_removed to version
    version_removed AS version,
    -- create a new virtual column, boolean value representing whether or not
    -- the record has been soft deleted
    (version_removed IS NOT NULL) as deleted
  FROM omicron.public.ipv4_nat_entry
  WHERE version_removed IS NOT NULL
)
-- this is our new "table"
-- here we select the columns from the subquery defined above
SELECT
  external_address,
  first_port,
  last_port,
  sled_address,
  vni,
  mac,
  version,
  deleted
FROM interleaved_versions;

CREATE TABLE IF NOT EXISTS omicron.public.probe (
    id UUID NOT NULL PRIMARY KEY,
    name STRING(63) NOT NULL,
    description STRING(512) NOT NULL,
    time_created TIMESTAMPTZ NOT NULL,
    time_modified TIMESTAMPTZ NOT NULL,
    time_deleted TIMESTAMPTZ,
    project_id UUID NOT NULL,
    sled UUID NOT NULL
);

CREATE UNIQUE INDEX IF NOT EXISTS lookup_probe_by_name ON omicron.public.probe (
    name
) WHERE
    time_deleted IS NULL;

CREATE TYPE IF NOT EXISTS omicron.public.upstairs_repair_notification_type AS ENUM (
  'started',
  'succeeded',
  'failed'
);

CREATE TYPE IF NOT EXISTS omicron.public.upstairs_repair_type AS ENUM (
  'live',
  'reconciliation'
);

CREATE TABLE IF NOT EXISTS omicron.public.upstairs_repair_notification (
    time TIMESTAMPTZ NOT NULL,

    repair_id UUID NOT NULL,
    repair_type omicron.public.upstairs_repair_type NOT NULL,

    upstairs_id UUID NOT NULL,
    session_id UUID NOT NULL,

    region_id UUID NOT NULL,
    target_ip INET NOT NULL,
    target_port INT4 CHECK (target_port BETWEEN 0 AND 65535) NOT NULL,

    notification_type omicron.public.upstairs_repair_notification_type NOT NULL,

    /*
     * A repair is uniquely identified by the four UUIDs here, and a
     * notification is uniquely identified by its type.
     */
    PRIMARY KEY (repair_id, upstairs_id, session_id, region_id, notification_type)
);

CREATE TABLE IF NOT EXISTS omicron.public.upstairs_repair_progress (
    repair_id UUID NOT NULL,
    time TIMESTAMPTZ NOT NULL,
    current_item INT8 NOT NULL,
    total_items INT8 NOT NULL,

    PRIMARY KEY (repair_id, time, current_item, total_items)
);

CREATE TYPE IF NOT EXISTS omicron.public.downstairs_client_stop_request_reason_type AS ENUM (
  'replacing',
  'disabled',
  'failed_reconcile',
  'io_error',
  'bad_negotiation_order',
  'incompatible',
  'failed_live_repair',
  'too_many_outstanding_jobs',
  'deactivated'
);

CREATE TABLE IF NOT EXISTS omicron.public.downstairs_client_stop_request_notification (
    time TIMESTAMPTZ NOT NULL,
    upstairs_id UUID NOT NULL,
    downstairs_id UUID NOT NULL,
    reason omicron.public.downstairs_client_stop_request_reason_type NOT NULL,

    PRIMARY KEY (time, upstairs_id, downstairs_id, reason)
);

CREATE TYPE IF NOT EXISTS omicron.public.downstairs_client_stopped_reason_type AS ENUM (
  'connection_timeout',
  'connection_failed',
  'timeout',
  'write_failed',
  'read_failed',
  'requested_stop',
  'finished',
  'queue_closed',
  'receive_task_cancelled'
);

CREATE TABLE IF NOT EXISTS omicron.public.downstairs_client_stopped_notification (
    time TIMESTAMPTZ NOT NULL,
    upstairs_id UUID NOT NULL,
    downstairs_id UUID NOT NULL,
    reason omicron.public.downstairs_client_stopped_reason_type NOT NULL,

    PRIMARY KEY (time, upstairs_id, downstairs_id, reason)
);

CREATE INDEX IF NOT EXISTS rack_initialized ON omicron.public.rack (initialized);

-- table for tracking bootstore configuration changes over time
-- this makes reconciliation easier and also gives us a visible history of changes
CREATE TABLE IF NOT EXISTS omicron.public.bootstore_config (
    key TEXT NOT NULL,
    generation INT8 NOT NULL,
    PRIMARY KEY (key, generation),
    data JSONB NOT NULL,
    time_created TIMESTAMPTZ NOT NULL,
    time_deleted TIMESTAMPTZ
);

CREATE INDEX IF NOT EXISTS address_lot_names ON omicron.public.address_lot(name);

CREATE VIEW IF NOT EXISTS omicron.public.bgp_peer_view
AS
SELECT
 sp.switch_location,
 sp.port_name,
 bpc.addr,
 bpc.hold_time,
 bpc.idle_hold_time,
 bpc.delay_open,
 bpc.connect_retry,
 bpc.keepalive,
 bpc.remote_asn,
 bpc.min_ttl,
 bpc.md5_auth_key,
 bpc.multi_exit_discriminator,
 bpc.local_pref,
 bpc.enforce_first_as,
 bpc.vlan_id,
 bc.asn
FROM omicron.public.switch_port sp
JOIN omicron.public.switch_port_settings_bgp_peer_config bpc
ON sp.port_settings_id = bpc.port_settings_id
JOIN omicron.public.bgp_config bc ON bc.id = bpc.bgp_config_id;

CREATE INDEX IF NOT EXISTS switch_port_id_and_name
ON omicron.public.switch_port (port_settings_id, port_name) STORING (switch_location);

CREATE INDEX IF NOT EXISTS switch_port_name ON omicron.public.switch_port (port_name);

CREATE INDEX IF NOT EXISTS network_interface_by_parent
ON omicron.public.network_interface (parent_id)
STORING (name, kind, vpc_id, subnet_id, mac, ip, slot);

CREATE INDEX IF NOT EXISTS sled_by_policy_and_state
ON omicron.public.sled (sled_policy, sled_state, id) STORING (ip);

CREATE INDEX IF NOT EXISTS active_vmm
ON omicron.public.vmm (time_deleted, sled_id, instance_id);

CREATE INDEX IF NOT EXISTS v2p_mapping_details
ON omicron.public.network_interface (
  time_deleted, kind, subnet_id, vpc_id, parent_id
) STORING (mac, ip);

CREATE INDEX IF NOT EXISTS sled_by_policy
ON omicron.public.sled (sled_policy) STORING (ip, sled_state);

CREATE INDEX IF NOT EXISTS vmm_by_instance_id
ON omicron.public.vmm (instance_id) STORING (sled_id);

CREATE TYPE IF NOT EXISTS omicron.public.region_replacement_state AS ENUM (
  'requested',
  'allocating',
  'running',
  'driving',
  'replacement_done',
  'completing',
  'complete'
);

CREATE TABLE IF NOT EXISTS omicron.public.region_replacement (
    /* unique ID for this region replacement */
    id UUID PRIMARY KEY,

    request_time TIMESTAMPTZ NOT NULL,

    old_region_id UUID NOT NULL,

    volume_id UUID NOT NULL,

    old_region_volume_id UUID,

    new_region_id UUID,

    replacement_state omicron.public.region_replacement_state NOT NULL,

    operating_saga_id UUID
);

CREATE INDEX IF NOT EXISTS lookup_region_replacement_by_state on omicron.public.region_replacement (replacement_state);

CREATE TABLE IF NOT EXISTS omicron.public.volume_repair (
    volume_id UUID PRIMARY KEY,
    repair_id UUID NOT NULL
);

CREATE INDEX IF NOT EXISTS lookup_volume_repair_by_repair_id on omicron.public.volume_repair (
    repair_id
);

CREATE TYPE IF NOT EXISTS omicron.public.region_replacement_step_type AS ENUM (
  'propolis',
  'pantry'
);

CREATE TABLE IF NOT EXISTS omicron.public.region_replacement_step (
    replacement_id UUID NOT NULL,

    step_time TIMESTAMPTZ NOT NULL,

    step_type omicron.public.region_replacement_step_type NOT NULL,

    step_associated_instance_id UUID,
    step_associated_vmm_id UUID,

    step_associated_pantry_ip INET,
    step_associated_pantry_port INT4 CHECK (step_associated_pantry_port BETWEEN 0 AND 65535),
    step_associated_pantry_job_id UUID,

    PRIMARY KEY (replacement_id, step_time, step_type)
);

CREATE INDEX IF NOT EXISTS step_time_order on omicron.public.region_replacement_step (step_time);

CREATE INDEX IF NOT EXISTS search_for_repair_notifications ON omicron.public.upstairs_repair_notification (region_id, notification_type);

CREATE INDEX IF NOT EXISTS lookup_any_disk_by_volume_id ON omicron.public.disk (
    volume_id
);

CREATE TYPE IF NOT EXISTS omicron.public.region_snapshot_replacement_state AS ENUM (
  'requested',
  'allocating',
  'replacement_done',
  'deleting_old_volume',
  'running',
  'complete',
  'completing'
);

CREATE TYPE IF NOT EXISTS omicron.public.read_only_target_replacement_type AS ENUM (
  'region_snapshot',
  'read_only_region'
);

CREATE TABLE IF NOT EXISTS omicron.public.region_snapshot_replacement (
    id UUID PRIMARY KEY,

    request_time TIMESTAMPTZ NOT NULL,

    old_dataset_id UUID,
    old_region_id UUID NOT NULL,
    old_snapshot_id UUID,

    old_snapshot_volume_id UUID,

    new_region_id UUID,

    replacement_state omicron.public.region_snapshot_replacement_state NOT NULL,

    operating_saga_id UUID,

    new_region_volume_id UUID,

    replacement_type omicron.public.read_only_target_replacement_type NOT NULL,

    CONSTRAINT proper_replacement_fields CHECK (
      (
       (replacement_type = 'region_snapshot') AND
       ((old_dataset_id IS NOT NULL) AND (old_snapshot_id IS NOT NULL))
      ) OR (
       (replacement_type = 'read_only_region') AND
       ((old_dataset_id IS NULL) AND (old_snapshot_id IS NULL))
      )
    )
);

CREATE INDEX IF NOT EXISTS lookup_region_snapshot_replacement_by_state
ON omicron.public.region_snapshot_replacement (replacement_state);

CREATE TYPE IF NOT EXISTS omicron.public.region_snapshot_replacement_step_state AS ENUM (
  'requested',
  'running',
  'complete',
  'volume_deleted'
);

CREATE TABLE IF NOT EXISTS omicron.public.region_snapshot_replacement_step (
    id UUID PRIMARY KEY,

    request_id UUID NOT NULL,

    request_time TIMESTAMPTZ NOT NULL,

    volume_id UUID NOT NULL,

    old_snapshot_volume_id UUID,

    replacement_state omicron.public.region_snapshot_replacement_step_state NOT NULL,

    operating_saga_id UUID
);

CREATE INDEX IF NOT EXISTS lookup_region_snapshot_replacement_step_by_state
    on omicron.public.region_snapshot_replacement_step (replacement_state);

CREATE INDEX IF NOT EXISTS lookup_region_snapshot_replacement_step_by_old_volume_id
    on omicron.public.region_snapshot_replacement_step (old_snapshot_volume_id);

/*
 * Metadata for the schema itself. This version number isn't great, as there's
 * nothing to ensure it gets bumped when it should be, but it's a start.
 */
CREATE TABLE IF NOT EXISTS omicron.public.db_metadata (
    -- There should only be one row of this table for the whole DB.
    -- It's a little goofy, but filter on "singleton = true" before querying
    -- or applying updates, and you'll access the singleton row.
    --
    -- We also add a constraint on this table to ensure it's not possible to
    -- access the version of this table with "singleton = false".
    singleton BOOL NOT NULL PRIMARY KEY,
    time_created TIMESTAMPTZ NOT NULL,
    time_modified TIMESTAMPTZ NOT NULL,
    -- Semver representation of the DB version
    version STRING(64) NOT NULL,

    -- (Optional) Semver representation of the DB version to which we're upgrading
    target_version STRING(64),

    CHECK (singleton = true)
);

-- An allowlist of IP addresses that can make requests to user-facing services.
CREATE TABLE IF NOT EXISTS omicron.public.allow_list (
    id UUID PRIMARY KEY,
    time_created TIMESTAMPTZ NOT NULL,
    time_modified TIMESTAMPTZ NOT NULL,
    -- A nullable list of allowed source IPs.
    --
    -- NULL is used to indicate _any_ source IP is allowed. A _non-empty_ list
    -- represents an explicit allow list of IPs or IP subnets. Note that the
    -- list itself may never be empty.
    allowed_ips INET[] CHECK (array_length(allowed_ips, 1) > 0)
);

-- Insert default allowlist, allowing all traffic.
-- See `schema/crdb/insert-default-allowlist/up.sql` for details.
INSERT INTO omicron.public.allow_list (id, time_created, time_modified, allowed_ips)
VALUES (
    '001de000-a110-4000-8000-000000000000',
    NOW(),
    NOW(),
    NULL
)
ON CONFLICT (id)
DO NOTHING;

CREATE TYPE IF NOT EXISTS omicron.public.migration_state AS ENUM (
  'pending',
  'in_progress',
  'failed',
  'completed'
);

-- A table of the states of current migrations.
CREATE TABLE IF NOT EXISTS omicron.public.migration (
    id UUID PRIMARY KEY,

    /* The ID of the instance that was migrated */
    instance_id UUID NOT NULL,

    /* The time this migration record was created. */
    time_created TIMESTAMPTZ NOT NULL,

    /* The time this migration record was deleted. */
    time_deleted TIMESTAMPTZ,

    /* Note that there's no `time_modified/time_updated` timestamp for migration
     * records. This is because we track updated time separately for the source
     * and target sides of the migration, using separate `time_source_updated`
     * and time_target_updated` columns.
    */

    /* The state of the migration source */
    source_state omicron.public.migration_state NOT NULL,

    /* The ID of the migration source Propolis */
    source_propolis_id UUID NOT NULL,

    /* Generation number owned and incremented by the source sled-agent */
    source_gen INT8 NOT NULL DEFAULT 1,

    /* Timestamp of when the source field was last updated.
     *
     * This is provided by the sled-agent when publishing a migration state
     * update.
     */
    time_source_updated TIMESTAMPTZ,

    /* The state of the migration target */
    target_state omicron.public.migration_state NOT NULL,

    /* The ID of the migration target Propolis */
    target_propolis_id UUID NOT NULL,

    /* Generation number owned and incremented by the target sled-agent */
    target_gen INT8 NOT NULL DEFAULT 1,

    /* Timestamp of when the source field was last updated.
     *
     * This is provided by the sled-agent when publishing a migration state
     * update.
     */
    time_target_updated TIMESTAMPTZ
);

/* Lookup migrations by instance ID */
CREATE INDEX IF NOT EXISTS lookup_migrations_by_instance_id ON omicron.public.migration (
    instance_id
);

/* Migrations by time created.
 *
 * Currently, this is only used by OMDB for ordering the `omdb migration list`
 * output, but it may be used by other UIs in the future...
*/
CREATE INDEX IF NOT EXISTS migrations_by_time_created ON omicron.public.migration (
    time_created
);

/* Lookup region snapshot by snapshot id */
CREATE INDEX IF NOT EXISTS lookup_region_snapshot_by_snapshot_id on omicron.public.region_snapshot (
    snapshot_id
);

CREATE INDEX IF NOT EXISTS lookup_bgp_config_by_bgp_announce_set_id ON omicron.public.bgp_config (
    bgp_announce_set_id
) WHERE
    time_deleted IS NULL;

CREATE TYPE IF NOT EXISTS omicron.public.volume_resource_usage_type AS ENUM (
  'read_only_region',
  'region_snapshot'
);

/*
 * This table records when a Volume makes use of a read-only resource. When
 * there are no more entries for a particular read-only resource, then that
 * resource can be garbage collected.
 */
CREATE TABLE IF NOT EXISTS omicron.public.volume_resource_usage (
    usage_id UUID NOT NULL,

    volume_id UUID NOT NULL,

    usage_type omicron.public.volume_resource_usage_type NOT NULL,

    /*
     * This column contains a non-NULL value when the usage type is read_only
     * region
     */
    region_id UUID,

    /*
     * These columns contain non-NULL values when the usage type is region
     * snapshot
     */
    region_snapshot_dataset_id UUID,
    region_snapshot_region_id UUID,
    region_snapshot_snapshot_id UUID,

    PRIMARY KEY (usage_id),

    CONSTRAINT exactly_one_usage_source CHECK (
     (
      (usage_type = 'read_only_region') AND
      (region_id IS NOT NULL) AND
      (
       region_snapshot_dataset_id IS NULL AND
       region_snapshot_region_id IS NULL AND
       region_snapshot_snapshot_id IS NULL
      )
     )
    OR
     (
      (usage_type = 'region_snapshot') AND
      (region_id IS NULL) AND
      (
       region_snapshot_dataset_id IS NOT NULL AND
       region_snapshot_region_id IS NOT NULL AND
       region_snapshot_snapshot_id IS NOT NULL
      )
     )
    )
);

CREATE INDEX IF NOT EXISTS lookup_volume_resource_usage_by_region on omicron.public.volume_resource_usage (
    region_id
);

CREATE INDEX IF NOT EXISTS lookup_volume_resource_usage_by_snapshot on omicron.public.volume_resource_usage (
    region_snapshot_dataset_id, region_snapshot_region_id, region_snapshot_snapshot_id
);

CREATE UNIQUE INDEX IF NOT EXISTS one_record_per_volume_resource_usage on omicron.public.volume_resource_usage (
    volume_id,
    usage_type,
    region_id,
    region_snapshot_dataset_id,
    region_snapshot_region_id,
    region_snapshot_snapshot_id
);

/*
 * Alerts
 */


/*
 * Alert webhook receivers, receiver secrets, and receiver subscriptions.
 */

CREATE TABLE IF NOT EXISTS omicron.public.alert_receiver (
    /* Identity metadata (resource) */
    id UUID PRIMARY KEY,
    name STRING(63) NOT NULL,
    description STRING(512) NOT NULL,
    time_created TIMESTAMPTZ NOT NULL,
    time_modified TIMESTAMPTZ NOT NULL,
    time_deleted TIMESTAMPTZ,
    -- Child resource generation for secrets.
    secret_gen INT NOT NULL,

    -- Child resource generation for subscriptions. This is separate from
    -- `secret_gen`, as updating secrets and updating subscriptions are separate
    -- operations which don't conflict with each other.
    subscription_gen INT NOT NULL,
    -- URL of the endpoint webhooks are delivered to.
    endpoint STRING(512) NOT NULL
);

CREATE UNIQUE INDEX IF NOT EXISTS lookup_alert_rx_by_id
ON omicron.public.alert_receiver (id)
WHERE
    time_deleted IS NULL;

CREATE UNIQUE INDEX IF NOT EXISTS lookup_alert_rx_by_name
ON omicron.public.alert_receiver (
    name
) WHERE
    time_deleted IS NULL;

CREATE TABLE IF NOT EXISTS omicron.public.webhook_secret (
    -- ID of this secret.
    id UUID PRIMARY KEY,
    time_created TIMESTAMPTZ NOT NULL,
    -- N.B. that this will always be equal to `time_created` for secrets, as
    -- they are never modified once created.
    time_modified TIMESTAMPTZ NOT NULL,
    time_deleted TIMESTAMPTZ,
    -- UUID of the webhook receiver (foreign key into
    -- `omicron.public.webhook_rx`)
    rx_id UUID NOT NULL,
    -- Secret value.
    secret STRING(512) NOT NULL
);

CREATE INDEX IF NOT EXISTS lookup_webhook_secrets_by_rx
ON omicron.public.webhook_secret (
    rx_id
) WHERE
    time_deleted IS NULL;

-- Alert classes.
--
-- When creating new alert classes, be sure to add them here!
CREATE TYPE IF NOT EXISTS omicron.public.alert_class AS ENUM (
    -- Liveness probes, which are technically not real alerts, but, you know...
    'probe',
    -- Test classes used to test globbing.
    --
    -- These are not publicly exposed.
    'test.foo',
    'test.foo.bar',
    'test.foo.baz',
    'test.quux.bar',
    'test.quux.bar.baz'
    -- Add new alert classes here!
);

-- The set of alert class filters (either alert class names or alert class glob
-- patterns) associated with a alert receiver.
--
-- This is used when creating entries in the alert_subscription table to
-- indicate that a alert receiver is interested in a given event class.
CREATE TABLE IF NOT EXISTS omicron.public.alert_glob (
    -- UUID of the alert receiver (foreign key into
    -- `omicron.public.alert_receiver`)
    rx_id UUID NOT NULL,
    -- An event class glob to which this receiver is subscribed.
    glob STRING(512) NOT NULL,
    -- Regex used when evaluating this filter against concrete alert classes.
    regex STRING(512) NOT NULL,
    time_created TIMESTAMPTZ NOT NULL,
    -- The database schema version at which this glob was last expanded.
    --
    -- This is used to detect when a glob must be re-processed to generate exact
    -- subscriptions on schema changes.
    --
    -- If this is NULL, no exact subscriptions have been generated for this glob
    -- yet (i.e. it was just created)
    schema_version STRING(64),

    PRIMARY KEY (rx_id, glob)
);

-- Look up all event class globs for an alert receiver.
CREATE INDEX IF NOT EXISTS lookup_alert_globs_for_rx
ON omicron.public.alert_glob (
    rx_id
);

CREATE INDEX IF NOT EXISTS lookup_alert_globs_by_schema_version
ON omicron.public.alert_glob (schema_version);

CREATE TABLE IF NOT EXISTS omicron.public.alert_subscription (
    -- UUID of the alert receiver (foreign key into
    -- `omicron.public.alert_receiver`)
    rx_id UUID NOT NULL,
    -- An alert class to which the receiver is subscribed.
    alert_class omicron.public.alert_class NOT NULL,
    -- If this subscription is a concrete instantiation of a glob pattern, the
    -- value of the glob that created it (and, a foreign key into
    -- `webhook_rx_event_glob`). If the receiver is subscribed to this exact
    -- event class, then this is NULL.
    --
    -- This is used when deleting a glob subscription, as it is necessary to
    -- delete any concrete subscriptions to individual event classes matching
    -- that glob.
    glob STRING(512),

    time_created TIMESTAMPTZ NOT NULL,

    PRIMARY KEY (rx_id, alert_class)
);

-- Look up all receivers subscribed to an alert class. This is used by
-- the dispatcher to determine who is interested in a particular event.
CREATE INDEX IF NOT EXISTS lookup_alert_rxs_for_class
ON omicron.public.alert_subscription (
    alert_class
);

-- Look up all exact event class subscriptions for a receiver.
--
-- This is used when generating a view of all user-provided original
-- subscriptions provided for a receiver. That list is generated by looking up
-- all exact event class subscriptions for the receiver ID in this table,
-- combined with the list of all globs in the `alert_glob` table.
CREATE INDEX IF NOT EXISTS lookup_exact_subscriptions_for_alert_rx
on omicron.public.alert_subscription (
    rx_id
) WHERE glob IS NULL;

/*
 * Alert message queue.
 */

CREATE TABLE IF NOT EXISTS omicron.public.alert (
    id UUID PRIMARY KEY,
    time_created TIMESTAMPTZ NOT NULL,
    time_modified TIMESTAMPTZ NOT NULL,
    -- The class of alert that this is.
    alert_class omicron.public.alert_class NOT NULL,
    -- Actual alert data. The structure of this depends on the alert class.
    payload JSONB NOT NULL,

    -- Set when dispatch entries have been created for this alert.
    time_dispatched TIMESTAMPTZ,
    -- The number of receivers that this alart was dispatched to.
    num_dispatched INT8 NOT NULL,

    CONSTRAINT time_dispatched_set_if_dispatched CHECK (
        (num_dispatched = 0) OR (time_dispatched IS NOT NULL)
    ),

    CONSTRAINT num_dispatched_is_positive CHECK (
        (num_dispatched >= 0)
    )
);

-- Singleton probe alert
INSERT INTO omicron.public.alert (
    id,
    time_created,
    time_modified,
    alert_class,
    payload,
    time_dispatched,
    num_dispatched
) VALUES (
    -- NOTE: this UUID is duplicated in nexus_db_model::alert.
    '001de000-7768-4000-8000-000000000001',
    NOW(),
    NOW(),
    'probe',
    '{}',
    -- Pretend to be dispatched so we won't show up in "list alerts needing
    -- dispatch" queries
    NOW(),
    0
) ON CONFLICT DO NOTHING;

-- Look up webhook events in need of dispatching.
--
-- This is used by the message dispatcher when looking for events to dispatch.
CREATE INDEX IF NOT EXISTS lookup_undispatched_alerts
ON omicron.public.alert (
    id, time_created
) WHERE time_dispatched IS NULL;


/*
 * Alert message dispatching and delivery attempts.
 */

-- Describes why an alert delivery was triggered
CREATE TYPE IF NOT EXISTS omicron.public.alert_delivery_trigger AS ENUM (
    --  This delivery was triggered by the alert being dispatched.
    'alert',
    -- This delivery was triggered by an explicit call to the alert resend API.
    'resend',
    --- This delivery is a liveness probe.
    'probe'
);

-- Describes the state of an alert delivery
CREATE TYPE IF NOT EXISTS omicron.public.alert_delivery_state AS ENUM (
    --  This delivery has not yet completed.
    'pending',
    -- This delivery has failed.
    'failed',
    --- This delivery has completed successfully.
    'delivered'
);

-- Delivery dispatch table for webhook receivers.
CREATE TABLE IF NOT EXISTS omicron.public.webhook_delivery (
    -- UUID of this delivery.
    id UUID PRIMARY KEY,
    --- UUID of the alert (foreign key into `omicron.public.alert`).
    alert_id UUID NOT NULL,
    -- UUID of the webhook receiver (foreign key into
    -- `omicron.public.alert_receiver`)
    rx_id UUID NOT NULL,

    triggered_by omicron.public.alert_delivery_trigger NOT NULL,

    --- Delivery attempt count. Starts at 0.
    attempts INT2 NOT NULL,

    time_created TIMESTAMPTZ NOT NULL,
    -- If this is set, then this webhook message has either been delivered
    -- successfully, or is considered permanently failed.
    time_completed TIMESTAMPTZ,

    state omicron.public.alert_delivery_state NOT NULL,

    -- Deliverator coordination bits
    deliverator_id UUID,
    time_leased TIMESTAMPTZ,

    CONSTRAINT attempts_is_non_negative CHECK (attempts >= 0),
    CONSTRAINT active_deliveries_have_started_timestamps CHECK (
        (deliverator_id IS NULL) OR (
            deliverator_id IS NOT NULL AND time_leased IS NOT NULL
        )
    ),
    CONSTRAINT time_completed_iff_not_pending CHECK (
        (state = 'pending' AND time_completed IS NULL) OR
            (state != 'pending' AND time_completed IS NOT NULL)
    )
);

-- Ensure that initial delivery attempts (nexus-dispatched) are unique to avoid
-- duplicate work when an alert is dispatched. For deliveries created by calls
-- to the webhook event resend API, we don't enforce this constraint, to allow
-- re-delivery to be triggered multiple times.
CREATE UNIQUE INDEX IF NOT EXISTS one_webhook_event_dispatch_per_rx
ON omicron.public.webhook_delivery (
    alert_id, rx_id
)
WHERE
    triggered_by = 'alert';

-- Index for looking up all webhook messages dispatched to a receiver ID
CREATE INDEX IF NOT EXISTS lookup_webhook_delivery_dispatched_to_rx
ON omicron.public.webhook_delivery (
    rx_id, alert_id
);

-- Index for looking up all delivery attempts for an alert
CREATE INDEX IF NOT EXISTS lookup_webhook_deliveries_for_alert
ON omicron.public.webhook_delivery (
    alert_id
);

-- Index for looking up all currently in-flight webhook messages, and ordering
-- them by their creation times.
CREATE INDEX IF NOT EXISTS webhook_deliveries_in_flight
ON omicron.public.webhook_delivery (
    time_created, id
) WHERE
    time_completed IS NULL;

CREATE TYPE IF NOT EXISTS omicron.public.webhook_delivery_attempt_result as ENUM (
    -- The delivery attempt failed with an HTTP error.
    'failed_http_error',
    -- The delivery attempt failed because the receiver endpoint was
    -- unreachable.
    'failed_unreachable',
    --- The delivery attempt connected successfully but no response was received
    --  within the timeout.
    'failed_timeout',
    -- The delivery attempt succeeded.
    'succeeded'
);

CREATE TABLE IF NOT EXISTS omicron.public.webhook_delivery_attempt (
    -- Primary key
    id UUID PRIMARY KEY,
    -- Foreign key into `omicron.public.webhook_delivery`.
    delivery_id UUID NOT NULL,
    -- attempt number.
    attempt INT2 NOT NULL,

    -- UUID of the webhook receiver (foreign key into
    -- `omicron.public.webhook_rx`)
    rx_id UUID NOT NULL,

    result omicron.public.webhook_delivery_attempt_result NOT NULL,

    -- This is an INT4 to ensure we can store any unsigned 16-bit number,
    -- although status code > 599 would be Very Surprising...
    response_status INT4,
    response_duration INTERVAL,
    time_created TIMESTAMPTZ NOT NULL,
    -- UUID of the Nexus who did this delivery attempt.
    deliverator_id UUID NOT NULL,

    -- Attempt numbers start at 1
    CONSTRAINT attempts_start_at_1 CHECK (attempt >= 1),

    -- Ensure response status codes are not negative.
    -- We could be more prescriptive here, and also check that they're >= 100
    -- and <= 599, but some servers may return weird stuff, and we'd like to be
    -- able to record that they did that.
    CONSTRAINT response_status_is_unsigned CHECK (
        (response_status IS NOT NULL AND response_status >= 0) OR
            (response_status IS NULL)
    ),

    CONSTRAINT response_iff_not_unreachable CHECK (
        (
            -- If the result is 'succeedeed' or 'failed_http_error', response
            -- data must be present.
            (result = 'succeeded' OR result = 'failed_http_error') AND (
                response_status IS NOT NULL AND
                response_duration IS NOT NULL
            )
        ) OR (
            -- If the result is 'failed_unreachable' or 'failed_timeout', no
            -- response data is present.
            (result = 'failed_unreachable' OR result = 'failed_timeout') AND (
                response_status IS NULL AND
                response_duration IS NULL
            )
        )
    )
);

CREATE INDEX IF NOT EXISTS lookup_attempts_for_webhook_delivery
ON omicron.public.webhook_delivery_attempt (
    delivery_id
);

CREATE INDEX IF NOT EXISTS lookup_webhook_delivery_attempts_to_rx
ON omicron.public.webhook_delivery_attempt (
    rx_id
);

CREATE TYPE IF NOT EXISTS omicron.public.user_data_export_resource_type AS ENUM (
  'snapshot',
  'image'
);

CREATE TYPE IF NOT EXISTS omicron.public.user_data_export_state AS ENUM (
  'requested',
  'assigning',
  'live',
  'deleting',
  'deleted'
);

/*
 * This table contains a record when a snapshot is being exported.
 */
CREATE TABLE IF NOT EXISTS omicron.public.user_data_export (
    id UUID PRIMARY KEY,

    state omicron.public.user_data_export_state NOT NULL,
    operating_saga_id UUID,
    generation INT8 NOT NULL,

    resource_id UUID NOT NULL,
    resource_type omicron.public.user_data_export_resource_type NOT NULL,
    resource_deleted BOOL NOT NULL,

    pantry_ip INET,
    pantry_port INT4 CHECK (pantry_port BETWEEN 0 AND 65535),
    volume_id UUID
);

CREATE INDEX IF NOT EXISTS lookup_export_by_resource_type
ON omicron.public.user_data_export (resource_type);

CREATE UNIQUE INDEX IF NOT EXISTS one_export_record_per_resource
ON omicron.public.user_data_export (resource_id)
WHERE state != 'deleted';

CREATE INDEX IF NOT EXISTS lookup_export_by_volume
ON omicron.public.user_data_export (volume_id);

CREATE INDEX IF NOT EXISTS lookup_export_by_state
ON omicron.public.user_data_export (state);

/*
 * Ereports
 *
 * See RFD 520 for details:
 * https://rfd.shared.oxide.computer/rfd/520
 */

/* Ereports from service processors */
CREATE TABLE IF NOT EXISTS omicron.public.sp_ereport (
    /*
     * the primary key for an ereport is formed from the tuple of the
     * reporter's restart ID (a randomly generated UUID) and the ereport's ENA
     * (a 64-bit integer that uniquely identifies the ereport within that
     * restart of the reporter).
     *
     * see: https://rfd.shared.oxide.computer/rfd/520#ereport-metadata
     */
    restart_id UUID NOT NULL,
    ena INT8 NOT NULL,
    time_deleted TIMESTAMPTZ,

    /* time at which the ereport was collected */
    time_collected TIMESTAMPTZ NOT NULL,
    /* UUID of the Nexus instance that collected the ereport */
    collector_id UUID NOT NULL,

    /*
     * physical location of the reporting SP
     *
     * these fields are always present, as they are how requests to collect
     * ereports are indexed by MGS.
     */
    sp_type omicron.public.sp_type NOT NULL,
    sp_slot INT4 NOT NULL,

    /*
     * VPD identity of the reporting SP.
     *
     * unlike the physical location, these fields are nullable, as an ereport
     * may be generated in a state where the SP doesn't know who or what it is.
     * consider that "i don't know my own identity" is a reasonable condition
     * to want to generate an ereport about!
     */
    serial_number STRING,
    part_number STRING,

    /*
     * The ereport class, which indicates the category of event reported.
     *
     * This is nullable, as it is extracted from the report JSON, and reports
     * missing class information must still be ingested.
     */
    class STRING,

    /*
     * JSON representation of the ereport as received from the SP.
     *
     * the raw JSON representation of the ereport is always stored, alongside
     * any more structured data that we extract from it, as extracting data
     * from the received ereport requires additional knowledge of the ereport
     * formats generated by the SP and its various tasks. as these may change,
     * and new ereports may be added which Nexus may not yet be aware of,
     * we always store the raw JSON representation of the ereport. as Nexus
     * becomes aware of new ereport schemas, it can go back and extract
     * structured data from previously collected ereports with those schemas,
     * but this is only possible if the JSON blob is persisted.
     *
     * see also: https://rfd.shared.oxide.computer/rfd/520#data-model
     */
    report JSONB NOT NULL,

    PRIMARY KEY (restart_id, ena)
);

CREATE INDEX IF NOT EXISTS lookup_sp_ereports_by_slot
ON omicron.public.sp_ereport (
    sp_type,
    sp_slot,
    time_collected
)
where
    time_deleted IS NULL;

CREATE INDEX IF NOT EXISTS order_sp_ereports_by_timestamp
ON omicron.public.sp_ereport(
    time_collected
)
WHERE
    time_deleted IS NULL;

CREATE INDEX IF NOT EXISTS lookup_sp_ereports_by_serial
ON omicron.public.sp_ereport (
    serial_number
) WHERE
    time_deleted IS NULL;

/* Ereports from the host operating system */
CREATE TABLE IF NOT EXISTS omicron.public.host_ereport (
    /*
    * the primary key for an ereport is formed from the tuple of the
    * reporter's restart ID (a randomly generated UUID) and the ereport's ENA
    * (a 64-bit integer that uniquely identifies the ereport within that
    * restart of the reporter).
    *
    * see: https://rfd.shared.oxide.computer/rfd/520#ereport-metadata
    */
    restart_id UUID NOT NULL,
    ena INT8 NOT NULL,
    time_deleted TIMESTAMPTZ,

    /* time at which the ereport was collected */
    time_collected TIMESTAMPTZ NOT NULL,
    /* UUID of the Nexus instance that collected the ereport */
    collector_id UUID NOT NULL,

    /* identity of the reporting sled */
    sled_id UUID NOT NULL,
    sled_serial TEXT NOT NULL,

    /*
     * The ereport class, which indicates the category of event reported.
     *
     * This is nullable, as it is extracted from the report JSON, and reports
     * missing class information must still be ingested.
     */
    class STRING,

    /*
     * JSON representation of the ereport as received from the sled-agent.
     *
     * the raw JSON representation of the ereport is always stored, alongside
     * any more structured data that we extract from it, as extracting data
     * from the received ereport requires additional knowledge of the ereport
     * formats generated by the host OS' fault management system. as these may
     * change, and new ereports may be added which Nexus may not yet be aware
     * of, we always store the raw JSON representation of the ereport. as Nexus
     * becomes aware of new ereport schemas, it can go back and extract
     * structured data from previously collected ereports with those schemas,
     * but this is only possible if the JSON blob is persisted.
     *
     * see also: https://rfd.shared.oxide.computer/rfd/520#data-model
     */
    report JSONB NOT NULL,

    PRIMARY KEY (restart_id, ena)
);

CREATE INDEX IF NOT EXISTS lookup_host_ereports_by_sled
ON omicron.public.host_ereport (
    sled_id,
    time_collected
)
WHERE
    time_deleted IS NULL;

CREATE INDEX IF NOT EXISTS order_host_ereports_by_timestamp
ON omicron.public.host_ereport (
    time_collected
)
WHERE
    time_deleted IS NULL;

CREATE INDEX IF NOT EXISTS lookup_host_ereports_by_serial
ON omicron.public.host_ereport (
    sled_serial
) WHERE
    time_deleted IS NULL;

/*
 * Keep this at the end of file so that the database does not contain a version
 * until it is fully populated.
 */
INSERT INTO omicron.public.db_metadata (
    singleton,
    time_created,
    time_modified,
    version,
    target_version
) VALUES
<<<<<<< HEAD
    (TRUE, NOW(), NOW(), '168.0.0', NULL)
=======
    (TRUE, NOW(), NOW(), '169.0.0', NULL)
>>>>>>> 2748855f
ON CONFLICT DO NOTHING;

COMMIT;<|MERGE_RESOLUTION|>--- conflicted
+++ resolved
@@ -6306,11 +6306,7 @@
     version,
     target_version
 ) VALUES
-<<<<<<< HEAD
-    (TRUE, NOW(), NOW(), '168.0.0', NULL)
-=======
-    (TRUE, NOW(), NOW(), '169.0.0', NULL)
->>>>>>> 2748855f
+    (TRUE, NOW(), NOW(), '170.0.0', NULL)
 ON CONFLICT DO NOTHING;
 
 COMMIT;