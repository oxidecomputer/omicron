/*
 * dbinit.sql: raw SQL to initialize a database for use by Omicron
 *
 * It's not clear what the long-term story for managing the database schema will
 * be.  For now, this file can be used by the test suite and by developers (via
 * the "omicron-dev" program) to set up a local database with which to run the
 * system.
 */

/*
 * Important CockroachDB notes:
 *
 *    For timestamps, CockroachDB's docs recommend TIMESTAMPTZ rather than
 *    TIMESTAMP.  This does not change what is stored with each datum, but
 *    rather how it's interpreted when clients use it.  It should make no
 *    difference to us, so we stick with the recommendation.
 *
 *    We avoid explicit foreign keys due to this warning from the docs: "Foreign
 *    key dependencies can significantly impact query performance, as queries
 *    involving tables with foreign keys, or tables referenced by foreign keys,
 *    require CockroachDB to check two separate tables. We recommend using them
 *    sparingly."
 */

BEGIN;

/*
 * We assume the database and user do not already exist so that we don't
 * inadvertently clobber what's there.  If they might exist, the user has to
 * clear this first.
 *
 * NOTE: the database and user names MUST be kept in sync with the
 * initialization code and dbwipe.sql.
 */
CREATE DATABASE IF NOT EXISTS omicron;
CREATE USER IF NOT EXISTS omicron;
ALTER DEFAULT PRIVILEGES GRANT INSERT, SELECT, UPDATE, DELETE ON TABLES to omicron;

/*
 * Configure a replication factor of 5 to ensure that the system can maintain
 * availability in the face of any two node failures.
 */
ALTER RANGE default CONFIGURE ZONE USING num_replicas = 5;

/*
 * Racks
 */
CREATE TABLE IF NOT EXISTS omicron.public.rack (
    /* Identity metadata (asset) */
    id UUID PRIMARY KEY,
    time_created TIMESTAMPTZ NOT NULL,
    time_modified TIMESTAMPTZ NOT NULL,

    /*
     * Identifies if rack management has been transferred from RSS -> Nexus.
     * If "false", RSS is still managing sleds, services, and DNS records.
     *
     * This value is set to "true" when RSS calls the
     * "rack_initialization_complete" endpoint on Nexus' internal interface.
     *
     * See RFD 278 for more detail.
     */
    initialized BOOL NOT NULL,

    /* Used to configure the updates service URL */
    tuf_base_url STRING(512),

    /* The IPv6 underlay /56 prefix for the rack */
    rack_subnet INET
);

/*
 * Sleds
 */

-- The disposition for a particular sled. This is updated solely by the
-- operator, and not by Nexus.
CREATE TYPE IF NOT EXISTS omicron.public.sled_policy AS ENUM (
    -- The sled is in service, and new resources can be provisioned onto it.
    'in_service',
    -- The sled is in service, but the operator has indicated that new
    -- resources should not be provisioned onto it.
    'no_provision',
    -- The operator has marked that the sled has, or will be, removed from the
    -- rack, and it should be assumed that any resources currently on it are
    -- now permanently missing.
    'expunged'
);

-- The actual state of the sled. This is updated exclusively by Nexus.
--
-- Nexus's goal is to match the sled's state with the operator-indicated
-- policy. For example, if the sled_policy is "expunged" and the sled_state is
-- "active", Nexus will assume that the sled is gone. Based on that, Nexus will
-- reallocate resources currently on the expunged sled to other sleds, etc.
-- Once the expunged sled no longer has any resources attached to it, Nexus
-- will mark it as decommissioned.
CREATE TYPE IF NOT EXISTS omicron.public.sled_state AS ENUM (
    -- The sled has resources of any kind allocated on it, or, is available for
    -- new resources.
    --
    -- The sled can be in this state and have a different sled policy, e.g.
    -- "expunged".
    'active',

    -- The sled no longer has resources allocated on it, now or in the future.
    --
    -- This is a terminal state. This state is only valid if the sled policy is
    -- 'expunged'.
    'decommissioned'
);

CREATE TABLE IF NOT EXISTS omicron.public.sled (
    /* Identity metadata (asset) */
    id UUID PRIMARY KEY,
    time_created TIMESTAMPTZ NOT NULL,
    time_modified TIMESTAMPTZ NOT NULL,
    time_deleted TIMESTAMPTZ,
    rcgen INT NOT NULL,

    /* FK into the Rack table */
    rack_id UUID NOT NULL,

    /* Idenfities if this Sled is a Scrimlet */
    is_scrimlet BOOL NOT NULL,

    /* Baseboard information about the sled */
    serial_number STRING(63) NOT NULL,
    part_number STRING(63) NOT NULL,
    revision INT8 NOT NULL,

    /* CPU & RAM summary for the sled */
    usable_hardware_threads INT8 CHECK (usable_hardware_threads BETWEEN 0 AND 4294967295) NOT NULL,
    usable_physical_ram INT8 NOT NULL,
    reservoir_size INT8 CHECK (reservoir_size < usable_physical_ram) NOT NULL,

    /* The IP address and bound port of the sled agent server. */
    ip INET NOT NULL,
    port INT4 CHECK (port BETWEEN 0 AND 65535) NOT NULL,

    /* The last address allocated to a propolis instance on this sled. */
    last_used_address INET NOT NULL,

    /* The policy for the sled, updated exclusively by the operator */
    sled_policy omicron.public.sled_policy NOT NULL,

    /* The actual state of the sled, updated exclusively by Nexus */
    sled_state omicron.public.sled_state NOT NULL,

    /* Generation number owned and incremented by the sled-agent */
    sled_agent_gen INT8 NOT NULL DEFAULT 1
);

-- Add an index that ensures a given physical sled (identified by serial and
-- part number) can only be a commissioned member of the control plane once.
--
-- TODO Should `sled` reference `hw_baseboard_id` instead of having its own
-- serial/part columns?
CREATE UNIQUE INDEX IF NOT EXISTS commissioned_sled_uniqueness
    ON omicron.public.sled (serial_number, part_number)
    WHERE sled_state != 'decommissioned';

/* Add an index which lets us look up sleds on a rack */
CREATE UNIQUE INDEX IF NOT EXISTS lookup_sled_by_rack ON omicron.public.sled (
    rack_id,
    id
) WHERE time_deleted IS NULL;

/* Add an index which lets us look up sleds based on policy and state */
CREATE INDEX IF NOT EXISTS lookup_sled_by_policy_and_state ON omicron.public.sled (
    sled_policy,
    sled_state
);

CREATE TYPE IF NOT EXISTS omicron.public.sled_resource_kind AS ENUM (
    -- omicron.public.instance
    'instance'
    -- We expect to other resource kinds here in the future; e.g., to track
    -- resources used by control plane services. For now, we only track
    -- instances.
);

-- Accounting for programs using resources on a sled
CREATE TABLE IF NOT EXISTS omicron.public.sled_resource (
    -- Should match the UUID of the corresponding resource
    id UUID PRIMARY KEY,

    -- The sled where resources are being consumed
    sled_id UUID NOT NULL,

    -- The maximum number of hardware threads usable by this resource
    hardware_threads INT8 NOT NULL,

    -- The maximum amount of RSS RAM provisioned to this resource
    rss_ram INT8 NOT NULL,

    -- The maximum amount of Reservoir RAM provisioned to this resource
    reservoir_ram INT8 NOT NULL,

    -- Identifies the type of the resource
    kind omicron.public.sled_resource_kind NOT NULL
);

-- Allow looking up all resources which reside on a sled
CREATE UNIQUE INDEX IF NOT EXISTS lookup_resource_by_sled ON omicron.public.sled_resource (
    sled_id,
    id
);


-- Table of all sled subnets allocated for sleds added to an already initialized
-- rack. The sleds in this table and their allocated subnets are created before
-- a sled is added to the `sled` table. Addition to the `sled` table occurs
-- after the sled is initialized and notifies Nexus about itself.
--
-- For simplicity and space savings, this table doesn't actually contain the
-- full subnets for a given sled, but only the octet that extends a /56 rack
-- subnet to a /64 sled subnet. The rack subnet is maintained in the `rack`
-- table.
--
-- This table does not include subnet octets allocated during RSS and therefore
-- all of the octets start at 33. This makes the data in this table purely additive
-- post-RSS, which also implies that we cannot re-use subnet octets if an original
-- sled that was part of RSS was removed from the cluster.
CREATE TABLE IF NOT EXISTS omicron.public.sled_underlay_subnet_allocation (
    -- The physical identity of the sled
    -- (foreign key into `hw_baseboard_id` table)
    hw_baseboard_id UUID,

    -- The rack to which a sled is being added
    -- (foreign key into `rack` table)
    --
    -- We require this because the sled is not yet part of the sled table when
    -- we first allocate a subnet for it.
    rack_id UUID NOT NULL,

    -- The sled to which a subnet is being allocated
    --
    -- Eventually will be a foreign key into the `sled` table when the sled notifies nexus
    -- about itself after initialization.
    sled_id UUID NOT NULL,

    -- The octet that extends a /56 rack subnet to a /64 sled subnet
    --
    -- Always between 33 and 255 inclusive
    subnet_octet INT2 NOT NULL UNIQUE CHECK (subnet_octet BETWEEN 33 AND 255),

    PRIMARY KEY (hw_baseboard_id, sled_id)
);

-- Add an index which allows pagination by {rack_id, sled_id} pairs.
CREATE UNIQUE INDEX IF NOT EXISTS lookup_subnet_allocation_by_rack_and_sled ON omicron.public.sled_underlay_subnet_allocation (
    rack_id,
    sled_id
);

/*
 * Switches
 */

CREATE TABLE IF NOT EXISTS omicron.public.switch (
    /* Identity metadata (asset) */
    id UUID PRIMARY KEY,
    time_created TIMESTAMPTZ NOT NULL,
    time_modified TIMESTAMPTZ NOT NULL,
    time_deleted TIMESTAMPTZ,
    rcgen INT NOT NULL,

    /* FK into the Rack table */
    rack_id UUID NOT NULL,

    /* Baseboard information about the switch */
    serial_number STRING(63) NOT NULL,
    part_number STRING(63) NOT NULL,
    revision INT8 NOT NULL
);

/* Add an index which lets us look up switches on a rack */
CREATE UNIQUE INDEX IF NOT EXISTS lookup_switch_by_rack ON omicron.public.switch (
    rack_id,
    id
) WHERE time_deleted IS NULL;

/*
 * Services
 */

CREATE TYPE IF NOT EXISTS omicron.public.service_kind AS ENUM (
  'clickhouse',
  'clickhouse_keeper',
  'cockroach',
  'crucible',
  'crucible_pantry',
  'dendrite',
  'external_dns',
  'internal_dns',
  'nexus',
  'ntp',
  'oximeter',
  'tfport',
  'mgd'
);

CREATE TYPE IF NOT EXISTS omicron.public.physical_disk_kind AS ENUM (
  'm2',
  'u2'
);

-- The disposition for a particular physical disk.
-- This is updated by the operator, either explicitly through an operator API,
-- or implicitly when altering sled policy.
CREATE TYPE IF NOT EXISTS omicron.public.physical_disk_policy AS ENUM (
    -- The disk is in service, and new resources can be provisioned onto it.
    'in_service',
    -- The disk has been, or will be, removed from the rack, and it should be
    -- assumed that any resources currently on it are now permanently missing.
    'expunged'
);

-- The actual state of a physical disk. This is updated exclusively by Nexus.
--
-- Nexus's goal is to match the physical disk's state with the
-- operator-indicated policy. For example, if the policy is "expunged" and the
-- state is "active", Nexus will assume that the physical disk is gone. Based
-- on that, Nexus will reallocate resources currently on the expunged disk
-- elsewhere, etc. Once the expunged disk no longer has any resources attached
-- to it, Nexus will mark it as decommissioned.
CREATE TYPE IF NOT EXISTS omicron.public.physical_disk_state AS ENUM (
    -- The disk has resources of any kind allocated on it, or, is available for
    -- new resources.
    --
    -- The disk can be in this state and have a different policy, e.g.
    -- "expunged".
    'active',

    -- The disk no longer has resources allocated on it, now or in the future.
    --
    -- This is a terminal state. This state is only valid if the policy is
    -- 'expunged'.
    'decommissioned'
);

-- A physical disk which exists inside the rack.
CREATE TABLE IF NOT EXISTS omicron.public.physical_disk (
    id UUID PRIMARY KEY,
    time_created TIMESTAMPTZ NOT NULL,
    time_modified TIMESTAMPTZ NOT NULL,
    time_deleted TIMESTAMPTZ,
    rcgen INT NOT NULL,

    vendor STRING(63) NOT NULL,
    serial STRING(63) NOT NULL,
    model STRING(63) NOT NULL,

    variant omicron.public.physical_disk_kind NOT NULL,

    -- FK into the Sled table
    sled_id UUID NOT NULL,

    disk_policy omicron.public.physical_disk_policy NOT NULL,
    disk_state omicron.public.physical_disk_state NOT NULL
);

-- This constraint only needs to be upheld for disks that are not deleted
-- nor decommissioned.
CREATE UNIQUE INDEX IF NOT EXISTS vendor_serial_model_unique on omicron.public.physical_disk (
  vendor, serial, model
) WHERE time_deleted IS NULL AND disk_state != 'decommissioned';

CREATE UNIQUE INDEX IF NOT EXISTS lookup_physical_disk_by_variant ON omicron.public.physical_disk (
    variant,
    id
) WHERE time_deleted IS NULL;

-- Make it efficient to look up physical disks by Sled.
CREATE UNIQUE INDEX IF NOT EXISTS lookup_physical_disk_by_sled ON omicron.public.physical_disk (
    sled_id,
    id
);

-- x509 certificates which may be used by services
CREATE TABLE IF NOT EXISTS omicron.public.certificate (
    -- Identity metadata (resource)
    id UUID PRIMARY KEY,
    name STRING(63) NOT NULL,
    description STRING(512) NOT NULL,
    time_created TIMESTAMPTZ NOT NULL,
    time_modified TIMESTAMPTZ NOT NULL,
    time_deleted TIMESTAMPTZ,

    -- which Silo this certificate is used for
    silo_id UUID NOT NULL,

    -- The service type which should use this certificate
    service omicron.public.service_kind NOT NULL,

    -- cert.pem file (certificate chain in PEM format) as a binary blob
    cert BYTES NOT NULL,

    -- key.pem file (private key in PEM format) as a binary blob
    key BYTES NOT NULL
);

-- Add an index which lets us look up certificates for a particular service
-- class.
CREATE UNIQUE INDEX IF NOT EXISTS lookup_certificate_by_service ON omicron.public.certificate (
    service,
    id
) WHERE
    time_deleted IS NULL;

-- Add an index which enforces that certificates have unique names, and which
-- allows pagination-by-name.
CREATE UNIQUE INDEX IF NOT EXISTS lookup_certificate_by_silo ON omicron.public.certificate (
    silo_id,
    name
) WHERE
    time_deleted IS NULL;

-- A table describing virtual resource provisioning which may be associated
-- with a collection of objects, including:
-- - Projects
-- - Silos
-- - Fleet
CREATE TABLE IF NOT EXISTS omicron.public.virtual_provisioning_collection (
    -- Should match the UUID of the corresponding collection.
    id UUID PRIMARY KEY,
    time_modified TIMESTAMPTZ NOT NULL DEFAULT NOW(),

    -- Identifies the type of the collection.
    collection_type STRING(63) NOT NULL,

    -- The amount of physical disk space which has been provisioned
    -- on behalf of the collection.
    virtual_disk_bytes_provisioned INT8 NOT NULL,

    -- The number of CPUs provisioned by VMs.
    cpus_provisioned INT8 NOT NULL,

    -- The amount of RAM provisioned by VMs.
    ram_provisioned INT8 NOT NULL
);

-- A table describing a single virtual resource which has been provisioned.
-- This may include:
-- - Disks
-- - Instances
-- - Snapshots
--
-- NOTE: You might think to yourself: "This table looks an awful lot like
-- the 'virtual_provisioning_collection' table, could they be condensed into
-- a single table?"
-- The answer to this question is unfortunately: "No". We use CTEs to both
-- UPDATE the collection table while INSERTing rows in the resource table, and
-- this would not be allowed if they came from the same table due to:
-- https://www.cockroachlabs.com/docs/v22.2/known-limitations#statements-containing-multiple-modification-subqueries-of-the-same-table-are-disallowed
-- However, by using separate tables, the CTE is able to function correctly.
CREATE TABLE IF NOT EXISTS omicron.public.virtual_provisioning_resource (
    -- Should match the UUID of the corresponding collection.
    id UUID PRIMARY KEY,
    time_modified TIMESTAMPTZ NOT NULL DEFAULT NOW(),

    -- Identifies the type of the resource.
    resource_type STRING(63) NOT NULL,

    -- The amount of physical disk space which has been provisioned
    -- on behalf of the resource.
    virtual_disk_bytes_provisioned INT8 NOT NULL,

    -- The number of CPUs provisioned.
    cpus_provisioned INT8 NOT NULL,

    -- The amount of RAM provisioned.
    ram_provisioned INT8 NOT NULL
);

-- ZPools of Storage, attached to Sleds.
-- These are backed by a single physical disk.
--
-- For information about the provisioned zpool, reference the
-- "omicron.public.inv_zpool" table, which returns information
-- that has actually been returned from the underlying sled.
CREATE TABLE IF NOT EXISTS omicron.public.zpool (
    /* Identity metadata (asset) */
    id UUID PRIMARY KEY,
    time_created TIMESTAMPTZ NOT NULL,
    time_modified TIMESTAMPTZ NOT NULL,
    time_deleted TIMESTAMPTZ,
    rcgen INT NOT NULL,

    /* FK into the Sled table */
    sled_id UUID NOT NULL,

    /* FK into the Physical Disk table */
    physical_disk_id UUID NOT NULL
);

/* Create an index on the physical disk id */
CREATE INDEX IF NOT EXISTS lookup_zpool_by_disk on omicron.public.zpool (
    physical_disk_id,
    id
) WHERE physical_disk_id IS NOT NULL AND time_deleted IS NULL;

CREATE TYPE IF NOT EXISTS omicron.public.dataset_kind AS ENUM (
  'crucible',
  'cockroach',
  'clickhouse',
  'clickhouse_keeper',
  'external_dns',
  'internal_dns',
  'zone_root',
  'zone',
  'debug'
);

/*
 * A dataset of allocated space within a zpool.
 */
CREATE TABLE IF NOT EXISTS omicron.public.dataset (
    /* Identity metadata (asset) */
    id UUID PRIMARY KEY,
    time_created TIMESTAMPTZ NOT NULL,
    time_modified TIMESTAMPTZ NOT NULL,
    time_deleted TIMESTAMPTZ,
    rcgen INT NOT NULL,

    /* FK into the Pool table */
    pool_id UUID NOT NULL,

    /* Contact information for the dataset */
    ip INET,
    port INT4 CHECK (port BETWEEN 0 AND 65535),

    kind omicron.public.dataset_kind NOT NULL,

    /* An upper bound on the amount of space that might be in-use */
    size_used INT,

    /* Only valid if kind = zone -- the name of this zone */
    zone_name TEXT,

    /* Crucible must make use of 'size_used'; other datasets manage their own storage */
    CONSTRAINT size_used_column_set_for_crucible CHECK (
      (kind != 'crucible') OR
      (kind = 'crucible' AND size_used IS NOT NULL)
    ),

    CONSTRAINT ip_and_port_set_for_crucible CHECK (
      (kind != 'crucible') OR
      (kind = 'crucible' AND ip IS NOT NULL and port IS NOT NULL)
    ),

    CONSTRAINT zone_name_for_zone_kind CHECK (
      (kind != 'zone') OR
      (kind = 'zone' AND zone_name IS NOT NULL)
    )
);

/* Create an index on the size usage for Crucible's allocation */
CREATE INDEX IF NOT EXISTS lookup_dataset_by_size_used_crucible on omicron.public.dataset (
    size_used
) WHERE size_used IS NOT NULL AND time_deleted IS NULL AND kind = 'crucible';

/* Create an index on the size usage for any dataset */
CREATE INDEX IF NOT EXISTS lookup_dataset_by_size_used on omicron.public.dataset (
    size_used
) WHERE size_used IS NOT NULL AND time_deleted IS NULL;

/* Create an index on the zpool id */
CREATE INDEX IF NOT EXISTS lookup_dataset_by_zpool on omicron.public.dataset (
    pool_id,
    id
) WHERE pool_id IS NOT NULL AND time_deleted IS NULL;

/*
 * A region of space allocated to Crucible Downstairs, within a dataset.
 */
CREATE TABLE IF NOT EXISTS omicron.public.region (
    /* Identity metadata (asset) */
    id UUID PRIMARY KEY,
    time_created TIMESTAMPTZ NOT NULL,
    time_modified TIMESTAMPTZ NOT NULL,

    /* FK into the dataset table */
    dataset_id UUID NOT NULL,

    /* FK into the volume table */
    volume_id UUID NOT NULL,

    /* Metadata describing the region */
    block_size INT NOT NULL,
    blocks_per_extent INT NOT NULL,
    extent_count INT NOT NULL,

    port INT4,

    read_only BOOL NOT NULL
);

/*
 * Allow all regions belonging to a disk to be accessed quickly.
 */
CREATE UNIQUE INDEX IF NOT EXISTS lookup_region_by_volume on omicron.public.region (
    volume_id,
    id
);

/*
 * Allow all regions belonging to a dataset to be accessed quickly.
 */
CREATE UNIQUE INDEX IF NOT EXISTS lookup_region_by_dataset on omicron.public.region (
    dataset_id,
    id
);

CREATE INDEX IF NOT EXISTS lookup_regions_missing_ports
    on omicron.public.region (id)
    WHERE port IS NULL;

/*
 * A snapshot of a region, within a dataset.
 */
CREATE TABLE IF NOT EXISTS omicron.public.region_snapshot (
    dataset_id UUID NOT NULL,
    region_id UUID NOT NULL,

    /* Associated higher level virtual snapshot */
    snapshot_id UUID NOT NULL,

    /*
     * Target string, for identification as part of
     * volume construction request(s)
     */
    snapshot_addr TEXT NOT NULL,

    /* How many volumes reference this? */
    volume_references INT8 NOT NULL,

    /* Is this currently part of some resources_to_delete? */
    deleting BOOL NOT NULL,

    PRIMARY KEY (dataset_id, region_id, snapshot_id)
);

/* Index for use during join with region table */
CREATE INDEX IF NOT EXISTS lookup_region_by_dataset on omicron.public.region_snapshot (
    dataset_id, region_id
);

/*
 * Index on volume_references and snapshot_addr for crucible
 * resource accounting lookup
 */
CREATE INDEX IF NOT EXISTS lookup_region_snapshot_by_volume_reference on omicron.public.region_snapshot (
    volume_references
);

CREATE INDEX IF NOT EXISTS lookup_region_snapshot_by_snapshot_addr on omicron.public.region_snapshot (
    snapshot_addr
);

/*
 * A volume within Crucible
 */
CREATE TABLE IF NOT EXISTS omicron.public.volume (
    id UUID PRIMARY KEY,
    time_created TIMESTAMPTZ NOT NULL,
    time_modified TIMESTAMPTZ NOT NULL,
    time_deleted TIMESTAMPTZ,

    /* child resource generation number, per RFD 192 */
    rcgen INT NOT NULL,

    /*
     * A JSON document describing the construction of the volume, including all
     * sub volumes. This is what will be POSTed to propolis, and eventually
     * consumed by some Upstairs code to perform the volume creation. The Rust
     * type of this column should be Crucible::VolumeConstructionRequest.
     */
    data TEXT NOT NULL,

    /*
     * A JSON document describing what resources to clean up when deleting this
     * volume. The Rust type of this column should be the CrucibleResources
     * enum.
     */
    resources_to_clean_up TEXT
);

/* Quickly find deleted volumes */
CREATE INDEX IF NOT EXISTS lookup_volume_by_deleted on omicron.public.volume (
    time_deleted
);

/*
 * Silos
 */

CREATE TYPE IF NOT EXISTS omicron.public.authentication_mode AS ENUM (
  'local',
  'saml'
);

CREATE TYPE IF NOT EXISTS omicron.public.user_provision_type AS ENUM (
  'api_only',
  'jit'
);

CREATE TABLE IF NOT EXISTS omicron.public.silo (
    /* Identity metadata */
    id UUID PRIMARY KEY,
    name STRING(63) NOT NULL,
    description STRING(512) NOT NULL,
    time_created TIMESTAMPTZ NOT NULL,
    time_modified TIMESTAMPTZ NOT NULL,
    time_deleted TIMESTAMPTZ,

    discoverable BOOL NOT NULL,
    authentication_mode omicron.public.authentication_mode NOT NULL,
    user_provision_type omicron.public.user_provision_type NOT NULL,

    mapped_fleet_roles JSONB NOT NULL,

    /* child resource generation number, per RFD 192 */
    rcgen INT NOT NULL
);

CREATE UNIQUE INDEX IF NOT EXISTS lookup_silo_by_name ON omicron.public.silo (
    name
) WHERE
    time_deleted IS NULL;

/*
 * Silo users
 */
CREATE TABLE IF NOT EXISTS omicron.public.silo_user (
    id UUID PRIMARY KEY,
    time_created TIMESTAMPTZ NOT NULL,
    time_modified TIMESTAMPTZ NOT NULL,
    time_deleted TIMESTAMPTZ,

    silo_id UUID NOT NULL,
    external_id TEXT NOT NULL
);

/* This index lets us quickly find users for a given silo. */
CREATE UNIQUE INDEX IF NOT EXISTS lookup_silo_user_by_silo ON omicron.public.silo_user (
    silo_id,
    external_id
) WHERE
    time_deleted IS NULL;

CREATE TABLE IF NOT EXISTS omicron.public.silo_user_password_hash (
    silo_user_id UUID NOT NULL,
    hash TEXT NOT NULL,
    time_created TIMESTAMPTZ NOT NULL,

    PRIMARY KEY(silo_user_id)
);

/*
 * Silo groups
 */

CREATE TABLE IF NOT EXISTS omicron.public.silo_group (
    id UUID PRIMARY KEY,
    time_created TIMESTAMPTZ NOT NULL,
    time_modified TIMESTAMPTZ NOT NULL,
    time_deleted TIMESTAMPTZ,

    silo_id UUID NOT NULL,
    external_id TEXT NOT NULL
);

CREATE UNIQUE INDEX IF NOT EXISTS lookup_silo_group_by_silo ON omicron.public.silo_group (
    silo_id,
    external_id
) WHERE
    time_deleted IS NULL;

/*
 * Silo group membership
 */

CREATE TABLE IF NOT EXISTS omicron.public.silo_group_membership (
    silo_group_id UUID NOT NULL,
    silo_user_id UUID NOT NULL,

    PRIMARY KEY (silo_group_id, silo_user_id)
);

/*
 * The primary key lets us paginate through the users in a group.  We need to
 * index the same fields in the reverse order to be able to paginate through the
 * groups that a user is in.
 */
CREATE INDEX IF NOT EXISTS lookup_silo_group_by_user ON omicron.public.silo_group_membership (
    silo_user_id,
    silo_group_id
);

/*
 * Silo identity provider list
 */

CREATE TYPE IF NOT EXISTS omicron.public.provider_type AS ENUM (
  'saml'
);

CREATE TABLE IF NOT EXISTS omicron.public.identity_provider (
    /* Identity metadata */
    id UUID PRIMARY KEY,
    name STRING(63) NOT NULL,
    description STRING(512) NOT NULL,
    time_created TIMESTAMPTZ NOT NULL,
    time_modified TIMESTAMPTZ NOT NULL,
    time_deleted TIMESTAMPTZ,

    silo_id UUID NOT NULL,
    provider_type omicron.public.provider_type NOT NULL
);

CREATE UNIQUE INDEX IF NOT EXISTS lookup_idp_by_silo_id ON omicron.public.identity_provider (
    silo_id,
    id
) WHERE
    time_deleted IS NULL;

CREATE UNIQUE INDEX IF NOT EXISTS lookup_idp_by_silo_name ON omicron.public.identity_provider (
    silo_id,
    name
) WHERE
    time_deleted IS NULL;

/*
 * Silo SAML identity provider
 */
CREATE TABLE IF NOT EXISTS omicron.public.saml_identity_provider (
    /* Identity metadata */
    id UUID PRIMARY KEY,
    name STRING(63) NOT NULL,
    description STRING(512) NOT NULL,
    time_created TIMESTAMPTZ NOT NULL,
    time_modified TIMESTAMPTZ NOT NULL,
    time_deleted TIMESTAMPTZ,

    silo_id UUID NOT NULL,

    idp_metadata_document_string TEXT NOT NULL,

    idp_entity_id TEXT NOT NULL,
    sp_client_id TEXT NOT NULL,
    acs_url TEXT NOT NULL,
    slo_url TEXT NOT NULL,
    technical_contact_email TEXT NOT NULL,

    public_cert TEXT,
    private_key TEXT,

    group_attribute_name TEXT
);

CREATE UNIQUE INDEX IF NOT EXISTS lookup_saml_idp_by_silo_id ON omicron.public.saml_identity_provider (
    silo_id,
    id
) WHERE
    time_deleted IS NULL;

CREATE UNIQUE INDEX IF NOT EXISTS lookup_saml_idp_by_silo_name ON omicron.public.saml_identity_provider (
    silo_id,
    name
) WHERE
    time_deleted IS NULL;

/*
 * Users' public SSH keys, per RFD 44
 */
CREATE TABLE IF NOT EXISTS omicron.public.ssh_key (
    id UUID PRIMARY KEY,
    name STRING(63) NOT NULL,
    description STRING(512) NOT NULL,
    time_created TIMESTAMPTZ NOT NULL,
    time_modified TIMESTAMPTZ NOT NULL,
    time_deleted TIMESTAMPTZ,

    /* FK into silo_user table */
    silo_user_id UUID NOT NULL,

    /*
     * A 4096 bit RSA key without comment encodes to 726 ASCII characters.
     * A (256 bit) Ed25519 key w/o comment encodes to 82 ASCII characters.
     */
    public_key STRING(1023) NOT NULL
);

CREATE UNIQUE INDEX IF NOT EXISTS lookup_ssh_key_by_silo_user ON omicron.public.ssh_key (
    silo_user_id,
    name
) WHERE
    time_deleted IS NULL;

/**
 * Represents the SSH keys copied to an instance at create time by cloud-init.
 * Entries are added here when an instance is created (with configured SSH keys)
 * and removed when the instance is destroyed.
 *
 * TODO: Should this have time created / time deleted
 */
CREATE TABLE IF NOT EXISTS omicron.public.instance_ssh_key (
    instance_id UUID NOT NULL,
    ssh_key_id UUID NOT NULL,
    PRIMARY KEY (instance_id, ssh_key_id)
);

CREATE TABLE IF NOT EXISTS omicron.public.silo_quotas (
    silo_id UUID PRIMARY KEY,
    time_created TIMESTAMPTZ NOT NULL,
    time_modified TIMESTAMPTZ NOT NULL,
    cpus INT8 NOT NULL,
    memory_bytes INT8 NOT NULL,
    storage_bytes INT8 NOT NULL
);

/**
 * A view of the amount of provisioned and allocated (set by quotas) resources
 * on a given silo.
 */
CREATE VIEW IF NOT EXISTS omicron.public.silo_utilization
AS SELECT
    c.id AS silo_id,
    s.name AS silo_name,
    c.cpus_provisioned AS cpus_provisioned,
    c.ram_provisioned AS memory_provisioned,
    c.virtual_disk_bytes_provisioned AS storage_provisioned,
    q.cpus AS cpus_allocated,
    q.memory_bytes AS memory_allocated,
    q.storage_bytes AS storage_allocated,
    s.discoverable as silo_discoverable
FROM
    omicron.public.virtual_provisioning_collection AS c
    RIGHT JOIN omicron.public.silo_quotas AS q
    ON c.id = q.silo_id
    INNER JOIN omicron.public.silo AS s
    ON c.id = s.id
WHERE
    c.collection_type = 'Silo'
AND
    s.time_deleted IS NULL;

/*
 * Projects
 */

CREATE TABLE IF NOT EXISTS omicron.public.project (
    /* Identity metadata (resource) */
    id UUID PRIMARY KEY,
    name STRING(63) NOT NULL,
    description STRING(512) NOT NULL,
    time_created TIMESTAMPTZ NOT NULL,
    time_modified TIMESTAMPTZ NOT NULL,
    /* Indicates that the object has been deleted */
    time_deleted TIMESTAMPTZ,

    /* child resource generation number, per RFD 192 */
    rcgen INT NOT NULL,

    /* Which silo this project belongs to */
    silo_id UUID NOT NULL /* foreign key into "silo" table */
);

CREATE UNIQUE INDEX IF NOT EXISTS lookup_project_by_silo ON omicron.public.project (
    silo_id,
    name
) WHERE
    time_deleted IS NULL;

/*
 * Instances
 */

CREATE TYPE IF NOT EXISTS omicron.public.instance_state_v2 AS ENUM (
    /* The instance exists in the DB but its create saga is still in flight. */
    'creating',

    /*
     * The instance has no active VMM. Corresponds to the "stopped" external
     * state.
     */
    'no_vmm',

    /* The instance's state is derived from its active VMM's state. */
    'vmm',

    /* Something bad happened while trying to interact with the instance. */
    'failed',

    /* The instance has been destroyed. */
    'destroyed'
);

CREATE TYPE IF NOT EXISTS omicron.public.vmm_state AS ENUM (
    'starting',
    'running',
    'stopping',
    'stopped',
    'rebooting',
    'migrating',
    'failed',
    'destroyed',
    'saga_unwound'
);

/*
 * TODO consider how we want to manage multiple sagas operating on the same
 * Instance -- e.g., reboot concurrent with destroy or concurrent reboots or the
 * like.  Or changing # of CPUs or memory size.
 */
CREATE TABLE IF NOT EXISTS omicron.public.instance (
    /* Identity metadata (resource) */
    id UUID PRIMARY KEY,
    name STRING(63) NOT NULL,
    description STRING(512) NOT NULL,
    time_created TIMESTAMPTZ NOT NULL,
    time_modified TIMESTAMPTZ NOT NULL,
    /* Indicates that the object has been deleted */
    /* This is redundant for Instances, but we keep it here for consistency. */
    time_deleted TIMESTAMPTZ,

    /* Every Instance is in exactly one Project at a time. */
    project_id UUID NOT NULL,

    /* user data for instance initialization systems (e.g. cloud-init) */
    user_data BYTES NOT NULL,

    /* The last-updated time and generation for the instance's state. */
    time_state_updated TIMESTAMPTZ NOT NULL,
    state_generation INT NOT NULL,

    /* FK into `vmm` for the Propolis server that's backing this instance. */
    active_propolis_id UUID,

    /* FK into `vmm` for the migration target Propolis server, if one exists. */
    target_propolis_id UUID,

    /* Identifies any ongoing migration for this instance. */
    migration_id UUID,

    /* Instance configuration */
    ncpus INT NOT NULL,
    memory INT NOT NULL,
    hostname STRING(63) NOT NULL,
    boot_on_fault BOOL NOT NULL DEFAULT false,

    /* ID of the instance update saga that has locked this instance for
     * updating, if one exists. */
    updater_id UUID,

    /* Generation of the instance updater lock */
    updater_gen INT NOT NULL DEFAULT 0,

    /*
     * The internal instance state. If this is 'vmm', the externally-visible
     * instance state is derived from its active VMM's state. This column is
     * distant from its generation number and update time because it is
     * deleted and recreated by the schema upgrade process; see the
     * `separate-instance-and-vmm-states` schema change for details.
     */
    state omicron.public.instance_state_v2 NOT NULL,

    CONSTRAINT vmm_iff_active_propolis CHECK (
        ((state = 'vmm') AND (active_propolis_id IS NOT NULL)) OR
        ((state != 'vmm') AND (active_propolis_id IS NULL))
    )
);

-- Names for instances within a project should be unique
CREATE UNIQUE INDEX IF NOT EXISTS lookup_instance_by_project ON omicron.public.instance (
    project_id,
    name
) WHERE
    time_deleted IS NULL;

/*
 * A special view of an instance provided to operators for insights into what's running
 * on a sled.
 *
 * This view requires the VMM table, which doesn't exist yet, so create a
 * "placeholder" view here and replace it with the full view once the table is
 * defined. See the README for more context.
 */

CREATE VIEW IF NOT EXISTS omicron.public.sled_instance
AS SELECT
    instance.id
FROM
    omicron.public.instance AS instance
WHERE
    instance.time_deleted IS NULL;

/*
 * Guest-Visible, Virtual Disks
 */

/*
 * TODO The Rust enum to which this type is converted
 * carries data in some of its variants, such as the UUID
 * of the instance to which a disk is attached.
 *
 * This makes the conversion to/from this enum type here much
 * more difficult, since we need a way to manage that data
 * coherently.
 *
 * See <https://github.com/oxidecomputer/omicron/issues/312>.
 */
-- CREATE TYPE omicron.public.DiskState AS ENUM (
--     'creating',
--     'detached',
--     'attaching',
--     'attached',
--     'detaching',
--     'destroyed',
--     'faulted'
-- );

CREATE TYPE IF NOT EXISTS omicron.public.block_size AS ENUM (
  '512',
  '2048',
  '4096'
);

CREATE TABLE IF NOT EXISTS omicron.public.disk (
    /* Identity metadata (resource) */
    id UUID PRIMARY KEY,
    name STRING(63) NOT NULL,
    description STRING(512) NOT NULL,
    time_created TIMESTAMPTZ NOT NULL,
    time_modified TIMESTAMPTZ NOT NULL,
    /* Indicates that the object has been deleted */
    /* This is redundant for Disks, but we keep it here for consistency. */
    time_deleted TIMESTAMPTZ,

    /* child resource generation number, per RFD 192 */
    rcgen INT NOT NULL,

    /* Every Disk is in exactly one Project at a time. */
    project_id UUID NOT NULL,

    /* Every disk consists of a root volume */
    volume_id UUID NOT NULL,

    /*
     * TODO Would it make sense for the runtime state to live in a separate
     * table?
     */
    /* Runtime state */
    -- disk_state omicron.public.DiskState NOT NULL, /* TODO see above */
    disk_state STRING(32) NOT NULL,
    /*
     * Every Disk may be attaching to, attached to, or detaching from at most
     * one Instance at a time.
     */
    attach_instance_id UUID,
    state_generation INT NOT NULL,
    slot INT2 CHECK (slot >= 0 AND slot < 8),
    time_state_updated TIMESTAMPTZ NOT NULL,

    /* Disk configuration */
    size_bytes INT NOT NULL,
    block_size omicron.public.block_size NOT NULL,
    origin_snapshot UUID,
    origin_image UUID,

    pantry_address TEXT
);

CREATE UNIQUE INDEX IF NOT EXISTS lookup_disk_by_project ON omicron.public.disk (
    project_id,
    name
) WHERE
    time_deleted IS NULL;

CREATE UNIQUE INDEX IF NOT EXISTS lookup_disk_by_instance ON omicron.public.disk (
    attach_instance_id,
    id
) WHERE
    time_deleted IS NULL AND attach_instance_id IS NOT NULL;

CREATE UNIQUE INDEX IF NOT EXISTS lookup_deleted_disk ON omicron.public.disk (
    id
) WHERE
    time_deleted IS NOT NULL;

CREATE UNIQUE INDEX IF NOT EXISTS lookup_disk_by_volume_id ON omicron.public.disk (
    volume_id
) WHERE
    time_deleted IS NULL;

CREATE TABLE IF NOT EXISTS omicron.public.image (
    /* Identity metadata (resource) */
    id UUID PRIMARY KEY,
    name STRING(63) NOT NULL,
    description STRING(512) NOT NULL,
    time_created TIMESTAMPTZ NOT NULL,
    time_modified TIMESTAMPTZ NOT NULL,
    /* Indicates that the object has been deleted */
    time_deleted TIMESTAMPTZ,

    silo_id UUID NOT NULL,
    project_id UUID,

    volume_id UUID NOT NULL,

    url STRING(8192),
    os STRING(64) NOT NULL,
    version STRING(64) NOT NULL,
    digest TEXT,
    block_size omicron.public.block_size NOT NULL,
    size_bytes INT NOT NULL
);

CREATE VIEW IF NOT EXISTS omicron.public.project_image AS
SELECT
    id,
    name,
    description,
    time_created,
    time_modified,
    time_deleted,
    silo_id,
    project_id,
    volume_id,
    url,
    os,
    version,
    digest,
    block_size,
    size_bytes
FROM
    omicron.public.image
WHERE
    project_id IS NOT NULL;

CREATE VIEW IF NOT EXISTS omicron.public.silo_image AS
SELECT
    id,
    name,
    description,
    time_created,
    time_modified,
    time_deleted,
    silo_id,
    volume_id,
    url,
    os,
    version,
    digest,
    block_size,
    size_bytes
FROM
    omicron.public.image
WHERE
    project_id IS NULL;

/* Index for silo images */
CREATE UNIQUE INDEX IF NOT EXISTS lookup_image_by_silo on omicron.public.image (
    silo_id,
    name
) WHERE
    time_deleted is NULL AND
    project_id is NULL;

/* Index for project images */
CREATE UNIQUE INDEX IF NOT EXISTS lookup_image_by_silo_and_project on omicron.public.image (
    silo_id,
    project_id,
    name
) WHERE
    time_deleted is NULL AND
    project_id is NOT NULL;

CREATE TYPE IF NOT EXISTS omicron.public.snapshot_state AS ENUM (
  'creating',
  'ready',
  'faulted',
  'destroyed'
);

CREATE TABLE IF NOT EXISTS omicron.public.snapshot (
    /* Identity metadata (resource) */
    id UUID PRIMARY KEY,
    name STRING(63) NOT NULL,
    description STRING(512) NOT NULL,
    time_created TIMESTAMPTZ NOT NULL,
    time_modified TIMESTAMPTZ NOT NULL,
    /* Indicates that the object has been deleted */
    time_deleted TIMESTAMPTZ,

    /* Every Snapshot is in exactly one Project at a time. */
    project_id UUID NOT NULL,

    /* Every Snapshot originated from a single disk */
    disk_id UUID NOT NULL,

    /* Every Snapshot consists of a root volume */
    volume_id UUID NOT NULL,

    /* Where will the scrubbed blocks eventually land? */
    destination_volume_id UUID NOT NULL,

    gen INT NOT NULL,
    state omicron.public.snapshot_state NOT NULL,
    block_size omicron.public.block_size NOT NULL,

    /* Disk configuration (from the time the snapshot was taken) */
    size_bytes INT NOT NULL
);

CREATE UNIQUE INDEX IF NOT EXISTS lookup_snapshot_by_project ON omicron.public.snapshot (
    project_id,
    name
) WHERE
    time_deleted IS NULL;

/*
 * Oximeter collector servers.
 */
CREATE TABLE IF NOT EXISTS omicron.public.oximeter (
    id UUID PRIMARY KEY,
    time_created TIMESTAMPTZ NOT NULL,
    time_modified TIMESTAMPTZ NOT NULL,
    ip INET NOT NULL,
    port INT4 CHECK (port BETWEEN 0 AND 65535) NOT NULL
);

/*
 * The kind of metric producer each record corresponds to.
 */
CREATE TYPE IF NOT EXISTS omicron.public.producer_kind AS ENUM (
    -- A sled agent for an entry in the sled table.
    'sled_agent',
    -- A service in a blueprint (typically the current target blueprint, but it
    -- may reference a prior blueprint if the service is in the process of being
    -- removed).
    'service',
    -- A Propolis VMM for an instance in the omicron.public.instance table
    'instance'
);

/*
 * Information about registered metric producers.
 */
CREATE TABLE IF NOT EXISTS omicron.public.metric_producer (
    id UUID PRIMARY KEY,
    time_created TIMESTAMPTZ NOT NULL,
    time_modified TIMESTAMPTZ NOT NULL,
    kind omicron.public.producer_kind NOT NULL,
    ip INET NOT NULL,
    port INT4 CHECK (port BETWEEN 0 AND 65535) NOT NULL,
    interval FLOAT NOT NULL,
    /* Oximeter collector instance to which this metric producer is assigned. */
    oximeter_id UUID NOT NULL
);

CREATE UNIQUE INDEX IF NOT EXISTS lookup_producer_by_oximeter ON omicron.public.metric_producer (
    oximeter_id,
    id
);

CREATE INDEX IF NOT EXISTS lookup_producer_by_time_modified ON omicron.public.metric_producer (
    time_modified
);

/*
 * VPCs and networking primitives
 */


CREATE TABLE IF NOT EXISTS omicron.public.vpc (
    /* Identity metadata (resource) */
    id UUID PRIMARY KEY,
    name STRING(63) NOT NULL,
    description STRING(512) NOT NULL,
    time_created TIMESTAMPTZ NOT NULL,
    time_modified TIMESTAMPTZ NOT NULL,
    /* Indicates that the object has been deleted */
    time_deleted TIMESTAMPTZ,
    project_id UUID NOT NULL,
    system_router_id UUID NOT NULL,
    dns_name STRING(63) NOT NULL,

    /*
     * The Geneve Virtual Network Identifier for this VPC. Note that this is a
     * 24-bit unsigned value, properties which are checked in the application,
     * not the database.
     */
    vni INT4 NOT NULL,

    /* The IPv6 prefix allocated to subnets. */
    ipv6_prefix INET NOT NULL,

    /* Used to ensure that two requests do not concurrently modify the
       VPC's firewall */
    firewall_gen INT NOT NULL,

    /* Child-resource generation number for VPC Subnets. */
    subnet_gen INT8 NOT NULL
);

CREATE UNIQUE INDEX IF NOT EXISTS lookup_vpc_by_project ON omicron.public.vpc (
    project_id,
    name
) WHERE
    time_deleted IS NULL;

CREATE UNIQUE INDEX IF NOT EXISTS lookup_vpc_by_vni ON omicron.public.vpc (
    vni
) WHERE
    time_deleted IS NULL;

CREATE TABLE IF NOT EXISTS omicron.public.vpc_subnet (
    /* Identity metadata (resource) */
    id UUID PRIMARY KEY,
    name STRING(63) NOT NULL,
    description STRING(512) NOT NULL,
    time_created TIMESTAMPTZ NOT NULL,
    time_modified TIMESTAMPTZ NOT NULL,
    /* Indicates that the object has been deleted */
    time_deleted TIMESTAMPTZ,
    vpc_id UUID NOT NULL,
    /* Child resource creation generation number */
    rcgen INT8 NOT NULL,
    ipv4_block INET NOT NULL,
    ipv6_block INET NOT NULL,
    /* nullable FK to the `vpc_router` table. */
    custom_router_id UUID
);

/* Subnet and network interface names are unique per VPC, not project */
CREATE UNIQUE INDEX IF NOT EXISTS vpc_subnet_vpc_id_name_key ON omicron.public.vpc_subnet (
    vpc_id,
    name
) WHERE
    time_deleted IS NULL;

/* The kind of network interface. */
CREATE TYPE IF NOT EXISTS omicron.public.network_interface_kind AS ENUM (
    /* An interface attached to a guest instance. */
    'instance',

    /* An interface attached to a service. */
    'service',
    'probe'
);

CREATE TABLE IF NOT EXISTS omicron.public.network_interface (
    /* Identity metadata (resource) */
    id UUID PRIMARY KEY,
    name STRING(63) NOT NULL,
    description STRING(512) NOT NULL,
    time_created TIMESTAMPTZ NOT NULL,
    time_modified TIMESTAMPTZ NOT NULL,
    /* Indicates that the object has been deleted */
    time_deleted TIMESTAMPTZ,

    /* The kind of network interface, e.g., instance */
    kind omicron.public.network_interface_kind NOT NULL,

    /*
     * FK into the parent resource of this interface (e.g. Instance, Service)
     * as determined by the `kind`.
     */
    parent_id UUID NOT NULL,

    /* FK into VPC table */
    vpc_id UUID NOT NULL,
    /* FK into VPCSubnet table. */
    subnet_id UUID NOT NULL,

    /*
     * The EUI-48 MAC address of the guest interface.
     *
     * Note that we use the bytes of a 64-bit integer, in big-endian byte order
     * to represent the MAC.
     */
    mac INT8 NOT NULL,

    /* The private VPC IP address of the interface. */
    ip INET NOT NULL,

    /*
     * Limited to 8 NICs per instance. This value must be kept in sync with
     * `crate::nexus::MAX_NICS_PER_INSTANCE`.
     */
    slot INT2 NOT NULL CHECK (slot >= 0 AND slot < 8),

    /* True if this interface is the primary interface.
     *
     * The primary interface appears in DNS and its address is used for external
     * connectivity.
     */
    is_primary BOOL NOT NULL,

    /*
     * A supplementary list of addresses/CIDR blocks which a NIC is
     * *allowed* to send/receive traffic on, in addition to its
     * assigned address.
     */
    transit_ips INET[] NOT NULL DEFAULT ARRAY[]
);

/* A view of the network_interface table for just instance-kind records. */
CREATE VIEW IF NOT EXISTS omicron.public.instance_network_interface AS
SELECT
    id,
    name,
    description,
    time_created,
    time_modified,
    time_deleted,
    parent_id AS instance_id,
    vpc_id,
    subnet_id,
    mac,
    ip,
    slot,
    is_primary,
    transit_ips
FROM
    omicron.public.network_interface
WHERE
    kind = 'instance';

/* A view of the network_interface table for just service-kind records. */
CREATE VIEW IF NOT EXISTS omicron.public.service_network_interface AS
SELECT
    id,
    name,
    description,
    time_created,
    time_modified,
    time_deleted,
    parent_id AS service_id,
    vpc_id,
    subnet_id,
    mac,
    ip,
    slot,
    is_primary
FROM
    omicron.public.network_interface
WHERE
    kind = 'service';

/* TODO-completeness

 * We currently have a NetworkInterface table with the IP and MAC addresses inline.
 * Eventually, we'll probably want to move these to their own tables, and
 * refer to them here, most notably to support multiple IPs per NIC, as well
 * as moving IPs between NICs on different instances, etc.
 */

/* Ensure we do not assign the same address twice within a subnet */
CREATE UNIQUE INDEX IF NOT EXISTS network_interface_subnet_id_ip_key ON omicron.public.network_interface (
    subnet_id,
    ip
) WHERE
    time_deleted IS NULL;

/* Ensure we do not assign the same MAC twice within a VPC
 * See RFD174's discussion on the scope of virtual MACs
 */
CREATE UNIQUE INDEX IF NOT EXISTS network_interface_vpc_id_mac_key ON omicron.public.network_interface (
    vpc_id,
    mac
) WHERE
    time_deleted IS NULL;

/*
 * Index used to verify that all interfaces for a resource (e.g. Instance,
 * Service) are contained within a single VPC, and that all interfaces are
 * in unique VPC Subnets.
 *
 * This is also used to quickly find the primary interface since
 * we store the `is_primary` column. Such queries are mostly used
 * when setting a new primary interface.
 */
CREATE UNIQUE INDEX IF NOT EXISTS network_interface_parent_id_name_kind_key ON omicron.public.network_interface (
    parent_id,
    name,
    kind
)
STORING (vpc_id, subnet_id, is_primary)
WHERE
    time_deleted IS NULL;

/*
 * Index used to verify that all interfaces for a resource (e.g. Instance,
 * Service) have unique slots.
 */
CREATE UNIQUE INDEX IF NOT EXISTS network_interface_parent_id_slot_key ON omicron.public.network_interface (
    parent_id,
    slot
)
WHERE
    time_deleted IS NULL;

CREATE TYPE IF NOT EXISTS omicron.public.vpc_firewall_rule_status AS ENUM (
    'disabled',
    'enabled'
);

CREATE TYPE IF NOT EXISTS omicron.public.vpc_firewall_rule_direction AS ENUM (
    'inbound',
    'outbound'
);

CREATE TYPE IF NOT EXISTS omicron.public.vpc_firewall_rule_action AS ENUM (
    'allow',
    'deny'
);

CREATE TYPE IF NOT EXISTS omicron.public.vpc_firewall_rule_protocol AS ENUM (
    'TCP',
    'UDP',
    'ICMP'
);

CREATE TABLE IF NOT EXISTS omicron.public.vpc_firewall_rule (
    /* Identity metadata (resource) */
    id UUID PRIMARY KEY,
    name STRING(63) NOT NULL,
    description STRING(512) NOT NULL,
    time_created TIMESTAMPTZ NOT NULL,
    time_modified TIMESTAMPTZ NOT NULL,
    /* Indicates that the object has been deleted */
    time_deleted TIMESTAMPTZ,

    vpc_id UUID NOT NULL,
    status omicron.public.vpc_firewall_rule_status NOT NULL,
    direction omicron.public.vpc_firewall_rule_direction NOT NULL,
    /* Array of targets. 128 was picked to include plenty of space for
       a tag, colon, and resource identifier. */
    targets STRING(128)[] NOT NULL,
    /* Also an array of targets */
    filter_hosts STRING(128)[],
    filter_ports STRING(11)[],
    filter_protocols omicron.public.vpc_firewall_rule_protocol[],
    action omicron.public.vpc_firewall_rule_action NOT NULL,
    priority INT4 CHECK (priority BETWEEN 0 AND 65535) NOT NULL
);

CREATE UNIQUE INDEX IF NOT EXISTS lookup_firewall_by_vpc ON omicron.public.vpc_firewall_rule (
    vpc_id,
    name
) WHERE
    time_deleted IS NULL;

CREATE TYPE IF NOT EXISTS omicron.public.vpc_router_kind AS ENUM (
    'system',
    'custom'
);

CREATE TABLE IF NOT EXISTS omicron.public.vpc_router (
    /* Identity metadata (resource) */
    id UUID PRIMARY KEY,
    name STRING(63) NOT NULL,
    description STRING(512) NOT NULL,
    time_created TIMESTAMPTZ NOT NULL,
    time_modified TIMESTAMPTZ NOT NULL,
    /* Indicates that the object has been deleted */
    time_deleted TIMESTAMPTZ,
    kind omicron.public.vpc_router_kind NOT NULL,
    vpc_id UUID NOT NULL,
    rcgen INT NOT NULL,
    /*
     * version information used to trigger VPC router RPW.
     * this is sensitive to CRUD on named resources beyond
     * routers e.g. instances, subnets, ...
     */
    resolved_version INT NOT NULL DEFAULT 0
);

CREATE UNIQUE INDEX IF NOT EXISTS lookup_router_by_vpc ON omicron.public.vpc_router (
    vpc_id,
    name
) WHERE
    time_deleted IS NULL;

CREATE TYPE IF NOT EXISTS omicron.public.router_route_kind AS ENUM (
    'default',
    'vpc_subnet',
    'vpc_peering',
    'custom'
);

CREATE TABLE IF NOT EXISTS omicron.public.router_route (
    /* Identity metadata (resource) */
    id UUID PRIMARY KEY,
    name STRING(63) NOT NULL,
    description STRING(512) NOT NULL,
    time_created TIMESTAMPTZ NOT NULL,
    time_modified TIMESTAMPTZ NOT NULL,
    /* Indicates that the object has been deleted */
    time_deleted TIMESTAMPTZ,

    /* FK to the `vpc_router` table. */
    vpc_router_id UUID NOT NULL,
    kind omicron.public.router_route_kind NOT NULL,
    target STRING(128) NOT NULL,
    destination STRING(128) NOT NULL
);

CREATE UNIQUE INDEX IF NOT EXISTS lookup_route_by_router ON omicron.public.router_route (
    vpc_router_id,
    name
) WHERE
    time_deleted IS NULL;

/*
 * An IP Pool, a collection of zero or more IP ranges for external IPs.
 */
CREATE TABLE IF NOT EXISTS omicron.public.ip_pool (
    /* Resource identity metadata */
    id UUID PRIMARY KEY,
    name STRING(63) NOT NULL,
    description STRING(512) NOT NULL,
    time_created TIMESTAMPTZ NOT NULL,
    time_modified TIMESTAMPTZ NOT NULL,
    time_deleted TIMESTAMPTZ,

    /* The collection's child-resource generation number */
    rcgen INT8 NOT NULL
);

/*
 * Index ensuring uniqueness of IP Pool names, globally.
 */
CREATE UNIQUE INDEX IF NOT EXISTS lookup_pool_by_name ON omicron.public.ip_pool (
    name
) WHERE
    time_deleted IS NULL;

-- The order here is most-specific first, and it matters because we use this
-- fact to select the most specific default in the case where there is both a
-- silo default and a fleet default. If we were to add a project type, it should
-- be added before silo.
CREATE TYPE IF NOT EXISTS omicron.public.ip_pool_resource_type AS ENUM (
    'silo'
);

-- join table associating IP pools with resources like fleet or silo
CREATE TABLE IF NOT EXISTS omicron.public.ip_pool_resource (
    ip_pool_id UUID NOT NULL,
    resource_type omicron.public.ip_pool_resource_type NOT NULL,
    resource_id UUID NOT NULL,
    is_default BOOL NOT NULL,
    -- TODO: timestamps for soft deletes?

    -- resource_type is redundant because resource IDs are globally unique, but
    -- logically it belongs here
    PRIMARY KEY (ip_pool_id, resource_type, resource_id)
);

-- a given resource can only have one default ip pool
CREATE UNIQUE INDEX IF NOT EXISTS one_default_ip_pool_per_resource ON omicron.public.ip_pool_resource (
    resource_id
) where
    is_default = true;

-- created solely to prevent a table scan when we delete links on silo delete
CREATE INDEX IF NOT EXISTS ip_pool_resource_id ON omicron.public.ip_pool_resource (
    resource_id
);
CREATE INDEX IF NOT EXISTS ip_pool_resource_ip_pool_id ON omicron.public.ip_pool_resource (
    ip_pool_id
);

/*
 * IP Pools are made up of a set of IP ranges, which are start/stop addresses.
 * Note that these need not be CIDR blocks or well-behaved subnets with a
 * specific netmask.
 */
CREATE TABLE IF NOT EXISTS omicron.public.ip_pool_range (
    id UUID PRIMARY KEY,
    time_created TIMESTAMPTZ NOT NULL,
    time_modified TIMESTAMPTZ NOT NULL,
    time_deleted TIMESTAMPTZ,
    first_address INET NOT NULL,
    /* The range is inclusive of the last address. */
    last_address INET NOT NULL,
    ip_pool_id UUID NOT NULL,
    /* Tracks child resources, IP addresses allocated out of this range. */
    rcgen INT8 NOT NULL
);

/*
 * These help Nexus enforce that the ranges within an IP Pool do not overlap
 * with any other ranges. See `nexus/src/db/queries/ip_pool.rs` for the actual
 * query which does that.
 */
CREATE UNIQUE INDEX IF NOT EXISTS lookup_pool_range_by_first_address ON omicron.public.ip_pool_range (
    first_address
)
STORING (last_address)
WHERE time_deleted IS NULL;
CREATE UNIQUE INDEX IF NOT EXISTS lookup_pool_range_by_last_address ON omicron.public.ip_pool_range (
    last_address
)
STORING (first_address)
WHERE time_deleted IS NULL;


/* The kind of external IP address. */
CREATE TYPE IF NOT EXISTS omicron.public.ip_kind AS ENUM (
    /*
     * Source NAT provided to all guests by default or for services that
     * only require outbound external connectivity.
     */
    'snat',

    /*
     * An ephemeral IP is a fixed, known address whose lifetime is the same as
     * the instance to which it is attached.
     * Not valid for services.
     */
    'ephemeral',

    /*
     * A floating IP is an independent, named API resource that can be assigned
     * to an instance or service.
     */
    'floating'
);

CREATE TYPE IF NOT EXISTS omicron.public.ip_attach_state AS ENUM (
    'detached',
    'attached',
    'detaching',
    'attaching'
);

/*
 * External IP addresses used for guest instances and externally-facing
 * services.
 */
CREATE TABLE IF NOT EXISTS omicron.public.external_ip (
    /* Identity metadata */
    id UUID PRIMARY KEY,

    /* Name for floating IPs. See the constraints below. */
    name STRING(63),

    /* Description for floating IPs. See the constraints below. */
    description STRING(512),

    time_created TIMESTAMPTZ NOT NULL,
    time_modified TIMESTAMPTZ NOT NULL,
    time_deleted TIMESTAMPTZ,

    /* FK to the `ip_pool` table. */
    ip_pool_id UUID NOT NULL,

    /* FK to the `ip_pool_range` table. */
    ip_pool_range_id UUID NOT NULL,

    /* True if this IP is associated with a service rather than an instance. */
    is_service BOOL NOT NULL,

    /* FK to the `instance` or `service` table. See constraints below. */
    parent_id UUID,

    /* The kind of external address, e.g., ephemeral. */
    kind omicron.public.ip_kind NOT NULL,

    /* The actual external IP address. */
    ip INET NOT NULL,

    /* The first port in the allowed range, inclusive. */
    first_port INT4 NOT NULL,

    /* The last port in the allowed range, also inclusive. */
    last_port INT4 NOT NULL,

    /* FK to the `project` table. */
    project_id UUID,

    /* State of this IP with regard to instance attach/detach
     * operations. This is mainly used to prevent concurrent use
     * across sagas and allow rollback to correct state.
     */
    state omicron.public.ip_attach_state NOT NULL,

    is_probe BOOL NOT NULL DEFAULT false,

    /* The name must be non-NULL iff this is a floating IP. */
    CONSTRAINT null_fip_name CHECK (
        (kind != 'floating' AND name IS NULL) OR
        (kind = 'floating' AND name IS NOT NULL)
    ),

    /* The description must be non-NULL iff this is a floating IP. */
    CONSTRAINT null_fip_description CHECK (
        (kind != 'floating' AND description IS NULL) OR
        (kind = 'floating' AND description IS NOT NULL)
    ),

    /* Only floating IPs can be attached to a project, and
     * they must have a parent project if they are instance FIPs.
     */
    CONSTRAINT null_project_id CHECK (
        (kind = 'floating' AND is_service = FALSE AND project_id is NOT NULL) OR
        ((kind != 'floating' OR is_service = TRUE) AND project_id IS NULL)
    ),

    /*
     * Only nullable if this is a floating/ephemeral IP, which may exist not
     * attached to any instance or service yet. Ephemeral IPs should not generally
     * exist without parent instances/services, but need to temporarily exist in
     * this state for live attachment.
     */
    CONSTRAINT null_snat_parent_id CHECK (
        (kind != 'snat') OR (parent_id IS NOT NULL)
    ),

    /* Ephemeral IPs are not supported for services. */
    CONSTRAINT ephemeral_kind_service CHECK (
        (kind = 'ephemeral' AND is_service = FALSE) OR (kind != 'ephemeral')
    ),

    /*
     * (Not detached) => non-null parent_id.
     * This is not a two-way implication because SNAT IPs
     * cannot have a null parent_id.
     */
    CONSTRAINT detached_null_parent_id CHECK (
        (state = 'detached') OR (parent_id IS NOT NULL)
    )
);

/*
 * Index used to support quickly looking up children of the IP Pool range table,
 * when checking for allocated addresses during deletion.
 */
CREATE INDEX IF NOT EXISTS external_ip_by_pool ON omicron.public.external_ip (
    ip_pool_id,
    ip_pool_range_id
)
    WHERE time_deleted IS NULL;

/*
 * Index used to enforce uniqueness of external IPs
 *
 * NOTE: This relies on the uniqueness constraint of IP addresses across all
 * pools, _and_ on the fact that the number of ports assigned to each instance
 * is fixed at compile time.
 */
CREATE UNIQUE INDEX IF NOT EXISTS external_ip_unique ON omicron.public.external_ip (
    ip,
    first_port
)
    WHERE time_deleted IS NULL;

CREATE UNIQUE INDEX IF NOT EXISTS lookup_external_ip_by_parent ON omicron.public.external_ip (
    parent_id,
    id
)
    WHERE parent_id IS NOT NULL AND time_deleted IS NULL;

/* Enforce a limit of one Ephemeral IP per instance */
CREATE UNIQUE INDEX IF NOT EXISTS one_ephemeral_ip_per_instance ON omicron.public.external_ip (
    parent_id
)
    WHERE kind = 'ephemeral' AND parent_id IS NOT NULL AND time_deleted IS NULL;

/* Enforce name-uniqueness of floating (service) IPs at fleet level. */
CREATE UNIQUE INDEX IF NOT EXISTS lookup_floating_ip_by_name on omicron.public.external_ip (
    name
) WHERE
    kind = 'floating' AND
    time_deleted is NULL AND
    project_id is NULL;

/* Enforce name-uniqueness of floating IPs at project level. */
CREATE UNIQUE INDEX IF NOT EXISTS lookup_floating_ip_by_name_and_project on omicron.public.external_ip (
    project_id,
    name
) WHERE
    kind = 'floating' AND
    time_deleted is NULL AND
    project_id is NOT NULL;

CREATE VIEW IF NOT EXISTS omicron.public.floating_ip AS
SELECT
    id,
    name,
    description,
    time_created,
    time_modified,
    time_deleted,
    ip_pool_id,
    ip_pool_range_id,
    is_service,
    parent_id,
    ip,
    project_id
FROM
    omicron.public.external_ip
WHERE
    omicron.public.external_ip.kind = 'floating' AND
    project_id IS NOT NULL;

/*******************************************************************/

/*
 * Sagas
 */

CREATE TYPE IF NOT EXISTS omicron.public.saga_state AS ENUM (
    'running',
    'unwinding',
    'done'
);


CREATE TABLE IF NOT EXISTS omicron.public.saga (
    /* immutable fields */

    /* unique identifier for this execution */
    id UUID PRIMARY KEY,
    /* unique id of the creator */
    creator UUID NOT NULL,
    /* time the saga was started */
    time_created TIMESTAMPTZ NOT NULL,
    /* saga name */
    name STRING(128) NOT NULL,
    /* saga DAG (includes params and name) */
    saga_dag JSONB NOT NULL,

    /*
     * TODO:
     * - id for current SEC (maybe NULL?)
     * - time of last adoption
     * - previous SEC? previous adoption time?
     * - number of adoptions?
     */
    saga_state omicron.public.saga_state NOT NULL,
    current_sec UUID,
    adopt_generation INT NOT NULL,
    adopt_time TIMESTAMPTZ NOT NULL
);

/*
 * For recovery (and probably takeover), we need to be able to list running
 * sagas by SEC.  We need to paginate this list by the id.
 */
CREATE UNIQUE INDEX IF NOT EXISTS lookup_saga_by_sec ON omicron.public.saga (
    current_sec, id
) WHERE saga_state != 'done';

/*
 * TODO more indexes for Saga?
 * - Debugging and/or reporting: saga_name? creator?
 */
/*
 * TODO: This is a data-carrying enum, see note on disk_state.
 *
 * See <https://github.com/oxidecomputer/omicron/issues/312>.
 */
-- CREATE TYPE omicron.public.saga_node_event_type AS ENUM (
--    'started',
--    'succeeded',
--    'failed'
--    'undo_started'
--    'undo_finished'
-- );

CREATE TABLE IF NOT EXISTS omicron.public.saga_node_event (
    saga_id UUID NOT NULL,
    node_id INT NOT NULL,
    -- event_type omicron.public.saga_node_event_type NOT NULL,
    event_type STRING(31) NOT NULL,
    data JSONB,
    event_time TIMESTAMPTZ NOT NULL,
    creator UUID NOT NULL,

    /*
     * It's important to be able to list the nodes in a saga.  We put the
     * node_id in the saga so that we can paginate the list.
     *
     * We make it a UNIQUE index and include the event_type to prevent two SECs
     * from attempting to record the same event for the same saga.  Whether this
     * should be allowed is still TBD.
     */
    PRIMARY KEY (saga_id, node_id, event_type)
);

/*******************************************************************/

/*
 * Sessions for use by web console.
 */
CREATE TABLE IF NOT EXISTS omicron.public.console_session (
    token STRING(40) PRIMARY KEY,
    time_created TIMESTAMPTZ NOT NULL,
    time_last_used TIMESTAMPTZ NOT NULL,
    silo_user_id UUID NOT NULL
);

-- to be used for cleaning up old tokens
-- It's okay that this index is non-unique because we don't need to page through
-- this list.  We'll just grab the next N, delete them, then repeat.
CREATE INDEX IF NOT EXISTS lookup_console_by_creation ON omicron.public.console_session (
    time_created
);

-- This index is used to remove sessions for a user that's being deleted.
CREATE INDEX IF NOT EXISTS lookup_console_by_silo_user ON omicron.public.console_session (
    silo_user_id
);

/*******************************************************************/

-- Describes a single uploaded TUF repo.
--
-- Identified by both a random uuid and its SHA256 hash. The hash could be the
-- primary key, but it seems unnecessarily large and unwieldy.
CREATE TABLE IF NOT EXISTS omicron.public.tuf_repo (
    id UUID PRIMARY KEY,
    time_created TIMESTAMPTZ NOT NULL,

    sha256 STRING(64) NOT NULL,

    -- The version of the targets.json role that was used to generate the repo.
    targets_role_version INT NOT NULL,

    -- The valid_until time for the repo.
    valid_until TIMESTAMPTZ NOT NULL,

    -- The system version described in the TUF repo.
    --
    -- This is the "true" primary key, but is not treated as such in the
    -- database because we may want to change this format in the future.
    -- Re-doing primary keys is annoying.
    --
    -- Because the system version is embedded in the repo's artifacts.json,
    -- each system version is associated with exactly one checksum.
    system_version STRING(64) NOT NULL,

    -- For debugging only:
    -- Filename provided by the user.
    file_name TEXT NOT NULL,

    CONSTRAINT unique_checksum UNIQUE (sha256),
    CONSTRAINT unique_system_version UNIQUE (system_version)
);

-- Describes an individual artifact from an uploaded TUF repo.
--
-- In the future, this may also be used to describe artifacts that are fetched
-- from a remote TUF repo, but that requires some additional design work.
CREATE TABLE IF NOT EXISTS omicron.public.tuf_artifact (
    name STRING(63) NOT NULL,
    version STRING(63) NOT NULL,
    -- This used to be an enum but is now a string, because it can represent
    -- artifact kinds currently unknown to a particular version of Nexus as
    -- well.
    kind STRING(63) NOT NULL,

    -- The time this artifact was first recorded.
    time_created TIMESTAMPTZ NOT NULL,

    -- The SHA256 hash of the artifact, typically obtained from the TUF
    -- targets.json (and validated at extract time).
    sha256 STRING(64) NOT NULL,
    -- The length of the artifact, in bytes.
    artifact_size INT8 NOT NULL,

    PRIMARY KEY (name, version, kind)
);

-- Reflects that a particular artifact was provided by a particular TUF repo.
-- This is a many-many mapping.
CREATE TABLE IF NOT EXISTS omicron.public.tuf_repo_artifact (
    tuf_repo_id UUID NOT NULL,
    tuf_artifact_name STRING(63) NOT NULL,
    tuf_artifact_version STRING(63) NOT NULL,
    tuf_artifact_kind STRING(63) NOT NULL,

    /*
    For the primary key, this definition uses the natural key rather than a
    smaller surrogate key (UUID). That's because with CockroachDB the most
    important factor in selecting a primary key is the ability to distribute
    well. In this case, the first element of the primary key is the tuf_repo_id,
    which is a random UUID.

    For more, see https://www.cockroachlabs.com/blog/how-to-choose-a-primary-key/.
    */
    PRIMARY KEY (
        tuf_repo_id, tuf_artifact_name, tuf_artifact_version, tuf_artifact_kind
    )
);

/*******************************************************************/

/*
 * DNS Propagation
 *
 * The tables here are the source of truth of DNS data for both internal and
 * external DNS.
 */

/*
 * A DNS group is a collection of DNS zones covered by a single version number.
 * We have two DNS Groups in our system: "internal" (for internal service
 * discovery) and "external" (which we expose on customer networks to provide
 * DNS for our own customer-facing services, like the API and console).
 *
 * Each DNS server is associated with exactly one DNS group.  Nexus propagates
 * the entire contents of a DNS group (i.e., all of its zones and all of those
 * zones' DNS names and associated records) to every server in that group.
 */
CREATE TYPE IF NOT EXISTS omicron.public.dns_group AS ENUM (
    'internal',
    'external'
);

/*
 * A DNS Zone is basically just a DNS name at the root of a subtree served by
 * one of our DNS servers.  In a typical system, there would be two DNS zones:
 *
 * (1) in the "internal" DNS group, a zone called "control-plane.oxide.internal"
 *     used by the control plane for internal service discovery
 *
 * (2) in the "external" DNS group, a zone whose name is owned by the customer
 *     and specified when the rack is set up for the first time.  We will use
 *     this zone to advertise addresses for the services we provide on the
 *     customer network (i.e., the API and console).
 */
CREATE TABLE IF NOT EXISTS omicron.public.dns_zone (
    id UUID PRIMARY KEY,
    time_created TIMESTAMPTZ NOT NULL,
    dns_group omicron.public.dns_group NOT NULL,
    zone_name TEXT NOT NULL
);

/*
 * It's allowed (although probably not correct) for the same DNS zone to appear
 * in both the internal and external groups.  It is not allowed to specify the
 * same DNS zone twice within the same group.
 */
CREATE UNIQUE INDEX IF NOT EXISTS lookup_dns_zone_by_group ON omicron.public.dns_zone (
    dns_group, zone_name
);

/*
 * All the data associated with a DNS group is gathered together and assigned a
 * single version number, sometimes called a generation number.  When changing
 * the DNS data for a group (e.g., to add a new DNS name), clients first insert
 * a new row into this table with the next available generation number.  (This
 * table is not strictly necessary.  Instead, we could put the current version
 * number for the group into a `dns_group` table, and clients could update that
 * instead of inserting into this table.  But by using a table here, we have a
 * debugging record of all past generation updates, including metadata about who
 * created them and why.)
 */
CREATE TABLE IF NOT EXISTS omicron.public.dns_version (
    dns_group omicron.public.dns_group NOT NULL,
    version INT8 NOT NULL,

    /* These fields are for debugging only. */
    time_created TIMESTAMPTZ NOT NULL,
    creator TEXT NOT NULL,
    comment TEXT NOT NULL,

    PRIMARY KEY(dns_group, version)
);

/*
 * The meat of the DNS data: a list of DNS names.  Each name has one or more
 * records stored in JSON.
 *
 * To facilitate clients getting a consistent snapshot of the DNS data at a
 * given version, each name is stored with the version in which it was added and
 * (optionally) the version in which it was removed.  The name and record data
 * are immutable, so changing the records for a given name should be expressed
 * as removing the old name (setting "version_removed") and creating a new
 * record for the same name at a new version.
 */
CREATE TABLE IF NOT EXISTS omicron.public.dns_name (
    dns_zone_id UUID NOT NULL,
    version_added INT8 NOT NULL,
    version_removed INT8,
    name TEXT NOT NULL,
    dns_record_data JSONB NOT NULL,

    PRIMARY KEY (dns_zone_id, name, version_added)
);

/*
 * Any given live name should only exist once.  (Put differently: the primary
 * key already prevents us from having the same name added twice in the same
 * version.  But you should also not be able to add a name in any version if the
 * name is currently still live (i.e., version_removed IS NULL).
 */
CREATE UNIQUE INDEX IF NOT EXISTS lookup_dns_name_by_zone ON omicron.public.dns_name (
    dns_zone_id, name
) WHERE version_removed IS NULL;

/*******************************************************************/

/*
 * Identity and Access Management (IAM)
 *
 * **For more details and a worked example using the tables here, see the
 * documentation for the omicron_nexus crate, "authz" module.**
 */

/*
 * Users built into the system
 *
 * The ids and names for these users are well-known (i.e., they are used by
 * Nexus directly, so changing these would potentially break compatibility).
 */
CREATE TABLE IF NOT EXISTS omicron.public.user_builtin (
    /*
     * Identity metadata
     *
     * TODO-cleanup This uses the "resource identity" pattern because we want a
     * name and description, but it's not valid to support soft-deleting these
     * records.
     */
    id UUID PRIMARY KEY,
    name STRING(63) NOT NULL,
    description STRING(512) NOT NULL,
    time_created TIMESTAMPTZ NOT NULL,
    time_modified TIMESTAMPTZ NOT NULL,
    time_deleted TIMESTAMPTZ
);

CREATE UNIQUE INDEX IF NOT EXISTS lookup_user_builtin_by_name ON omicron.public.user_builtin (name);

/* User used by Nexus to create other users.  Do NOT add more users here! */
INSERT INTO omicron.public.user_builtin (
    id,
    name,
    description,
    time_created,
    time_modified
) VALUES (
    /* NOTE: this uuid and name are duplicated in nexus::authn. */
    '001de000-05e4-4000-8000-000000000001',
    'db-init',
    'user used for database initialization',
    NOW(),
    NOW()
) ON CONFLICT DO NOTHING;

/*
 * OAuth 2.0 Device Authorization Grant (RFC 8628)
 */

-- Device authorization requests. These records are short-lived,
-- and removed as soon as a token is granted. This allows us to
-- use the `user_code` as primary key, despite it not having very
-- much entropy.
-- TODO: A background task should remove unused expired records.
CREATE TABLE IF NOT EXISTS omicron.public.device_auth_request (
    user_code STRING(20) PRIMARY KEY,
    client_id UUID NOT NULL,
    device_code STRING(40) NOT NULL,
    time_created TIMESTAMPTZ NOT NULL,
    time_expires TIMESTAMPTZ NOT NULL
);

-- Access tokens granted in response to successful device authorization flows.
CREATE TABLE IF NOT EXISTS omicron.public.device_access_token (
    token STRING(40) PRIMARY KEY,
    client_id UUID NOT NULL,
    device_code STRING(40) NOT NULL,
    silo_user_id UUID NOT NULL,
    time_requested TIMESTAMPTZ NOT NULL,
    time_created TIMESTAMPTZ NOT NULL,
    time_expires TIMESTAMPTZ
);

-- This UNIQUE constraint is critical for ensuring that at most
-- one token is ever created for a given device authorization flow.
CREATE UNIQUE INDEX IF NOT EXISTS lookup_device_access_token_by_client ON omicron.public.device_access_token (
    client_id, device_code
);

-- This index is used to remove tokens for a user that's being deleted.
CREATE INDEX IF NOT EXISTS lookup_device_access_token_by_silo_user ON omicron.public.device_access_token (
    silo_user_id
);

/*
 * Roles built into the system
 *
 * You can think of a built-in role as an opaque token to which we assign a
 * hardcoded set of permissions.  The role that we call "project.viewer"
 * corresponds to the "viewer" role on the "project" resource.  A user that has
 * this role on a particular Project is granted various read-only permissions on
 * that Project.  The specific permissions associated with the role are defined
 * in Omicron's Polar (Oso) policy file.
 *
 * A built-in role like "project.viewer" has four parts:
 *
 * * resource type: "project"
 * * role name: "viewer"
 * * full name: "project.viewer"
 * * description: "Project Viewer"
 *
 * Internally, we can treat the tuple (resource type, role name) as a composite
 * primary key.  Externally, we expose this as the full name.  This is
 * consistent with RFD 43 and other IAM systems.
 *
 * These fields look awfully close to the identity metadata that we use for most
 * other tables.  But they're just different enough that we can't use most of
 * the same abstractions:
 *
 * * "id": We have no need for a uuid because the (resource_type, role_name) is
 *   already unique and immutable.
 * * "name": What we call "full name" above could instead be called "name",
 *   which would be consistent with other identity metadata.  But it's not a
 *   legal "name" because of the period, and it would be confusing to have
 *   "resource type", "role name", and "name".
 * * "time_created": not that useful because it's whenever the system was
 *   initialized, and we have plenty of other timestamps for that
 * * "time_modified": does not apply because the role cannot be changed
 * * "time_deleted" does not apply because the role cannot be deleted
 *
 * If the set of roles and their permissions are fixed, why store them in the
 * database at all?  Because what's dynamic is the assignment of roles to users.
 * We have a separate table that says "user U has role ROLE on resource
 * RESOURCE".  How do we represent the ROLE part of this association?  We use a
 * foreign key into this "role_builtin" table.
 */
CREATE TABLE IF NOT EXISTS omicron.public.role_builtin (
    resource_type STRING(63),
    role_name STRING(63),
    description STRING(512),

    PRIMARY KEY(resource_type, role_name)
);

/*
 * Assignments between users, roles, and resources
 *
 * An actor has a role on a resource if there's a record in this table that
 * points to that actor, role, and resource.
 *
 * For more details and a worked example, see the omicron_nexus::authz
 * module-level documentation.
 */

CREATE TYPE IF NOT EXISTS omicron.public.identity_type AS ENUM (
  'user_builtin',
  'silo_user',
  'silo_group'
);

CREATE TABLE IF NOT EXISTS omicron.public.role_assignment (
    /* Composite foreign key into "role_builtin" table */
    resource_type STRING(63) NOT NULL,
    role_name STRING(63) NOT NULL,

    /*
     * Foreign key into some other resource table.  Which table?  This is
     * identified implicitly by "resource_type" above.
     */
    resource_id UUID NOT NULL,

    /*
     * Foreign key into some other user table.  Which table?  That's determined
     * by "identity_type".
     */
    identity_id UUID NOT NULL,
    identity_type omicron.public.identity_type NOT NULL,

    /*
     * The resource_id, identity_id, and role_name uniquely identify the role
     * assignment.  We include the resource_type and identity_type as
     * belt-and-suspenders, but there should only be one resource type for any
     * resource id and one identity type for any identity id.
     *
     * By organizing the primary key by resource id, then role name, then
     * identity information, we can use it to generated paginated listings of
     * role assignments for a resource, ordered by role name.  It's surprisingly
     * load-bearing that "identity_type" appears last.  That's because when we
     * list a page of role assignments for a resource sorted by role name and
     * then identity id, every field _except_ identity_type is used in the
     * query's filter or sort order.  If identity_type appeared before one of
     * those fields, CockroachDB wouldn't necessarily know it could use the
     * primary key index to efficiently serve the query.
     */
    PRIMARY KEY(
        resource_id,
        resource_type,
        role_name,
        identity_id,
        identity_type
     )
);

/*******************************************************************/

/*
 * External Networking
 *
 * **For more details on external networking see RFD 267**
 */

CREATE TYPE IF NOT EXISTS omicron.public.address_lot_kind AS ENUM (
    'infra',
    'pool'
);

CREATE TABLE IF NOT EXISTS omicron.public.address_lot (
    id UUID PRIMARY KEY,
    name STRING(63) NOT NULL,
    description STRING(512) NOT NULL,
    time_created TIMESTAMPTZ NOT NULL,
    time_modified TIMESTAMPTZ NOT NULL,
    time_deleted TIMESTAMPTZ,
    kind omicron.public.address_lot_kind NOT NULL
);

CREATE UNIQUE INDEX IF NOT EXISTS lookup_address_lot_by_name ON omicron.public.address_lot (
    name
) WHERE
    time_deleted IS NULL;

CREATE TABLE IF NOT EXISTS omicron.public.address_lot_block (
    id UUID PRIMARY KEY,
    address_lot_id UUID NOT NULL,
    first_address INET NOT NULL,
    last_address INET NOT NULL
);

CREATE INDEX IF NOT EXISTS lookup_address_lot_block_by_lot ON omicron.public.address_lot_block (
    address_lot_id
);

CREATE TABLE IF NOT EXISTS omicron.public.address_lot_rsvd_block (
    id UUID PRIMARY KEY,
    address_lot_id UUID NOT NULL,
    first_address INET NOT NULL,
    last_address INET NOT NULL,
    anycast BOOL NOT NULL
);

CREATE INDEX IF NOT EXISTS lookup_address_lot_rsvd_block_by_lot ON omicron.public.address_lot_rsvd_block (
    address_lot_id
);

CREATE INDEX IF NOT EXISTS lookup_address_lot_rsvd_block_by_anycast ON omicron.public.address_lot_rsvd_block (
    anycast
);

CREATE TABLE IF NOT EXISTS omicron.public.loopback_address (
    id UUID PRIMARY KEY,
    time_created TIMESTAMPTZ NOT NULL,
    time_modified TIMESTAMPTZ NOT NULL,
    address_lot_block_id UUID NOT NULL,
    rsvd_address_lot_block_id UUID NOT NULL,
    rack_id UUID NOT NULL,
    switch_location TEXT NOT NULL,
    address INET NOT NULL,
    anycast BOOL NOT NULL
);

/* TODO https://github.com/oxidecomputer/omicron/issues/3001 */

CREATE UNIQUE INDEX IF NOT EXISTS lookup_loopback_address ON omicron.public.loopback_address (
    address, rack_id, switch_location
);

CREATE TABLE IF NOT EXISTS omicron.public.switch_port (
    id UUID PRIMARY KEY,
    rack_id UUID,
    switch_location TEXT,
    port_name TEXT,
    port_settings_id UUID,

    CONSTRAINT switch_port_rack_locaction_name_unique UNIQUE (
        rack_id, switch_location, port_name
    )
);

CREATE INDEX IF NOT EXISTS lookup_switch_port_by_port_settings ON omicron.public.switch_port (port_settings_id);

/* port settings groups included from port settings objects */
CREATE TABLE IF NOT EXISTS omicron.public.switch_port_settings_groups (
    port_settings_id UUID,
    port_settings_group_id UUID,

    PRIMARY KEY (port_settings_id, port_settings_group_id)
);

CREATE TABLE IF NOT EXISTS omicron.public.switch_port_settings_group (
    id UUID PRIMARY KEY,
    /* port settings in this group */
    port_settings_id UUID NOT NULL,
    name STRING(63) NOT NULL,
    description STRING(512) NOT NULL,
    time_created TIMESTAMPTZ NOT NULL,
    time_modified TIMESTAMPTZ NOT NULL,
    time_deleted TIMESTAMPTZ
);

CREATE UNIQUE INDEX IF NOT EXISTS lookup_switch_port_settings_group_by_name ON omicron.public.switch_port_settings_group (
    name
) WHERE
    time_deleted IS NULL;

CREATE TABLE IF NOT EXISTS omicron.public.switch_port_settings (
    id UUID PRIMARY KEY,
    name STRING(63) NOT NULL,
    description STRING(512) NOT NULL,
    time_created TIMESTAMPTZ NOT NULL,
    time_modified TIMESTAMPTZ NOT NULL,
    time_deleted TIMESTAMPTZ
);

CREATE UNIQUE INDEX IF NOT EXISTS switch_port_settings_by_name ON omicron.public.switch_port_settings (
    name
) WHERE
    time_deleted IS NULL;

CREATE TYPE IF NOT EXISTS omicron.public.switch_port_geometry AS ENUM (
    'Qsfp28x1',
    'Qsfp28x2',
    'Sfp28x4'
);

CREATE TABLE IF NOT EXISTS omicron.public.switch_port_settings_port_config (
    port_settings_id UUID PRIMARY KEY,
    geometry omicron.public.switch_port_geometry
);

CREATE TYPE IF NOT EXISTS omicron.public.switch_link_fec AS ENUM (
    'Firecode',
    'None',
    'Rs'
);

CREATE TYPE IF NOT EXISTS omicron.public.switch_link_speed AS ENUM (
    '0G',
    '1G',
    '10G',
    '25G',
    '40G',
    '50G',
    '100G',
    '200G',
    '400G'
);

CREATE TABLE IF NOT EXISTS omicron.public.switch_port_settings_link_config (
    port_settings_id UUID,
    lldp_service_config_id UUID NOT NULL,
    link_name TEXT,
    mtu INT4,
    fec omicron.public.switch_link_fec,
    speed omicron.public.switch_link_speed,
    autoneg BOOL NOT NULL DEFAULT false,

    PRIMARY KEY (port_settings_id, link_name)
);

CREATE TABLE IF NOT EXISTS omicron.public.lldp_service_config (
    id UUID PRIMARY KEY,
    lldp_config_id UUID,
    enabled BOOL NOT NULL
);

CREATE TABLE IF NOT EXISTS omicron.public.lldp_config (
    id UUID PRIMARY KEY,
    name STRING(63) NOT NULL,
    description STRING(512) NOT NULL,
    time_created TIMESTAMPTZ NOT NULL,
    time_modified TIMESTAMPTZ NOT NULL,
    time_deleted TIMESTAMPTZ,
    chassis_id TEXT,
    system_name TEXT,
    system_description TEXT,
    management_ip TEXT
);

CREATE UNIQUE INDEX IF NOT EXISTS lldp_config_by_name ON omicron.public.lldp_config (
    name
) WHERE
    time_deleted IS NULL;

CREATE TYPE IF NOT EXISTS omicron.public.switch_interface_kind AS ENUM (
    'primary',
    'vlan',
    'loopback'
);

CREATE TABLE IF NOT EXISTS omicron.public.switch_port_settings_interface_config (
    port_settings_id UUID,
    id UUID PRIMARY KEY,
    interface_name TEXT NOT NULL,
    v6_enabled BOOL NOT NULL,
    kind omicron.public.switch_interface_kind
);

CREATE UNIQUE INDEX IF NOT EXISTS switch_port_settings_interface_config_by_id ON omicron.public.switch_port_settings_interface_config (
    port_settings_id, interface_name
);

CREATE TABLE IF NOT EXISTS omicron.public.switch_vlan_interface_config (
    interface_config_id UUID,
    vid INT4,

    PRIMARY KEY (interface_config_id, vid)
);

CREATE TABLE IF NOT EXISTS omicron.public.switch_port_settings_route_config (
    port_settings_id UUID,
    interface_name TEXT,
    dst INET,
    gw INET,
    vid INT4,

    /* TODO https://github.com/oxidecomputer/omicron/issues/3013 */
    PRIMARY KEY (port_settings_id, interface_name, dst, gw)
);

CREATE TABLE IF NOT EXISTS omicron.public.switch_port_settings_bgp_peer_config (
    port_settings_id UUID,
    bgp_config_id UUID NOT NULL,
    interface_name TEXT,
    addr INET,
    hold_time INT8,
    idle_hold_time INT8,
    delay_open INT8,
    connect_retry INT8,
    keepalive INT8,
    remote_asn INT8,
    min_ttl INT2,
    md5_auth_key TEXT,
    multi_exit_discriminator INT8,
    local_pref INT8,
    enforce_first_as BOOLEAN NOT NULL DEFAULT false,
    allow_import_list_active BOOLEAN NOT NULL DEFAULT false,
    allow_export_list_active BOOLEAN NOT NULL DEFAULT false,
    vlan_id INT4,

    /* TODO https://github.com/oxidecomputer/omicron/issues/3013 */
    PRIMARY KEY (port_settings_id, interface_name, addr)
);

CREATE TABLE IF NOT EXISTS omicron.public.switch_port_settings_bgp_peer_config_communities (
    port_settings_id UUID NOT NULL,
    interface_name TEXT NOT NULL,
    addr INET NOT NULL,
    community INT8 NOT NULL,

    PRIMARY KEY (port_settings_id, interface_name, addr, community)
);

CREATE TABLE IF NOT EXISTS omicron.public.switch_port_settings_bgp_peer_config_allow_import (
    port_settings_id UUID NOT NULL,
    interface_name TEXT NOT NULL,
    addr INET NOT NULL,
    prefix INET NOT NULL,

    PRIMARY KEY (port_settings_id, interface_name, addr, prefix)
);

CREATE TABLE IF NOT EXISTS omicron.public.switch_port_settings_bgp_peer_config_allow_export (
    port_settings_id UUID NOT NULL,
    interface_name TEXT NOT NULL,
    addr INET NOT NULL,
    prefix INET NOT NULL,

    PRIMARY KEY (port_settings_id, interface_name, addr, prefix)
);

CREATE TABLE IF NOT EXISTS omicron.public.bgp_config (
    id UUID PRIMARY KEY,
    name STRING(63) NOT NULL,
    description STRING(512) NOT NULL,
    time_created TIMESTAMPTZ NOT NULL,
    time_modified TIMESTAMPTZ NOT NULL,
    time_deleted TIMESTAMPTZ,
    asn INT8 NOT NULL,
    vrf TEXT,
    bgp_announce_set_id UUID NOT NULL,
    shaper TEXT,
    checker TEXT
);

CREATE UNIQUE INDEX IF NOT EXISTS lookup_bgp_config_by_name ON omicron.public.bgp_config (
    name
) WHERE
    time_deleted IS NULL;

CREATE TABLE IF NOT EXISTS omicron.public.bgp_announce_set (
    id UUID PRIMARY KEY,
    name STRING(63) NOT NULL,
    description STRING(512) NOT NULL,
    time_created TIMESTAMPTZ NOT NULL,
    time_modified TIMESTAMPTZ NOT NULL,
    time_deleted TIMESTAMPTZ
);

CREATE UNIQUE INDEX IF NOT EXISTS lookup_bgp_announce_set_by_name ON omicron.public.bgp_announce_set (
    name
) WHERE
    time_deleted IS NULL;

CREATE TABLE IF NOT EXISTS omicron.public.bgp_announcement (
    announce_set_id UUID,
    address_lot_block_id UUID NOT NULL,
    network INET,

    /* TODO https://github.com/oxidecomputer/omicron/issues/3013 */
    PRIMARY KEY (announce_set_id, network)
);

CREATE TABLE IF NOT EXISTS omicron.public.switch_port_settings_address_config (
    port_settings_id UUID,
    address_lot_block_id UUID NOT NULL,
    rsvd_address_lot_block_id UUID NOT NULL,
    address INET,
    interface_name TEXT,
    vlan_id INT4,

    /* TODO https://github.com/oxidecomputer/omicron/issues/3013 */
    PRIMARY KEY (port_settings_id, address, interface_name)
);

CREATE TABLE IF NOT EXISTS omicron.public.bootstore_keys (
    key TEXT NOT NULL PRIMARY KEY,
    generation INT8 NOT NULL
);

/*
 * Hardware/software inventory
 *
 * See RFD 433 for details.  Here are the highlights.
 *
 * Omicron periodically collects hardware/software inventory data from the
 * running system and stores it into the database.  Each discrete set of data is
 * called a **collection**.  Each collection contains lots of different kinds of
 * data, so there are many tables here.  For clarity, these tables are prefixed
 * with:
 *
 *     `inv_*` (examples: `inv_collection`, `inv_service_processor`)
 *
 *         Describes the complete set of hardware and software in the system.
 *         Rows in these tables are immutable, but they describe mutable facts
 *         about hardware and software (e.g., the slot that a disk is in).  When
 *         these facts change (e.g., a disk moves between slots), a new set of
 *         records is written.
 *
 * All rows in the `inv_*` tables point back to a particular collection.  They
 * represent the state observed at some particular time.  Generally, if two
 * observations came from two different places, they're not put into the same
 * row of the same table.  For example, caboose information comes from the SP,
 * but it doesn't go into the `inv_service_processor` table.  It goes in a
 * separate `inv_caboose` table.  This is debatable but it preserves a clearer
 * record of exactly what information came from where, since the separate record
 * has its own "source" and "time_collected".
 *
 * Information about service processors and roots of trust are joined with
 * information reported by sled agents via the baseboard id.
 *
 * Hardware and software identifiers are normalized for the usual database
 * design reasons.  This means instead of storing hardware and software
 * identifiers directly in the `inv_*` tables, these tables instead store
 * foreign keys into one of these groups of tables, whose names are also
 * prefixed for clarity:
 *
 *     `hw_*` (example: `hw_baseboard_id`)
 *
 *         Maps hardware-provided identifiers to UUIDs that are used as foreign
 *         keys in the rest of the schema. (Avoids embedding these identifiers
 *         into all the other tables.)
 *
 *     `sw_*` (example: `sw_caboose`)
 *
 *         Maps software-provided identifiers to UUIDs that are used as foreign
 *         keys in the rest of the schema. (Avoids embedding these identifiers
 *         into all the other tables.)
 *
 * Records in these tables are shared across potentially many collections.  To
 * see why this is useful, consider that `sw_caboose` records contain several
 * long identifiers (e.g., git commit, SHA sums) and in practice, most of the
 * time, we expect that all components of a given type will have the exact same
 * cabooses.  Rather than store the caboose contents in each
 * `inv_service_processor` row (for example), often replicating the exact same
 * contents for each SP for each collection, these rows just have pointers into
 * the `sw_caboose` table that stores this data once.  (This also makes it much
 * easier to determine that these components _do_ have the same cabooses.)
 *
 * On PC systems (i.e., non-Oxide hardware), most of these tables will be empty
 * because we do not support hardware inventory on these systems.
 *
 * Again, see RFD 433 for more on all this.
 */

/*
 * baseboard ids: this table assigns uuids to distinct part/serial values
 *
 * Usually we include the baseboard revision number when we reference the part
 * number and serial number.  The revision number is deliberately left out here.
 * If we happened to see the same baseboard part number and serial number with
 * different revisions, that's the same baseboard.
 */
CREATE TABLE IF NOT EXISTS omicron.public.hw_baseboard_id (
    id UUID PRIMARY KEY,
    part_number TEXT NOT NULL,
    serial_number TEXT NOT NULL
);
CREATE UNIQUE INDEX IF NOT EXISTS lookup_baseboard_id_by_props
    ON omicron.public.hw_baseboard_id (part_number, serial_number);

/* power states reportable by the SP */
CREATE TYPE IF NOT EXISTS omicron.public.hw_power_state AS ENUM (
    'A0',
    'A1',
    'A2'
);

/* root of trust firmware slots */
CREATE TYPE IF NOT EXISTS omicron.public.hw_rot_slot AS ENUM (
    'A',
    'B'
);

/* cabooses: this table assigns unique ids to distinct caboose contents */
CREATE TABLE IF NOT EXISTS omicron.public.sw_caboose (
    id UUID PRIMARY KEY,
    board TEXT NOT NULL,
    git_commit TEXT NOT NULL,
    name TEXT NOT NULL,
    version TEXT NOT NULL
);
CREATE UNIQUE INDEX IF NOT EXISTS caboose_properties
    on omicron.public.sw_caboose (board, git_commit, name, version);

/* root of trust pages: this table assigns unique ids to distinct RoT CMPA
   and CFPA page contents, each of which is a 512-byte blob */
CREATE TABLE IF NOT EXISTS omicron.public.sw_root_of_trust_page (
    id UUID PRIMARY KEY,
    data_base64 TEXT NOT NULL
);
CREATE UNIQUE INDEX IF NOT EXISTS root_of_trust_page_properties
    on omicron.public.sw_root_of_trust_page (data_base64);

/* Inventory Collections */

-- list of all collections
CREATE TABLE IF NOT EXISTS omicron.public.inv_collection (
    id UUID PRIMARY KEY,
    time_started TIMESTAMPTZ NOT NULL,
    time_done TIMESTAMPTZ NOT NULL,
    collector TEXT NOT NULL
);
-- Supports finding latest collection (to use) or the oldest collection (to
-- clean up)
CREATE INDEX IF NOT EXISTS inv_collection_by_time_started
    ON omicron.public.inv_collection (time_started);

-- list of errors generated during a collection
CREATE TABLE IF NOT EXISTS omicron.public.inv_collection_error (
    inv_collection_id UUID NOT NULL,
    idx INT4 NOT NULL,
    message TEXT
);
CREATE INDEX IF NOT EXISTS errors_by_collection
    ON omicron.public.inv_collection_error (inv_collection_id, idx);

/* what kind of slot MGS reported a device in */
CREATE TYPE IF NOT EXISTS omicron.public.sp_type AS ENUM (
    'sled',
    'switch',
    'power'
);

-- observations from and about service processors
-- also see `inv_root_of_trust`
CREATE TABLE IF NOT EXISTS omicron.public.inv_service_processor (
    -- where this observation came from
    -- (foreign key into `inv_collection` table)
    inv_collection_id UUID NOT NULL,
    -- which system this SP reports it is part of
    -- (foreign key into `hw_baseboard_id` table)
    hw_baseboard_id UUID NOT NULL,
    -- when this observation was made
    time_collected TIMESTAMPTZ NOT NULL,
    -- which MGS instance reported this data
    source TEXT NOT NULL,

    -- identity of this device according to MGS
    sp_type omicron.public.sp_type NOT NULL,
    sp_slot INT4 NOT NULL,

    -- Data from MGS "Get SP Info" API.  See MGS API documentation.
    baseboard_revision INT8 NOT NULL,
    hubris_archive_id TEXT NOT NULL,
    power_state omicron.public.hw_power_state NOT NULL,

    PRIMARY KEY (inv_collection_id, hw_baseboard_id)
);

CREATE TYPE IF NOT EXISTS omicron.public.rot_image_error AS ENUM (
        'unchecked',
        'first_page_erased',
        'partially_programmed',
        'invalid_length',
        'header_not_programmed',
        'bootloader_too_small',
        'bad_magic',
        'header_image_size',
        'unaligned_length',
        'unsupported_type',
        'not_thumb2',
        'reset_vector',
        'signature'
);

-- root of trust information reported by SP
-- There's usually one row here for each row in inv_service_processor, but not
-- necessarily.
CREATE TABLE IF NOT EXISTS omicron.public.inv_root_of_trust (
    -- where this observation came from
    -- (foreign key into `inv_collection` table)
    inv_collection_id UUID NOT NULL,
    -- which system this SP reports it is part of
    -- (foreign key into `hw_baseboard_id` table)
    hw_baseboard_id UUID NOT NULL,
    -- when this observation was made
    time_collected TIMESTAMPTZ NOT NULL,
    -- which MGS instance reported this data
    source TEXT NOT NULL,

    slot_active omicron.public.hw_rot_slot NOT NULL,
    slot_boot_pref_transient omicron.public.hw_rot_slot, -- nullable
    slot_boot_pref_persistent omicron.public.hw_rot_slot NOT NULL,
    slot_boot_pref_persistent_pending omicron.public.hw_rot_slot, -- nullable
    slot_a_sha3_256 TEXT, -- nullable
    slot_b_sha3_256 TEXT, -- nullable
    stage0_fwid TEXT, -- nullable
    stage0next_fwid TEXT, -- nullable

    slot_a_error omicron.public.rot_image_error, -- nullable
    slot_b_error omicron.public.rot_image_error, -- nullable
    stage0_error omicron.public.rot_image_error, -- nullable
    stage0next_error omicron.public.rot_image_error, -- nullable

    PRIMARY KEY (inv_collection_id, hw_baseboard_id)
);

CREATE TYPE IF NOT EXISTS omicron.public.caboose_which AS ENUM (
    'sp_slot_0',
    'sp_slot_1',
    'rot_slot_A',
    'rot_slot_B',
    'stage0',
    'stage0next'
);

-- cabooses found
CREATE TABLE IF NOT EXISTS omicron.public.inv_caboose (
    -- where this observation came from
    -- (foreign key into `inv_collection` table)
    inv_collection_id UUID NOT NULL,
    -- which system this SP reports it is part of
    -- (foreign key into `hw_baseboard_id` table)
    hw_baseboard_id UUID NOT NULL,
    -- when this observation was made
    time_collected TIMESTAMPTZ NOT NULL,
    -- which MGS instance reported this data
    source TEXT NOT NULL,

    which omicron.public.caboose_which NOT NULL,
    sw_caboose_id UUID NOT NULL,

    PRIMARY KEY (inv_collection_id, hw_baseboard_id, which)
);

CREATE TYPE IF NOT EXISTS omicron.public.root_of_trust_page_which AS ENUM (
    'cmpa',
    'cfpa_active',
    'cfpa_inactive',
    'cfpa_scratch'
);

-- root of trust key signing pages found
CREATE TABLE IF NOT EXISTS omicron.public.inv_root_of_trust_page (
    -- where this observation came from
    -- (foreign key into `inv_collection` table)
    inv_collection_id UUID NOT NULL,
    -- which system this SP reports it is part of
    -- (foreign key into `hw_baseboard_id` table)
    hw_baseboard_id UUID NOT NULL,
    -- when this observation was made
    time_collected TIMESTAMPTZ NOT NULL,
    -- which MGS instance reported this data
    source TEXT NOT NULL,

    which omicron.public.root_of_trust_page_which NOT NULL,
    sw_root_of_trust_page_id UUID NOT NULL,

    PRIMARY KEY (inv_collection_id, hw_baseboard_id, which)
);

CREATE TYPE IF NOT EXISTS omicron.public.sled_role AS ENUM (
    -- this sled is directly attached to a Sidecar
    'scrimlet',
    -- everything else
    'gimlet'
);

-- observations from and about sled agents
CREATE TABLE IF NOT EXISTS omicron.public.inv_sled_agent (
    -- where this observation came from
    -- (foreign key into `inv_collection` table)
    inv_collection_id UUID NOT NULL,
    -- when this observation was made
    time_collected TIMESTAMPTZ NOT NULL,
    -- URL of the sled agent that reported this data
    source TEXT NOT NULL,

    -- unique id for this sled (should be foreign keys into `sled` table, though
    -- it's conceivable a sled will report an id that we don't know about)
    sled_id UUID NOT NULL,

    -- which system this sled agent reports it's running on
    -- (foreign key into `hw_baseboard_id` table)
    -- This is optional because dev/test systems support running on non-Oxide
    -- hardware.
    hw_baseboard_id UUID,

    -- Many of the following properties are duplicated from the `sled` table,
    -- which predates the current inventory system.
    sled_agent_ip INET NOT NULL,
    sled_agent_port INT4 NOT NULL,
    sled_role omicron.public.sled_role NOT NULL,
    usable_hardware_threads INT8
        CHECK (usable_hardware_threads BETWEEN 0 AND 4294967295) NOT NULL,
    usable_physical_ram INT8 NOT NULL,
    reservoir_size INT8 CHECK (reservoir_size < usable_physical_ram) NOT NULL,

    PRIMARY KEY (inv_collection_id, sled_id)
);

CREATE TABLE IF NOT EXISTS omicron.public.inv_physical_disk (
    -- where this observation came from
    -- (foreign key into `inv_collection` table)
    inv_collection_id UUID NOT NULL,

    -- unique id for this sled (should be foreign keys into `sled` table, though
    -- it's conceivable a sled will report an id that we don't know about)
    sled_id UUID NOT NULL,
    -- The slot where this disk was last observed
    slot INT8 CHECK (slot >= 0) NOT NULL,

    vendor STRING(63) NOT NULL,
    model STRING(63) NOT NULL,
    serial STRING(63) NOT NULL,

    variant omicron.public.physical_disk_kind NOT NULL,

    -- FK consisting of:
    -- - Which collection this was
    -- - The sled reporting the disk
    -- - The slot in which this disk was found
    PRIMARY KEY (inv_collection_id, sled_id, slot)
);

CREATE TABLE IF NOT EXISTS omicron.public.inv_zpool (
    -- where this observation came from
    -- (foreign key into `inv_collection` table)
    inv_collection_id UUID NOT NULL,
    -- when this observation was made
    time_collected TIMESTAMPTZ NOT NULL,

    -- The control plane ID of the zpool
    id UUID NOT NULL,
    sled_id UUID NOT NULL,
    total_size INT NOT NULL,

    -- PK consisting of:
    -- - Which collection this was
    -- - The sled reporting the disk
    -- - The slot in which this disk was found
    PRIMARY KEY (inv_collection_id, sled_id, id)
);

-- Allow looking up the most recent Zpool by ID
CREATE INDEX IF NOT EXISTS inv_zpool_by_id_and_time ON omicron.public.inv_zpool (id, time_collected DESC);

CREATE TABLE IF NOT EXISTS omicron.public.inv_dataset (
    -- where this observation came from
    -- (foreign key into `inv_collection` table)
    inv_collection_id UUID NOT NULL,
    sled_id UUID NOT NULL,

    -- The control plane ID of the zpool.
    -- This is nullable because datasets have been historically
    -- self-managed by the Sled Agent, and some don't have explicit UUIDs.
    id UUID,

    name TEXT NOT NULL,
    available INT8 NOT NULL,
    used INT8 NOT NULL,
    quota INT8,
    reservation INT8,
    compression TEXT NOT NULL,

    -- PK consisting of:
    -- - Which collection this was
    -- - The sled reporting the disk
    -- - The name of this dataset
    PRIMARY KEY (inv_collection_id, sled_id, name)
);

CREATE TABLE IF NOT EXISTS omicron.public.inv_sled_omicron_zones (
    -- where this observation came from
    -- (foreign key into `inv_collection` table)
    inv_collection_id UUID NOT NULL,
    -- when this observation was made
    time_collected TIMESTAMPTZ NOT NULL,
    -- URL of the sled agent that reported this data
    source TEXT NOT NULL,

    -- unique id for this sled (should be foreign keys into `sled` table, though
    -- it's conceivable a sled will report an id that we don't know about)
    sled_id UUID NOT NULL,

    -- OmicronZonesConfig generation reporting these zones
    generation INT8 NOT NULL,

    PRIMARY KEY (inv_collection_id, sled_id)
);

CREATE TYPE IF NOT EXISTS omicron.public.zone_type AS ENUM (
  'boundary_ntp',
  'clickhouse',
  'clickhouse_keeper',
  'cockroach_db',
  'crucible',
  'crucible_pantry',
  'external_dns',
  'internal_dns',
  'internal_ntp',
  'nexus',
  'oximeter'
);

-- observations from sled agents about Omicron-managed zones
CREATE TABLE IF NOT EXISTS omicron.public.inv_omicron_zone (
    -- where this observation came from
    -- (foreign key into `inv_collection` table)
    inv_collection_id UUID NOT NULL,

    -- unique id for this sled (should be foreign keys into `sled` table, though
    -- it's conceivable a sled will report an id that we don't know about)
    sled_id UUID NOT NULL,

    -- unique id for this zone
    id UUID NOT NULL,
    underlay_address INET NOT NULL,
    zone_type omicron.public.zone_type NOT NULL,

    -- SocketAddr of the "primary" service for this zone
    -- (what this describes varies by zone type, but all zones have at least one
    -- service in them)
    primary_service_ip INET NOT NULL,
    primary_service_port INT4
        CHECK (primary_service_port BETWEEN 0 AND 65535)
        NOT NULL,

    -- The remaining properties may be NULL for different kinds of zones.  The
    -- specific constraints are not enforced at the database layer, basically
    -- because it's really complicated to do that and it's not obvious that it's
    -- worthwhile.

    -- Some zones have a second service.  Like the primary one, the meaning of
    -- this is zone-type-dependent.
    second_service_ip INET,
    second_service_port INT4
        CHECK (second_service_port IS NULL
        OR second_service_port BETWEEN 0 AND 65535),

    -- Zones may have an associated dataset.  They're currently always on a U.2.
    -- The only thing we need to identify it here is the name of the zpool that
    -- it's on.
    dataset_zpool_name TEXT,

    -- Zones with external IPs have an associated NIC and sockaddr for listening
    -- (first is a foreign key into `inv_omicron_zone_nic`)
    nic_id UUID,

    -- Properties for internal DNS servers
    -- address attached to this zone from outside the sled's subnet
    dns_gz_address INET,
    dns_gz_address_index INT8,

    -- Properties common to both kinds of NTP zones
    ntp_ntp_servers TEXT[],
    ntp_dns_servers INET[],
    ntp_domain TEXT,

    -- Properties specific to Nexus zones
    nexus_external_tls BOOLEAN,
    nexus_external_dns_servers INET ARRAY,

    -- Source NAT configuration (currently used for boundary NTP only)
    snat_ip INET,
    snat_first_port INT4
        CHECK (snat_first_port IS NULL OR snat_first_port BETWEEN 0 AND 65535),
    snat_last_port INT4
        CHECK (snat_last_port IS NULL OR snat_last_port BETWEEN 0 AND 65535),

    -- TODO: This is nullable for backwards compatibility.
    -- Eventually, that nullability should be removed.
    filesystem_pool UUID,

    PRIMARY KEY (inv_collection_id, id)
);

CREATE TABLE IF NOT EXISTS omicron.public.inv_omicron_zone_nic (
    inv_collection_id UUID NOT NULL,
    id UUID NOT NULL,
    name TEXT NOT NULL,
    ip INET NOT NULL,
    mac INT8 NOT NULL,
    subnet INET NOT NULL,
    vni INT8 NOT NULL,
    is_primary BOOLEAN NOT NULL,
    slot INT2 NOT NULL,

    PRIMARY KEY (inv_collection_id, id)
);

/*
 * System-level blueprints
 *
 * See RFD 457 and 459 for context.
 *
 * A blueprint describes a potential system configuration. The primary table is
 * the `blueprint` table, which stores only a small amount of metadata about the
 * blueprint. The bulk of the information is stored in the `bp_*` tables below,
 * each of which references back to `blueprint` by ID.
 *
 * `bp_target` describes the "target blueprints" of the system. Insertion must
 * follow a strict set of rules:
 *
 * * The first target blueprint must have version=1, and must have no parent
 *   blueprint.
 * * The Nth target blueprint must have version=N, and its parent blueprint must
 *   be the blueprint that was the target at version=N-1.
 *
 * The result is that the current target blueprint can always be found by
 * looking at the maximally-versioned row in `bp_target`, and there is a linear
 * history from that blueprint all the way back to the version=1 blueprint. We
 * will eventually prune old blueprint targets, so it will not always be
 * possible to view the entire history.
 *
 * `bp_sled_omicron_zones`, `bp_omicron_zone`, and `bp_omicron_zone_nic` are
 * nearly identical to their `inv_*` counterparts, and record the
 * `OmicronZonesConfig` for each sled.
 */

CREATE TYPE IF NOT EXISTS omicron.public.bp_zone_disposition AS ENUM (
    'in_service',
    'quiesced',
    'expunged'
);

-- list of all blueprints
CREATE TABLE IF NOT EXISTS omicron.public.blueprint (
    id UUID PRIMARY KEY,

    -- This is effectively a foreign key back to this table; however, it is
    -- allowed to be NULL: the initial blueprint has no parent. Additionally,
    -- it may be non-NULL but no longer reference a row in this table: once a
    -- child blueprint has been created from a parent, it's possible for the
    -- parent to be deleted. We do not NULL out this field on such a deletion,
    -- so we can always see that there had been a particular parent even if it's
    -- now gone.
    parent_blueprint_id UUID,

    -- These fields are for debugging only.
    time_created TIMESTAMPTZ NOT NULL,
    creator TEXT NOT NULL,
    comment TEXT NOT NULL,

    -- identifies the latest internal DNS version when blueprint planning began
    internal_dns_version INT8 NOT NULL,
    -- identifies the latest external DNS version when blueprint planning began
    external_dns_version INT8 NOT NULL,
    -- identifies the CockroachDB state fingerprint when blueprint planning began
    cockroachdb_fingerprint TEXT NOT NULL,

    -- CockroachDB settings managed by blueprints.
    --
    -- We use NULL in these columns to reflect that blueprint execution should
    -- not modify the option; we're able to do this because CockroachDB settings
    -- require the value to be the correct type and not NULL. There is no value
    -- that represents "please reset this setting to the default value"; that is
    -- represented by the presence of the default value in that field.
    --
    -- `cluster.preserve_downgrade_option`
    cockroachdb_setting_preserve_downgrade TEXT
);

-- table describing both the current and historical target blueprints of the
-- system
CREATE TABLE IF NOT EXISTS omicron.public.bp_target (
    -- Monotonically increasing version for all bp_targets
    version INT8 PRIMARY KEY,

    -- Effectively a foreign key into the `blueprint` table, but may reference a
    -- blueprint that has been deleted (if this target is no longer the current
    -- target: the current target must not be deleted).
    blueprint_id UUID NOT NULL,

    -- Is this blueprint enabled?
    --
    -- Currently, we have no code that acts on this value; however, it exists as
    -- an escape hatch once we have automated blueprint planning and execution.
    -- An operator can set the current blueprint to disabled, which should stop
    -- planning and execution (presumably until a support case can address
    -- whatever issue the update system is causing).
    enabled BOOL NOT NULL,

    -- Timestamp for when this blueprint was made the current target
    time_made_target TIMESTAMPTZ NOT NULL
);

-- state of a sled in a blueprint
CREATE TABLE IF NOT EXISTS omicron.public.bp_sled_state (
    -- foreign key into `blueprint` table
    blueprint_id UUID NOT NULL,

    sled_id UUID NOT NULL,
    sled_state omicron.public.sled_state NOT NULL,
    PRIMARY KEY (blueprint_id, sled_id)
);

-- description of a collection of omicron physical disks stored in a blueprint.
CREATE TABLE IF NOT EXISTS omicron.public.bp_sled_omicron_physical_disks (
    -- foreign key into `blueprint` table
    blueprint_id UUID NOT NULL,

    sled_id UUID NOT NULL,
    generation INT8 NOT NULL,
    PRIMARY KEY (blueprint_id, sled_id)
);

-- description of omicron physical disks specified in a blueprint.
CREATE TABLE IF NOT EXISTS omicron.public.bp_omicron_physical_disk  (
    -- foreign key into the `blueprint` table
    blueprint_id UUID NOT NULL,

    -- unique id for this sled (should be foreign keys into `sled` table, though
    -- it's conceivable a blueprint could refer to a sled that no longer exists,
    -- particularly if the blueprint is older than the current target)
    sled_id UUID NOT NULL,

    vendor TEXT NOT NULL,
    serial TEXT NOT NULL,
    model TEXT NOT NULL,

    id UUID NOT NULL,
    pool_id UUID NOT NULL,

    PRIMARY KEY (blueprint_id, id)
);

-- see inv_sled_omicron_zones, which is identical except it references a
-- collection whereas this table references a blueprint
CREATE TABLE IF NOT EXISTS omicron.public.bp_sled_omicron_zones (
    -- foreign key into `blueprint` table
    blueprint_id UUID NOT NULL,

    sled_id UUID NOT NULL,
    generation INT8 NOT NULL,
    PRIMARY KEY (blueprint_id, sled_id)
);

-- description of omicron zones specified in a blueprint
--
-- This is currently identical to `inv_omicron_zone`, except that the foreign
-- keys reference other blueprint tables intead of inventory tables. We expect
-- their sameness to diverge over time as either inventory or blueprints (or
-- both) grow context-specific properties.
CREATE TABLE IF NOT EXISTS omicron.public.bp_omicron_zone (
    -- foreign key into the `blueprint` table
    blueprint_id UUID NOT NULL,

    -- unique id for this sled (should be foreign keys into `sled` table, though
    -- it's conceivable a blueprint could refer to a sled that no longer exists,
    -- particularly if the blueprint is older than the current target)
    sled_id UUID NOT NULL,

    -- unique id for this zone
    id UUID NOT NULL,
    underlay_address INET NOT NULL,
    zone_type omicron.public.zone_type NOT NULL,

    -- SocketAddr of the "primary" service for this zone
    -- (what this describes varies by zone type, but all zones have at least one
    -- service in them)
    primary_service_ip INET NOT NULL,
    primary_service_port INT4
        CHECK (primary_service_port BETWEEN 0 AND 65535)
        NOT NULL,

    -- The remaining properties may be NULL for different kinds of zones.  The
    -- specific constraints are not enforced at the database layer, basically
    -- because it's really complicated to do that and it's not obvious that it's
    -- worthwhile.

    -- Some zones have a second service.  Like the primary one, the meaning of
    -- this is zone-type-dependent.
    second_service_ip INET,
    second_service_port INT4
        CHECK (second_service_port IS NULL
        OR second_service_port BETWEEN 0 AND 65535),

    -- Zones may have an associated dataset.  They're currently always on a U.2.
    -- The only thing we need to identify it here is the name of the zpool that
    -- it's on.
    dataset_zpool_name TEXT,

    -- Zones with external IPs have an associated NIC and sockaddr for listening
    -- (first is a foreign key into `bp_omicron_zone_nic`)
    bp_nic_id UUID,

    -- Properties for internal DNS servers
    -- address attached to this zone from outside the sled's subnet
    dns_gz_address INET,
    dns_gz_address_index INT8,

    -- Properties common to both kinds of NTP zones
    ntp_ntp_servers TEXT[],
    ntp_dns_servers INET[],
    ntp_domain TEXT,

    -- Properties specific to Nexus zones
    nexus_external_tls BOOLEAN,
    nexus_external_dns_servers INET ARRAY,

    -- Source NAT configuration (currently used for boundary NTP only)
    snat_ip INET,
    snat_first_port INT4
        CHECK (snat_first_port IS NULL OR snat_first_port BETWEEN 0 AND 65535),
    snat_last_port INT4
        CHECK (snat_last_port IS NULL OR snat_last_port BETWEEN 0 AND 65535),

    -- Zone disposition
    disposition omicron.public.bp_zone_disposition NOT NULL,

    -- For some zones, either primary_service_ip or second_service_ip (but not
    -- both!) is an external IP address. For such zones, this is the ID of that
    -- external IP. In general this is a foreign key into
    -- omicron.public.external_ip, though the row many not exist: if this
    -- blueprint is old, it's possible the IP has been deleted, and if this
    -- blueprint has not yet been realized, it's possible the IP hasn't been
    -- created yet.
    external_ip_id UUID,

    -- TODO: This is nullable for backwards compatibility.
    -- Eventually, that nullability should be removed.
    filesystem_pool UUID,

    PRIMARY KEY (blueprint_id, id)
);

CREATE TABLE IF NOT EXISTS omicron.public.bp_omicron_zone_nic (
    blueprint_id UUID NOT NULL,
    id UUID NOT NULL,
    name TEXT NOT NULL,
    ip INET NOT NULL,
    mac INT8 NOT NULL,
    subnet INET NOT NULL,
    vni INT8 NOT NULL,
    is_primary BOOLEAN NOT NULL,
    slot INT2 NOT NULL,

    PRIMARY KEY (blueprint_id, id)
);

-- Mapping of Omicron zone ID to CockroachDB node ID. This isn't directly used
-- by the blueprint tables above, but is used by the more general Reconfigurator
-- system along with them (e.g., to decommission expunged CRDB nodes).
CREATE TABLE IF NOT EXISTS omicron.public.cockroachdb_zone_id_to_node_id (
    omicron_zone_id UUID NOT NULL UNIQUE,
    crdb_node_id TEXT NOT NULL UNIQUE,

    -- We require the pair to be unique, and also require each column to be
    -- unique: there should only be one entry for a given zone ID, one entry for
    -- a given node ID, and we need a unique requirement on the pair (via this
    -- primary key) to support `ON CONFLICT DO NOTHING` idempotent inserts.
    PRIMARY KEY (omicron_zone_id, crdb_node_id)
);

/*******************************************************************/

/*
 * The `sled_instance` view's definition needs to be modified in a separate
 * transaction from the transaction that created it.
 */

COMMIT;
BEGIN;

-- Per-VMM state.
CREATE TABLE IF NOT EXISTS omicron.public.vmm (
    id UUID PRIMARY KEY,
    time_created TIMESTAMPTZ NOT NULL,
    time_deleted TIMESTAMPTZ,
    instance_id UUID NOT NULL,
    time_state_updated TIMESTAMPTZ NOT NULL,
    state_generation INT NOT NULL,
    sled_id UUID NOT NULL,
    propolis_ip INET NOT NULL,
    propolis_port INT4 NOT NULL CHECK (propolis_port BETWEEN 0 AND 65535) DEFAULT 12400,
    state omicron.public.vmm_state NOT NULL
);

CREATE INDEX IF NOT EXISTS lookup_vmms_by_sled_id ON omicron.public.vmm (
    sled_id
) WHERE time_deleted IS NULL;

/*
 * A special view of an instance provided to operators for insights into what's
 * running on a sled.
 *
 * This view replaces the placeholder `sled_instance` view defined above. Any
 * columns in the placeholder must appear in the replacement in the same order
 * and with the same types they had in the placeholder.
 */

CREATE OR REPLACE VIEW omicron.public.sled_instance
AS SELECT
   instance.id,
   instance.name,
   silo.name as silo_name,
   project.name as project_name,
   vmm.sled_id as active_sled_id,
   instance.time_created,
   instance.time_modified,
   instance.migration_id,
   instance.ncpus,
   instance.memory,
   vmm.state
FROM
    omicron.public.instance AS instance
    JOIN omicron.public.project AS project ON
            instance.project_id = project.id
    JOIN omicron.public.silo AS silo ON
            project.silo_id = silo.id
    JOIN omicron.public.vmm AS vmm ON
            instance.active_propolis_id = vmm.id
WHERE
    instance.time_deleted IS NULL AND vmm.time_deleted IS NULL;

CREATE SEQUENCE IF NOT EXISTS omicron.public.ipv4_nat_version START 1 INCREMENT 1;

CREATE TABLE IF NOT EXISTS omicron.public.ipv4_nat_entry (
    id UUID PRIMARY KEY DEFAULT gen_random_uuid(),
    external_address INET NOT NULL,
    first_port INT4 NOT NULL,
    last_port INT4 NOT NULL,
    sled_address INET NOT NULL,
    vni INT4 NOT NULL,
    mac INT8 NOT NULL,
    version_added INT8 NOT NULL DEFAULT nextval('omicron.public.ipv4_nat_version'),
    version_removed INT8,
    time_created TIMESTAMPTZ NOT NULL DEFAULT now(),
    time_deleted TIMESTAMPTZ
);

CREATE UNIQUE INDEX IF NOT EXISTS ipv4_nat_version_added ON omicron.public.ipv4_nat_entry (
    version_added
)
STORING (
    external_address,
    first_port,
    last_port,
    sled_address,
    vni,
    mac,
    time_created,
    time_deleted
);

CREATE UNIQUE INDEX IF NOT EXISTS overlapping_ipv4_nat_entry ON omicron.public.ipv4_nat_entry (
    external_address,
    first_port,
    last_port
) WHERE time_deleted IS NULL;

CREATE INDEX IF NOT EXISTS ipv4_nat_lookup ON omicron.public.ipv4_nat_entry (external_address, first_port, last_port, sled_address, vni, mac);

CREATE UNIQUE INDEX IF NOT EXISTS ipv4_nat_version_removed ON omicron.public.ipv4_nat_entry (
    version_removed
)
STORING (
    external_address,
    first_port,
    last_port,
    sled_address,
    vni,
    mac,
    time_created,
    time_deleted
);

CREATE TYPE IF NOT EXISTS omicron.public.bfd_mode AS ENUM (
    'single_hop',
    'multi_hop'
);

CREATE TABLE IF NOT EXISTS omicron.public.bfd_session (
    id UUID PRIMARY KEY,
    local INET,
    remote INET NOT NULL,
    detection_threshold INT8 NOT NULL,
    required_rx INT8 NOT NULL,
    switch TEXT NOT NULL,
    mode  omicron.public.bfd_mode,

    time_created TIMESTAMPTZ NOT NULL,
    time_modified TIMESTAMPTZ NOT NULL,
    time_deleted TIMESTAMPTZ
);

CREATE UNIQUE INDEX IF NOT EXISTS lookup_bfd_session ON omicron.public.bfd_session (
    remote,
    switch
) WHERE time_deleted IS NULL;

CREATE INDEX IF NOT EXISTS ipv4_nat_lookup_by_vni ON omicron.public.ipv4_nat_entry (
  vni
)
STORING (
  external_address,
  first_port,
  last_port,
  sled_address,
  mac,
  version_added,
  version_removed,
  time_created,
  time_deleted
);

/*
 * A view of the ipv4 nat change history
 * used to summarize changes for external viewing
 */
CREATE VIEW IF NOT EXISTS omicron.public.ipv4_nat_changes
AS
-- Subquery:
-- We need to be able to order partial changesets. ORDER BY on separate columns
-- will not accomplish this, so we'll do this by interleaving version_added
-- and version_removed (version_removed taking priority if NOT NULL) and then sorting
-- on the appropriate version numbers at call time.
WITH interleaved_versions AS (
  -- fetch all active NAT entries (entries that have not been soft deleted)
  SELECT
    external_address,
    first_port,
    last_port,
    sled_address,
    vni,
    mac,
    -- rename version_added to version
    version_added AS version,
    -- create a new virtual column, boolean value representing whether or not
    -- the record has been soft deleted
    (version_removed IS NOT NULL) as deleted
  FROM omicron.public.ipv4_nat_entry
  WHERE version_removed IS NULL

  -- combine the datasets, unifying the version_added and version_removed
  -- columns to a single `version` column so we can interleave and sort the entries
  UNION

  -- fetch all inactive NAT entries (entries that have been soft deleted)
  SELECT
    external_address,
    first_port,
    last_port,
    sled_address,
    vni,
    mac,
    -- rename version_removed to version
    version_removed AS version,
    -- create a new virtual column, boolean value representing whether or not
    -- the record has been soft deleted
    (version_removed IS NOT NULL) as deleted
  FROM omicron.public.ipv4_nat_entry
  WHERE version_removed IS NOT NULL
)
-- this is our new "table"
-- here we select the columns from the subquery defined above
SELECT
  external_address,
  first_port,
  last_port,
  sled_address,
  vni,
  mac,
  version,
  deleted
FROM interleaved_versions;

CREATE TABLE IF NOT EXISTS omicron.public.probe (
    id UUID NOT NULL PRIMARY KEY,
    name STRING(63) NOT NULL,
    description STRING(512) NOT NULL,
    time_created TIMESTAMPTZ NOT NULL,
    time_modified TIMESTAMPTZ NOT NULL,
    time_deleted TIMESTAMPTZ,
    project_id UUID NOT NULL,
    sled UUID NOT NULL
);

CREATE UNIQUE INDEX IF NOT EXISTS lookup_probe_by_name ON omicron.public.probe (
    name
) WHERE
    time_deleted IS NULL;

CREATE TYPE IF NOT EXISTS omicron.public.upstairs_repair_notification_type AS ENUM (
  'started',
  'succeeded',
  'failed'
);

CREATE TYPE IF NOT EXISTS omicron.public.upstairs_repair_type AS ENUM (
  'live',
  'reconciliation'
);

CREATE TABLE IF NOT EXISTS omicron.public.upstairs_repair_notification (
    time TIMESTAMPTZ NOT NULL,

    repair_id UUID NOT NULL,
    repair_type omicron.public.upstairs_repair_type NOT NULL,

    upstairs_id UUID NOT NULL,
    session_id UUID NOT NULL,

    region_id UUID NOT NULL,
    target_ip INET NOT NULL,
    target_port INT4 CHECK (target_port BETWEEN 0 AND 65535) NOT NULL,

    notification_type omicron.public.upstairs_repair_notification_type NOT NULL,

    /*
     * A repair is uniquely identified by the four UUIDs here, and a
     * notification is uniquely identified by its type.
     */
    PRIMARY KEY (repair_id, upstairs_id, session_id, region_id, notification_type)
);

CREATE TABLE IF NOT EXISTS omicron.public.upstairs_repair_progress (
    repair_id UUID NOT NULL,
    time TIMESTAMPTZ NOT NULL,
    current_item INT8 NOT NULL,
    total_items INT8 NOT NULL,

    PRIMARY KEY (repair_id, time, current_item, total_items)
);

CREATE TYPE IF NOT EXISTS omicron.public.downstairs_client_stop_request_reason_type AS ENUM (
  'replacing',
  'disabled',
  'failed_reconcile',
  'io_error',
  'bad_negotiation_order',
  'incompatible',
  'failed_live_repair',
  'too_many_outstanding_jobs',
  'deactivated'
);

CREATE TABLE IF NOT EXISTS omicron.public.downstairs_client_stop_request_notification (
    time TIMESTAMPTZ NOT NULL,
    upstairs_id UUID NOT NULL,
    downstairs_id UUID NOT NULL,
    reason omicron.public.downstairs_client_stop_request_reason_type NOT NULL,

    PRIMARY KEY (time, upstairs_id, downstairs_id, reason)
);

CREATE TYPE IF NOT EXISTS omicron.public.downstairs_client_stopped_reason_type AS ENUM (
  'connection_timeout',
  'connection_failed',
  'timeout',
  'write_failed',
  'read_failed',
  'requested_stop',
  'finished',
  'queue_closed',
  'receive_task_cancelled'
);

CREATE TABLE IF NOT EXISTS omicron.public.downstairs_client_stopped_notification (
    time TIMESTAMPTZ NOT NULL,
    upstairs_id UUID NOT NULL,
    downstairs_id UUID NOT NULL,
    reason omicron.public.downstairs_client_stopped_reason_type NOT NULL,

    PRIMARY KEY (time, upstairs_id, downstairs_id, reason)
);

CREATE INDEX IF NOT EXISTS rack_initialized ON omicron.public.rack (initialized);

-- table for tracking bootstore configuration changes over time
-- this makes reconciliation easier and also gives us a visible history of changes
CREATE TABLE IF NOT EXISTS omicron.public.bootstore_config (
    key TEXT NOT NULL,
    generation INT8 NOT NULL,
    PRIMARY KEY (key, generation),
    data JSONB NOT NULL,
    time_created TIMESTAMPTZ NOT NULL,
    time_deleted TIMESTAMPTZ
);

CREATE INDEX IF NOT EXISTS address_lot_names ON omicron.public.address_lot(name);

CREATE VIEW IF NOT EXISTS omicron.public.bgp_peer_view
AS
SELECT
 sp.switch_location,
 sp.port_name,
 bpc.addr,
 bpc.hold_time,
 bpc.idle_hold_time,
 bpc.delay_open,
 bpc.connect_retry,
 bpc.keepalive,
 bpc.remote_asn,
 bpc.min_ttl,
 bpc.md5_auth_key,
 bpc.multi_exit_discriminator,
 bpc.local_pref,
 bpc.enforce_first_as,
 bpc.vlan_id,
 bc.asn
FROM omicron.public.switch_port sp
JOIN omicron.public.switch_port_settings_bgp_peer_config bpc
ON sp.port_settings_id = bpc.port_settings_id
JOIN omicron.public.bgp_config bc ON bc.id = bpc.bgp_config_id;

CREATE INDEX IF NOT EXISTS switch_port_id_and_name
ON omicron.public.switch_port (port_settings_id, port_name) STORING (switch_location);

CREATE INDEX IF NOT EXISTS switch_port_name ON omicron.public.switch_port (port_name);

CREATE INDEX IF NOT EXISTS network_interface_by_parent
ON omicron.public.network_interface (parent_id)
STORING (name, kind, vpc_id, subnet_id, mac, ip, slot);

CREATE INDEX IF NOT EXISTS sled_by_policy_and_state
ON omicron.public.sled (sled_policy, sled_state, id) STORING (ip);

CREATE INDEX IF NOT EXISTS active_vmm
ON omicron.public.vmm (time_deleted, sled_id, instance_id);

CREATE INDEX IF NOT EXISTS v2p_mapping_details
ON omicron.public.network_interface (
  time_deleted, kind, subnet_id, vpc_id, parent_id
) STORING (mac, ip);

CREATE INDEX IF NOT EXISTS sled_by_policy
ON omicron.public.sled (sled_policy) STORING (ip, sled_state);

CREATE INDEX IF NOT EXISTS vmm_by_instance_id
ON omicron.public.vmm (instance_id) STORING (sled_id);

CREATE TYPE IF NOT EXISTS omicron.public.region_replacement_state AS ENUM (
  'requested',
  'allocating',
  'running',
  'driving',
  'replacement_done',
  'completing',
  'complete'
);

CREATE TABLE IF NOT EXISTS omicron.public.region_replacement (
    /* unique ID for this region replacement */
    id UUID PRIMARY KEY,

    request_time TIMESTAMPTZ NOT NULL,

    old_region_id UUID NOT NULL,

    volume_id UUID NOT NULL,

    old_region_volume_id UUID,

    new_region_id UUID,

    replacement_state omicron.public.region_replacement_state NOT NULL,

    operating_saga_id UUID
);

CREATE INDEX IF NOT EXISTS lookup_region_replacement_by_state on omicron.public.region_replacement (replacement_state);

CREATE TABLE IF NOT EXISTS omicron.public.volume_repair (
    volume_id UUID PRIMARY KEY,
    repair_id UUID NOT NULL
);

CREATE INDEX IF NOT EXISTS lookup_volume_repair_by_repair_id on omicron.public.volume_repair (
    repair_id
);

CREATE TYPE IF NOT EXISTS omicron.public.region_replacement_step_type AS ENUM (
  'propolis',
  'pantry'
);

CREATE TABLE IF NOT EXISTS omicron.public.region_replacement_step (
    replacement_id UUID NOT NULL,

    step_time TIMESTAMPTZ NOT NULL,

    step_type omicron.public.region_replacement_step_type NOT NULL,

    step_associated_instance_id UUID,
    step_associated_vmm_id UUID,

    step_associated_pantry_ip INET,
    step_associated_pantry_port INT4 CHECK (step_associated_pantry_port BETWEEN 0 AND 65535),
    step_associated_pantry_job_id UUID,

    PRIMARY KEY (replacement_id, step_time, step_type)
);

CREATE INDEX IF NOT EXISTS step_time_order on omicron.public.region_replacement_step (step_time);

CREATE INDEX IF NOT EXISTS search_for_repair_notifications ON omicron.public.upstairs_repair_notification (region_id, notification_type);

CREATE INDEX IF NOT EXISTS lookup_any_disk_by_volume_id ON omicron.public.disk (
    volume_id
);

CREATE INDEX IF NOT EXISTS lookup_snapshot_by_destination_volume_id ON omicron.public.snapshot ( destination_volume_id );

/*
 * Metadata for the schema itself. This version number isn't great, as there's
 * nothing to ensure it gets bumped when it should be, but it's a start.
 */
CREATE TABLE IF NOT EXISTS omicron.public.db_metadata (
    -- There should only be one row of this table for the whole DB.
    -- It's a little goofy, but filter on "singleton = true" before querying
    -- or applying updates, and you'll access the singleton row.
    --
    -- We also add a constraint on this table to ensure it's not possible to
    -- access the version of this table with "singleton = false".
    singleton BOOL NOT NULL PRIMARY KEY,
    time_created TIMESTAMPTZ NOT NULL,
    time_modified TIMESTAMPTZ NOT NULL,
    -- Semver representation of the DB version
    version STRING(64) NOT NULL,

    -- (Optional) Semver representation of the DB version to which we're upgrading
    target_version STRING(64),

    CHECK (singleton = true)
);

-- An allowlist of IP addresses that can make requests to user-facing services.
CREATE TABLE IF NOT EXISTS omicron.public.allow_list (
    id UUID PRIMARY KEY,
    time_created TIMESTAMPTZ NOT NULL,
    time_modified TIMESTAMPTZ NOT NULL,
    -- A nullable list of allowed source IPs.
    --
    -- NULL is used to indicate _any_ source IP is allowed. A _non-empty_ list
    -- represents an explicit allow list of IPs or IP subnets. Note that the
    -- list itself may never be empty.
    allowed_ips INET[] CHECK (array_length(allowed_ips, 1) > 0)
);

-- Insert default allowlist, allowing all traffic.
-- See `schema/crdb/insert-default-allowlist/up.sql` for details.
INSERT INTO omicron.public.allow_list (id, time_created, time_modified, allowed_ips)
VALUES (
    '001de000-a110-4000-8000-000000000000',
    NOW(),
    NOW(),
    NULL
)
ON CONFLICT (id)
DO NOTHING;

CREATE TYPE IF NOT EXISTS omicron.public.migration_state AS ENUM (
  'pending',
  'in_progress',
  'failed',
  'completed'
);

-- A table of the states of current migrations.
CREATE TABLE IF NOT EXISTS omicron.public.migration (
    id UUID PRIMARY KEY,

    /* The ID of the instance that was migrated */
    instance_id UUID NOT NULL,

    /* The time this migration record was created. */
    time_created TIMESTAMPTZ NOT NULL,

    /* The time this migration record was deleted. */
    time_deleted TIMESTAMPTZ,

    /* Note that there's no `time_modified/time_updated` timestamp for migration
     * records. This is because we track updated time separately for the source
     * and target sides of the migration, using separate `time_source_updated`
     * and time_target_updated` columns.
    */

    /* The state of the migration source */
    source_state omicron.public.migration_state NOT NULL,

    /* The ID of the migration source Propolis */
    source_propolis_id UUID NOT NULL,

    /* Generation number owned and incremented by the source sled-agent */
    source_gen INT8 NOT NULL DEFAULT 1,

    /* Timestamp of when the source field was last updated.
     *
     * This is provided by the sled-agent when publishing a migration state
     * update.
     */
    time_source_updated TIMESTAMPTZ,

    /* The state of the migration target */
    target_state omicron.public.migration_state NOT NULL,

    /* The ID of the migration target Propolis */
    target_propolis_id UUID NOT NULL,

    /* Generation number owned and incremented by the target sled-agent */
    target_gen INT8 NOT NULL DEFAULT 1,

    /* Timestamp of when the source field was last updated.
     *
     * This is provided by the sled-agent when publishing a migration state
     * update.
     */
    time_target_updated TIMESTAMPTZ
);

/* Lookup migrations by instance ID */
CREATE INDEX IF NOT EXISTS lookup_migrations_by_instance_id ON omicron.public.migration (
    instance_id
);

/* Lookup region snapshot by snapshot id */
CREATE INDEX IF NOT EXISTS lookup_region_snapshot_by_snapshot_id on omicron.public.region_snapshot (
    snapshot_id
);

/*
 * Keep this at the end of file so that the database does not contain a version
 * until it is fully populated.
 */
INSERT INTO omicron.public.db_metadata (
    singleton,
    time_created,
    time_modified,
    version,
    target_version
) VALUES
<<<<<<< HEAD
    (TRUE, NOW(), NOW(), '84.0.0', NULL)
=======
    (TRUE, NOW(), NOW(), '85.0.0', NULL)
>>>>>>> fac6456c
ON CONFLICT DO NOTHING;

COMMIT;<|MERGE_RESOLUTION|>--- conflicted
+++ resolved
@@ -4183,11 +4183,7 @@
     version,
     target_version
 ) VALUES
-<<<<<<< HEAD
-    (TRUE, NOW(), NOW(), '84.0.0', NULL)
-=======
-    (TRUE, NOW(), NOW(), '85.0.0', NULL)
->>>>>>> fac6456c
+    (TRUE, NOW(), NOW(), '86.0.0', NULL)
 ON CONFLICT DO NOTHING;
 
 COMMIT;