--- conflicted
+++ resolved
@@ -5704,11 +5704,7 @@
     version,
     target_version
 ) VALUES
-<<<<<<< HEAD
-    (TRUE, NOW(), NOW(), '146.0.0', NULL)
-=======
-    (TRUE, NOW(), NOW(), '147.0.0', NULL)
->>>>>>> 299b3ce6
+    (TRUE, NOW(), NOW(), '148.0.0', NULL)
 ON CONFLICT DO NOTHING;
 
 COMMIT;