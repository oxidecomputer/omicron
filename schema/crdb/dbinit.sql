/*
 * dbinit.sql: raw SQL to initialize a database for use by Omicron
 *
 * It's not clear what the long-term story for managing the database schema will
 * be.  For now, this file can be used by the test suite and by developers (via
 * the "omicron-dev" program) to set up a local database with which to run the
 * system.
 */

/*
 * Important CockroachDB notes:
 *
 *    For timestamps, CockroachDB's docs recommend TIMESTAMPTZ rather than
 *    TIMESTAMP.  This does not change what is stored with each datum, but
 *    rather how it's interpreted when clients use it.  It should make no
 *    difference to us, so we stick with the recommendation.
 *
 *    We avoid explicit foreign keys due to this warning from the docs: "Foreign
 *    key dependencies can significantly impact query performance, as queries
 *    involving tables with foreign keys, or tables referenced by foreign keys,
 *    require CockroachDB to check two separate tables. We recommend using them
 *    sparingly."
 */

BEGIN;

/*
 * We assume the database and user do not already exist so that we don't
 * inadvertently clobber what's there.  If they might exist, the user has to
 * clear this first.
 *
 * NOTE: the database and user names MUST be kept in sync with the
 * initialization code and dbwipe.sql.
 */
CREATE DATABASE IF NOT EXISTS omicron;
CREATE USER IF NOT EXISTS omicron;
ALTER DEFAULT PRIVILEGES GRANT INSERT, SELECT, UPDATE, DELETE ON TABLES to omicron;

/*
 * Configure a replication factor of 5 to ensure that the system can maintain
 * availability in the face of any two node failures.
 */
ALTER RANGE default CONFIGURE ZONE USING num_replicas = 5;

/*
 * Racks
 */
CREATE TABLE IF NOT EXISTS omicron.public.rack (
    /* Identity metadata (asset) */
    id UUID PRIMARY KEY,
    time_created TIMESTAMPTZ NOT NULL,
    time_modified TIMESTAMPTZ NOT NULL,

    /*
     * Identifies if rack management has been transferred from RSS -> Nexus.
     * If "false", RSS is still managing sleds, services, and DNS records.
     *
     * This value is set to "true" when RSS calls the
     * "rack_initialization_complete" endpoint on Nexus' internal interface.
     *
     * See RFD 278 for more detail.
     */
    initialized BOOL NOT NULL,

    /* Used to configure the updates service URL */
    tuf_base_url STRING(512),

    /* The IPv6 underlay /56 prefix for the rack */
    rack_subnet INET
);

/*
 * Sleds
 */

-- The disposition for a particular sled. This is updated solely by the
-- operator, and not by Nexus.
CREATE TYPE IF NOT EXISTS omicron.public.sled_policy AS ENUM (
    -- The sled is in service, and new resources can be provisioned onto it.
    'in_service',
    -- The sled is in service, but the operator has indicated that new
    -- resources should not be provisioned onto it.
    'no_provision',
    -- The operator has marked that the sled has, or will be, removed from the
    -- rack, and it should be assumed that any resources currently on it are
    -- now permanently missing.
    'expunged'
);

-- The actual state of the sled. This is updated exclusively by Nexus.
--
-- Nexus's goal is to match the sled's state with the operator-indicated
-- policy. For example, if the sled_policy is "expunged" and the sled_state is
-- "active", Nexus will assume that the sled is gone. Based on that, Nexus will
-- reallocate resources currently on the expunged sled to other sleds, etc.
-- Once the expunged sled no longer has any resources attached to it, Nexus
-- will mark it as decommissioned.
CREATE TYPE IF NOT EXISTS omicron.public.sled_state AS ENUM (
    -- The sled has resources of any kind allocated on it, or, is available for
    -- new resources.
    --
    -- The sled can be in this state and have a different sled policy, e.g.
    -- "expunged".
    'active',

    -- The sled no longer has resources allocated on it, now or in the future.
    --
    -- This is a terminal state. This state is only valid if the sled policy is
    -- 'expunged'.
    'decommissioned'
);

CREATE TABLE IF NOT EXISTS omicron.public.sled (
    /* Identity metadata (asset) */
    id UUID PRIMARY KEY,
    time_created TIMESTAMPTZ NOT NULL,
    time_modified TIMESTAMPTZ NOT NULL,
    time_deleted TIMESTAMPTZ,
    rcgen INT NOT NULL,

    /* FK into the Rack table */
    rack_id UUID NOT NULL,

    /* Idenfities if this Sled is a Scrimlet */
    is_scrimlet BOOL NOT NULL,

    /* Baseboard information about the sled */
    serial_number STRING(63) NOT NULL,
    part_number STRING(63) NOT NULL,
    revision INT8 NOT NULL,

    /* CPU & RAM summary for the sled */
    usable_hardware_threads INT8 CHECK (usable_hardware_threads BETWEEN 0 AND 4294967295) NOT NULL,
    usable_physical_ram INT8 NOT NULL,
    reservoir_size INT8 CHECK (reservoir_size < usable_physical_ram) NOT NULL,

    /* The IP address and bound port of the sled agent server. */
    ip INET NOT NULL,
    port INT4 CHECK (port BETWEEN 0 AND 65535) NOT NULL,

    /* The last address allocated to a propolis instance on this sled. */
    last_used_address INET NOT NULL,

    /* The policy for the sled, updated exclusively by the operator */
    sled_policy omicron.public.sled_policy NOT NULL,

    /* The actual state of the sled, updated exclusively by Nexus */
    sled_state omicron.public.sled_state NOT NULL,

    /* Generation number owned and incremented by the sled-agent */
    sled_agent_gen INT8 NOT NULL DEFAULT 1
);

-- Add an index that ensures a given physical sled (identified by serial and
-- part number) can only be a commissioned member of the control plane once.
--
-- TODO Should `sled` reference `hw_baseboard_id` instead of having its own
-- serial/part columns?
CREATE UNIQUE INDEX IF NOT EXISTS commissioned_sled_uniqueness
    ON omicron.public.sled (serial_number, part_number)
    WHERE sled_state != 'decommissioned';

/* Add an index which lets us look up sleds on a rack */
CREATE UNIQUE INDEX IF NOT EXISTS lookup_sled_by_rack ON omicron.public.sled (
    rack_id,
    id
) WHERE time_deleted IS NULL;

/* Add an index which lets us look up sleds based on policy and state */
CREATE INDEX IF NOT EXISTS lookup_sled_by_policy_and_state ON omicron.public.sled (
    sled_policy,
    sled_state
);

CREATE TYPE IF NOT EXISTS omicron.public.sled_resource_kind AS ENUM (
    -- omicron.public.instance
    'instance'
    -- We expect to other resource kinds here in the future; e.g., to track
    -- resources used by control plane services. For now, we only track
    -- instances.
);

-- Accounting for programs using resources on a sled
CREATE TABLE IF NOT EXISTS omicron.public.sled_resource (
    -- Should match the UUID of the corresponding resource
    id UUID PRIMARY KEY,

    -- The sled where resources are being consumed
    sled_id UUID NOT NULL,

    -- The maximum number of hardware threads usable by this resource
    hardware_threads INT8 NOT NULL,

    -- The maximum amount of RSS RAM provisioned to this resource
    rss_ram INT8 NOT NULL,

    -- The maximum amount of Reservoir RAM provisioned to this resource
    reservoir_ram INT8 NOT NULL,

    -- Identifies the type of the resource
    kind omicron.public.sled_resource_kind NOT NULL
);

-- Allow looking up all resources which reside on a sled
CREATE UNIQUE INDEX IF NOT EXISTS lookup_resource_by_sled ON omicron.public.sled_resource (
    sled_id,
    id
);


-- Table of all sled subnets allocated for sleds added to an already initialized
-- rack. The sleds in this table and their allocated subnets are created before
-- a sled is added to the `sled` table. Addition to the `sled` table occurs
-- after the sled is initialized and notifies Nexus about itself.
--
-- For simplicity and space savings, this table doesn't actually contain the
-- full subnets for a given sled, but only the octet that extends a /56 rack
-- subnet to a /64 sled subnet. The rack subnet is maintained in the `rack`
-- table.
--
-- This table does not include subnet octets allocated during RSS and therefore
-- all of the octets start at 33. This makes the data in this table purely additive
-- post-RSS, which also implies that we cannot re-use subnet octets if an original
-- sled that was part of RSS was removed from the cluster.
CREATE TABLE IF NOT EXISTS omicron.public.sled_underlay_subnet_allocation (
    -- The physical identity of the sled
    -- (foreign key into `hw_baseboard_id` table)
    hw_baseboard_id UUID,

    -- The rack to which a sled is being added
    -- (foreign key into `rack` table)
    --
    -- We require this because the sled is not yet part of the sled table when
    -- we first allocate a subnet for it.
    rack_id UUID NOT NULL,

    -- The sled to which a subnet is being allocated
    --
    -- Eventually will be a foreign key into the `sled` table when the sled notifies nexus
    -- about itself after initialization.
    sled_id UUID NOT NULL,

    -- The octet that extends a /56 rack subnet to a /64 sled subnet
    --
    -- Always between 33 and 255 inclusive
    subnet_octet INT2 NOT NULL UNIQUE CHECK (subnet_octet BETWEEN 33 AND 255),

    PRIMARY KEY (hw_baseboard_id, sled_id)
);

-- Add an index which allows pagination by {rack_id, sled_id} pairs.
CREATE UNIQUE INDEX IF NOT EXISTS lookup_subnet_allocation_by_rack_and_sled ON omicron.public.sled_underlay_subnet_allocation (
    rack_id,
    sled_id
);

/*
 * Switches
 */

CREATE TABLE IF NOT EXISTS omicron.public.switch (
    /* Identity metadata (asset) */
    id UUID PRIMARY KEY,
    time_created TIMESTAMPTZ NOT NULL,
    time_modified TIMESTAMPTZ NOT NULL,
    time_deleted TIMESTAMPTZ,
    rcgen INT NOT NULL,

    /* FK into the Rack table */
    rack_id UUID NOT NULL,

    /* Baseboard information about the switch */
    serial_number STRING(63) NOT NULL,
    part_number STRING(63) NOT NULL,
    revision INT8 NOT NULL
);

/* Add an index which lets us look up switches on a rack */
CREATE UNIQUE INDEX IF NOT EXISTS lookup_switch_by_rack ON omicron.public.switch (
    rack_id,
    id
) WHERE time_deleted IS NULL;

/*
 * Services
 */

CREATE TYPE IF NOT EXISTS omicron.public.service_kind AS ENUM (
  'clickhouse',
  'clickhouse_keeper',
  'cockroach',
  'crucible',
  'crucible_pantry',
  'dendrite',
  'external_dns',
  'internal_dns',
  'nexus',
  'ntp',
  'oximeter',
  'tfport',
  'mgd'
);

CREATE TYPE IF NOT EXISTS omicron.public.physical_disk_kind AS ENUM (
  'm2',
  'u2'
);

-- The disposition for a particular physical disk.
-- This is updated by the operator, either explicitly through an operator API,
-- or implicitly when altering sled policy.
CREATE TYPE IF NOT EXISTS omicron.public.physical_disk_policy AS ENUM (
    -- The disk is in service, and new resources can be provisioned onto it.
    'in_service',
    -- The disk has been, or will be, removed from the rack, and it should be
    -- assumed that any resources currently on it are now permanently missing.
    'expunged'
);

-- The actual state of a physical disk. This is updated exclusively by Nexus.
--
-- Nexus's goal is to match the physical disk's state with the
-- operator-indicated policy. For example, if the policy is "expunged" and the
-- state is "active", Nexus will assume that the physical disk is gone. Based
-- on that, Nexus will reallocate resources currently on the expunged disk
-- elsewhere, etc. Once the expunged disk no longer has any resources attached
-- to it, Nexus will mark it as decommissioned.
CREATE TYPE IF NOT EXISTS omicron.public.physical_disk_state AS ENUM (
    -- The disk has resources of any kind allocated on it, or, is available for
    -- new resources.
    --
    -- The disk can be in this state and have a different policy, e.g.
    -- "expunged".
    'active',

    -- The disk no longer has resources allocated on it, now or in the future.
    --
    -- This is a terminal state. This state is only valid if the policy is
    -- 'expunged'.
    'decommissioned'
);

-- A physical disk which exists inside the rack.
CREATE TABLE IF NOT EXISTS omicron.public.physical_disk (
    id UUID PRIMARY KEY,
    time_created TIMESTAMPTZ NOT NULL,
    time_modified TIMESTAMPTZ NOT NULL,
    time_deleted TIMESTAMPTZ,
    rcgen INT NOT NULL,

    vendor STRING(63) NOT NULL,
    serial STRING(63) NOT NULL,
    model STRING(63) NOT NULL,

    variant omicron.public.physical_disk_kind NOT NULL,

    -- FK into the Sled table
    sled_id UUID NOT NULL,

    disk_policy omicron.public.physical_disk_policy NOT NULL,
    disk_state omicron.public.physical_disk_state NOT NULL
);

-- This constraint only needs to be upheld for disks that are not deleted
-- nor decommissioned.
CREATE UNIQUE INDEX IF NOT EXISTS vendor_serial_model_unique on omicron.public.physical_disk (
  vendor, serial, model
) WHERE time_deleted IS NULL AND disk_state != 'decommissioned';

CREATE UNIQUE INDEX IF NOT EXISTS lookup_physical_disk_by_variant ON omicron.public.physical_disk (
    variant,
    id
) WHERE time_deleted IS NULL;

-- Make it efficient to look up physical disks by Sled.
CREATE UNIQUE INDEX IF NOT EXISTS lookup_physical_disk_by_sled ON omicron.public.physical_disk (
    sled_id,
    id
);

-- x509 certificates which may be used by services
CREATE TABLE IF NOT EXISTS omicron.public.certificate (
    -- Identity metadata (resource)
    id UUID PRIMARY KEY,
    name STRING(63) NOT NULL,
    description STRING(512) NOT NULL,
    time_created TIMESTAMPTZ NOT NULL,
    time_modified TIMESTAMPTZ NOT NULL,
    time_deleted TIMESTAMPTZ,

    -- which Silo this certificate is used for
    silo_id UUID NOT NULL,

    -- The service type which should use this certificate
    service omicron.public.service_kind NOT NULL,

    -- cert.pem file (certificate chain in PEM format) as a binary blob
    cert BYTES NOT NULL,

    -- key.pem file (private key in PEM format) as a binary blob
    key BYTES NOT NULL
);

-- Add an index which lets us look up certificates for a particular service
-- class.
CREATE UNIQUE INDEX IF NOT EXISTS lookup_certificate_by_service ON omicron.public.certificate (
    service,
    id
) WHERE
    time_deleted IS NULL;

-- Add an index which enforces that certificates have unique names, and which
-- allows pagination-by-name.
CREATE UNIQUE INDEX IF NOT EXISTS lookup_certificate_by_silo ON omicron.public.certificate (
    silo_id,
    name
) WHERE
    time_deleted IS NULL;

-- A table describing virtual resource provisioning which may be associated
-- with a collection of objects, including:
-- - Projects
-- - Silos
-- - Fleet
CREATE TABLE IF NOT EXISTS omicron.public.virtual_provisioning_collection (
    -- Should match the UUID of the corresponding collection.
    id UUID PRIMARY KEY,
    time_modified TIMESTAMPTZ NOT NULL DEFAULT NOW(),

    -- Identifies the type of the collection.
    collection_type STRING(63) NOT NULL,

    -- The amount of physical disk space which has been provisioned
    -- on behalf of the collection.
    virtual_disk_bytes_provisioned INT8 NOT NULL,

    -- The number of CPUs provisioned by VMs.
    cpus_provisioned INT8 NOT NULL,

    -- The amount of RAM provisioned by VMs.
    ram_provisioned INT8 NOT NULL
);

-- A table describing a single virtual resource which has been provisioned.
-- This may include:
-- - Disks
-- - Instances
-- - Snapshots
--
-- NOTE: You might think to yourself: "This table looks an awful lot like
-- the 'virtual_provisioning_collection' table, could they be condensed into
-- a single table?"
-- The answer to this question is unfortunately: "No". We use CTEs to both
-- UPDATE the collection table while INSERTing rows in the resource table, and
-- this would not be allowed if they came from the same table due to:
-- https://www.cockroachlabs.com/docs/v22.2/known-limitations#statements-containing-multiple-modification-subqueries-of-the-same-table-are-disallowed
-- However, by using separate tables, the CTE is able to function correctly.
CREATE TABLE IF NOT EXISTS omicron.public.virtual_provisioning_resource (
    -- Should match the UUID of the corresponding collection.
    id UUID PRIMARY KEY,
    time_modified TIMESTAMPTZ NOT NULL DEFAULT NOW(),

    -- Identifies the type of the resource.
    resource_type STRING(63) NOT NULL,

    -- The amount of physical disk space which has been provisioned
    -- on behalf of the resource.
    virtual_disk_bytes_provisioned INT8 NOT NULL,

    -- The number of CPUs provisioned.
    cpus_provisioned INT8 NOT NULL,

    -- The amount of RAM provisioned.
    ram_provisioned INT8 NOT NULL
);

-- ZPools of Storage, attached to Sleds.
-- These are backed by a single physical disk.
--
-- For information about the provisioned zpool, reference the
-- "omicron.public.inv_zpool" table, which returns information
-- that has actually been returned from the underlying sled.
CREATE TABLE IF NOT EXISTS omicron.public.zpool (
    /* Identity metadata (asset) */
    id UUID PRIMARY KEY,
    time_created TIMESTAMPTZ NOT NULL,
    time_modified TIMESTAMPTZ NOT NULL,
    time_deleted TIMESTAMPTZ,
    rcgen INT NOT NULL,

    /* FK into the Sled table */
    sled_id UUID NOT NULL,

    /* FK into the Physical Disk table */
    physical_disk_id UUID NOT NULL
);

/* Create an index on the physical disk id */
CREATE INDEX IF NOT EXISTS lookup_zpool_by_disk on omicron.public.zpool (
    physical_disk_id,
    id
) WHERE physical_disk_id IS NOT NULL AND time_deleted IS NULL;

CREATE TYPE IF NOT EXISTS omicron.public.dataset_kind AS ENUM (
  'crucible',
  'cockroach',
  'clickhouse',
  'clickhouse_keeper',
  'external_dns',
  'internal_dns'
);

/*
 * A dataset of allocated space within a zpool.
 */
CREATE TABLE IF NOT EXISTS omicron.public.dataset (
    /* Identity metadata (asset) */
    id UUID PRIMARY KEY,
    time_created TIMESTAMPTZ NOT NULL,
    time_modified TIMESTAMPTZ NOT NULL,
    time_deleted TIMESTAMPTZ,
    rcgen INT NOT NULL,

    /* FK into the Pool table */
    pool_id UUID NOT NULL,

    /* Contact information for the dataset */
    ip INET NOT NULL,
    port INT4 CHECK (port BETWEEN 0 AND 65535) NOT NULL,

    kind omicron.public.dataset_kind NOT NULL,

    /* An upper bound on the amount of space that might be in-use */
    size_used INT,

    /* Crucible must make use of 'size_used'; other datasets manage their own storage */
    CONSTRAINT size_used_column_set_for_crucible CHECK (
      (kind != 'crucible') OR
      (kind = 'crucible' AND size_used IS NOT NULL)
    )
);

/* Create an index on the size usage for Crucible's allocation */
CREATE INDEX IF NOT EXISTS lookup_dataset_by_size_used_crucible on omicron.public.dataset (
    size_used
) WHERE size_used IS NOT NULL AND time_deleted IS NULL AND kind = 'crucible';

/* Create an index on the size usage for any dataset */
CREATE INDEX IF NOT EXISTS lookup_dataset_by_size_used on omicron.public.dataset (
    size_used
) WHERE size_used IS NOT NULL AND time_deleted IS NULL;

/* Create an index on the zpool id */
CREATE INDEX IF NOT EXISTS lookup_dataset_by_zpool on omicron.public.dataset (
    pool_id,
    id
) WHERE pool_id IS NOT NULL AND time_deleted IS NULL;

/*
 * A region of space allocated to Crucible Downstairs, within a dataset.
 */
CREATE TABLE IF NOT EXISTS omicron.public.region (
    /* Identity metadata (asset) */
    id UUID PRIMARY KEY,
    time_created TIMESTAMPTZ NOT NULL,
    time_modified TIMESTAMPTZ NOT NULL,

    /* FK into the dataset table */
    dataset_id UUID NOT NULL,

    /* FK into the volume table */
    volume_id UUID NOT NULL,

    /* Metadata describing the region */
    block_size INT NOT NULL,
    blocks_per_extent INT NOT NULL,
    extent_count INT NOT NULL
);

/*
 * Allow all regions belonging to a disk to be accessed quickly.
 */
CREATE UNIQUE INDEX IF NOT EXISTS lookup_region_by_volume on omicron.public.region (
    volume_id,
    id
);

/*
 * Allow all regions belonging to a dataset to be accessed quickly.
 */
CREATE UNIQUE INDEX IF NOT EXISTS lookup_region_by_dataset on omicron.public.region (
    dataset_id,
    id
);

/*
 * A snapshot of a region, within a dataset.
 */
CREATE TABLE IF NOT EXISTS omicron.public.region_snapshot (
    dataset_id UUID NOT NULL,
    region_id UUID NOT NULL,

    /* Associated higher level virtual snapshot */
    snapshot_id UUID NOT NULL,

    /*
     * Target string, for identification as part of
     * volume construction request(s)
     */
    snapshot_addr TEXT NOT NULL,

    /* How many volumes reference this? */
    volume_references INT8 NOT NULL,

    /* Is this currently part of some resources_to_delete? */
    deleting BOOL NOT NULL,

    PRIMARY KEY (dataset_id, region_id, snapshot_id)
);

/* Index for use during join with region table */
CREATE INDEX IF NOT EXISTS lookup_region_by_dataset on omicron.public.region_snapshot (
    dataset_id, region_id
);

/*
 * Index on volume_references and snapshot_addr for crucible
 * resource accounting lookup
 */
CREATE INDEX IF NOT EXISTS lookup_region_snapshot_by_volume_reference on omicron.public.region_snapshot (
    volume_references
);

CREATE INDEX IF NOT EXISTS lookup_region_snapshot_by_snapshot_addr on omicron.public.region_snapshot (
    snapshot_addr
);

/*
 * A volume within Crucible
 */
CREATE TABLE IF NOT EXISTS omicron.public.volume (
    id UUID PRIMARY KEY,
    time_created TIMESTAMPTZ NOT NULL,
    time_modified TIMESTAMPTZ NOT NULL,
    time_deleted TIMESTAMPTZ,

    /* child resource generation number, per RFD 192 */
    rcgen INT NOT NULL,

    /*
     * A JSON document describing the construction of the volume, including all
     * sub volumes. This is what will be POSTed to propolis, and eventually
     * consumed by some Upstairs code to perform the volume creation. The Rust
     * type of this column should be Crucible::VolumeConstructionRequest.
     */
    data TEXT NOT NULL,

    /*
     * A JSON document describing what resources to clean up when deleting this
     * volume. The Rust type of this column should be the CrucibleResources
     * enum.
     */
    resources_to_clean_up TEXT
);

/* Quickly find deleted volumes */
CREATE INDEX IF NOT EXISTS lookup_volume_by_deleted on omicron.public.volume (
    time_deleted
);

/*
 * Silos
 */

CREATE TYPE IF NOT EXISTS omicron.public.authentication_mode AS ENUM (
  'local',
  'saml'
);

CREATE TYPE IF NOT EXISTS omicron.public.user_provision_type AS ENUM (
  'api_only',
  'jit'
);

CREATE TABLE IF NOT EXISTS omicron.public.silo (
    /* Identity metadata */
    id UUID PRIMARY KEY,
    name STRING(63) NOT NULL,
    description STRING(512) NOT NULL,
    time_created TIMESTAMPTZ NOT NULL,
    time_modified TIMESTAMPTZ NOT NULL,
    time_deleted TIMESTAMPTZ,

    discoverable BOOL NOT NULL,
    authentication_mode omicron.public.authentication_mode NOT NULL,
    user_provision_type omicron.public.user_provision_type NOT NULL,

    mapped_fleet_roles JSONB NOT NULL,

    /* child resource generation number, per RFD 192 */
    rcgen INT NOT NULL
);

CREATE UNIQUE INDEX IF NOT EXISTS lookup_silo_by_name ON omicron.public.silo (
    name
) WHERE
    time_deleted IS NULL;

/*
 * Silo users
 */
CREATE TABLE IF NOT EXISTS omicron.public.silo_user (
    id UUID PRIMARY KEY,
    time_created TIMESTAMPTZ NOT NULL,
    time_modified TIMESTAMPTZ NOT NULL,
    time_deleted TIMESTAMPTZ,

    silo_id UUID NOT NULL,
    external_id TEXT NOT NULL
);

/* This index lets us quickly find users for a given silo. */
CREATE UNIQUE INDEX IF NOT EXISTS lookup_silo_user_by_silo ON omicron.public.silo_user (
    silo_id,
    external_id
) WHERE
    time_deleted IS NULL;

CREATE TABLE IF NOT EXISTS omicron.public.silo_user_password_hash (
    silo_user_id UUID NOT NULL,
    hash TEXT NOT NULL,
    time_created TIMESTAMPTZ NOT NULL,

    PRIMARY KEY(silo_user_id)
);

/*
 * Silo groups
 */

CREATE TABLE IF NOT EXISTS omicron.public.silo_group (
    id UUID PRIMARY KEY,
    time_created TIMESTAMPTZ NOT NULL,
    time_modified TIMESTAMPTZ NOT NULL,
    time_deleted TIMESTAMPTZ,

    silo_id UUID NOT NULL,
    external_id TEXT NOT NULL
);

CREATE UNIQUE INDEX IF NOT EXISTS lookup_silo_group_by_silo ON omicron.public.silo_group (
    silo_id,
    external_id
) WHERE
    time_deleted IS NULL;

/*
 * Silo group membership
 */

CREATE TABLE IF NOT EXISTS omicron.public.silo_group_membership (
    silo_group_id UUID NOT NULL,
    silo_user_id UUID NOT NULL,

    PRIMARY KEY (silo_group_id, silo_user_id)
);

/*
 * The primary key lets us paginate through the users in a group.  We need to
 * index the same fields in the reverse order to be able to paginate through the
 * groups that a user is in.
 */
CREATE INDEX IF NOT EXISTS lookup_silo_group_by_user ON omicron.public.silo_group_membership (
    silo_user_id,
    silo_group_id
);

/*
 * Silo identity provider list
 */

CREATE TYPE IF NOT EXISTS omicron.public.provider_type AS ENUM (
  'saml'
);

CREATE TABLE IF NOT EXISTS omicron.public.identity_provider (
    /* Identity metadata */
    id UUID PRIMARY KEY,
    name STRING(63) NOT NULL,
    description STRING(512) NOT NULL,
    time_created TIMESTAMPTZ NOT NULL,
    time_modified TIMESTAMPTZ NOT NULL,
    time_deleted TIMESTAMPTZ,

    silo_id UUID NOT NULL,
    provider_type omicron.public.provider_type NOT NULL
);

CREATE UNIQUE INDEX IF NOT EXISTS lookup_idp_by_silo_id ON omicron.public.identity_provider (
    silo_id,
    id
) WHERE
    time_deleted IS NULL;

CREATE UNIQUE INDEX IF NOT EXISTS lookup_idp_by_silo_name ON omicron.public.identity_provider (
    silo_id,
    name
) WHERE
    time_deleted IS NULL;

/*
 * Silo SAML identity provider
 */
CREATE TABLE IF NOT EXISTS omicron.public.saml_identity_provider (
    /* Identity metadata */
    id UUID PRIMARY KEY,
    name STRING(63) NOT NULL,
    description STRING(512) NOT NULL,
    time_created TIMESTAMPTZ NOT NULL,
    time_modified TIMESTAMPTZ NOT NULL,
    time_deleted TIMESTAMPTZ,

    silo_id UUID NOT NULL,

    idp_metadata_document_string TEXT NOT NULL,

    idp_entity_id TEXT NOT NULL,
    sp_client_id TEXT NOT NULL,
    acs_url TEXT NOT NULL,
    slo_url TEXT NOT NULL,
    technical_contact_email TEXT NOT NULL,

    public_cert TEXT,
    private_key TEXT,

    group_attribute_name TEXT
);

CREATE UNIQUE INDEX IF NOT EXISTS lookup_saml_idp_by_silo_id ON omicron.public.saml_identity_provider (
    silo_id,
    id
) WHERE
    time_deleted IS NULL;

CREATE UNIQUE INDEX IF NOT EXISTS lookup_saml_idp_by_silo_name ON omicron.public.saml_identity_provider (
    silo_id,
    name
) WHERE
    time_deleted IS NULL;

/*
 * Users' public SSH keys, per RFD 44
 */
CREATE TABLE IF NOT EXISTS omicron.public.ssh_key (
    id UUID PRIMARY KEY,
    name STRING(63) NOT NULL,
    description STRING(512) NOT NULL,
    time_created TIMESTAMPTZ NOT NULL,
    time_modified TIMESTAMPTZ NOT NULL,
    time_deleted TIMESTAMPTZ,

    /* FK into silo_user table */
    silo_user_id UUID NOT NULL,

    /*
     * A 4096 bit RSA key without comment encodes to 726 ASCII characters.
     * A (256 bit) Ed25519 key w/o comment encodes to 82 ASCII characters.
     */
    public_key STRING(1023) NOT NULL
);

CREATE UNIQUE INDEX IF NOT EXISTS lookup_ssh_key_by_silo_user ON omicron.public.ssh_key (
    silo_user_id,
    name
) WHERE
    time_deleted IS NULL;

/**
 * Represents the SSH keys copied to an instance at create time by cloud-init.
 * Entries are added here when an instance is created (with configured SSH keys)
 * and removed when the instance is destroyed.
 *
 * TODO: Should this have time created / time deleted
 */
CREATE TABLE IF NOT EXISTS omicron.public.instance_ssh_key (
    instance_id UUID NOT NULL,
    ssh_key_id UUID NOT NULL,
    PRIMARY KEY (instance_id, ssh_key_id)
);

CREATE TABLE IF NOT EXISTS omicron.public.silo_quotas (
    silo_id UUID PRIMARY KEY,
    time_created TIMESTAMPTZ NOT NULL,
    time_modified TIMESTAMPTZ NOT NULL,
    cpus INT8 NOT NULL,
    memory_bytes INT8 NOT NULL,
    storage_bytes INT8 NOT NULL
);

/**
 * A view of the amount of provisioned and allocated (set by quotas) resources
 * on a given silo.
 */
CREATE VIEW IF NOT EXISTS omicron.public.silo_utilization
AS SELECT
    c.id AS silo_id,
    s.name AS silo_name,
    c.cpus_provisioned AS cpus_provisioned,
    c.ram_provisioned AS memory_provisioned,
    c.virtual_disk_bytes_provisioned AS storage_provisioned,
    q.cpus AS cpus_allocated,
    q.memory_bytes AS memory_allocated,
    q.storage_bytes AS storage_allocated,
    s.discoverable as silo_discoverable
FROM
    omicron.public.virtual_provisioning_collection AS c
    RIGHT JOIN omicron.public.silo_quotas AS q
    ON c.id = q.silo_id
    INNER JOIN omicron.public.silo AS s
    ON c.id = s.id
WHERE
    c.collection_type = 'Silo'
AND
    s.time_deleted IS NULL;

/*
 * Projects
 */

CREATE TABLE IF NOT EXISTS omicron.public.project (
    /* Identity metadata (resource) */
    id UUID PRIMARY KEY,
    name STRING(63) NOT NULL,
    description STRING(512) NOT NULL,
    time_created TIMESTAMPTZ NOT NULL,
    time_modified TIMESTAMPTZ NOT NULL,
    /* Indicates that the object has been deleted */
    time_deleted TIMESTAMPTZ,

    /* child resource generation number, per RFD 192 */
    rcgen INT NOT NULL,

    /* Which silo this project belongs to */
    silo_id UUID NOT NULL /* foreign key into "silo" table */
);

CREATE UNIQUE INDEX IF NOT EXISTS lookup_project_by_silo ON omicron.public.project (
    silo_id,
    name
) WHERE
    time_deleted IS NULL;

/*
 * Instances
 */

CREATE TYPE IF NOT EXISTS omicron.public.instance_state_v2 AS ENUM (
    /* The instance exists in the DB but its create saga is still in flight. */
    'creating',

    /*
     * The instance has no active VMM. Corresponds to the "stopped" external
     * state.
     */
    'no_vmm',

    /* The instance's state is derived from its active VMM's state. */
    'vmm',

    /* Something bad happened while trying to interact with the instance. */
    'failed',

    /* The instance has been destroyed. */
    'destroyed'
);

CREATE TYPE IF NOT EXISTS omicron.public.vmm_state AS ENUM (
    'starting',
    'running',
    'stopping',
    'stopped',
    'rebooting',
    'migrating',
    'failed',
    'destroyed',
    'saga_unwound'
);

/*
 * TODO consider how we want to manage multiple sagas operating on the same
 * Instance -- e.g., reboot concurrent with destroy or concurrent reboots or the
 * like.  Or changing # of CPUs or memory size.
 */
CREATE TABLE IF NOT EXISTS omicron.public.instance (
    /* Identity metadata (resource) */
    id UUID PRIMARY KEY,
    name STRING(63) NOT NULL,
    description STRING(512) NOT NULL,
    time_created TIMESTAMPTZ NOT NULL,
    time_modified TIMESTAMPTZ NOT NULL,
    /* Indicates that the object has been deleted */
    /* This is redundant for Instances, but we keep it here for consistency. */
    time_deleted TIMESTAMPTZ,

    /* Every Instance is in exactly one Project at a time. */
    project_id UUID NOT NULL,

    /* user data for instance initialization systems (e.g. cloud-init) */
    user_data BYTES NOT NULL,

    /* The last-updated time and generation for the instance's state. */
    time_state_updated TIMESTAMPTZ NOT NULL,
    state_generation INT NOT NULL,

    /* FK into `vmm` for the Propolis server that's backing this instance. */
    active_propolis_id UUID,

    /* FK into `vmm` for the migration target Propolis server, if one exists. */
    target_propolis_id UUID,

    /* Identifies any ongoing migration for this instance. */
    migration_id UUID,

    /* Instance configuration */
    ncpus INT NOT NULL,
    memory INT NOT NULL,
    hostname STRING(63) NOT NULL,
    boot_on_fault BOOL NOT NULL DEFAULT false,

    /* ID of the instance update saga that has locked this instance for
     * updating, if one exists. */
    updater_id UUID,

    /* Generation of the instance updater lock */
    updater_gen INT NOT NULL DEFAULT 0,

    /*
     * The internal instance state. If this is 'vmm', the externally-visible
     * instance state is derived from its active VMM's state. This column is
     * distant from its generation number and update time because it is
     * deleted and recreated by the schema upgrade process; see the
     * `separate-instance-and-vmm-states` schema change for details.
     */
    state omicron.public.instance_state_v2 NOT NULL,

    CONSTRAINT vmm_iff_active_propolis CHECK (
        ((state = 'vmm') AND (active_propolis_id IS NOT NULL)) OR
        ((state != 'vmm') AND (active_propolis_id IS NULL))
    )
);

-- Names for instances within a project should be unique
CREATE UNIQUE INDEX IF NOT EXISTS lookup_instance_by_project ON omicron.public.instance (
    project_id,
    name
) WHERE
    time_deleted IS NULL;

/*
 * A special view of an instance provided to operators for insights into what's running
 * on a sled.
 *
 * This view requires the VMM table, which doesn't exist yet, so create a
 * "placeholder" view here and replace it with the full view once the table is
 * defined. See the README for more context.
 */

CREATE VIEW IF NOT EXISTS omicron.public.sled_instance
AS SELECT
    instance.id
FROM
    omicron.public.instance AS instance
WHERE
    instance.time_deleted IS NULL;

/*
 * Guest-Visible, Virtual Disks
 */

/*
 * TODO The Rust enum to which this type is converted
 * carries data in some of its variants, such as the UUID
 * of the instance to which a disk is attached.
 *
 * This makes the conversion to/from this enum type here much
 * more difficult, since we need a way to manage that data
 * coherently.
 *
 * See <https://github.com/oxidecomputer/omicron/issues/312>.
 */
-- CREATE TYPE omicron.public.DiskState AS ENUM (
--     'creating',
--     'detached',
--     'attaching',
--     'attached',
--     'detaching',
--     'destroyed',
--     'faulted'
-- );

CREATE TYPE IF NOT EXISTS omicron.public.block_size AS ENUM (
  '512',
  '2048',
  '4096'
);

CREATE TABLE IF NOT EXISTS omicron.public.disk (
    /* Identity metadata (resource) */
    id UUID PRIMARY KEY,
    name STRING(63) NOT NULL,
    description STRING(512) NOT NULL,
    time_created TIMESTAMPTZ NOT NULL,
    time_modified TIMESTAMPTZ NOT NULL,
    /* Indicates that the object has been deleted */
    /* This is redundant for Disks, but we keep it here for consistency. */
    time_deleted TIMESTAMPTZ,

    /* child resource generation number, per RFD 192 */
    rcgen INT NOT NULL,

    /* Every Disk is in exactly one Project at a time. */
    project_id UUID NOT NULL,

    /* Every disk consists of a root volume */
    volume_id UUID NOT NULL,

    /*
     * TODO Would it make sense for the runtime state to live in a separate
     * table?
     */
    /* Runtime state */
    -- disk_state omicron.public.DiskState NOT NULL, /* TODO see above */
    disk_state STRING(32) NOT NULL,
    /*
     * Every Disk may be attaching to, attached to, or detaching from at most
     * one Instance at a time.
     */
    attach_instance_id UUID,
    state_generation INT NOT NULL,
    slot INT2 CHECK (slot >= 0 AND slot < 8),
    time_state_updated TIMESTAMPTZ NOT NULL,

    /* Disk configuration */
    size_bytes INT NOT NULL,
    block_size omicron.public.block_size NOT NULL,
    origin_snapshot UUID,
    origin_image UUID,

    pantry_address TEXT
);

CREATE UNIQUE INDEX IF NOT EXISTS lookup_disk_by_project ON omicron.public.disk (
    project_id,
    name
) WHERE
    time_deleted IS NULL;

CREATE UNIQUE INDEX IF NOT EXISTS lookup_disk_by_instance ON omicron.public.disk (
    attach_instance_id,
    id
) WHERE
    time_deleted IS NULL AND attach_instance_id IS NOT NULL;

CREATE UNIQUE INDEX IF NOT EXISTS lookup_deleted_disk ON omicron.public.disk (
    id
) WHERE
    time_deleted IS NOT NULL;

CREATE UNIQUE INDEX IF NOT EXISTS lookup_disk_by_volume_id ON omicron.public.disk (
    volume_id
) WHERE
    time_deleted IS NULL;

CREATE TABLE IF NOT EXISTS omicron.public.image (
    /* Identity metadata (resource) */
    id UUID PRIMARY KEY,
    name STRING(63) NOT NULL,
    description STRING(512) NOT NULL,
    time_created TIMESTAMPTZ NOT NULL,
    time_modified TIMESTAMPTZ NOT NULL,
    /* Indicates that the object has been deleted */
    time_deleted TIMESTAMPTZ,

    silo_id UUID NOT NULL,
    project_id UUID,

    volume_id UUID NOT NULL,

    url STRING(8192),
    os STRING(64) NOT NULL,
    version STRING(64) NOT NULL,
    digest TEXT,
    block_size omicron.public.block_size NOT NULL,
    size_bytes INT NOT NULL
);

CREATE VIEW IF NOT EXISTS omicron.public.project_image AS
SELECT
    id,
    name,
    description,
    time_created,
    time_modified,
    time_deleted,
    silo_id,
    project_id,
    volume_id,
    url,
    os,
    version,
    digest,
    block_size,
    size_bytes
FROM
    omicron.public.image
WHERE
    project_id IS NOT NULL;

CREATE VIEW IF NOT EXISTS omicron.public.silo_image AS
SELECT
    id,
    name,
    description,
    time_created,
    time_modified,
    time_deleted,
    silo_id,
    volume_id,
    url,
    os,
    version,
    digest,
    block_size,
    size_bytes
FROM
    omicron.public.image
WHERE
    project_id IS NULL;

/* Index for silo images */
CREATE UNIQUE INDEX IF NOT EXISTS lookup_image_by_silo on omicron.public.image (
    silo_id,
    name
) WHERE
    time_deleted is NULL AND
    project_id is NULL;

/* Index for project images */
CREATE UNIQUE INDEX IF NOT EXISTS lookup_image_by_silo_and_project on omicron.public.image (
    silo_id,
    project_id,
    name
) WHERE
    time_deleted is NULL AND
    project_id is NOT NULL;

CREATE TYPE IF NOT EXISTS omicron.public.snapshot_state AS ENUM (
  'creating',
  'ready',
  'faulted',
  'destroyed'
);

CREATE TABLE IF NOT EXISTS omicron.public.snapshot (
    /* Identity metadata (resource) */
    id UUID PRIMARY KEY,
    name STRING(63) NOT NULL,
    description STRING(512) NOT NULL,
    time_created TIMESTAMPTZ NOT NULL,
    time_modified TIMESTAMPTZ NOT NULL,
    /* Indicates that the object has been deleted */
    time_deleted TIMESTAMPTZ,

    /* Every Snapshot is in exactly one Project at a time. */
    project_id UUID NOT NULL,

    /* Every Snapshot originated from a single disk */
    disk_id UUID NOT NULL,

    /* Every Snapshot consists of a root volume */
    volume_id UUID NOT NULL,

    /* Where will the scrubbed blocks eventually land? */
    destination_volume_id UUID NOT NULL,

    gen INT NOT NULL,
    state omicron.public.snapshot_state NOT NULL,
    block_size omicron.public.block_size NOT NULL,

    /* Disk configuration (from the time the snapshot was taken) */
    size_bytes INT NOT NULL
);

CREATE UNIQUE INDEX IF NOT EXISTS lookup_snapshot_by_project ON omicron.public.snapshot (
    project_id,
    name
) WHERE
    time_deleted IS NULL;

/*
 * Oximeter collector servers.
 */
CREATE TABLE IF NOT EXISTS omicron.public.oximeter (
    id UUID PRIMARY KEY,
    time_created TIMESTAMPTZ NOT NULL,
    time_modified TIMESTAMPTZ NOT NULL,
    ip INET NOT NULL,
    port INT4 CHECK (port BETWEEN 0 AND 65535) NOT NULL
);

/*
 * The kind of metric producer each record corresponds to.
 */
CREATE TYPE IF NOT EXISTS omicron.public.producer_kind AS ENUM (
    -- A sled agent for an entry in the sled table.
    'sled_agent',
    -- A service in a blueprint (typically the current target blueprint, but it
    -- may reference a prior blueprint if the service is in the process of being
    -- removed).
    'service',
    -- A Propolis VMM for an instance in the omicron.public.instance table
    'instance'
);

/*
 * Information about registered metric producers.
 */
CREATE TABLE IF NOT EXISTS omicron.public.metric_producer (
    id UUID PRIMARY KEY,
    time_created TIMESTAMPTZ NOT NULL,
    time_modified TIMESTAMPTZ NOT NULL,
    kind omicron.public.producer_kind NOT NULL,
    ip INET NOT NULL,
    port INT4 CHECK (port BETWEEN 0 AND 65535) NOT NULL,
    interval FLOAT NOT NULL,
    /* Oximeter collector instance to which this metric producer is assigned. */
    oximeter_id UUID NOT NULL
);

CREATE UNIQUE INDEX IF NOT EXISTS lookup_producer_by_oximeter ON omicron.public.metric_producer (
    oximeter_id,
    id
);

CREATE INDEX IF NOT EXISTS lookup_producer_by_time_modified ON omicron.public.metric_producer (
    time_modified
);

/*
 * VPCs and networking primitives
 */


CREATE TABLE IF NOT EXISTS omicron.public.vpc (
    /* Identity metadata (resource) */
    id UUID PRIMARY KEY,
    name STRING(63) NOT NULL,
    description STRING(512) NOT NULL,
    time_created TIMESTAMPTZ NOT NULL,
    time_modified TIMESTAMPTZ NOT NULL,
    /* Indicates that the object has been deleted */
    time_deleted TIMESTAMPTZ,
    project_id UUID NOT NULL,
    system_router_id UUID NOT NULL,
    dns_name STRING(63) NOT NULL,

    /*
     * The Geneve Virtual Network Identifier for this VPC. Note that this is a
     * 24-bit unsigned value, properties which are checked in the application,
     * not the database.
     */
    vni INT4 NOT NULL,

    /* The IPv6 prefix allocated to subnets. */
    ipv6_prefix INET NOT NULL,

    /* Used to ensure that two requests do not concurrently modify the
       VPC's firewall */
    firewall_gen INT NOT NULL,

    /* Child-resource generation number for VPC Subnets. */
    subnet_gen INT8 NOT NULL
);

CREATE UNIQUE INDEX IF NOT EXISTS lookup_vpc_by_project ON omicron.public.vpc (
    project_id,
    name
) WHERE
    time_deleted IS NULL;

CREATE UNIQUE INDEX IF NOT EXISTS lookup_vpc_by_vni ON omicron.public.vpc (
    vni
) WHERE
    time_deleted IS NULL;

CREATE TABLE IF NOT EXISTS omicron.public.vpc_subnet (
    /* Identity metadata (resource) */
    id UUID PRIMARY KEY,
    name STRING(63) NOT NULL,
    description STRING(512) NOT NULL,
    time_created TIMESTAMPTZ NOT NULL,
    time_modified TIMESTAMPTZ NOT NULL,
    /* Indicates that the object has been deleted */
    time_deleted TIMESTAMPTZ,
    vpc_id UUID NOT NULL,
    /* Child resource creation generation number */
    rcgen INT8 NOT NULL,
    ipv4_block INET NOT NULL,
    ipv6_block INET NOT NULL
);

/* Subnet and network interface names are unique per VPC, not project */
CREATE UNIQUE INDEX IF NOT EXISTS vpc_subnet_vpc_id_name_key ON omicron.public.vpc_subnet (
    vpc_id,
    name
) WHERE
    time_deleted IS NULL;

/* The kind of network interface. */
CREATE TYPE IF NOT EXISTS omicron.public.network_interface_kind AS ENUM (
    /* An interface attached to a guest instance. */
    'instance',

    /* An interface attached to a service. */
    'service'
);

CREATE TABLE IF NOT EXISTS omicron.public.network_interface (
    /* Identity metadata (resource) */
    id UUID PRIMARY KEY,
    name STRING(63) NOT NULL,
    description STRING(512) NOT NULL,
    time_created TIMESTAMPTZ NOT NULL,
    time_modified TIMESTAMPTZ NOT NULL,
    /* Indicates that the object has been deleted */
    time_deleted TIMESTAMPTZ,

    /* The kind of network interface, e.g., instance */
    kind omicron.public.network_interface_kind NOT NULL,

    /*
     * FK into the parent resource of this interface (e.g. Instance, Service)
     * as determined by the `kind`.
     */
    parent_id UUID NOT NULL,

    /* FK into VPC table */
    vpc_id UUID NOT NULL,
    /* FK into VPCSubnet table. */
    subnet_id UUID NOT NULL,

    /*
     * The EUI-48 MAC address of the guest interface.
     *
     * Note that we use the bytes of a 64-bit integer, in big-endian byte order
     * to represent the MAC.
     */
    mac INT8 NOT NULL,

    /* The private VPC IP address of the interface. */
    ip INET NOT NULL,

    /*
     * Limited to 8 NICs per instance. This value must be kept in sync with
     * `crate::nexus::MAX_NICS_PER_INSTANCE`.
     */
    slot INT2 NOT NULL CHECK (slot >= 0 AND slot < 8),

    /* True if this interface is the primary interface.
     *
     * The primary interface appears in DNS and its address is used for external
     * connectivity.
     */
    is_primary BOOL NOT NULL
);

/* A view of the network_interface table for just instance-kind records. */
CREATE VIEW IF NOT EXISTS omicron.public.instance_network_interface AS
SELECT
    id,
    name,
    description,
    time_created,
    time_modified,
    time_deleted,
    parent_id AS instance_id,
    vpc_id,
    subnet_id,
    mac,
    ip,
    slot,
    is_primary
FROM
    omicron.public.network_interface
WHERE
    kind = 'instance';

/* A view of the network_interface table for just service-kind records. */
CREATE VIEW IF NOT EXISTS omicron.public.service_network_interface AS
SELECT
    id,
    name,
    description,
    time_created,
    time_modified,
    time_deleted,
    parent_id AS service_id,
    vpc_id,
    subnet_id,
    mac,
    ip,
    slot,
    is_primary
FROM
    omicron.public.network_interface
WHERE
    kind = 'service';

/* TODO-completeness

 * We currently have a NetworkInterface table with the IP and MAC addresses inline.
 * Eventually, we'll probably want to move these to their own tables, and
 * refer to them here, most notably to support multiple IPs per NIC, as well
 * as moving IPs between NICs on different instances, etc.
 */

/* Ensure we do not assign the same address twice within a subnet */
CREATE UNIQUE INDEX IF NOT EXISTS network_interface_subnet_id_ip_key ON omicron.public.network_interface (
    subnet_id,
    ip
) WHERE
    time_deleted IS NULL;

/* Ensure we do not assign the same MAC twice within a VPC
 * See RFD174's discussion on the scope of virtual MACs
 */
CREATE UNIQUE INDEX IF NOT EXISTS network_interface_vpc_id_mac_key ON omicron.public.network_interface (
    vpc_id,
    mac
) WHERE
    time_deleted IS NULL;

/*
 * Index used to verify that all interfaces for a resource (e.g. Instance,
 * Service) are contained within a single VPC, and that all interfaces are
 * in unique VPC Subnets.
 *
 * This is also used to quickly find the primary interface since
 * we store the `is_primary` column. Such queries are mostly used
 * when setting a new primary interface.
 */
CREATE UNIQUE INDEX IF NOT EXISTS network_interface_parent_id_name_kind_key ON omicron.public.network_interface (
    parent_id,
    name,
    kind
)
STORING (vpc_id, subnet_id, is_primary)
WHERE
    time_deleted IS NULL;

/*
 * Index used to verify that all interfaces for a resource (e.g. Instance,
 * Service) have unique slots.
 */
CREATE UNIQUE INDEX IF NOT EXISTS network_interface_parent_id_slot_key ON omicron.public.network_interface (
    parent_id,
    slot
)
WHERE
    time_deleted IS NULL;

CREATE TYPE IF NOT EXISTS omicron.public.vpc_firewall_rule_status AS ENUM (
    'disabled',
    'enabled'
);

CREATE TYPE IF NOT EXISTS omicron.public.vpc_firewall_rule_direction AS ENUM (
    'inbound',
    'outbound'
);

CREATE TYPE IF NOT EXISTS omicron.public.vpc_firewall_rule_action AS ENUM (
    'allow',
    'deny'
);

CREATE TYPE IF NOT EXISTS omicron.public.vpc_firewall_rule_protocol AS ENUM (
    'TCP',
    'UDP',
    'ICMP'
);

CREATE TABLE IF NOT EXISTS omicron.public.vpc_firewall_rule (
    /* Identity metadata (resource) */
    id UUID PRIMARY KEY,
    name STRING(63) NOT NULL,
    description STRING(512) NOT NULL,
    time_created TIMESTAMPTZ NOT NULL,
    time_modified TIMESTAMPTZ NOT NULL,
    /* Indicates that the object has been deleted */
    time_deleted TIMESTAMPTZ,

    vpc_id UUID NOT NULL,
    status omicron.public.vpc_firewall_rule_status NOT NULL,
    direction omicron.public.vpc_firewall_rule_direction NOT NULL,
    /* Array of targets. 128 was picked to include plenty of space for
       a tag, colon, and resource identifier. */
    targets STRING(128)[] NOT NULL,
    /* Also an array of targets */
    filter_hosts STRING(128)[],
    filter_ports STRING(11)[],
    filter_protocols omicron.public.vpc_firewall_rule_protocol[],
    action omicron.public.vpc_firewall_rule_action NOT NULL,
    priority INT4 CHECK (priority BETWEEN 0 AND 65535) NOT NULL
);

CREATE UNIQUE INDEX IF NOT EXISTS lookup_firewall_by_vpc ON omicron.public.vpc_firewall_rule (
    vpc_id,
    name
) WHERE
    time_deleted IS NULL;

CREATE TYPE IF NOT EXISTS omicron.public.vpc_router_kind AS ENUM (
    'system',
    'custom'
);

CREATE TABLE IF NOT EXISTS omicron.public.vpc_router (
    /* Identity metadata (resource) */
    id UUID PRIMARY KEY,
    name STRING(63) NOT NULL,
    description STRING(512) NOT NULL,
    time_created TIMESTAMPTZ NOT NULL,
    time_modified TIMESTAMPTZ NOT NULL,
    /* Indicates that the object has been deleted */
    time_deleted TIMESTAMPTZ,
    kind omicron.public.vpc_router_kind NOT NULL,
    vpc_id UUID NOT NULL,
    rcgen INT NOT NULL
);

CREATE UNIQUE INDEX IF NOT EXISTS lookup_router_by_vpc ON omicron.public.vpc_router (
    vpc_id,
    name
) WHERE
    time_deleted IS NULL;

CREATE TYPE IF NOT EXISTS omicron.public.router_route_kind AS ENUM (
    'default',
    'vpc_subnet',
    'vpc_peering',
    'custom'
);

CREATE TABLE IF NOT EXISTS omicron.public.router_route (
    /* Identity metadata (resource) */
    id UUID PRIMARY KEY,
    name STRING(63) NOT NULL,
    description STRING(512) NOT NULL,
    time_created TIMESTAMPTZ NOT NULL,
    time_modified TIMESTAMPTZ NOT NULL,
    /* Indicates that the object has been deleted */
    time_deleted TIMESTAMPTZ,

    vpc_router_id UUID NOT NULL,
    kind omicron.public.router_route_kind NOT NULL,
    target STRING(128) NOT NULL,
    destination STRING(128) NOT NULL
);

CREATE UNIQUE INDEX IF NOT EXISTS lookup_route_by_router ON omicron.public.router_route (
    vpc_router_id,
    name
) WHERE
    time_deleted IS NULL;

/*
 * An IP Pool, a collection of zero or more IP ranges for external IPs.
 */
CREATE TABLE IF NOT EXISTS omicron.public.ip_pool (
    /* Resource identity metadata */
    id UUID PRIMARY KEY,
    name STRING(63) NOT NULL,
    description STRING(512) NOT NULL,
    time_created TIMESTAMPTZ NOT NULL,
    time_modified TIMESTAMPTZ NOT NULL,
    time_deleted TIMESTAMPTZ,

    /* The collection's child-resource generation number */
    rcgen INT8 NOT NULL
);

/*
 * Index ensuring uniqueness of IP Pool names, globally.
 */
CREATE UNIQUE INDEX IF NOT EXISTS lookup_pool_by_name ON omicron.public.ip_pool (
    name
) WHERE
    time_deleted IS NULL;

-- The order here is most-specific first, and it matters because we use this
-- fact to select the most specific default in the case where there is both a
-- silo default and a fleet default. If we were to add a project type, it should
-- be added before silo.
CREATE TYPE IF NOT EXISTS omicron.public.ip_pool_resource_type AS ENUM (
    'silo'
);

-- join table associating IP pools with resources like fleet or silo
CREATE TABLE IF NOT EXISTS omicron.public.ip_pool_resource (
    ip_pool_id UUID NOT NULL,
    resource_type omicron.public.ip_pool_resource_type NOT NULL,
    resource_id UUID NOT NULL,
    is_default BOOL NOT NULL,
    -- TODO: timestamps for soft deletes?

    -- resource_type is redundant because resource IDs are globally unique, but
    -- logically it belongs here
    PRIMARY KEY (ip_pool_id, resource_type, resource_id)
);

-- a given resource can only have one default ip pool
CREATE UNIQUE INDEX IF NOT EXISTS one_default_ip_pool_per_resource ON omicron.public.ip_pool_resource (
    resource_id
) where
    is_default = true;

-- created solely to prevent a table scan when we delete links on silo delete
CREATE INDEX IF NOT EXISTS ip_pool_resource_id ON omicron.public.ip_pool_resource (
    resource_id
);
CREATE INDEX IF NOT EXISTS ip_pool_resource_ip_pool_id ON omicron.public.ip_pool_resource (
    ip_pool_id
);

/*
 * IP Pools are made up of a set of IP ranges, which are start/stop addresses.
 * Note that these need not be CIDR blocks or well-behaved subnets with a
 * specific netmask.
 */
CREATE TABLE IF NOT EXISTS omicron.public.ip_pool_range (
    id UUID PRIMARY KEY,
    time_created TIMESTAMPTZ NOT NULL,
    time_modified TIMESTAMPTZ NOT NULL,
    time_deleted TIMESTAMPTZ,
    first_address INET NOT NULL,
    /* The range is inclusive of the last address. */
    last_address INET NOT NULL,
    ip_pool_id UUID NOT NULL,
    /* Tracks child resources, IP addresses allocated out of this range. */
    rcgen INT8 NOT NULL
);

/*
 * These help Nexus enforce that the ranges within an IP Pool do not overlap
 * with any other ranges. See `nexus/src/db/queries/ip_pool.rs` for the actual
 * query which does that.
 */
CREATE UNIQUE INDEX IF NOT EXISTS lookup_pool_range_by_first_address ON omicron.public.ip_pool_range (
    first_address
)
STORING (last_address)
WHERE time_deleted IS NULL;
CREATE UNIQUE INDEX IF NOT EXISTS lookup_pool_range_by_last_address ON omicron.public.ip_pool_range (
    last_address
)
STORING (first_address)
WHERE time_deleted IS NULL;


/* The kind of external IP address. */
CREATE TYPE IF NOT EXISTS omicron.public.ip_kind AS ENUM (
    /*
     * Source NAT provided to all guests by default or for services that
     * only require outbound external connectivity.
     */
    'snat',

    /*
     * An ephemeral IP is a fixed, known address whose lifetime is the same as
     * the instance to which it is attached.
     * Not valid for services.
     */
    'ephemeral',

    /*
     * A floating IP is an independent, named API resource that can be assigned
     * to an instance or service.
     */
    'floating'
);

CREATE TYPE IF NOT EXISTS omicron.public.ip_attach_state AS ENUM (
    'detached',
    'attached',
    'detaching',
    'attaching'
);

/*
 * External IP addresses used for guest instances and externally-facing
 * services.
 */
CREATE TABLE IF NOT EXISTS omicron.public.external_ip (
    /* Identity metadata */
    id UUID PRIMARY KEY,

    /* Name for floating IPs. See the constraints below. */
    name STRING(63),

    /* Description for floating IPs. See the constraints below. */
    description STRING(512),

    time_created TIMESTAMPTZ NOT NULL,
    time_modified TIMESTAMPTZ NOT NULL,
    time_deleted TIMESTAMPTZ,

    /* FK to the `ip_pool` table. */
    ip_pool_id UUID NOT NULL,

    /* FK to the `ip_pool_range` table. */
    ip_pool_range_id UUID NOT NULL,

    /* True if this IP is associated with a service rather than an instance. */
    is_service BOOL NOT NULL,

    /* FK to the `instance` or `service` table. See constraints below. */
    parent_id UUID,

    /* The kind of external address, e.g., ephemeral. */
    kind omicron.public.ip_kind NOT NULL,

    /* The actual external IP address. */
    ip INET NOT NULL,

    /* The first port in the allowed range, inclusive. */
    first_port INT4 NOT NULL,

    /* The last port in the allowed range, also inclusive. */
    last_port INT4 NOT NULL,

    /* FK to the `project` table. */
    project_id UUID,

    /* State of this IP with regard to instance attach/detach
     * operations. This is mainly used to prevent concurrent use
     * across sagas and allow rollback to correct state.
     */
    state omicron.public.ip_attach_state NOT NULL,

    /* The name must be non-NULL iff this is a floating IP. */
    CONSTRAINT null_fip_name CHECK (
        (kind != 'floating' AND name IS NULL) OR
        (kind = 'floating' AND name IS NOT NULL)
    ),

    /* The description must be non-NULL iff this is a floating IP. */
    CONSTRAINT null_fip_description CHECK (
        (kind != 'floating' AND description IS NULL) OR
        (kind = 'floating' AND description IS NOT NULL)
    ),

    /* Only floating IPs can be attached to a project, and
     * they must have a parent project if they are instance FIPs.
     */
    CONSTRAINT null_project_id CHECK (
        (kind = 'floating' AND is_service = FALSE AND project_id is NOT NULL) OR
        ((kind != 'floating' OR is_service = TRUE) AND project_id IS NULL)
    ),

    /*
     * Only nullable if this is a floating/ephemeral IP, which may exist not
     * attached to any instance or service yet. Ephemeral IPs should not generally
     * exist without parent instances/services, but need to temporarily exist in
     * this state for live attachment.
     */
    CONSTRAINT null_snat_parent_id CHECK (
        (kind != 'snat') OR (parent_id IS NOT NULL)
    ),

    /* Ephemeral IPs are not supported for services. */
    CONSTRAINT ephemeral_kind_service CHECK (
        (kind = 'ephemeral' AND is_service = FALSE) OR (kind != 'ephemeral')
    ),

    /*
     * (Not detached) => non-null parent_id.
     * This is not a two-way implication because SNAT IPs
     * cannot have a null parent_id.
     */
    CONSTRAINT detached_null_parent_id CHECK (
        (state = 'detached') OR (parent_id IS NOT NULL)
    )
);

/*
 * Index used to support quickly looking up children of the IP Pool range table,
 * when checking for allocated addresses during deletion.
 */
CREATE INDEX IF NOT EXISTS external_ip_by_pool ON omicron.public.external_ip (
    ip_pool_id,
    ip_pool_range_id
)
    WHERE time_deleted IS NULL;

/*
 * Index used to enforce uniqueness of external IPs
 *
 * NOTE: This relies on the uniqueness constraint of IP addresses across all
 * pools, _and_ on the fact that the number of ports assigned to each instance
 * is fixed at compile time.
 */
CREATE UNIQUE INDEX IF NOT EXISTS external_ip_unique ON omicron.public.external_ip (
    ip,
    first_port
)
    WHERE time_deleted IS NULL;

CREATE UNIQUE INDEX IF NOT EXISTS lookup_external_ip_by_parent ON omicron.public.external_ip (
    parent_id,
    id
)
    WHERE parent_id IS NOT NULL AND time_deleted IS NULL;

/* Enforce a limit of one Ephemeral IP per instance */
CREATE UNIQUE INDEX IF NOT EXISTS one_ephemeral_ip_per_instance ON omicron.public.external_ip (
    parent_id
)
    WHERE kind = 'ephemeral' AND parent_id IS NOT NULL AND time_deleted IS NULL;

/* Enforce name-uniqueness of floating (service) IPs at fleet level. */
CREATE UNIQUE INDEX IF NOT EXISTS lookup_floating_ip_by_name on omicron.public.external_ip (
    name
) WHERE
    kind = 'floating' AND
    time_deleted is NULL AND
    project_id is NULL;

/* Enforce name-uniqueness of floating IPs at project level. */
CREATE UNIQUE INDEX IF NOT EXISTS lookup_floating_ip_by_name_and_project on omicron.public.external_ip (
    project_id,
    name
) WHERE
    kind = 'floating' AND
    time_deleted is NULL AND
    project_id is NOT NULL;

CREATE VIEW IF NOT EXISTS omicron.public.floating_ip AS
SELECT
    id,
    name,
    description,
    time_created,
    time_modified,
    time_deleted,
    ip_pool_id,
    ip_pool_range_id,
    is_service,
    parent_id,
    ip,
    project_id
FROM
    omicron.public.external_ip
WHERE
    omicron.public.external_ip.kind = 'floating' AND
    project_id IS NOT NULL;

/*******************************************************************/

/*
 * Sagas
 */

CREATE TYPE IF NOT EXISTS omicron.public.saga_state AS ENUM (
    'running',
    'unwinding',
    'done'
);


CREATE TABLE IF NOT EXISTS omicron.public.saga (
    /* immutable fields */

    /* unique identifier for this execution */
    id UUID PRIMARY KEY,
    /* unique id of the creator */
    creator UUID NOT NULL,
    /* time the saga was started */
    time_created TIMESTAMPTZ NOT NULL,
    /* saga name */
    name STRING(128) NOT NULL,
    /* saga DAG (includes params and name) */
    saga_dag JSONB NOT NULL,

    /*
     * TODO:
     * - id for current SEC (maybe NULL?)
     * - time of last adoption
     * - previous SEC? previous adoption time?
     * - number of adoptions?
     */
    saga_state omicron.public.saga_state NOT NULL,
    current_sec UUID,
    adopt_generation INT NOT NULL,
    adopt_time TIMESTAMPTZ NOT NULL
);

/*
 * For recovery (and probably takeover), we need to be able to list running
 * sagas by SEC.  We need to paginate this list by the id.
 */
CREATE UNIQUE INDEX IF NOT EXISTS lookup_saga_by_sec ON omicron.public.saga (
    current_sec, id
) WHERE saga_state != 'done';

/*
 * TODO more indexes for Saga?
 * - Debugging and/or reporting: saga_name? creator?
 */
/*
 * TODO: This is a data-carrying enum, see note on disk_state.
 *
 * See <https://github.com/oxidecomputer/omicron/issues/312>.
 */
-- CREATE TYPE omicron.public.saga_node_event_type AS ENUM (
--    'started',
--    'succeeded',
--    'failed'
--    'undo_started'
--    'undo_finished'
-- );

CREATE TABLE IF NOT EXISTS omicron.public.saga_node_event (
    saga_id UUID NOT NULL,
    node_id INT NOT NULL,
    -- event_type omicron.public.saga_node_event_type NOT NULL,
    event_type STRING(31) NOT NULL,
    data JSONB,
    event_time TIMESTAMPTZ NOT NULL,
    creator UUID NOT NULL,

    /*
     * It's important to be able to list the nodes in a saga.  We put the
     * node_id in the saga so that we can paginate the list.
     *
     * We make it a UNIQUE index and include the event_type to prevent two SECs
     * from attempting to record the same event for the same saga.  Whether this
     * should be allowed is still TBD.
     */
    PRIMARY KEY (saga_id, node_id, event_type)
);

/*******************************************************************/

/*
 * Sessions for use by web console.
 */
CREATE TABLE IF NOT EXISTS omicron.public.console_session (
    token STRING(40) PRIMARY KEY,
    time_created TIMESTAMPTZ NOT NULL,
    time_last_used TIMESTAMPTZ NOT NULL,
    silo_user_id UUID NOT NULL
);

-- to be used for cleaning up old tokens
-- It's okay that this index is non-unique because we don't need to page through
-- this list.  We'll just grab the next N, delete them, then repeat.
CREATE INDEX IF NOT EXISTS lookup_console_by_creation ON omicron.public.console_session (
    time_created
);

-- This index is used to remove sessions for a user that's being deleted.
CREATE INDEX IF NOT EXISTS lookup_console_by_silo_user ON omicron.public.console_session (
    silo_user_id
);

/*******************************************************************/

-- Describes a single uploaded TUF repo.
--
-- Identified by both a random uuid and its SHA256 hash. The hash could be the
-- primary key, but it seems unnecessarily large and unwieldy.
CREATE TABLE IF NOT EXISTS omicron.public.tuf_repo (
    id UUID PRIMARY KEY,
    time_created TIMESTAMPTZ NOT NULL,

    sha256 STRING(64) NOT NULL,

    -- The version of the targets.json role that was used to generate the repo.
    targets_role_version INT NOT NULL,

    -- The valid_until time for the repo.
    valid_until TIMESTAMPTZ NOT NULL,

    -- The system version described in the TUF repo.
    --
    -- This is the "true" primary key, but is not treated as such in the
    -- database because we may want to change this format in the future.
    -- Re-doing primary keys is annoying.
    --
    -- Because the system version is embedded in the repo's artifacts.json,
    -- each system version is associated with exactly one checksum.
    system_version STRING(64) NOT NULL,

    -- For debugging only:
    -- Filename provided by the user.
    file_name TEXT NOT NULL,

    CONSTRAINT unique_checksum UNIQUE (sha256),
    CONSTRAINT unique_system_version UNIQUE (system_version)
);

-- Describes an individual artifact from an uploaded TUF repo.
--
-- In the future, this may also be used to describe artifacts that are fetched
-- from a remote TUF repo, but that requires some additional design work.
CREATE TABLE IF NOT EXISTS omicron.public.tuf_artifact (
    name STRING(63) NOT NULL,
    version STRING(63) NOT NULL,
    -- This used to be an enum but is now a string, because it can represent
    -- artifact kinds currently unknown to a particular version of Nexus as
    -- well.
    kind STRING(63) NOT NULL,

    -- The time this artifact was first recorded.
    time_created TIMESTAMPTZ NOT NULL,

    -- The SHA256 hash of the artifact, typically obtained from the TUF
    -- targets.json (and validated at extract time).
    sha256 STRING(64) NOT NULL,
    -- The length of the artifact, in bytes.
    artifact_size INT8 NOT NULL,

    PRIMARY KEY (name, version, kind)
);

-- Reflects that a particular artifact was provided by a particular TUF repo.
-- This is a many-many mapping.
CREATE TABLE IF NOT EXISTS omicron.public.tuf_repo_artifact (
    tuf_repo_id UUID NOT NULL,
    tuf_artifact_name STRING(63) NOT NULL,
    tuf_artifact_version STRING(63) NOT NULL,
    tuf_artifact_kind STRING(63) NOT NULL,

    /*
    For the primary key, this definition uses the natural key rather than a
    smaller surrogate key (UUID). That's because with CockroachDB the most
    important factor in selecting a primary key is the ability to distribute
    well. In this case, the first element of the primary key is the tuf_repo_id,
    which is a random UUID.

    For more, see https://www.cockroachlabs.com/blog/how-to-choose-a-primary-key/.
    */
    PRIMARY KEY (
        tuf_repo_id, tuf_artifact_name, tuf_artifact_version, tuf_artifact_kind
    )
);

/*******************************************************************/

/*
 * DNS Propagation
 *
 * The tables here are the source of truth of DNS data for both internal and
 * external DNS.
 */

/*
 * A DNS group is a collection of DNS zones covered by a single version number.
 * We have two DNS Groups in our system: "internal" (for internal service
 * discovery) and "external" (which we expose on customer networks to provide
 * DNS for our own customer-facing services, like the API and console).
 *
 * Each DNS server is associated with exactly one DNS group.  Nexus propagates
 * the entire contents of a DNS group (i.e., all of its zones and all of those
 * zones' DNS names and associated records) to every server in that group.
 */
CREATE TYPE IF NOT EXISTS omicron.public.dns_group AS ENUM (
    'internal',
    'external'
);

/*
 * A DNS Zone is basically just a DNS name at the root of a subtree served by
 * one of our DNS servers.  In a typical system, there would be two DNS zones:
 *
 * (1) in the "internal" DNS group, a zone called "control-plane.oxide.internal"
 *     used by the control plane for internal service discovery
 *
 * (2) in the "external" DNS group, a zone whose name is owned by the customer
 *     and specified when the rack is set up for the first time.  We will use
 *     this zone to advertise addresses for the services we provide on the
 *     customer network (i.e., the API and console).
 */
CREATE TABLE IF NOT EXISTS omicron.public.dns_zone (
    id UUID PRIMARY KEY,
    time_created TIMESTAMPTZ NOT NULL,
    dns_group omicron.public.dns_group NOT NULL,
    zone_name TEXT NOT NULL
);

/*
 * It's allowed (although probably not correct) for the same DNS zone to appear
 * in both the internal and external groups.  It is not allowed to specify the
 * same DNS zone twice within the same group.
 */
CREATE UNIQUE INDEX IF NOT EXISTS lookup_dns_zone_by_group ON omicron.public.dns_zone (
    dns_group, zone_name
);

/*
 * All the data associated with a DNS group is gathered together and assigned a
 * single version number, sometimes called a generation number.  When changing
 * the DNS data for a group (e.g., to add a new DNS name), clients first insert
 * a new row into this table with the next available generation number.  (This
 * table is not strictly necessary.  Instead, we could put the current version
 * number for the group into a `dns_group` table, and clients could update that
 * instead of inserting into this table.  But by using a table here, we have a
 * debugging record of all past generation updates, including metadata about who
 * created them and why.)
 */
CREATE TABLE IF NOT EXISTS omicron.public.dns_version (
    dns_group omicron.public.dns_group NOT NULL,
    version INT8 NOT NULL,

    /* These fields are for debugging only. */
    time_created TIMESTAMPTZ NOT NULL,
    creator TEXT NOT NULL,
    comment TEXT NOT NULL,

    PRIMARY KEY(dns_group, version)
);

/*
 * The meat of the DNS data: a list of DNS names.  Each name has one or more
 * records stored in JSON.
 *
 * To facilitate clients getting a consistent snapshot of the DNS data at a
 * given version, each name is stored with the version in which it was added and
 * (optionally) the version in which it was removed.  The name and record data
 * are immutable, so changing the records for a given name should be expressed
 * as removing the old name (setting "version_removed") and creating a new
 * record for the same name at a new version.
 */
CREATE TABLE IF NOT EXISTS omicron.public.dns_name (
    dns_zone_id UUID NOT NULL,
    version_added INT8 NOT NULL,
    version_removed INT8,
    name TEXT NOT NULL,
    dns_record_data JSONB NOT NULL,

    PRIMARY KEY (dns_zone_id, name, version_added)
);

/*
 * Any given live name should only exist once.  (Put differently: the primary
 * key already prevents us from having the same name added twice in the same
 * version.  But you should also not be able to add a name in any version if the
 * name is currently still live (i.e., version_removed IS NULL).
 */
CREATE UNIQUE INDEX IF NOT EXISTS lookup_dns_name_by_zone ON omicron.public.dns_name (
    dns_zone_id, name
) WHERE version_removed IS NULL;

/*******************************************************************/

/*
 * Identity and Access Management (IAM)
 *
 * **For more details and a worked example using the tables here, see the
 * documentation for the omicron_nexus crate, "authz" module.**
 */

/*
 * Users built into the system
 *
 * The ids and names for these users are well-known (i.e., they are used by
 * Nexus directly, so changing these would potentially break compatibility).
 */
CREATE TABLE IF NOT EXISTS omicron.public.user_builtin (
    /*
     * Identity metadata
     *
     * TODO-cleanup This uses the "resource identity" pattern because we want a
     * name and description, but it's not valid to support soft-deleting these
     * records.
     */
    id UUID PRIMARY KEY,
    name STRING(63) NOT NULL,
    description STRING(512) NOT NULL,
    time_created TIMESTAMPTZ NOT NULL,
    time_modified TIMESTAMPTZ NOT NULL,
    time_deleted TIMESTAMPTZ
);

CREATE UNIQUE INDEX IF NOT EXISTS lookup_user_builtin_by_name ON omicron.public.user_builtin (name);

/* User used by Nexus to create other users.  Do NOT add more users here! */
INSERT INTO omicron.public.user_builtin (
    id,
    name,
    description,
    time_created,
    time_modified
) VALUES (
    /* NOTE: this uuid and name are duplicated in nexus::authn. */
    '001de000-05e4-4000-8000-000000000001',
    'db-init',
    'user used for database initialization',
    NOW(),
    NOW()
) ON CONFLICT DO NOTHING;

/*
 * OAuth 2.0 Device Authorization Grant (RFC 8628)
 */

-- Device authorization requests. These records are short-lived,
-- and removed as soon as a token is granted. This allows us to
-- use the `user_code` as primary key, despite it not having very
-- much entropy.
-- TODO: A background task should remove unused expired records.
CREATE TABLE IF NOT EXISTS omicron.public.device_auth_request (
    user_code STRING(20) PRIMARY KEY,
    client_id UUID NOT NULL,
    device_code STRING(40) NOT NULL,
    time_created TIMESTAMPTZ NOT NULL,
    time_expires TIMESTAMPTZ NOT NULL
);

-- Access tokens granted in response to successful device authorization flows.
CREATE TABLE IF NOT EXISTS omicron.public.device_access_token (
    token STRING(40) PRIMARY KEY,
    client_id UUID NOT NULL,
    device_code STRING(40) NOT NULL,
    silo_user_id UUID NOT NULL,
    time_requested TIMESTAMPTZ NOT NULL,
    time_created TIMESTAMPTZ NOT NULL,
    time_expires TIMESTAMPTZ
);

-- This UNIQUE constraint is critical for ensuring that at most
-- one token is ever created for a given device authorization flow.
CREATE UNIQUE INDEX IF NOT EXISTS lookup_device_access_token_by_client ON omicron.public.device_access_token (
    client_id, device_code
);

-- This index is used to remove tokens for a user that's being deleted.
CREATE INDEX IF NOT EXISTS lookup_device_access_token_by_silo_user ON omicron.public.device_access_token (
    silo_user_id
);

/*
 * Roles built into the system
 *
 * You can think of a built-in role as an opaque token to which we assign a
 * hardcoded set of permissions.  The role that we call "project.viewer"
 * corresponds to the "viewer" role on the "project" resource.  A user that has
 * this role on a particular Project is granted various read-only permissions on
 * that Project.  The specific permissions associated with the role are defined
 * in Omicron's Polar (Oso) policy file.
 *
 * A built-in role like "project.viewer" has four parts:
 *
 * * resource type: "project"
 * * role name: "viewer"
 * * full name: "project.viewer"
 * * description: "Project Viewer"
 *
 * Internally, we can treat the tuple (resource type, role name) as a composite
 * primary key.  Externally, we expose this as the full name.  This is
 * consistent with RFD 43 and other IAM systems.
 *
 * These fields look awfully close to the identity metadata that we use for most
 * other tables.  But they're just different enough that we can't use most of
 * the same abstractions:
 *
 * * "id": We have no need for a uuid because the (resource_type, role_name) is
 *   already unique and immutable.
 * * "name": What we call "full name" above could instead be called "name",
 *   which would be consistent with other identity metadata.  But it's not a
 *   legal "name" because of the period, and it would be confusing to have
 *   "resource type", "role name", and "name".
 * * "time_created": not that useful because it's whenever the system was
 *   initialized, and we have plenty of other timestamps for that
 * * "time_modified": does not apply because the role cannot be changed
 * * "time_deleted" does not apply because the role cannot be deleted
 *
 * If the set of roles and their permissions are fixed, why store them in the
 * database at all?  Because what's dynamic is the assignment of roles to users.
 * We have a separate table that says "user U has role ROLE on resource
 * RESOURCE".  How do we represent the ROLE part of this association?  We use a
 * foreign key into this "role_builtin" table.
 */
CREATE TABLE IF NOT EXISTS omicron.public.role_builtin (
    resource_type STRING(63),
    role_name STRING(63),
    description STRING(512),

    PRIMARY KEY(resource_type, role_name)
);

/*
 * Assignments between users, roles, and resources
 *
 * An actor has a role on a resource if there's a record in this table that
 * points to that actor, role, and resource.
 *
 * For more details and a worked example, see the omicron_nexus::authz
 * module-level documentation.
 */

CREATE TYPE IF NOT EXISTS omicron.public.identity_type AS ENUM (
  'user_builtin',
  'silo_user',
  'silo_group'
);

CREATE TABLE IF NOT EXISTS omicron.public.role_assignment (
    /* Composite foreign key into "role_builtin" table */
    resource_type STRING(63) NOT NULL,
    role_name STRING(63) NOT NULL,

    /*
     * Foreign key into some other resource table.  Which table?  This is
     * identified implicitly by "resource_type" above.
     */
    resource_id UUID NOT NULL,

    /*
     * Foreign key into some other user table.  Which table?  That's determined
     * by "identity_type".
     */
    identity_id UUID NOT NULL,
    identity_type omicron.public.identity_type NOT NULL,

    /*
     * The resource_id, identity_id, and role_name uniquely identify the role
     * assignment.  We include the resource_type and identity_type as
     * belt-and-suspenders, but there should only be one resource type for any
     * resource id and one identity type for any identity id.
     *
     * By organizing the primary key by resource id, then role name, then
     * identity information, we can use it to generated paginated listings of
     * role assignments for a resource, ordered by role name.  It's surprisingly
     * load-bearing that "identity_type" appears last.  That's because when we
     * list a page of role assignments for a resource sorted by role name and
     * then identity id, every field _except_ identity_type is used in the
     * query's filter or sort order.  If identity_type appeared before one of
     * those fields, CockroachDB wouldn't necessarily know it could use the
     * primary key index to efficiently serve the query.
     */
    PRIMARY KEY(
        resource_id,
        resource_type,
        role_name,
        identity_id,
        identity_type
     )
);

/*******************************************************************/

/*
 * External Networking
 *
 * **For more details on external networking see RFD 267**
 */

CREATE TYPE IF NOT EXISTS omicron.public.address_lot_kind AS ENUM (
    'infra',
    'pool'
);

CREATE TABLE IF NOT EXISTS omicron.public.address_lot (
    id UUID PRIMARY KEY,
    name STRING(63) NOT NULL,
    description STRING(512) NOT NULL,
    time_created TIMESTAMPTZ NOT NULL,
    time_modified TIMESTAMPTZ NOT NULL,
    time_deleted TIMESTAMPTZ,
    kind omicron.public.address_lot_kind NOT NULL
);

CREATE UNIQUE INDEX IF NOT EXISTS lookup_address_lot_by_name ON omicron.public.address_lot (
    name
) WHERE
    time_deleted IS NULL;

CREATE TABLE IF NOT EXISTS omicron.public.address_lot_block (
    id UUID PRIMARY KEY,
    address_lot_id UUID NOT NULL,
    first_address INET NOT NULL,
    last_address INET NOT NULL
);

CREATE INDEX IF NOT EXISTS lookup_address_lot_block_by_lot ON omicron.public.address_lot_block (
    address_lot_id
);

CREATE TABLE IF NOT EXISTS omicron.public.address_lot_rsvd_block (
    id UUID PRIMARY KEY,
    address_lot_id UUID NOT NULL,
    first_address INET NOT NULL,
    last_address INET NOT NULL,
    anycast BOOL NOT NULL
);

CREATE INDEX IF NOT EXISTS lookup_address_lot_rsvd_block_by_lot ON omicron.public.address_lot_rsvd_block (
    address_lot_id
);

CREATE INDEX IF NOT EXISTS lookup_address_lot_rsvd_block_by_anycast ON omicron.public.address_lot_rsvd_block (
    anycast
);

CREATE TABLE IF NOT EXISTS omicron.public.loopback_address (
    id UUID PRIMARY KEY,
    time_created TIMESTAMPTZ NOT NULL,
    time_modified TIMESTAMPTZ NOT NULL,
    address_lot_block_id UUID NOT NULL,
    rsvd_address_lot_block_id UUID NOT NULL,
    rack_id UUID NOT NULL,
    switch_location TEXT NOT NULL,
    address INET NOT NULL,
    anycast BOOL NOT NULL
);

/* TODO https://github.com/oxidecomputer/omicron/issues/3001 */

CREATE UNIQUE INDEX IF NOT EXISTS lookup_loopback_address ON omicron.public.loopback_address (
    address, rack_id, switch_location
);

CREATE TABLE IF NOT EXISTS omicron.public.switch_port (
    id UUID PRIMARY KEY,
    rack_id UUID,
    switch_location TEXT,
    port_name TEXT,
    port_settings_id UUID,

    CONSTRAINT switch_port_rack_locaction_name_unique UNIQUE (
        rack_id, switch_location, port_name
    )
);

CREATE INDEX IF NOT EXISTS lookup_switch_port_by_port_settings ON omicron.public.switch_port (port_settings_id);

/* port settings groups included from port settings objects */
CREATE TABLE IF NOT EXISTS omicron.public.switch_port_settings_groups (
    port_settings_id UUID,
    port_settings_group_id UUID,

    PRIMARY KEY (port_settings_id, port_settings_group_id)
);

CREATE TABLE IF NOT EXISTS omicron.public.switch_port_settings_group (
    id UUID PRIMARY KEY,
    /* port settings in this group */
    port_settings_id UUID NOT NULL,
    name STRING(63) NOT NULL,
    description STRING(512) NOT NULL,
    time_created TIMESTAMPTZ NOT NULL,
    time_modified TIMESTAMPTZ NOT NULL,
    time_deleted TIMESTAMPTZ
);

CREATE UNIQUE INDEX IF NOT EXISTS lookup_switch_port_settings_group_by_name ON omicron.public.switch_port_settings_group (
    name
) WHERE
    time_deleted IS NULL;

CREATE TABLE IF NOT EXISTS omicron.public.switch_port_settings (
    id UUID PRIMARY KEY,
    name STRING(63) NOT NULL,
    description STRING(512) NOT NULL,
    time_created TIMESTAMPTZ NOT NULL,
    time_modified TIMESTAMPTZ NOT NULL,
    time_deleted TIMESTAMPTZ
);

CREATE UNIQUE INDEX IF NOT EXISTS switch_port_settings_by_name ON omicron.public.switch_port_settings (
    name
) WHERE
    time_deleted IS NULL;

CREATE TYPE IF NOT EXISTS omicron.public.switch_port_geometry AS ENUM (
    'Qsfp28x1',
    'Qsfp28x2',
    'Sfp28x4'
);

CREATE TABLE IF NOT EXISTS omicron.public.switch_port_settings_port_config (
    port_settings_id UUID PRIMARY KEY,
    geometry omicron.public.switch_port_geometry
);

CREATE TABLE IF NOT EXISTS omicron.public.switch_port_settings_link_config (
    port_settings_id UUID,
    lldp_service_config_id UUID NOT NULL,
    link_name TEXT,
    mtu INT4,

    PRIMARY KEY (port_settings_id, link_name)
);

CREATE TABLE IF NOT EXISTS omicron.public.lldp_service_config (
    id UUID PRIMARY KEY,
    lldp_config_id UUID,
    enabled BOOL NOT NULL
);

CREATE TABLE IF NOT EXISTS omicron.public.lldp_config (
    id UUID PRIMARY KEY,
    name STRING(63) NOT NULL,
    description STRING(512) NOT NULL,
    time_created TIMESTAMPTZ NOT NULL,
    time_modified TIMESTAMPTZ NOT NULL,
    time_deleted TIMESTAMPTZ,
    chassis_id TEXT,
    system_name TEXT,
    system_description TEXT,
    management_ip TEXT
);

CREATE UNIQUE INDEX IF NOT EXISTS lldp_config_by_name ON omicron.public.lldp_config (
    name
) WHERE
    time_deleted IS NULL;

CREATE TYPE IF NOT EXISTS omicron.public.switch_interface_kind AS ENUM (
    'primary',
    'vlan',
    'loopback'
);

CREATE TABLE IF NOT EXISTS omicron.public.switch_port_settings_interface_config (
    port_settings_id UUID,
    id UUID PRIMARY KEY,
    interface_name TEXT NOT NULL,
    v6_enabled BOOL NOT NULL,
    kind omicron.public.switch_interface_kind
);

CREATE UNIQUE INDEX IF NOT EXISTS switch_port_settings_interface_config_by_id ON omicron.public.switch_port_settings_interface_config (
    port_settings_id, interface_name
);

CREATE TABLE IF NOT EXISTS omicron.public.switch_vlan_interface_config (
    interface_config_id UUID,
    vid INT4,

    PRIMARY KEY (interface_config_id, vid)
);

CREATE TABLE IF NOT EXISTS omicron.public.switch_port_settings_route_config (
    port_settings_id UUID,
    interface_name TEXT,
    dst INET,
    gw INET,
    vid INT4,

    /* TODO https://github.com/oxidecomputer/omicron/issues/3013 */
    PRIMARY KEY (port_settings_id, interface_name, dst, gw)
);

CREATE TABLE IF NOT EXISTS omicron.public.switch_port_settings_bgp_peer_config (
    port_settings_id UUID,
    bgp_config_id UUID NOT NULL,
    interface_name TEXT,
    addr INET,
    hold_time INT8,
    idle_hold_time INT8,
    delay_open INT8,
    connect_retry INT8,
    keepalive INT8,
    remote_asn INT8,
    min_ttl INT2,
    md5_auth_key TEXT,
    multi_exit_discriminator INT8,
    local_pref INT8,
    enforce_first_as BOOLEAN NOT NULL DEFAULT false,
    allow_import_list_active BOOLEAN NOT NULL DEFAULT false,
    allow_export_list_active BOOLEAN NOT NULL DEFAULT false,
    vlan_id INT4,

    /* TODO https://github.com/oxidecomputer/omicron/issues/3013 */
    PRIMARY KEY (port_settings_id, interface_name, addr)
);

CREATE TABLE IF NOT EXISTS omicron.public.switch_port_settings_bgp_peer_config_communities (
    port_settings_id UUID NOT NULL,
    interface_name TEXT NOT NULL,
    addr INET NOT NULL,
    community INT8 NOT NULL,

    PRIMARY KEY (port_settings_id, interface_name, addr, community)
);

CREATE TABLE IF NOT EXISTS omicron.public.switch_port_settings_bgp_peer_config_allow_import (
    port_settings_id UUID NOT NULL,
    interface_name TEXT NOT NULL,
    addr INET NOT NULL,
    prefix INET NOT NULL,

    PRIMARY KEY (port_settings_id, interface_name, addr, prefix)
);

CREATE TABLE IF NOT EXISTS omicron.public.switch_port_settings_bgp_peer_config_allow_export (
    port_settings_id UUID NOT NULL,
    interface_name TEXT NOT NULL,
    addr INET NOT NULL,
    prefix INET NOT NULL,

    PRIMARY KEY (port_settings_id, interface_name, addr, prefix)
);

CREATE TABLE IF NOT EXISTS omicron.public.bgp_config (
    id UUID PRIMARY KEY,
    name STRING(63) NOT NULL,
    description STRING(512) NOT NULL,
    time_created TIMESTAMPTZ NOT NULL,
    time_modified TIMESTAMPTZ NOT NULL,
    time_deleted TIMESTAMPTZ,
    asn INT8 NOT NULL,
    vrf TEXT,
    bgp_announce_set_id UUID NOT NULL,
    shaper TEXT,
    checker TEXT
);

CREATE UNIQUE INDEX IF NOT EXISTS lookup_bgp_config_by_name ON omicron.public.bgp_config (
    name
) WHERE
    time_deleted IS NULL;

CREATE TABLE IF NOT EXISTS omicron.public.bgp_announce_set (
    id UUID PRIMARY KEY,
    name STRING(63) NOT NULL,
    description STRING(512) NOT NULL,
    time_created TIMESTAMPTZ NOT NULL,
    time_modified TIMESTAMPTZ NOT NULL,
    time_deleted TIMESTAMPTZ
);

CREATE UNIQUE INDEX IF NOT EXISTS lookup_bgp_announce_set_by_name ON omicron.public.bgp_announce_set (
    name
) WHERE
    time_deleted IS NULL;

CREATE TABLE IF NOT EXISTS omicron.public.bgp_announcement (
    announce_set_id UUID,
    address_lot_block_id UUID NOT NULL,
    network INET,

    /* TODO https://github.com/oxidecomputer/omicron/issues/3013 */
    PRIMARY KEY (announce_set_id, network)
);

CREATE TABLE IF NOT EXISTS omicron.public.switch_port_settings_address_config (
    port_settings_id UUID,
    address_lot_block_id UUID NOT NULL,
    rsvd_address_lot_block_id UUID NOT NULL,
    address INET,
    interface_name TEXT,

    /* TODO https://github.com/oxidecomputer/omicron/issues/3013 */
    PRIMARY KEY (port_settings_id, address, interface_name)
);

CREATE TABLE IF NOT EXISTS omicron.public.bootstore_keys (
    key TEXT NOT NULL PRIMARY KEY,
    generation INT8 NOT NULL
);

/*
 * Hardware/software inventory
 *
 * See RFD 433 for details.  Here are the highlights.
 *
 * Omicron periodically collects hardware/software inventory data from the
 * running system and stores it into the database.  Each discrete set of data is
 * called a **collection**.  Each collection contains lots of different kinds of
 * data, so there are many tables here.  For clarity, these tables are prefixed
 * with:
 *
 *     `inv_*` (examples: `inv_collection`, `inv_service_processor`)
 *
 *         Describes the complete set of hardware and software in the system.
 *         Rows in these tables are immutable, but they describe mutable facts
 *         about hardware and software (e.g., the slot that a disk is in).  When
 *         these facts change (e.g., a disk moves between slots), a new set of
 *         records is written.
 *
 * All rows in the `inv_*` tables point back to a particular collection.  They
 * represent the state observed at some particular time.  Generally, if two
 * observations came from two different places, they're not put into the same
 * row of the same table.  For example, caboose information comes from the SP,
 * but it doesn't go into the `inv_service_processor` table.  It goes in a
 * separate `inv_caboose` table.  This is debatable but it preserves a clearer
 * record of exactly what information came from where, since the separate record
 * has its own "source" and "time_collected".
 *
 * Information about service processors and roots of trust are joined with
 * information reported by sled agents via the baseboard id.
 *
 * Hardware and software identifiers are normalized for the usual database
 * design reasons.  This means instead of storing hardware and software
 * identifiers directly in the `inv_*` tables, these tables instead store
 * foreign keys into one of these groups of tables, whose names are also
 * prefixed for clarity:
 *
 *     `hw_*` (example: `hw_baseboard_id`)
 *
 *         Maps hardware-provided identifiers to UUIDs that are used as foreign
 *         keys in the rest of the schema. (Avoids embedding these identifiers
 *         into all the other tables.)
 *
 *     `sw_*` (example: `sw_caboose`)
 *
 *         Maps software-provided identifiers to UUIDs that are used as foreign
 *         keys in the rest of the schema. (Avoids embedding these identifiers
 *         into all the other tables.)
 *
 * Records in these tables are shared across potentially many collections.  To
 * see why this is useful, consider that `sw_caboose` records contain several
 * long identifiers (e.g., git commit, SHA sums) and in practice, most of the
 * time, we expect that all components of a given type will have the exact same
 * cabooses.  Rather than store the caboose contents in each
 * `inv_service_processor` row (for example), often replicating the exact same
 * contents for each SP for each collection, these rows just have pointers into
 * the `sw_caboose` table that stores this data once.  (This also makes it much
 * easier to determine that these components _do_ have the same cabooses.)
 *
 * On PC systems (i.e., non-Oxide hardware), most of these tables will be empty
 * because we do not support hardware inventory on these systems.
 *
 * Again, see RFD 433 for more on all this.
 */

/*
 * baseboard ids: this table assigns uuids to distinct part/serial values
 *
 * Usually we include the baseboard revision number when we reference the part
 * number and serial number.  The revision number is deliberately left out here.
 * If we happened to see the same baseboard part number and serial number with
 * different revisions, that's the same baseboard.
 */
CREATE TABLE IF NOT EXISTS omicron.public.hw_baseboard_id (
    id UUID PRIMARY KEY,
    part_number TEXT NOT NULL,
    serial_number TEXT NOT NULL
);
CREATE UNIQUE INDEX IF NOT EXISTS lookup_baseboard_id_by_props
    ON omicron.public.hw_baseboard_id (part_number, serial_number);

/* power states reportable by the SP */
CREATE TYPE IF NOT EXISTS omicron.public.hw_power_state AS ENUM (
    'A0',
    'A1',
    'A2'
);

/* root of trust firmware slots */
CREATE TYPE IF NOT EXISTS omicron.public.hw_rot_slot AS ENUM (
    'A',
    'B'
);

/* cabooses: this table assigns unique ids to distinct caboose contents */
CREATE TABLE IF NOT EXISTS omicron.public.sw_caboose (
    id UUID PRIMARY KEY,
    board TEXT NOT NULL,
    git_commit TEXT NOT NULL,
    name TEXT NOT NULL,
    version TEXT NOT NULL
);
CREATE UNIQUE INDEX IF NOT EXISTS caboose_properties
    on omicron.public.sw_caboose (board, git_commit, name, version);

/* root of trust pages: this table assigns unique ids to distinct RoT CMPA
   and CFPA page contents, each of which is a 512-byte blob */
CREATE TABLE IF NOT EXISTS omicron.public.sw_root_of_trust_page (
    id UUID PRIMARY KEY,
    data_base64 TEXT NOT NULL
);
CREATE UNIQUE INDEX IF NOT EXISTS root_of_trust_page_properties
    on omicron.public.sw_root_of_trust_page (data_base64);

/* Inventory Collections */

-- list of all collections
CREATE TABLE IF NOT EXISTS omicron.public.inv_collection (
    id UUID PRIMARY KEY,
    time_started TIMESTAMPTZ NOT NULL,
    time_done TIMESTAMPTZ NOT NULL,
    collector TEXT NOT NULL
);
-- Supports finding latest collection (to use) or the oldest collection (to
-- clean up)
CREATE INDEX IF NOT EXISTS inv_collection_by_time_started
    ON omicron.public.inv_collection (time_started);

-- list of errors generated during a collection
CREATE TABLE IF NOT EXISTS omicron.public.inv_collection_error (
    inv_collection_id UUID NOT NULL,
    idx INT4 NOT NULL,
    message TEXT
);
CREATE INDEX IF NOT EXISTS errors_by_collection
    ON omicron.public.inv_collection_error (inv_collection_id, idx);

/* what kind of slot MGS reported a device in */
CREATE TYPE IF NOT EXISTS omicron.public.sp_type AS ENUM (
    'sled',
    'switch',
    'power'
);

-- observations from and about service processors
-- also see `inv_root_of_trust`
CREATE TABLE IF NOT EXISTS omicron.public.inv_service_processor (
    -- where this observation came from
    -- (foreign key into `inv_collection` table)
    inv_collection_id UUID NOT NULL,
    -- which system this SP reports it is part of
    -- (foreign key into `hw_baseboard_id` table)
    hw_baseboard_id UUID NOT NULL,
    -- when this observation was made
    time_collected TIMESTAMPTZ NOT NULL,
    -- which MGS instance reported this data
    source TEXT NOT NULL,

    -- identity of this device according to MGS
    sp_type omicron.public.sp_type NOT NULL,
    sp_slot INT4 NOT NULL,

    -- Data from MGS "Get SP Info" API.  See MGS API documentation.
    baseboard_revision INT8 NOT NULL,
    hubris_archive_id TEXT NOT NULL,
    power_state omicron.public.hw_power_state NOT NULL,

    PRIMARY KEY (inv_collection_id, hw_baseboard_id)
);

CREATE TYPE IF NOT EXISTS omicron.public.rot_image_error AS ENUM (
        'unchecked',
        'first_page_erased',
        'partially_programmed',
        'invalid_length',
        'header_not_programmed',
        'bootloader_too_small',
        'bad_magic',
        'header_image_size',
        'unaligned_length',
        'unsupported_type',
        'not_thumb2',
        'reset_vector',
        'signature'
);

-- root of trust information reported by SP
-- There's usually one row here for each row in inv_service_processor, but not
-- necessarily.
CREATE TABLE IF NOT EXISTS omicron.public.inv_root_of_trust (
    -- where this observation came from
    -- (foreign key into `inv_collection` table)
    inv_collection_id UUID NOT NULL,
    -- which system this SP reports it is part of
    -- (foreign key into `hw_baseboard_id` table)
    hw_baseboard_id UUID NOT NULL,
    -- when this observation was made
    time_collected TIMESTAMPTZ NOT NULL,
    -- which MGS instance reported this data
    source TEXT NOT NULL,

    slot_active omicron.public.hw_rot_slot NOT NULL,
    slot_boot_pref_transient omicron.public.hw_rot_slot, -- nullable
    slot_boot_pref_persistent omicron.public.hw_rot_slot NOT NULL,
    slot_boot_pref_persistent_pending omicron.public.hw_rot_slot, -- nullable
    slot_a_sha3_256 TEXT, -- nullable
    slot_b_sha3_256 TEXT, -- nullable
    stage0_fwid TEXT, -- nullable
    stage0next_fwid TEXT, -- nullable

    slot_a_error omicron.public.rot_image_error, -- nullable
    slot_b_error omicron.public.rot_image_error, -- nullable
    stage0_error omicron.public.rot_image_error, -- nullable
    stage0next_error omicron.public.rot_image_error, -- nullable

    PRIMARY KEY (inv_collection_id, hw_baseboard_id)
);

CREATE TYPE IF NOT EXISTS omicron.public.caboose_which AS ENUM (
    'sp_slot_0',
    'sp_slot_1',
    'rot_slot_A',
    'rot_slot_B',
    'stage0',
    'stage0next'
);

-- cabooses found
CREATE TABLE IF NOT EXISTS omicron.public.inv_caboose (
    -- where this observation came from
    -- (foreign key into `inv_collection` table)
    inv_collection_id UUID NOT NULL,
    -- which system this SP reports it is part of
    -- (foreign key into `hw_baseboard_id` table)
    hw_baseboard_id UUID NOT NULL,
    -- when this observation was made
    time_collected TIMESTAMPTZ NOT NULL,
    -- which MGS instance reported this data
    source TEXT NOT NULL,

    which omicron.public.caboose_which NOT NULL,
    sw_caboose_id UUID NOT NULL,

    PRIMARY KEY (inv_collection_id, hw_baseboard_id, which)
);

CREATE TYPE IF NOT EXISTS omicron.public.root_of_trust_page_which AS ENUM (
    'cmpa',
    'cfpa_active',
    'cfpa_inactive',
    'cfpa_scratch'
);

-- root of trust key signing pages found
CREATE TABLE IF NOT EXISTS omicron.public.inv_root_of_trust_page (
    -- where this observation came from
    -- (foreign key into `inv_collection` table)
    inv_collection_id UUID NOT NULL,
    -- which system this SP reports it is part of
    -- (foreign key into `hw_baseboard_id` table)
    hw_baseboard_id UUID NOT NULL,
    -- when this observation was made
    time_collected TIMESTAMPTZ NOT NULL,
    -- which MGS instance reported this data
    source TEXT NOT NULL,

    which omicron.public.root_of_trust_page_which NOT NULL,
    sw_root_of_trust_page_id UUID NOT NULL,

    PRIMARY KEY (inv_collection_id, hw_baseboard_id, which)
);

CREATE TYPE IF NOT EXISTS omicron.public.sled_role AS ENUM (
    -- this sled is directly attached to a Sidecar
    'scrimlet',
    -- everything else
    'gimlet'
);

-- observations from and about sled agents
CREATE TABLE IF NOT EXISTS omicron.public.inv_sled_agent (
    -- where this observation came from
    -- (foreign key into `inv_collection` table)
    inv_collection_id UUID NOT NULL,
    -- when this observation was made
    time_collected TIMESTAMPTZ NOT NULL,
    -- URL of the sled agent that reported this data
    source TEXT NOT NULL,

    -- unique id for this sled (should be foreign keys into `sled` table, though
    -- it's conceivable a sled will report an id that we don't know about)
    sled_id UUID NOT NULL,

    -- which system this sled agent reports it's running on
    -- (foreign key into `hw_baseboard_id` table)
    -- This is optional because dev/test systems support running on non-Oxide
    -- hardware.
    hw_baseboard_id UUID,

    -- Many of the following properties are duplicated from the `sled` table,
    -- which predates the current inventory system.
    sled_agent_ip INET NOT NULL,
    sled_agent_port INT4 NOT NULL,
    sled_role omicron.public.sled_role NOT NULL,
    usable_hardware_threads INT8
        CHECK (usable_hardware_threads BETWEEN 0 AND 4294967295) NOT NULL,
    usable_physical_ram INT8 NOT NULL,
    reservoir_size INT8 CHECK (reservoir_size < usable_physical_ram) NOT NULL,

    PRIMARY KEY (inv_collection_id, sled_id)
);

CREATE TABLE IF NOT EXISTS omicron.public.inv_physical_disk (
    -- where this observation came from
    -- (foreign key into `inv_collection` table)
    inv_collection_id UUID NOT NULL,

    -- unique id for this sled (should be foreign keys into `sled` table, though
    -- it's conceivable a sled will report an id that we don't know about)
    sled_id UUID NOT NULL,
    -- The slot where this disk was last observed
    slot INT8 CHECK (slot >= 0) NOT NULL,

    vendor STRING(63) NOT NULL,
    model STRING(63) NOT NULL,
    serial STRING(63) NOT NULL,

    variant omicron.public.physical_disk_kind NOT NULL,

    -- FK consisting of:
    -- - Which collection this was
    -- - The sled reporting the disk
    -- - The slot in which this disk was found
    PRIMARY KEY (inv_collection_id, sled_id, slot)
);

CREATE TABLE IF NOT EXISTS omicron.public.inv_zpool (
    -- where this observation came from
    -- (foreign key into `inv_collection` table)
    inv_collection_id UUID NOT NULL,
    -- when this observation was made
    time_collected TIMESTAMPTZ NOT NULL,

    -- The control plane ID of the zpool
    id UUID NOT NULL,
    sled_id UUID NOT NULL,
    total_size INT NOT NULL,

    -- PK consisting of:
    -- - Which collection this was
    -- - The sled reporting the disk
    -- - The slot in which this disk was found
    PRIMARY KEY (inv_collection_id, sled_id, id)
);

-- Allow looking up the most recent Zpool by ID
CREATE INDEX IF NOT EXISTS inv_zpool_by_id_and_time ON omicron.public.inv_zpool (id, time_collected DESC);

CREATE TABLE IF NOT EXISTS omicron.public.inv_sled_omicron_zones (
    -- where this observation came from
    -- (foreign key into `inv_collection` table)
    inv_collection_id UUID NOT NULL,
    -- when this observation was made
    time_collected TIMESTAMPTZ NOT NULL,
    -- URL of the sled agent that reported this data
    source TEXT NOT NULL,

    -- unique id for this sled (should be foreign keys into `sled` table, though
    -- it's conceivable a sled will report an id that we don't know about)
    sled_id UUID NOT NULL,

    -- OmicronZonesConfig generation reporting these zones
    generation INT8 NOT NULL,

    PRIMARY KEY (inv_collection_id, sled_id)
);

CREATE TYPE IF NOT EXISTS omicron.public.zone_type AS ENUM (
  'boundary_ntp',
  'clickhouse',
  'clickhouse_keeper',
  'cockroach_db',
  'crucible',
  'crucible_pantry',
  'external_dns',
  'internal_dns',
  'internal_ntp',
  'nexus',
  'oximeter'
);

-- observations from sled agents about Omicron-managed zones
CREATE TABLE IF NOT EXISTS omicron.public.inv_omicron_zone (
    -- where this observation came from
    -- (foreign key into `inv_collection` table)
    inv_collection_id UUID NOT NULL,

    -- unique id for this sled (should be foreign keys into `sled` table, though
    -- it's conceivable a sled will report an id that we don't know about)
    sled_id UUID NOT NULL,

    -- unique id for this zone
    id UUID NOT NULL,
    underlay_address INET NOT NULL,
    zone_type omicron.public.zone_type NOT NULL,

    -- SocketAddr of the "primary" service for this zone
    -- (what this describes varies by zone type, but all zones have at least one
    -- service in them)
    primary_service_ip INET NOT NULL,
    primary_service_port INT4
        CHECK (primary_service_port BETWEEN 0 AND 65535)
        NOT NULL,

    -- The remaining properties may be NULL for different kinds of zones.  The
    -- specific constraints are not enforced at the database layer, basically
    -- because it's really complicated to do that and it's not obvious that it's
    -- worthwhile.

    -- Some zones have a second service.  Like the primary one, the meaning of
    -- this is zone-type-dependent.
    second_service_ip INET,
    second_service_port INT4
        CHECK (second_service_port IS NULL
        OR second_service_port BETWEEN 0 AND 65535),

    -- Zones may have an associated dataset.  They're currently always on a U.2.
    -- The only thing we need to identify it here is the name of the zpool that
    -- it's on.
    dataset_zpool_name TEXT,

    -- Zones with external IPs have an associated NIC and sockaddr for listening
    -- (first is a foreign key into `inv_omicron_zone_nic`)
    nic_id UUID,

    -- Properties for internal DNS servers
    -- address attached to this zone from outside the sled's subnet
    dns_gz_address INET,
    dns_gz_address_index INT8,

    -- Properties common to both kinds of NTP zones
    ntp_ntp_servers TEXT[],
    ntp_dns_servers INET[],
    ntp_domain TEXT,

    -- Properties specific to Nexus zones
    nexus_external_tls BOOLEAN,
    nexus_external_dns_servers INET ARRAY,

    -- Source NAT configuration (currently used for boundary NTP only)
    snat_ip INET,
    snat_first_port INT4
        CHECK (snat_first_port IS NULL OR snat_first_port BETWEEN 0 AND 65535),
    snat_last_port INT4
        CHECK (snat_last_port IS NULL OR snat_last_port BETWEEN 0 AND 65535),

    PRIMARY KEY (inv_collection_id, id)
);

CREATE TABLE IF NOT EXISTS omicron.public.inv_omicron_zone_nic (
    inv_collection_id UUID NOT NULL,
    id UUID NOT NULL,
    name TEXT NOT NULL,
    ip INET NOT NULL,
    mac INT8 NOT NULL,
    subnet INET NOT NULL,
    vni INT8 NOT NULL,
    is_primary BOOLEAN NOT NULL,
    slot INT2 NOT NULL,

    PRIMARY KEY (inv_collection_id, id)
);

/*
 * System-level blueprints
 *
 * See RFD 457 and 459 for context.
 *
 * A blueprint describes a potential system configuration. The primary table is
 * the `blueprint` table, which stores only a small amount of metadata about the
 * blueprint. The bulk of the information is stored in the `bp_*` tables below,
 * each of which references back to `blueprint` by ID.
 *
 * `bp_target` describes the "target blueprints" of the system. Insertion must
 * follow a strict set of rules:
 *
 * * The first target blueprint must have version=1, and must have no parent
 *   blueprint.
 * * The Nth target blueprint must have version=N, and its parent blueprint must
 *   be the blueprint that was the target at version=N-1.
 *
 * The result is that the current target blueprint can always be found by
 * looking at the maximally-versioned row in `bp_target`, and there is a linear
 * history from that blueprint all the way back to the version=1 blueprint. We
 * will eventually prune old blueprint targets, so it will not always be
 * possible to view the entire history.
 *
 * `bp_sled_omicron_zones`, `bp_omicron_zone`, and `bp_omicron_zone_nic` are
 * nearly identical to their `inv_*` counterparts, and record the
 * `OmicronZonesConfig` for each sled.
 */

CREATE TYPE IF NOT EXISTS omicron.public.bp_zone_disposition AS ENUM (
    'in_service',
    'quiesced',
    'expunged'
);

-- list of all blueprints
CREATE TABLE IF NOT EXISTS omicron.public.blueprint (
    id UUID PRIMARY KEY,

    -- This is effectively a foreign key back to this table; however, it is
    -- allowed to be NULL: the initial blueprint has no parent. Additionally,
    -- it may be non-NULL but no longer reference a row in this table: once a
    -- child blueprint has been created from a parent, it's possible for the
    -- parent to be deleted. We do not NULL out this field on such a deletion,
    -- so we can always see that there had been a particular parent even if it's
    -- now gone.
    parent_blueprint_id UUID,

    -- These fields are for debugging only.
    time_created TIMESTAMPTZ NOT NULL,
    creator TEXT NOT NULL,
    comment TEXT NOT NULL,

    -- identifies the latest internal DNS version when blueprint planning began
    internal_dns_version INT8 NOT NULL,
    -- identifies the latest external DNS version when blueprint planning began
    external_dns_version INT8 NOT NULL,
    -- identifies the CockroachDB state fingerprint when blueprint planning began
    cockroachdb_fingerprint TEXT NOT NULL,

    -- CockroachDB settings managed by blueprints.
    --
    -- We use NULL in these columns to reflect that blueprint execution should
    -- not modify the option; we're able to do this because CockroachDB settings
    -- require the value to be the correct type and not NULL. There is no value
    -- that represents "please reset this setting to the default value"; that is
    -- represented by the presence of the default value in that field.
    --
    -- `cluster.preserve_downgrade_option`
    cockroachdb_setting_preserve_downgrade TEXT
);

-- table describing both the current and historical target blueprints of the
-- system
CREATE TABLE IF NOT EXISTS omicron.public.bp_target (
    -- Monotonically increasing version for all bp_targets
    version INT8 PRIMARY KEY,

    -- Effectively a foreign key into the `blueprint` table, but may reference a
    -- blueprint that has been deleted (if this target is no longer the current
    -- target: the current target must not be deleted).
    blueprint_id UUID NOT NULL,

    -- Is this blueprint enabled?
    --
    -- Currently, we have no code that acts on this value; however, it exists as
    -- an escape hatch once we have automated blueprint planning and execution.
    -- An operator can set the current blueprint to disabled, which should stop
    -- planning and execution (presumably until a support case can address
    -- whatever issue the update system is causing).
    enabled BOOL NOT NULL,

    -- Timestamp for when this blueprint was made the current target
    time_made_target TIMESTAMPTZ NOT NULL
);

-- state of a sled in a blueprint
CREATE TABLE IF NOT EXISTS omicron.public.bp_sled_state (
    -- foreign key into `blueprint` table
    blueprint_id UUID NOT NULL,

    sled_id UUID NOT NULL,
    sled_state omicron.public.sled_state NOT NULL,
    PRIMARY KEY (blueprint_id, sled_id)
);

-- description of a collection of omicron physical disks stored in a blueprint.
CREATE TABLE IF NOT EXISTS omicron.public.bp_sled_omicron_physical_disks (
    -- foreign key into `blueprint` table
    blueprint_id UUID NOT NULL,

    sled_id UUID NOT NULL,
    generation INT8 NOT NULL,
    PRIMARY KEY (blueprint_id, sled_id)
);

-- description of omicron physical disks specified in a blueprint.
CREATE TABLE IF NOT EXISTS omicron.public.bp_omicron_physical_disk  (
    -- foreign key into the `blueprint` table
    blueprint_id UUID NOT NULL,

    -- unique id for this sled (should be foreign keys into `sled` table, though
    -- it's conceivable a blueprint could refer to a sled that no longer exists,
    -- particularly if the blueprint is older than the current target)
    sled_id UUID NOT NULL,

    vendor TEXT NOT NULL,
    serial TEXT NOT NULL,
    model TEXT NOT NULL,

    id UUID NOT NULL,
    pool_id UUID NOT NULL,

    PRIMARY KEY (blueprint_id, id)
);

-- see inv_sled_omicron_zones, which is identical except it references a
-- collection whereas this table references a blueprint
CREATE TABLE IF NOT EXISTS omicron.public.bp_sled_omicron_zones (
    -- foreign key into `blueprint` table
    blueprint_id UUID NOT NULL,

    sled_id UUID NOT NULL,
    generation INT8 NOT NULL,
    PRIMARY KEY (blueprint_id, sled_id)
);

-- description of omicron zones specified in a blueprint
--
-- This is currently identical to `inv_omicron_zone`, except that the foreign
-- keys reference other blueprint tables intead of inventory tables. We expect
-- their sameness to diverge over time as either inventory or blueprints (or
-- both) grow context-specific properties.
CREATE TABLE IF NOT EXISTS omicron.public.bp_omicron_zone (
    -- foreign key into the `blueprint` table
    blueprint_id UUID NOT NULL,

    -- unique id for this sled (should be foreign keys into `sled` table, though
    -- it's conceivable a blueprint could refer to a sled that no longer exists,
    -- particularly if the blueprint is older than the current target)
    sled_id UUID NOT NULL,

    -- unique id for this zone
    id UUID NOT NULL,
    underlay_address INET NOT NULL,
    zone_type omicron.public.zone_type NOT NULL,

    -- SocketAddr of the "primary" service for this zone
    -- (what this describes varies by zone type, but all zones have at least one
    -- service in them)
    primary_service_ip INET NOT NULL,
    primary_service_port INT4
        CHECK (primary_service_port BETWEEN 0 AND 65535)
        NOT NULL,

    -- The remaining properties may be NULL for different kinds of zones.  The
    -- specific constraints are not enforced at the database layer, basically
    -- because it's really complicated to do that and it's not obvious that it's
    -- worthwhile.

    -- Some zones have a second service.  Like the primary one, the meaning of
    -- this is zone-type-dependent.
    second_service_ip INET,
    second_service_port INT4
        CHECK (second_service_port IS NULL
        OR second_service_port BETWEEN 0 AND 65535),

    -- Zones may have an associated dataset.  They're currently always on a U.2.
    -- The only thing we need to identify it here is the name of the zpool that
    -- it's on.
    dataset_zpool_name TEXT,

    -- Zones with external IPs have an associated NIC and sockaddr for listening
    -- (first is a foreign key into `bp_omicron_zone_nic`)
    bp_nic_id UUID,

    -- Properties for internal DNS servers
    -- address attached to this zone from outside the sled's subnet
    dns_gz_address INET,
    dns_gz_address_index INT8,

    -- Properties common to both kinds of NTP zones
    ntp_ntp_servers TEXT[],
    ntp_dns_servers INET[],
    ntp_domain TEXT,

    -- Properties specific to Nexus zones
    nexus_external_tls BOOLEAN,
    nexus_external_dns_servers INET ARRAY,

    -- Source NAT configuration (currently used for boundary NTP only)
    snat_ip INET,
    snat_first_port INT4
        CHECK (snat_first_port IS NULL OR snat_first_port BETWEEN 0 AND 65535),
    snat_last_port INT4
        CHECK (snat_last_port IS NULL OR snat_last_port BETWEEN 0 AND 65535),

    -- Zone disposition
    disposition omicron.public.bp_zone_disposition NOT NULL,

    -- For some zones, either primary_service_ip or second_service_ip (but not
    -- both!) is an external IP address. For such zones, this is the ID of that
    -- external IP. In general this is a foreign key into
    -- omicron.public.external_ip, though the row many not exist: if this
    -- blueprint is old, it's possible the IP has been deleted, and if this
    -- blueprint has not yet been realized, it's possible the IP hasn't been
    -- created yet.
    external_ip_id UUID,

    PRIMARY KEY (blueprint_id, id)
);

CREATE TABLE IF NOT EXISTS omicron.public.bp_omicron_zone_nic (
    blueprint_id UUID NOT NULL,
    id UUID NOT NULL,
    name TEXT NOT NULL,
    ip INET NOT NULL,
    mac INT8 NOT NULL,
    subnet INET NOT NULL,
    vni INT8 NOT NULL,
    is_primary BOOLEAN NOT NULL,
    slot INT2 NOT NULL,

    PRIMARY KEY (blueprint_id, id)
);

/*******************************************************************/

/*
 * The `sled_instance` view's definition needs to be modified in a separate
 * transaction from the transaction that created it.
 */

COMMIT;
BEGIN;

-- Per-VMM state.
CREATE TABLE IF NOT EXISTS omicron.public.vmm (
    id UUID PRIMARY KEY,
    time_created TIMESTAMPTZ NOT NULL,
    time_deleted TIMESTAMPTZ,
    instance_id UUID NOT NULL,
    time_state_updated TIMESTAMPTZ NOT NULL,
    state_generation INT NOT NULL,
    sled_id UUID NOT NULL,
    propolis_ip INET NOT NULL,
    propolis_port INT4 NOT NULL CHECK (propolis_port BETWEEN 0 AND 65535) DEFAULT 12400,
    state omicron.public.vmm_state NOT NULL
);

CREATE INDEX IF NOT EXISTS lookup_vmms_by_sled_id ON omicron.public.vmm (
    sled_id
) WHERE time_deleted IS NULL;

/*
 * A special view of an instance provided to operators for insights into what's
 * running on a sled.
 *
 * This view replaces the placeholder `sled_instance` view defined above. Any
 * columns in the placeholder must appear in the replacement in the same order
 * and with the same types they had in the placeholder.
 */

CREATE OR REPLACE VIEW omicron.public.sled_instance
AS SELECT
   instance.id,
   instance.name,
   silo.name as silo_name,
   project.name as project_name,
   vmm.sled_id as active_sled_id,
   instance.time_created,
   instance.time_modified,
   instance.migration_id,
   instance.ncpus,
   instance.memory,
   vmm.state
FROM
    omicron.public.instance AS instance
    JOIN omicron.public.project AS project ON
            instance.project_id = project.id
    JOIN omicron.public.silo AS silo ON
            project.silo_id = silo.id
    JOIN omicron.public.vmm AS vmm ON
            instance.active_propolis_id = vmm.id
WHERE
    instance.time_deleted IS NULL AND vmm.time_deleted IS NULL;

CREATE TYPE IF NOT EXISTS omicron.public.switch_link_fec AS ENUM (
    'Firecode',
    'None',
    'Rs'
);

CREATE TYPE IF NOT EXISTS omicron.public.switch_link_speed AS ENUM (
    '0G',
    '1G',
    '10G',
    '25G',
    '40G',
    '50G',
    '100G',
    '200G',
    '400G'
);

ALTER TABLE omicron.public.switch_port_settings_link_config ADD COLUMN IF NOT EXISTS fec omicron.public.switch_link_fec;
ALTER TABLE omicron.public.switch_port_settings_link_config ADD COLUMN IF NOT EXISTS speed omicron.public.switch_link_speed;

CREATE SEQUENCE IF NOT EXISTS omicron.public.ipv4_nat_version START 1 INCREMENT 1;

CREATE TABLE IF NOT EXISTS omicron.public.ipv4_nat_entry (
    id UUID PRIMARY KEY DEFAULT gen_random_uuid(),
    external_address INET NOT NULL,
    first_port INT4 NOT NULL,
    last_port INT4 NOT NULL,
    sled_address INET NOT NULL,
    vni INT4 NOT NULL,
    mac INT8 NOT NULL,
    version_added INT8 NOT NULL DEFAULT nextval('omicron.public.ipv4_nat_version'),
    version_removed INT8,
    time_created TIMESTAMPTZ NOT NULL DEFAULT now(),
    time_deleted TIMESTAMPTZ
);

CREATE UNIQUE INDEX IF NOT EXISTS ipv4_nat_version_added ON omicron.public.ipv4_nat_entry (
    version_added
)
STORING (
    external_address,
    first_port,
    last_port,
    sled_address,
    vni,
    mac,
    time_created,
    time_deleted
);

CREATE UNIQUE INDEX IF NOT EXISTS overlapping_ipv4_nat_entry ON omicron.public.ipv4_nat_entry (
    external_address,
    first_port,
    last_port
) WHERE time_deleted IS NULL;

CREATE INDEX IF NOT EXISTS ipv4_nat_lookup ON omicron.public.ipv4_nat_entry (external_address, first_port, last_port, sled_address, vni, mac);

CREATE UNIQUE INDEX IF NOT EXISTS ipv4_nat_version_removed ON omicron.public.ipv4_nat_entry (
    version_removed
)
STORING (
    external_address,
    first_port,
    last_port,
    sled_address,
    vni,
    mac,
    time_created,
    time_deleted
);

CREATE TYPE IF NOT EXISTS omicron.public.bfd_mode AS ENUM (
    'single_hop',
    'multi_hop'
);

CREATE TABLE IF NOT EXISTS omicron.public.bfd_session (
    id UUID PRIMARY KEY,
    local INET,
    remote INET NOT NULL,
    detection_threshold INT8 NOT NULL,
    required_rx INT8 NOT NULL,
    switch TEXT NOT NULL,
    mode  omicron.public.bfd_mode,

    time_created TIMESTAMPTZ NOT NULL,
    time_modified TIMESTAMPTZ NOT NULL,
    time_deleted TIMESTAMPTZ
);

CREATE UNIQUE INDEX IF NOT EXISTS lookup_bfd_session ON omicron.public.bfd_session (
    remote,
    switch
) WHERE time_deleted IS NULL;

ALTER TABLE omicron.public.switch_port_settings_link_config ADD COLUMN IF NOT EXISTS autoneg BOOL NOT NULL DEFAULT false;

CREATE INDEX IF NOT EXISTS ipv4_nat_lookup_by_vni ON omicron.public.ipv4_nat_entry (
  vni
)
STORING (
  external_address,
  first_port,
  last_port,
  sled_address,
  mac,
  version_added,
  version_removed,
  time_created,
  time_deleted
);

/*
 * A view of the ipv4 nat change history
 * used to summarize changes for external viewing
 */
CREATE VIEW IF NOT EXISTS omicron.public.ipv4_nat_changes
AS
-- Subquery:
-- We need to be able to order partial changesets. ORDER BY on separate columns
-- will not accomplish this, so we'll do this by interleaving version_added
-- and version_removed (version_removed taking priority if NOT NULL) and then sorting
-- on the appropriate version numbers at call time.
WITH interleaved_versions AS (
  -- fetch all active NAT entries (entries that have not been soft deleted)
  SELECT
    external_address,
    first_port,
    last_port,
    sled_address,
    vni,
    mac,
    -- rename version_added to version
    version_added AS version,
    -- create a new virtual column, boolean value representing whether or not
    -- the record has been soft deleted
    (version_removed IS NOT NULL) as deleted
  FROM omicron.public.ipv4_nat_entry
  WHERE version_removed IS NULL

  -- combine the datasets, unifying the version_added and version_removed
  -- columns to a single `version` column so we can interleave and sort the entries
  UNION

  -- fetch all inactive NAT entries (entries that have been soft deleted)
  SELECT
    external_address,
    first_port,
    last_port,
    sled_address,
    vni,
    mac,
    -- rename version_removed to version
    version_removed AS version,
    -- create a new virtual column, boolean value representing whether or not
    -- the record has been soft deleted
    (version_removed IS NOT NULL) as deleted
  FROM omicron.public.ipv4_nat_entry
  WHERE version_removed IS NOT NULL
)
-- this is our new "table"
-- here we select the columns from the subquery defined above
SELECT
  external_address,
  first_port,
  last_port,
  sled_address,
  vni,
  mac,
  version,
  deleted
FROM interleaved_versions;

CREATE TABLE IF NOT EXISTS omicron.public.probe (
    id UUID NOT NULL PRIMARY KEY,
    name STRING(63) NOT NULL,
    description STRING(512) NOT NULL,
    time_created TIMESTAMPTZ NOT NULL,
    time_modified TIMESTAMPTZ NOT NULL,
    time_deleted TIMESTAMPTZ,
    project_id UUID NOT NULL,
    sled UUID NOT NULL
);

CREATE UNIQUE INDEX IF NOT EXISTS lookup_probe_by_name ON omicron.public.probe (
    name
) WHERE
    time_deleted IS NULL;

ALTER TABLE omicron.public.external_ip ADD COLUMN IF NOT EXISTS is_probe BOOL NOT NULL DEFAULT false;

ALTER TYPE omicron.public.network_interface_kind ADD VALUE IF NOT EXISTS 'probe';

CREATE TYPE IF NOT EXISTS omicron.public.upstairs_repair_notification_type AS ENUM (
  'started',
  'succeeded',
  'failed'
);

CREATE TYPE IF NOT EXISTS omicron.public.upstairs_repair_type AS ENUM (
  'live',
  'reconciliation'
);

CREATE TABLE IF NOT EXISTS omicron.public.upstairs_repair_notification (
    time TIMESTAMPTZ NOT NULL,

    repair_id UUID NOT NULL,
    repair_type omicron.public.upstairs_repair_type NOT NULL,

    upstairs_id UUID NOT NULL,
    session_id UUID NOT NULL,

    region_id UUID NOT NULL,
    target_ip INET NOT NULL,
    target_port INT4 CHECK (target_port BETWEEN 0 AND 65535) NOT NULL,

    notification_type omicron.public.upstairs_repair_notification_type NOT NULL,

    /*
     * A repair is uniquely identified by the four UUIDs here, and a
     * notification is uniquely identified by its type.
     */
    PRIMARY KEY (repair_id, upstairs_id, session_id, region_id, notification_type)
);

CREATE TABLE IF NOT EXISTS omicron.public.upstairs_repair_progress (
    repair_id UUID NOT NULL,
    time TIMESTAMPTZ NOT NULL,
    current_item INT8 NOT NULL,
    total_items INT8 NOT NULL,

    PRIMARY KEY (repair_id, time, current_item, total_items)
);

CREATE TYPE IF NOT EXISTS omicron.public.downstairs_client_stop_request_reason_type AS ENUM (
  'replacing',
  'disabled',
  'failed_reconcile',
  'io_error',
  'bad_negotiation_order',
  'incompatible',
  'failed_live_repair',
  'too_many_outstanding_jobs',
  'deactivated'
);

CREATE TABLE IF NOT EXISTS omicron.public.downstairs_client_stop_request_notification (
    time TIMESTAMPTZ NOT NULL,
    upstairs_id UUID NOT NULL,
    downstairs_id UUID NOT NULL,
    reason omicron.public.downstairs_client_stop_request_reason_type NOT NULL,

    PRIMARY KEY (time, upstairs_id, downstairs_id, reason)
);

CREATE TYPE IF NOT EXISTS omicron.public.downstairs_client_stopped_reason_type AS ENUM (
  'connection_timeout',
  'connection_failed',
  'timeout',
  'write_failed',
  'read_failed',
  'requested_stop',
  'finished',
  'queue_closed',
  'receive_task_cancelled'
);

CREATE TABLE IF NOT EXISTS omicron.public.downstairs_client_stopped_notification (
    time TIMESTAMPTZ NOT NULL,
    upstairs_id UUID NOT NULL,
    downstairs_id UUID NOT NULL,
    reason omicron.public.downstairs_client_stopped_reason_type NOT NULL,

    PRIMARY KEY (time, upstairs_id, downstairs_id, reason)
);

CREATE INDEX IF NOT EXISTS rack_initialized ON omicron.public.rack (initialized);

-- table for tracking bootstore configuration changes over time
-- this makes reconciliation easier and also gives us a visible history of changes
CREATE TABLE IF NOT EXISTS omicron.public.bootstore_config (
    key TEXT NOT NULL,
    generation INT8 NOT NULL,
    PRIMARY KEY (key, generation),
    data JSONB NOT NULL,
    time_created TIMESTAMPTZ NOT NULL,
    time_deleted TIMESTAMPTZ
);

CREATE INDEX IF NOT EXISTS address_lot_names ON omicron.public.address_lot(name);

CREATE VIEW IF NOT EXISTS omicron.public.bgp_peer_view
AS
SELECT
 sp.switch_location,
 sp.port_name,
 bpc.addr,
 bpc.hold_time,
 bpc.idle_hold_time,
 bpc.delay_open,
 bpc.connect_retry,
 bpc.keepalive,
 bpc.remote_asn,
 bpc.min_ttl,
 bpc.md5_auth_key,
 bpc.multi_exit_discriminator,
 bpc.local_pref,
 bpc.enforce_first_as,
 bpc.vlan_id,
 bc.asn
FROM omicron.public.switch_port sp
JOIN omicron.public.switch_port_settings_bgp_peer_config bpc
ON sp.port_settings_id = bpc.port_settings_id
JOIN omicron.public.bgp_config bc ON bc.id = bpc.bgp_config_id;

CREATE INDEX IF NOT EXISTS switch_port_id_and_name
ON omicron.public.switch_port (port_settings_id, port_name) STORING (switch_location);

CREATE INDEX IF NOT EXISTS switch_port_name ON omicron.public.switch_port (port_name);

COMMIT;
BEGIN;

-- view for v2p mapping rpw
CREATE VIEW IF NOT EXISTS omicron.public.v2p_mapping_view
AS
WITH VmV2pMappings AS (
  SELECT
    n.id as nic_id,
    s.id as sled_id,
    s.ip as sled_ip,
    v.vni,
    n.mac,
    n.ip
  FROM omicron.public.network_interface n
  JOIN omicron.public.vpc_subnet vs ON vs.id = n.subnet_id
  JOIN omicron.public.vpc v ON v.id = n.vpc_id
  JOIN omicron.public.vmm vmm ON n.parent_id = vmm.instance_id
  JOIN omicron.public.sled s ON vmm.sled_id = s.id
  WHERE n.time_deleted IS NULL
  AND n.kind = 'instance'
  AND (vmm.state = 'running' OR vmm.state = 'starting')
  AND s.sled_policy = 'in_service'
  AND s.sled_state = 'active'
),
ProbeV2pMapping AS (
  SELECT
    n.id as nic_id,
    s.id as sled_id,
    s.ip as sled_ip,
    v.vni,
    n.mac,
    n.ip
  FROM omicron.public.network_interface n
  JOIN omicron.public.vpc_subnet vs ON vs.id = n.subnet_id
  JOIN omicron.public.vpc v ON v.id = n.vpc_id
  JOIN omicron.public.probe p ON n.parent_id = p.id
  JOIN omicron.public.sled s ON p.sled = s.id
  WHERE n.time_deleted IS NULL
  AND n.kind = 'probe'
  AND s.sled_policy = 'in_service'
  AND s.sled_state = 'active'
)
SELECT nic_id, sled_id, sled_ip, vni, mac, ip FROM VmV2pMappings
UNION
SELECT nic_id, sled_id, sled_ip, vni, mac, ip FROM ProbeV2pMapping;

CREATE INDEX IF NOT EXISTS network_interface_by_parent
ON omicron.public.network_interface (parent_id)
STORING (name, kind, vpc_id, subnet_id, mac, ip, slot);

CREATE INDEX IF NOT EXISTS sled_by_policy_and_state
ON omicron.public.sled (sled_policy, sled_state, id) STORING (ip);

CREATE INDEX IF NOT EXISTS active_vmm
ON omicron.public.vmm (time_deleted, sled_id, instance_id);

CREATE INDEX IF NOT EXISTS v2p_mapping_details
ON omicron.public.network_interface (
  time_deleted, kind, subnet_id, vpc_id, parent_id
) STORING (mac, ip);

CREATE INDEX IF NOT EXISTS sled_by_policy
ON omicron.public.sled (sled_policy) STORING (ip, sled_state);

CREATE INDEX IF NOT EXISTS vmm_by_instance_id
ON omicron.public.vmm (instance_id) STORING (sled_id);

CREATE TYPE IF NOT EXISTS omicron.public.region_replacement_state AS ENUM (
  'requested',
  'allocating',
  'running',
  'driving',
  'replacement_done',
  'completing',
  'complete'
);

CREATE TABLE IF NOT EXISTS omicron.public.region_replacement (
    /* unique ID for this region replacement */
    id UUID PRIMARY KEY,

    request_time TIMESTAMPTZ NOT NULL,

    old_region_id UUID NOT NULL,

    volume_id UUID NOT NULL,

    old_region_volume_id UUID,

    new_region_id UUID,

    replacement_state omicron.public.region_replacement_state NOT NULL,

    operating_saga_id UUID
);

CREATE INDEX IF NOT EXISTS lookup_region_replacement_by_state on omicron.public.region_replacement (replacement_state);

CREATE TABLE IF NOT EXISTS omicron.public.volume_repair (
    volume_id UUID PRIMARY KEY,
    repair_id UUID NOT NULL
);

CREATE INDEX IF NOT EXISTS lookup_volume_repair_by_repair_id on omicron.public.volume_repair (
    repair_id
);

CREATE TYPE IF NOT EXISTS omicron.public.region_replacement_step_type AS ENUM (
  'propolis',
  'pantry'
);

CREATE TABLE IF NOT EXISTS omicron.public.region_replacement_step (
    replacement_id UUID NOT NULL,

    step_time TIMESTAMPTZ NOT NULL,

    step_type omicron.public.region_replacement_step_type NOT NULL,

    step_associated_instance_id UUID,
    step_associated_vmm_id UUID,

    step_associated_pantry_ip INET,
    step_associated_pantry_port INT4 CHECK (step_associated_pantry_port BETWEEN 0 AND 65535),
    step_associated_pantry_job_id UUID,

    PRIMARY KEY (replacement_id, step_time, step_type)
);

CREATE INDEX IF NOT EXISTS step_time_order on omicron.public.region_replacement_step (step_time);

CREATE INDEX IF NOT EXISTS search_for_repair_notifications ON omicron.public.upstairs_repair_notification (region_id, notification_type);

CREATE INDEX IF NOT EXISTS lookup_any_disk_by_volume_id ON omicron.public.disk (
    volume_id
);

CREATE INDEX IF NOT EXISTS lookup_snapshot_by_destination_volume_id ON omicron.public.snapshot ( destination_volume_id );

/*
 * Metadata for the schema itself. This version number isn't great, as there's
 * nothing to ensure it gets bumped when it should be, but it's a start.
 */
CREATE TABLE IF NOT EXISTS omicron.public.db_metadata (
    -- There should only be one row of this table for the whole DB.
    -- It's a little goofy, but filter on "singleton = true" before querying
    -- or applying updates, and you'll access the singleton row.
    --
    -- We also add a constraint on this table to ensure it's not possible to
    -- access the version of this table with "singleton = false".
    singleton BOOL NOT NULL PRIMARY KEY,
    time_created TIMESTAMPTZ NOT NULL,
    time_modified TIMESTAMPTZ NOT NULL,
    -- Semver representation of the DB version
    version STRING(64) NOT NULL,

    -- (Optional) Semver representation of the DB version to which we're upgrading
    target_version STRING(64),

    CHECK (singleton = true)
);

-- An allowlist of IP addresses that can make requests to user-facing services.
CREATE TABLE IF NOT EXISTS omicron.public.allow_list (
    id UUID PRIMARY KEY,
    time_created TIMESTAMPTZ NOT NULL,
    time_modified TIMESTAMPTZ NOT NULL,
    -- A nullable list of allowed source IPs.
    --
    -- NULL is used to indicate _any_ source IP is allowed. A _non-empty_ list
    -- represents an explicit allow list of IPs or IP subnets. Note that the
    -- list itself may never be empty.
    allowed_ips INET[] CHECK (array_length(allowed_ips, 1) > 0)
);

-- Insert default allowlist, allowing all traffic.
-- See `schema/crdb/insert-default-allowlist/up.sql` for details.
INSERT INTO omicron.public.allow_list (id, time_created, time_modified, allowed_ips)
VALUES (
    '001de000-a110-4000-8000-000000000000',
    NOW(),
    NOW(),
    NULL
)
ON CONFLICT (id)
DO NOTHING;


/*
 * Keep this at the end of file so that the database does not contain a version
 * until it is fully populated.
 */
INSERT INTO omicron.public.db_metadata (
    singleton,
    time_created,
    time_modified,
    version,
    target_version
) VALUES
<<<<<<< HEAD
    (TRUE, NOW(), NOW(), '68.0.0', NULL)
=======
    (TRUE, NOW(), NOW(), '71.0.0', NULL)
>>>>>>> 01bc9ad7
ON CONFLICT DO NOTHING;

COMMIT;<|MERGE_RESOLUTION|>--- conflicted
+++ resolved
@@ -4076,11 +4076,7 @@
     version,
     target_version
 ) VALUES
-<<<<<<< HEAD
-    (TRUE, NOW(), NOW(), '68.0.0', NULL)
-=======
-    (TRUE, NOW(), NOW(), '71.0.0', NULL)
->>>>>>> 01bc9ad7
+    (TRUE, NOW(), NOW(), '72.0.0', NULL)
 ON CONFLICT DO NOTHING;
 
 COMMIT;