/*
 * dbinit.sql: raw SQL to initialize a database for use by Omicron
 *
 * It's not clear what the long-term story for managing the database schema will
 * be.  For now, this file can be used by the test suite and by developers (via
 * the "omicron-dev" program) to set up a local database with which to run the
 * system.
 */

/*
 * Important CockroachDB notes:
 *
 *    For timestamps, CockroachDB's docs recommend TIMESTAMPTZ rather than
 *    TIMESTAMP.  This does not change what is stored with each datum, but
 *    rather how it's interpreted when clients use it.  It should make no
 *    difference to us, so we stick with the recommendation.
 *
 *    We avoid explicit foreign keys due to this warning from the docs: "Foreign
 *    key dependencies can significantly impact query performance, as queries
 *    involving tables with foreign keys, or tables referenced by foreign keys,
 *    require CockroachDB to check two separate tables. We recommend using them
 *    sparingly."
 */

BEGIN;

/*
 * We assume the database and user do not already exist so that we don't
 * inadvertently clobber what's there.  If they might exist, the user has to
 * clear this first.
 *
 * NOTE: the database and user names MUST be kept in sync with the
 * initialization code and dbwipe.sql.
 */
CREATE DATABASE IF NOT EXISTS omicron;
CREATE USER IF NOT EXISTS omicron;
ALTER DEFAULT PRIVILEGES GRANT INSERT, SELECT, UPDATE, DELETE ON TABLES to omicron;

/*
 * Configure a replication factor of 5 to ensure that the system can maintain
 * availability in the face of any two node failures.
 */
ALTER RANGE default CONFIGURE ZONE USING num_replicas = 5;


/*
 * The deployment strategy for clickhouse
 */
CREATE TYPE IF NOT EXISTS omicron.public.clickhouse_mode AS ENUM (
   -- Only deploy a single node clickhouse
   'single_node_only',

   -- Only deploy a clickhouse cluster without any single node deployments
   'cluster_only',

   -- Deploy both a single node and cluster deployment.
   -- This is the strategy for stage 1 described in RFD 468
   'both'
);

/*
 * A planning policy for clickhouse for a single multirack setup
 *
 * We currently implicitly tie this policy to a rack, as we don't yet support
 * multirack. Multiple parts of this database schema are going to have to change
 * to support multirack, so we add one more for now.
 */
CREATE TABLE IF NOT EXISTS omicron.public.clickhouse_policy (
    -- Monotonically increasing version for all policies
    --
    -- This is similar to `bp_target` which will also require being changed for
    -- multirack to associate with some sort of rack group ID.
    version INT8 PRIMARY KEY,

    clickhouse_mode omicron.public.clickhouse_mode NOT NULL,

    -- Only greater than 0 when clickhouse cluster is enabled
    clickhouse_cluster_target_servers INT2 NOT NULL,
    -- Only greater than 0 when clickhouse cluster is enabled
    clickhouse_cluster_target_keepers INT2 NOT NULL,

    time_created TIMESTAMPTZ NOT NULL
);


/*
 * The ClickHouse installation Oximeter should read from
 */
CREATE TYPE IF NOT EXISTS omicron.public.oximeter_read_mode AS ENUM (
   -- Read from the single node ClickHouse installation
   'single_node',

   -- Read from the replicated ClickHouse cluster
   'cluster'
);

/*
 * A planning policy for oximeter_read for a single multirack setup
 */
CREATE TABLE IF NOT EXISTS omicron.public.oximeter_read_policy (
    -- Monotonically increasing version for all policies
    version INT8 PRIMARY KEY,

    oximeter_read_mode omicron.public.oximeter_read_mode NOT NULL,

    time_created TIMESTAMPTZ NOT NULL
);

/*
* Oximeter read policy defaults to reading from a single node ClickHouse server.
*/
INSERT INTO omicron.public.oximeter_read_policy (
    version,
    oximeter_read_mode,
    time_created
) VALUES (
    1,
    'single_node',
    NOW()
) ON CONFLICT DO NOTHING;

/*
 * Racks
 */
CREATE TABLE IF NOT EXISTS omicron.public.rack (
    /* Identity metadata (asset) */
    id UUID PRIMARY KEY,
    time_created TIMESTAMPTZ NOT NULL,
    time_modified TIMESTAMPTZ NOT NULL,

    /*
     * Identifies if rack management has been transferred from RSS -> Nexus.
     * If "false", RSS is still managing sleds, services, and DNS records.
     *
     * This value is set to "true" when RSS calls the
     * "rack_initialization_complete" endpoint on Nexus' internal interface.
     *
     * See RFD 278 for more detail.
     */
    initialized BOOL NOT NULL,

    /* Used to configure the updates service URL */
    tuf_base_url STRING(512),

    /* The IPv6 underlay /56 prefix for the rack */
    rack_subnet INET
);

/*
 * Sleds
 */

-- The disposition for a particular sled. This is updated solely by the
-- operator, and not by Nexus.
CREATE TYPE IF NOT EXISTS omicron.public.sled_policy AS ENUM (
    -- The sled is in service, and new resources can be provisioned onto it.
    'in_service',
    -- The sled is in service, but the operator has indicated that new
    -- resources should not be provisioned onto it.
    'no_provision',
    -- The operator has marked that the sled has, or will be, removed from the
    -- rack, and it should be assumed that any resources currently on it are
    -- now permanently missing.
    'expunged'
);

-- The actual state of the sled. This is updated exclusively by Nexus.
--
-- Nexus's goal is to match the sled's state with the operator-indicated
-- policy. For example, if the sled_policy is "expunged" and the sled_state is
-- "active", Nexus will assume that the sled is gone. Based on that, Nexus will
-- reallocate resources currently on the expunged sled to other sleds, etc.
-- Once the expunged sled no longer has any resources attached to it, Nexus
-- will mark it as decommissioned.
CREATE TYPE IF NOT EXISTS omicron.public.sled_state AS ENUM (
    -- The sled has resources of any kind allocated on it, or, is available for
    -- new resources.
    --
    -- The sled can be in this state and have a different sled policy, e.g.
    -- "expunged".
    'active',

    -- The sled no longer has resources allocated on it, now or in the future.
    --
    -- This is a terminal state. This state is only valid if the sled policy is
    -- 'expunged'.
    'decommissioned'
);

CREATE TABLE IF NOT EXISTS omicron.public.sled (
    /* Identity metadata (asset) */
    id UUID PRIMARY KEY,
    time_created TIMESTAMPTZ NOT NULL,
    time_modified TIMESTAMPTZ NOT NULL,
    time_deleted TIMESTAMPTZ,
    rcgen INT NOT NULL,

    /* FK into the Rack table */
    rack_id UUID NOT NULL,

    /* Idenfities if this Sled is a Scrimlet */
    is_scrimlet BOOL NOT NULL,

    /* Baseboard information about the sled */
    serial_number STRING(63) NOT NULL,
    part_number STRING(63) NOT NULL,
    revision INT8 NOT NULL,

    /* CPU & RAM summary for the sled */
    usable_hardware_threads INT8 CHECK (usable_hardware_threads BETWEEN 0 AND 4294967295) NOT NULL,
    usable_physical_ram INT8 NOT NULL,
    reservoir_size INT8 CHECK (reservoir_size < usable_physical_ram) NOT NULL,

    /* The IP address and bound port of the sled agent server. */
    ip INET NOT NULL,
    port INT4 CHECK (port BETWEEN 0 AND 65535) NOT NULL,

    /* The last address allocated to a propolis instance on this sled. */
    last_used_address INET NOT NULL,

    /* The policy for the sled, updated exclusively by the operator */
    sled_policy omicron.public.sled_policy NOT NULL,

    /* The actual state of the sled, updated exclusively by Nexus */
    sled_state omicron.public.sled_state NOT NULL,

    /* Generation number owned and incremented by the sled-agent */
    sled_agent_gen INT8 NOT NULL DEFAULT 1,

    /* The bound port of the Repo Depot API server, running on the same IP as
       the sled agent server. */
    repo_depot_port INT4 CHECK (port BETWEEN 0 AND 65535) NOT NULL
);

-- Add an index that ensures a given physical sled (identified by serial and
-- part number) can only be a commissioned member of the control plane once.
--
-- TODO Should `sled` reference `hw_baseboard_id` instead of having its own
-- serial/part columns?
CREATE UNIQUE INDEX IF NOT EXISTS commissioned_sled_uniqueness
    ON omicron.public.sled (serial_number, part_number)
    WHERE sled_state != 'decommissioned';

/* Add an index which lets us look up sleds on a rack */
CREATE UNIQUE INDEX IF NOT EXISTS lookup_sled_by_rack ON omicron.public.sled (
    rack_id,
    id
) WHERE time_deleted IS NULL;

/* Add an index which lets us look up sleds based on policy and state */
CREATE INDEX IF NOT EXISTS lookup_sled_by_policy_and_state ON omicron.public.sled (
    sled_policy,
    sled_state
);

-- Accounting for VMMs using resources on a sled
CREATE TABLE IF NOT EXISTS omicron.public.sled_resource_vmm (
    -- Should match the UUID of the corresponding VMM
    id UUID PRIMARY KEY,

    -- The sled where resources are being consumed
    sled_id UUID NOT NULL,

    -- The maximum number of hardware threads usable by this VMM
    hardware_threads INT8 NOT NULL,

    -- The maximum amount of RSS RAM provisioned to this VMM
    rss_ram INT8 NOT NULL,

    -- The maximum amount of Reservoir RAM provisioned to this VMM
    reservoir_ram INT8 NOT NULL,

    -- The UUID of the instance to which this VMM belongs.
    --
    -- This should eventually become NOT NULL for all VMMs, but is
    -- still nullable for backwards compatibility purposes. Specifically,
    -- the "instance start" saga can create rows in this table before creating
    -- rows for "omicron.public.vmm", which we would use for back-filling.
    -- If we tried to backfill + make this column non-nullable while that saga
    -- was mid-execution, we would still have some rows in this table with nullable
    -- values that would be more complex to fix.
    instance_id UUID
);

-- Allow looking up all VMM resources which reside on a sled
CREATE UNIQUE INDEX IF NOT EXISTS lookup_vmm_resource_by_sled ON omicron.public.sled_resource_vmm (
    sled_id,
    id
);

-- Allow looking up all resources by instance
CREATE INDEX IF NOT EXISTS lookup_vmm_resource_by_instance ON omicron.public.sled_resource_vmm (
    instance_id
);

-- Table of all sled subnets allocated for sleds added to an already initialized
-- rack. The sleds in this table and their allocated subnets are created before
-- a sled is added to the `sled` table. Addition to the `sled` table occurs
-- after the sled is initialized and notifies Nexus about itself.
--
-- For simplicity and space savings, this table doesn't actually contain the
-- full subnets for a given sled, but only the octet that extends a /56 rack
-- subnet to a /64 sled subnet. The rack subnet is maintained in the `rack`
-- table.
--
-- This table does not include subnet octets allocated during RSS and therefore
-- all of the octets start at 33. This makes the data in this table purely additive
-- post-RSS, which also implies that we cannot re-use subnet octets if an original
-- sled that was part of RSS was removed from the cluster.
CREATE TABLE IF NOT EXISTS omicron.public.sled_underlay_subnet_allocation (
    -- The physical identity of the sled
    -- (foreign key into `hw_baseboard_id` table)
    hw_baseboard_id UUID,

    -- The rack to which a sled is being added
    -- (foreign key into `rack` table)
    --
    -- We require this because the sled is not yet part of the sled table when
    -- we first allocate a subnet for it.
    rack_id UUID NOT NULL,

    -- The sled to which a subnet is being allocated
    --
    -- Eventually will be a foreign key into the `sled` table when the sled notifies nexus
    -- about itself after initialization.
    sled_id UUID NOT NULL,

    -- The octet that extends a /56 rack subnet to a /64 sled subnet
    --
    -- Always between 33 and 255 inclusive
    subnet_octet INT2 NOT NULL UNIQUE CHECK (subnet_octet BETWEEN 33 AND 255),

    PRIMARY KEY (hw_baseboard_id, sled_id)
);

-- Add an index which allows pagination by {rack_id, sled_id} pairs.
CREATE UNIQUE INDEX IF NOT EXISTS lookup_subnet_allocation_by_rack_and_sled ON omicron.public.sled_underlay_subnet_allocation (
    rack_id,
    sled_id
);

/*
 * Switches
 */

CREATE TABLE IF NOT EXISTS omicron.public.switch (
    /* Identity metadata (asset) */
    id UUID PRIMARY KEY,
    time_created TIMESTAMPTZ NOT NULL,
    time_modified TIMESTAMPTZ NOT NULL,
    time_deleted TIMESTAMPTZ,
    rcgen INT NOT NULL,

    /* FK into the Rack table */
    rack_id UUID NOT NULL,

    /* Baseboard information about the switch */
    serial_number STRING(63) NOT NULL,
    part_number STRING(63) NOT NULL,
    revision INT8 NOT NULL
);

/* Add an index which lets us look up switches on a rack */
CREATE UNIQUE INDEX IF NOT EXISTS lookup_switch_by_rack ON omicron.public.switch (
    rack_id,
    id
) WHERE time_deleted IS NULL;

/*
 * Services
 */

CREATE TYPE IF NOT EXISTS omicron.public.service_kind AS ENUM (
  'clickhouse',
  'clickhouse_keeper',
  'clickhouse_server',
  'cockroach',
  'crucible',
  'crucible_pantry',
  'dendrite',
  'external_dns',
  'internal_dns',
  'nexus',
  'ntp',
  'oximeter',
  'tfport',
  'mgd'
);

CREATE TYPE IF NOT EXISTS omicron.public.physical_disk_kind AS ENUM (
  'm2',
  'u2'
);

-- The disposition for a particular physical disk.
-- This is updated by the operator, either explicitly through an operator API,
-- or implicitly when altering sled policy.
CREATE TYPE IF NOT EXISTS omicron.public.physical_disk_policy AS ENUM (
    -- The disk is in service, and new resources can be provisioned onto it.
    'in_service',
    -- The disk has been, or will be, removed from the rack, and it should be
    -- assumed that any resources currently on it are now permanently missing.
    'expunged'
);

-- The actual state of a physical disk. This is updated exclusively by Nexus.
--
-- Nexus's goal is to match the physical disk's state with the
-- operator-indicated policy. For example, if the policy is "expunged" and the
-- state is "active", Nexus will assume that the physical disk is gone. Based
-- on that, Nexus will reallocate resources currently on the expunged disk
-- elsewhere, etc. Once the expunged disk no longer has any resources attached
-- to it, Nexus will mark it as decommissioned.
CREATE TYPE IF NOT EXISTS omicron.public.physical_disk_state AS ENUM (
    -- The disk has resources of any kind allocated on it, or, is available for
    -- new resources.
    --
    -- The disk can be in this state and have a different policy, e.g.
    -- "expunged".
    'active',

    -- The disk no longer has resources allocated on it, now or in the future.
    --
    -- This is a terminal state. This state is only valid if the policy is
    -- 'expunged'.
    'decommissioned'
);

-- A physical disk which exists inside the rack.
--
-- This is currently limited to U.2 disks, which are managed by the
-- control plane. A disk may exist within inventory, but not in this row:
-- if that's the case, it is not explicitly "managed" by Nexus.
CREATE TABLE IF NOT EXISTS omicron.public.physical_disk (
    id UUID PRIMARY KEY,
    time_created TIMESTAMPTZ NOT NULL,
    time_modified TIMESTAMPTZ NOT NULL,
    time_deleted TIMESTAMPTZ,
    rcgen INT NOT NULL,

    vendor STRING(63) NOT NULL,
    serial STRING(63) NOT NULL,
    model STRING(63) NOT NULL,

    variant omicron.public.physical_disk_kind NOT NULL,

    -- FK into the Sled table
    sled_id UUID NOT NULL,

    disk_policy omicron.public.physical_disk_policy NOT NULL,
    disk_state omicron.public.physical_disk_state NOT NULL,

    -- This table should be limited to U.2s, and disallow inserting
    -- other disk kinds, unless we explicitly want them to be controlled
    -- by Nexus.
    --
    -- See https://github.com/oxidecomputer/omicron/issues/8258 for additional
    -- context.
    CONSTRAINT physical_disk_variant_u2 CHECK (variant = 'u2')
);

-- This constraint only needs to be upheld for disks that are not deleted
-- nor decommissioned.
CREATE UNIQUE INDEX IF NOT EXISTS vendor_serial_model_unique on omicron.public.physical_disk (
  vendor, serial, model
) WHERE time_deleted IS NULL AND disk_state != 'decommissioned';

CREATE UNIQUE INDEX IF NOT EXISTS lookup_physical_disk_by_variant ON omicron.public.physical_disk (
    variant,
    id
) WHERE time_deleted IS NULL;

-- Make it efficient to look up physical disks by Sled.
CREATE UNIQUE INDEX IF NOT EXISTS lookup_physical_disk_by_sled ON omicron.public.physical_disk (
    sled_id,
    id
);

-- x509 certificates which may be used by services
CREATE TABLE IF NOT EXISTS omicron.public.certificate (
    -- Identity metadata (resource)
    id UUID PRIMARY KEY,
    name STRING(63) NOT NULL,
    description STRING(512) NOT NULL,
    time_created TIMESTAMPTZ NOT NULL,
    time_modified TIMESTAMPTZ NOT NULL,
    time_deleted TIMESTAMPTZ,

    -- which Silo this certificate is used for
    silo_id UUID NOT NULL,

    -- The service type which should use this certificate
    service omicron.public.service_kind NOT NULL,

    -- cert.pem file (certificate chain in PEM format) as a binary blob
    cert BYTES NOT NULL,

    -- key.pem file (private key in PEM format) as a binary blob
    key BYTES NOT NULL
);

-- Add an index which lets us look up certificates for a particular service
-- class.
CREATE UNIQUE INDEX IF NOT EXISTS lookup_certificate_by_service ON omicron.public.certificate (
    service,
    id
) WHERE
    time_deleted IS NULL;

-- Add an index which enforces that certificates have unique names, and which
-- allows pagination-by-name.
CREATE UNIQUE INDEX IF NOT EXISTS lookup_certificate_by_silo ON omicron.public.certificate (
    silo_id,
    name
) WHERE
    time_deleted IS NULL;

-- A table describing virtual resource provisioning which may be associated
-- with a collection of objects, including:
-- - Projects
-- - Silos
-- - Fleet
CREATE TABLE IF NOT EXISTS omicron.public.virtual_provisioning_collection (
    -- Should match the UUID of the corresponding collection.
    id UUID PRIMARY KEY,
    time_modified TIMESTAMPTZ NOT NULL DEFAULT NOW(),

    -- Identifies the type of the collection.
    collection_type STRING(63) NOT NULL,

    -- The amount of physical disk space which has been provisioned
    -- on behalf of the collection.
    virtual_disk_bytes_provisioned INT8 NOT NULL,

    -- The number of CPUs provisioned by VMs.
    cpus_provisioned INT8 NOT NULL,

    -- The amount of RAM provisioned by VMs.
    ram_provisioned INT8 NOT NULL
);

-- A table describing a single virtual resource which has been provisioned.
-- This may include:
-- - Disks
-- - Instances
-- - Snapshots
--
-- NOTE: You might think to yourself: "This table looks an awful lot like
-- the 'virtual_provisioning_collection' table, could they be condensed into
-- a single table?"
-- The answer to this question is unfortunately: "No". We use CTEs to both
-- UPDATE the collection table while INSERTing rows in the resource table, and
-- this would not be allowed if they came from the same table due to:
-- https://www.cockroachlabs.com/docs/v22.2/known-limitations#statements-containing-multiple-modification-subqueries-of-the-same-table-are-disallowed
-- However, by using separate tables, the CTE is able to function correctly.
CREATE TABLE IF NOT EXISTS omicron.public.virtual_provisioning_resource (
    -- Should match the UUID of the corresponding collection.
    id UUID PRIMARY KEY,
    time_modified TIMESTAMPTZ NOT NULL DEFAULT NOW(),

    -- Identifies the type of the resource.
    resource_type STRING(63) NOT NULL,

    -- The amount of physical disk space which has been provisioned
    -- on behalf of the resource.
    virtual_disk_bytes_provisioned INT8 NOT NULL,

    -- The number of CPUs provisioned.
    cpus_provisioned INT8 NOT NULL,

    -- The amount of RAM provisioned.
    ram_provisioned INT8 NOT NULL
);

-- ZPools of Storage, attached to Sleds.
-- These are backed by a single physical disk.
--
-- For information about the provisioned zpool, reference the
-- "omicron.public.inv_zpool" table, which returns information
-- that has actually been returned from the underlying sled.
CREATE TABLE IF NOT EXISTS omicron.public.zpool (
    /* Identity metadata (asset) */
    id UUID PRIMARY KEY,
    time_created TIMESTAMPTZ NOT NULL,
    time_modified TIMESTAMPTZ NOT NULL,
    time_deleted TIMESTAMPTZ,
    rcgen INT NOT NULL,

    /* FK into the Sled table */
    sled_id UUID NOT NULL,

    /* FK into the Physical Disk table */
    physical_disk_id UUID NOT NULL,

    /*
     * How many bytes to reserve for non-Crucible control plane storage
     */
    control_plane_storage_buffer INT NOT NULL
);

/* Create an index on the physical disk id */
CREATE INDEX IF NOT EXISTS lookup_zpool_by_disk on omicron.public.zpool (
    physical_disk_id,
    id
) WHERE physical_disk_id IS NOT NULL AND time_deleted IS NULL;

-- TODO-cleanup If modifying this enum, please remove 'update'; see
-- https://github.com/oxidecomputer/omicron/issues/8268.
CREATE TYPE IF NOT EXISTS omicron.public.dataset_kind AS ENUM (
  'crucible',
  'cockroach',
  'clickhouse',
  'clickhouse_keeper',
  'clickhouse_server',
  'external_dns',
  'internal_dns',
  'zone_root',
  'zone',
  'debug',
  'update'
);

/*
 * Table tracking the contact information and size used by datasets associated
 * with Crucible zones.
 *
 * This is a Reconfigurator rendezvous table: it reflects resources that
 * Reconfigurator has ensured exist. It is always possible that a resource
 * chosen from this table could be deleted after it's selected, but any
 * non-deleted row in this table is guaranteed to have been created.
 */
CREATE TABLE IF NOT EXISTS omicron.public.crucible_dataset (
    /* Identity metadata (asset) */
    id UUID PRIMARY KEY,
    time_created TIMESTAMPTZ NOT NULL,
    time_modified TIMESTAMPTZ NOT NULL,
    time_deleted TIMESTAMPTZ,
    rcgen INT NOT NULL,

    /* FK into the Pool table */
    pool_id UUID NOT NULL,

    /*
     * Contact information for the dataset: socket address of the Crucible
     * agent service that owns this dataset
     */
    ip INET NOT NULL,
    port INT4 CHECK (port BETWEEN 0 AND 65535) NOT NULL,

    /*
     * An upper bound on the amount of space that might be in-use
     *
     * This field is owned by Nexus. When a new row is inserted during the
     * Reconfigurator rendezvous process, this field is set to 0. Reconfigurator
     * otherwise ignores this field. It's updated by Nexus as region allocations
     * and deletions are performed using this dataset.
     *
     * Note that the value in this column is _not_ the sum of requested region
     * sizes, but sum of the size *reserved* by the Crucible agent for the
     * dataset that contains the regions (which is larger than the the actual
     * region size).
     */
    size_used INT NOT NULL,

    /* Do not consider this dataset during region allocation */
    no_provision BOOL NOT NULL
);

/* Create an index on the size usage for any Crucible dataset */
CREATE INDEX IF NOT EXISTS lookup_crucible_dataset_by_size_used ON
    omicron.public.crucible_dataset (size_used)
  WHERE time_deleted IS NULL;

/* Create an index on the zpool id */
CREATE INDEX IF NOT EXISTS lookup_crucible_dataset_by_zpool ON
    omicron.public.crucible_dataset (pool_id, id)
  WHERE time_deleted IS NULL;

CREATE INDEX IF NOT EXISTS lookup_crucible_dataset_by_ip ON
  omicron.public.crucible_dataset (ip);

CREATE TYPE IF NOT EXISTS omicron.public.region_reservation_percent AS ENUM (
  '25'
);

/*
 * A region of space allocated to Crucible Downstairs, within a dataset.
 */
CREATE TABLE IF NOT EXISTS omicron.public.region (
    /* Identity metadata (asset) */
    id UUID PRIMARY KEY,
    time_created TIMESTAMPTZ NOT NULL,
    time_modified TIMESTAMPTZ NOT NULL,

    /* FK into the dataset table */
    dataset_id UUID NOT NULL,

    /* FK into the volume table */
    volume_id UUID NOT NULL,

    /* Metadata describing the region */
    block_size INT NOT NULL,
    blocks_per_extent INT NOT NULL,
    extent_count INT NOT NULL,

    port INT4,

    read_only BOOL NOT NULL,

    deleting BOOL NOT NULL,

    /*
     * The Crucible Agent will reserve space for a region with overhead for
     * on-disk metadata that the downstairs needs to store. Record here the
     * overhead associated with a specific region as this may change or be
     * configurable in the future.
     */
    reservation_percent omicron.public.region_reservation_percent NOT NULL
);

/*
 * Allow all regions belonging to a disk to be accessed quickly.
 */
CREATE UNIQUE INDEX IF NOT EXISTS lookup_region_by_volume on omicron.public.region (
    volume_id,
    id
);

/*
 * Allow all regions belonging to a dataset to be accessed quickly.
 */
CREATE UNIQUE INDEX IF NOT EXISTS lookup_region_by_dataset on omicron.public.region (
    dataset_id,
    id
);

CREATE INDEX IF NOT EXISTS lookup_regions_missing_ports
    on omicron.public.region (id)
    WHERE port IS NULL;

CREATE INDEX IF NOT EXISTS lookup_regions_by_read_only
    on omicron.public.region (read_only);

/*
 * A snapshot of a region, within a dataset.
 */
CREATE TABLE IF NOT EXISTS omicron.public.region_snapshot (
    dataset_id UUID NOT NULL,
    region_id UUID NOT NULL,

    /* Associated higher level virtual snapshot */
    snapshot_id UUID NOT NULL,

    /*
     * Target string, for identification as part of
     * volume construction request(s)
     */
    snapshot_addr TEXT NOT NULL,

    /* How many volumes reference this? */
    volume_references INT8 NOT NULL,

    /* Is this currently part of some resources_to_delete? */
    deleting BOOL NOT NULL,

    PRIMARY KEY (dataset_id, region_id, snapshot_id)
);

/* Indexes for use during join with region table */
CREATE INDEX IF NOT EXISTS lookup_region_by_dataset on omicron.public.region_snapshot (
    dataset_id, region_id
);

CREATE INDEX IF NOT EXISTS lookup_region_snapshot_by_region_id on omicron.public.region_snapshot (
    region_id
);

CREATE INDEX IF NOT EXISTS lookup_region_snapshot_by_deleting on omicron.public.region_snapshot (
    deleting
);

/*
 * Index on volume_references and snapshot_addr for crucible
 * resource accounting lookup
 */
CREATE INDEX IF NOT EXISTS lookup_region_snapshot_by_volume_reference on omicron.public.region_snapshot (
    volume_references
);

CREATE INDEX IF NOT EXISTS lookup_region_snapshot_by_snapshot_addr on omicron.public.region_snapshot (
    snapshot_addr
);

/*
 * A volume within Crucible
 */
CREATE TABLE IF NOT EXISTS omicron.public.volume (
    id UUID PRIMARY KEY,
    time_created TIMESTAMPTZ NOT NULL,
    time_modified TIMESTAMPTZ NOT NULL,
    time_deleted TIMESTAMPTZ,

    /* child resource generation number, per RFD 192 */
    rcgen INT NOT NULL,

    /*
     * A JSON document describing the construction of the volume, including all
     * sub volumes. This is what will be POSTed to propolis, and eventually
     * consumed by some Upstairs code to perform the volume creation. The Rust
     * type of this column should be Crucible::VolumeConstructionRequest.
     */
    data TEXT NOT NULL,

    /*
     * A JSON document describing what resources to clean up when deleting this
     * volume. The Rust type of this column should be the CrucibleResources
     * enum.
     */
    resources_to_clean_up TEXT
);

/* Quickly find deleted volumes */
CREATE INDEX IF NOT EXISTS lookup_volume_by_deleted on omicron.public.volume (
    time_deleted
);

/*
 * Silos
 */

CREATE TYPE IF NOT EXISTS omicron.public.authentication_mode AS ENUM (
  'local',
  'saml'
);

CREATE TYPE IF NOT EXISTS omicron.public.user_provision_type AS ENUM (
  'api_only',
  'jit'
);

CREATE TABLE IF NOT EXISTS omicron.public.silo (
    /* Identity metadata */
    id UUID PRIMARY KEY,
    name STRING(63) NOT NULL,
    description STRING(512) NOT NULL,
    time_created TIMESTAMPTZ NOT NULL,
    time_modified TIMESTAMPTZ NOT NULL,
    time_deleted TIMESTAMPTZ,

    discoverable BOOL NOT NULL,
    authentication_mode omicron.public.authentication_mode NOT NULL,
    user_provision_type omicron.public.user_provision_type NOT NULL,

    mapped_fleet_roles JSONB NOT NULL,

    /* child resource generation number, per RFD 192 */
    rcgen INT NOT NULL
);

CREATE UNIQUE INDEX IF NOT EXISTS lookup_silo_by_name ON omicron.public.silo (
    name
) WHERE
    time_deleted IS NULL;

/*
 * Silo users
 */
CREATE TABLE IF NOT EXISTS omicron.public.silo_user (
    id UUID PRIMARY KEY,
    time_created TIMESTAMPTZ NOT NULL,
    time_modified TIMESTAMPTZ NOT NULL,
    time_deleted TIMESTAMPTZ,

    silo_id UUID NOT NULL,
    external_id TEXT NOT NULL
);

/* This index lets us quickly find users for a given silo. */
CREATE UNIQUE INDEX IF NOT EXISTS lookup_silo_user_by_silo ON omicron.public.silo_user (
    silo_id,
    external_id
) WHERE
    time_deleted IS NULL;

CREATE TABLE IF NOT EXISTS omicron.public.silo_user_password_hash (
    silo_user_id UUID NOT NULL,
    hash TEXT NOT NULL,
    time_created TIMESTAMPTZ NOT NULL,

    PRIMARY KEY(silo_user_id)
);

/*
 * Silo groups
 */

CREATE TABLE IF NOT EXISTS omicron.public.silo_group (
    id UUID PRIMARY KEY,
    time_created TIMESTAMPTZ NOT NULL,
    time_modified TIMESTAMPTZ NOT NULL,
    time_deleted TIMESTAMPTZ,

    silo_id UUID NOT NULL,
    external_id TEXT NOT NULL
);

CREATE UNIQUE INDEX IF NOT EXISTS lookup_silo_group_by_silo ON omicron.public.silo_group (
    silo_id,
    external_id
) WHERE
    time_deleted IS NULL;

/*
 * Silo group membership
 */

CREATE TABLE IF NOT EXISTS omicron.public.silo_group_membership (
    silo_group_id UUID NOT NULL,
    silo_user_id UUID NOT NULL,

    PRIMARY KEY (silo_group_id, silo_user_id)
);

/*
 * The primary key lets us paginate through the users in a group.  We need to
 * index the same fields in the reverse order to be able to paginate through the
 * groups that a user is in.
 */
CREATE INDEX IF NOT EXISTS lookup_silo_group_by_user ON omicron.public.silo_group_membership (
    silo_user_id,
    silo_group_id
);

/*
 * Silo identity provider list
 */

CREATE TYPE IF NOT EXISTS omicron.public.provider_type AS ENUM (
  'saml'
);

CREATE TABLE IF NOT EXISTS omicron.public.identity_provider (
    /* Identity metadata */
    id UUID PRIMARY KEY,
    name STRING(63) NOT NULL,
    description STRING(512) NOT NULL,
    time_created TIMESTAMPTZ NOT NULL,
    time_modified TIMESTAMPTZ NOT NULL,
    time_deleted TIMESTAMPTZ,

    silo_id UUID NOT NULL,
    provider_type omicron.public.provider_type NOT NULL
);

CREATE UNIQUE INDEX IF NOT EXISTS lookup_idp_by_silo_id ON omicron.public.identity_provider (
    silo_id,
    id
) WHERE
    time_deleted IS NULL;

CREATE UNIQUE INDEX IF NOT EXISTS lookup_idp_by_silo_name ON omicron.public.identity_provider (
    silo_id,
    name
) WHERE
    time_deleted IS NULL;

/*
 * Silo SAML identity provider
 */
CREATE TABLE IF NOT EXISTS omicron.public.saml_identity_provider (
    /* Identity metadata */
    id UUID PRIMARY KEY,
    name STRING(63) NOT NULL,
    description STRING(512) NOT NULL,
    time_created TIMESTAMPTZ NOT NULL,
    time_modified TIMESTAMPTZ NOT NULL,
    time_deleted TIMESTAMPTZ,

    silo_id UUID NOT NULL,

    idp_metadata_document_string TEXT NOT NULL,

    idp_entity_id TEXT NOT NULL,
    sp_client_id TEXT NOT NULL,
    acs_url TEXT NOT NULL,
    slo_url TEXT NOT NULL,
    technical_contact_email TEXT NOT NULL,

    public_cert TEXT,
    private_key TEXT,

    group_attribute_name TEXT
);

CREATE UNIQUE INDEX IF NOT EXISTS lookup_saml_idp_by_silo_id ON omicron.public.saml_identity_provider (
    silo_id,
    id
) WHERE
    time_deleted IS NULL;

CREATE UNIQUE INDEX IF NOT EXISTS lookup_saml_idp_by_silo_name ON omicron.public.saml_identity_provider (
    silo_id,
    name
) WHERE
    time_deleted IS NULL;

/*
 * Users' public SSH keys, per RFD 44
 */
CREATE TABLE IF NOT EXISTS omicron.public.ssh_key (
    id UUID PRIMARY KEY,
    name STRING(63) NOT NULL,
    description STRING(512) NOT NULL,
    time_created TIMESTAMPTZ NOT NULL,
    time_modified TIMESTAMPTZ NOT NULL,
    time_deleted TIMESTAMPTZ,

    /* FK into silo_user table */
    silo_user_id UUID NOT NULL,

    /*
     * A 4096 bit RSA key without comment encodes to 726 ASCII characters.
     * A (256 bit) Ed25519 key w/o comment encodes to 82 ASCII characters.
     */
    public_key STRING(1023) NOT NULL
);

CREATE UNIQUE INDEX IF NOT EXISTS lookup_ssh_key_by_silo_user ON omicron.public.ssh_key (
    silo_user_id,
    name
) WHERE
    time_deleted IS NULL;

/**
 * Represents the SSH keys copied to an instance at create time by cloud-init.
 * Entries are added here when an instance is created (with configured SSH keys)
 * and removed when the instance is destroyed.
 *
 * TODO: Should this have time created / time deleted
 */
CREATE TABLE IF NOT EXISTS omicron.public.instance_ssh_key (
    instance_id UUID NOT NULL,
    ssh_key_id UUID NOT NULL,
    PRIMARY KEY (instance_id, ssh_key_id)
);

CREATE TABLE IF NOT EXISTS omicron.public.silo_quotas (
    silo_id UUID PRIMARY KEY,
    time_created TIMESTAMPTZ NOT NULL,
    time_modified TIMESTAMPTZ NOT NULL,
    cpus INT8 NOT NULL,
    memory_bytes INT8 NOT NULL,
    storage_bytes INT8 NOT NULL
);

/**
 * A view of the amount of provisioned and allocated (set by quotas) resources
 * on a given silo.
 */
CREATE VIEW IF NOT EXISTS omicron.public.silo_utilization
AS SELECT
    c.id AS silo_id,
    s.name AS silo_name,
    c.cpus_provisioned AS cpus_provisioned,
    c.ram_provisioned AS memory_provisioned,
    c.virtual_disk_bytes_provisioned AS storage_provisioned,
    q.cpus AS cpus_allocated,
    q.memory_bytes AS memory_allocated,
    q.storage_bytes AS storage_allocated,
    s.discoverable as silo_discoverable
FROM
    omicron.public.virtual_provisioning_collection AS c
    RIGHT JOIN omicron.public.silo_quotas AS q
    ON c.id = q.silo_id
    INNER JOIN omicron.public.silo AS s
    ON c.id = s.id
WHERE
    c.collection_type = 'Silo'
AND
    s.time_deleted IS NULL;

CREATE TABLE IF NOT EXISTS omicron.public.silo_auth_settings (
    silo_id UUID PRIMARY KEY,
    time_created TIMESTAMPTZ NOT NULL,
    time_modified TIMESTAMPTZ NOT NULL,

    -- null means no max: users can tokens that never expire
    device_token_max_ttl_seconds INT8 CHECK (device_token_max_ttl_seconds > 0)
);
/*
 * Projects
 */

CREATE TABLE IF NOT EXISTS omicron.public.project (
    /* Identity metadata (resource) */
    id UUID PRIMARY KEY,
    name STRING(63) NOT NULL,
    description STRING(512) NOT NULL,
    time_created TIMESTAMPTZ NOT NULL,
    time_modified TIMESTAMPTZ NOT NULL,
    /* Indicates that the object has been deleted */
    time_deleted TIMESTAMPTZ,

    /* child resource generation number, per RFD 192 */
    rcgen INT NOT NULL,

    /* Which silo this project belongs to */
    silo_id UUID NOT NULL /* foreign key into "silo" table */
);

CREATE UNIQUE INDEX IF NOT EXISTS lookup_project_by_silo ON omicron.public.project (
    silo_id,
    name
) WHERE
    time_deleted IS NULL;

/*
 * Instances
 */

CREATE TYPE IF NOT EXISTS omicron.public.instance_state_v2 AS ENUM (
    /* The instance exists in the DB but its create saga is still in flight. */
    'creating',

    /*
     * The instance has no active VMM. Corresponds to the "stopped" external
     * state.
     */
    'no_vmm',

    /* The instance's state is derived from its active VMM's state. */
    'vmm',

    /* Something bad happened while trying to interact with the instance. */
    'failed',

    /* The instance has been destroyed. */
    'destroyed'
);

CREATE TYPE IF NOT EXISTS omicron.public.vmm_state AS ENUM (
    /*
     * The VMM is known to Nexus, but may not yet exist on a sled.
     *
     * VMM records are always inserted into the database in this state, and
     * then transition to 'starting' or 'migrating' once a sled-agent reports
     * that the VMM has been registered.
     */
    'creating',
    'starting',
    'running',
    'stopping',
    'stopped',
    'rebooting',
    'migrating',
    'failed',
    'destroyed',
    'saga_unwound'
);

CREATE TYPE IF NOT EXISTS omicron.public.instance_auto_restart AS ENUM (
    /*
     * The instance should not, under any circumstances, be automatically
     * rebooted by the control plane.
     */
    'never',
    /*
     * If this instance is running and unexpectedly fails (e.g. due to a host
     * software crash or unexpected host reboot), the control plane will make a
     * best-effort attempt to restart it. The control plane may choose not to
     * restart the instance to preserve the overall availability of the system.
     */
     'best_effort'
);

/*
 * Represents the *desired* state of an instance, as requested by the user.
*/
CREATE TYPE IF NOT EXISTS omicron.public.instance_intended_state AS ENUM (
    /* The instance should be running. */
    'running',

    /* The instance was asked to stop by an API request. */
    'stopped',

    /* The guest OS shut down the virtual machine.
     *
     * This is distinct from the 'stopped' intent, which represents a stop
     * requested by the API.
     */
    'guest_shutdown',

    /* The instance should be destroyed. */
    'destroyed'
);

/*
 * TODO consider how we want to manage multiple sagas operating on the same
 * Instance -- e.g., reboot concurrent with destroy or concurrent reboots or the
 * like.  Or changing # of CPUs or memory size.
 */
CREATE TABLE IF NOT EXISTS omicron.public.instance (
    /* Identity metadata (resource) */
    id UUID PRIMARY KEY,
    name STRING(63) NOT NULL,
    description STRING(512) NOT NULL,
    time_created TIMESTAMPTZ NOT NULL,
    time_modified TIMESTAMPTZ NOT NULL,
    /* Indicates that the object has been deleted */
    /* This is redundant for Instances, but we keep it here for consistency. */
    time_deleted TIMESTAMPTZ,

    /* Every Instance is in exactly one Project at a time. */
    project_id UUID NOT NULL,

    /* user data for instance initialization systems (e.g. cloud-init) */
    user_data BYTES NOT NULL,

    /* The last-updated time and generation for the instance's state. */
    time_state_updated TIMESTAMPTZ NOT NULL,
    state_generation INT NOT NULL,

    /* FK into `vmm` for the Propolis server that's backing this instance. */
    active_propolis_id UUID,

    /* FK into `vmm` for the migration target Propolis server, if one exists. */
    target_propolis_id UUID,

    /* Identifies any ongoing migration for this instance. */
    migration_id UUID,

    /* Instance configuration */
    ncpus INT NOT NULL,
    memory INT NOT NULL,
    hostname STRING(63) NOT NULL,

    /* ID of the instance update saga that has locked this instance for
     * updating, if one exists. */
    updater_id UUID,

    /* Generation of the instance updater lock */
    updater_gen INT NOT NULL DEFAULT 0,

    /*
     * The internal instance state. If this is 'vmm', the externally-visible
     * instance state is derived from its active VMM's state. This column is
     * distant from its generation number and update time because it is
     * deleted and recreated by the schema upgrade process; see the
     * `separate-instance-and-vmm-states` schema change for details.
     */
    state omicron.public.instance_state_v2 NOT NULL,

    /*
     * The time of the most recent auto-restart attempt, or NULL if the control
     * plane has never attempted to automatically restart this instance.
     */
    time_last_auto_restarted TIMESTAMPTZ,

    /*
     * What failures should result in an instance being automatically restarted
     * by the control plane.
     */
    auto_restart_policy omicron.public.instance_auto_restart,
    /*
     * The cooldown period that must elapse between consecutive auto restart
     * attempts. If this is NULL, no cooldown period is explicitly configured
     * for this instance, and the default cooldown period should be used.
     */
     auto_restart_cooldown INTERVAL,

    /*
     * Which disk, if any, is the one this instance should be directed to boot
     * from. With a boot device selected, guest OSes cannot configure their
     * boot policy for future boots, so also permit NULL to indicate a guest
     * does not want our policy, and instead should be permitted control over
     * its boot-time fates.
     */
    boot_disk_id UUID,

    /*
     * The intended state of the instance, as requested by the user.
     *
     * This may differ from its current state, and is used to determine what
     * action should be taken when the instance's VMM state changes.
     */
    intended_state omicron.public.instance_intended_state NOT NULL,

    CONSTRAINT vmm_iff_active_propolis CHECK (
        ((state = 'vmm') AND (active_propolis_id IS NOT NULL)) OR
        ((state != 'vmm') AND (active_propolis_id IS NULL))
    )
);

-- Names for instances within a project should be unique
CREATE UNIQUE INDEX IF NOT EXISTS lookup_instance_by_project ON omicron.public.instance (
    project_id,
    name
) WHERE
    time_deleted IS NULL;

-- Many control plane operations wish to select all the instances in particular
-- states.
CREATE INDEX IF NOT EXISTS lookup_instance_by_state
ON
    omicron.public.instance (state)
WHERE
    time_deleted IS NULL;

/*
 * A special view of an instance provided to operators for insights into what's running
 * on a sled.
 *
 * This view requires the VMM table, which doesn't exist yet, so create a
 * "placeholder" view here and replace it with the full view once the table is
 * defined. See the README for more context.
 */

CREATE VIEW IF NOT EXISTS omicron.public.sled_instance
AS SELECT
    instance.id
FROM
    omicron.public.instance AS instance
WHERE
    instance.time_deleted IS NULL;

/*
 * Guest-Visible, Virtual Disks
 */

/*
 * TODO The Rust enum to which this type is converted
 * carries data in some of its variants, such as the UUID
 * of the instance to which a disk is attached.
 *
 * This makes the conversion to/from this enum type here much
 * more difficult, since we need a way to manage that data
 * coherently.
 *
 * See <https://github.com/oxidecomputer/omicron/issues/312>.
 */
-- CREATE TYPE omicron.public.DiskState AS ENUM (
--     'creating',
--     'detached',
--     'attaching',
--     'attached',
--     'detaching',
--     'destroyed',
--     'faulted'
-- );

CREATE TYPE IF NOT EXISTS omicron.public.block_size AS ENUM (
  '512',
  '2048',
  '4096'
);

CREATE TABLE IF NOT EXISTS omicron.public.disk (
    /* Identity metadata (resource) */
    id UUID PRIMARY KEY,
    name STRING(63) NOT NULL,
    description STRING(512) NOT NULL,
    time_created TIMESTAMPTZ NOT NULL,
    time_modified TIMESTAMPTZ NOT NULL,
    /* Indicates that the object has been deleted */
    /* This is redundant for Disks, but we keep it here for consistency. */
    time_deleted TIMESTAMPTZ,

    /* child resource generation number, per RFD 192 */
    rcgen INT NOT NULL,

    /* Every Disk is in exactly one Project at a time. */
    project_id UUID NOT NULL,

    /* Every disk consists of a root volume */
    volume_id UUID NOT NULL,

    /*
     * TODO Would it make sense for the runtime state to live in a separate
     * table?
     */
    /* Runtime state */
    -- disk_state omicron.public.DiskState NOT NULL, /* TODO see above */
    disk_state STRING(32) NOT NULL,
    /*
     * Every Disk may be attaching to, attached to, or detaching from at most
     * one Instance at a time.
     */
    attach_instance_id UUID,
    state_generation INT NOT NULL,
    slot INT2 CHECK (slot >= 0 AND slot < 8),
    time_state_updated TIMESTAMPTZ NOT NULL,

    /* Disk configuration */
    size_bytes INT NOT NULL,
    block_size omicron.public.block_size NOT NULL,
    origin_snapshot UUID,
    origin_image UUID,

    pantry_address TEXT
);

CREATE UNIQUE INDEX IF NOT EXISTS lookup_disk_by_project ON omicron.public.disk (
    project_id,
    name
) WHERE
    time_deleted IS NULL;

CREATE UNIQUE INDEX IF NOT EXISTS lookup_disk_by_instance ON omicron.public.disk (
    attach_instance_id,
    id
) WHERE
    time_deleted IS NULL AND attach_instance_id IS NOT NULL;

CREATE UNIQUE INDEX IF NOT EXISTS lookup_deleted_disk ON omicron.public.disk (
    id
) WHERE
    time_deleted IS NOT NULL;

CREATE UNIQUE INDEX IF NOT EXISTS lookup_disk_by_volume_id ON omicron.public.disk (
    volume_id
) WHERE
    time_deleted IS NULL;

CREATE TABLE IF NOT EXISTS omicron.public.image (
    /* Identity metadata (resource) */
    id UUID PRIMARY KEY,
    name STRING(63) NOT NULL,
    description STRING(512) NOT NULL,
    time_created TIMESTAMPTZ NOT NULL,
    time_modified TIMESTAMPTZ NOT NULL,
    /* Indicates that the object has been deleted */
    time_deleted TIMESTAMPTZ,

    silo_id UUID NOT NULL,
    project_id UUID,

    volume_id UUID NOT NULL,

    url STRING(8192),
    os STRING(64) NOT NULL,
    version STRING(64) NOT NULL,
    digest TEXT,
    block_size omicron.public.block_size NOT NULL,
    size_bytes INT NOT NULL
);

CREATE VIEW IF NOT EXISTS omicron.public.project_image AS
SELECT
    id,
    name,
    description,
    time_created,
    time_modified,
    time_deleted,
    silo_id,
    project_id,
    volume_id,
    url,
    os,
    version,
    digest,
    block_size,
    size_bytes
FROM
    omicron.public.image
WHERE
    project_id IS NOT NULL;

CREATE VIEW IF NOT EXISTS omicron.public.silo_image AS
SELECT
    id,
    name,
    description,
    time_created,
    time_modified,
    time_deleted,
    silo_id,
    volume_id,
    url,
    os,
    version,
    digest,
    block_size,
    size_bytes
FROM
    omicron.public.image
WHERE
    project_id IS NULL;

/* Index for silo images */
CREATE UNIQUE INDEX IF NOT EXISTS lookup_image_by_silo on omicron.public.image (
    silo_id,
    name
) WHERE
    time_deleted is NULL AND
    project_id is NULL;

/* Index for project images */
CREATE UNIQUE INDEX IF NOT EXISTS lookup_image_by_silo_and_project on omicron.public.image (
    silo_id,
    project_id,
    name
) WHERE
    time_deleted is NULL AND
    project_id is NOT NULL;

CREATE TYPE IF NOT EXISTS omicron.public.snapshot_state AS ENUM (
  'creating',
  'ready',
  'faulted',
  'destroyed'
);

CREATE TABLE IF NOT EXISTS omicron.public.snapshot (
    /* Identity metadata (resource) */
    id UUID PRIMARY KEY,
    name STRING(63) NOT NULL,
    description STRING(512) NOT NULL,
    time_created TIMESTAMPTZ NOT NULL,
    time_modified TIMESTAMPTZ NOT NULL,
    /* Indicates that the object has been deleted */
    time_deleted TIMESTAMPTZ,

    /* Every Snapshot is in exactly one Project at a time. */
    project_id UUID NOT NULL,

    /* Every Snapshot originated from a single disk */
    disk_id UUID NOT NULL,

    /* Every Snapshot consists of a root volume */
    volume_id UUID NOT NULL,

    /* Where will the scrubbed blocks eventually land? */
    destination_volume_id UUID NOT NULL,

    gen INT NOT NULL,
    state omicron.public.snapshot_state NOT NULL,
    block_size omicron.public.block_size NOT NULL,

    /* Disk configuration (from the time the snapshot was taken) */
    size_bytes INT NOT NULL
);

CREATE UNIQUE INDEX IF NOT EXISTS lookup_snapshot_by_project
    ON omicron.public.snapshot (
        project_id,
        name
    ) WHERE
        time_deleted IS NULL;

CREATE INDEX IF NOT EXISTS lookup_snapshot_by_destination_volume_id
    ON omicron.public.snapshot ( destination_volume_id );

CREATE INDEX IF NOT EXISTS lookup_snapshot_by_volume_id
    ON omicron.public.snapshot ( volume_id );

/*
 * Oximeter collector servers.
 */
CREATE TABLE IF NOT EXISTS omicron.public.oximeter (
    id UUID PRIMARY KEY,
    time_created TIMESTAMPTZ NOT NULL,
    time_modified TIMESTAMPTZ NOT NULL,
    ip INET NOT NULL,
    port INT4 CHECK (port BETWEEN 0 AND 65535) NOT NULL,
    time_expunged TIMESTAMPTZ
);

/*
 * The query Nexus runs to choose an Oximeter instance for new metric producers
 * involves listing the non-expunged instances sorted by ID, which would require
 * a full table scan without this index.
 */
CREATE UNIQUE INDEX IF NOT EXISTS list_non_expunged_oximeter ON omicron.public.oximeter (
    id
) WHERE
    time_expunged IS NULL;

/*
 * The kind of metric producer each record corresponds to.
 */
CREATE TYPE IF NOT EXISTS omicron.public.producer_kind AS ENUM (
    -- A sled agent for an entry in the sled table.
    'sled_agent',
    -- A service in a blueprint (typically the current target blueprint, but it
    -- may reference a prior blueprint if the service is in the process of being
    -- removed).
    'service',
    -- A Propolis VMM for an instance in the omicron.public.instance table
    'instance',
    -- A management gateway service on a scrimlet.
    'management_gateway'
);

/*
 * Information about registered metric producers.
 */
CREATE TABLE IF NOT EXISTS omicron.public.metric_producer (
    id UUID PRIMARY KEY,
    time_created TIMESTAMPTZ NOT NULL,
    time_modified TIMESTAMPTZ NOT NULL,
    kind omicron.public.producer_kind NOT NULL,
    ip INET NOT NULL,
    port INT4 CHECK (port BETWEEN 0 AND 65535) NOT NULL,
    interval FLOAT NOT NULL,
    /* Oximeter collector instance to which this metric producer is assigned. */
    oximeter_id UUID NOT NULL
);

CREATE UNIQUE INDEX IF NOT EXISTS lookup_producer_by_oximeter ON omicron.public.metric_producer (
    oximeter_id,
    id
);

CREATE INDEX IF NOT EXISTS lookup_producer_by_time_modified ON omicron.public.metric_producer (
    time_modified
);

/*
 * VPCs and networking primitives
 */


CREATE TABLE IF NOT EXISTS omicron.public.vpc (
    /* Identity metadata (resource) */
    id UUID PRIMARY KEY,
    name STRING(63) NOT NULL,
    description STRING(512) NOT NULL,
    time_created TIMESTAMPTZ NOT NULL,
    time_modified TIMESTAMPTZ NOT NULL,
    /* Indicates that the object has been deleted */
    time_deleted TIMESTAMPTZ,
    project_id UUID NOT NULL,
    system_router_id UUID NOT NULL,
    dns_name STRING(63) NOT NULL,

    /*
     * The Geneve Virtual Network Identifier for this VPC. Note that this is a
     * 24-bit unsigned value, properties which are checked in the application,
     * not the database.
     */
    vni INT4 NOT NULL,

    /* The IPv6 prefix allocated to subnets. */
    ipv6_prefix INET NOT NULL,

    /* Used to ensure that two requests do not concurrently modify the
       VPC's firewall */
    firewall_gen INT NOT NULL,

    /* Child-resource generation number for VPC Subnets. */
    subnet_gen INT8 NOT NULL
);

CREATE UNIQUE INDEX IF NOT EXISTS lookup_vpc_by_project ON omicron.public.vpc (
    project_id,
    name
) WHERE
    time_deleted IS NULL;

CREATE UNIQUE INDEX IF NOT EXISTS lookup_vpc_by_vni ON omicron.public.vpc (
    vni
) WHERE
    time_deleted IS NULL;

CREATE TABLE IF NOT EXISTS omicron.public.vpc_subnet (
    /* Identity metadata (resource) */
    id UUID PRIMARY KEY,
    name STRING(63) NOT NULL,
    description STRING(512) NOT NULL,
    time_created TIMESTAMPTZ NOT NULL,
    time_modified TIMESTAMPTZ NOT NULL,
    /* Indicates that the object has been deleted */
    time_deleted TIMESTAMPTZ,
    vpc_id UUID NOT NULL,
    /* Child resource creation generation number */
    rcgen INT8 NOT NULL,
    ipv4_block INET NOT NULL,
    ipv6_block INET NOT NULL,
    /* nullable FK to the `vpc_router` table. */
    custom_router_id UUID
);

/* Subnet and network interface names are unique per VPC, not project */
CREATE UNIQUE INDEX IF NOT EXISTS vpc_subnet_vpc_id_name_key ON omicron.public.vpc_subnet (
    vpc_id,
    name
) WHERE
    time_deleted IS NULL;

/* The kind of network interface. */
CREATE TYPE IF NOT EXISTS omicron.public.network_interface_kind AS ENUM (
    /* An interface attached to a guest instance. */
    'instance',

    /* An interface attached to a service. */
    'service',
    'probe'
);

CREATE TABLE IF NOT EXISTS omicron.public.network_interface (
    /* Identity metadata (resource) */
    id UUID PRIMARY KEY,
    name STRING(63) NOT NULL,
    description STRING(512) NOT NULL,
    time_created TIMESTAMPTZ NOT NULL,
    time_modified TIMESTAMPTZ NOT NULL,
    /* Indicates that the object has been deleted */
    time_deleted TIMESTAMPTZ,

    /* The kind of network interface, e.g., instance */
    kind omicron.public.network_interface_kind NOT NULL,

    /*
     * FK into the parent resource of this interface (e.g. Instance, Service)
     * as determined by the `kind`.
     */
    parent_id UUID NOT NULL,

    /* FK into VPC table */
    vpc_id UUID NOT NULL,
    /* FK into VPCSubnet table. */
    subnet_id UUID NOT NULL,

    /*
     * The EUI-48 MAC address of the guest interface.
     *
     * Note that we use the bytes of a 64-bit integer, in big-endian byte order
     * to represent the MAC.
     */
    mac INT8 NOT NULL,

    /* The private VPC IP address of the interface. */
    ip INET NOT NULL,

    /*
     * Limited to 8 NICs per instance. This value must be kept in sync with
     * `crate::nexus::MAX_NICS_PER_INSTANCE`.
     */
    slot INT2 NOT NULL CHECK (slot >= 0 AND slot < 8),

    /* True if this interface is the primary interface.
     *
     * The primary interface appears in DNS and its address is used for external
     * connectivity.
     */
    is_primary BOOL NOT NULL,

    /*
     * A supplementary list of addresses/CIDR blocks which a NIC is
     * *allowed* to send/receive traffic on, in addition to its
     * assigned address.
     */
    transit_ips INET[] NOT NULL DEFAULT ARRAY[]
);

CREATE INDEX IF NOT EXISTS instance_network_interface_mac
    ON omicron.public.network_interface (mac) STORING (time_deleted);

/* A view of the network_interface table for just instance-kind records. */
CREATE VIEW IF NOT EXISTS omicron.public.instance_network_interface AS
SELECT
    id,
    name,
    description,
    time_created,
    time_modified,
    time_deleted,
    parent_id AS instance_id,
    vpc_id,
    subnet_id,
    mac,
    ip,
    slot,
    is_primary,
    transit_ips
FROM
    omicron.public.network_interface
WHERE
    kind = 'instance';

/* A view of the network_interface table for just service-kind records. */
CREATE VIEW IF NOT EXISTS omicron.public.service_network_interface AS
SELECT
    id,
    name,
    description,
    time_created,
    time_modified,
    time_deleted,
    parent_id AS service_id,
    vpc_id,
    subnet_id,
    mac,
    ip,
    slot,
    is_primary
FROM
    omicron.public.network_interface
WHERE
    kind = 'service';

/* TODO-completeness

 * We currently have a NetworkInterface table with the IP and MAC addresses inline.
 * Eventually, we'll probably want to move these to their own tables, and
 * refer to them here, most notably to support multiple IPs per NIC, as well
 * as moving IPs between NICs on different instances, etc.
 */

/* Ensure we do not assign the same address twice within a subnet */
CREATE UNIQUE INDEX IF NOT EXISTS network_interface_subnet_id_ip_key ON omicron.public.network_interface (
    subnet_id,
    ip
) WHERE
    time_deleted IS NULL;

/* Ensure we do not assign the same MAC twice within a VPC
 * See RFD174's discussion on the scope of virtual MACs
 */
CREATE UNIQUE INDEX IF NOT EXISTS network_interface_vpc_id_mac_key ON omicron.public.network_interface (
    vpc_id,
    mac
) WHERE
    time_deleted IS NULL;

/*
 * Index used to verify that all interfaces for a resource (e.g. Instance,
 * Service) are contained within a single VPC, and that all interfaces are
 * in unique VPC Subnets.
 *
 * This is also used to quickly find the primary interface since
 * we store the `is_primary` column. Such queries are mostly used
 * when setting a new primary interface.
 */
CREATE UNIQUE INDEX IF NOT EXISTS network_interface_parent_id_name_kind_key ON omicron.public.network_interface (
    parent_id,
    name,
    kind
)
STORING (vpc_id, subnet_id, is_primary)
WHERE
    time_deleted IS NULL;

/*
 * Index used to verify that all interfaces for a resource (e.g. Instance,
 * Service) have unique slots.
 */
CREATE UNIQUE INDEX IF NOT EXISTS network_interface_parent_id_slot_key ON omicron.public.network_interface (
    parent_id,
    slot
)
WHERE
    time_deleted IS NULL;

CREATE TYPE IF NOT EXISTS omicron.public.vpc_firewall_rule_status AS ENUM (
    'disabled',
    'enabled'
);

CREATE TYPE IF NOT EXISTS omicron.public.vpc_firewall_rule_direction AS ENUM (
    'inbound',
    'outbound'
);

CREATE TYPE IF NOT EXISTS omicron.public.vpc_firewall_rule_action AS ENUM (
    'allow',
    'deny'
);

CREATE TABLE IF NOT EXISTS omicron.public.vpc_firewall_rule (
    /* Identity metadata (resource) */
    id UUID PRIMARY KEY,
    name STRING(63) NOT NULL,
    description STRING(512) NOT NULL,
    time_created TIMESTAMPTZ NOT NULL,
    time_modified TIMESTAMPTZ NOT NULL,
    /* Indicates that the object has been deleted */
    time_deleted TIMESTAMPTZ,

    vpc_id UUID NOT NULL,
    status omicron.public.vpc_firewall_rule_status NOT NULL,
    direction omicron.public.vpc_firewall_rule_direction NOT NULL,
    /* Array of targets. 128 was picked to include plenty of space for
       a tag, colon, and resource identifier. */
    targets STRING(128)[] NOT NULL,
    /* Also an array of targets */
    filter_hosts STRING(128)[],
    filter_ports STRING(11)[],
    action omicron.public.vpc_firewall_rule_action NOT NULL,
    priority INT4 CHECK (priority BETWEEN 0 AND 65535) NOT NULL,
    filter_protocols STRING(32)[]
);

CREATE UNIQUE INDEX IF NOT EXISTS lookup_firewall_by_vpc ON omicron.public.vpc_firewall_rule (
    vpc_id,
    name
) WHERE
    time_deleted IS NULL;

CREATE TYPE IF NOT EXISTS omicron.public.vpc_router_kind AS ENUM (
    'system',
    'custom'
);

CREATE TABLE IF NOT EXISTS omicron.public.vpc_router (
    /* Identity metadata (resource) */
    id UUID PRIMARY KEY,
    name STRING(63) NOT NULL,
    description STRING(512) NOT NULL,
    time_created TIMESTAMPTZ NOT NULL,
    time_modified TIMESTAMPTZ NOT NULL,
    /* Indicates that the object has been deleted */
    time_deleted TIMESTAMPTZ,
    kind omicron.public.vpc_router_kind NOT NULL,
    vpc_id UUID NOT NULL,
    rcgen INT NOT NULL,
    /*
     * version information used to trigger VPC router RPW.
     * this is sensitive to CRUD on named resources beyond
     * routers e.g. instances, subnets, ...
     */
    resolved_version INT NOT NULL DEFAULT 0
);

CREATE UNIQUE INDEX IF NOT EXISTS lookup_router_by_vpc ON omicron.public.vpc_router (
    vpc_id,
    name
) WHERE
    time_deleted IS NULL;

/* Index used to accelerate vpc_increment_rpw_version and list. */
CREATE INDEX IF NOT EXISTS lookup_routers_in_vpc ON omicron.public.vpc_router (
    vpc_id
) WHERE
    time_deleted IS NULL;

CREATE TYPE IF NOT EXISTS omicron.public.router_route_kind AS ENUM (
    'default',
    'vpc_subnet',
    'vpc_peering',
    'custom'
);

CREATE TABLE IF NOT EXISTS omicron.public.router_route (
    /* Identity metadata (resource) */
    id UUID PRIMARY KEY,
    name STRING(63) NOT NULL,
    description STRING(512) NOT NULL,
    time_created TIMESTAMPTZ NOT NULL,
    time_modified TIMESTAMPTZ NOT NULL,
    /* Indicates that the object has been deleted */
    time_deleted TIMESTAMPTZ,

    /* FK to the `vpc_router` table. */
    vpc_router_id UUID NOT NULL,
    kind omicron.public.router_route_kind NOT NULL,
    target STRING(128) NOT NULL,
    destination STRING(128) NOT NULL,

    /* FK to the `vpc_subnet` table. See constraints below */
    vpc_subnet_id UUID,

    /*
     * Only nullable if this is rule is not, in-fact, virtual and tightly coupled to a
     * linked item. Today, these are 'vpc_subnet' rules and their parent subnets.
     * 'vpc_peering' routes may also fall into this category in future.
     *
     * User-created/modifiable routes must have this field as NULL.
     */
    CONSTRAINT non_null_vpc_subnet CHECK (
        (kind = 'vpc_subnet' AND vpc_subnet_id IS NOT NULL) OR
        (kind != 'vpc_subnet' AND vpc_subnet_id IS NULL)
    )
);

CREATE UNIQUE INDEX IF NOT EXISTS lookup_route_by_router ON omicron.public.router_route (
    vpc_router_id,
    name
) WHERE
    time_deleted IS NULL;

-- Enforce uniqueness of 'vpc_subnet' routes on parent (and help add/delete).
CREATE UNIQUE INDEX IF NOT EXISTS lookup_subnet_route_by_id ON omicron.public.router_route (
    vpc_subnet_id
) WHERE
    time_deleted IS NULL AND kind = 'vpc_subnet';

CREATE TABLE IF NOT EXISTS omicron.public.internet_gateway (
    id UUID PRIMARY KEY,
    name STRING(63) NOT NULL,
    description STRING(512) NOT NULL,
    time_created TIMESTAMPTZ NOT NULL,
    time_modified TIMESTAMPTZ NOT NULL,
    time_deleted TIMESTAMPTZ,
    vpc_id UUID NOT NULL,
    rcgen INT NOT NULL,
    resolved_version INT NOT NULL DEFAULT 0
);

CREATE UNIQUE INDEX IF NOT EXISTS lookup_internet_gateway_by_vpc ON omicron.public.internet_gateway (
    vpc_id,
    name
) WHERE
    time_deleted IS NULL;

CREATE TABLE IF NOT EXISTS omicron.public.internet_gateway_ip_pool (
    id UUID PRIMARY KEY,
    name STRING(63) NOT NULL,
    description STRING(512) NOT NULL,
    time_created TIMESTAMPTZ NOT NULL,
    time_modified TIMESTAMPTZ NOT NULL,
    time_deleted TIMESTAMPTZ,
    internet_gateway_id UUID,
    ip_pool_id UUID
);

CREATE INDEX IF NOT EXISTS lookup_internet_gateway_ip_pool_by_igw_id ON omicron.public.internet_gateway_ip_pool (
    internet_gateway_id
) WHERE
    time_deleted IS NULL;

CREATE TABLE IF NOT EXISTS omicron.public.internet_gateway_ip_address (
    id UUID PRIMARY KEY,
    name STRING(63) NOT NULL,
    description STRING(512) NOT NULL,
    time_created TIMESTAMPTZ NOT NULL,
    time_modified TIMESTAMPTZ NOT NULL,
    time_deleted TIMESTAMPTZ,
    internet_gateway_id UUID,
    address INET
);

CREATE UNIQUE INDEX IF NOT EXISTS lookup_internet_gateway_ip_address_by_igw_id ON omicron.public.internet_gateway_ip_address (
    internet_gateway_id
) WHERE
    time_deleted IS NULL;


/*
 * An IP Pool, a collection of zero or more IP ranges for external IPs.
 */
CREATE TABLE IF NOT EXISTS omicron.public.ip_pool (
    /* Resource identity metadata */
    id UUID PRIMARY KEY,
    name STRING(63) NOT NULL,
    description STRING(512) NOT NULL,
    time_created TIMESTAMPTZ NOT NULL,
    time_modified TIMESTAMPTZ NOT NULL,
    time_deleted TIMESTAMPTZ,

    /* The collection's child-resource generation number */
    rcgen INT8 NOT NULL
);

/*
 * Index ensuring uniqueness of IP Pool names, globally.
 */
CREATE UNIQUE INDEX IF NOT EXISTS lookup_pool_by_name ON omicron.public.ip_pool (
    name
) WHERE
    time_deleted IS NULL;

-- The order here is most-specific first, and it matters because we use this
-- fact to select the most specific default in the case where there is both a
-- silo default and a fleet default. If we were to add a project type, it should
-- be added before silo.
CREATE TYPE IF NOT EXISTS omicron.public.ip_pool_resource_type AS ENUM (
    'silo'
);

-- join table associating IP pools with resources like fleet or silo
CREATE TABLE IF NOT EXISTS omicron.public.ip_pool_resource (
    ip_pool_id UUID NOT NULL,
    resource_type omicron.public.ip_pool_resource_type NOT NULL,
    resource_id UUID NOT NULL,
    is_default BOOL NOT NULL,
    -- TODO: timestamps for soft deletes?

    -- resource_type is redundant because resource IDs are globally unique, but
    -- logically it belongs here
    PRIMARY KEY (ip_pool_id, resource_type, resource_id)
);

-- a given resource can only have one default ip pool
CREATE UNIQUE INDEX IF NOT EXISTS one_default_ip_pool_per_resource ON omicron.public.ip_pool_resource (
    resource_id
) where
    is_default = true;

-- created solely to prevent a table scan when we delete links on silo delete
CREATE INDEX IF NOT EXISTS ip_pool_resource_id ON omicron.public.ip_pool_resource (
    resource_id
);
CREATE INDEX IF NOT EXISTS ip_pool_resource_ip_pool_id ON omicron.public.ip_pool_resource (
    ip_pool_id
);

/*
 * IP Pools are made up of a set of IP ranges, which are start/stop addresses.
 * Note that these need not be CIDR blocks or well-behaved subnets with a
 * specific netmask.
 */
CREATE TABLE IF NOT EXISTS omicron.public.ip_pool_range (
    id UUID PRIMARY KEY,
    time_created TIMESTAMPTZ NOT NULL,
    time_modified TIMESTAMPTZ NOT NULL,
    time_deleted TIMESTAMPTZ,
    first_address INET NOT NULL,
    /* The range is inclusive of the last address. */
    last_address INET NOT NULL,
    ip_pool_id UUID NOT NULL,
    /* Tracks child resources, IP addresses allocated out of this range. */
    rcgen INT8 NOT NULL
);

/*
 * These help Nexus enforce that the ranges within an IP Pool do not overlap
 * with any other ranges. See `nexus/src/db/queries/ip_pool.rs` for the actual
 * query which does that.
 */
CREATE UNIQUE INDEX IF NOT EXISTS lookup_pool_range_by_first_address ON omicron.public.ip_pool_range (
    first_address
)
STORING (last_address)
WHERE time_deleted IS NULL;
CREATE UNIQUE INDEX IF NOT EXISTS lookup_pool_range_by_last_address ON omicron.public.ip_pool_range (
    last_address
)
STORING (first_address)
WHERE time_deleted IS NULL;


/* The kind of external IP address. */
CREATE TYPE IF NOT EXISTS omicron.public.ip_kind AS ENUM (
    /*
     * Source NAT provided to all guests by default or for services that
     * only require outbound external connectivity.
     */
    'snat',

    /*
     * An ephemeral IP is a fixed, known address whose lifetime is the same as
     * the instance to which it is attached.
     * Not valid for services.
     */
    'ephemeral',

    /*
     * A floating IP is an independent, named API resource that can be assigned
     * to an instance or service.
     */
    'floating'
);

CREATE TYPE IF NOT EXISTS omicron.public.ip_attach_state AS ENUM (
    'detached',
    'attached',
    'detaching',
    'attaching'
);

/*
 * External IP addresses used for guest instances and externally-facing
 * services.
 */
CREATE TABLE IF NOT EXISTS omicron.public.external_ip (
    /* Identity metadata */
    id UUID PRIMARY KEY,

    /* Name for floating IPs. See the constraints below. */
    name STRING(63),

    /* Description for floating IPs. See the constraints below. */
    description STRING(512),

    time_created TIMESTAMPTZ NOT NULL,
    time_modified TIMESTAMPTZ NOT NULL,
    time_deleted TIMESTAMPTZ,

    /* FK to the `ip_pool` table. */
    ip_pool_id UUID NOT NULL,

    /* FK to the `ip_pool_range` table. */
    ip_pool_range_id UUID NOT NULL,

    /* True if this IP is associated with a service rather than an instance. */
    is_service BOOL NOT NULL,

    /* FK to the `instance` or `service` table. See constraints below. */
    parent_id UUID,

    /* The kind of external address, e.g., ephemeral. */
    kind omicron.public.ip_kind NOT NULL,

    /* The actual external IP address. */
    ip INET NOT NULL,

    /* The first port in the allowed range, inclusive. */
    first_port INT4 NOT NULL,

    /* The last port in the allowed range, also inclusive. */
    last_port INT4 NOT NULL,

    /* FK to the `project` table. */
    project_id UUID,

    /* State of this IP with regard to instance attach/detach
     * operations. This is mainly used to prevent concurrent use
     * across sagas and allow rollback to correct state.
     */
    state omicron.public.ip_attach_state NOT NULL,

    is_probe BOOL NOT NULL DEFAULT false,

    /* The name must be non-NULL iff this is a floating IP. */
    CONSTRAINT null_fip_name CHECK (
        (kind != 'floating' AND name IS NULL) OR
        (kind = 'floating' AND name IS NOT NULL)
    ),

    /* The description must be non-NULL iff this is a floating IP. */
    CONSTRAINT null_fip_description CHECK (
        (kind != 'floating' AND description IS NULL) OR
        (kind = 'floating' AND description IS NOT NULL)
    ),

    /* Only floating IPs can be attached to a project, and
     * they must have a parent project if they are instance FIPs.
     */
    CONSTRAINT null_project_id CHECK (
        (kind = 'floating' AND is_service = FALSE AND project_id is NOT NULL) OR
        ((kind != 'floating' OR is_service = TRUE) AND project_id IS NULL)
    ),

    /*
     * Only nullable if this is a floating/ephemeral IP, which may exist not
     * attached to any instance or service yet. Ephemeral IPs should not generally
     * exist without parent instances/services, but need to temporarily exist in
     * this state for live attachment.
     */
    CONSTRAINT null_snat_parent_id CHECK (
        (kind != 'snat') OR (parent_id IS NOT NULL)
    ),

    /* Ephemeral IPs are not supported for services. */
    CONSTRAINT ephemeral_kind_service CHECK (
        (kind = 'ephemeral' AND is_service = FALSE) OR (kind != 'ephemeral')
    ),

    /*
     * (Not detached) => non-null parent_id.
     * This is not a two-way implication because SNAT IPs
     * cannot have a null parent_id.
     */
    CONSTRAINT detached_null_parent_id CHECK (
        (state = 'detached') OR (parent_id IS NOT NULL)
    )
);

/*
 * Index used to support quickly looking up children of the IP Pool range table,
 * when checking for allocated addresses during deletion.
 */
CREATE INDEX IF NOT EXISTS external_ip_by_pool ON omicron.public.external_ip (
    ip_pool_id,
    ip_pool_range_id
)
    WHERE time_deleted IS NULL;

/*
 * Index used to enforce uniqueness of external IPs
 *
 * NOTE: This relies on the uniqueness constraint of IP addresses across all
 * pools, _and_ on the fact that the number of ports assigned to each instance
 * is fixed at compile time.
 */
CREATE UNIQUE INDEX IF NOT EXISTS external_ip_unique ON omicron.public.external_ip (
    ip,
    first_port
)
    WHERE time_deleted IS NULL;

CREATE UNIQUE INDEX IF NOT EXISTS lookup_external_ip_by_parent ON omicron.public.external_ip (
    parent_id,
    id
)
    WHERE parent_id IS NOT NULL AND time_deleted IS NULL;

/* Enforce a limit of one Ephemeral IP per instance */
CREATE UNIQUE INDEX IF NOT EXISTS one_ephemeral_ip_per_instance ON omicron.public.external_ip (
    parent_id
)
    WHERE kind = 'ephemeral' AND parent_id IS NOT NULL AND time_deleted IS NULL;

/* Enforce name-uniqueness of floating (service) IPs at fleet level. */
CREATE UNIQUE INDEX IF NOT EXISTS lookup_floating_ip_by_name on omicron.public.external_ip (
    name
) WHERE
    kind = 'floating' AND
    time_deleted is NULL AND
    project_id is NULL;

/* Enforce name-uniqueness of floating IPs at project level. */
CREATE UNIQUE INDEX IF NOT EXISTS lookup_floating_ip_by_name_and_project on omicron.public.external_ip (
    project_id,
    name
) WHERE
    kind = 'floating' AND
    time_deleted is NULL AND
    project_id is NOT NULL;

CREATE VIEW IF NOT EXISTS omicron.public.floating_ip AS
SELECT
    id,
    name,
    description,
    time_created,
    time_modified,
    time_deleted,
    ip_pool_id,
    ip_pool_range_id,
    is_service,
    parent_id,
    ip,
    project_id
FROM
    omicron.public.external_ip
WHERE
    omicron.public.external_ip.kind = 'floating' AND
    project_id IS NOT NULL;

/*******************************************************************/

/*
 * Sagas
 */

CREATE TYPE IF NOT EXISTS omicron.public.saga_state AS ENUM (
    'running',
    'unwinding',
    'done',
    'abandoned'
);


CREATE TABLE IF NOT EXISTS omicron.public.saga (
    /* immutable fields */

    /* unique identifier for this execution */
    id UUID PRIMARY KEY,
    /* unique id of the creator */
    creator UUID NOT NULL,
    /* time the saga was started */
    time_created TIMESTAMPTZ NOT NULL,
    /* saga name */
    name STRING(128) NOT NULL,
    /* saga DAG (includes params and name) */
    saga_dag JSONB NOT NULL,

    /*
     * TODO:
     * - id for current SEC (maybe NULL?)
     * - time of last adoption
     * - previous SEC? previous adoption time?
     * - number of adoptions?
     */
    saga_state omicron.public.saga_state NOT NULL,
    current_sec UUID,
    adopt_generation INT NOT NULL,
    adopt_time TIMESTAMPTZ NOT NULL
);

/*
 * For recovery (and probably takeover), we need to be able to list running
 * sagas by SEC.  We need to paginate this list by the id.
 */
CREATE UNIQUE INDEX IF NOT EXISTS lookup_saga_by_sec ON omicron.public.saga (
    current_sec, id
) WHERE saga_state != 'done';

/*
 * TODO more indexes for Saga?
 * - Debugging and/or reporting: saga_name? creator?
 */
/*
 * TODO: This is a data-carrying enum, see note on disk_state.
 *
 * See <https://github.com/oxidecomputer/omicron/issues/312>.
 */
-- CREATE TYPE omicron.public.saga_node_event_type AS ENUM (
--    'started',
--    'succeeded',
--    'failed'
--    'undo_started'
--    'undo_finished'
-- );

CREATE TABLE IF NOT EXISTS omicron.public.saga_node_event (
    saga_id UUID NOT NULL,
    node_id INT NOT NULL,
    -- event_type omicron.public.saga_node_event_type NOT NULL,
    event_type STRING(31) NOT NULL,
    data JSONB,
    event_time TIMESTAMPTZ NOT NULL,
    creator UUID NOT NULL,

    /*
     * It's important to be able to list the nodes in a saga.  We put the
     * node_id in the saga so that we can paginate the list.
     *
     * We make it a UNIQUE index and include the event_type to prevent two SECs
     * from attempting to record the same event for the same saga.  Whether this
     * should be allowed is still TBD.
     */
    PRIMARY KEY (saga_id, node_id, event_type)
);

/*******************************************************************/

/*
 * Sessions for use by web console.
 */
CREATE TABLE IF NOT EXISTS omicron.public.console_session (
    id UUID PRIMARY KEY,
    token STRING(40) NOT NULL,
    time_created TIMESTAMPTZ NOT NULL,
    time_last_used TIMESTAMPTZ NOT NULL,
    silo_user_id UUID NOT NULL
);

-- to be used for cleaning up old tokens
-- It's okay that this index is non-unique because we don't need to page through
-- this list.  We'll just grab the next N, delete them, then repeat.
CREATE INDEX IF NOT EXISTS lookup_console_by_creation
    ON omicron.public.console_session (time_created);

-- This index is used to remove sessions for a user that's being deleted.
CREATE INDEX IF NOT EXISTS lookup_console_by_silo_user
    ON omicron.public.console_session (silo_user_id);

-- We added a UUID as the primary key, but we need the token to keep acting like
-- it did before. "When you change a primary key with ALTER PRIMARY KEY, the old
-- primary key index becomes a secondary index." We chose to use DROP CONSTRAINT
-- and ADD CONSTRAINT instead and manually create the index.
-- https://www.cockroachlabs.com/docs/v22.1/primary-key#changing-primary-key-columns
CREATE UNIQUE INDEX IF NOT EXISTS console_session_token_unique
	ON omicron.public.console_session (token);

/*******************************************************************/

-- Describes a single uploaded TUF repo.
--
-- Identified by both a random uuid and its SHA256 hash. The hash could be the
-- primary key, but it seems unnecessarily large and unwieldy.
CREATE TABLE IF NOT EXISTS omicron.public.tuf_repo (
    id UUID PRIMARY KEY,
    time_created TIMESTAMPTZ NOT NULL,

    -- TODO: Repos fetched over HTTP will not have a SHA256 hash; this is an
    -- implementation detail of our ZIP archives.
    sha256 STRING(64) NOT NULL,

    -- The version of the targets.json role that was used to generate the repo.
    targets_role_version INT NOT NULL,

    -- The valid_until time for the repo.
    -- TODO: Figure out timestamp validity policy for uploaded repos vs those
    -- fetched over HTTP; my (iliana's) current presumption is that we will make
    -- this NULL for uploaded ZIP archives of repos.
    valid_until TIMESTAMPTZ NOT NULL,

    -- The system version described in the TUF repo.
    --
    -- This is the "true" primary key, but is not treated as such in the
    -- database because we may want to change this format in the future.
    -- Re-doing primary keys is annoying.
    --
    -- Because the system version is embedded in the repo's artifacts.json,
    -- each system version is associated with exactly one checksum.
    system_version STRING(64) NOT NULL,

    -- For debugging only:
    -- Filename provided by the user.
    file_name TEXT NOT NULL,

    CONSTRAINT unique_checksum UNIQUE (sha256),
    CONSTRAINT unique_system_version UNIQUE (system_version)
);

-- Describes an individual artifact from an uploaded TUF repo.
--
-- In the future, this may also be used to describe artifacts that are fetched
-- from a remote TUF repo, but that requires some additional design work.
CREATE TABLE IF NOT EXISTS omicron.public.tuf_artifact (
    id UUID PRIMARY KEY,
    name STRING(63) NOT NULL,
    version STRING(64) NOT NULL,
    -- This used to be an enum but is now a string, because it can represent
    -- artifact kinds currently unknown to a particular version of Nexus as
    -- well.
    kind STRING(63) NOT NULL,

    -- The time this artifact was first recorded.
    time_created TIMESTAMPTZ NOT NULL,

    -- The SHA256 hash of the artifact, typically obtained from the TUF
    -- targets.json (and validated at extract time).
    sha256 STRING(64) NOT NULL,
    -- The length of the artifact, in bytes.
    artifact_size INT8 NOT NULL,

    -- The generation number this artifact was added for.
    generation_added INT8 NOT NULL,

    CONSTRAINT unique_name_version_kind UNIQUE (name, version, kind)
);

CREATE UNIQUE INDEX IF NOT EXISTS tuf_artifact_added
    ON omicron.public.tuf_artifact (generation_added, id)
    STORING (name, version, kind, time_created, sha256, artifact_size);

-- RFD 554: (kind, hash) is unique for artifacts. This index is used while
-- looking up artifacts.
CREATE UNIQUE INDEX IF NOT EXISTS tuf_artifact_kind_sha256
    ON omicron.public.tuf_artifact (kind, sha256);

-- Reflects that a particular artifact was provided by a particular TUF repo.
-- This is a many-many mapping.
CREATE TABLE IF NOT EXISTS omicron.public.tuf_repo_artifact (
    tuf_repo_id UUID NOT NULL,
    tuf_artifact_id UUID NOT NULL,

    PRIMARY KEY (tuf_repo_id, tuf_artifact_id)
);

-- Generation number for the current list of TUF artifacts the system wants.
-- This is incremented whenever a TUF repo is added or removed.
CREATE TABLE IF NOT EXISTS omicron.public.tuf_generation (
    -- There should only be one row of this table for the whole DB.
    -- It's a little goofy, but filter on "singleton = true" before querying
    -- or applying updates, and you'll access the singleton row.
    --
    -- We also add a constraint on this table to ensure it's not possible to
    -- access the version of this table with "singleton = false".
    singleton BOOL NOT NULL PRIMARY KEY,
    -- Generation number owned and incremented by Nexus
    generation INT8 NOT NULL,

    CHECK (singleton = true)
);
INSERT INTO omicron.public.tuf_generation (
    singleton,
    generation
) VALUES
    (TRUE, 1)
ON CONFLICT DO NOTHING;

-- Trusted TUF root roles, used to verify TUF repo signatures
CREATE TABLE IF NOT EXISTS omicron.public.tuf_trust_root (
    id UUID PRIMARY KEY,
    time_created TIMESTAMPTZ NOT NULL,
    time_deleted TIMESTAMPTZ,
    root_role JSONB NOT NULL
);

-- This index is used for paginating through non-deleted roots.
CREATE UNIQUE INDEX IF NOT EXISTS tuf_trust_root_by_id
ON omicron.public.tuf_trust_root (id)
WHERE
    time_deleted IS NULL;

/*******************************************************************/

-- The source of the software release that should be deployed to the rack.
CREATE TYPE IF NOT EXISTS omicron.public.target_release_source AS ENUM (
    'unspecified',
    'system_version'
);

-- Software releases that should be/have been deployed to the rack. The
-- current target release is the one with the largest generation number.
CREATE TABLE IF NOT EXISTS omicron.public.target_release (
    generation INT8 NOT NULL PRIMARY KEY,
    time_requested TIMESTAMPTZ NOT NULL,
    release_source omicron.public.target_release_source NOT NULL,
    tuf_repo_id UUID, -- "foreign key" into the `tuf_repo` table
    CONSTRAINT tuf_repo_for_system_version CHECK (
      (release_source != 'system_version' AND tuf_repo_id IS NULL) OR
      (release_source = 'system_version' AND tuf_repo_id IS NOT NULL)
    )
);

-- System software is by default from the `install` dataset.
INSERT INTO omicron.public.target_release (
    generation,
    time_requested,
    release_source,
    tuf_repo_id
) VALUES (
    1,
    NOW(),
    'unspecified',
    NULL
) ON CONFLICT DO NOTHING;

/*******************************************************************/

/*
 * Support Bundles
 */


CREATE TYPE IF NOT EXISTS omicron.public.support_bundle_state AS ENUM (
  -- The bundle is currently being created.
  --
  -- It might have storage that is partially allocated on a sled.
  'collecting',

  -- The bundle has been collected successfully, and has storage on
  -- a particular sled.
  'active',

  -- The user has explicitly requested that a bundle be destroyed.
  -- We must ensure that storage backing that bundle is gone before
  -- it is automatically deleted.
  'destroying',

  -- The support bundle is failing.
  -- This happens when Nexus is expunged partway through collection.
  --
  -- A different Nexus must ensure that storage is gone before the
  -- bundle can be marked "failed".
  'failing',

  -- The bundle has finished failing.
  --
  -- The only action that can be taken on this bundle is to delete it.
  'failed'
);

CREATE TABLE IF NOT EXISTS omicron.public.support_bundle (
    id UUID PRIMARY KEY,
    time_created TIMESTAMPTZ NOT NULL,
    reason_for_creation TEXT NOT NULL,
    reason_for_failure TEXT,
    state omicron.public.support_bundle_state NOT NULL,
    zpool_id UUID NOT NULL,
    dataset_id UUID NOT NULL,

    -- The Nexus which is in charge of collecting the support bundle,
    -- and later managing its storage.
    assigned_nexus UUID,

    user_comment TEXT

);

-- The "UNIQUE" part of this index helps enforce that we allow one support bundle
-- per debug dataset. This constraint can be removed, if the query responsible
-- for allocation changes to allocate more intelligently.
CREATE UNIQUE INDEX IF NOT EXISTS one_bundle_per_dataset ON omicron.public.support_bundle (
    dataset_id
);

CREATE INDEX IF NOT EXISTS lookup_bundle_by_nexus ON omicron.public.support_bundle (
    assigned_nexus
);

CREATE INDEX IF NOT EXISTS lookup_bundle_by_creation ON omicron.public.support_bundle (
    time_created
);

/*******************************************************************/

/*
 * DNS Propagation
 *
 * The tables here are the source of truth of DNS data for both internal and
 * external DNS.
 */

/*
 * A DNS group is a collection of DNS zones covered by a single version number.
 * We have two DNS Groups in our system: "internal" (for internal service
 * discovery) and "external" (which we expose on customer networks to provide
 * DNS for our own customer-facing services, like the API and console).
 *
 * Each DNS server is associated with exactly one DNS group.  Nexus propagates
 * the entire contents of a DNS group (i.e., all of its zones and all of those
 * zones' DNS names and associated records) to every server in that group.
 */
CREATE TYPE IF NOT EXISTS omicron.public.dns_group AS ENUM (
    'internal',
    'external'
);

/*
 * A DNS Zone is basically just a DNS name at the root of a subtree served by
 * one of our DNS servers.  In a typical system, there would be two DNS zones:
 *
 * (1) in the "internal" DNS group, a zone called "control-plane.oxide.internal"
 *     used by the control plane for internal service discovery
 *
 * (2) in the "external" DNS group, a zone whose name is owned by the customer
 *     and specified when the rack is set up for the first time.  We will use
 *     this zone to advertise addresses for the services we provide on the
 *     customer network (i.e., the API and console).
 */
CREATE TABLE IF NOT EXISTS omicron.public.dns_zone (
    id UUID PRIMARY KEY,
    time_created TIMESTAMPTZ NOT NULL,
    dns_group omicron.public.dns_group NOT NULL,
    zone_name TEXT NOT NULL
);

/*
 * It's allowed (although probably not correct) for the same DNS zone to appear
 * in both the internal and external groups.  It is not allowed to specify the
 * same DNS zone twice within the same group.
 */
CREATE UNIQUE INDEX IF NOT EXISTS lookup_dns_zone_by_group ON omicron.public.dns_zone (
    dns_group, zone_name
);

/*
 * All the data associated with a DNS group is gathered together and assigned a
 * single version number, sometimes called a generation number.  When changing
 * the DNS data for a group (e.g., to add a new DNS name), clients first insert
 * a new row into this table with the next available generation number.  (This
 * table is not strictly necessary.  Instead, we could put the current version
 * number for the group into a `dns_group` table, and clients could update that
 * instead of inserting into this table.  But by using a table here, we have a
 * debugging record of all past generation updates, including metadata about who
 * created them and why.)
 */
CREATE TABLE IF NOT EXISTS omicron.public.dns_version (
    dns_group omicron.public.dns_group NOT NULL,
    version INT8 NOT NULL,

    /* These fields are for debugging only. */
    time_created TIMESTAMPTZ NOT NULL,
    creator TEXT NOT NULL,
    comment TEXT NOT NULL,

    PRIMARY KEY(dns_group, version)
);

/*
 * The meat of the DNS data: a list of DNS names.  Each name has one or more
 * records stored in JSON.
 *
 * To facilitate clients getting a consistent snapshot of the DNS data at a
 * given version, each name is stored with the version in which it was added and
 * (optionally) the version in which it was removed.  The name and record data
 * are immutable, so changing the records for a given name should be expressed
 * as removing the old name (setting "version_removed") and creating a new
 * record for the same name at a new version.
 */
CREATE TABLE IF NOT EXISTS omicron.public.dns_name (
    dns_zone_id UUID NOT NULL,
    version_added INT8 NOT NULL,
    version_removed INT8,
    name TEXT NOT NULL,
    dns_record_data JSONB NOT NULL,

    PRIMARY KEY (dns_zone_id, name, version_added)
);

/*
 * Any given live name should only exist once.  (Put differently: the primary
 * key already prevents us from having the same name added twice in the same
 * version.  But you should also not be able to add a name in any version if the
 * name is currently still live (i.e., version_removed IS NULL).
 */
CREATE UNIQUE INDEX IF NOT EXISTS lookup_dns_name_by_zone ON omicron.public.dns_name (
    dns_zone_id, name
) WHERE version_removed IS NULL;

/*******************************************************************/

/*
 * Identity and Access Management (IAM)
 *
 * **For more details and a worked example using the tables here, see the
 * documentation for the omicron_nexus crate, "authz" module.**
 */

/*
 * Users built into the system
 *
 * The ids and names for these users are well-known (i.e., they are used by
 * Nexus directly, so changing these would potentially break compatibility).
 */
CREATE TABLE IF NOT EXISTS omicron.public.user_builtin (
    /*
     * Identity metadata
     *
     * TODO-cleanup This uses the "resource identity" pattern because we want a
     * name and description, but it's not valid to support soft-deleting these
     * records.
     */
    id UUID PRIMARY KEY,
    name STRING(63) NOT NULL,
    description STRING(512) NOT NULL,
    time_created TIMESTAMPTZ NOT NULL,
    time_modified TIMESTAMPTZ NOT NULL,
    time_deleted TIMESTAMPTZ
);

CREATE UNIQUE INDEX IF NOT EXISTS lookup_user_builtin_by_name ON omicron.public.user_builtin (name);

/* User used by Nexus to create other users.  Do NOT add more users here! */
INSERT INTO omicron.public.user_builtin (
    id,
    name,
    description,
    time_created,
    time_modified
) VALUES (
    /* NOTE: this uuid and name are duplicated in nexus::authn. */
    '001de000-05e4-4000-8000-000000000001',
    'db-init',
    'user used for database initialization',
    NOW(),
    NOW()
) ON CONFLICT DO NOTHING;

/*
 * OAuth 2.0 Device Authorization Grant (RFC 8628)
 */

-- Device authorization requests. These records are short-lived,
-- and removed as soon as a token is granted. This allows us to
-- use the `user_code` as primary key, despite it not having very
-- much entropy.
-- TODO: A background task should remove unused expired records.
CREATE TABLE IF NOT EXISTS omicron.public.device_auth_request (
    user_code STRING(20) PRIMARY KEY,
    client_id UUID NOT NULL,
    device_code STRING(40) NOT NULL,
    time_created TIMESTAMPTZ NOT NULL,
    time_expires TIMESTAMPTZ NOT NULL,
    -- requested TTL for the token in seconds (if specified by the user)
    token_ttl_seconds INT8 CHECK (token_ttl_seconds > 0)
);

-- Access tokens granted in response to successful device authorization flows.
CREATE TABLE IF NOT EXISTS omicron.public.device_access_token (
    id UUID PRIMARY KEY,
    token STRING(40) NOT NULL,
    client_id UUID NOT NULL,
    device_code STRING(40) NOT NULL,
    silo_user_id UUID NOT NULL,
    time_requested TIMESTAMPTZ NOT NULL,
    time_created TIMESTAMPTZ NOT NULL,
    time_expires TIMESTAMPTZ
);

-- This UNIQUE constraint is critical for ensuring that at most
-- one token is ever created for a given device authorization flow.
CREATE UNIQUE INDEX IF NOT EXISTS lookup_device_access_token_by_client
    ON omicron.public.device_access_token (client_id, device_code);

-- We added a UUID as the primary key, but we need the token to keep acting like
-- it did before
CREATE UNIQUE INDEX IF NOT EXISTS device_access_token_unique
    ON omicron.public.device_access_token (token);

-- This index is used to remove tokens for a user that's being deleted.
CREATE INDEX IF NOT EXISTS lookup_device_access_token_by_silo_user
    ON omicron.public.device_access_token (silo_user_id);


/*
 * Assignments between users, roles, and resources
 *
 * An actor has a role on a resource if there's a record in this table that
 * points to that actor, role, and resource.
 *
 * For more details and a worked example, see the omicron_nexus::authz
 * module-level documentation.
 */

CREATE TYPE IF NOT EXISTS omicron.public.identity_type AS ENUM (
  'user_builtin',
  'silo_user',
  'silo_group'
);

CREATE TABLE IF NOT EXISTS omicron.public.role_assignment (
    resource_type STRING(63) NOT NULL,
    role_name STRING(63) NOT NULL,

    /*
     * Foreign key into some other resource table.  Which table?  This is
     * identified implicitly by "resource_type" above.
     */
    resource_id UUID NOT NULL,

    /*
     * Foreign key into some other user table.  Which table?  That's determined
     * by "identity_type".
     */
    identity_id UUID NOT NULL,
    identity_type omicron.public.identity_type NOT NULL,

    /*
     * The resource_id, identity_id, and role_name uniquely identify the role
     * assignment.  We include the resource_type and identity_type as
     * belt-and-suspenders, but there should only be one resource type for any
     * resource id and one identity type for any identity id.
     *
     * By organizing the primary key by resource id, then role name, then
     * identity information, we can use it to generated paginated listings of
     * role assignments for a resource, ordered by role name.  It's surprisingly
     * load-bearing that "identity_type" appears last.  That's because when we
     * list a page of role assignments for a resource sorted by role name and
     * then identity id, every field _except_ identity_type is used in the
     * query's filter or sort order.  If identity_type appeared before one of
     * those fields, CockroachDB wouldn't necessarily know it could use the
     * primary key index to efficiently serve the query.
     */
    PRIMARY KEY(
        resource_id,
        resource_type,
        role_name,
        identity_id,
        identity_type
     )
);

/*******************************************************************/

/*
 * External Networking
 *
 * **For more details on external networking see RFD 267**
 */

CREATE TYPE IF NOT EXISTS omicron.public.address_lot_kind AS ENUM (
    'infra',
    'pool'
);

CREATE TABLE IF NOT EXISTS omicron.public.address_lot (
    id UUID PRIMARY KEY,
    name STRING(63) NOT NULL,
    description STRING(512) NOT NULL,
    time_created TIMESTAMPTZ NOT NULL,
    time_modified TIMESTAMPTZ NOT NULL,
    time_deleted TIMESTAMPTZ,
    kind omicron.public.address_lot_kind NOT NULL
);

CREATE UNIQUE INDEX IF NOT EXISTS lookup_address_lot_by_name ON omicron.public.address_lot (
    name
) WHERE
    time_deleted IS NULL;

CREATE TABLE IF NOT EXISTS omicron.public.address_lot_block (
    id UUID PRIMARY KEY,
    address_lot_id UUID NOT NULL,
    first_address INET NOT NULL,
    last_address INET NOT NULL
);

CREATE INDEX IF NOT EXISTS lookup_address_lot_block_by_lot ON omicron.public.address_lot_block (
    address_lot_id
);

CREATE TABLE IF NOT EXISTS omicron.public.address_lot_rsvd_block (
    id UUID PRIMARY KEY,
    address_lot_id UUID NOT NULL,
    first_address INET NOT NULL,
    last_address INET NOT NULL,
    anycast BOOL NOT NULL
);

CREATE INDEX IF NOT EXISTS lookup_address_lot_rsvd_block_by_lot ON omicron.public.address_lot_rsvd_block (
    address_lot_id
);

CREATE INDEX IF NOT EXISTS lookup_address_lot_rsvd_block_by_anycast ON omicron.public.address_lot_rsvd_block (
    anycast
);

CREATE TABLE IF NOT EXISTS omicron.public.loopback_address (
    id UUID PRIMARY KEY,
    time_created TIMESTAMPTZ NOT NULL,
    time_modified TIMESTAMPTZ NOT NULL,
    address_lot_block_id UUID NOT NULL,
    rsvd_address_lot_block_id UUID NOT NULL,
    rack_id UUID NOT NULL,
    switch_location TEXT NOT NULL,
    address INET NOT NULL,
    anycast BOOL NOT NULL
);

/* TODO https://github.com/oxidecomputer/omicron/issues/3001 */

CREATE UNIQUE INDEX IF NOT EXISTS lookup_loopback_address ON omicron.public.loopback_address (
    address, rack_id, switch_location
);

CREATE TABLE IF NOT EXISTS omicron.public.switch_port (
    id UUID PRIMARY KEY,
    rack_id UUID,
    switch_location TEXT,
    port_name TEXT,
    port_settings_id UUID,

    CONSTRAINT switch_port_rack_locaction_name_unique UNIQUE (
        rack_id, switch_location, port_name
    )
);

CREATE INDEX IF NOT EXISTS lookup_switch_port_by_port_settings ON omicron.public.switch_port (port_settings_id);

/* port settings groups included from port settings objects */
CREATE TABLE IF NOT EXISTS omicron.public.switch_port_settings_groups (
    port_settings_id UUID,
    port_settings_group_id UUID,

    PRIMARY KEY (port_settings_id, port_settings_group_id)
);

CREATE TABLE IF NOT EXISTS omicron.public.switch_port_settings_group (
    id UUID PRIMARY KEY,
    /* port settings in this group */
    port_settings_id UUID NOT NULL,
    name STRING(63) NOT NULL,
    description STRING(512) NOT NULL,
    time_created TIMESTAMPTZ NOT NULL,
    time_modified TIMESTAMPTZ NOT NULL,
    time_deleted TIMESTAMPTZ
);

CREATE UNIQUE INDEX IF NOT EXISTS lookup_switch_port_settings_group_by_name ON omicron.public.switch_port_settings_group (
    name
) WHERE
    time_deleted IS NULL;

CREATE TABLE IF NOT EXISTS omicron.public.switch_port_settings (
    id UUID PRIMARY KEY,
    name STRING(63) NOT NULL,
    description STRING(512) NOT NULL,
    time_created TIMESTAMPTZ NOT NULL,
    time_modified TIMESTAMPTZ NOT NULL,
    time_deleted TIMESTAMPTZ
);

CREATE UNIQUE INDEX IF NOT EXISTS switch_port_settings_by_name ON omicron.public.switch_port_settings (
    name
) WHERE
    time_deleted IS NULL;

CREATE TYPE IF NOT EXISTS omicron.public.switch_port_geometry AS ENUM (
    'Qsfp28x1',
    'Qsfp28x2',
    'Sfp28x4'
);

CREATE TABLE IF NOT EXISTS omicron.public.switch_port_settings_port_config (
    port_settings_id UUID PRIMARY KEY,
    geometry omicron.public.switch_port_geometry
);

CREATE TYPE IF NOT EXISTS omicron.public.switch_link_fec AS ENUM (
    'Firecode',
    'None',
    'Rs'
);

CREATE TYPE IF NOT EXISTS omicron.public.switch_link_speed AS ENUM (
    '0G',
    '1G',
    '10G',
    '25G',
    '40G',
    '50G',
    '100G',
    '200G',
    '400G'
);

CREATE TABLE IF NOT EXISTS omicron.public.switch_port_settings_link_config (
    port_settings_id UUID,
    link_name TEXT,
    mtu INT4,
    fec omicron.public.switch_link_fec,
    speed omicron.public.switch_link_speed,
    autoneg BOOL NOT NULL DEFAULT false,
    lldp_link_config_id UUID,
    tx_eq_config_id UUID,

    PRIMARY KEY (port_settings_id, link_name)
);

CREATE TABLE IF NOT EXISTS omicron.public.lldp_link_config (
    id UUID PRIMARY KEY,
    enabled BOOL NOT NULL,
    link_name STRING(63),
    link_description STRING(512),
    chassis_id STRING(63),
    system_name STRING(63),
    system_description STRING(612),
    management_ip TEXT,
    time_created TIMESTAMPTZ NOT NULL,
    time_modified TIMESTAMPTZ NOT NULL,
    time_deleted TIMESTAMPTZ
);

CREATE TABLE IF NOT EXISTS omicron.public.tx_eq_config (
    id UUID PRIMARY KEY,
    pre1 INT4,
    pre2 INT4,
    main INT4,
    post2 INT4,
    post1 INT4
);

CREATE TYPE IF NOT EXISTS omicron.public.switch_interface_kind AS ENUM (
    'primary',
    'vlan',
    'loopback'
);

CREATE TABLE IF NOT EXISTS omicron.public.switch_port_settings_interface_config (
    port_settings_id UUID,
    id UUID PRIMARY KEY,
    interface_name TEXT NOT NULL,
    v6_enabled BOOL NOT NULL,
    kind omicron.public.switch_interface_kind
);

CREATE UNIQUE INDEX IF NOT EXISTS switch_port_settings_interface_config_by_id ON omicron.public.switch_port_settings_interface_config (
    port_settings_id, interface_name
);

CREATE TABLE IF NOT EXISTS omicron.public.switch_vlan_interface_config (
    interface_config_id UUID,
    vid INT4,

    PRIMARY KEY (interface_config_id, vid)
);

CREATE TABLE IF NOT EXISTS omicron.public.switch_port_settings_route_config (
    port_settings_id UUID,
    interface_name TEXT,
    dst INET,
    gw INET,
    vid INT4,
    rib_priority INT2,

    /* TODO https://github.com/oxidecomputer/omicron/issues/3013 */
    PRIMARY KEY (port_settings_id, interface_name, dst, gw)
);

CREATE TABLE IF NOT EXISTS omicron.public.switch_port_settings_bgp_peer_config (
    port_settings_id UUID,
    bgp_config_id UUID NOT NULL,
    interface_name TEXT,
    addr INET,
    hold_time INT8,
    idle_hold_time INT8,
    delay_open INT8,
    connect_retry INT8,
    keepalive INT8,
    remote_asn INT8,
    min_ttl INT2,
    md5_auth_key TEXT,
    multi_exit_discriminator INT8,
    local_pref INT8,
    enforce_first_as BOOLEAN NOT NULL DEFAULT false,
    allow_import_list_active BOOLEAN NOT NULL DEFAULT false,
    allow_export_list_active BOOLEAN NOT NULL DEFAULT false,
    vlan_id INT4,

    /* TODO https://github.com/oxidecomputer/omicron/issues/3013 */
    PRIMARY KEY (port_settings_id, interface_name, addr)
);

CREATE INDEX IF NOT EXISTS lookup_sps_bgp_peer_config_by_bgp_config_id on omicron.public.switch_port_settings_bgp_peer_config(
    bgp_config_id
);

CREATE TABLE IF NOT EXISTS omicron.public.switch_port_settings_bgp_peer_config_communities (
    port_settings_id UUID NOT NULL,
    interface_name TEXT NOT NULL,
    addr INET NOT NULL,
    community INT8 NOT NULL,

    PRIMARY KEY (port_settings_id, interface_name, addr, community)
);

CREATE TABLE IF NOT EXISTS omicron.public.switch_port_settings_bgp_peer_config_allow_import (
    port_settings_id UUID NOT NULL,
    interface_name TEXT NOT NULL,
    addr INET NOT NULL,
    prefix INET NOT NULL,

    PRIMARY KEY (port_settings_id, interface_name, addr, prefix)
);

CREATE TABLE IF NOT EXISTS omicron.public.switch_port_settings_bgp_peer_config_allow_export (
    port_settings_id UUID NOT NULL,
    interface_name TEXT NOT NULL,
    addr INET NOT NULL,
    prefix INET NOT NULL,

    PRIMARY KEY (port_settings_id, interface_name, addr, prefix)
);

CREATE TABLE IF NOT EXISTS omicron.public.bgp_config (
    id UUID PRIMARY KEY,
    name STRING(63) NOT NULL,
    description STRING(512) NOT NULL,
    time_created TIMESTAMPTZ NOT NULL,
    time_modified TIMESTAMPTZ NOT NULL,
    time_deleted TIMESTAMPTZ,
    asn INT8 NOT NULL,
    vrf TEXT,
    bgp_announce_set_id UUID NOT NULL,
    shaper TEXT,
    checker TEXT
);

CREATE UNIQUE INDEX IF NOT EXISTS lookup_bgp_config_by_name ON omicron.public.bgp_config (
    name
) WHERE
    time_deleted IS NULL;

CREATE INDEX IF NOT EXISTS lookup_bgp_config_by_asn ON omicron.public.bgp_config (
    asn
) WHERE time_deleted IS NULL;

CREATE TABLE IF NOT EXISTS omicron.public.bgp_announce_set (
    id UUID PRIMARY KEY,
    name STRING(63) NOT NULL,
    description STRING(512) NOT NULL,
    time_created TIMESTAMPTZ NOT NULL,
    time_modified TIMESTAMPTZ NOT NULL,
    time_deleted TIMESTAMPTZ
);

CREATE UNIQUE INDEX IF NOT EXISTS lookup_bgp_announce_set_by_name ON omicron.public.bgp_announce_set (
    name
) WHERE
    time_deleted IS NULL;

CREATE TABLE IF NOT EXISTS omicron.public.bgp_announcement (
    announce_set_id UUID,
    address_lot_block_id UUID NOT NULL,
    network INET,

    /* TODO https://github.com/oxidecomputer/omicron/issues/3013 */
    PRIMARY KEY (announce_set_id, network)
);

CREATE TABLE IF NOT EXISTS omicron.public.switch_port_settings_address_config (
    port_settings_id UUID,
    address_lot_block_id UUID NOT NULL,
    rsvd_address_lot_block_id UUID NOT NULL,
    address INET,
    interface_name TEXT,
    vlan_id INT4,

    /* TODO https://github.com/oxidecomputer/omicron/issues/3013 */
    PRIMARY KEY (port_settings_id, address, interface_name)
);

CREATE TABLE IF NOT EXISTS omicron.public.bootstore_keys (
    key TEXT NOT NULL PRIMARY KEY,
    generation INT8 NOT NULL
);

/*
 * Hardware/software inventory
 *
 * See RFD 433 for details.  Here are the highlights.
 *
 * Omicron periodically collects hardware/software inventory data from the
 * running system and stores it into the database.  Each discrete set of data is
 * called a **collection**.  Each collection contains lots of different kinds of
 * data, so there are many tables here.  For clarity, these tables are prefixed
 * with:
 *
 *     `inv_*` (examples: `inv_collection`, `inv_service_processor`)
 *
 *         Describes the complete set of hardware and software in the system.
 *         Rows in these tables are immutable, but they describe mutable facts
 *         about hardware and software (e.g., the slot that a disk is in).  When
 *         these facts change (e.g., a disk moves between slots), a new set of
 *         records is written.
 *
 * All rows in the `inv_*` tables point back to a particular collection.  They
 * represent the state observed at some particular time.  Generally, if two
 * observations came from two different places, they're not put into the same
 * row of the same table.  For example, caboose information comes from the SP,
 * but it doesn't go into the `inv_service_processor` table.  It goes in a
 * separate `inv_caboose` table.  This is debatable but it preserves a clearer
 * record of exactly what information came from where, since the separate record
 * has its own "source" and "time_collected".
 *
 * Information about service processors and roots of trust are joined with
 * information reported by sled agents via the baseboard id.
 *
 * Hardware and software identifiers are normalized for the usual database
 * design reasons.  This means instead of storing hardware and software
 * identifiers directly in the `inv_*` tables, these tables instead store
 * foreign keys into one of these groups of tables, whose names are also
 * prefixed for clarity:
 *
 *     `hw_*` (example: `hw_baseboard_id`)
 *
 *         Maps hardware-provided identifiers to UUIDs that are used as foreign
 *         keys in the rest of the schema. (Avoids embedding these identifiers
 *         into all the other tables.)
 *
 *     `sw_*` (example: `sw_caboose`)
 *
 *         Maps software-provided identifiers to UUIDs that are used as foreign
 *         keys in the rest of the schema. (Avoids embedding these identifiers
 *         into all the other tables.)
 *
 * Records in these tables are shared across potentially many collections.  To
 * see why this is useful, consider that `sw_caboose` records contain several
 * long identifiers (e.g., git commit, SHA sums) and in practice, most of the
 * time, we expect that all components of a given type will have the exact same
 * cabooses.  Rather than store the caboose contents in each
 * `inv_service_processor` row (for example), often replicating the exact same
 * contents for each SP for each collection, these rows just have pointers into
 * the `sw_caboose` table that stores this data once.  (This also makes it much
 * easier to determine that these components _do_ have the same cabooses.)
 *
 * On PC systems (i.e., non-Oxide hardware), most of these tables will be empty
 * because we do not support hardware inventory on these systems.
 *
 * Again, see RFD 433 for more on all this.
 */

/*
 * baseboard ids: this table assigns uuids to distinct part/serial values
 *
 * Usually we include the baseboard revision number when we reference the part
 * number and serial number.  The revision number is deliberately left out here.
 * If we happened to see the same baseboard part number and serial number with
 * different revisions, that's the same baseboard.
 */
CREATE TABLE IF NOT EXISTS omicron.public.hw_baseboard_id (
    id UUID PRIMARY KEY,
    part_number TEXT NOT NULL,
    serial_number TEXT NOT NULL
);
CREATE UNIQUE INDEX IF NOT EXISTS lookup_baseboard_id_by_props
    ON omicron.public.hw_baseboard_id (part_number, serial_number);

/* power states reportable by the SP */
CREATE TYPE IF NOT EXISTS omicron.public.hw_power_state AS ENUM (
    'A0',
    'A1',
    'A2'
);

/* root of trust firmware slots */
CREATE TYPE IF NOT EXISTS omicron.public.hw_rot_slot AS ENUM (
    'A',
    'B'
);

/* cabooses: this table assigns unique ids to distinct caboose contents */
CREATE TABLE IF NOT EXISTS omicron.public.sw_caboose (
    id UUID PRIMARY KEY,
    board TEXT NOT NULL,
    git_commit TEXT NOT NULL,
    name TEXT NOT NULL,
    version TEXT NOT NULL,
    sign TEXT -- nullable
);

/*
 * We use a complete and a partial index to ensure uniqueness.
 * This is necessary because the sign column is NULLable, but in SQL, NULL values
 * are considered distinct. That means that a single complete index on all of these
 * columns would allow duplicate rows where sign is NULL, which we don't want.
 */
CREATE UNIQUE INDEX IF NOT EXISTS caboose_properties
    on omicron.public.sw_caboose (board, git_commit, name, version, sign);

CREATE UNIQUE INDEX IF NOT EXISTS caboose_properties_no_sign
    on omicron.public.sw_caboose (board, git_commit, name, version)
    WHERE sign IS NULL;

/* root of trust pages: this table assigns unique ids to distinct RoT CMPA
   and CFPA page contents, each of which is a 512-byte blob */
CREATE TABLE IF NOT EXISTS omicron.public.sw_root_of_trust_page (
    id UUID PRIMARY KEY,
    data_base64 TEXT NOT NULL
);
CREATE UNIQUE INDEX IF NOT EXISTS root_of_trust_page_properties
    on omicron.public.sw_root_of_trust_page (data_base64);

/* Inventory Collections */

-- list of all collections
CREATE TABLE IF NOT EXISTS omicron.public.inv_collection (
    id UUID PRIMARY KEY,
    time_started TIMESTAMPTZ NOT NULL,
    time_done TIMESTAMPTZ NOT NULL,
    collector TEXT NOT NULL
);
-- Supports finding latest collection (to use) or the oldest collection (to
-- clean up)
CREATE INDEX IF NOT EXISTS inv_collection_by_time_started
    ON omicron.public.inv_collection (time_started);

CREATE INDEX IF NOT EXISTS inv_collectionby_time_done
    ON omicron.public.inv_collection (time_done DESC);

-- list of errors generated during a collection
CREATE TABLE IF NOT EXISTS omicron.public.inv_collection_error (
    inv_collection_id UUID NOT NULL,
    idx INT4 NOT NULL,
    message TEXT
);
CREATE INDEX IF NOT EXISTS errors_by_collection
    ON omicron.public.inv_collection_error (inv_collection_id, idx);

/* what kind of slot MGS reported a device in */
CREATE TYPE IF NOT EXISTS omicron.public.sp_type AS ENUM (
    'sled',
    'switch',
    'power'
);

-- observations from and about service processors
-- also see `inv_root_of_trust`
CREATE TABLE IF NOT EXISTS omicron.public.inv_service_processor (
    -- where this observation came from
    -- (foreign key into `inv_collection` table)
    inv_collection_id UUID NOT NULL,
    -- which system this SP reports it is part of
    -- (foreign key into `hw_baseboard_id` table)
    hw_baseboard_id UUID NOT NULL,
    -- when this observation was made
    time_collected TIMESTAMPTZ NOT NULL,
    -- which MGS instance reported this data
    source TEXT NOT NULL,

    -- identity of this device according to MGS
    sp_type omicron.public.sp_type NOT NULL,
    sp_slot INT4 NOT NULL,

    -- Data from MGS "Get SP Info" API.  See MGS API documentation.
    baseboard_revision INT8 NOT NULL,
    hubris_archive_id TEXT NOT NULL,
    power_state omicron.public.hw_power_state NOT NULL,

    PRIMARY KEY (inv_collection_id, hw_baseboard_id)
);

CREATE TYPE IF NOT EXISTS omicron.public.rot_image_error AS ENUM (
        'unchecked',
        'first_page_erased',
        'partially_programmed',
        'invalid_length',
        'header_not_programmed',
        'bootloader_too_small',
        'bad_magic',
        'header_image_size',
        'unaligned_length',
        'unsupported_type',
        'not_thumb2',
        'reset_vector',
        'signature'
);

-- root of trust information reported by SP
-- There's usually one row here for each row in inv_service_processor, but not
-- necessarily.
CREATE TABLE IF NOT EXISTS omicron.public.inv_root_of_trust (
    -- where this observation came from
    -- (foreign key into `inv_collection` table)
    inv_collection_id UUID NOT NULL,
    -- which system this SP reports it is part of
    -- (foreign key into `hw_baseboard_id` table)
    hw_baseboard_id UUID NOT NULL,
    -- when this observation was made
    time_collected TIMESTAMPTZ NOT NULL,
    -- which MGS instance reported this data
    source TEXT NOT NULL,

    slot_active omicron.public.hw_rot_slot NOT NULL,
    slot_boot_pref_transient omicron.public.hw_rot_slot, -- nullable
    slot_boot_pref_persistent omicron.public.hw_rot_slot NOT NULL,
    slot_boot_pref_persistent_pending omicron.public.hw_rot_slot, -- nullable
    slot_a_sha3_256 TEXT, -- nullable
    slot_b_sha3_256 TEXT, -- nullable
    stage0_fwid TEXT, -- nullable
    stage0next_fwid TEXT, -- nullable

    slot_a_error omicron.public.rot_image_error, -- nullable
    slot_b_error omicron.public.rot_image_error, -- nullable
    stage0_error omicron.public.rot_image_error, -- nullable
    stage0next_error omicron.public.rot_image_error, -- nullable

    PRIMARY KEY (inv_collection_id, hw_baseboard_id)
);

-- host phase 1 slots
CREATE TYPE IF NOT EXISTS omicron.public.hw_m2_slot AS ENUM (
    'A',
    'B'
);

-- host phase 1 flash hashes found
-- There are usually two rows here for each row in inv_service_processor, but
-- not necessarily (either or both slots' hash collection may fail).
CREATE TABLE IF NOT EXISTS omicron.public.inv_host_phase_1_flash_hash (
    -- where this observation came from
    -- (foreign key into `inv_collection` table)
    inv_collection_id UUID NOT NULL,
    -- which system this SP reports it is part of
    -- (foreign key into `hw_baseboard_id` table)
    hw_baseboard_id UUID NOT NULL,
    -- when this observation was made
    time_collected TIMESTAMPTZ NOT NULL,
    -- which MGS instance reported this data
    source TEXT NOT NULL,

    -- phase 1 slot for this hash
    slot omicron.public.hw_m2_slot NOT NULL,
    -- the actual hash of the contents
    hash STRING(64) NOT NULL,

    PRIMARY KEY (inv_collection_id, hw_baseboard_id, slot)
);

CREATE TYPE IF NOT EXISTS omicron.public.caboose_which AS ENUM (
    'sp_slot_0',
    'sp_slot_1',
    'rot_slot_A',
    'rot_slot_B',
    'stage0',
    'stage0next'
);

-- cabooses found
CREATE TABLE IF NOT EXISTS omicron.public.inv_caboose (
    -- where this observation came from
    -- (foreign key into `inv_collection` table)
    inv_collection_id UUID NOT NULL,
    -- which system this SP reports it is part of
    -- (foreign key into `hw_baseboard_id` table)
    hw_baseboard_id UUID NOT NULL,
    -- when this observation was made
    time_collected TIMESTAMPTZ NOT NULL,
    -- which MGS instance reported this data
    source TEXT NOT NULL,

    which omicron.public.caboose_which NOT NULL,
    sw_caboose_id UUID NOT NULL,

    PRIMARY KEY (inv_collection_id, hw_baseboard_id, which)
);

CREATE TYPE IF NOT EXISTS omicron.public.root_of_trust_page_which AS ENUM (
    'cmpa',
    'cfpa_active',
    'cfpa_inactive',
    'cfpa_scratch'
);

-- root of trust key signing pages found
CREATE TABLE IF NOT EXISTS omicron.public.inv_root_of_trust_page (
    -- where this observation came from
    -- (foreign key into `inv_collection` table)
    inv_collection_id UUID NOT NULL,
    -- which system this SP reports it is part of
    -- (foreign key into `hw_baseboard_id` table)
    hw_baseboard_id UUID NOT NULL,
    -- when this observation was made
    time_collected TIMESTAMPTZ NOT NULL,
    -- which MGS instance reported this data
    source TEXT NOT NULL,

    which omicron.public.root_of_trust_page_which NOT NULL,
    sw_root_of_trust_page_id UUID NOT NULL,

    PRIMARY KEY (inv_collection_id, hw_baseboard_id, which)
);

CREATE TYPE IF NOT EXISTS omicron.public.sled_role AS ENUM (
    -- this sled is directly attached to a Sidecar
    'scrimlet',
    -- everything else
    'gimlet'
);

CREATE TYPE IF NOT EXISTS omicron.public.inv_config_reconciler_status_kind
AS ENUM (
    'not-yet-run',
    'running',
    'idle'
);

CREATE TYPE IF NOT EXISTS omicron.public.inv_zone_manifest_source AS ENUM (
    'installinator',
    'sled-agent'
);

-- observations from and about sled agents
CREATE TABLE IF NOT EXISTS omicron.public.inv_sled_agent (
    -- where this observation came from
    -- (foreign key into `inv_collection` table)
    inv_collection_id UUID NOT NULL,
    -- when this observation was made
    time_collected TIMESTAMPTZ NOT NULL,
    -- URL of the sled agent that reported this data
    source TEXT NOT NULL,

    -- unique id for this sled (should be foreign keys into `sled` table, though
    -- it's conceivable a sled will report an id that we don't know about)
    sled_id UUID NOT NULL,

    -- which system this sled agent reports it's running on
    -- (foreign key into `hw_baseboard_id` table)
    -- This is optional because dev/test systems support running on non-Oxide
    -- hardware.
    hw_baseboard_id UUID,

    -- Many of the following properties are duplicated from the `sled` table,
    -- which predates the current inventory system.
    sled_agent_ip INET NOT NULL,
    sled_agent_port INT4 NOT NULL,
    sled_role omicron.public.sled_role NOT NULL,
    usable_hardware_threads INT8
        CHECK (usable_hardware_threads BETWEEN 0 AND 4294967295) NOT NULL,
    usable_physical_ram INT8 NOT NULL,
    reservoir_size INT8 CHECK (reservoir_size < usable_physical_ram) NOT NULL,

    -- Currently-ledgered `OmicronSledConfig`
    -- (foreign key into `inv_omicron_sled_config` table)
    -- This is optional because newly-added sleds don't yet have a config.
    ledgered_sled_config UUID,

    -- Columns making up the status of the config reconciler.
    reconciler_status_kind omicron.public.inv_config_reconciler_status_kind NOT NULL,
    -- (foreign key into `inv_omicron_sled_config` table)
    -- only present if `reconciler_status_kind = 'running'`
    reconciler_status_sled_config UUID,
    -- only present if `reconciler_status_kind != 'not-yet-run'`
    reconciler_status_timestamp TIMESTAMPTZ,
    -- only present if `reconciler_status_kind != 'not-yet-run'`
    reconciler_status_duration_secs FLOAT,

    -- Columns making up the zone image resolver's zone manifest description:
    --
    -- The path to the boot disk image file.
    zone_manifest_boot_disk_path TEXT NOT NULL,
    -- The source of the zone manifest on the boot disk: from installinator or
    -- sled-agent (synthetic). NULL means there is an error reading the zone manifest.
    zone_manifest_source omicron.public.inv_zone_manifest_source,
    -- The mupdate ID that created the zone manifest if this is from installinator. If
    -- this is NULL, then either the zone manifest is synthetic or there was an
    -- error reading the zone manifest.
    zone_manifest_mupdate_id UUID,
    -- Message describing the status of the zone manifest on the boot disk. If
    -- this is NULL, then the zone manifest was successfully read, and the
    -- inv_zone_manifest_zone table has entries corresponding to the zone
    -- manifest.
    zone_manifest_boot_disk_error TEXT,

    -- Columns making up the zone image resolver's mupdate override description.
    mupdate_override_boot_disk_path TEXT NOT NULL,
    -- The ID of the mupdate override. NULL means either that the mupdate
    -- override was not found or that we failed to read it -- the two cases are
    -- differentiated by the presence of a non-NULL value in the
    -- mupdate_override_boot_disk_error column.
    mupdate_override_id UUID,
    -- Error reading the mupdate override, if any. If this is NULL then
    -- the mupdate override was either successfully read or is not
    -- present.
    mupdate_override_boot_disk_error TEXT,

    CONSTRAINT reconciler_status_sled_config_present_if_running CHECK (
        (reconciler_status_kind = 'running'
            AND reconciler_status_sled_config IS NOT NULL)
        OR
        (reconciler_status_kind != 'running'
            AND reconciler_status_sled_config IS NULL)
    ),
    CONSTRAINT reconciler_status_timing_present_unless_not_yet_run CHECK (
        (reconciler_status_kind = 'not-yet-run'
            AND reconciler_status_timestamp IS NULL
            AND reconciler_status_duration_secs IS NULL)
        OR
        (reconciler_status_kind != 'not-yet-run'
            AND reconciler_status_timestamp IS NOT NULL
            AND reconciler_status_duration_secs IS NOT NULL)
    ),

    -- For the zone manifest, there are three valid states:
    -- 1. Successfully read from installinator (has mupdate_id, no error)
    -- 2. Synthetic from sled-agent (no mupdate_id, no error)
    -- 3. Error reading (no mupdate_id, has error)
    --
    -- This is equivalent to Result<OmicronZoneManifestSource, String>.
    CONSTRAINT zone_manifest_consistency CHECK (
        (zone_manifest_source = 'installinator'
            AND zone_manifest_mupdate_id IS NOT NULL
            AND zone_manifest_boot_disk_error IS NULL)
        OR (zone_manifest_source = 'sled-agent'
            AND zone_manifest_mupdate_id IS NULL
            AND zone_manifest_boot_disk_error IS NULL)
        OR (
            zone_manifest_source IS NULL
            AND zone_manifest_mupdate_id IS NULL
            AND zone_manifest_boot_disk_error IS NOT NULL
        )
    ),

    -- For the mupdate override, three states are valid:
    -- 1. No override, no error
    -- 2. Override, no error
    -- 3. No override, error
    --
    -- This is equivalent to Result<Option<T>, String>.
    CONSTRAINT mupdate_override_consistency CHECK (
        (mupdate_override_id IS NULL
            AND mupdate_override_boot_disk_error IS NOT NULL)
        OR mupdate_override_boot_disk_error IS NULL
    ),

    PRIMARY KEY (inv_collection_id, sled_id)
);

CREATE TYPE IF NOT EXISTS omicron.public.clear_mupdate_override_boot_success
AS ENUM (
    'cleared',
    'no-override'
);

CREATE TABLE IF NOT EXISTS omicron.public.inv_sled_config_reconciler (
    -- where this observation came from
    -- (foreign key into `inv_collection` table)
    inv_collection_id UUID NOT NULL,

    -- unique id for this sled (should be foreign keys into `sled` table, though
    -- it's conceivable a sled will report an id that we don't know about);
    -- guaranteed to match a row in this collection's `inv_sled_agent`
    sled_id UUID NOT NULL,

    -- Most-recently-reconciled `OmicronSledConfig`
    -- (foreign key into `inv_omicron_sled_config` table)
    last_reconciled_config UUID NOT NULL,

    -- Which internal disk slot did we use at boot?
    --
    -- If not NULL, `boot_disk_slot` must be 0 or 1 (corresponding to M2Slot::A
    -- and M2Slot::B, respectively). The column pair `boot_disk_slot` /
    -- `boot_disk_error` represents a Rust `Result`; one or the other must be
    -- non-NULL, but not both.
    boot_disk_slot INT2 CHECK (boot_disk_slot >= 0 AND boot_disk_slot <= 1),
    boot_disk_error TEXT,
    CONSTRAINT boot_disk_slot_or_error CHECK (
        (boot_disk_slot IS NULL AND boot_disk_error IS NOT NULL)
        OR
        (boot_disk_slot IS NOT NULL AND boot_disk_error IS NULL)
    ),

    -- If either error string is present, there was an error reading the boot
    -- partition for the corresponding M2Slot.
    --
    -- For either or both columns if NULL, there will be a row in
    -- `inv_sled_boot_partition` describing the contents of the boot partition
    -- for the given slot. As above 0=a and 1=b.
    boot_partition_a_error TEXT,
    boot_partition_b_error TEXT,

    -- Success clearing the mupdate override.
    clear_mupdate_override_boot_success omicron.public.clear_mupdate_override_boot_success,
    -- Error clearing the mupdate override.
    clear_mupdate_override_boot_error TEXT,

    -- A message describing the result clearing the mupdate override on the
    -- non-boot disk.
    clear_mupdate_override_non_boot_message TEXT,

    -- Three cases:
    --
    -- 1. No clear_mupdate_override instruction was passed in. All three
    --    columns are NULL.
    -- 2. Clearing the override was successful. boot_success is NOT NULL,
    --    boot_error is NULL, and non_boot_message is NOT NULL.
    -- 3. Clearing the override failed. boot_success is NULL, boot_error is
    --    NOT NULL, and non_boot_message is NOT NULL.
    CONSTRAINT clear_mupdate_override_consistency CHECK (
        (clear_mupdate_override_boot_success IS NULL
         AND clear_mupdate_override_boot_error IS NULL
         AND clear_mupdate_override_non_boot_message IS NULL)
    OR
        (clear_mupdate_override_boot_success IS NOT NULL
         AND clear_mupdate_override_boot_error IS NULL
         AND clear_mupdate_override_non_boot_message IS NOT NULL)
    OR
        (clear_mupdate_override_boot_success IS NULL
         AND clear_mupdate_override_boot_error IS NOT NULL
         AND clear_mupdate_override_non_boot_message IS NOT NULL)
    ),

    PRIMARY KEY (inv_collection_id, sled_id)
);

CREATE TABLE IF NOT EXISTS omicron.public.inv_sled_boot_partition (
    -- where this observation came from
    -- (foreign key into `inv_collection` table)
    inv_collection_id UUID NOT NULL,

    -- unique id for this sled (should be foreign keys into `sled` table, though
    -- it's conceivable a sled will report an id that we don't know about)
    sled_id UUID NOT NULL,

    -- the boot disk slot (0=M2Slot::A, 1=M2Slot::B)
    boot_disk_slot INT2
        CHECK (boot_disk_slot >= 0 AND boot_disk_slot <= 1) NOT NULL,

    -- SHA256 hash of the artifact; if we have a TUF repo containing this OS
    -- image, this will match the artifact hash of the phase 2 image
    artifact_hash STRING(64) NOT NULL,
    -- The length of the artifact in bytes
    artifact_size INT8 NOT NULL,

    -- Fields comprising the header of the phase 2 image
    header_flags INT8 NOT NULL,
    header_data_size INT8 NOT NULL,
    header_image_size INT8 NOT NULL,
    header_target_size INT8 NOT NULL,
    header_sha256 STRING(64) NOT NULL,
    header_image_name TEXT NOT NULL,

    PRIMARY KEY (inv_collection_id, sled_id, boot_disk_slot)
);

CREATE TABLE IF NOT EXISTS omicron.public.inv_physical_disk (
    -- where this observation came from
    -- (foreign key into `inv_collection` table)
    inv_collection_id UUID NOT NULL,

    -- unique id for this sled (should be foreign keys into `sled` table, though
    -- it's conceivable a sled will report an id that we don't know about)
    sled_id UUID NOT NULL,
    -- The slot where this disk was last observed
    slot INT8 CHECK (slot >= 0) NOT NULL,

    vendor STRING(63) NOT NULL,
    model STRING(63) NOT NULL,
    serial STRING(63) NOT NULL,

    variant omicron.public.physical_disk_kind NOT NULL,

    -- PK consisting of:
    -- - Which collection this was
    -- - The sled reporting the disk
    -- - The slot in which this disk was found
    PRIMARY KEY (inv_collection_id, sled_id, slot)
);

CREATE TABLE IF NOT EXISTS omicron.public.inv_nvme_disk_firmware (
    -- where this observation came from
    -- (foreign key into `inv_collection` table)
    inv_collection_id UUID NOT NULL,

    -- unique id for this sled (should be foreign keys into `sled` table, though
    -- it's conceivable a sled will report an id that we don't know about)
    sled_id UUID NOT NULL,
    -- The slot where this disk was last observed
    slot INT8 CHECK (slot >= 0) NOT NULL,

    -- total number of firmware slots the device has
    number_of_slots INT2 CHECK (number_of_slots BETWEEN 1 AND 7) NOT NULL,
    active_slot INT2 CHECK (active_slot BETWEEN 1 AND 7) NOT NULL,
    -- staged firmware slot to be active on reset
    next_active_slot INT2 CHECK (next_active_slot BETWEEN 1 AND 7),
    -- slot1 is distinct in the NVMe spec in the sense that it can be read only
    slot1_is_read_only BOOLEAN,
    -- the firmware version string for each NVMe slot (0 indexed), a NULL means the
    -- slot exists but is empty
    slot_firmware_versions STRING(8)[] CHECK (array_length(slot_firmware_versions, 1) BETWEEN 1 AND 7),

    -- PK consisting of:
    -- - Which collection this was
    -- - The sled reporting the disk
    -- - The slot in which the disk was found
    PRIMARY KEY (inv_collection_id, sled_id, slot)
);

CREATE TABLE IF NOT EXISTS omicron.public.inv_zpool (
    -- where this observation came from
    -- (foreign key into `inv_collection` table)
    inv_collection_id UUID NOT NULL,
    -- when this observation was made
    time_collected TIMESTAMPTZ NOT NULL,

    -- The control plane ID of the zpool
    id UUID NOT NULL,
    sled_id UUID NOT NULL,
    total_size INT NOT NULL,

    -- PK consisting of:
    -- - Which collection this was
    -- - The sled reporting the disk
    -- - The slot in which this disk was found
    PRIMARY KEY (inv_collection_id, sled_id, id)
);

-- Allow looking up the most recent Zpool by ID
CREATE INDEX IF NOT EXISTS inv_zpool_by_id_and_time ON omicron.public.inv_zpool (id, time_collected DESC);

CREATE TABLE IF NOT EXISTS omicron.public.inv_dataset (
    -- where this observation came from
    -- (foreign key into `inv_collection` table)
    inv_collection_id UUID NOT NULL,
    sled_id UUID NOT NULL,

    -- The control plane ID of the dataset.
    -- This is nullable because datasets have been historically
    -- self-managed by the Sled Agent, and some don't have explicit UUIDs.
    id UUID,

    name TEXT NOT NULL,
    available INT8 NOT NULL,
    used INT8 NOT NULL,
    quota INT8,
    reservation INT8,
    compression TEXT NOT NULL,

    -- PK consisting of:
    -- - Which collection this was
    -- - The sled reporting the disk
    -- - The name of this dataset
    PRIMARY KEY (inv_collection_id, sled_id, name)
);

CREATE TABLE IF NOT EXISTS omicron.public.inv_omicron_sled_config (
    -- where this observation came from
    -- (foreign key into `inv_collection` table)
    inv_collection_id UUID NOT NULL,

    -- ID of this sled config. A given inventory report from a sled agent may
    -- contain 0-3 sled configs, so we generate these IDs on insertion and
    -- record them as the foreign keys in `inv_sled_agent`.
    id UUID NOT NULL,

    -- config generation
    generation INT8 NOT NULL,

    -- remove mupdate override ID, if set
    remove_mupdate_override UUID,

    -- desired artifact hash for internal disk slots' boot partitions
    -- NULL is translated to `HostPhase2DesiredContents::CurrentContents`
    host_phase_2_desired_slot_a STRING(64),
    host_phase_2_desired_slot_b STRING(64),

    PRIMARY KEY (inv_collection_id, id)
);

CREATE TABLE IF NOT EXISTS omicron.public.inv_last_reconciliation_disk_result (
    -- where this observation came from
    -- (foreign key into `inv_collection` table)
    inv_collection_id UUID NOT NULL,

    -- unique id for this sled (should be foreign keys into `sled` table, though
    -- it's conceivable a sled will report an id that we don't know about)
    sled_id UUID NOT NULL,

    -- unique id for this physical disk
    disk_id UUID NOT NULL,

    -- error message; if NULL, an "ok" result
    error_message TEXT,

    PRIMARY KEY (inv_collection_id, sled_id, disk_id)
);

CREATE TABLE IF NOT EXISTS omicron.public.inv_last_reconciliation_dataset_result (
    -- where this observation came from
    -- (foreign key into `inv_collection` table)
    inv_collection_id UUID NOT NULL,

    -- unique id for this sled (should be foreign keys into `sled` table, though
    -- it's conceivable a sled will report an id that we don't know about)
    sled_id UUID NOT NULL,

    -- unique id for this dataset
    dataset_id UUID NOT NULL,

    -- error message; if NULL, an "ok" result
    error_message TEXT,

    PRIMARY KEY (inv_collection_id, sled_id, dataset_id)
);

CREATE TABLE IF NOT EXISTS omicron.public.inv_last_reconciliation_orphaned_dataset (
    -- where this observation came from
    -- (foreign key into `inv_collection` table)
    inv_collection_id UUID NOT NULL,

    -- unique id for this sled (should be foreign keys into `sled` table, though
    -- it's conceivable a sled will report an id that we don't know about)
    sled_id UUID NOT NULL,

    -- These three columns compose a `DatasetName`. Other tables that store a
    -- `DatasetName` use a nullable `zone_name` (since it's only supposed to be
    -- set for datasets with `kind = 'zone'`). This table instead uses the empty
    -- string for non-'zone' kinds, which allows the column to be NOT NULL and
    -- hence be a member of our primary key. (We have no other unique ID to
    -- distinguish different `DatasetName`s.)
    pool_id UUID NOT NULL,
    kind omicron.public.dataset_kind NOT NULL,
    zone_name TEXT NOT NULL,
    CONSTRAINT zone_name_for_zone_kind CHECK (
      (kind != 'zone' AND zone_name = '') OR
      (kind = 'zone' AND zone_name != '')
    ),

    reason TEXT NOT NULL,

    -- The control plane ID of the dataset.
    -- This is nullable because this is attached as the `oxide:uuid` property in
    -- ZFS, and we can't guarantee it exists for any given dataset.
    id UUID,

    -- Properties of the dataset at the time we detected it was an orphan.
    mounted BOOL NOT NULL,
    available INT8 NOT NULL,
    used INT8 NOT NULL,

    PRIMARY KEY (inv_collection_id, sled_id, pool_id, kind, zone_name)
);

CREATE TABLE IF NOT EXISTS omicron.public.inv_last_reconciliation_zone_result (
    -- where this observation came from
    -- (foreign key into `inv_collection` table)
    inv_collection_id UUID NOT NULL,

    -- unique id for this sled (should be foreign keys into `sled` table, though
    -- it's conceivable a sled will report an id that we don't know about)
    sled_id UUID NOT NULL,

    -- unique id for this zone
    zone_id UUID NOT NULL,

    -- error message; if NULL, an "ok" result
    error_message TEXT,

    PRIMARY KEY (inv_collection_id, sled_id, zone_id)
);

-- A table describing a single zone within a zone manifest collected by inventory.
CREATE TABLE IF NOT EXISTS omicron.public.inv_zone_manifest_zone (
    -- where this observation came from
    -- (foreign key into `inv_collection` table)
    inv_collection_id UUID NOT NULL,

    -- unique id for this sled (should be foreign keys into `sled` table, though
    -- it's conceivable a sled will report an id that we don't know about)
    sled_id UUID NOT NULL,

    -- Zone file name, part of the primary key within this table.
    zone_file_name TEXT NOT NULL,

    -- The full path to the file.
    path TEXT NOT NULL,

    -- The expected file size.
    expected_size INT8 NOT NULL,

    -- The expected hash.
    expected_sha256 STRING(64) NOT NULL,

    -- The error while reading the zone or matching it to the manifest, if any.
    -- NULL indicates success.
    error TEXT,

    PRIMARY KEY (inv_collection_id, sled_id, zone_file_name)
);

-- A table describing status for a single zone manifest on a non-boot disk
-- collected by inventory.
CREATE TABLE IF NOT EXISTS omicron.public.inv_zone_manifest_non_boot (
    -- where this observation came from
    -- (foreign key into `inv_collection` table)
    inv_collection_id UUID NOT NULL,

    -- unique id for this sled (should be foreign keys into `sled` table, though
    -- it's conceivable a sled will report an id that we don't know about)
    sled_id UUID NOT NULL,

    -- unique ID for this non-boot disk
    non_boot_zpool_id UUID NOT NULL,

    -- The full path to the zone manifest.
    path TEXT NOT NULL,

    -- Whether the non-boot disk is in a valid state.
    is_valid BOOLEAN NOT NULL,

    -- A message attached to this disk.
    message TEXT NOT NULL,

    PRIMARY KEY (inv_collection_id, sled_id, non_boot_zpool_id)
);

-- A table describing status for a single mupdate override on a non-boot disk
-- collected by inventory.
CREATE TABLE IF NOT EXISTS omicron.public.inv_mupdate_override_non_boot (
    -- where this observation came from
    -- (foreign key into `inv_collection` table)
    inv_collection_id UUID NOT NULL,

    -- unique id for this sled (should be foreign keys into `sled` table, though
    -- it's conceivable a sled will report an id that we don't know about)
    sled_id UUID NOT NULL,

    -- unique id for this non-boot disk
    non_boot_zpool_id UUID NOT NULL,

    -- The full path to the mupdate override file.
    path TEXT NOT NULL,

    -- Whether the non-boot disk is in a valid state.
    is_valid BOOLEAN NOT NULL,

    -- A message attached to this disk.
    message TEXT NOT NULL,

    PRIMARY KEY (inv_collection_id, sled_id, non_boot_zpool_id)
);

CREATE TYPE IF NOT EXISTS omicron.public.zone_type AS ENUM (
  'boundary_ntp',
  'clickhouse',
  'clickhouse_keeper',
  'clickhouse_server',
  'cockroach_db',
  'crucible',
  'crucible_pantry',
  'external_dns',
  'internal_dns',
  'internal_ntp',
  'nexus',
  'oximeter'
);

CREATE TYPE IF NOT EXISTS omicron.public.inv_zone_image_source AS ENUM (
    'install_dataset',
    'artifact'
);

-- `zones` portion of an `OmicronSledConfig` observed from sled-agent
CREATE TABLE IF NOT EXISTS omicron.public.inv_omicron_sled_config_zone (
    -- where this observation came from
    inv_collection_id UUID NOT NULL,

    -- (foreign key into `inv_omicron_sled_config` table)
    sled_config_id UUID NOT NULL,

    -- unique id for this zone
    id UUID NOT NULL,
    zone_type omicron.public.zone_type NOT NULL,

    -- SocketAddr of the "primary" service for this zone
    -- (what this describes varies by zone type, but all zones have at least one
    -- service in them)
    primary_service_ip INET NOT NULL,
    primary_service_port INT4
        CHECK (primary_service_port BETWEEN 0 AND 65535)
        NOT NULL,

    -- The remaining properties may be NULL for different kinds of zones.  The
    -- specific constraints are not enforced at the database layer, basically
    -- because it's really complicated to do that and it's not obvious that it's
    -- worthwhile.

    -- Some zones have a second service.  Like the primary one, the meaning of
    -- this is zone-type-dependent.
    second_service_ip INET,
    second_service_port INT4
        CHECK (second_service_port IS NULL
        OR second_service_port BETWEEN 0 AND 65535),

    -- Zones may have an associated dataset.  They're currently always on a U.2.
    -- The only thing we need to identify it here is the name of the zpool that
    -- it's on.
    dataset_zpool_name TEXT,

    -- Zones with external IPs have an associated NIC and sockaddr for listening
    -- (first is a foreign key into `inv_omicron_sled_config_zone_nic`)
    nic_id UUID,

    -- Properties for internal DNS servers
    -- address attached to this zone from outside the sled's subnet
    dns_gz_address INET,
    dns_gz_address_index INT8,

    -- Properties for boundary NTP zones
    -- these define upstream servers we need to contact
    ntp_ntp_servers TEXT[],
    ntp_dns_servers INET[],
    ntp_domain TEXT,

    -- Properties specific to Nexus zones
    nexus_external_tls BOOLEAN,
    nexus_external_dns_servers INET ARRAY,

    -- Source NAT configuration (currently used for boundary NTP only)
    snat_ip INET,
    snat_first_port INT4
        CHECK (snat_first_port IS NULL OR snat_first_port BETWEEN 0 AND 65535),
    snat_last_port INT4
        CHECK (snat_last_port IS NULL OR snat_last_port BETWEEN 0 AND 65535),

    -- TODO: This is nullable for backwards compatibility.
    -- Eventually, that nullability should be removed.
    filesystem_pool UUID,

    -- zone image source
    image_source omicron.public.inv_zone_image_source NOT NULL,
    image_artifact_sha256 STRING(64),

    CONSTRAINT zone_image_source_artifact_hash_present CHECK (
        (image_source = 'artifact'
            AND image_artifact_sha256 IS NOT NULL)
        OR
        (image_source != 'artifact'
            AND image_artifact_sha256 IS NULL)
    ),

    PRIMARY KEY (inv_collection_id, sled_config_id, id)
);

CREATE INDEX IF NOT EXISTS inv_omicron_sled_config_zone_nic_id
    ON omicron.public.inv_omicron_sled_config_zone (nic_id)
    STORING (
        primary_service_ip,
        second_service_ip,
        snat_ip
    );

CREATE TABLE IF NOT EXISTS omicron.public.inv_omicron_sled_config_zone_nic (
    -- where this observation came from
    inv_collection_id UUID NOT NULL,

    sled_config_id UUID NOT NULL,
    id UUID NOT NULL,
    name TEXT NOT NULL,
    ip INET NOT NULL,
    mac INT8 NOT NULL,
    subnet INET NOT NULL,
    vni INT8 NOT NULL,
    is_primary BOOLEAN NOT NULL,
    slot INT2 NOT NULL,

    PRIMARY KEY (inv_collection_id, sled_config_id, id)
);

CREATE TABLE IF NOT EXISTS omicron.public.inv_omicron_sled_config_dataset (
    -- where this observation came from
    inv_collection_id UUID NOT NULL,

    -- foreign key into the `inv_omicron_sled_config` table
    sled_config_id UUID NOT NULL,
    id UUID NOT NULL,

    pool_id UUID NOT NULL,
    kind omicron.public.dataset_kind NOT NULL,
    -- Only valid if kind = zone
    zone_name TEXT,

    quota INT8,
    reservation INT8,
    compression TEXT NOT NULL,

    CONSTRAINT zone_name_for_zone_kind CHECK (
      (kind != 'zone') OR
      (kind = 'zone' AND zone_name IS NOT NULL)
    ),

    PRIMARY KEY (inv_collection_id, sled_config_id, id)
);

CREATE TABLE IF NOT EXISTS omicron.public.inv_omicron_sled_config_disk (
    -- where this observation came from
    inv_collection_id UUID NOT NULL,

    -- foreign key into the `inv_omicron_sled_config` table
    sled_config_id UUID NOT NULL,
    id UUID NOT NULL,

    vendor TEXT NOT NULL,
    serial TEXT NOT NULL,
    model TEXT NOT NULL,

    pool_id UUID NOT NULL,

    PRIMARY KEY (inv_collection_id, sled_config_id, id)
);

CREATE TABLE IF NOT EXISTS omicron.public.inv_clickhouse_keeper_membership (
    inv_collection_id UUID NOT NULL,
    queried_keeper_id INT8 NOT NULL,
    leader_committed_log_index INT8 NOT NULL,
    raft_config INT8[] NOT NULL,

    PRIMARY KEY (inv_collection_id, queried_keeper_id)
);

CREATE TABLE IF NOT EXISTS omicron.public.inv_cockroachdb_status (
    inv_collection_id UUID NOT NULL,
    node_id TEXT NOT NULL,
    ranges_underreplicated INT8,
    liveness_live_nodes INT8,

    PRIMARY KEY (inv_collection_id, node_id)
);

CREATE TABLE IF NOT EXISTS omicron.public.inv_ntp_timesync (
    inv_collection_id UUID NOT NULL,
    zone_id UUID NOT NULL,
    synced BOOL NOT NULL,

    PRIMARY KEY (inv_collection_id, zone_id)
);

/*
 * Various runtime configuration switches for reconfigurator
 *
 * Each configuration option is a single column in a row, and the whole row
 * of configurations is updated atomically. The latest `version` is the active
 * configuration.
 *
 * See https://github.com/oxidecomputer/omicron/issues/8253 for more details.
 */
CREATE TABLE IF NOT EXISTS omicron.public.reconfigurator_chicken_switches (
    -- Monotonically increasing version for all bp_targets
    version INT8 PRIMARY KEY,

    -- Enable the planner background task
    planner_enabled BOOL NOT NULL DEFAULT FALSE,

    -- The time at which the configuration for a version was set
    time_modified TIMESTAMPTZ NOT NULL
);

/*
 * System-level blueprints
 *
 * See RFD 457 and 459 for context.
 *
 * A blueprint describes a potential system configuration. The primary table is
 * the `blueprint` table, which stores only a small amount of metadata about the
 * blueprint. The bulk of the information is stored in the `bp_*` tables below,
 * each of which references back to `blueprint` by ID.
 *
 * `bp_target` describes the "target blueprints" of the system. Insertion must
 * follow a strict set of rules:
 *
 * * The first target blueprint must have version=1, and must have no parent
 *   blueprint.
 * * The Nth target blueprint must have version=N, and its parent blueprint must
 *   be the blueprint that was the target at version=N-1.
 *
 * The result is that the current target blueprint can always be found by
 * looking at the maximally-versioned row in `bp_target`, and there is a linear
 * history from that blueprint all the way back to the version=1 blueprint. We
 * will eventually prune old blueprint targets, so it will not always be
 * possible to view the entire history.
 *
 * `bp_omicron_zone` and `bp_omicron_zone_nic` are nearly identical to their
 * `inv_*` counterparts, and record the `OmicronZoneConfig`s for each sled.
 */

CREATE TYPE IF NOT EXISTS omicron.public.bp_zone_disposition AS ENUM (
    'in_service',
    'expunged'
);

CREATE TYPE IF NOT EXISTS omicron.public.bp_dataset_disposition AS ENUM (
    'in_service',
    'expunged'
);

CREATE TYPE IF NOT EXISTS omicron.public.bp_physical_disk_disposition AS ENUM (
    'in_service',
    'expunged'
);

-- list of all blueprints
CREATE TABLE IF NOT EXISTS omicron.public.blueprint (
    id UUID PRIMARY KEY,

    -- This is effectively a foreign key back to this table; however, it is
    -- allowed to be NULL: the initial blueprint has no parent. Additionally,
    -- it may be non-NULL but no longer reference a row in this table: once a
    -- child blueprint has been created from a parent, it's possible for the
    -- parent to be deleted. We do not NULL out this field on such a deletion,
    -- so we can always see that there had been a particular parent even if it's
    -- now gone.
    parent_blueprint_id UUID,

    -- These fields are for debugging only.
    time_created TIMESTAMPTZ NOT NULL,
    creator TEXT NOT NULL,
    comment TEXT NOT NULL,

    -- identifies the latest internal DNS version when blueprint planning began
    internal_dns_version INT8 NOT NULL,
    -- identifies the latest external DNS version when blueprint planning began
    external_dns_version INT8 NOT NULL,
    -- identifies the CockroachDB state fingerprint when blueprint planning began
    cockroachdb_fingerprint TEXT NOT NULL,

    -- CockroachDB settings managed by blueprints.
    --
    -- We use NULL in these columns to reflect that blueprint execution should
    -- not modify the option; we're able to do this because CockroachDB settings
    -- require the value to be the correct type and not NULL. There is no value
    -- that represents "please reset this setting to the default value"; that is
    -- represented by the presence of the default value in that field.
    --
    -- `cluster.preserve_downgrade_option`
    cockroachdb_setting_preserve_downgrade TEXT,

    -- The smallest value of the target_release table's generation field that's
    -- accepted by the blueprint.
    --
    -- For example, let's say that the current target release generation is 5.
    -- Then, when reconfigurator detects a MUPdate:
    --
    -- * the target release is ignored in favor of the install dataset
    -- * this field is set to 6
    --
    -- Once an operator sets a new target release, its generation will be 6 or
    -- higher. Reconfigurator will then know that it is back in charge of
    -- driving the system to the target release.
    --
    -- This is set to 1 by default in application code.
    target_release_minimum_generation INT8 NOT NULL
);

-- table describing both the current and historical target blueprints of the
-- system
CREATE TABLE IF NOT EXISTS omicron.public.bp_target (
    -- Monotonically increasing version for all bp_targets
    version INT8 PRIMARY KEY,

    -- Effectively a foreign key into the `blueprint` table, but may reference a
    -- blueprint that has been deleted (if this target is no longer the current
    -- target: the current target must not be deleted).
    blueprint_id UUID NOT NULL,

    -- Is this blueprint enabled?
    --
    -- Currently, we have no code that acts on this value; however, it exists as
    -- an escape hatch once we have automated blueprint planning and execution.
    -- An operator can set the current blueprint to disabled, which should stop
    -- planning and execution (presumably until a support case can address
    -- whatever issue the update system is causing).
    enabled BOOL NOT NULL,

    -- Timestamp for when this blueprint was made the current target
    time_made_target TIMESTAMPTZ NOT NULL
);

-- metadata associated with a single sled in a blueprint
CREATE TABLE IF NOT EXISTS omicron.public.bp_sled_metadata (
    -- foreign key into `blueprint` table
    blueprint_id UUID NOT NULL,

    sled_id UUID NOT NULL,
    sled_state omicron.public.sled_state NOT NULL,
    sled_agent_generation INT8 NOT NULL,
    -- NULL means do not remove any overrides
    remove_mupdate_override UUID,

    -- desired artifact hash for internal disk slots' boot partitions
    -- NULL is translated to
    -- `BlueprintHostPhase2DesiredContents::CurrentContents`
    host_phase_2_desired_slot_a STRING(64),
    host_phase_2_desired_slot_b STRING(64),

    PRIMARY KEY (blueprint_id, sled_id)
);

-- description of omicron physical disks specified in a blueprint.
CREATE TABLE IF NOT EXISTS omicron.public.bp_omicron_physical_disk  (
    -- foreign key into the `blueprint` table
    blueprint_id UUID NOT NULL,

    -- unique id for this sled (should be foreign keys into `sled` table, though
    -- it's conceivable a blueprint could refer to a sled that no longer exists,
    -- particularly if the blueprint is older than the current target)
    sled_id UUID NOT NULL,

    vendor TEXT NOT NULL,
    serial TEXT NOT NULL,
    model TEXT NOT NULL,

    id UUID NOT NULL,
    pool_id UUID NOT NULL,

    disposition omicron.public.bp_physical_disk_disposition NOT NULL,

     -- Specific properties of the `expunged` disposition
    disposition_expunged_as_of_generation INT,
    disposition_expunged_ready_for_cleanup BOOL NOT NULL,

    PRIMARY KEY (blueprint_id, id),

    CONSTRAINT expunged_disposition_properties CHECK (
      (disposition != 'expunged'
          AND disposition_expunged_as_of_generation IS NULL
          AND NOT disposition_expunged_ready_for_cleanup)
      OR
      (disposition = 'expunged'
          AND disposition_expunged_as_of_generation IS NOT NULL)
    )
);

-- description of an omicron dataset specified in a blueprint.
CREATE TABLE IF NOT EXISTS omicron.public.bp_omicron_dataset (
    -- foreign key into the `blueprint` table
    blueprint_id UUID NOT NULL,
    sled_id UUID NOT NULL,
    id UUID NOT NULL,

    -- Dataset disposition
    disposition omicron.public.bp_dataset_disposition NOT NULL,

    pool_id UUID NOT NULL,
    kind omicron.public.dataset_kind NOT NULL,
    -- Only valid if kind = zone
    zone_name TEXT,

    -- Only valid if kind = crucible
    ip INET,
    port INT4 CHECK (port BETWEEN 0 AND 65535),

    quota INT8,
    reservation INT8,
    compression TEXT NOT NULL,

    CONSTRAINT zone_name_for_zone_kind CHECK (
      (kind != 'zone') OR
      (kind = 'zone' AND zone_name IS NOT NULL)
    ),

    CONSTRAINT ip_and_port_set_for_crucible CHECK (
      (kind != 'crucible') OR
      (kind = 'crucible' AND ip IS NOT NULL and port IS NOT NULL)
    ),

    PRIMARY KEY (blueprint_id, id)
);

CREATE TYPE IF NOT EXISTS omicron.public.bp_zone_image_source AS ENUM (
    'install_dataset',
    'artifact'
);

-- description of omicron zones specified in a blueprint
CREATE TABLE IF NOT EXISTS omicron.public.bp_omicron_zone (
    -- foreign key into the `blueprint` table
    blueprint_id UUID NOT NULL,

    -- unique id for this sled (should be foreign keys into `sled` table, though
    -- it's conceivable a blueprint could refer to a sled that no longer exists,
    -- particularly if the blueprint is older than the current target)
    sled_id UUID NOT NULL,

    -- unique id for this zone
    id UUID NOT NULL,
    zone_type omicron.public.zone_type NOT NULL,

    -- SocketAddr of the "primary" service for this zone
    -- (what this describes varies by zone type, but all zones have at least one
    -- service in them)
    primary_service_ip INET NOT NULL,
    primary_service_port INT4
        CHECK (primary_service_port BETWEEN 0 AND 65535)
        NOT NULL,

    -- The remaining properties may be NULL for different kinds of zones.  The
    -- specific constraints are not enforced at the database layer, basically
    -- because it's really complicated to do that and it's not obvious that it's
    -- worthwhile.

    -- Some zones have a second service.  Like the primary one, the meaning of
    -- this is zone-type-dependent.
    second_service_ip INET,
    second_service_port INT4
        CHECK (second_service_port IS NULL
        OR second_service_port BETWEEN 0 AND 65535),

    -- Zones may have an associated dataset.  They're currently always on a U.2.
    -- The only thing we need to identify it here is the name of the zpool that
    -- it's on.
    dataset_zpool_name TEXT,

    -- Zones with external IPs have an associated NIC and sockaddr for listening
    -- (first is a foreign key into `bp_omicron_zone_nic`)
    bp_nic_id UUID,

    -- Properties for internal DNS servers
    -- address attached to this zone from outside the sled's subnet
    dns_gz_address INET,
    dns_gz_address_index INT8,

    -- Properties for boundary NTP zones
    -- these define upstream servers we need to contact
    ntp_ntp_servers TEXT[],
    ntp_dns_servers INET[],
    ntp_domain TEXT,

    -- Properties specific to Nexus zones
    nexus_external_tls BOOLEAN,
    nexus_external_dns_servers INET ARRAY,

    -- Source NAT configuration (currently used for boundary NTP only)
    snat_ip INET,
    snat_first_port INT4
        CHECK (snat_first_port IS NULL OR snat_first_port BETWEEN 0 AND 65535),
    snat_last_port INT4
        CHECK (snat_last_port IS NULL OR snat_last_port BETWEEN 0 AND 65535),

    -- For some zones, either primary_service_ip or second_service_ip (but not
    -- both!) is an external IP address. For such zones, this is the ID of that
    -- external IP. In general this is a foreign key into
    -- omicron.public.external_ip, though the row many not exist: if this
    -- blueprint is old, it's possible the IP has been deleted, and if this
    -- blueprint has not yet been realized, it's possible the IP hasn't been
    -- created yet.
    external_ip_id UUID,

    filesystem_pool UUID NOT NULL,

    -- Zone disposition
    disposition omicron.public.bp_zone_disposition NOT NULL,

    -- Specific properties of the `expunged` disposition
    disposition_expunged_as_of_generation INT,
    disposition_expunged_ready_for_cleanup BOOL NOT NULL,

    -- Blueprint zone image source
    image_source omicron.public.bp_zone_image_source NOT NULL,
    image_artifact_sha256 STRING(64),

    PRIMARY KEY (blueprint_id, id),

    CONSTRAINT expunged_disposition_properties CHECK (
        (disposition != 'expunged'
            AND disposition_expunged_as_of_generation IS NULL
            AND NOT disposition_expunged_ready_for_cleanup)
        OR
        (disposition = 'expunged'
            AND disposition_expunged_as_of_generation IS NOT NULL)
    ),

    CONSTRAINT zone_image_source_artifact_hash_present CHECK (
        (image_source = 'artifact'
            AND image_artifact_sha256 IS NOT NULL)
        OR
        (image_source != 'artifact'
            AND image_artifact_sha256 IS NULL)
    )
);

CREATE TABLE IF NOT EXISTS omicron.public.bp_omicron_zone_nic (
    blueprint_id UUID NOT NULL,
    id UUID NOT NULL,
    name TEXT NOT NULL,
    ip INET NOT NULL,
    mac INT8 NOT NULL,
    subnet INET NOT NULL,
    vni INT8 NOT NULL,
    is_primary BOOLEAN NOT NULL,
    slot INT2 NOT NULL,

    PRIMARY KEY (blueprint_id, id)
);

-- Blueprint information related to clickhouse cluster management
--
-- Rows for this table will only exist for deployments with an existing
-- `ClickhousePolicy` as part of the fleet `Policy`. In the limit, this will be
-- all deployments.
CREATE TABLE IF NOT EXISTS omicron.public.bp_clickhouse_cluster_config (
    -- Foreign key into the `blueprint` table
    blueprint_id UUID PRIMARY KEY,
    -- Generation number to track changes to the cluster state.
    -- Used as optimizitic concurrency control.
    generation INT8 NOT NULL,

    -- Clickhouse server and keeper ids can never be reused. We hand them out
    -- monotonically and keep track of the last one used here.
    max_used_server_id INT8 NOT NULL,
    max_used_keeper_id INT8 NOT NULL,

    -- Each clickhouse cluster has a unique name and secret value. These are set
    -- once and shared among all nodes for the lifetime of the fleet.
    cluster_name TEXT NOT NULL,
    cluster_secret TEXT NOT NULL,

    -- A recording of an inventory value that serves as a marker to inform the
    -- reconfigurator when a collection of a raft configuration is recent.
    highest_seen_keeper_leader_committed_log_index INT8 NOT NULL
);

-- Mapping of an Omicron zone ID to Clickhouse Keeper node ID in a specific
-- blueprint.
--
-- This can logically be considered a subtable of `bp_clickhouse_cluster_config`
CREATE TABLE IF NOT EXISTS omicron.public.bp_clickhouse_keeper_zone_id_to_node_id (
    -- Foreign key into the `blueprint` table
    blueprint_id UUID NOT NULL,

    omicron_zone_id UUID NOT NULL,
    keeper_id INT8 NOT NULL,

    PRIMARY KEY (blueprint_id, omicron_zone_id, keeper_id)
);

-- Mapping of an Omicron zone ID to Clickhouse Server node ID in a specific
-- blueprint.
--
-- This can logically be considered a subtable of `bp_clickhouse_cluster_config`
CREATE TABLE IF NOT EXISTS omicron.public.bp_clickhouse_server_zone_id_to_node_id (
    -- Foreign key into the `blueprint` table
    blueprint_id UUID NOT NULL,

    omicron_zone_id UUID NOT NULL,
    server_id INT8 NOT NULL,

    PRIMARY KEY (blueprint_id, omicron_zone_id, server_id)
);

-- Blueprint information related to which ClickHouse installation
-- oximeter is reading from.
CREATE TABLE IF NOT EXISTS omicron.public.bp_oximeter_read_policy (
    -- Foreign key into the `blueprint` table
    blueprint_id UUID PRIMARY KEY,

    -- Generation number.
    version INT8 NOT NULL,

    -- Which clickhouse installation should oximeter read from.
    oximeter_read_mode omicron.public.oximeter_read_mode NOT NULL
);

-- Blueprint information related to pending RoT bootloader upgrades.
CREATE TABLE IF NOT EXISTS omicron.public.bp_pending_mgs_update_rot_bootloader (
    -- Foreign key into the `blueprint` table
    blueprint_id UUID,
    -- identify of the device to be updated
    -- (foreign key into the `hw_baseboard_id` table)
    hw_baseboard_id UUID NOT NULL,
    -- location of this device according to MGS
    sp_type omicron.public.sp_type NOT NULL,
    sp_slot INT4 NOT NULL,
    -- artifact to be deployed to this device
    artifact_sha256 STRING(64) NOT NULL,
    artifact_version STRING(64) NOT NULL,

    -- RoT bootloader-specific details
    expected_stage0_version STRING NOT NULL,
    expected_stage0_next_version STRING, -- NULL means invalid (no version expected)

    PRIMARY KEY(blueprint_id, hw_baseboard_id)
);

-- Blueprint information related to pending SP upgrades.
CREATE TABLE IF NOT EXISTS omicron.public.bp_pending_mgs_update_sp (
    -- Foreign key into the `blueprint` table
    blueprint_id UUID,
    -- identify of the device to be updated
    -- (foreign key into the `hw_baseboard_id` table)
    hw_baseboard_id UUID NOT NULL,
    -- location of this device according to MGS
    sp_type omicron.public.sp_type NOT NULL,
    sp_slot INT4 NOT NULL,
    -- artifact to be deployed to this device
    artifact_sha256 STRING(64) NOT NULL,
    artifact_version STRING(64) NOT NULL,

    -- SP-specific details
    expected_active_version STRING NOT NULL,
    expected_inactive_version STRING, -- NULL means invalid (no version expected)

    PRIMARY KEY(blueprint_id, hw_baseboard_id)
);

-- Blueprint information related to pending RoT upgrades.
CREATE TABLE IF NOT EXISTS omicron.public.bp_pending_mgs_update_rot (
    -- Foreign key into the `blueprint` table
    blueprint_id UUID,
    -- identify of the device to be updated
    -- (foreign key into the `hw_baseboard_id` table)
    hw_baseboard_id UUID NOT NULL,
    -- location of this device according to MGS
    sp_type omicron.public.sp_type NOT NULL,
    sp_slot INT4 NOT NULL,
    -- artifact to be deployed to this device
    artifact_sha256 STRING(64) NOT NULL,
    artifact_version STRING(64) NOT NULL,

    -- RoT-specific details
    expected_active_slot omicron.public.hw_rot_slot NOT NULL,
    expected_active_version STRING NOT NULL,
    expected_inactive_version STRING, -- NULL means invalid (no version expected)
    expected_persistent_boot_preference omicron.public.hw_rot_slot NOT NULL,
    expected_pending_persistent_boot_preference omicron.public.hw_rot_slot,
    expected_transient_boot_preference omicron.public.hw_rot_slot,

    PRIMARY KEY(blueprint_id, hw_baseboard_id)
);

-- Mapping of Omicron zone ID to CockroachDB node ID. This isn't directly used
-- by the blueprint tables above, but is used by the more general Reconfigurator
-- system along with them (e.g., to decommission expunged CRDB nodes).
CREATE TABLE IF NOT EXISTS omicron.public.cockroachdb_zone_id_to_node_id (
    omicron_zone_id UUID NOT NULL UNIQUE,
    crdb_node_id TEXT NOT NULL UNIQUE,

    -- We require the pair to be unique, and also require each column to be
    -- unique: there should only be one entry for a given zone ID, one entry for
    -- a given node ID, and we need a unique requirement on the pair (via this
    -- primary key) to support `ON CONFLICT DO NOTHING` idempotent inserts.
    PRIMARY KEY (omicron_zone_id, crdb_node_id)
);

/*
 * List of debug datasets available for use (e.g., by support bundles).
 *
 * This is a Reconfigurator rendezvous table: it reflects resources that
 * Reconfigurator has ensured exist. It is always possible that a resource
 * chosen from this table could be deleted after it's selected, but any
 * non-deleted row in this table is guaranteed to have been created.
 */
CREATE TABLE IF NOT EXISTS omicron.public.rendezvous_debug_dataset (
    /* ID of the dataset in a blueprint */
    id UUID PRIMARY KEY,

    /* Time this dataset was added to the table */
    time_created TIMESTAMPTZ NOT NULL,

    /*
     * If not NULL, indicates this dataset has been expunged in a blueprint.
     * Multiple Nexus instances operate concurrently, and it's possible any
     * given Nexus is operating on an old blueprint. We need to avoid a Nexus
     * operating on an old blueprint from inserting a dataset that has already
     * been expunged and removed from this table by a later blueprint, so
     * instead of hard deleting, we tombstone rows via this column.
     *
     * Hard deletion of tombstoned datasets will require some care with respect
     * to the problem above. For now we keep tombstoned datasets around forever.
     */
    time_tombstoned TIMESTAMPTZ,

    /* ID of the zpool on which this dataset is placed */
    pool_id UUID NOT NULL,

    /*
     * ID of the target blueprint the Reconfigurator reconciliation RPW was
     * acting on when this row was created.
     *
     * In practice, this will often be the same blueprint ID in which this
     * dataset was added, but it's not guaranteed to be (it could be any
     * descendent blueprint in which this dataset is still in service).
     */
    blueprint_id_when_created UUID NOT NULL,

    /*
     * ID of the target blueprint the Reconfigurator reconciliation RPW was
     * acting on when this row was tombstoned.
     *
     * In practice, this will often be the same blueprint ID in which this
     * dataset was expunged, but it's not guaranteed to be (it could be any
     * descendent blueprint in which this dataset is expunged and not yet
     * pruned).
     */
    blueprint_id_when_tombstoned UUID,

    /*
     * Either both `*_tombstoned` columns should be set (if this row has been
     * tombstoned) or neither should (if it has not).
     */
    CONSTRAINT tombstoned_consistency CHECK (
        (time_tombstoned IS NULL
            AND blueprint_id_when_tombstoned IS NULL)
        OR
        (time_tombstoned IS NOT NULL
            AND blueprint_id_when_tombstoned IS NOT NULL)
    )
);

/* Add an index which lets us find usable debug datasets */
CREATE INDEX IF NOT EXISTS lookup_usable_rendezvous_debug_dataset
    ON omicron.public.rendezvous_debug_dataset (id)
    WHERE time_tombstoned IS NULL;

/*******************************************************************/

/*
 * The `sled_instance` view's definition needs to be modified in a separate
 * transaction from the transaction that created it.
 */

COMMIT;
BEGIN;

-- Describes what happens when
-- (for affinity groups) instance cannot be co-located, or
-- (for anti-affinity groups) instance must be co-located, or
CREATE TYPE IF NOT EXISTS omicron.public.affinity_policy AS ENUM (
    -- If the affinity request cannot be satisfied, fail.
    'fail',

    -- If the affinity request cannot be satisfied, allow it anyway.
    'allow'
);

-- Determines what "co-location" means for instances within an affinity
-- or anti-affinity group.
CREATE TYPE IF NOT EXISTS omicron.public.failure_domain AS ENUM (
    -- Instances are co-located if they are on the same sled.
    'sled'
);

-- Describes a grouping of related instances that should be co-located.
CREATE TABLE IF NOT EXISTS omicron.public.affinity_group (
    id UUID PRIMARY KEY,
    name STRING(63) NOT NULL,
    description STRING(512) NOT NULL,
    time_created TIMESTAMPTZ NOT NULL,
    time_modified TIMESTAMPTZ NOT NULL,
    time_deleted TIMESTAMPTZ,
    -- Affinity groups are contained within projects
    project_id UUID NOT NULL,
    policy omicron.public.affinity_policy NOT NULL,
    failure_domain omicron.public.failure_domain NOT NULL
);

-- Names for affinity groups within a project should be unique
CREATE UNIQUE INDEX IF NOT EXISTS lookup_affinity_group_by_project ON omicron.public.affinity_group (
    project_id,
    name
) WHERE
    time_deleted IS NULL;

-- Describes an instance's membership within an affinity group
CREATE TABLE IF NOT EXISTS omicron.public.affinity_group_instance_membership (
    group_id UUID NOT NULL,
    instance_id UUID NOT NULL,

    PRIMARY KEY (group_id, instance_id)
);

-- We need to look up all memberships of an instance so we can revoke these
-- memberships efficiently when instances are deleted.
CREATE INDEX IF NOT EXISTS lookup_affinity_group_instance_membership_by_instance ON omicron.public.affinity_group_instance_membership (
    instance_id
);

-- Describes a collection of instances that should not be co-located.
CREATE TABLE IF NOT EXISTS omicron.public.anti_affinity_group (
    id UUID PRIMARY KEY,
    name STRING(63) NOT NULL,
    description STRING(512) NOT NULL,
    time_created TIMESTAMPTZ NOT NULL,
    time_modified TIMESTAMPTZ NOT NULL,
    time_deleted TIMESTAMPTZ,
    -- Anti-Affinity groups are contained within projects
    project_id UUID NOT NULL,
    policy omicron.public.affinity_policy NOT NULL,
    failure_domain omicron.public.failure_domain NOT NULL
);

-- Names for anti-affinity groups within a project should be unique
CREATE UNIQUE INDEX IF NOT EXISTS lookup_anti_affinity_group_by_project ON omicron.public.anti_affinity_group (
    project_id,
    name
) WHERE
    time_deleted IS NULL;

-- Describes an instance's membership within an anti-affinity group
CREATE TABLE IF NOT EXISTS omicron.public.anti_affinity_group_instance_membership (
    group_id UUID NOT NULL,
    instance_id UUID NOT NULL,

    PRIMARY KEY (group_id, instance_id)
);

-- We need to look up all memberships of an instance so we can revoke these
-- memberships efficiently when instances are deleted.
CREATE INDEX IF NOT EXISTS lookup_anti_affinity_group_instance_membership_by_instance ON omicron.public.anti_affinity_group_instance_membership (
    instance_id
);

-- Per-VMM state.
CREATE TABLE IF NOT EXISTS omicron.public.vmm (
    id UUID PRIMARY KEY,
    time_created TIMESTAMPTZ NOT NULL,
    time_deleted TIMESTAMPTZ,
    instance_id UUID NOT NULL,
    time_state_updated TIMESTAMPTZ NOT NULL,
    state_generation INT NOT NULL,
    sled_id UUID NOT NULL,
    propolis_ip INET NOT NULL,
    propolis_port INT4 NOT NULL CHECK (propolis_port BETWEEN 0 AND 65535) DEFAULT 12400,
    state omicron.public.vmm_state NOT NULL
);

CREATE INDEX IF NOT EXISTS lookup_vmms_by_sled_id ON omicron.public.vmm (
    sled_id
) WHERE time_deleted IS NULL;

/*
 * A special view of an instance provided to operators for insights into what's
 * running on a sled.
 *
 * This view replaces the placeholder `sled_instance` view defined above. Any
 * columns in the placeholder must appear in the replacement in the same order
 * and with the same types they had in the placeholder.
 */

CREATE OR REPLACE VIEW omicron.public.sled_instance
AS SELECT
   instance.id,
   instance.name,
   silo.name as silo_name,
   project.name as project_name,
   vmm.sled_id as active_sled_id,
   instance.time_created,
   instance.time_modified,
   instance.migration_id,
   instance.ncpus,
   instance.memory,
   vmm.state
FROM
    omicron.public.instance AS instance
    JOIN omicron.public.project AS project ON
            instance.project_id = project.id
    JOIN omicron.public.silo AS silo ON
            project.silo_id = silo.id
    JOIN omicron.public.vmm AS vmm ON
            instance.active_propolis_id = vmm.id
WHERE
    instance.time_deleted IS NULL AND vmm.time_deleted IS NULL;

CREATE SEQUENCE IF NOT EXISTS omicron.public.ipv4_nat_version START 1 INCREMENT 1;

CREATE TABLE IF NOT EXISTS omicron.public.ipv4_nat_entry (
    id UUID PRIMARY KEY DEFAULT gen_random_uuid(),
    external_address INET NOT NULL,
    first_port INT4 NOT NULL,
    last_port INT4 NOT NULL,
    sled_address INET NOT NULL,
    vni INT4 NOT NULL,
    mac INT8 NOT NULL,
    version_added INT8 NOT NULL DEFAULT nextval('omicron.public.ipv4_nat_version'),
    version_removed INT8,
    time_created TIMESTAMPTZ NOT NULL DEFAULT now(),
    time_deleted TIMESTAMPTZ
);

CREATE UNIQUE INDEX IF NOT EXISTS ipv4_nat_version_added ON omicron.public.ipv4_nat_entry (
    version_added
)
STORING (
    external_address,
    first_port,
    last_port,
    sled_address,
    vni,
    mac,
    time_created,
    time_deleted
);

CREATE UNIQUE INDEX IF NOT EXISTS overlapping_ipv4_nat_entry ON omicron.public.ipv4_nat_entry (
    external_address,
    first_port,
    last_port
) WHERE time_deleted IS NULL;

CREATE INDEX IF NOT EXISTS ipv4_nat_lookup ON omicron.public.ipv4_nat_entry (external_address, first_port, last_port, sled_address, vni, mac);

CREATE UNIQUE INDEX IF NOT EXISTS ipv4_nat_version_removed ON omicron.public.ipv4_nat_entry (
    version_removed
)
STORING (
    external_address,
    first_port,
    last_port,
    sled_address,
    vni,
    mac,
    time_created,
    time_deleted
);

CREATE TYPE IF NOT EXISTS omicron.public.bfd_mode AS ENUM (
    'single_hop',
    'multi_hop'
);

CREATE TABLE IF NOT EXISTS omicron.public.bfd_session (
    id UUID PRIMARY KEY,
    local INET,
    remote INET NOT NULL,
    detection_threshold INT8 NOT NULL,
    required_rx INT8 NOT NULL,
    switch TEXT NOT NULL,
    mode  omicron.public.bfd_mode,

    time_created TIMESTAMPTZ NOT NULL,
    time_modified TIMESTAMPTZ NOT NULL,
    time_deleted TIMESTAMPTZ
);

CREATE UNIQUE INDEX IF NOT EXISTS lookup_bfd_session ON omicron.public.bfd_session (
    remote,
    switch
) WHERE time_deleted IS NULL;

CREATE INDEX IF NOT EXISTS ipv4_nat_lookup_by_vni ON omicron.public.ipv4_nat_entry (
  vni
)
STORING (
  external_address,
  first_port,
  last_port,
  sled_address,
  mac,
  version_added,
  version_removed,
  time_created,
  time_deleted
);

/*
 * A view of the ipv4 nat change history
 * used to summarize changes for external viewing
 */
CREATE VIEW IF NOT EXISTS omicron.public.ipv4_nat_changes
AS
-- Subquery:
-- We need to be able to order partial changesets. ORDER BY on separate columns
-- will not accomplish this, so we'll do this by interleaving version_added
-- and version_removed (version_removed taking priority if NOT NULL) and then sorting
-- on the appropriate version numbers at call time.
WITH interleaved_versions AS (
  -- fetch all active NAT entries (entries that have not been soft deleted)
  SELECT
    external_address,
    first_port,
    last_port,
    sled_address,
    vni,
    mac,
    -- rename version_added to version
    version_added AS version,
    -- create a new virtual column, boolean value representing whether or not
    -- the record has been soft deleted
    (version_removed IS NOT NULL) as deleted
  FROM omicron.public.ipv4_nat_entry
  WHERE version_removed IS NULL

  -- combine the datasets, unifying the version_added and version_removed
  -- columns to a single `version` column so we can interleave and sort the entries
  UNION

  -- fetch all inactive NAT entries (entries that have been soft deleted)
  SELECT
    external_address,
    first_port,
    last_port,
    sled_address,
    vni,
    mac,
    -- rename version_removed to version
    version_removed AS version,
    -- create a new virtual column, boolean value representing whether or not
    -- the record has been soft deleted
    (version_removed IS NOT NULL) as deleted
  FROM omicron.public.ipv4_nat_entry
  WHERE version_removed IS NOT NULL
)
-- this is our new "table"
-- here we select the columns from the subquery defined above
SELECT
  external_address,
  first_port,
  last_port,
  sled_address,
  vni,
  mac,
  version,
  deleted
FROM interleaved_versions;

CREATE TABLE IF NOT EXISTS omicron.public.probe (
    id UUID NOT NULL PRIMARY KEY,
    name STRING(63) NOT NULL,
    description STRING(512) NOT NULL,
    time_created TIMESTAMPTZ NOT NULL,
    time_modified TIMESTAMPTZ NOT NULL,
    time_deleted TIMESTAMPTZ,
    project_id UUID NOT NULL,
    sled UUID NOT NULL
);

CREATE UNIQUE INDEX IF NOT EXISTS lookup_probe_by_name ON omicron.public.probe (
    name
) WHERE
    time_deleted IS NULL;

CREATE TYPE IF NOT EXISTS omicron.public.upstairs_repair_notification_type AS ENUM (
  'started',
  'succeeded',
  'failed'
);

CREATE TYPE IF NOT EXISTS omicron.public.upstairs_repair_type AS ENUM (
  'live',
  'reconciliation'
);

CREATE TABLE IF NOT EXISTS omicron.public.upstairs_repair_notification (
    time TIMESTAMPTZ NOT NULL,

    repair_id UUID NOT NULL,
    repair_type omicron.public.upstairs_repair_type NOT NULL,

    upstairs_id UUID NOT NULL,
    session_id UUID NOT NULL,

    region_id UUID NOT NULL,
    target_ip INET NOT NULL,
    target_port INT4 CHECK (target_port BETWEEN 0 AND 65535) NOT NULL,

    notification_type omicron.public.upstairs_repair_notification_type NOT NULL,

    /*
     * A repair is uniquely identified by the four UUIDs here, and a
     * notification is uniquely identified by its type.
     */
    PRIMARY KEY (repair_id, upstairs_id, session_id, region_id, notification_type)
);

CREATE TABLE IF NOT EXISTS omicron.public.upstairs_repair_progress (
    repair_id UUID NOT NULL,
    time TIMESTAMPTZ NOT NULL,
    current_item INT8 NOT NULL,
    total_items INT8 NOT NULL,

    PRIMARY KEY (repair_id, time, current_item, total_items)
);

CREATE TYPE IF NOT EXISTS omicron.public.downstairs_client_stop_request_reason_type AS ENUM (
  'replacing',
  'disabled',
  'failed_reconcile',
  'io_error',
  'bad_negotiation_order',
  'incompatible',
  'failed_live_repair',
  'too_many_outstanding_jobs',
  'deactivated'
);

CREATE TABLE IF NOT EXISTS omicron.public.downstairs_client_stop_request_notification (
    time TIMESTAMPTZ NOT NULL,
    upstairs_id UUID NOT NULL,
    downstairs_id UUID NOT NULL,
    reason omicron.public.downstairs_client_stop_request_reason_type NOT NULL,

    PRIMARY KEY (time, upstairs_id, downstairs_id, reason)
);

CREATE TYPE IF NOT EXISTS omicron.public.downstairs_client_stopped_reason_type AS ENUM (
  'connection_timeout',
  'connection_failed',
  'timeout',
  'write_failed',
  'read_failed',
  'requested_stop',
  'finished',
  'queue_closed',
  'receive_task_cancelled'
);

CREATE TABLE IF NOT EXISTS omicron.public.downstairs_client_stopped_notification (
    time TIMESTAMPTZ NOT NULL,
    upstairs_id UUID NOT NULL,
    downstairs_id UUID NOT NULL,
    reason omicron.public.downstairs_client_stopped_reason_type NOT NULL,

    PRIMARY KEY (time, upstairs_id, downstairs_id, reason)
);

CREATE INDEX IF NOT EXISTS rack_initialized ON omicron.public.rack (initialized);

-- table for tracking bootstore configuration changes over time
-- this makes reconciliation easier and also gives us a visible history of changes
CREATE TABLE IF NOT EXISTS omicron.public.bootstore_config (
    key TEXT NOT NULL,
    generation INT8 NOT NULL,
    PRIMARY KEY (key, generation),
    data JSONB NOT NULL,
    time_created TIMESTAMPTZ NOT NULL,
    time_deleted TIMESTAMPTZ
);

CREATE INDEX IF NOT EXISTS address_lot_names ON omicron.public.address_lot(name);

CREATE VIEW IF NOT EXISTS omicron.public.bgp_peer_view
AS
SELECT
 sp.switch_location,
 sp.port_name,
 bpc.addr,
 bpc.hold_time,
 bpc.idle_hold_time,
 bpc.delay_open,
 bpc.connect_retry,
 bpc.keepalive,
 bpc.remote_asn,
 bpc.min_ttl,
 bpc.md5_auth_key,
 bpc.multi_exit_discriminator,
 bpc.local_pref,
 bpc.enforce_first_as,
 bpc.vlan_id,
 bc.asn
FROM omicron.public.switch_port sp
JOIN omicron.public.switch_port_settings_bgp_peer_config bpc
ON sp.port_settings_id = bpc.port_settings_id
JOIN omicron.public.bgp_config bc ON bc.id = bpc.bgp_config_id;

CREATE INDEX IF NOT EXISTS switch_port_id_and_name
ON omicron.public.switch_port (port_settings_id, port_name) STORING (switch_location);

CREATE INDEX IF NOT EXISTS switch_port_name ON omicron.public.switch_port (port_name);

CREATE INDEX IF NOT EXISTS network_interface_by_parent
ON omicron.public.network_interface (parent_id)
STORING (name, kind, vpc_id, subnet_id, mac, ip, slot);

CREATE INDEX IF NOT EXISTS sled_by_policy_and_state
ON omicron.public.sled (sled_policy, sled_state, id) STORING (ip);

CREATE INDEX IF NOT EXISTS active_vmm
ON omicron.public.vmm (time_deleted, sled_id, instance_id);

CREATE INDEX IF NOT EXISTS v2p_mapping_details
ON omicron.public.network_interface (
  time_deleted, kind, subnet_id, vpc_id, parent_id
) STORING (mac, ip);

CREATE INDEX IF NOT EXISTS sled_by_policy
ON omicron.public.sled (sled_policy) STORING (ip, sled_state);

CREATE INDEX IF NOT EXISTS vmm_by_instance_id
ON omicron.public.vmm (instance_id) STORING (sled_id);

CREATE TYPE IF NOT EXISTS omicron.public.region_replacement_state AS ENUM (
  'requested',
  'allocating',
  'running',
  'driving',
  'replacement_done',
  'completing',
  'complete'
);

CREATE TABLE IF NOT EXISTS omicron.public.region_replacement (
    /* unique ID for this region replacement */
    id UUID PRIMARY KEY,

    request_time TIMESTAMPTZ NOT NULL,

    old_region_id UUID NOT NULL,

    volume_id UUID NOT NULL,

    old_region_volume_id UUID,

    new_region_id UUID,

    replacement_state omicron.public.region_replacement_state NOT NULL,

    operating_saga_id UUID
);

CREATE INDEX IF NOT EXISTS lookup_region_replacement_by_state on omicron.public.region_replacement (replacement_state);

CREATE TABLE IF NOT EXISTS omicron.public.volume_repair (
    volume_id UUID PRIMARY KEY,
    repair_id UUID NOT NULL
);

CREATE INDEX IF NOT EXISTS lookup_volume_repair_by_repair_id on omicron.public.volume_repair (
    repair_id
);

CREATE TYPE IF NOT EXISTS omicron.public.region_replacement_step_type AS ENUM (
  'propolis',
  'pantry'
);

CREATE TABLE IF NOT EXISTS omicron.public.region_replacement_step (
    replacement_id UUID NOT NULL,

    step_time TIMESTAMPTZ NOT NULL,

    step_type omicron.public.region_replacement_step_type NOT NULL,

    step_associated_instance_id UUID,
    step_associated_vmm_id UUID,

    step_associated_pantry_ip INET,
    step_associated_pantry_port INT4 CHECK (step_associated_pantry_port BETWEEN 0 AND 65535),
    step_associated_pantry_job_id UUID,

    PRIMARY KEY (replacement_id, step_time, step_type)
);

CREATE INDEX IF NOT EXISTS step_time_order on omicron.public.region_replacement_step (step_time);

CREATE INDEX IF NOT EXISTS search_for_repair_notifications ON omicron.public.upstairs_repair_notification (region_id, notification_type);

CREATE INDEX IF NOT EXISTS lookup_any_disk_by_volume_id ON omicron.public.disk (
    volume_id
);

CREATE TYPE IF NOT EXISTS omicron.public.region_snapshot_replacement_state AS ENUM (
  'requested',
  'allocating',
  'replacement_done',
  'deleting_old_volume',
  'running',
  'complete',
  'completing'
);

CREATE TYPE IF NOT EXISTS omicron.public.read_only_target_replacement_type AS ENUM (
  'region_snapshot',
  'read_only_region'
);

CREATE TABLE IF NOT EXISTS omicron.public.region_snapshot_replacement (
    id UUID PRIMARY KEY,

    request_time TIMESTAMPTZ NOT NULL,

    old_dataset_id UUID,
    old_region_id UUID NOT NULL,
    old_snapshot_id UUID,

    old_snapshot_volume_id UUID,

    new_region_id UUID,

    replacement_state omicron.public.region_snapshot_replacement_state NOT NULL,

    operating_saga_id UUID,

    new_region_volume_id UUID,

    replacement_type omicron.public.read_only_target_replacement_type NOT NULL,

    CONSTRAINT proper_replacement_fields CHECK (
      (
       (replacement_type = 'region_snapshot') AND
       ((old_dataset_id IS NOT NULL) AND (old_snapshot_id IS NOT NULL))
      ) OR (
       (replacement_type = 'read_only_region') AND
       ((old_dataset_id IS NULL) AND (old_snapshot_id IS NULL))
      )
    )
);

CREATE INDEX IF NOT EXISTS lookup_region_snapshot_replacement_by_state
ON omicron.public.region_snapshot_replacement (replacement_state);

CREATE TYPE IF NOT EXISTS omicron.public.region_snapshot_replacement_step_state AS ENUM (
  'requested',
  'running',
  'complete',
  'volume_deleted'
);

CREATE TABLE IF NOT EXISTS omicron.public.region_snapshot_replacement_step (
    id UUID PRIMARY KEY,

    request_id UUID NOT NULL,

    request_time TIMESTAMPTZ NOT NULL,

    volume_id UUID NOT NULL,

    old_snapshot_volume_id UUID,

    replacement_state omicron.public.region_snapshot_replacement_step_state NOT NULL,

    operating_saga_id UUID
);

CREATE INDEX IF NOT EXISTS lookup_region_snapshot_replacement_step_by_state
    on omicron.public.region_snapshot_replacement_step (replacement_state);

CREATE INDEX IF NOT EXISTS lookup_region_snapshot_replacement_step_by_old_volume_id
    on omicron.public.region_snapshot_replacement_step (old_snapshot_volume_id);

/*
 * Metadata for the schema itself. This version number isn't great, as there's
 * nothing to ensure it gets bumped when it should be, but it's a start.
 */
CREATE TABLE IF NOT EXISTS omicron.public.db_metadata (
    -- There should only be one row of this table for the whole DB.
    -- It's a little goofy, but filter on "singleton = true" before querying
    -- or applying updates, and you'll access the singleton row.
    --
    -- We also add a constraint on this table to ensure it's not possible to
    -- access the version of this table with "singleton = false".
    singleton BOOL NOT NULL PRIMARY KEY,
    time_created TIMESTAMPTZ NOT NULL,
    time_modified TIMESTAMPTZ NOT NULL,
    -- Semver representation of the DB version
    version STRING(64) NOT NULL,

    -- (Optional) Semver representation of the DB version to which we're upgrading
    target_version STRING(64),

    CHECK (singleton = true)
);

-- An allowlist of IP addresses that can make requests to user-facing services.
CREATE TABLE IF NOT EXISTS omicron.public.allow_list (
    id UUID PRIMARY KEY,
    time_created TIMESTAMPTZ NOT NULL,
    time_modified TIMESTAMPTZ NOT NULL,
    -- A nullable list of allowed source IPs.
    --
    -- NULL is used to indicate _any_ source IP is allowed. A _non-empty_ list
    -- represents an explicit allow list of IPs or IP subnets. Note that the
    -- list itself may never be empty.
    allowed_ips INET[] CHECK (array_length(allowed_ips, 1) > 0)
);

-- Insert default allowlist, allowing all traffic.
-- See `schema/crdb/insert-default-allowlist/up.sql` for details.
INSERT INTO omicron.public.allow_list (id, time_created, time_modified, allowed_ips)
VALUES (
    '001de000-a110-4000-8000-000000000000',
    NOW(),
    NOW(),
    NULL
)
ON CONFLICT (id)
DO NOTHING;

CREATE TYPE IF NOT EXISTS omicron.public.migration_state AS ENUM (
  'pending',
  'in_progress',
  'failed',
  'completed'
);

-- A table of the states of current migrations.
CREATE TABLE IF NOT EXISTS omicron.public.migration (
    id UUID PRIMARY KEY,

    /* The ID of the instance that was migrated */
    instance_id UUID NOT NULL,

    /* The time this migration record was created. */
    time_created TIMESTAMPTZ NOT NULL,

    /* The time this migration record was deleted. */
    time_deleted TIMESTAMPTZ,

    /* Note that there's no `time_modified/time_updated` timestamp for migration
     * records. This is because we track updated time separately for the source
     * and target sides of the migration, using separate `time_source_updated`
     * and time_target_updated` columns.
    */

    /* The state of the migration source */
    source_state omicron.public.migration_state NOT NULL,

    /* The ID of the migration source Propolis */
    source_propolis_id UUID NOT NULL,

    /* Generation number owned and incremented by the source sled-agent */
    source_gen INT8 NOT NULL DEFAULT 1,

    /* Timestamp of when the source field was last updated.
     *
     * This is provided by the sled-agent when publishing a migration state
     * update.
     */
    time_source_updated TIMESTAMPTZ,

    /* The state of the migration target */
    target_state omicron.public.migration_state NOT NULL,

    /* The ID of the migration target Propolis */
    target_propolis_id UUID NOT NULL,

    /* Generation number owned and incremented by the target sled-agent */
    target_gen INT8 NOT NULL DEFAULT 1,

    /* Timestamp of when the source field was last updated.
     *
     * This is provided by the sled-agent when publishing a migration state
     * update.
     */
    time_target_updated TIMESTAMPTZ
);

/* Lookup migrations by instance ID */
CREATE INDEX IF NOT EXISTS lookup_migrations_by_instance_id ON omicron.public.migration (
    instance_id
);

/* Migrations by time created.
 *
 * Currently, this is only used by OMDB for ordering the `omdb migration list`
 * output, but it may be used by other UIs in the future...
*/
CREATE INDEX IF NOT EXISTS migrations_by_time_created ON omicron.public.migration (
    time_created
);

/* Lookup region snapshot by snapshot id */
CREATE INDEX IF NOT EXISTS lookup_region_snapshot_by_snapshot_id on omicron.public.region_snapshot (
    snapshot_id
);

CREATE INDEX IF NOT EXISTS lookup_bgp_config_by_bgp_announce_set_id ON omicron.public.bgp_config (
    bgp_announce_set_id
) WHERE
    time_deleted IS NULL;

CREATE TYPE IF NOT EXISTS omicron.public.volume_resource_usage_type AS ENUM (
  'read_only_region',
  'region_snapshot'
);

/*
 * This table records when a Volume makes use of a read-only resource. When
 * there are no more entries for a particular read-only resource, then that
 * resource can be garbage collected.
 */
CREATE TABLE IF NOT EXISTS omicron.public.volume_resource_usage (
    usage_id UUID NOT NULL,

    volume_id UUID NOT NULL,

    usage_type omicron.public.volume_resource_usage_type NOT NULL,

    /*
     * This column contains a non-NULL value when the usage type is read_only
     * region
     */
    region_id UUID,

    /*
     * These columns contain non-NULL values when the usage type is region
     * snapshot
     */
    region_snapshot_dataset_id UUID,
    region_snapshot_region_id UUID,
    region_snapshot_snapshot_id UUID,

    PRIMARY KEY (usage_id),

    CONSTRAINT exactly_one_usage_source CHECK (
     (
      (usage_type = 'read_only_region') AND
      (region_id IS NOT NULL) AND
      (
       region_snapshot_dataset_id IS NULL AND
       region_snapshot_region_id IS NULL AND
       region_snapshot_snapshot_id IS NULL
      )
     )
    OR
     (
      (usage_type = 'region_snapshot') AND
      (region_id IS NULL) AND
      (
       region_snapshot_dataset_id IS NOT NULL AND
       region_snapshot_region_id IS NOT NULL AND
       region_snapshot_snapshot_id IS NOT NULL
      )
     )
    )
);

CREATE INDEX IF NOT EXISTS lookup_volume_resource_usage_by_region on omicron.public.volume_resource_usage (
    region_id
);

CREATE INDEX IF NOT EXISTS lookup_volume_resource_usage_by_snapshot on omicron.public.volume_resource_usage (
    region_snapshot_dataset_id, region_snapshot_region_id, region_snapshot_snapshot_id
);

CREATE UNIQUE INDEX IF NOT EXISTS one_record_per_volume_resource_usage on omicron.public.volume_resource_usage (
    volume_id,
    usage_type,
    region_id,
    region_snapshot_dataset_id,
    region_snapshot_region_id,
    region_snapshot_snapshot_id
);

/*
 * Alerts
 */


/*
 * Alert webhook receivers, receiver secrets, and receiver subscriptions.
 */

CREATE TABLE IF NOT EXISTS omicron.public.alert_receiver (
    /* Identity metadata (resource) */
    id UUID PRIMARY KEY,
    name STRING(63) NOT NULL,
    description STRING(512) NOT NULL,
    time_created TIMESTAMPTZ NOT NULL,
    time_modified TIMESTAMPTZ NOT NULL,
    time_deleted TIMESTAMPTZ,
    -- Child resource generation for secrets.
    secret_gen INT NOT NULL,

    -- Child resource generation for subscriptions. This is separate from
    -- `secret_gen`, as updating secrets and updating subscriptions are separate
    -- operations which don't conflict with each other.
    subscription_gen INT NOT NULL,
    -- URL of the endpoint webhooks are delivered to.
    endpoint STRING(512) NOT NULL
);

CREATE UNIQUE INDEX IF NOT EXISTS lookup_alert_rx_by_id
ON omicron.public.alert_receiver (id)
WHERE
    time_deleted IS NULL;

CREATE UNIQUE INDEX IF NOT EXISTS lookup_alert_rx_by_name
ON omicron.public.alert_receiver (
    name
) WHERE
    time_deleted IS NULL;

CREATE TABLE IF NOT EXISTS omicron.public.webhook_secret (
    -- ID of this secret.
    id UUID PRIMARY KEY,
    time_created TIMESTAMPTZ NOT NULL,
    -- N.B. that this will always be equal to `time_created` for secrets, as
    -- they are never modified once created.
    time_modified TIMESTAMPTZ NOT NULL,
    time_deleted TIMESTAMPTZ,
    -- UUID of the webhook receiver (foreign key into
    -- `omicron.public.webhook_rx`)
    rx_id UUID NOT NULL,
    -- Secret value.
    secret STRING(512) NOT NULL
);

CREATE INDEX IF NOT EXISTS lookup_webhook_secrets_by_rx
ON omicron.public.webhook_secret (
    rx_id
) WHERE
    time_deleted IS NULL;

-- Alert classes.
--
-- When creating new alert classes, be sure to add them here!
CREATE TYPE IF NOT EXISTS omicron.public.alert_class AS ENUM (
    -- Liveness probes, which are technically not real alerts, but, you know...
    'probe',
    -- Test classes used to test globbing.
    --
    -- These are not publicly exposed.
    'test.foo',
    'test.foo.bar',
    'test.foo.baz',
    'test.quux.bar',
    'test.quux.bar.baz'
    -- Add new alert classes here!
);

-- The set of alert class filters (either alert class names or alert class glob
-- patterns) associated with a alert receiver.
--
-- This is used when creating entries in the alert_subscription table to
-- indicate that a alert receiver is interested in a given event class.
CREATE TABLE IF NOT EXISTS omicron.public.alert_glob (
    -- UUID of the alert receiver (foreign key into
    -- `omicron.public.alert_receiver`)
    rx_id UUID NOT NULL,
    -- An event class glob to which this receiver is subscribed.
    glob STRING(512) NOT NULL,
    -- Regex used when evaluating this filter against concrete alert classes.
    regex STRING(512) NOT NULL,
    time_created TIMESTAMPTZ NOT NULL,
    -- The database schema version at which this glob was last expanded.
    --
    -- This is used to detect when a glob must be re-processed to generate exact
    -- subscriptions on schema changes.
    --
    -- If this is NULL, no exact subscriptions have been generated for this glob
    -- yet (i.e. it was just created)
    schema_version STRING(64),

    PRIMARY KEY (rx_id, glob)
);

-- Look up all event class globs for an alert receiver.
CREATE INDEX IF NOT EXISTS lookup_alert_globs_for_rx
ON omicron.public.alert_glob (
    rx_id
);

CREATE INDEX IF NOT EXISTS lookup_alert_globs_by_schema_version
ON omicron.public.alert_glob (schema_version);

CREATE TABLE IF NOT EXISTS omicron.public.alert_subscription (
    -- UUID of the alert receiver (foreign key into
    -- `omicron.public.alert_receiver`)
    rx_id UUID NOT NULL,
    -- An alert class to which the receiver is subscribed.
    alert_class omicron.public.alert_class NOT NULL,
    -- If this subscription is a concrete instantiation of a glob pattern, the
    -- value of the glob that created it (and, a foreign key into
    -- `webhook_rx_event_glob`). If the receiver is subscribed to this exact
    -- event class, then this is NULL.
    --
    -- This is used when deleting a glob subscription, as it is necessary to
    -- delete any concrete subscriptions to individual event classes matching
    -- that glob.
    glob STRING(512),

    time_created TIMESTAMPTZ NOT NULL,

    PRIMARY KEY (rx_id, alert_class)
);

-- Look up all receivers subscribed to an alert class. This is used by
-- the dispatcher to determine who is interested in a particular event.
CREATE INDEX IF NOT EXISTS lookup_alert_rxs_for_class
ON omicron.public.alert_subscription (
    alert_class
);

-- Look up all exact event class subscriptions for a receiver.
--
-- This is used when generating a view of all user-provided original
-- subscriptions provided for a receiver. That list is generated by looking up
-- all exact event class subscriptions for the receiver ID in this table,
-- combined with the list of all globs in the `alert_glob` table.
CREATE INDEX IF NOT EXISTS lookup_exact_subscriptions_for_alert_rx
on omicron.public.alert_subscription (
    rx_id
) WHERE glob IS NULL;

/*
 * Alert message queue.
 */

CREATE TABLE IF NOT EXISTS omicron.public.alert (
    id UUID PRIMARY KEY,
    time_created TIMESTAMPTZ NOT NULL,
    time_modified TIMESTAMPTZ NOT NULL,
    -- The class of alert that this is.
    alert_class omicron.public.alert_class NOT NULL,
    -- Actual alert data. The structure of this depends on the alert class.
    payload JSONB NOT NULL,

    -- Set when dispatch entries have been created for this alert.
    time_dispatched TIMESTAMPTZ,
    -- The number of receivers that this alart was dispatched to.
    num_dispatched INT8 NOT NULL,

    CONSTRAINT time_dispatched_set_if_dispatched CHECK (
        (num_dispatched = 0) OR (time_dispatched IS NOT NULL)
    ),

    CONSTRAINT num_dispatched_is_positive CHECK (
        (num_dispatched >= 0)
    )
);

-- Singleton probe alert
INSERT INTO omicron.public.alert (
    id,
    time_created,
    time_modified,
    alert_class,
    payload,
    time_dispatched,
    num_dispatched
) VALUES (
    -- NOTE: this UUID is duplicated in nexus_db_model::alert.
    '001de000-7768-4000-8000-000000000001',
    NOW(),
    NOW(),
    'probe',
    '{}',
    -- Pretend to be dispatched so we won't show up in "list alerts needing
    -- dispatch" queries
    NOW(),
    0
) ON CONFLICT DO NOTHING;

-- Look up webhook events in need of dispatching.
--
-- This is used by the message dispatcher when looking for events to dispatch.
CREATE INDEX IF NOT EXISTS lookup_undispatched_alerts
ON omicron.public.alert (
    id, time_created
) WHERE time_dispatched IS NULL;


/*
 * Alert message dispatching and delivery attempts.
 */

-- Describes why an alert delivery was triggered
CREATE TYPE IF NOT EXISTS omicron.public.alert_delivery_trigger AS ENUM (
    --  This delivery was triggered by the alert being dispatched.
    'alert',
    -- This delivery was triggered by an explicit call to the alert resend API.
    'resend',
    --- This delivery is a liveness probe.
    'probe'
);

-- Describes the state of an alert delivery
CREATE TYPE IF NOT EXISTS omicron.public.alert_delivery_state AS ENUM (
    --  This delivery has not yet completed.
    'pending',
    -- This delivery has failed.
    'failed',
    --- This delivery has completed successfully.
    'delivered'
);

-- Delivery dispatch table for webhook receivers.
CREATE TABLE IF NOT EXISTS omicron.public.webhook_delivery (
    -- UUID of this delivery.
    id UUID PRIMARY KEY,
    --- UUID of the alert (foreign key into `omicron.public.alert`).
    alert_id UUID NOT NULL,
    -- UUID of the webhook receiver (foreign key into
    -- `omicron.public.alert_receiver`)
    rx_id UUID NOT NULL,

    triggered_by omicron.public.alert_delivery_trigger NOT NULL,

    --- Delivery attempt count. Starts at 0.
    attempts INT2 NOT NULL,

    time_created TIMESTAMPTZ NOT NULL,
    -- If this is set, then this webhook message has either been delivered
    -- successfully, or is considered permanently failed.
    time_completed TIMESTAMPTZ,

    state omicron.public.alert_delivery_state NOT NULL,

    -- Deliverator coordination bits
    deliverator_id UUID,
    time_leased TIMESTAMPTZ,

    CONSTRAINT attempts_is_non_negative CHECK (attempts >= 0),
    CONSTRAINT active_deliveries_have_started_timestamps CHECK (
        (deliverator_id IS NULL) OR (
            deliverator_id IS NOT NULL AND time_leased IS NOT NULL
        )
    ),
    CONSTRAINT time_completed_iff_not_pending CHECK (
        (state = 'pending' AND time_completed IS NULL) OR
            (state != 'pending' AND time_completed IS NOT NULL)
    )
);

-- Ensure that initial delivery attempts (nexus-dispatched) are unique to avoid
-- duplicate work when an alert is dispatched. For deliveries created by calls
-- to the webhook event resend API, we don't enforce this constraint, to allow
-- re-delivery to be triggered multiple times.
CREATE UNIQUE INDEX IF NOT EXISTS one_webhook_event_dispatch_per_rx
ON omicron.public.webhook_delivery (
    alert_id, rx_id
)
WHERE
    triggered_by = 'alert';

-- Index for looking up all webhook messages dispatched to a receiver ID
CREATE INDEX IF NOT EXISTS lookup_webhook_delivery_dispatched_to_rx
ON omicron.public.webhook_delivery (
    rx_id, alert_id
);

-- Index for looking up all delivery attempts for an alert
CREATE INDEX IF NOT EXISTS lookup_webhook_deliveries_for_alert
ON omicron.public.webhook_delivery (
    alert_id
);

-- Index for looking up all currently in-flight webhook messages, and ordering
-- them by their creation times.
CREATE INDEX IF NOT EXISTS webhook_deliveries_in_flight
ON omicron.public.webhook_delivery (
    time_created, id
) WHERE
    time_completed IS NULL;

CREATE TYPE IF NOT EXISTS omicron.public.webhook_delivery_attempt_result as ENUM (
    -- The delivery attempt failed with an HTTP error.
    'failed_http_error',
    -- The delivery attempt failed because the receiver endpoint was
    -- unreachable.
    'failed_unreachable',
    --- The delivery attempt connected successfully but no response was received
    --  within the timeout.
    'failed_timeout',
    -- The delivery attempt succeeded.
    'succeeded'
);

CREATE TABLE IF NOT EXISTS omicron.public.webhook_delivery_attempt (
    -- Primary key
    id UUID PRIMARY KEY,
    -- Foreign key into `omicron.public.webhook_delivery`.
    delivery_id UUID NOT NULL,
    -- attempt number.
    attempt INT2 NOT NULL,

    -- UUID of the webhook receiver (foreign key into
    -- `omicron.public.webhook_rx`)
    rx_id UUID NOT NULL,

    result omicron.public.webhook_delivery_attempt_result NOT NULL,

    -- This is an INT4 to ensure we can store any unsigned 16-bit number,
    -- although status code > 599 would be Very Surprising...
    response_status INT4,
    response_duration INTERVAL,
    time_created TIMESTAMPTZ NOT NULL,
    -- UUID of the Nexus who did this delivery attempt.
    deliverator_id UUID NOT NULL,

    -- Attempt numbers start at 1
    CONSTRAINT attempts_start_at_1 CHECK (attempt >= 1),

    -- Ensure response status codes are not negative.
    -- We could be more prescriptive here, and also check that they're >= 100
    -- and <= 599, but some servers may return weird stuff, and we'd like to be
    -- able to record that they did that.
    CONSTRAINT response_status_is_unsigned CHECK (
        (response_status IS NOT NULL AND response_status >= 0) OR
            (response_status IS NULL)
    ),

    CONSTRAINT response_iff_not_unreachable CHECK (
        (
            -- If the result is 'succeedeed' or 'failed_http_error', response
            -- data must be present.
            (result = 'succeeded' OR result = 'failed_http_error') AND (
                response_status IS NOT NULL AND
                response_duration IS NOT NULL
            )
        ) OR (
            -- If the result is 'failed_unreachable' or 'failed_timeout', no
            -- response data is present.
            (result = 'failed_unreachable' OR result = 'failed_timeout') AND (
                response_status IS NULL AND
                response_duration IS NULL
            )
        )
    )
);

CREATE INDEX IF NOT EXISTS lookup_attempts_for_webhook_delivery
ON omicron.public.webhook_delivery_attempt (
    delivery_id
);

CREATE INDEX IF NOT EXISTS lookup_webhook_delivery_attempts_to_rx
ON omicron.public.webhook_delivery_attempt (
    rx_id
);

CREATE TYPE IF NOT EXISTS omicron.public.user_data_export_resource_type AS ENUM (
  'snapshot',
  'image'
);

CREATE TYPE IF NOT EXISTS omicron.public.user_data_export_state AS ENUM (
  'requested',
  'assigning',
  'live',
  'deleting',
  'deleted'
);

/*
 * This table contains a record when a snapshot is being exported.
 */
CREATE TABLE IF NOT EXISTS omicron.public.user_data_export (
    id UUID PRIMARY KEY,

    state omicron.public.user_data_export_state NOT NULL,
    operating_saga_id UUID,
    generation INT8 NOT NULL,

    resource_id UUID NOT NULL,
    resource_type omicron.public.user_data_export_resource_type NOT NULL,
    resource_deleted BOOL NOT NULL,

    pantry_ip INET,
    pantry_port INT4 CHECK (pantry_port BETWEEN 0 AND 65535),
    volume_id UUID
);

CREATE INDEX IF NOT EXISTS lookup_export_by_resource_type
ON omicron.public.user_data_export (resource_type);

CREATE UNIQUE INDEX IF NOT EXISTS one_export_record_per_resource
ON omicron.public.user_data_export (resource_id)
WHERE state != 'deleted';

CREATE INDEX IF NOT EXISTS lookup_export_by_volume
ON omicron.public.user_data_export (volume_id);

CREATE INDEX IF NOT EXISTS lookup_export_by_state
ON omicron.public.user_data_export (state);

/*
 * Ereports
 *
 * See RFD 520 for details:
 * https://rfd.shared.oxide.computer/rfd/520
 */

/* Ereports from service processors */
CREATE TABLE IF NOT EXISTS omicron.public.sp_ereport (
    /*
     * the primary key for an ereport is formed from the tuple of the
     * reporter's restart ID (a randomly generated UUID) and the ereport's ENA
     * (a 64-bit integer that uniquely identifies the ereport within that
     * restart of the reporter).
     *
     * see: https://rfd.shared.oxide.computer/rfd/520#ereport-metadata
     */
    restart_id UUID NOT NULL,
    ena INT8 NOT NULL,
    time_deleted TIMESTAMPTZ,

    /* time at which the ereport was collected */
    time_collected TIMESTAMPTZ NOT NULL,
    /* UUID of the Nexus instance that collected the ereport */
    collector_id UUID NOT NULL,

    /*
     * physical location of the reporting SP
     *
     * these fields are always present, as they are how requests to collect
     * ereports are indexed by MGS.
     */
    sp_type omicron.public.sp_type NOT NULL,
    sp_slot INT4 NOT NULL,

    /*
     * VPD identity of the reporting SP.
     *
     * unlike the physical location, these fields are nullable, as an ereport
     * may be generated in a state where the SP doesn't know who or what it is.
     * consider that "i don't know my own identity" is a reasonable condition
     * to want to generate an ereport about!
     */
    serial_number STRING,
    part_number STRING,

    /*
     * The ereport class, which indicates the category of event reported.
     *
     * This is nullable, as it is extracted from the report JSON, and reports
     * missing class information must still be ingested.
     */
    class STRING,

    /*
     * JSON representation of the ereport as received from the SP.
     *
     * the raw JSON representation of the ereport is always stored, alongside
     * any more structured data that we extract from it, as extracting data
     * from the received ereport requires additional knowledge of the ereport
     * formats generated by the SP and its various tasks. as these may change,
     * and new ereports may be added which Nexus may not yet be aware of,
     * we always store the raw JSON representation of the ereport. as Nexus
     * becomes aware of new ereport schemas, it can go back and extract
     * structured data from previously collected ereports with those schemas,
     * but this is only possible if the JSON blob is persisted.
     *
     * see also: https://rfd.shared.oxide.computer/rfd/520#data-model
     */
    report JSONB NOT NULL,

    PRIMARY KEY (restart_id, ena)
);

CREATE INDEX IF NOT EXISTS lookup_sp_ereports_by_slot
ON omicron.public.sp_ereport (
    sp_type,
    sp_slot,
    time_collected
)
where
    time_deleted IS NULL;

CREATE INDEX IF NOT EXISTS order_sp_ereports_by_timestamp
ON omicron.public.sp_ereport(
    time_collected
)
WHERE
    time_deleted IS NULL;

CREATE INDEX IF NOT EXISTS lookup_sp_ereports_by_serial
ON omicron.public.sp_ereport (
    serial_number
) WHERE
    time_deleted IS NULL;

/* Ereports from the host operating system */
CREATE TABLE IF NOT EXISTS omicron.public.host_ereport (
    /*
    * the primary key for an ereport is formed from the tuple of the
    * reporter's restart ID (a randomly generated UUID) and the ereport's ENA
    * (a 64-bit integer that uniquely identifies the ereport within that
    * restart of the reporter).
    *
    * see: https://rfd.shared.oxide.computer/rfd/520#ereport-metadata
    */
    restart_id UUID NOT NULL,
    ena INT8 NOT NULL,
    time_deleted TIMESTAMPTZ,

    /* time at which the ereport was collected */
    time_collected TIMESTAMPTZ NOT NULL,
    /* UUID of the Nexus instance that collected the ereport */
    collector_id UUID NOT NULL,

    /* identity of the reporting sled */
    sled_id UUID NOT NULL,
    sled_serial TEXT NOT NULL,

    /*
     * The ereport class, which indicates the category of event reported.
     *
     * This is nullable, as it is extracted from the report JSON, and reports
     * missing class information must still be ingested.
     */
    class STRING,

    /*
     * JSON representation of the ereport as received from the sled-agent.
     *
     * the raw JSON representation of the ereport is always stored, alongside
     * any more structured data that we extract from it, as extracting data
     * from the received ereport requires additional knowledge of the ereport
     * formats generated by the host OS' fault management system. as these may
     * change, and new ereports may be added which Nexus may not yet be aware
     * of, we always store the raw JSON representation of the ereport. as Nexus
     * becomes aware of new ereport schemas, it can go back and extract
     * structured data from previously collected ereports with those schemas,
     * but this is only possible if the JSON blob is persisted.
     *
     * see also: https://rfd.shared.oxide.computer/rfd/520#data-model
     */
    report JSONB NOT NULL,

    PRIMARY KEY (restart_id, ena)
);

CREATE INDEX IF NOT EXISTS lookup_host_ereports_by_sled
ON omicron.public.host_ereport (
    sled_id,
    time_collected
)
WHERE
    time_deleted IS NULL;

CREATE INDEX IF NOT EXISTS order_host_ereports_by_timestamp
ON omicron.public.host_ereport (
    time_collected
)
WHERE
    time_deleted IS NULL;

CREATE INDEX IF NOT EXISTS lookup_host_ereports_by_serial
ON omicron.public.host_ereport (
    sled_serial
) WHERE
    time_deleted IS NULL;

/*
 * Keep this at the end of file so that the database does not contain a version
 * until it is fully populated.
 */
INSERT INTO omicron.public.db_metadata (
    singleton,
    time_created,
    time_modified,
    version,
    target_version
) VALUES
<<<<<<< HEAD
    (TRUE, NOW(), NOW(), '169.0.0', NULL)
=======
    (TRUE, NOW(), NOW(), '170.0.0', NULL)
>>>>>>> e7fe8236
ON CONFLICT DO NOTHING;

COMMIT;<|MERGE_RESOLUTION|>--- conflicted
+++ resolved
@@ -6332,11 +6332,7 @@
     version,
     target_version
 ) VALUES
-<<<<<<< HEAD
-    (TRUE, NOW(), NOW(), '169.0.0', NULL)
-=======
-    (TRUE, NOW(), NOW(), '170.0.0', NULL)
->>>>>>> e7fe8236
+    (TRUE, NOW(), NOW(), '171.0.0', NULL)
 ON CONFLICT DO NOTHING;
 
 COMMIT;