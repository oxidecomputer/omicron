--- conflicted
+++ resolved
@@ -4419,11 +4419,7 @@
     version,
     target_version
 ) VALUES
-<<<<<<< HEAD
-    (TRUE, NOW(), NOW(), '105.0.0', NULL)
-=======
-    (TRUE, NOW(), NOW(), '106.0.0', NULL)
->>>>>>> 9fb967de
+    (TRUE, NOW(), NOW(), '107.0.0', NULL)
 ON CONFLICT DO NOTHING;
 
 COMMIT;