/*
 * dbinit.sql: raw SQL to initialize a database for use by Omicron
 *
 * It's not clear what the long-term story for managing the database schema will
 * be.  For now, this file can be used by the test suite and by developers (via
 * the "omicron-dev" program) to set up a local database with which to run the
 * system.
 */

/*
 * Important CockroachDB notes:
 *
 *    For timestamps, CockroachDB's docs recommend TIMESTAMPTZ rather than
 *    TIMESTAMP.  This does not change what is stored with each datum, but
 *    rather how it's interpreted when clients use it.  It should make no
 *    difference to us, so we stick with the recommendation.
 *
 *    We avoid explicit foreign keys due to this warning from the docs: "Foreign
 *    key dependencies can significantly impact query performance, as queries
 *    involving tables with foreign keys, or tables referenced by foreign keys,
 *    require CockroachDB to check two separate tables. We recommend using them
 *    sparingly."
 */

BEGIN;

/*
 * We assume the database and user do not already exist so that we don't
 * inadvertently clobber what's there.  If they might exist, the user has to
 * clear this first.
 *
 * NOTE: the database and user names MUST be kept in sync with the
 * initialization code and dbwipe.sql.
 */
CREATE DATABASE IF NOT EXISTS omicron;
CREATE USER IF NOT EXISTS omicron;
ALTER DEFAULT PRIVILEGES GRANT INSERT, SELECT, UPDATE, DELETE ON TABLES to omicron;

/*
 * Configure a replication factor of 5 to ensure that the system can maintain
 * availability in the face of any two node failures.
 */
ALTER RANGE default CONFIGURE ZONE USING num_replicas = 5;


/*
 * The deployment strategy for clickhouse
 */
CREATE TYPE IF NOT EXISTS omicron.public.clickhouse_mode AS ENUM (
   -- Only deploy a single node clickhouse
   'single_node_only',

   -- Only deploy a clickhouse cluster without any single node deployments
   'cluster_only',

   -- Deploy both a single node and cluster deployment.
   -- This is the strategy for stage 1 described in RFD 468
   'both'
);

/*
 * A planning policy for clickhouse for a single multirack setup
 *
 * We currently implicitly tie this policy to a rack, as we don't yet support
 * multirack. Multiple parts of this database schema are going to have to change
 * to support multirack, so we add one more for now.
 */
CREATE TABLE IF NOT EXISTS omicron.public.clickhouse_policy (
    -- Monotonically increasing version for all policies
    --
    -- This is similar to `bp_target` which will also require being changed for
    -- multirack to associate with some sort of rack group ID.
    version INT8 PRIMARY KEY,

    clickhouse_mode omicron.public.clickhouse_mode NOT NULL,

    -- Only greater than 0 when clickhouse cluster is enabled
    clickhouse_cluster_target_servers INT2 NOT NULL,
    -- Only greater than 0 when clickhouse cluster is enabled
    clickhouse_cluster_target_keepers INT2 NOT NULL,

    time_created TIMESTAMPTZ NOT NULL
);


/*
 * The ClickHouse installation Oximeter should read from
 */
CREATE TYPE IF NOT EXISTS omicron.public.oximeter_read_mode AS ENUM (
   -- Read from the single node ClickHouse installation
   'single_node',

   -- Read from the replicated ClickHouse cluster
   'cluster'
);

/*
 * A planning policy for oximeter_read for a single multirack setup
 */
CREATE TABLE IF NOT EXISTS omicron.public.oximeter_read_policy (
    -- Monotonically increasing version for all policies
    version INT8 PRIMARY KEY,

    oximeter_read_mode omicron.public.oximeter_read_mode NOT NULL,

    time_created TIMESTAMPTZ NOT NULL
);

/*
* Oximeter read policy defaults to reading from a single node ClickHouse server.
*/
INSERT INTO omicron.public.oximeter_read_policy (
    version,
    oximeter_read_mode,
    time_created
) VALUES (
    1,
    'single_node',
    NOW()
) ON CONFLICT DO NOTHING;

/*
 * Racks
 */
CREATE TABLE IF NOT EXISTS omicron.public.rack (
    /* Identity metadata (asset) */
    id UUID PRIMARY KEY,
    time_created TIMESTAMPTZ NOT NULL,
    time_modified TIMESTAMPTZ NOT NULL,

    /*
     * Identifies if rack management has been transferred from RSS -> Nexus.
     * If "false", RSS is still managing sleds, services, and DNS records.
     *
     * This value is set to "true" when RSS calls the
     * "rack_initialization_complete" endpoint on Nexus' internal interface.
     *
     * See RFD 278 for more detail.
     */
    initialized BOOL NOT NULL,

    /* Used to configure the updates service URL */
    tuf_base_url STRING(512),

    /* The IPv6 underlay /56 prefix for the rack */
    rack_subnet INET
);

/*
 * Sleds
 */

-- The disposition for a particular sled. This is updated solely by the
-- operator, and not by Nexus.
CREATE TYPE IF NOT EXISTS omicron.public.sled_policy AS ENUM (
    -- The sled is in service, and new resources can be provisioned onto it.
    'in_service',
    -- The sled is in service, but the operator has indicated that new
    -- resources should not be provisioned onto it.
    'no_provision',
    -- The operator has marked that the sled has, or will be, removed from the
    -- rack, and it should be assumed that any resources currently on it are
    -- now permanently missing.
    'expunged'
);

-- The actual state of the sled. This is updated exclusively by Nexus.
--
-- Nexus's goal is to match the sled's state with the operator-indicated
-- policy. For example, if the sled_policy is "expunged" and the sled_state is
-- "active", Nexus will assume that the sled is gone. Based on that, Nexus will
-- reallocate resources currently on the expunged sled to other sleds, etc.
-- Once the expunged sled no longer has any resources attached to it, Nexus
-- will mark it as decommissioned.
CREATE TYPE IF NOT EXISTS omicron.public.sled_state AS ENUM (
    -- The sled has resources of any kind allocated on it, or, is available for
    -- new resources.
    --
    -- The sled can be in this state and have a different sled policy, e.g.
    -- "expunged".
    'active',

    -- The sled no longer has resources allocated on it, now or in the future.
    --
    -- This is a terminal state. This state is only valid if the sled policy is
    -- 'expunged'.
    'decommissioned'
);

CREATE TABLE IF NOT EXISTS omicron.public.sled (
    /* Identity metadata (asset) */
    id UUID PRIMARY KEY,
    time_created TIMESTAMPTZ NOT NULL,
    time_modified TIMESTAMPTZ NOT NULL,
    time_deleted TIMESTAMPTZ,
    rcgen INT NOT NULL,

    /* FK into the Rack table */
    rack_id UUID NOT NULL,

    /* Idenfities if this Sled is a Scrimlet */
    is_scrimlet BOOL NOT NULL,

    /* Baseboard information about the sled */
    serial_number STRING(63) NOT NULL,
    part_number STRING(63) NOT NULL,
    revision INT8 NOT NULL,

    /* CPU & RAM summary for the sled */
    usable_hardware_threads INT8 CHECK (usable_hardware_threads BETWEEN 0 AND 4294967295) NOT NULL,
    usable_physical_ram INT8 NOT NULL,
    reservoir_size INT8 CHECK (reservoir_size < usable_physical_ram) NOT NULL,

    /* The IP address and bound port of the sled agent server. */
    ip INET NOT NULL,
    port INT4 CHECK (port BETWEEN 0 AND 65535) NOT NULL,

    /* The last address allocated to a propolis instance on this sled. */
    last_used_address INET NOT NULL,

    /* The policy for the sled, updated exclusively by the operator */
    sled_policy omicron.public.sled_policy NOT NULL,

    /* The actual state of the sled, updated exclusively by Nexus */
    sled_state omicron.public.sled_state NOT NULL,

    /* Generation number owned and incremented by the sled-agent */
    sled_agent_gen INT8 NOT NULL DEFAULT 1,

    /* The bound port of the Repo Depot API server, running on the same IP as
       the sled agent server. */
    repo_depot_port INT4 CHECK (port BETWEEN 0 AND 65535) NOT NULL
);

-- Add an index that ensures a given physical sled (identified by serial and
-- part number) can only be a commissioned member of the control plane once.
--
-- TODO Should `sled` reference `hw_baseboard_id` instead of having its own
-- serial/part columns?
CREATE UNIQUE INDEX IF NOT EXISTS commissioned_sled_uniqueness
    ON omicron.public.sled (serial_number, part_number)
    WHERE sled_state != 'decommissioned';

/* Add an index which lets us look up sleds on a rack */
CREATE UNIQUE INDEX IF NOT EXISTS lookup_sled_by_rack ON omicron.public.sled (
    rack_id,
    id
) WHERE time_deleted IS NULL;

/* Add an index which lets us look up sleds based on policy and state */
CREATE INDEX IF NOT EXISTS lookup_sled_by_policy_and_state ON omicron.public.sled (
    sled_policy,
    sled_state
);

-- Accounting for VMMs using resources on a sled
CREATE TABLE IF NOT EXISTS omicron.public.sled_resource_vmm (
    -- Should match the UUID of the corresponding VMM
    id UUID PRIMARY KEY,

    -- The sled where resources are being consumed
    sled_id UUID NOT NULL,

    -- The maximum number of hardware threads usable by this VMM
    hardware_threads INT8 NOT NULL,

    -- The maximum amount of RSS RAM provisioned to this VMM
    rss_ram INT8 NOT NULL,

    -- The maximum amount of Reservoir RAM provisioned to this VMM
    reservoir_ram INT8 NOT NULL,

    -- The UUID of the instance to which this VMM belongs.
    --
    -- This should eventually become NOT NULL for all VMMs, but is
    -- still nullable for backwards compatibility purposes. Specifically,
    -- the "instance start" saga can create rows in this table before creating
    -- rows for "omicron.public.vmm", which we would use for back-filling.
    -- If we tried to backfill + make this column non-nullable while that saga
    -- was mid-execution, we would still have some rows in this table with nullable
    -- values that would be more complex to fix.
    instance_id UUID
);

-- Allow looking up all VMM resources which reside on a sled
CREATE UNIQUE INDEX IF NOT EXISTS lookup_vmm_resource_by_sled ON omicron.public.sled_resource_vmm (
    sled_id,
    id
);

-- Allow looking up all resources by instance
CREATE INDEX IF NOT EXISTS lookup_vmm_resource_by_instance ON omicron.public.sled_resource_vmm (
    instance_id
);

-- Table of all sled subnets allocated for sleds added to an already initialized
-- rack. The sleds in this table and their allocated subnets are created before
-- a sled is added to the `sled` table. Addition to the `sled` table occurs
-- after the sled is initialized and notifies Nexus about itself.
--
-- For simplicity and space savings, this table doesn't actually contain the
-- full subnets for a given sled, but only the octet that extends a /56 rack
-- subnet to a /64 sled subnet. The rack subnet is maintained in the `rack`
-- table.
--
-- This table does not include subnet octets allocated during RSS and therefore
-- all of the octets start at 33. This makes the data in this table purely additive
-- post-RSS, which also implies that we cannot re-use subnet octets if an original
-- sled that was part of RSS was removed from the cluster.
CREATE TABLE IF NOT EXISTS omicron.public.sled_underlay_subnet_allocation (
    -- The physical identity of the sled
    -- (foreign key into `hw_baseboard_id` table)
    hw_baseboard_id UUID,

    -- The rack to which a sled is being added
    -- (foreign key into `rack` table)
    --
    -- We require this because the sled is not yet part of the sled table when
    -- we first allocate a subnet for it.
    rack_id UUID NOT NULL,

    -- The sled to which a subnet is being allocated
    --
    -- Eventually will be a foreign key into the `sled` table when the sled notifies nexus
    -- about itself after initialization.
    sled_id UUID NOT NULL,

    -- The octet that extends a /56 rack subnet to a /64 sled subnet
    --
    -- Always between 33 and 255 inclusive
    subnet_octet INT2 NOT NULL UNIQUE CHECK (subnet_octet BETWEEN 33 AND 255),

    PRIMARY KEY (hw_baseboard_id, sled_id)
);

-- Add an index which allows pagination by {rack_id, sled_id} pairs.
CREATE UNIQUE INDEX IF NOT EXISTS lookup_subnet_allocation_by_rack_and_sled ON omicron.public.sled_underlay_subnet_allocation (
    rack_id,
    sled_id
);

/*
 * Switches
 */

CREATE TABLE IF NOT EXISTS omicron.public.switch (
    /* Identity metadata (asset) */
    id UUID PRIMARY KEY,
    time_created TIMESTAMPTZ NOT NULL,
    time_modified TIMESTAMPTZ NOT NULL,
    time_deleted TIMESTAMPTZ,
    rcgen INT NOT NULL,

    /* FK into the Rack table */
    rack_id UUID NOT NULL,

    /* Baseboard information about the switch */
    serial_number STRING(63) NOT NULL,
    part_number STRING(63) NOT NULL,
    revision INT8 NOT NULL
);

/* Add an index which lets us look up switches on a rack */
CREATE UNIQUE INDEX IF NOT EXISTS lookup_switch_by_rack ON omicron.public.switch (
    rack_id,
    id
) WHERE time_deleted IS NULL;

/*
 * Services
 */

CREATE TYPE IF NOT EXISTS omicron.public.service_kind AS ENUM (
  'clickhouse',
  'clickhouse_keeper',
  'clickhouse_server',
  'cockroach',
  'crucible',
  'crucible_pantry',
  'dendrite',
  'external_dns',
  'internal_dns',
  'nexus',
  'ntp',
  'oximeter',
  'tfport',
  'mgd'
);

CREATE TYPE IF NOT EXISTS omicron.public.physical_disk_kind AS ENUM (
  'm2',
  'u2'
);

-- The disposition for a particular physical disk.
-- This is updated by the operator, either explicitly through an operator API,
-- or implicitly when altering sled policy.
CREATE TYPE IF NOT EXISTS omicron.public.physical_disk_policy AS ENUM (
    -- The disk is in service, and new resources can be provisioned onto it.
    'in_service',
    -- The disk has been, or will be, removed from the rack, and it should be
    -- assumed that any resources currently on it are now permanently missing.
    'expunged'
);

-- The actual state of a physical disk. This is updated exclusively by Nexus.
--
-- Nexus's goal is to match the physical disk's state with the
-- operator-indicated policy. For example, if the policy is "expunged" and the
-- state is "active", Nexus will assume that the physical disk is gone. Based
-- on that, Nexus will reallocate resources currently on the expunged disk
-- elsewhere, etc. Once the expunged disk no longer has any resources attached
-- to it, Nexus will mark it as decommissioned.
CREATE TYPE IF NOT EXISTS omicron.public.physical_disk_state AS ENUM (
    -- The disk has resources of any kind allocated on it, or, is available for
    -- new resources.
    --
    -- The disk can be in this state and have a different policy, e.g.
    -- "expunged".
    'active',

    -- The disk no longer has resources allocated on it, now or in the future.
    --
    -- This is a terminal state. This state is only valid if the policy is
    -- 'expunged'.
    'decommissioned'
);

-- A physical disk which exists inside the rack.
--
-- This is currently limited to U.2 disks, which are managed by the
-- control plane. A disk may exist within inventory, but not in this row:
-- if that's the case, it is not explicitly "managed" by Nexus.
CREATE TABLE IF NOT EXISTS omicron.public.physical_disk (
    id UUID PRIMARY KEY,
    time_created TIMESTAMPTZ NOT NULL,
    time_modified TIMESTAMPTZ NOT NULL,
    time_deleted TIMESTAMPTZ,
    rcgen INT NOT NULL,

    vendor STRING(63) NOT NULL,
    serial STRING(63) NOT NULL,
    model STRING(63) NOT NULL,

    variant omicron.public.physical_disk_kind NOT NULL,

    -- FK into the Sled table
    sled_id UUID NOT NULL,

    disk_policy omicron.public.physical_disk_policy NOT NULL,
    disk_state omicron.public.physical_disk_state NOT NULL,

    -- This table should be limited to U.2s, and disallow inserting
    -- other disk kinds, unless we explicitly want them to be controlled
    -- by Nexus.
    --
    -- See https://github.com/oxidecomputer/omicron/issues/8258 for additional
    -- context.
    CONSTRAINT physical_disk_variant_u2 CHECK (variant = 'u2')
);

-- This constraint only needs to be upheld for disks that are not deleted
-- nor decommissioned.
CREATE UNIQUE INDEX IF NOT EXISTS vendor_serial_model_unique on omicron.public.physical_disk (
  vendor, serial, model
) WHERE time_deleted IS NULL AND disk_state != 'decommissioned';

CREATE UNIQUE INDEX IF NOT EXISTS lookup_physical_disk_by_variant ON omicron.public.physical_disk (
    variant,
    id
) WHERE time_deleted IS NULL;

-- Make it efficient to look up physical disks by Sled.
CREATE UNIQUE INDEX IF NOT EXISTS lookup_physical_disk_by_sled ON omicron.public.physical_disk (
    sled_id,
    id
);

-- x509 certificates which may be used by services
CREATE TABLE IF NOT EXISTS omicron.public.certificate (
    -- Identity metadata (resource)
    id UUID PRIMARY KEY,
    name STRING(63) NOT NULL,
    description STRING(512) NOT NULL,
    time_created TIMESTAMPTZ NOT NULL,
    time_modified TIMESTAMPTZ NOT NULL,
    time_deleted TIMESTAMPTZ,

    -- which Silo this certificate is used for
    silo_id UUID NOT NULL,

    -- The service type which should use this certificate
    service omicron.public.service_kind NOT NULL,

    -- cert.pem file (certificate chain in PEM format) as a binary blob
    cert BYTES NOT NULL,

    -- key.pem file (private key in PEM format) as a binary blob
    key BYTES NOT NULL
);

-- Add an index which lets us look up certificates for a particular service
-- class.
CREATE UNIQUE INDEX IF NOT EXISTS lookup_certificate_by_service ON omicron.public.certificate (
    service,
    id
) WHERE
    time_deleted IS NULL;

-- Add an index which enforces that certificates have unique names, and which
-- allows pagination-by-name.
CREATE UNIQUE INDEX IF NOT EXISTS lookup_certificate_by_silo ON omicron.public.certificate (
    silo_id,
    name
) WHERE
    time_deleted IS NULL;

-- A table describing virtual resource provisioning which may be associated
-- with a collection of objects, including:
-- - Projects
-- - Silos
-- - Fleet
CREATE TABLE IF NOT EXISTS omicron.public.virtual_provisioning_collection (
    -- Should match the UUID of the corresponding collection.
    id UUID PRIMARY KEY,
    time_modified TIMESTAMPTZ NOT NULL DEFAULT NOW(),

    -- Identifies the type of the collection.
    collection_type STRING(63) NOT NULL,

    -- The amount of physical disk space which has been provisioned
    -- on behalf of the collection.
    virtual_disk_bytes_provisioned INT8 NOT NULL,

    -- The number of CPUs provisioned by VMs.
    cpus_provisioned INT8 NOT NULL,

    -- The amount of RAM provisioned by VMs.
    ram_provisioned INT8 NOT NULL
);

-- A table describing a single virtual resource which has been provisioned.
-- This may include:
-- - Disks
-- - Instances
-- - Snapshots
--
-- NOTE: You might think to yourself: "This table looks an awful lot like
-- the 'virtual_provisioning_collection' table, could they be condensed into
-- a single table?"
-- The answer to this question is unfortunately: "No". We use CTEs to both
-- UPDATE the collection table while INSERTing rows in the resource table, and
-- this would not be allowed if they came from the same table due to:
-- https://www.cockroachlabs.com/docs/v22.2/known-limitations#statements-containing-multiple-modification-subqueries-of-the-same-table-are-disallowed
-- However, by using separate tables, the CTE is able to function correctly.
CREATE TABLE IF NOT EXISTS omicron.public.virtual_provisioning_resource (
    -- Should match the UUID of the corresponding collection.
    id UUID PRIMARY KEY,
    time_modified TIMESTAMPTZ NOT NULL DEFAULT NOW(),

    -- Identifies the type of the resource.
    resource_type STRING(63) NOT NULL,

    -- The amount of physical disk space which has been provisioned
    -- on behalf of the resource.
    virtual_disk_bytes_provisioned INT8 NOT NULL,

    -- The number of CPUs provisioned.
    cpus_provisioned INT8 NOT NULL,

    -- The amount of RAM provisioned.
    ram_provisioned INT8 NOT NULL
);

-- ZPools of Storage, attached to Sleds.
-- These are backed by a single physical disk.
--
-- For information about the provisioned zpool, reference the
-- "omicron.public.inv_zpool" table, which returns information
-- that has actually been returned from the underlying sled.
CREATE TABLE IF NOT EXISTS omicron.public.zpool (
    /* Identity metadata (asset) */
    id UUID PRIMARY KEY,
    time_created TIMESTAMPTZ NOT NULL,
    time_modified TIMESTAMPTZ NOT NULL,
    time_deleted TIMESTAMPTZ,
    rcgen INT NOT NULL,

    /* FK into the Sled table */
    sled_id UUID NOT NULL,

    /* FK into the Physical Disk table */
    physical_disk_id UUID NOT NULL,

    /*
     * How many bytes to reserve for non-Crucible control plane storage
     */
    control_plane_storage_buffer INT NOT NULL
);

/* Create an index on the physical disk id */
CREATE INDEX IF NOT EXISTS lookup_zpool_by_disk on omicron.public.zpool (
    physical_disk_id,
    id
) WHERE physical_disk_id IS NOT NULL AND time_deleted IS NULL;

-- TODO-cleanup If modifying this enum, please remove 'update'; see
-- https://github.com/oxidecomputer/omicron/issues/8268.
CREATE TYPE IF NOT EXISTS omicron.public.dataset_kind AS ENUM (
  'crucible',
  'cockroach',
  'clickhouse',
  'clickhouse_keeper',
  'clickhouse_server',
  'external_dns',
  'internal_dns',
  'zone_root',
  'zone',
  'debug',
  'update'
);

/*
 * Table tracking the contact information and size used by datasets associated
 * with Crucible zones.
 *
 * This is a Reconfigurator rendezvous table: it reflects resources that
 * Reconfigurator has ensured exist. It is always possible that a resource
 * chosen from this table could be deleted after it's selected, but any
 * non-deleted row in this table is guaranteed to have been created.
 */
CREATE TABLE IF NOT EXISTS omicron.public.crucible_dataset (
    /* Identity metadata (asset) */
    id UUID PRIMARY KEY,
    time_created TIMESTAMPTZ NOT NULL,
    time_modified TIMESTAMPTZ NOT NULL,
    time_deleted TIMESTAMPTZ,
    rcgen INT NOT NULL,

    /* FK into the Pool table */
    pool_id UUID NOT NULL,

    /*
     * Contact information for the dataset: socket address of the Crucible
     * agent service that owns this dataset
     */
    ip INET NOT NULL,
    port INT4 CHECK (port BETWEEN 0 AND 65535) NOT NULL,

    /*
     * An upper bound on the amount of space that might be in-use
     *
     * This field is owned by Nexus. When a new row is inserted during the
     * Reconfigurator rendezvous process, this field is set to 0. Reconfigurator
     * otherwise ignores this field. It's updated by Nexus as region allocations
     * and deletions are performed using this dataset.
     *
     * Note that the value in this column is _not_ the sum of requested region
     * sizes, but sum of the size *reserved* by the Crucible agent for the
     * dataset that contains the regions (which is larger than the the actual
     * region size).
     */
    size_used INT NOT NULL,

    /* Do not consider this dataset during region allocation */
    no_provision BOOL NOT NULL
);

/* Create an index on the size usage for any Crucible dataset */
CREATE INDEX IF NOT EXISTS lookup_crucible_dataset_by_size_used ON
    omicron.public.crucible_dataset (size_used)
  WHERE time_deleted IS NULL;

/* Create an index on the zpool id */
CREATE INDEX IF NOT EXISTS lookup_crucible_dataset_by_zpool ON
    omicron.public.crucible_dataset (pool_id, id)
  WHERE time_deleted IS NULL;

CREATE INDEX IF NOT EXISTS lookup_crucible_dataset_by_ip ON
  omicron.public.crucible_dataset (ip);

CREATE TYPE IF NOT EXISTS omicron.public.region_reservation_percent AS ENUM (
  '25'
);

/*
 * A region of space allocated to Crucible Downstairs, within a dataset.
 */
CREATE TABLE IF NOT EXISTS omicron.public.region (
    /* Identity metadata (asset) */
    id UUID PRIMARY KEY,
    time_created TIMESTAMPTZ NOT NULL,
    time_modified TIMESTAMPTZ NOT NULL,

    /* FK into the dataset table */
    dataset_id UUID NOT NULL,

    /* FK into the volume table */
    volume_id UUID NOT NULL,

    /* Metadata describing the region */
    block_size INT NOT NULL,
    blocks_per_extent INT NOT NULL,
    extent_count INT NOT NULL,

    port INT4,

    read_only BOOL NOT NULL,

    deleting BOOL NOT NULL,

    /*
     * The Crucible Agent will reserve space for a region with overhead for
     * on-disk metadata that the downstairs needs to store. Record here the
     * overhead associated with a specific region as this may change or be
     * configurable in the future.
     */
    reservation_percent omicron.public.region_reservation_percent NOT NULL
);

/*
 * Allow all regions belonging to a disk to be accessed quickly.
 */
CREATE UNIQUE INDEX IF NOT EXISTS lookup_region_by_volume on omicron.public.region (
    volume_id,
    id
);

/*
 * Allow all regions belonging to a dataset to be accessed quickly.
 */
CREATE UNIQUE INDEX IF NOT EXISTS lookup_region_by_dataset on omicron.public.region (
    dataset_id,
    id
);

CREATE INDEX IF NOT EXISTS lookup_regions_missing_ports
    on omicron.public.region (id)
    WHERE port IS NULL;

CREATE INDEX IF NOT EXISTS lookup_regions_by_read_only
    on omicron.public.region (read_only);

/*
 * A snapshot of a region, within a dataset.
 */
CREATE TABLE IF NOT EXISTS omicron.public.region_snapshot (
    dataset_id UUID NOT NULL,
    region_id UUID NOT NULL,

    /* Associated higher level virtual snapshot */
    snapshot_id UUID NOT NULL,

    /*
     * Target string, for identification as part of
     * volume construction request(s)
     */
    snapshot_addr TEXT NOT NULL,

    /* How many volumes reference this? */
    volume_references INT8 NOT NULL,

    /* Is this currently part of some resources_to_delete? */
    deleting BOOL NOT NULL,

    PRIMARY KEY (dataset_id, region_id, snapshot_id)
);

/* Indexes for use during join with region table */
CREATE INDEX IF NOT EXISTS lookup_region_by_dataset on omicron.public.region_snapshot (
    dataset_id, region_id
);

CREATE INDEX IF NOT EXISTS lookup_region_snapshot_by_region_id on omicron.public.region_snapshot (
    region_id
);

CREATE INDEX IF NOT EXISTS lookup_region_snapshot_by_deleting on omicron.public.region_snapshot (
    deleting
);

/*
 * Index on volume_references and snapshot_addr for crucible
 * resource accounting lookup
 */
CREATE INDEX IF NOT EXISTS lookup_region_snapshot_by_volume_reference on omicron.public.region_snapshot (
    volume_references
);

CREATE INDEX IF NOT EXISTS lookup_region_snapshot_by_snapshot_addr on omicron.public.region_snapshot (
    snapshot_addr
);

/*
 * A volume within Crucible
 */
CREATE TABLE IF NOT EXISTS omicron.public.volume (
    id UUID PRIMARY KEY,
    time_created TIMESTAMPTZ NOT NULL,
    time_modified TIMESTAMPTZ NOT NULL,
    time_deleted TIMESTAMPTZ,

    /* child resource generation number, per RFD 192 */
    rcgen INT NOT NULL,

    /*
     * A JSON document describing the construction of the volume, including all
     * sub volumes. This is what will be POSTed to propolis, and eventually
     * consumed by some Upstairs code to perform the volume creation. The Rust
     * type of this column should be Crucible::VolumeConstructionRequest.
     */
    data TEXT NOT NULL,

    /*
     * A JSON document describing what resources to clean up when deleting this
     * volume. The Rust type of this column should be the CrucibleResources
     * enum.
     */
    resources_to_clean_up TEXT
);

/* Quickly find deleted volumes */
CREATE INDEX IF NOT EXISTS lookup_volume_by_deleted on omicron.public.volume (
    time_deleted
);

/*
 * Silos
 */

CREATE TYPE IF NOT EXISTS omicron.public.authentication_mode AS ENUM (
  'local',
  'saml'
);

CREATE TYPE IF NOT EXISTS omicron.public.user_provision_type AS ENUM (
  'api_only',
  'jit'
);

CREATE TABLE IF NOT EXISTS omicron.public.silo (
    /* Identity metadata */
    id UUID PRIMARY KEY,
    name STRING(63) NOT NULL,
    description STRING(512) NOT NULL,
    time_created TIMESTAMPTZ NOT NULL,
    time_modified TIMESTAMPTZ NOT NULL,
    time_deleted TIMESTAMPTZ,

    discoverable BOOL NOT NULL,
    authentication_mode omicron.public.authentication_mode NOT NULL,
    user_provision_type omicron.public.user_provision_type NOT NULL,

    mapped_fleet_roles JSONB NOT NULL,

    /* child resource generation number, per RFD 192 */
    rcgen INT NOT NULL
);

CREATE UNIQUE INDEX IF NOT EXISTS lookup_silo_by_name ON omicron.public.silo (
    name
) WHERE
    time_deleted IS NULL;

/*
 * Silo users
 */
CREATE TABLE IF NOT EXISTS omicron.public.silo_user (
    id UUID PRIMARY KEY,
    time_created TIMESTAMPTZ NOT NULL,
    time_modified TIMESTAMPTZ NOT NULL,
    time_deleted TIMESTAMPTZ,

    silo_id UUID NOT NULL,
    external_id TEXT NOT NULL
);

/* This index lets us quickly find users for a given silo. */
CREATE UNIQUE INDEX IF NOT EXISTS lookup_silo_user_by_silo ON omicron.public.silo_user (
    silo_id,
    external_id
) WHERE
    time_deleted IS NULL;

CREATE TABLE IF NOT EXISTS omicron.public.silo_user_password_hash (
    silo_user_id UUID NOT NULL,
    hash TEXT NOT NULL,
    time_created TIMESTAMPTZ NOT NULL,

    PRIMARY KEY(silo_user_id)
);

/*
 * Silo groups
 */

CREATE TABLE IF NOT EXISTS omicron.public.silo_group (
    id UUID PRIMARY KEY,
    time_created TIMESTAMPTZ NOT NULL,
    time_modified TIMESTAMPTZ NOT NULL,
    time_deleted TIMESTAMPTZ,

    silo_id UUID NOT NULL,
    external_id TEXT NOT NULL
);

CREATE UNIQUE INDEX IF NOT EXISTS lookup_silo_group_by_silo ON omicron.public.silo_group (
    silo_id,
    external_id
) WHERE
    time_deleted IS NULL;

/*
 * Silo group membership
 */

CREATE TABLE IF NOT EXISTS omicron.public.silo_group_membership (
    silo_group_id UUID NOT NULL,
    silo_user_id UUID NOT NULL,

    PRIMARY KEY (silo_group_id, silo_user_id)
);

/*
 * The primary key lets us paginate through the users in a group.  We need to
 * index the same fields in the reverse order to be able to paginate through the
 * groups that a user is in.
 */
CREATE INDEX IF NOT EXISTS lookup_silo_group_by_user ON omicron.public.silo_group_membership (
    silo_user_id,
    silo_group_id
);

/*
 * Silo identity provider list
 */

CREATE TYPE IF NOT EXISTS omicron.public.provider_type AS ENUM (
  'saml'
);

CREATE TABLE IF NOT EXISTS omicron.public.identity_provider (
    /* Identity metadata */
    id UUID PRIMARY KEY,
    name STRING(63) NOT NULL,
    description STRING(512) NOT NULL,
    time_created TIMESTAMPTZ NOT NULL,
    time_modified TIMESTAMPTZ NOT NULL,
    time_deleted TIMESTAMPTZ,

    silo_id UUID NOT NULL,
    provider_type omicron.public.provider_type NOT NULL
);

CREATE UNIQUE INDEX IF NOT EXISTS lookup_idp_by_silo_id ON omicron.public.identity_provider (
    silo_id,
    id
) WHERE
    time_deleted IS NULL;

CREATE UNIQUE INDEX IF NOT EXISTS lookup_idp_by_silo_name ON omicron.public.identity_provider (
    silo_id,
    name
) WHERE
    time_deleted IS NULL;

/*
 * Silo SAML identity provider
 */
CREATE TABLE IF NOT EXISTS omicron.public.saml_identity_provider (
    /* Identity metadata */
    id UUID PRIMARY KEY,
    name STRING(63) NOT NULL,
    description STRING(512) NOT NULL,
    time_created TIMESTAMPTZ NOT NULL,
    time_modified TIMESTAMPTZ NOT NULL,
    time_deleted TIMESTAMPTZ,

    silo_id UUID NOT NULL,

    idp_metadata_document_string TEXT NOT NULL,

    idp_entity_id TEXT NOT NULL,
    sp_client_id TEXT NOT NULL,
    acs_url TEXT NOT NULL,
    slo_url TEXT NOT NULL,
    technical_contact_email TEXT NOT NULL,

    public_cert TEXT,
    private_key TEXT,

    group_attribute_name TEXT
);

CREATE UNIQUE INDEX IF NOT EXISTS lookup_saml_idp_by_silo_id ON omicron.public.saml_identity_provider (
    silo_id,
    id
) WHERE
    time_deleted IS NULL;

CREATE UNIQUE INDEX IF NOT EXISTS lookup_saml_idp_by_silo_name ON omicron.public.saml_identity_provider (
    silo_id,
    name
) WHERE
    time_deleted IS NULL;

/*
 * Users' public SSH keys, per RFD 44
 */
CREATE TABLE IF NOT EXISTS omicron.public.ssh_key (
    id UUID PRIMARY KEY,
    name STRING(63) NOT NULL,
    description STRING(512) NOT NULL,
    time_created TIMESTAMPTZ NOT NULL,
    time_modified TIMESTAMPTZ NOT NULL,
    time_deleted TIMESTAMPTZ,

    /* FK into silo_user table */
    silo_user_id UUID NOT NULL,

    /*
     * A 4096 bit RSA key without comment encodes to 726 ASCII characters.
     * A (256 bit) Ed25519 key w/o comment encodes to 82 ASCII characters.
     */
    public_key STRING(1023) NOT NULL
);

CREATE UNIQUE INDEX IF NOT EXISTS lookup_ssh_key_by_silo_user ON omicron.public.ssh_key (
    silo_user_id,
    name
) WHERE
    time_deleted IS NULL;

/**
 * Represents the SSH keys copied to an instance at create time by cloud-init.
 * Entries are added here when an instance is created (with configured SSH keys)
 * and removed when the instance is destroyed.
 *
 * TODO: Should this have time created / time deleted
 */
CREATE TABLE IF NOT EXISTS omicron.public.instance_ssh_key (
    instance_id UUID NOT NULL,
    ssh_key_id UUID NOT NULL,
    PRIMARY KEY (instance_id, ssh_key_id)
);

CREATE TABLE IF NOT EXISTS omicron.public.silo_quotas (
    silo_id UUID PRIMARY KEY,
    time_created TIMESTAMPTZ NOT NULL,
    time_modified TIMESTAMPTZ NOT NULL,
    cpus INT8 NOT NULL,
    memory_bytes INT8 NOT NULL,
    storage_bytes INT8 NOT NULL
);

/**
 * A view of the amount of provisioned and allocated (set by quotas) resources
 * on a given silo.
 */
CREATE VIEW IF NOT EXISTS omicron.public.silo_utilization
AS SELECT
    c.id AS silo_id,
    s.name AS silo_name,
    c.cpus_provisioned AS cpus_provisioned,
    c.ram_provisioned AS memory_provisioned,
    c.virtual_disk_bytes_provisioned AS storage_provisioned,
    q.cpus AS cpus_allocated,
    q.memory_bytes AS memory_allocated,
    q.storage_bytes AS storage_allocated,
    s.discoverable as silo_discoverable
FROM
    omicron.public.virtual_provisioning_collection AS c
    RIGHT JOIN omicron.public.silo_quotas AS q
    ON c.id = q.silo_id
    INNER JOIN omicron.public.silo AS s
    ON c.id = s.id
WHERE
    c.collection_type = 'Silo'
AND
    s.time_deleted IS NULL;

CREATE TABLE IF NOT EXISTS omicron.public.silo_auth_settings (
    silo_id UUID PRIMARY KEY,
    time_created TIMESTAMPTZ NOT NULL,
    time_modified TIMESTAMPTZ NOT NULL,

    -- null means no max: users can tokens that never expire
    device_token_max_ttl_seconds INT8 CHECK (device_token_max_ttl_seconds > 0)
);
/*
 * Projects
 */

CREATE TABLE IF NOT EXISTS omicron.public.project (
    /* Identity metadata (resource) */
    id UUID PRIMARY KEY,
    name STRING(63) NOT NULL,
    description STRING(512) NOT NULL,
    time_created TIMESTAMPTZ NOT NULL,
    time_modified TIMESTAMPTZ NOT NULL,
    /* Indicates that the object has been deleted */
    time_deleted TIMESTAMPTZ,

    /* child resource generation number, per RFD 192 */
    rcgen INT NOT NULL,

    /* Which silo this project belongs to */
    silo_id UUID NOT NULL /* foreign key into "silo" table */
);

CREATE UNIQUE INDEX IF NOT EXISTS lookup_project_by_silo ON omicron.public.project (
    silo_id,
    name
) WHERE
    time_deleted IS NULL;

/*
 * Instances
 */

CREATE TYPE IF NOT EXISTS omicron.public.instance_state_v2 AS ENUM (
    /* The instance exists in the DB but its create saga is still in flight. */
    'creating',

    /*
     * The instance has no active VMM. Corresponds to the "stopped" external
     * state.
     */
    'no_vmm',

    /* The instance's state is derived from its active VMM's state. */
    'vmm',

    /* Something bad happened while trying to interact with the instance. */
    'failed',

    /* The instance has been destroyed. */
    'destroyed'
);

CREATE TYPE IF NOT EXISTS omicron.public.vmm_state AS ENUM (
    /*
     * The VMM is known to Nexus, but may not yet exist on a sled.
     *
     * VMM records are always inserted into the database in this state, and
     * then transition to 'starting' or 'migrating' once a sled-agent reports
     * that the VMM has been registered.
     */
    'creating',
    'starting',
    'running',
    'stopping',
    'stopped',
    'rebooting',
    'migrating',
    'failed',
    'destroyed',
    'saga_unwound'
);

CREATE TYPE IF NOT EXISTS omicron.public.instance_auto_restart AS ENUM (
    /*
     * The instance should not, under any circumstances, be automatically
     * rebooted by the control plane.
     */
    'never',
    /*
     * If this instance is running and unexpectedly fails (e.g. due to a host
     * software crash or unexpected host reboot), the control plane will make a
     * best-effort attempt to restart it. The control plane may choose not to
     * restart the instance to preserve the overall availability of the system.
     */
     'best_effort'
);

/*
 * Represents the *desired* state of an instance, as requested by the user.
*/
CREATE TYPE IF NOT EXISTS omicron.public.instance_intended_state AS ENUM (
    /* The instance should be running. */
    'running',

    /* The instance was asked to stop by an API request. */
    'stopped',

    /* The guest OS shut down the virtual machine.
     *
     * This is distinct from the 'stopped' intent, which represents a stop
     * requested by the API.
     */
    'guest_shutdown',

    /* The instance should be destroyed. */
    'destroyed'
);

/*
 * TODO consider how we want to manage multiple sagas operating on the same
 * Instance -- e.g., reboot concurrent with destroy or concurrent reboots or the
 * like.  Or changing # of CPUs or memory size.
 */
CREATE TABLE IF NOT EXISTS omicron.public.instance (
    /* Identity metadata (resource) */
    id UUID PRIMARY KEY,
    name STRING(63) NOT NULL,
    description STRING(512) NOT NULL,
    time_created TIMESTAMPTZ NOT NULL,
    time_modified TIMESTAMPTZ NOT NULL,
    /* Indicates that the object has been deleted */
    /* This is redundant for Instances, but we keep it here for consistency. */
    time_deleted TIMESTAMPTZ,

    /* Every Instance is in exactly one Project at a time. */
    project_id UUID NOT NULL,

    /* user data for instance initialization systems (e.g. cloud-init) */
    user_data BYTES NOT NULL,

    /* The last-updated time and generation for the instance's state. */
    time_state_updated TIMESTAMPTZ NOT NULL,
    state_generation INT NOT NULL,

    /* FK into `vmm` for the Propolis server that's backing this instance. */
    active_propolis_id UUID,

    /* FK into `vmm` for the migration target Propolis server, if one exists. */
    target_propolis_id UUID,

    /* Identifies any ongoing migration for this instance. */
    migration_id UUID,

    /* Instance configuration */
    ncpus INT NOT NULL,
    memory INT NOT NULL,
    hostname STRING(63) NOT NULL,

    /* ID of the instance update saga that has locked this instance for
     * updating, if one exists. */
    updater_id UUID,

    /* Generation of the instance updater lock */
    updater_gen INT NOT NULL DEFAULT 0,

    /*
     * The internal instance state. If this is 'vmm', the externally-visible
     * instance state is derived from its active VMM's state. This column is
     * distant from its generation number and update time because it is
     * deleted and recreated by the schema upgrade process; see the
     * `separate-instance-and-vmm-states` schema change for details.
     */
    state omicron.public.instance_state_v2 NOT NULL,

    /*
     * The time of the most recent auto-restart attempt, or NULL if the control
     * plane has never attempted to automatically restart this instance.
     */
    time_last_auto_restarted TIMESTAMPTZ,

    /*
     * What failures should result in an instance being automatically restarted
     * by the control plane.
     */
    auto_restart_policy omicron.public.instance_auto_restart,
    /*
     * The cooldown period that must elapse between consecutive auto restart
     * attempts. If this is NULL, no cooldown period is explicitly configured
     * for this instance, and the default cooldown period should be used.
     */
     auto_restart_cooldown INTERVAL,

    /*
     * Which disk, if any, is the one this instance should be directed to boot
     * from. With a boot device selected, guest OSes cannot configure their
     * boot policy for future boots, so also permit NULL to indicate a guest
     * does not want our policy, and instead should be permitted control over
     * its boot-time fates.
     */
    boot_disk_id UUID,

    /*
     * The intended state of the instance, as requested by the user.
     *
     * This may differ from its current state, and is used to determine what
     * action should be taken when the instance's VMM state changes.
     */
    intended_state omicron.public.instance_intended_state NOT NULL,

    CONSTRAINT vmm_iff_active_propolis CHECK (
        ((state = 'vmm') AND (active_propolis_id IS NOT NULL)) OR
        ((state != 'vmm') AND (active_propolis_id IS NULL))
    )
);

-- Names for instances within a project should be unique
CREATE UNIQUE INDEX IF NOT EXISTS lookup_instance_by_project ON omicron.public.instance (
    project_id,
    name
) WHERE
    time_deleted IS NULL;

-- Many control plane operations wish to select all the instances in particular
-- states.
CREATE INDEX IF NOT EXISTS lookup_instance_by_state
ON
    omicron.public.instance (state)
WHERE
    time_deleted IS NULL;

/*
 * A special view of an instance provided to operators for insights into what's running
 * on a sled.
 *
 * This view requires the VMM table, which doesn't exist yet, so create a
 * "placeholder" view here and replace it with the full view once the table is
 * defined. See the README for more context.
 */

CREATE VIEW IF NOT EXISTS omicron.public.sled_instance
AS SELECT
    instance.id
FROM
    omicron.public.instance AS instance
WHERE
    instance.time_deleted IS NULL;

/*
 * Guest-Visible, Virtual Disks
 */

/*
 * TODO The Rust enum to which this type is converted
 * carries data in some of its variants, such as the UUID
 * of the instance to which a disk is attached.
 *
 * This makes the conversion to/from this enum type here much
 * more difficult, since we need a way to manage that data
 * coherently.
 *
 * See <https://github.com/oxidecomputer/omicron/issues/312>.
 */
-- CREATE TYPE omicron.public.DiskState AS ENUM (
--     'creating',
--     'detached',
--     'attaching',
--     'attached',
--     'detaching',
--     'destroyed',
--     'faulted'
-- );

CREATE TYPE IF NOT EXISTS omicron.public.block_size AS ENUM (
  '512',
  '2048',
  '4096'
);

CREATE TABLE IF NOT EXISTS omicron.public.disk (
    /* Identity metadata (resource) */
    id UUID PRIMARY KEY,
    name STRING(63) NOT NULL,
    description STRING(512) NOT NULL,
    time_created TIMESTAMPTZ NOT NULL,
    time_modified TIMESTAMPTZ NOT NULL,
    /* Indicates that the object has been deleted */
    /* This is redundant for Disks, but we keep it here for consistency. */
    time_deleted TIMESTAMPTZ,

    /* child resource generation number, per RFD 192 */
    rcgen INT NOT NULL,

    /* Every Disk is in exactly one Project at a time. */
    project_id UUID NOT NULL,

    /* Every disk consists of a root volume */
    volume_id UUID NOT NULL,

    /*
     * TODO Would it make sense for the runtime state to live in a separate
     * table?
     */
    /* Runtime state */
    -- disk_state omicron.public.DiskState NOT NULL, /* TODO see above */
    disk_state STRING(32) NOT NULL,
    /*
     * Every Disk may be attaching to, attached to, or detaching from at most
     * one Instance at a time.
     */
    attach_instance_id UUID,
    state_generation INT NOT NULL,
    slot INT2 CHECK (slot >= 0 AND slot < 8),
    time_state_updated TIMESTAMPTZ NOT NULL,

    /* Disk configuration */
    size_bytes INT NOT NULL,
    block_size omicron.public.block_size NOT NULL,
    origin_snapshot UUID,
    origin_image UUID,

    pantry_address TEXT
);

CREATE UNIQUE INDEX IF NOT EXISTS lookup_disk_by_project ON omicron.public.disk (
    project_id,
    name
) WHERE
    time_deleted IS NULL;

CREATE UNIQUE INDEX IF NOT EXISTS lookup_disk_by_instance ON omicron.public.disk (
    attach_instance_id,
    id
) WHERE
    time_deleted IS NULL AND attach_instance_id IS NOT NULL;

CREATE UNIQUE INDEX IF NOT EXISTS lookup_deleted_disk ON omicron.public.disk (
    id
) WHERE
    time_deleted IS NOT NULL;

CREATE UNIQUE INDEX IF NOT EXISTS lookup_disk_by_volume_id ON omicron.public.disk (
    volume_id
) WHERE
    time_deleted IS NULL;

CREATE TABLE IF NOT EXISTS omicron.public.image (
    /* Identity metadata (resource) */
    id UUID PRIMARY KEY,
    name STRING(63) NOT NULL,
    description STRING(512) NOT NULL,
    time_created TIMESTAMPTZ NOT NULL,
    time_modified TIMESTAMPTZ NOT NULL,
    /* Indicates that the object has been deleted */
    time_deleted TIMESTAMPTZ,

    silo_id UUID NOT NULL,
    project_id UUID,

    volume_id UUID NOT NULL,

    url STRING(8192),
    os STRING(64) NOT NULL,
    version STRING(64) NOT NULL,
    digest TEXT,
    block_size omicron.public.block_size NOT NULL,
    size_bytes INT NOT NULL
);

CREATE VIEW IF NOT EXISTS omicron.public.project_image AS
SELECT
    id,
    name,
    description,
    time_created,
    time_modified,
    time_deleted,
    silo_id,
    project_id,
    volume_id,
    url,
    os,
    version,
    digest,
    block_size,
    size_bytes
FROM
    omicron.public.image
WHERE
    project_id IS NOT NULL;

CREATE VIEW IF NOT EXISTS omicron.public.silo_image AS
SELECT
    id,
    name,
    description,
    time_created,
    time_modified,
    time_deleted,
    silo_id,
    volume_id,
    url,
    os,
    version,
    digest,
    block_size,
    size_bytes
FROM
    omicron.public.image
WHERE
    project_id IS NULL;

/* Index for silo images */
CREATE UNIQUE INDEX IF NOT EXISTS lookup_image_by_silo on omicron.public.image (
    silo_id,
    name
) WHERE
    time_deleted is NULL AND
    project_id is NULL;

/* Index for project images */
CREATE UNIQUE INDEX IF NOT EXISTS lookup_image_by_silo_and_project on omicron.public.image (
    silo_id,
    project_id,
    name
) WHERE
    time_deleted is NULL AND
    project_id is NOT NULL;

CREATE TYPE IF NOT EXISTS omicron.public.snapshot_state AS ENUM (
  'creating',
  'ready',
  'faulted',
  'destroyed'
);

CREATE TABLE IF NOT EXISTS omicron.public.snapshot (
    /* Identity metadata (resource) */
    id UUID PRIMARY KEY,
    name STRING(63) NOT NULL,
    description STRING(512) NOT NULL,
    time_created TIMESTAMPTZ NOT NULL,
    time_modified TIMESTAMPTZ NOT NULL,
    /* Indicates that the object has been deleted */
    time_deleted TIMESTAMPTZ,

    /* Every Snapshot is in exactly one Project at a time. */
    project_id UUID NOT NULL,

    /* Every Snapshot originated from a single disk */
    disk_id UUID NOT NULL,

    /* Every Snapshot consists of a root volume */
    volume_id UUID NOT NULL,

    /* Where will the scrubbed blocks eventually land? */
    destination_volume_id UUID NOT NULL,

    gen INT NOT NULL,
    state omicron.public.snapshot_state NOT NULL,
    block_size omicron.public.block_size NOT NULL,

    /* Disk configuration (from the time the snapshot was taken) */
    size_bytes INT NOT NULL
);

CREATE UNIQUE INDEX IF NOT EXISTS lookup_snapshot_by_project
    ON omicron.public.snapshot (
        project_id,
        name
    ) WHERE
        time_deleted IS NULL;

CREATE INDEX IF NOT EXISTS lookup_snapshot_by_destination_volume_id
    ON omicron.public.snapshot ( destination_volume_id );

CREATE INDEX IF NOT EXISTS lookup_snapshot_by_volume_id
    ON omicron.public.snapshot ( volume_id );

/*
 * Oximeter collector servers.
 */
CREATE TABLE IF NOT EXISTS omicron.public.oximeter (
    id UUID PRIMARY KEY,
    time_created TIMESTAMPTZ NOT NULL,
    time_modified TIMESTAMPTZ NOT NULL,
    ip INET NOT NULL,
    port INT4 CHECK (port BETWEEN 0 AND 65535) NOT NULL,
    time_expunged TIMESTAMPTZ
);

/*
 * The query Nexus runs to choose an Oximeter instance for new metric producers
 * involves listing the non-expunged instances sorted by ID, which would require
 * a full table scan without this index.
 */
CREATE UNIQUE INDEX IF NOT EXISTS list_non_expunged_oximeter ON omicron.public.oximeter (
    id
) WHERE
    time_expunged IS NULL;

/*
 * The kind of metric producer each record corresponds to.
 */
CREATE TYPE IF NOT EXISTS omicron.public.producer_kind AS ENUM (
    -- A sled agent for an entry in the sled table.
    'sled_agent',
    -- A service in a blueprint (typically the current target blueprint, but it
    -- may reference a prior blueprint if the service is in the process of being
    -- removed).
    'service',
    -- A Propolis VMM for an instance in the omicron.public.instance table
    'instance',
    -- A management gateway service on a scrimlet.
    'management_gateway'
);

/*
 * Information about registered metric producers.
 */
CREATE TABLE IF NOT EXISTS omicron.public.metric_producer (
    id UUID PRIMARY KEY,
    time_created TIMESTAMPTZ NOT NULL,
    time_modified TIMESTAMPTZ NOT NULL,
    kind omicron.public.producer_kind NOT NULL,
    ip INET NOT NULL,
    port INT4 CHECK (port BETWEEN 0 AND 65535) NOT NULL,
    interval FLOAT NOT NULL,
    /* Oximeter collector instance to which this metric producer is assigned. */
    oximeter_id UUID NOT NULL
);

CREATE UNIQUE INDEX IF NOT EXISTS lookup_producer_by_oximeter ON omicron.public.metric_producer (
    oximeter_id,
    id
);

CREATE INDEX IF NOT EXISTS lookup_producer_by_time_modified ON omicron.public.metric_producer (
    time_modified
);

/*
 * VPCs and networking primitives
 */


CREATE TABLE IF NOT EXISTS omicron.public.vpc (
    /* Identity metadata (resource) */
    id UUID PRIMARY KEY,
    name STRING(63) NOT NULL,
    description STRING(512) NOT NULL,
    time_created TIMESTAMPTZ NOT NULL,
    time_modified TIMESTAMPTZ NOT NULL,
    /* Indicates that the object has been deleted */
    time_deleted TIMESTAMPTZ,
    project_id UUID NOT NULL,
    system_router_id UUID NOT NULL,
    dns_name STRING(63) NOT NULL,

    /*
     * The Geneve Virtual Network Identifier for this VPC. Note that this is a
     * 24-bit unsigned value, properties which are checked in the application,
     * not the database.
     */
    vni INT4 NOT NULL,

    /* The IPv6 prefix allocated to subnets. */
    ipv6_prefix INET NOT NULL,

    /* Used to ensure that two requests do not concurrently modify the
       VPC's firewall */
    firewall_gen INT NOT NULL,

    /* Child-resource generation number for VPC Subnets. */
    subnet_gen INT8 NOT NULL
);

CREATE UNIQUE INDEX IF NOT EXISTS lookup_vpc_by_project ON omicron.public.vpc (
    project_id,
    name
) WHERE
    time_deleted IS NULL;

CREATE UNIQUE INDEX IF NOT EXISTS lookup_vpc_by_vni ON omicron.public.vpc (
    vni
) WHERE
    time_deleted IS NULL;

CREATE TABLE IF NOT EXISTS omicron.public.vpc_subnet (
    /* Identity metadata (resource) */
    id UUID PRIMARY KEY,
    name STRING(63) NOT NULL,
    description STRING(512) NOT NULL,
    time_created TIMESTAMPTZ NOT NULL,
    time_modified TIMESTAMPTZ NOT NULL,
    /* Indicates that the object has been deleted */
    time_deleted TIMESTAMPTZ,
    vpc_id UUID NOT NULL,
    /* Child resource creation generation number */
    rcgen INT8 NOT NULL,
    ipv4_block INET NOT NULL,
    ipv6_block INET NOT NULL,
    /* nullable FK to the `vpc_router` table. */
    custom_router_id UUID
);

/* Subnet and network interface names are unique per VPC, not project */
CREATE UNIQUE INDEX IF NOT EXISTS vpc_subnet_vpc_id_name_key ON omicron.public.vpc_subnet (
    vpc_id,
    name
) WHERE
    time_deleted IS NULL;

/* The kind of network interface. */
CREATE TYPE IF NOT EXISTS omicron.public.network_interface_kind AS ENUM (
    /* An interface attached to a guest instance. */
    'instance',

    /* An interface attached to a service. */
    'service',
    'probe'
);

CREATE TABLE IF NOT EXISTS omicron.public.network_interface (
    /* Identity metadata (resource) */
    id UUID PRIMARY KEY,
    name STRING(63) NOT NULL,
    description STRING(512) NOT NULL,
    time_created TIMESTAMPTZ NOT NULL,
    time_modified TIMESTAMPTZ NOT NULL,
    /* Indicates that the object has been deleted */
    time_deleted TIMESTAMPTZ,

    /* The kind of network interface, e.g., instance */
    kind omicron.public.network_interface_kind NOT NULL,

    /*
     * FK into the parent resource of this interface (e.g. Instance, Service)
     * as determined by the `kind`.
     */
    parent_id UUID NOT NULL,

    /* FK into VPC table */
    vpc_id UUID NOT NULL,
    /* FK into VPCSubnet table. */
    subnet_id UUID NOT NULL,

    /*
     * The EUI-48 MAC address of the guest interface.
     *
     * Note that we use the bytes of a 64-bit integer, in big-endian byte order
     * to represent the MAC.
     */
    mac INT8 NOT NULL,

    /* The private VPC IP address of the interface. */
    ip INET NOT NULL,

    /*
     * Limited to 8 NICs per instance. This value must be kept in sync with
     * `crate::nexus::MAX_NICS_PER_INSTANCE`.
     */
    slot INT2 NOT NULL CHECK (slot >= 0 AND slot < 8),

    /* True if this interface is the primary interface.
     *
     * The primary interface appears in DNS and its address is used for external
     * connectivity.
     */
    is_primary BOOL NOT NULL,

    /*
     * A supplementary list of addresses/CIDR blocks which a NIC is
     * *allowed* to send/receive traffic on, in addition to its
     * assigned address.
     */
    transit_ips INET[] NOT NULL DEFAULT ARRAY[]
);

CREATE INDEX IF NOT EXISTS instance_network_interface_mac
    ON omicron.public.network_interface (mac) STORING (time_deleted);

/* A view of the network_interface table for just instance-kind records. */
CREATE VIEW IF NOT EXISTS omicron.public.instance_network_interface AS
SELECT
    id,
    name,
    description,
    time_created,
    time_modified,
    time_deleted,
    parent_id AS instance_id,
    vpc_id,
    subnet_id,
    mac,
    ip,
    slot,
    is_primary,
    transit_ips
FROM
    omicron.public.network_interface
WHERE
    kind = 'instance';

/* A view of the network_interface table for just service-kind records. */
CREATE VIEW IF NOT EXISTS omicron.public.service_network_interface AS
SELECT
    id,
    name,
    description,
    time_created,
    time_modified,
    time_deleted,
    parent_id AS service_id,
    vpc_id,
    subnet_id,
    mac,
    ip,
    slot,
    is_primary
FROM
    omicron.public.network_interface
WHERE
    kind = 'service';

/* TODO-completeness

 * We currently have a NetworkInterface table with the IP and MAC addresses inline.
 * Eventually, we'll probably want to move these to their own tables, and
 * refer to them here, most notably to support multiple IPs per NIC, as well
 * as moving IPs between NICs on different instances, etc.
 */

/* Ensure we do not assign the same address twice within a subnet */
CREATE UNIQUE INDEX IF NOT EXISTS network_interface_subnet_id_ip_key ON omicron.public.network_interface (
    subnet_id,
    ip
) WHERE
    time_deleted IS NULL;

/* Ensure we do not assign the same MAC twice within a VPC
 * See RFD174's discussion on the scope of virtual MACs
 */
CREATE UNIQUE INDEX IF NOT EXISTS network_interface_vpc_id_mac_key ON omicron.public.network_interface (
    vpc_id,
    mac
) WHERE
    time_deleted IS NULL;

/*
 * Index used to verify that all interfaces for a resource (e.g. Instance,
 * Service) are contained within a single VPC, and that all interfaces are
 * in unique VPC Subnets.
 *
 * This is also used to quickly find the primary interface since
 * we store the `is_primary` column. Such queries are mostly used
 * when setting a new primary interface.
 */
CREATE UNIQUE INDEX IF NOT EXISTS network_interface_parent_id_name_kind_key ON omicron.public.network_interface (
    parent_id,
    name,
    kind
)
STORING (vpc_id, subnet_id, is_primary)
WHERE
    time_deleted IS NULL;

/*
 * Index used to verify that all interfaces for a resource (e.g. Instance,
 * Service) have unique slots.
 */
CREATE UNIQUE INDEX IF NOT EXISTS network_interface_parent_id_slot_key ON omicron.public.network_interface (
    parent_id,
    slot
)
WHERE
    time_deleted IS NULL;

CREATE TYPE IF NOT EXISTS omicron.public.vpc_firewall_rule_status AS ENUM (
    'disabled',
    'enabled'
);

CREATE TYPE IF NOT EXISTS omicron.public.vpc_firewall_rule_direction AS ENUM (
    'inbound',
    'outbound'
);

CREATE TYPE IF NOT EXISTS omicron.public.vpc_firewall_rule_action AS ENUM (
    'allow',
    'deny'
);

CREATE TABLE IF NOT EXISTS omicron.public.vpc_firewall_rule (
    /* Identity metadata (resource) */
    id UUID PRIMARY KEY,
    name STRING(63) NOT NULL,
    description STRING(512) NOT NULL,
    time_created TIMESTAMPTZ NOT NULL,
    time_modified TIMESTAMPTZ NOT NULL,
    /* Indicates that the object has been deleted */
    time_deleted TIMESTAMPTZ,

    vpc_id UUID NOT NULL,
    status omicron.public.vpc_firewall_rule_status NOT NULL,
    direction omicron.public.vpc_firewall_rule_direction NOT NULL,
    /* Array of targets. 128 was picked to include plenty of space for
       a tag, colon, and resource identifier. */
    targets STRING(128)[] NOT NULL,
    /* Also an array of targets */
    filter_hosts STRING(128)[],
    filter_ports STRING(11)[],
    action omicron.public.vpc_firewall_rule_action NOT NULL,
    priority INT4 CHECK (priority BETWEEN 0 AND 65535) NOT NULL,
    filter_protocols STRING(32)[]
);

CREATE UNIQUE INDEX IF NOT EXISTS lookup_firewall_by_vpc ON omicron.public.vpc_firewall_rule (
    vpc_id,
    name
) WHERE
    time_deleted IS NULL;

CREATE TYPE IF NOT EXISTS omicron.public.vpc_router_kind AS ENUM (
    'system',
    'custom'
);

CREATE TABLE IF NOT EXISTS omicron.public.vpc_router (
    /* Identity metadata (resource) */
    id UUID PRIMARY KEY,
    name STRING(63) NOT NULL,
    description STRING(512) NOT NULL,
    time_created TIMESTAMPTZ NOT NULL,
    time_modified TIMESTAMPTZ NOT NULL,
    /* Indicates that the object has been deleted */
    time_deleted TIMESTAMPTZ,
    kind omicron.public.vpc_router_kind NOT NULL,
    vpc_id UUID NOT NULL,
    rcgen INT NOT NULL,
    /*
     * version information used to trigger VPC router RPW.
     * this is sensitive to CRUD on named resources beyond
     * routers e.g. instances, subnets, ...
     */
    resolved_version INT NOT NULL DEFAULT 0
);

CREATE UNIQUE INDEX IF NOT EXISTS lookup_router_by_vpc ON omicron.public.vpc_router (
    vpc_id,
    name
) WHERE
    time_deleted IS NULL;

/* Index used to accelerate vpc_increment_rpw_version and list. */
CREATE INDEX IF NOT EXISTS lookup_routers_in_vpc ON omicron.public.vpc_router (
    vpc_id
) WHERE
    time_deleted IS NULL;

CREATE TYPE IF NOT EXISTS omicron.public.router_route_kind AS ENUM (
    'default',
    'vpc_subnet',
    'vpc_peering',
    'custom'
);

CREATE TABLE IF NOT EXISTS omicron.public.router_route (
    /* Identity metadata (resource) */
    id UUID PRIMARY KEY,
    name STRING(63) NOT NULL,
    description STRING(512) NOT NULL,
    time_created TIMESTAMPTZ NOT NULL,
    time_modified TIMESTAMPTZ NOT NULL,
    /* Indicates that the object has been deleted */
    time_deleted TIMESTAMPTZ,

    /* FK to the `vpc_router` table. */
    vpc_router_id UUID NOT NULL,
    kind omicron.public.router_route_kind NOT NULL,
    target STRING(128) NOT NULL,
    destination STRING(128) NOT NULL,

    /* FK to the `vpc_subnet` table. See constraints below */
    vpc_subnet_id UUID,

    /*
     * Only nullable if this is rule is not, in-fact, virtual and tightly coupled to a
     * linked item. Today, these are 'vpc_subnet' rules and their parent subnets.
     * 'vpc_peering' routes may also fall into this category in future.
     *
     * User-created/modifiable routes must have this field as NULL.
     */
    CONSTRAINT non_null_vpc_subnet CHECK (
        (kind = 'vpc_subnet' AND vpc_subnet_id IS NOT NULL) OR
        (kind != 'vpc_subnet' AND vpc_subnet_id IS NULL)
    )
);

CREATE UNIQUE INDEX IF NOT EXISTS lookup_route_by_router ON omicron.public.router_route (
    vpc_router_id,
    name
) WHERE
    time_deleted IS NULL;

-- Enforce uniqueness of 'vpc_subnet' routes on parent (and help add/delete).
CREATE UNIQUE INDEX IF NOT EXISTS lookup_subnet_route_by_id ON omicron.public.router_route (
    vpc_subnet_id
) WHERE
    time_deleted IS NULL AND kind = 'vpc_subnet';

CREATE TABLE IF NOT EXISTS omicron.public.internet_gateway (
    id UUID PRIMARY KEY,
    name STRING(63) NOT NULL,
    description STRING(512) NOT NULL,
    time_created TIMESTAMPTZ NOT NULL,
    time_modified TIMESTAMPTZ NOT NULL,
    time_deleted TIMESTAMPTZ,
    vpc_id UUID NOT NULL,
    rcgen INT NOT NULL,
    resolved_version INT NOT NULL DEFAULT 0
);

CREATE UNIQUE INDEX IF NOT EXISTS lookup_internet_gateway_by_vpc ON omicron.public.internet_gateway (
    vpc_id,
    name
) WHERE
    time_deleted IS NULL;

CREATE TABLE IF NOT EXISTS omicron.public.internet_gateway_ip_pool (
    id UUID PRIMARY KEY,
    name STRING(63) NOT NULL,
    description STRING(512) NOT NULL,
    time_created TIMESTAMPTZ NOT NULL,
    time_modified TIMESTAMPTZ NOT NULL,
    time_deleted TIMESTAMPTZ,
    internet_gateway_id UUID,
    ip_pool_id UUID
);

CREATE INDEX IF NOT EXISTS lookup_internet_gateway_ip_pool_by_igw_id ON omicron.public.internet_gateway_ip_pool (
    internet_gateway_id
) WHERE
    time_deleted IS NULL;

CREATE TABLE IF NOT EXISTS omicron.public.internet_gateway_ip_address (
    id UUID PRIMARY KEY,
    name STRING(63) NOT NULL,
    description STRING(512) NOT NULL,
    time_created TIMESTAMPTZ NOT NULL,
    time_modified TIMESTAMPTZ NOT NULL,
    time_deleted TIMESTAMPTZ,
    internet_gateway_id UUID,
    address INET
);

CREATE UNIQUE INDEX IF NOT EXISTS lookup_internet_gateway_ip_address_by_igw_id ON omicron.public.internet_gateway_ip_address (
    internet_gateway_id
) WHERE
    time_deleted IS NULL;


/*
 * An IP Pool, a collection of zero or more IP ranges for external IPs.
 */
CREATE TABLE IF NOT EXISTS omicron.public.ip_pool (
    /* Resource identity metadata */
    id UUID PRIMARY KEY,
    name STRING(63) NOT NULL,
    description STRING(512) NOT NULL,
    time_created TIMESTAMPTZ NOT NULL,
    time_modified TIMESTAMPTZ NOT NULL,
    time_deleted TIMESTAMPTZ,

    /* The collection's child-resource generation number */
    rcgen INT8 NOT NULL
);

/*
 * Index ensuring uniqueness of IP Pool names, globally.
 */
CREATE UNIQUE INDEX IF NOT EXISTS lookup_pool_by_name ON omicron.public.ip_pool (
    name
) WHERE
    time_deleted IS NULL;

-- The order here is most-specific first, and it matters because we use this
-- fact to select the most specific default in the case where there is both a
-- silo default and a fleet default. If we were to add a project type, it should
-- be added before silo.
CREATE TYPE IF NOT EXISTS omicron.public.ip_pool_resource_type AS ENUM (
    'silo'
);

-- join table associating IP pools with resources like fleet or silo
CREATE TABLE IF NOT EXISTS omicron.public.ip_pool_resource (
    ip_pool_id UUID NOT NULL,
    resource_type omicron.public.ip_pool_resource_type NOT NULL,
    resource_id UUID NOT NULL,
    is_default BOOL NOT NULL,
    -- TODO: timestamps for soft deletes?

    -- resource_type is redundant because resource IDs are globally unique, but
    -- logically it belongs here
    PRIMARY KEY (ip_pool_id, resource_type, resource_id)
);

-- a given resource can only have one default ip pool
CREATE UNIQUE INDEX IF NOT EXISTS one_default_ip_pool_per_resource ON omicron.public.ip_pool_resource (
    resource_id
) where
    is_default = true;

-- created solely to prevent a table scan when we delete links on silo delete
CREATE INDEX IF NOT EXISTS ip_pool_resource_id ON omicron.public.ip_pool_resource (
    resource_id
);
CREATE INDEX IF NOT EXISTS ip_pool_resource_ip_pool_id ON omicron.public.ip_pool_resource (
    ip_pool_id
);

/*
 * IP Pools are made up of a set of IP ranges, which are start/stop addresses.
 * Note that these need not be CIDR blocks or well-behaved subnets with a
 * specific netmask.
 */
CREATE TABLE IF NOT EXISTS omicron.public.ip_pool_range (
    id UUID PRIMARY KEY,
    time_created TIMESTAMPTZ NOT NULL,
    time_modified TIMESTAMPTZ NOT NULL,
    time_deleted TIMESTAMPTZ,
    first_address INET NOT NULL,
    /* The range is inclusive of the last address. */
    last_address INET NOT NULL,
    ip_pool_id UUID NOT NULL,
    /* Tracks child resources, IP addresses allocated out of this range. */
    rcgen INT8 NOT NULL
);

/*
 * These help Nexus enforce that the ranges within an IP Pool do not overlap
 * with any other ranges. See `nexus/src/db/queries/ip_pool.rs` for the actual
 * query which does that.
 */
CREATE UNIQUE INDEX IF NOT EXISTS lookup_pool_range_by_first_address ON omicron.public.ip_pool_range (
    first_address
)
STORING (last_address)
WHERE time_deleted IS NULL;
CREATE UNIQUE INDEX IF NOT EXISTS lookup_pool_range_by_last_address ON omicron.public.ip_pool_range (
    last_address
)
STORING (first_address)
WHERE time_deleted IS NULL;


/* The kind of external IP address. */
CREATE TYPE IF NOT EXISTS omicron.public.ip_kind AS ENUM (
    /*
     * Source NAT provided to all guests by default or for services that
     * only require outbound external connectivity.
     */
    'snat',

    /*
     * An ephemeral IP is a fixed, known address whose lifetime is the same as
     * the instance to which it is attached.
     * Not valid for services.
     */
    'ephemeral',

    /*
     * A floating IP is an independent, named API resource that can be assigned
     * to an instance or service.
     */
    'floating'
);

CREATE TYPE IF NOT EXISTS omicron.public.ip_attach_state AS ENUM (
    'detached',
    'attached',
    'detaching',
    'attaching'
);

/*
 * External IP addresses used for guest instances and externally-facing
 * services.
 */
CREATE TABLE IF NOT EXISTS omicron.public.external_ip (
    /* Identity metadata */
    id UUID PRIMARY KEY,

    /* Name for floating IPs. See the constraints below. */
    name STRING(63),

    /* Description for floating IPs. See the constraints below. */
    description STRING(512),

    time_created TIMESTAMPTZ NOT NULL,
    time_modified TIMESTAMPTZ NOT NULL,
    time_deleted TIMESTAMPTZ,

    /* FK to the `ip_pool` table. */
    ip_pool_id UUID NOT NULL,

    /* FK to the `ip_pool_range` table. */
    ip_pool_range_id UUID NOT NULL,

    /* True if this IP is associated with a service rather than an instance. */
    is_service BOOL NOT NULL,

    /* FK to the `instance` or `service` table. See constraints below. */
    parent_id UUID,

    /* The kind of external address, e.g., ephemeral. */
    kind omicron.public.ip_kind NOT NULL,

    /* The actual external IP address. */
    ip INET NOT NULL,

    /* The first port in the allowed range, inclusive. */
    first_port INT4 NOT NULL,

    /* The last port in the allowed range, also inclusive. */
    last_port INT4 NOT NULL,

    /* FK to the `project` table. */
    project_id UUID,

    /* State of this IP with regard to instance attach/detach
     * operations. This is mainly used to prevent concurrent use
     * across sagas and allow rollback to correct state.
     */
    state omicron.public.ip_attach_state NOT NULL,

    is_probe BOOL NOT NULL DEFAULT false,

    /* The name must be non-NULL iff this is a floating IP. */
    CONSTRAINT null_fip_name CHECK (
        (kind != 'floating' AND name IS NULL) OR
        (kind = 'floating' AND name IS NOT NULL)
    ),

    /* The description must be non-NULL iff this is a floating IP. */
    CONSTRAINT null_fip_description CHECK (
        (kind != 'floating' AND description IS NULL) OR
        (kind = 'floating' AND description IS NOT NULL)
    ),

    /* Only floating IPs can be attached to a project, and
     * they must have a parent project if they are instance FIPs.
     */
    CONSTRAINT null_project_id CHECK (
        (kind = 'floating' AND is_service = FALSE AND project_id is NOT NULL) OR
        ((kind != 'floating' OR is_service = TRUE) AND project_id IS NULL)
    ),

    /*
     * Only nullable if this is a floating/ephemeral IP, which may exist not
     * attached to any instance or service yet. Ephemeral IPs should not generally
     * exist without parent instances/services, but need to temporarily exist in
     * this state for live attachment.
     */
    CONSTRAINT null_snat_parent_id CHECK (
        (kind != 'snat') OR (parent_id IS NOT NULL)
    ),

    /* Ephemeral IPs are not supported for services. */
    CONSTRAINT ephemeral_kind_service CHECK (
        (kind = 'ephemeral' AND is_service = FALSE) OR (kind != 'ephemeral')
    ),

    /*
     * (Not detached) => non-null parent_id.
     * This is not a two-way implication because SNAT IPs
     * cannot have a null parent_id.
     */
    CONSTRAINT detached_null_parent_id CHECK (
        (state = 'detached') OR (parent_id IS NOT NULL)
    )
);

/*
 * Index used to support quickly looking up children of the IP Pool range table,
 * when checking for allocated addresses during deletion.
 */
CREATE INDEX IF NOT EXISTS external_ip_by_pool ON omicron.public.external_ip (
    ip_pool_id,
    ip_pool_range_id
)
    WHERE time_deleted IS NULL;

/*
 * Index used to enforce uniqueness of external IPs
 *
 * NOTE: This relies on the uniqueness constraint of IP addresses across all
 * pools, _and_ on the fact that the number of ports assigned to each instance
 * is fixed at compile time.
 */
CREATE UNIQUE INDEX IF NOT EXISTS external_ip_unique ON omicron.public.external_ip (
    ip,
    first_port
)
    WHERE time_deleted IS NULL;

CREATE UNIQUE INDEX IF NOT EXISTS lookup_external_ip_by_parent ON omicron.public.external_ip (
    parent_id,
    id
)
    WHERE parent_id IS NOT NULL AND time_deleted IS NULL;

/* Enforce a limit of one Ephemeral IP per instance */
CREATE UNIQUE INDEX IF NOT EXISTS one_ephemeral_ip_per_instance ON omicron.public.external_ip (
    parent_id
)
    WHERE kind = 'ephemeral' AND parent_id IS NOT NULL AND time_deleted IS NULL;

/* Enforce name-uniqueness of floating (service) IPs at fleet level. */
CREATE UNIQUE INDEX IF NOT EXISTS lookup_floating_ip_by_name on omicron.public.external_ip (
    name
) WHERE
    kind = 'floating' AND
    time_deleted is NULL AND
    project_id is NULL;

/* Enforce name-uniqueness of floating IPs at project level. */
CREATE UNIQUE INDEX IF NOT EXISTS lookup_floating_ip_by_name_and_project on omicron.public.external_ip (
    project_id,
    name
) WHERE
    kind = 'floating' AND
    time_deleted is NULL AND
    project_id is NOT NULL;

CREATE VIEW IF NOT EXISTS omicron.public.floating_ip AS
SELECT
    id,
    name,
    description,
    time_created,
    time_modified,
    time_deleted,
    ip_pool_id,
    ip_pool_range_id,
    is_service,
    parent_id,
    ip,
    project_id
FROM
    omicron.public.external_ip
WHERE
    omicron.public.external_ip.kind = 'floating' AND
    project_id IS NOT NULL;

/*******************************************************************/

/*
 * Sagas
 */

CREATE TYPE IF NOT EXISTS omicron.public.saga_state AS ENUM (
    'running',
    'unwinding',
    'done',
    'abandoned'
);


CREATE TABLE IF NOT EXISTS omicron.public.saga (
    /* immutable fields */

    /* unique identifier for this execution */
    id UUID PRIMARY KEY,
    /* unique id of the creator */
    creator UUID NOT NULL,
    /* time the saga was started */
    time_created TIMESTAMPTZ NOT NULL,
    /* saga name */
    name STRING(128) NOT NULL,
    /* saga DAG (includes params and name) */
    saga_dag JSONB NOT NULL,

    /*
     * TODO:
     * - id for current SEC (maybe NULL?)
     * - time of last adoption
     * - previous SEC? previous adoption time?
     * - number of adoptions?
     */
    saga_state omicron.public.saga_state NOT NULL,
    current_sec UUID,
    adopt_generation INT NOT NULL,
    adopt_time TIMESTAMPTZ NOT NULL
);

/*
 * For recovery (and probably takeover), we need to be able to list running
 * sagas by SEC.  We need to paginate this list by the id.
 */
CREATE UNIQUE INDEX IF NOT EXISTS lookup_saga_by_sec ON omicron.public.saga (
    current_sec, id
) WHERE saga_state != 'done';

/*
 * TODO more indexes for Saga?
 * - Debugging and/or reporting: saga_name? creator?
 */
/*
 * TODO: This is a data-carrying enum, see note on disk_state.
 *
 * See <https://github.com/oxidecomputer/omicron/issues/312>.
 */
-- CREATE TYPE omicron.public.saga_node_event_type AS ENUM (
--    'started',
--    'succeeded',
--    'failed'
--    'undo_started'
--    'undo_finished'
-- );

CREATE TABLE IF NOT EXISTS omicron.public.saga_node_event (
    saga_id UUID NOT NULL,
    node_id INT NOT NULL,
    -- event_type omicron.public.saga_node_event_type NOT NULL,
    event_type STRING(31) NOT NULL,
    data JSONB,
    event_time TIMESTAMPTZ NOT NULL,
    creator UUID NOT NULL,

    /*
     * It's important to be able to list the nodes in a saga.  We put the
     * node_id in the saga so that we can paginate the list.
     *
     * We make it a UNIQUE index and include the event_type to prevent two SECs
     * from attempting to record the same event for the same saga.  Whether this
     * should be allowed is still TBD.
     */
    PRIMARY KEY (saga_id, node_id, event_type)
);

/*******************************************************************/

/*
 * Sessions for use by web console.
 */
CREATE TABLE IF NOT EXISTS omicron.public.console_session (
    id UUID PRIMARY KEY,
    token STRING(40) NOT NULL,
    time_created TIMESTAMPTZ NOT NULL,
    time_last_used TIMESTAMPTZ NOT NULL,
    silo_user_id UUID NOT NULL
);

-- to be used for cleaning up old tokens
-- It's okay that this index is non-unique because we don't need to page through
-- this list.  We'll just grab the next N, delete them, then repeat.
CREATE INDEX IF NOT EXISTS lookup_console_by_creation
    ON omicron.public.console_session (time_created);

-- This index is used to remove sessions for a user that's being deleted.
CREATE INDEX IF NOT EXISTS lookup_console_by_silo_user
    ON omicron.public.console_session (silo_user_id);

-- We added a UUID as the primary key, but we need the token to keep acting like
-- it did before. "When you change a primary key with ALTER PRIMARY KEY, the old
-- primary key index becomes a secondary index." We chose to use DROP CONSTRAINT
-- and ADD CONSTRAINT instead and manually create the index.
-- https://www.cockroachlabs.com/docs/v22.1/primary-key#changing-primary-key-columns
CREATE UNIQUE INDEX IF NOT EXISTS console_session_token_unique
	ON omicron.public.console_session (token);

/*******************************************************************/

-- Describes a single uploaded TUF repo.
--
-- Identified by both a random uuid and its SHA256 hash. The hash could be the
-- primary key, but it seems unnecessarily large and unwieldy.
CREATE TABLE IF NOT EXISTS omicron.public.tuf_repo (
    id UUID PRIMARY KEY,
    time_created TIMESTAMPTZ NOT NULL,

    -- TODO: Repos fetched over HTTP will not have a SHA256 hash; this is an
    -- implementation detail of our ZIP archives.
    sha256 STRING(64) NOT NULL,

    -- The version of the targets.json role that was used to generate the repo.
    targets_role_version INT NOT NULL,

    -- The valid_until time for the repo.
    -- TODO: Figure out timestamp validity policy for uploaded repos vs those
    -- fetched over HTTP; my (iliana's) current presumption is that we will make
    -- this NULL for uploaded ZIP archives of repos.
    valid_until TIMESTAMPTZ NOT NULL,

    -- The system version described in the TUF repo.
    --
    -- This is the "true" primary key, but is not treated as such in the
    -- database because we may want to change this format in the future.
    -- Re-doing primary keys is annoying.
    --
    -- Because the system version is embedded in the repo's artifacts.json,
    -- each system version is associated with exactly one checksum.
    system_version STRING(64) NOT NULL,

    -- For debugging only:
    -- Filename provided by the user.
    file_name TEXT NOT NULL,

    CONSTRAINT unique_checksum UNIQUE (sha256),
    CONSTRAINT unique_system_version UNIQUE (system_version)
);

-- Describes an individual artifact from an uploaded TUF repo.
--
-- In the future, this may also be used to describe artifacts that are fetched
-- from a remote TUF repo, but that requires some additional design work.
CREATE TABLE IF NOT EXISTS omicron.public.tuf_artifact (
    id UUID PRIMARY KEY,
    name STRING(63) NOT NULL,
    version STRING(64) NOT NULL,
    -- This used to be an enum but is now a string, because it can represent
    -- artifact kinds currently unknown to a particular version of Nexus as
    -- well.
    kind STRING(63) NOT NULL,

    -- The time this artifact was first recorded.
    time_created TIMESTAMPTZ NOT NULL,

    -- The SHA256 hash of the artifact, typically obtained from the TUF
    -- targets.json (and validated at extract time).
    sha256 STRING(64) NOT NULL,
    -- The length of the artifact, in bytes.
    artifact_size INT8 NOT NULL,

    -- The generation number this artifact was added for.
    generation_added INT8 NOT NULL,

    -- Sign (root key hash table) hash of a signed RoT or RoT bootloader image.
    sign BYTES, -- nullable

    CONSTRAINT unique_name_version_kind UNIQUE (name, version, kind)
);

CREATE UNIQUE INDEX IF NOT EXISTS tuf_artifact_added
    ON omicron.public.tuf_artifact (generation_added, id)
    STORING (name, version, kind, time_created, sha256, artifact_size);

-- RFD 554: (kind, hash) is unique for artifacts. This index is used while
-- looking up artifacts.
CREATE UNIQUE INDEX IF NOT EXISTS tuf_artifact_kind_sha256
    ON omicron.public.tuf_artifact (kind, sha256);

-- Reflects that a particular artifact was provided by a particular TUF repo.
-- This is a many-many mapping.
CREATE TABLE IF NOT EXISTS omicron.public.tuf_repo_artifact (
    tuf_repo_id UUID NOT NULL,
    tuf_artifact_id UUID NOT NULL,

    PRIMARY KEY (tuf_repo_id, tuf_artifact_id)
);

-- Generation number for the current list of TUF artifacts the system wants.
-- This is incremented whenever a TUF repo is added or removed.
CREATE TABLE IF NOT EXISTS omicron.public.tuf_generation (
    -- There should only be one row of this table for the whole DB.
    -- It's a little goofy, but filter on "singleton = true" before querying
    -- or applying updates, and you'll access the singleton row.
    --
    -- We also add a constraint on this table to ensure it's not possible to
    -- access the version of this table with "singleton = false".
    singleton BOOL NOT NULL PRIMARY KEY,
    -- Generation number owned and incremented by Nexus
    generation INT8 NOT NULL,

    CHECK (singleton = true)
);
INSERT INTO omicron.public.tuf_generation (
    singleton,
    generation
) VALUES
    (TRUE, 1)
ON CONFLICT DO NOTHING;

-- Trusted TUF root roles, used to verify TUF repo signatures
CREATE TABLE IF NOT EXISTS omicron.public.tuf_trust_root (
    id UUID PRIMARY KEY,
    time_created TIMESTAMPTZ NOT NULL,
    time_deleted TIMESTAMPTZ,
    root_role JSONB NOT NULL
);

-- This index is used for paginating through non-deleted roots.
CREATE UNIQUE INDEX IF NOT EXISTS tuf_trust_root_by_id
ON omicron.public.tuf_trust_root (id)
WHERE
    time_deleted IS NULL;

/*******************************************************************/

-- The source of the software release that should be deployed to the rack.
CREATE TYPE IF NOT EXISTS omicron.public.target_release_source AS ENUM (
    'unspecified',
    'system_version'
);

-- Software releases that should be/have been deployed to the rack. The
-- current target release is the one with the largest generation number.
CREATE TABLE IF NOT EXISTS omicron.public.target_release (
    generation INT8 NOT NULL PRIMARY KEY,
    time_requested TIMESTAMPTZ NOT NULL,
    release_source omicron.public.target_release_source NOT NULL,
    tuf_repo_id UUID, -- "foreign key" into the `tuf_repo` table
    CONSTRAINT tuf_repo_for_system_version CHECK (
      (release_source != 'system_version' AND tuf_repo_id IS NULL) OR
      (release_source = 'system_version' AND tuf_repo_id IS NOT NULL)
    )
);

-- System software is by default from the `install` dataset.
INSERT INTO omicron.public.target_release (
    generation,
    time_requested,
    release_source,
    tuf_repo_id
) VALUES (
    1,
    NOW(),
    'unspecified',
    NULL
) ON CONFLICT DO NOTHING;

/*******************************************************************/

/*
 * Support Bundles
 */


CREATE TYPE IF NOT EXISTS omicron.public.support_bundle_state AS ENUM (
  -- The bundle is currently being created.
  --
  -- It might have storage that is partially allocated on a sled.
  'collecting',

  -- The bundle has been collected successfully, and has storage on
  -- a particular sled.
  'active',

  -- The user has explicitly requested that a bundle be destroyed.
  -- We must ensure that storage backing that bundle is gone before
  -- it is automatically deleted.
  'destroying',

  -- The support bundle is failing.
  -- This happens when Nexus is expunged partway through collection.
  --
  -- A different Nexus must ensure that storage is gone before the
  -- bundle can be marked "failed".
  'failing',

  -- The bundle has finished failing.
  --
  -- The only action that can be taken on this bundle is to delete it.
  'failed'
);

CREATE TABLE IF NOT EXISTS omicron.public.support_bundle (
    id UUID PRIMARY KEY,
    time_created TIMESTAMPTZ NOT NULL,
    reason_for_creation TEXT NOT NULL,
    reason_for_failure TEXT,
    state omicron.public.support_bundle_state NOT NULL,
    zpool_id UUID NOT NULL,
    dataset_id UUID NOT NULL,

    -- The Nexus which is in charge of collecting the support bundle,
    -- and later managing its storage.
    assigned_nexus UUID,

    user_comment TEXT

);

-- The "UNIQUE" part of this index helps enforce that we allow one support bundle
-- per debug dataset. This constraint can be removed, if the query responsible
-- for allocation changes to allocate more intelligently.
CREATE UNIQUE INDEX IF NOT EXISTS one_bundle_per_dataset ON omicron.public.support_bundle (
    dataset_id
);

CREATE INDEX IF NOT EXISTS lookup_bundle_by_nexus ON omicron.public.support_bundle (
    assigned_nexus
);

CREATE INDEX IF NOT EXISTS lookup_bundle_by_creation ON omicron.public.support_bundle (
    time_created
);

/*******************************************************************/

/*
 * DNS Propagation
 *
 * The tables here are the source of truth of DNS data for both internal and
 * external DNS.
 */

/*
 * A DNS group is a collection of DNS zones covered by a single version number.
 * We have two DNS Groups in our system: "internal" (for internal service
 * discovery) and "external" (which we expose on customer networks to provide
 * DNS for our own customer-facing services, like the API and console).
 *
 * Each DNS server is associated with exactly one DNS group.  Nexus propagates
 * the entire contents of a DNS group (i.e., all of its zones and all of those
 * zones' DNS names and associated records) to every server in that group.
 */
CREATE TYPE IF NOT EXISTS omicron.public.dns_group AS ENUM (
    'internal',
    'external'
);

/*
 * A DNS Zone is basically just a DNS name at the root of a subtree served by
 * one of our DNS servers.  In a typical system, there would be two DNS zones:
 *
 * (1) in the "internal" DNS group, a zone called "control-plane.oxide.internal"
 *     used by the control plane for internal service discovery
 *
 * (2) in the "external" DNS group, a zone whose name is owned by the customer
 *     and specified when the rack is set up for the first time.  We will use
 *     this zone to advertise addresses for the services we provide on the
 *     customer network (i.e., the API and console).
 */
CREATE TABLE IF NOT EXISTS omicron.public.dns_zone (
    id UUID PRIMARY KEY,
    time_created TIMESTAMPTZ NOT NULL,
    dns_group omicron.public.dns_group NOT NULL,
    zone_name TEXT NOT NULL
);

/*
 * It's allowed (although probably not correct) for the same DNS zone to appear
 * in both the internal and external groups.  It is not allowed to specify the
 * same DNS zone twice within the same group.
 */
CREATE UNIQUE INDEX IF NOT EXISTS lookup_dns_zone_by_group ON omicron.public.dns_zone (
    dns_group, zone_name
);

/*
 * All the data associated with a DNS group is gathered together and assigned a
 * single version number, sometimes called a generation number.  When changing
 * the DNS data for a group (e.g., to add a new DNS name), clients first insert
 * a new row into this table with the next available generation number.  (This
 * table is not strictly necessary.  Instead, we could put the current version
 * number for the group into a `dns_group` table, and clients could update that
 * instead of inserting into this table.  But by using a table here, we have a
 * debugging record of all past generation updates, including metadata about who
 * created them and why.)
 */
CREATE TABLE IF NOT EXISTS omicron.public.dns_version (
    dns_group omicron.public.dns_group NOT NULL,
    version INT8 NOT NULL,

    /* These fields are for debugging only. */
    time_created TIMESTAMPTZ NOT NULL,
    creator TEXT NOT NULL,
    comment TEXT NOT NULL,

    PRIMARY KEY(dns_group, version)
);

/*
 * The meat of the DNS data: a list of DNS names.  Each name has one or more
 * records stored in JSON.
 *
 * To facilitate clients getting a consistent snapshot of the DNS data at a
 * given version, each name is stored with the version in which it was added and
 * (optionally) the version in which it was removed.  The name and record data
 * are immutable, so changing the records for a given name should be expressed
 * as removing the old name (setting "version_removed") and creating a new
 * record for the same name at a new version.
 */
CREATE TABLE IF NOT EXISTS omicron.public.dns_name (
    dns_zone_id UUID NOT NULL,
    version_added INT8 NOT NULL,
    version_removed INT8,
    name TEXT NOT NULL,
    dns_record_data JSONB NOT NULL,

    PRIMARY KEY (dns_zone_id, name, version_added)
);

/*
 * Any given live name should only exist once.  (Put differently: the primary
 * key already prevents us from having the same name added twice in the same
 * version.  But you should also not be able to add a name in any version if the
 * name is currently still live (i.e., version_removed IS NULL).
 */
CREATE UNIQUE INDEX IF NOT EXISTS lookup_dns_name_by_zone ON omicron.public.dns_name (
    dns_zone_id, name
) WHERE version_removed IS NULL;

/*******************************************************************/

/*
 * Identity and Access Management (IAM)
 *
 * **For more details and a worked example using the tables here, see the
 * documentation for the omicron_nexus crate, "authz" module.**
 */

/*
 * Users built into the system
 *
 * The ids and names for these users are well-known (i.e., they are used by
 * Nexus directly, so changing these would potentially break compatibility).
 */
CREATE TABLE IF NOT EXISTS omicron.public.user_builtin (
    /*
     * Identity metadata
     *
     * TODO-cleanup This uses the "resource identity" pattern because we want a
     * name and description, but it's not valid to support soft-deleting these
     * records.
     */
    id UUID PRIMARY KEY,
    name STRING(63) NOT NULL,
    description STRING(512) NOT NULL,
    time_created TIMESTAMPTZ NOT NULL,
    time_modified TIMESTAMPTZ NOT NULL,
    time_deleted TIMESTAMPTZ
);

CREATE UNIQUE INDEX IF NOT EXISTS lookup_user_builtin_by_name ON omicron.public.user_builtin (name);

/* User used by Nexus to create other users.  Do NOT add more users here! */
INSERT INTO omicron.public.user_builtin (
    id,
    name,
    description,
    time_created,
    time_modified
) VALUES (
    /* NOTE: this uuid and name are duplicated in nexus::authn. */
    '001de000-05e4-4000-8000-000000000001',
    'db-init',
    'user used for database initialization',
    NOW(),
    NOW()
) ON CONFLICT DO NOTHING;

/*
 * OAuth 2.0 Device Authorization Grant (RFC 8628)
 */

-- Device authorization requests. These records are short-lived,
-- and removed as soon as a token is granted. This allows us to
-- use the `user_code` as primary key, despite it not having very
-- much entropy.
-- TODO: A background task should remove unused expired records.
CREATE TABLE IF NOT EXISTS omicron.public.device_auth_request (
    user_code STRING(20) PRIMARY KEY,
    client_id UUID NOT NULL,
    device_code STRING(40) NOT NULL,
    time_created TIMESTAMPTZ NOT NULL,
    time_expires TIMESTAMPTZ NOT NULL,
    -- requested TTL for the token in seconds (if specified by the user)
    token_ttl_seconds INT8 CHECK (token_ttl_seconds > 0)
);

-- Access tokens granted in response to successful device authorization flows.
CREATE TABLE IF NOT EXISTS omicron.public.device_access_token (
    id UUID PRIMARY KEY,
    token STRING(40) NOT NULL,
    client_id UUID NOT NULL,
    device_code STRING(40) NOT NULL,
    silo_user_id UUID NOT NULL,
    time_requested TIMESTAMPTZ NOT NULL,
    time_created TIMESTAMPTZ NOT NULL,
    time_expires TIMESTAMPTZ
);

-- This UNIQUE constraint is critical for ensuring that at most
-- one token is ever created for a given device authorization flow.
CREATE UNIQUE INDEX IF NOT EXISTS lookup_device_access_token_by_client
    ON omicron.public.device_access_token (client_id, device_code);

-- We added a UUID as the primary key, but we need the token to keep acting like
-- it did before
CREATE UNIQUE INDEX IF NOT EXISTS device_access_token_unique
    ON omicron.public.device_access_token (token);

-- This index is used to remove tokens for a user that's being deleted.
CREATE INDEX IF NOT EXISTS lookup_device_access_token_by_silo_user
    ON omicron.public.device_access_token (silo_user_id);


/*
 * Assignments between users, roles, and resources
 *
 * An actor has a role on a resource if there's a record in this table that
 * points to that actor, role, and resource.
 *
 * For more details and a worked example, see the omicron_nexus::authz
 * module-level documentation.
 */

CREATE TYPE IF NOT EXISTS omicron.public.identity_type AS ENUM (
  'user_builtin',
  'silo_user',
  'silo_group'
);

CREATE TABLE IF NOT EXISTS omicron.public.role_assignment (
    resource_type STRING(63) NOT NULL,
    role_name STRING(63) NOT NULL,

    /*
     * Foreign key into some other resource table.  Which table?  This is
     * identified implicitly by "resource_type" above.
     */
    resource_id UUID NOT NULL,

    /*
     * Foreign key into some other user table.  Which table?  That's determined
     * by "identity_type".
     */
    identity_id UUID NOT NULL,
    identity_type omicron.public.identity_type NOT NULL,

    /*
     * The resource_id, identity_id, and role_name uniquely identify the role
     * assignment.  We include the resource_type and identity_type as
     * belt-and-suspenders, but there should only be one resource type for any
     * resource id and one identity type for any identity id.
     *
     * By organizing the primary key by resource id, then role name, then
     * identity information, we can use it to generated paginated listings of
     * role assignments for a resource, ordered by role name.  It's surprisingly
     * load-bearing that "identity_type" appears last.  That's because when we
     * list a page of role assignments for a resource sorted by role name and
     * then identity id, every field _except_ identity_type is used in the
     * query's filter or sort order.  If identity_type appeared before one of
     * those fields, CockroachDB wouldn't necessarily know it could use the
     * primary key index to efficiently serve the query.
     */
    PRIMARY KEY(
        resource_id,
        resource_type,
        role_name,
        identity_id,
        identity_type
     )
);

/*******************************************************************/

/*
 * External Networking
 *
 * **For more details on external networking see RFD 267**
 */

CREATE TYPE IF NOT EXISTS omicron.public.address_lot_kind AS ENUM (
    'infra',
    'pool'
);

CREATE TABLE IF NOT EXISTS omicron.public.address_lot (
    id UUID PRIMARY KEY,
    name STRING(63) NOT NULL,
    description STRING(512) NOT NULL,
    time_created TIMESTAMPTZ NOT NULL,
    time_modified TIMESTAMPTZ NOT NULL,
    time_deleted TIMESTAMPTZ,
    kind omicron.public.address_lot_kind NOT NULL
);

CREATE UNIQUE INDEX IF NOT EXISTS lookup_address_lot_by_name ON omicron.public.address_lot (
    name
) WHERE
    time_deleted IS NULL;

CREATE TABLE IF NOT EXISTS omicron.public.address_lot_block (
    id UUID PRIMARY KEY,
    address_lot_id UUID NOT NULL,
    first_address INET NOT NULL,
    last_address INET NOT NULL
);

CREATE INDEX IF NOT EXISTS lookup_address_lot_block_by_lot ON omicron.public.address_lot_block (
    address_lot_id
);

CREATE TABLE IF NOT EXISTS omicron.public.address_lot_rsvd_block (
    id UUID PRIMARY KEY,
    address_lot_id UUID NOT NULL,
    first_address INET NOT NULL,
    last_address INET NOT NULL,
    anycast BOOL NOT NULL
);

CREATE INDEX IF NOT EXISTS lookup_address_lot_rsvd_block_by_lot ON omicron.public.address_lot_rsvd_block (
    address_lot_id
);

CREATE INDEX IF NOT EXISTS lookup_address_lot_rsvd_block_by_anycast ON omicron.public.address_lot_rsvd_block (
    anycast
);

CREATE TABLE IF NOT EXISTS omicron.public.loopback_address (
    id UUID PRIMARY KEY,
    time_created TIMESTAMPTZ NOT NULL,
    time_modified TIMESTAMPTZ NOT NULL,
    address_lot_block_id UUID NOT NULL,
    rsvd_address_lot_block_id UUID NOT NULL,
    rack_id UUID NOT NULL,
    switch_location TEXT NOT NULL,
    address INET NOT NULL,
    anycast BOOL NOT NULL
);

/* TODO https://github.com/oxidecomputer/omicron/issues/3001 */

CREATE UNIQUE INDEX IF NOT EXISTS lookup_loopback_address ON omicron.public.loopback_address (
    address, rack_id, switch_location
);

CREATE TABLE IF NOT EXISTS omicron.public.switch_port (
    id UUID PRIMARY KEY,
    rack_id UUID,
    switch_location TEXT,
    port_name TEXT,
    port_settings_id UUID,

    CONSTRAINT switch_port_rack_locaction_name_unique UNIQUE (
        rack_id, switch_location, port_name
    )
);

CREATE INDEX IF NOT EXISTS lookup_switch_port_by_port_settings ON omicron.public.switch_port (port_settings_id);

/* port settings groups included from port settings objects */
CREATE TABLE IF NOT EXISTS omicron.public.switch_port_settings_groups (
    port_settings_id UUID,
    port_settings_group_id UUID,

    PRIMARY KEY (port_settings_id, port_settings_group_id)
);

CREATE TABLE IF NOT EXISTS omicron.public.switch_port_settings_group (
    id UUID PRIMARY KEY,
    /* port settings in this group */
    port_settings_id UUID NOT NULL,
    name STRING(63) NOT NULL,
    description STRING(512) NOT NULL,
    time_created TIMESTAMPTZ NOT NULL,
    time_modified TIMESTAMPTZ NOT NULL,
    time_deleted TIMESTAMPTZ
);

CREATE UNIQUE INDEX IF NOT EXISTS lookup_switch_port_settings_group_by_name ON omicron.public.switch_port_settings_group (
    name
) WHERE
    time_deleted IS NULL;

CREATE TABLE IF NOT EXISTS omicron.public.switch_port_settings (
    id UUID PRIMARY KEY,
    name STRING(63) NOT NULL,
    description STRING(512) NOT NULL,
    time_created TIMESTAMPTZ NOT NULL,
    time_modified TIMESTAMPTZ NOT NULL,
    time_deleted TIMESTAMPTZ
);

CREATE UNIQUE INDEX IF NOT EXISTS switch_port_settings_by_name ON omicron.public.switch_port_settings (
    name
) WHERE
    time_deleted IS NULL;

CREATE TYPE IF NOT EXISTS omicron.public.switch_port_geometry AS ENUM (
    'Qsfp28x1',
    'Qsfp28x2',
    'Sfp28x4'
);

CREATE TABLE IF NOT EXISTS omicron.public.switch_port_settings_port_config (
    port_settings_id UUID PRIMARY KEY,
    geometry omicron.public.switch_port_geometry
);

CREATE TYPE IF NOT EXISTS omicron.public.switch_link_fec AS ENUM (
    'Firecode',
    'None',
    'Rs'
);

CREATE TYPE IF NOT EXISTS omicron.public.switch_link_speed AS ENUM (
    '0G',
    '1G',
    '10G',
    '25G',
    '40G',
    '50G',
    '100G',
    '200G',
    '400G'
);

CREATE TABLE IF NOT EXISTS omicron.public.switch_port_settings_link_config (
    port_settings_id UUID,
    link_name TEXT,
    mtu INT4,
    fec omicron.public.switch_link_fec,
    speed omicron.public.switch_link_speed,
    autoneg BOOL NOT NULL DEFAULT false,
    lldp_link_config_id UUID,
    tx_eq_config_id UUID,

    PRIMARY KEY (port_settings_id, link_name)
);

CREATE TABLE IF NOT EXISTS omicron.public.lldp_link_config (
    id UUID PRIMARY KEY,
    enabled BOOL NOT NULL,
    link_name STRING(63),
    link_description STRING(512),
    chassis_id STRING(63),
    system_name STRING(63),
    system_description STRING(612),
    time_created TIMESTAMPTZ NOT NULL,
    time_modified TIMESTAMPTZ NOT NULL,
    time_deleted TIMESTAMPTZ,
    management_ip INET
);

CREATE TABLE IF NOT EXISTS omicron.public.tx_eq_config (
    id UUID PRIMARY KEY,
    pre1 INT4,
    pre2 INT4,
    main INT4,
    post2 INT4,
    post1 INT4
);

CREATE TYPE IF NOT EXISTS omicron.public.switch_interface_kind AS ENUM (
    'primary',
    'vlan',
    'loopback'
);

CREATE TABLE IF NOT EXISTS omicron.public.switch_port_settings_interface_config (
    port_settings_id UUID,
    id UUID PRIMARY KEY,
    interface_name TEXT NOT NULL,
    v6_enabled BOOL NOT NULL,
    kind omicron.public.switch_interface_kind
);

CREATE UNIQUE INDEX IF NOT EXISTS switch_port_settings_interface_config_by_id ON omicron.public.switch_port_settings_interface_config (
    port_settings_id, interface_name
);

CREATE TABLE IF NOT EXISTS omicron.public.switch_vlan_interface_config (
    interface_config_id UUID,
    vid INT4,

    PRIMARY KEY (interface_config_id, vid)
);

CREATE TABLE IF NOT EXISTS omicron.public.switch_port_settings_route_config (
    port_settings_id UUID,
    interface_name TEXT,
    dst INET,
    gw INET,
    vid INT4,
    rib_priority INT2,

    /* TODO https://github.com/oxidecomputer/omicron/issues/3013 */
    PRIMARY KEY (port_settings_id, interface_name, dst, gw)
);

CREATE TABLE IF NOT EXISTS omicron.public.switch_port_settings_bgp_peer_config (
    port_settings_id UUID,
    bgp_config_id UUID NOT NULL,
    interface_name TEXT,
    addr INET,
    hold_time INT8,
    idle_hold_time INT8,
    delay_open INT8,
    connect_retry INT8,
    keepalive INT8,
    remote_asn INT8,
    min_ttl INT2,
    md5_auth_key TEXT,
    multi_exit_discriminator INT8,
    local_pref INT8,
    enforce_first_as BOOLEAN NOT NULL DEFAULT false,
    allow_import_list_active BOOLEAN NOT NULL DEFAULT false,
    allow_export_list_active BOOLEAN NOT NULL DEFAULT false,
    vlan_id INT4,

    /* TODO https://github.com/oxidecomputer/omicron/issues/3013 */
    PRIMARY KEY (port_settings_id, interface_name, addr)
);

CREATE INDEX IF NOT EXISTS lookup_sps_bgp_peer_config_by_bgp_config_id on omicron.public.switch_port_settings_bgp_peer_config(
    bgp_config_id
);

CREATE TABLE IF NOT EXISTS omicron.public.switch_port_settings_bgp_peer_config_communities (
    port_settings_id UUID NOT NULL,
    interface_name TEXT NOT NULL,
    addr INET NOT NULL,
    community INT8 NOT NULL,

    PRIMARY KEY (port_settings_id, interface_name, addr, community)
);

CREATE TABLE IF NOT EXISTS omicron.public.switch_port_settings_bgp_peer_config_allow_import (
    port_settings_id UUID NOT NULL,
    interface_name TEXT NOT NULL,
    addr INET NOT NULL,
    prefix INET NOT NULL,

    PRIMARY KEY (port_settings_id, interface_name, addr, prefix)
);

CREATE TABLE IF NOT EXISTS omicron.public.switch_port_settings_bgp_peer_config_allow_export (
    port_settings_id UUID NOT NULL,
    interface_name TEXT NOT NULL,
    addr INET NOT NULL,
    prefix INET NOT NULL,

    PRIMARY KEY (port_settings_id, interface_name, addr, prefix)
);

CREATE TABLE IF NOT EXISTS omicron.public.bgp_config (
    id UUID PRIMARY KEY,
    name STRING(63) NOT NULL,
    description STRING(512) NOT NULL,
    time_created TIMESTAMPTZ NOT NULL,
    time_modified TIMESTAMPTZ NOT NULL,
    time_deleted TIMESTAMPTZ,
    asn INT8 NOT NULL,
    vrf TEXT,
    bgp_announce_set_id UUID NOT NULL,
    shaper TEXT,
    checker TEXT
);

CREATE UNIQUE INDEX IF NOT EXISTS lookup_bgp_config_by_name ON omicron.public.bgp_config (
    name
) WHERE
    time_deleted IS NULL;

CREATE INDEX IF NOT EXISTS lookup_bgp_config_by_asn ON omicron.public.bgp_config (
    asn
) WHERE time_deleted IS NULL;

CREATE TABLE IF NOT EXISTS omicron.public.bgp_announce_set (
    id UUID PRIMARY KEY,
    name STRING(63) NOT NULL,
    description STRING(512) NOT NULL,
    time_created TIMESTAMPTZ NOT NULL,
    time_modified TIMESTAMPTZ NOT NULL,
    time_deleted TIMESTAMPTZ
);

CREATE UNIQUE INDEX IF NOT EXISTS lookup_bgp_announce_set_by_name ON omicron.public.bgp_announce_set (
    name
) WHERE
    time_deleted IS NULL;

CREATE TABLE IF NOT EXISTS omicron.public.bgp_announcement (
    announce_set_id UUID,
    address_lot_block_id UUID NOT NULL,
    network INET,

    /* TODO https://github.com/oxidecomputer/omicron/issues/3013 */
    PRIMARY KEY (announce_set_id, network)
);

CREATE TABLE IF NOT EXISTS omicron.public.switch_port_settings_address_config (
    port_settings_id UUID,
    address_lot_block_id UUID NOT NULL,
    rsvd_address_lot_block_id UUID NOT NULL,
    address INET,
    interface_name TEXT,
    vlan_id INT4,

    /* TODO https://github.com/oxidecomputer/omicron/issues/3013 */
    PRIMARY KEY (port_settings_id, address, interface_name)
);

CREATE TABLE IF NOT EXISTS omicron.public.bootstore_keys (
    key TEXT NOT NULL PRIMARY KEY,
    generation INT8 NOT NULL
);

/*
 * Hardware/software inventory
 *
 * See RFD 433 for details.  Here are the highlights.
 *
 * Omicron periodically collects hardware/software inventory data from the
 * running system and stores it into the database.  Each discrete set of data is
 * called a **collection**.  Each collection contains lots of different kinds of
 * data, so there are many tables here.  For clarity, these tables are prefixed
 * with:
 *
 *     `inv_*` (examples: `inv_collection`, `inv_service_processor`)
 *
 *         Describes the complete set of hardware and software in the system.
 *         Rows in these tables are immutable, but they describe mutable facts
 *         about hardware and software (e.g., the slot that a disk is in).  When
 *         these facts change (e.g., a disk moves between slots), a new set of
 *         records is written.
 *
 * All rows in the `inv_*` tables point back to a particular collection.  They
 * represent the state observed at some particular time.  Generally, if two
 * observations came from two different places, they're not put into the same
 * row of the same table.  For example, caboose information comes from the SP,
 * but it doesn't go into the `inv_service_processor` table.  It goes in a
 * separate `inv_caboose` table.  This is debatable but it preserves a clearer
 * record of exactly what information came from where, since the separate record
 * has its own "source" and "time_collected".
 *
 * Information about service processors and roots of trust are joined with
 * information reported by sled agents via the baseboard id.
 *
 * Hardware and software identifiers are normalized for the usual database
 * design reasons.  This means instead of storing hardware and software
 * identifiers directly in the `inv_*` tables, these tables instead store
 * foreign keys into one of these groups of tables, whose names are also
 * prefixed for clarity:
 *
 *     `hw_*` (example: `hw_baseboard_id`)
 *
 *         Maps hardware-provided identifiers to UUIDs that are used as foreign
 *         keys in the rest of the schema. (Avoids embedding these identifiers
 *         into all the other tables.)
 *
 *     `sw_*` (example: `sw_caboose`)
 *
 *         Maps software-provided identifiers to UUIDs that are used as foreign
 *         keys in the rest of the schema. (Avoids embedding these identifiers
 *         into all the other tables.)
 *
 * Records in these tables are shared across potentially many collections.  To
 * see why this is useful, consider that `sw_caboose` records contain several
 * long identifiers (e.g., git commit, SHA sums) and in practice, most of the
 * time, we expect that all components of a given type will have the exact same
 * cabooses.  Rather than store the caboose contents in each
 * `inv_service_processor` row (for example), often replicating the exact same
 * contents for each SP for each collection, these rows just have pointers into
 * the `sw_caboose` table that stores this data once.  (This also makes it much
 * easier to determine that these components _do_ have the same cabooses.)
 *
 * On PC systems (i.e., non-Oxide hardware), most of these tables will be empty
 * because we do not support hardware inventory on these systems.
 *
 * Again, see RFD 433 for more on all this.
 */

/*
 * baseboard ids: this table assigns uuids to distinct part/serial values
 *
 * Usually we include the baseboard revision number when we reference the part
 * number and serial number.  The revision number is deliberately left out here.
 * If we happened to see the same baseboard part number and serial number with
 * different revisions, that's the same baseboard.
 */
CREATE TABLE IF NOT EXISTS omicron.public.hw_baseboard_id (
    id UUID PRIMARY KEY,
    part_number TEXT NOT NULL,
    serial_number TEXT NOT NULL
);
CREATE UNIQUE INDEX IF NOT EXISTS lookup_baseboard_id_by_props
    ON omicron.public.hw_baseboard_id (part_number, serial_number);

/* power states reportable by the SP */
CREATE TYPE IF NOT EXISTS omicron.public.hw_power_state AS ENUM (
    'A0',
    'A1',
    'A2'
);

/* root of trust firmware slots */
CREATE TYPE IF NOT EXISTS omicron.public.hw_rot_slot AS ENUM (
    'A',
    'B'
);

/* cabooses: this table assigns unique ids to distinct caboose contents */
CREATE TABLE IF NOT EXISTS omicron.public.sw_caboose (
    id UUID PRIMARY KEY,
    board TEXT NOT NULL,
    git_commit TEXT NOT NULL,
    name TEXT NOT NULL,
    version TEXT NOT NULL,
    sign TEXT -- nullable
);

/*
 * We use a complete and a partial index to ensure uniqueness.
 * This is necessary because the sign column is NULLable, but in SQL, NULL values
 * are considered distinct. That means that a single complete index on all of these
 * columns would allow duplicate rows where sign is NULL, which we don't want.
 */
CREATE UNIQUE INDEX IF NOT EXISTS caboose_properties
    on omicron.public.sw_caboose (board, git_commit, name, version, sign);

CREATE UNIQUE INDEX IF NOT EXISTS caboose_properties_no_sign
    on omicron.public.sw_caboose (board, git_commit, name, version)
    WHERE sign IS NULL;

/* root of trust pages: this table assigns unique ids to distinct RoT CMPA
   and CFPA page contents, each of which is a 512-byte blob */
CREATE TABLE IF NOT EXISTS omicron.public.sw_root_of_trust_page (
    id UUID PRIMARY KEY,
    data_base64 TEXT NOT NULL
);
CREATE UNIQUE INDEX IF NOT EXISTS root_of_trust_page_properties
    on omicron.public.sw_root_of_trust_page (data_base64);

/* Inventory Collections */

-- list of all collections
CREATE TABLE IF NOT EXISTS omicron.public.inv_collection (
    id UUID PRIMARY KEY,
    time_started TIMESTAMPTZ NOT NULL,
    time_done TIMESTAMPTZ NOT NULL,
    collector TEXT NOT NULL
);
-- Supports finding latest collection (to use) or the oldest collection (to
-- clean up)
CREATE INDEX IF NOT EXISTS inv_collection_by_time_started
    ON omicron.public.inv_collection (time_started);

CREATE INDEX IF NOT EXISTS inv_collectionby_time_done
    ON omicron.public.inv_collection (time_done DESC);

-- list of errors generated during a collection
CREATE TABLE IF NOT EXISTS omicron.public.inv_collection_error (
    inv_collection_id UUID NOT NULL,
    idx INT4 NOT NULL,
    message TEXT
);
CREATE INDEX IF NOT EXISTS errors_by_collection
    ON omicron.public.inv_collection_error (inv_collection_id, idx);

/* what kind of slot MGS reported a device in */
CREATE TYPE IF NOT EXISTS omicron.public.sp_type AS ENUM (
    'sled',
    'switch',
    'power'
);

-- observations from and about service processors
-- also see `inv_root_of_trust`
CREATE TABLE IF NOT EXISTS omicron.public.inv_service_processor (
    -- where this observation came from
    -- (foreign key into `inv_collection` table)
    inv_collection_id UUID NOT NULL,
    -- which system this SP reports it is part of
    -- (foreign key into `hw_baseboard_id` table)
    hw_baseboard_id UUID NOT NULL,
    -- when this observation was made
    time_collected TIMESTAMPTZ NOT NULL,
    -- which MGS instance reported this data
    source TEXT NOT NULL,

    -- identity of this device according to MGS
    sp_type omicron.public.sp_type NOT NULL,
    sp_slot INT4 NOT NULL,

    -- Data from MGS "Get SP Info" API.  See MGS API documentation.
    baseboard_revision INT8 NOT NULL,
    hubris_archive_id TEXT NOT NULL,
    power_state omicron.public.hw_power_state NOT NULL,

    PRIMARY KEY (inv_collection_id, hw_baseboard_id)
);

CREATE TYPE IF NOT EXISTS omicron.public.rot_image_error AS ENUM (
        'unchecked',
        'first_page_erased',
        'partially_programmed',
        'invalid_length',
        'header_not_programmed',
        'bootloader_too_small',
        'bad_magic',
        'header_image_size',
        'unaligned_length',
        'unsupported_type',
        'not_thumb2',
        'reset_vector',
        'signature'
);

-- root of trust information reported by SP
-- There's usually one row here for each row in inv_service_processor, but not
-- necessarily.
CREATE TABLE IF NOT EXISTS omicron.public.inv_root_of_trust (
    -- where this observation came from
    -- (foreign key into `inv_collection` table)
    inv_collection_id UUID NOT NULL,
    -- which system this SP reports it is part of
    -- (foreign key into `hw_baseboard_id` table)
    hw_baseboard_id UUID NOT NULL,
    -- when this observation was made
    time_collected TIMESTAMPTZ NOT NULL,
    -- which MGS instance reported this data
    source TEXT NOT NULL,

    slot_active omicron.public.hw_rot_slot NOT NULL,
    slot_boot_pref_transient omicron.public.hw_rot_slot, -- nullable
    slot_boot_pref_persistent omicron.public.hw_rot_slot NOT NULL,
    slot_boot_pref_persistent_pending omicron.public.hw_rot_slot, -- nullable
    slot_a_sha3_256 TEXT, -- nullable
    slot_b_sha3_256 TEXT, -- nullable
    stage0_fwid TEXT, -- nullable
    stage0next_fwid TEXT, -- nullable

    slot_a_error omicron.public.rot_image_error, -- nullable
    slot_b_error omicron.public.rot_image_error, -- nullable
    stage0_error omicron.public.rot_image_error, -- nullable
    stage0next_error omicron.public.rot_image_error, -- nullable

    PRIMARY KEY (inv_collection_id, hw_baseboard_id)
);

-- host phase 1 slots
CREATE TYPE IF NOT EXISTS omicron.public.hw_m2_slot AS ENUM (
    'A',
    'B'
);

-- host phase 1 active slots found
CREATE TABLE IF NOT EXISTS omicron.public.inv_host_phase_1_active_slot (
    -- where this observation came from
    -- (foreign key into `inv_collection` table)
    inv_collection_id UUID NOT NULL,
    -- which system this SP reports it is part of
    -- (foreign key into `hw_baseboard_id` table)
    hw_baseboard_id UUID NOT NULL,
    -- when this observation was made
    time_collected TIMESTAMPTZ NOT NULL,
    -- which MGS instance reported this data
    source TEXT NOT NULL,

    -- active phase 1 slot
    slot omicron.public.hw_m2_slot NOT NULL,

    PRIMARY KEY (inv_collection_id, hw_baseboard_id)
);

-- host phase 1 flash hashes found
-- There are usually two rows here for each row in inv_service_processor, but
-- not necessarily (either or both slots' hash collection may fail).
CREATE TABLE IF NOT EXISTS omicron.public.inv_host_phase_1_flash_hash (
    -- where this observation came from
    -- (foreign key into `inv_collection` table)
    inv_collection_id UUID NOT NULL,
    -- which system this SP reports it is part of
    -- (foreign key into `hw_baseboard_id` table)
    hw_baseboard_id UUID NOT NULL,
    -- when this observation was made
    time_collected TIMESTAMPTZ NOT NULL,
    -- which MGS instance reported this data
    source TEXT NOT NULL,

    -- phase 1 slot for this hash
    slot omicron.public.hw_m2_slot NOT NULL,
    -- the actual hash of the contents
    hash STRING(64) NOT NULL,

    PRIMARY KEY (inv_collection_id, hw_baseboard_id, slot)
);

CREATE TYPE IF NOT EXISTS omicron.public.caboose_which AS ENUM (
    'sp_slot_0',
    'sp_slot_1',
    'rot_slot_A',
    'rot_slot_B',
    'stage0',
    'stage0next'
);

-- cabooses found
CREATE TABLE IF NOT EXISTS omicron.public.inv_caboose (
    -- where this observation came from
    -- (foreign key into `inv_collection` table)
    inv_collection_id UUID NOT NULL,
    -- which system this SP reports it is part of
    -- (foreign key into `hw_baseboard_id` table)
    hw_baseboard_id UUID NOT NULL,
    -- when this observation was made
    time_collected TIMESTAMPTZ NOT NULL,
    -- which MGS instance reported this data
    source TEXT NOT NULL,

    which omicron.public.caboose_which NOT NULL,
    sw_caboose_id UUID NOT NULL,

    PRIMARY KEY (inv_collection_id, hw_baseboard_id, which)
);

CREATE TYPE IF NOT EXISTS omicron.public.root_of_trust_page_which AS ENUM (
    'cmpa',
    'cfpa_active',
    'cfpa_inactive',
    'cfpa_scratch'
);

-- root of trust key signing pages found
CREATE TABLE IF NOT EXISTS omicron.public.inv_root_of_trust_page (
    -- where this observation came from
    -- (foreign key into `inv_collection` table)
    inv_collection_id UUID NOT NULL,
    -- which system this SP reports it is part of
    -- (foreign key into `hw_baseboard_id` table)
    hw_baseboard_id UUID NOT NULL,
    -- when this observation was made
    time_collected TIMESTAMPTZ NOT NULL,
    -- which MGS instance reported this data
    source TEXT NOT NULL,

    which omicron.public.root_of_trust_page_which NOT NULL,
    sw_root_of_trust_page_id UUID NOT NULL,

    PRIMARY KEY (inv_collection_id, hw_baseboard_id, which)
);

CREATE TYPE IF NOT EXISTS omicron.public.sled_role AS ENUM (
    -- this sled is directly attached to a Sidecar
    'scrimlet',
    -- everything else
    'gimlet'
);

CREATE TYPE IF NOT EXISTS omicron.public.inv_config_reconciler_status_kind
AS ENUM (
    'not-yet-run',
    'running',
    'idle'
);

CREATE TYPE IF NOT EXISTS omicron.public.inv_zone_manifest_source AS ENUM (
    'installinator',
    'sled-agent'
);

-- observations from and about sled agents
CREATE TABLE IF NOT EXISTS omicron.public.inv_sled_agent (
    -- where this observation came from
    -- (foreign key into `inv_collection` table)
    inv_collection_id UUID NOT NULL,
    -- when this observation was made
    time_collected TIMESTAMPTZ NOT NULL,
    -- URL of the sled agent that reported this data
    source TEXT NOT NULL,

    -- unique id for this sled (should be foreign keys into `sled` table, though
    -- it's conceivable a sled will report an id that we don't know about)
    sled_id UUID NOT NULL,

    -- which system this sled agent reports it's running on
    -- (foreign key into `hw_baseboard_id` table)
    -- This is optional because dev/test systems support running on non-Oxide
    -- hardware.
    hw_baseboard_id UUID,

    -- Many of the following properties are duplicated from the `sled` table,
    -- which predates the current inventory system.
    sled_agent_ip INET NOT NULL,
    sled_agent_port INT4 NOT NULL,
    sled_role omicron.public.sled_role NOT NULL,
    usable_hardware_threads INT8
        CHECK (usable_hardware_threads BETWEEN 0 AND 4294967295) NOT NULL,
    usable_physical_ram INT8 NOT NULL,
    reservoir_size INT8 CHECK (reservoir_size < usable_physical_ram) NOT NULL,

    -- Currently-ledgered `OmicronSledConfig`
    -- (foreign key into `inv_omicron_sled_config` table)
    -- This is optional because newly-added sleds don't yet have a config.
    ledgered_sled_config UUID,

    -- Columns making up the status of the config reconciler.
    reconciler_status_kind omicron.public.inv_config_reconciler_status_kind NOT NULL,
    -- (foreign key into `inv_omicron_sled_config` table)
    -- only present if `reconciler_status_kind = 'running'`
    reconciler_status_sled_config UUID,
    -- only present if `reconciler_status_kind != 'not-yet-run'`
    reconciler_status_timestamp TIMESTAMPTZ,
    -- only present if `reconciler_status_kind != 'not-yet-run'`
    reconciler_status_duration_secs FLOAT,

    -- Columns making up the zone image resolver's zone manifest description:
    --
    -- The path to the boot disk image file.
    zone_manifest_boot_disk_path TEXT NOT NULL,
    -- The source of the zone manifest on the boot disk: from installinator or
    -- sled-agent (synthetic). NULL means there is an error reading the zone manifest.
    zone_manifest_source omicron.public.inv_zone_manifest_source,
    -- The mupdate ID that created the zone manifest if this is from installinator. If
    -- this is NULL, then either the zone manifest is synthetic or there was an
    -- error reading the zone manifest.
    zone_manifest_mupdate_id UUID,
    -- Message describing the status of the zone manifest on the boot disk. If
    -- this is NULL, then the zone manifest was successfully read, and the
    -- inv_zone_manifest_zone table has entries corresponding to the zone
    -- manifest.
    zone_manifest_boot_disk_error TEXT,

    -- Columns making up the zone image resolver's mupdate override description.
    mupdate_override_boot_disk_path TEXT NOT NULL,
    -- The ID of the mupdate override. NULL means either that the mupdate
    -- override was not found or that we failed to read it -- the two cases are
    -- differentiated by the presence of a non-NULL value in the
    -- mupdate_override_boot_disk_error column.
    mupdate_override_id UUID,
    -- Error reading the mupdate override, if any. If this is NULL then
    -- the mupdate override was either successfully read or is not
    -- present.
    mupdate_override_boot_disk_error TEXT,

    CONSTRAINT reconciler_status_sled_config_present_if_running CHECK (
        (reconciler_status_kind = 'running'
            AND reconciler_status_sled_config IS NOT NULL)
        OR
        (reconciler_status_kind != 'running'
            AND reconciler_status_sled_config IS NULL)
    ),
    CONSTRAINT reconciler_status_timing_present_unless_not_yet_run CHECK (
        (reconciler_status_kind = 'not-yet-run'
            AND reconciler_status_timestamp IS NULL
            AND reconciler_status_duration_secs IS NULL)
        OR
        (reconciler_status_kind != 'not-yet-run'
            AND reconciler_status_timestamp IS NOT NULL
            AND reconciler_status_duration_secs IS NOT NULL)
    ),

    -- For the zone manifest, there are three valid states:
    -- 1. Successfully read from installinator (has mupdate_id, no error)
    -- 2. Synthetic from sled-agent (no mupdate_id, no error)
    -- 3. Error reading (no mupdate_id, has error)
    --
    -- This is equivalent to Result<OmicronZoneManifestSource, String>.
    CONSTRAINT zone_manifest_consistency CHECK (
        (zone_manifest_source = 'installinator'
            AND zone_manifest_mupdate_id IS NOT NULL
            AND zone_manifest_boot_disk_error IS NULL)
        OR (zone_manifest_source = 'sled-agent'
            AND zone_manifest_mupdate_id IS NULL
            AND zone_manifest_boot_disk_error IS NULL)
        OR (
            zone_manifest_source IS NULL
            AND zone_manifest_mupdate_id IS NULL
            AND zone_manifest_boot_disk_error IS NOT NULL
        )
    ),

    -- For the mupdate override, three states are valid:
    -- 1. No override, no error
    -- 2. Override, no error
    -- 3. No override, error
    --
    -- This is equivalent to Result<Option<T>, String>.
    CONSTRAINT mupdate_override_consistency CHECK (
        (mupdate_override_id IS NULL
            AND mupdate_override_boot_disk_error IS NOT NULL)
        OR mupdate_override_boot_disk_error IS NULL
    ),

    PRIMARY KEY (inv_collection_id, sled_id)
);

-- This type name starts with "clear_" for legacy reasons. Prefer "remove" in
-- the future.
CREATE TYPE IF NOT EXISTS omicron.public.clear_mupdate_override_boot_success
AS ENUM (
    'cleared',
    'no-override'
);

CREATE TABLE IF NOT EXISTS omicron.public.inv_sled_config_reconciler (
    -- where this observation came from
    -- (foreign key into `inv_collection` table)
    inv_collection_id UUID NOT NULL,

    -- unique id for this sled (should be foreign keys into `sled` table, though
    -- it's conceivable a sled will report an id that we don't know about);
    -- guaranteed to match a row in this collection's `inv_sled_agent`
    sled_id UUID NOT NULL,

    -- Most-recently-reconciled `OmicronSledConfig`
    -- (foreign key into `inv_omicron_sled_config` table)
    last_reconciled_config UUID NOT NULL,

    -- Which internal disk slot did we use at boot?
    --
    -- If not NULL, `boot_disk_slot` must be 0 or 1 (corresponding to M2Slot::A
    -- and M2Slot::B, respectively). The column pair `boot_disk_slot` /
    -- `boot_disk_error` represents a Rust `Result`; one or the other must be
    -- non-NULL, but not both.
    boot_disk_slot INT2 CHECK (boot_disk_slot >= 0 AND boot_disk_slot <= 1),
    boot_disk_error TEXT,
    CONSTRAINT boot_disk_slot_or_error CHECK (
        (boot_disk_slot IS NULL AND boot_disk_error IS NOT NULL)
        OR
        (boot_disk_slot IS NOT NULL AND boot_disk_error IS NULL)
    ),

    -- If either error string is present, there was an error reading the boot
    -- partition for the corresponding M2Slot.
    --
    -- For either or both columns if NULL, there will be a row in
    -- `inv_sled_boot_partition` describing the contents of the boot partition
    -- for the given slot. As above 0=a and 1=b.
    boot_partition_a_error TEXT,
    boot_partition_b_error TEXT,

    -- The names below start with "clear_" for legacy reasons. Prefer "remove"
    -- in the future.
    --
    -- Success removing the mupdate override.
    clear_mupdate_override_boot_success omicron.public.clear_mupdate_override_boot_success,
    -- Error removing the mupdate override.
    clear_mupdate_override_boot_error TEXT,

    -- A message describing the result removing the mupdate override on the
    -- non-boot disk (success or error).
    clear_mupdate_override_non_boot_message TEXT,

    -- Three cases:
    --
    -- 1. No remove_mupdate_override instruction was passed in. All three
    --    columns are NULL.
    -- 2. Removing the override was successful. boot_success is NOT NULL,
    --    boot_error is NULL, and non_boot_message is NOT NULL.
    -- 3. Removing the override failed. boot_success is NULL, boot_error is
    --    NOT NULL, and non_boot_message is NOT NULL.
    CONSTRAINT clear_mupdate_override_consistency CHECK (
        (clear_mupdate_override_boot_success IS NULL
         AND clear_mupdate_override_boot_error IS NULL
         AND clear_mupdate_override_non_boot_message IS NULL)
    OR
        (clear_mupdate_override_boot_success IS NOT NULL
         AND clear_mupdate_override_boot_error IS NULL
         AND clear_mupdate_override_non_boot_message IS NOT NULL)
    OR
        (clear_mupdate_override_boot_success IS NULL
         AND clear_mupdate_override_boot_error IS NOT NULL
         AND clear_mupdate_override_non_boot_message IS NOT NULL)
    ),

    PRIMARY KEY (inv_collection_id, sled_id)
);

CREATE TABLE IF NOT EXISTS omicron.public.inv_sled_boot_partition (
    -- where this observation came from
    -- (foreign key into `inv_collection` table)
    inv_collection_id UUID NOT NULL,

    -- unique id for this sled (should be foreign keys into `sled` table, though
    -- it's conceivable a sled will report an id that we don't know about)
    sled_id UUID NOT NULL,

    -- the boot disk slot (0=M2Slot::A, 1=M2Slot::B)
    boot_disk_slot INT2
        CHECK (boot_disk_slot >= 0 AND boot_disk_slot <= 1) NOT NULL,

    -- SHA256 hash of the artifact; if we have a TUF repo containing this OS
    -- image, this will match the artifact hash of the phase 2 image
    artifact_hash STRING(64) NOT NULL,
    -- The length of the artifact in bytes
    artifact_size INT8 NOT NULL,

    -- Fields comprising the header of the phase 2 image
    header_flags INT8 NOT NULL,
    header_data_size INT8 NOT NULL,
    header_image_size INT8 NOT NULL,
    header_target_size INT8 NOT NULL,
    header_sha256 STRING(64) NOT NULL,
    header_image_name TEXT NOT NULL,

    PRIMARY KEY (inv_collection_id, sled_id, boot_disk_slot)
);

CREATE TABLE IF NOT EXISTS omicron.public.inv_physical_disk (
    -- where this observation came from
    -- (foreign key into `inv_collection` table)
    inv_collection_id UUID NOT NULL,

    -- unique id for this sled (should be foreign keys into `sled` table, though
    -- it's conceivable a sled will report an id that we don't know about)
    sled_id UUID NOT NULL,
    -- The slot where this disk was last observed
    slot INT8 CHECK (slot >= 0) NOT NULL,

    vendor STRING(63) NOT NULL,
    model STRING(63) NOT NULL,
    serial STRING(63) NOT NULL,

    variant omicron.public.physical_disk_kind NOT NULL,

    -- PK consisting of:
    -- - Which collection this was
    -- - The sled reporting the disk
    -- - The slot in which this disk was found
    PRIMARY KEY (inv_collection_id, sled_id, slot)
);

CREATE TABLE IF NOT EXISTS omicron.public.inv_nvme_disk_firmware (
    -- where this observation came from
    -- (foreign key into `inv_collection` table)
    inv_collection_id UUID NOT NULL,

    -- unique id for this sled (should be foreign keys into `sled` table, though
    -- it's conceivable a sled will report an id that we don't know about)
    sled_id UUID NOT NULL,
    -- The slot where this disk was last observed
    slot INT8 CHECK (slot >= 0) NOT NULL,

    -- total number of firmware slots the device has
    number_of_slots INT2 CHECK (number_of_slots BETWEEN 1 AND 7) NOT NULL,
    active_slot INT2 CHECK (active_slot BETWEEN 1 AND 7) NOT NULL,
    -- staged firmware slot to be active on reset
    next_active_slot INT2 CHECK (next_active_slot BETWEEN 1 AND 7),
    -- slot1 is distinct in the NVMe spec in the sense that it can be read only
    slot1_is_read_only BOOLEAN,
    -- the firmware version string for each NVMe slot (0 indexed), a NULL means the
    -- slot exists but is empty
    slot_firmware_versions STRING(8)[] CHECK (array_length(slot_firmware_versions, 1) BETWEEN 1 AND 7),

    -- PK consisting of:
    -- - Which collection this was
    -- - The sled reporting the disk
    -- - The slot in which the disk was found
    PRIMARY KEY (inv_collection_id, sled_id, slot)
);

CREATE TABLE IF NOT EXISTS omicron.public.inv_zpool (
    -- where this observation came from
    -- (foreign key into `inv_collection` table)
    inv_collection_id UUID NOT NULL,
    -- when this observation was made
    time_collected TIMESTAMPTZ NOT NULL,

    -- The control plane ID of the zpool
    id UUID NOT NULL,
    sled_id UUID NOT NULL,
    total_size INT NOT NULL,

    -- PK consisting of:
    -- - Which collection this was
    -- - The sled reporting the disk
    -- - The slot in which this disk was found
    PRIMARY KEY (inv_collection_id, sled_id, id)
);

-- Allow looking up the most recent Zpool by ID
CREATE INDEX IF NOT EXISTS inv_zpool_by_id_and_time ON omicron.public.inv_zpool (id, time_collected DESC);

CREATE TABLE IF NOT EXISTS omicron.public.inv_dataset (
    -- where this observation came from
    -- (foreign key into `inv_collection` table)
    inv_collection_id UUID NOT NULL,
    sled_id UUID NOT NULL,

    -- The control plane ID of the dataset.
    -- This is nullable because datasets have been historically
    -- self-managed by the Sled Agent, and some don't have explicit UUIDs.
    id UUID,

    name TEXT NOT NULL,
    available INT8 NOT NULL,
    used INT8 NOT NULL,
    quota INT8,
    reservation INT8,
    compression TEXT NOT NULL,

    -- PK consisting of:
    -- - Which collection this was
    -- - The sled reporting the disk
    -- - The name of this dataset
    PRIMARY KEY (inv_collection_id, sled_id, name)
);

CREATE TABLE IF NOT EXISTS omicron.public.inv_omicron_sled_config (
    -- where this observation came from
    -- (foreign key into `inv_collection` table)
    inv_collection_id UUID NOT NULL,

    -- ID of this sled config. A given inventory report from a sled agent may
    -- contain 0-3 sled configs, so we generate these IDs on insertion and
    -- record them as the foreign keys in `inv_sled_agent`.
    id UUID NOT NULL,

    -- config generation
    generation INT8 NOT NULL,

    -- remove mupdate override ID, if set
    remove_mupdate_override UUID,

    -- desired artifact hash for internal disk slots' boot partitions
    -- NULL is translated to `HostPhase2DesiredContents::CurrentContents`
    host_phase_2_desired_slot_a STRING(64),
    host_phase_2_desired_slot_b STRING(64),

    PRIMARY KEY (inv_collection_id, id)
);

CREATE TABLE IF NOT EXISTS omicron.public.inv_last_reconciliation_disk_result (
    -- where this observation came from
    -- (foreign key into `inv_collection` table)
    inv_collection_id UUID NOT NULL,

    -- unique id for this sled (should be foreign keys into `sled` table, though
    -- it's conceivable a sled will report an id that we don't know about)
    sled_id UUID NOT NULL,

    -- unique id for this physical disk
    disk_id UUID NOT NULL,

    -- error message; if NULL, an "ok" result
    error_message TEXT,

    PRIMARY KEY (inv_collection_id, sled_id, disk_id)
);

CREATE TABLE IF NOT EXISTS omicron.public.inv_last_reconciliation_dataset_result (
    -- where this observation came from
    -- (foreign key into `inv_collection` table)
    inv_collection_id UUID NOT NULL,

    -- unique id for this sled (should be foreign keys into `sled` table, though
    -- it's conceivable a sled will report an id that we don't know about)
    sled_id UUID NOT NULL,

    -- unique id for this dataset
    dataset_id UUID NOT NULL,

    -- error message; if NULL, an "ok" result
    error_message TEXT,

    PRIMARY KEY (inv_collection_id, sled_id, dataset_id)
);

CREATE TABLE IF NOT EXISTS omicron.public.inv_last_reconciliation_orphaned_dataset (
    -- where this observation came from
    -- (foreign key into `inv_collection` table)
    inv_collection_id UUID NOT NULL,

    -- unique id for this sled (should be foreign keys into `sled` table, though
    -- it's conceivable a sled will report an id that we don't know about)
    sled_id UUID NOT NULL,

    -- These three columns compose a `DatasetName`. Other tables that store a
    -- `DatasetName` use a nullable `zone_name` (since it's only supposed to be
    -- set for datasets with `kind = 'zone'`). This table instead uses the empty
    -- string for non-'zone' kinds, which allows the column to be NOT NULL and
    -- hence be a member of our primary key. (We have no other unique ID to
    -- distinguish different `DatasetName`s.)
    pool_id UUID NOT NULL,
    kind omicron.public.dataset_kind NOT NULL,
    zone_name TEXT NOT NULL,
    CONSTRAINT zone_name_for_zone_kind CHECK (
      (kind != 'zone' AND zone_name = '') OR
      (kind = 'zone' AND zone_name != '')
    ),

    reason TEXT NOT NULL,

    -- The control plane ID of the dataset.
    -- This is nullable because this is attached as the `oxide:uuid` property in
    -- ZFS, and we can't guarantee it exists for any given dataset.
    id UUID,

    -- Properties of the dataset at the time we detected it was an orphan.
    mounted BOOL NOT NULL,
    available INT8 NOT NULL,
    used INT8 NOT NULL,

    PRIMARY KEY (inv_collection_id, sled_id, pool_id, kind, zone_name)
);

CREATE TABLE IF NOT EXISTS omicron.public.inv_last_reconciliation_zone_result (
    -- where this observation came from
    -- (foreign key into `inv_collection` table)
    inv_collection_id UUID NOT NULL,

    -- unique id for this sled (should be foreign keys into `sled` table, though
    -- it's conceivable a sled will report an id that we don't know about)
    sled_id UUID NOT NULL,

    -- unique id for this zone
    zone_id UUID NOT NULL,

    -- error message; if NULL, an "ok" result
    error_message TEXT,

    PRIMARY KEY (inv_collection_id, sled_id, zone_id)
);

-- A table describing a single zone within a zone manifest collected by inventory.
CREATE TABLE IF NOT EXISTS omicron.public.inv_zone_manifest_zone (
    -- where this observation came from
    -- (foreign key into `inv_collection` table)
    inv_collection_id UUID NOT NULL,

    -- unique id for this sled (should be foreign keys into `sled` table, though
    -- it's conceivable a sled will report an id that we don't know about)
    sled_id UUID NOT NULL,

    -- Zone file name, part of the primary key within this table.
    zone_file_name TEXT NOT NULL,

    -- The full path to the file.
    path TEXT NOT NULL,

    -- The expected file size.
    expected_size INT8 NOT NULL,

    -- The expected hash.
    expected_sha256 STRING(64) NOT NULL,

    -- The error while reading the zone or matching it to the manifest, if any.
    -- NULL indicates success.
    error TEXT,

    PRIMARY KEY (inv_collection_id, sled_id, zone_file_name)
);

-- A table describing status for a single zone manifest on a non-boot disk
-- collected by inventory.
CREATE TABLE IF NOT EXISTS omicron.public.inv_zone_manifest_non_boot (
    -- where this observation came from
    -- (foreign key into `inv_collection` table)
    inv_collection_id UUID NOT NULL,

    -- unique id for this sled (should be foreign keys into `sled` table, though
    -- it's conceivable a sled will report an id that we don't know about)
    sled_id UUID NOT NULL,

    -- unique ID for this non-boot disk
    non_boot_zpool_id UUID NOT NULL,

    -- The full path to the zone manifest.
    path TEXT NOT NULL,

    -- Whether the non-boot disk is in a valid state.
    is_valid BOOLEAN NOT NULL,

    -- A message attached to this disk.
    message TEXT NOT NULL,

    PRIMARY KEY (inv_collection_id, sled_id, non_boot_zpool_id)
);

-- A table describing status for a single mupdate override on a non-boot disk
-- collected by inventory.
CREATE TABLE IF NOT EXISTS omicron.public.inv_mupdate_override_non_boot (
    -- where this observation came from
    -- (foreign key into `inv_collection` table)
    inv_collection_id UUID NOT NULL,

    -- unique id for this sled (should be foreign keys into `sled` table, though
    -- it's conceivable a sled will report an id that we don't know about)
    sled_id UUID NOT NULL,

    -- unique id for this non-boot disk
    non_boot_zpool_id UUID NOT NULL,

    -- The full path to the mupdate override file.
    path TEXT NOT NULL,

    -- Whether the non-boot disk is in a valid state.
    is_valid BOOLEAN NOT NULL,

    -- A message attached to this disk.
    message TEXT NOT NULL,

    PRIMARY KEY (inv_collection_id, sled_id, non_boot_zpool_id)
);

CREATE TYPE IF NOT EXISTS omicron.public.zone_type AS ENUM (
  'boundary_ntp',
  'clickhouse',
  'clickhouse_keeper',
  'clickhouse_server',
  'cockroach_db',
  'crucible',
  'crucible_pantry',
  'external_dns',
  'internal_dns',
  'internal_ntp',
  'nexus',
  'oximeter'
);

CREATE TYPE IF NOT EXISTS omicron.public.inv_zone_image_source AS ENUM (
    'install_dataset',
    'artifact'
);

-- `zones` portion of an `OmicronSledConfig` observed from sled-agent
CREATE TABLE IF NOT EXISTS omicron.public.inv_omicron_sled_config_zone (
    -- where this observation came from
    inv_collection_id UUID NOT NULL,

    -- (foreign key into `inv_omicron_sled_config` table)
    sled_config_id UUID NOT NULL,

    -- unique id for this zone
    id UUID NOT NULL,
    zone_type omicron.public.zone_type NOT NULL,

    -- SocketAddr of the "primary" service for this zone
    -- (what this describes varies by zone type, but all zones have at least one
    -- service in them)
    primary_service_ip INET NOT NULL,
    primary_service_port INT4
        CHECK (primary_service_port BETWEEN 0 AND 65535)
        NOT NULL,

    -- The remaining properties may be NULL for different kinds of zones.  The
    -- specific constraints are not enforced at the database layer, basically
    -- because it's really complicated to do that and it's not obvious that it's
    -- worthwhile.

    -- Some zones have a second service.  Like the primary one, the meaning of
    -- this is zone-type-dependent.
    second_service_ip INET,
    second_service_port INT4
        CHECK (second_service_port IS NULL
        OR second_service_port BETWEEN 0 AND 65535),

    -- Zones may have an associated dataset.  They're currently always on a U.2.
    -- The only thing we need to identify it here is the name of the zpool that
    -- it's on.
    dataset_zpool_name TEXT,

    -- Zones with external IPs have an associated NIC and sockaddr for listening
    -- (first is a foreign key into `inv_omicron_sled_config_zone_nic`)
    nic_id UUID,

    -- Properties for internal DNS servers
    -- address attached to this zone from outside the sled's subnet
    dns_gz_address INET,
    dns_gz_address_index INT8,

    -- Properties for boundary NTP zones
    -- these define upstream servers we need to contact
    ntp_ntp_servers TEXT[],
    ntp_dns_servers INET[],
    ntp_domain TEXT,

    -- Properties specific to Nexus zones
    nexus_external_tls BOOLEAN,
    nexus_external_dns_servers INET ARRAY,

    -- Source NAT configuration (currently used for boundary NTP only)
    snat_ip INET,
    snat_first_port INT4
        CHECK (snat_first_port IS NULL OR snat_first_port BETWEEN 0 AND 65535),
    snat_last_port INT4
        CHECK (snat_last_port IS NULL OR snat_last_port BETWEEN 0 AND 65535),

    -- TODO: This is nullable for backwards compatibility.
    -- Eventually, that nullability should be removed.
    filesystem_pool UUID,

    -- zone image source
    image_source omicron.public.inv_zone_image_source NOT NULL,
    image_artifact_sha256 STRING(64),

    CONSTRAINT zone_image_source_artifact_hash_present CHECK (
        (image_source = 'artifact'
            AND image_artifact_sha256 IS NOT NULL)
        OR
        (image_source != 'artifact'
            AND image_artifact_sha256 IS NULL)
    ),

    PRIMARY KEY (inv_collection_id, sled_config_id, id)
);

CREATE INDEX IF NOT EXISTS inv_omicron_sled_config_zone_nic_id
    ON omicron.public.inv_omicron_sled_config_zone (nic_id)
    STORING (
        primary_service_ip,
        second_service_ip,
        snat_ip
    );

CREATE TABLE IF NOT EXISTS omicron.public.inv_omicron_sled_config_zone_nic (
    -- where this observation came from
    inv_collection_id UUID NOT NULL,

    sled_config_id UUID NOT NULL,
    id UUID NOT NULL,
    name TEXT NOT NULL,
    ip INET NOT NULL,
    mac INT8 NOT NULL,
    subnet INET NOT NULL,
    vni INT8 NOT NULL,
    is_primary BOOLEAN NOT NULL,
    slot INT2 NOT NULL,

    PRIMARY KEY (inv_collection_id, sled_config_id, id)
);

CREATE TABLE IF NOT EXISTS omicron.public.inv_omicron_sled_config_dataset (
    -- where this observation came from
    inv_collection_id UUID NOT NULL,

    -- foreign key into the `inv_omicron_sled_config` table
    sled_config_id UUID NOT NULL,
    id UUID NOT NULL,

    pool_id UUID NOT NULL,
    kind omicron.public.dataset_kind NOT NULL,
    -- Only valid if kind = zone
    zone_name TEXT,

    quota INT8,
    reservation INT8,
    compression TEXT NOT NULL,

    CONSTRAINT zone_name_for_zone_kind CHECK (
      (kind != 'zone') OR
      (kind = 'zone' AND zone_name IS NOT NULL)
    ),

    PRIMARY KEY (inv_collection_id, sled_config_id, id)
);

CREATE TABLE IF NOT EXISTS omicron.public.inv_omicron_sled_config_disk (
    -- where this observation came from
    inv_collection_id UUID NOT NULL,

    -- foreign key into the `inv_omicron_sled_config` table
    sled_config_id UUID NOT NULL,
    id UUID NOT NULL,

    vendor TEXT NOT NULL,
    serial TEXT NOT NULL,
    model TEXT NOT NULL,

    pool_id UUID NOT NULL,

    PRIMARY KEY (inv_collection_id, sled_config_id, id)
);

CREATE TABLE IF NOT EXISTS omicron.public.inv_clickhouse_keeper_membership (
    inv_collection_id UUID NOT NULL,
    queried_keeper_id INT8 NOT NULL,
    leader_committed_log_index INT8 NOT NULL,
    raft_config INT8[] NOT NULL,

    PRIMARY KEY (inv_collection_id, queried_keeper_id)
);

CREATE TABLE IF NOT EXISTS omicron.public.inv_cockroachdb_status (
    inv_collection_id UUID NOT NULL,
    node_id TEXT NOT NULL,
    ranges_underreplicated INT8,
    liveness_live_nodes INT8,

    PRIMARY KEY (inv_collection_id, node_id)
);

CREATE TABLE IF NOT EXISTS omicron.public.inv_ntp_timesync (
    inv_collection_id UUID NOT NULL,
    zone_id UUID NOT NULL,
    synced BOOL NOT NULL,

    PRIMARY KEY (inv_collection_id, zone_id)
);

CREATE TABLE IF NOT EXISTS omicron.public.inv_internal_dns (
    inv_collection_id UUID NOT NULL,
    zone_id UUID NOT NULL,
    generation INT8 NOT NULL,
    PRIMARY KEY (inv_collection_id, zone_id)
);

/*
 * Various runtime configuration switches for reconfigurator
 *
 * Each configuration option is a single column in a row, and the whole row
 * of configurations is updated atomically. The latest `version` is the active
 * configuration.
 *
 * See https://github.com/oxidecomputer/omicron/issues/8253 for more details.
 */
CREATE TABLE IF NOT EXISTS omicron.public.reconfigurator_chicken_switches (
    -- Monotonically increasing version for all bp_targets
    version INT8 PRIMARY KEY,

    -- Enable the planner background task
    planner_enabled BOOL NOT NULL DEFAULT FALSE,

    -- The time at which the configuration for a version was set
    time_modified TIMESTAMPTZ NOT NULL,

    -- Whether to add zones while the system has detected a mupdate override.
    add_zones_with_mupdate_override BOOL NOT NULL
);

/*
 * System-level blueprints
 *
 * See RFD 457 and 459 for context.
 *
 * A blueprint describes a potential system configuration. The primary table is
 * the `blueprint` table, which stores only a small amount of metadata about the
 * blueprint. The bulk of the information is stored in the `bp_*` tables below,
 * each of which references back to `blueprint` by ID.
 *
 * `bp_target` describes the "target blueprints" of the system. Insertion must
 * follow a strict set of rules:
 *
 * * The first target blueprint must have version=1, and must have no parent
 *   blueprint.
 * * The Nth target blueprint must have version=N, and its parent blueprint must
 *   be the blueprint that was the target at version=N-1.
 *
 * The result is that the current target blueprint can always be found by
 * looking at the maximally-versioned row in `bp_target`, and there is a linear
 * history from that blueprint all the way back to the version=1 blueprint. We
 * will eventually prune old blueprint targets, so it will not always be
 * possible to view the entire history.
 *
 * `bp_omicron_zone` and `bp_omicron_zone_nic` are nearly identical to their
 * `inv_*` counterparts, and record the `OmicronZoneConfig`s for each sled.
 */

CREATE TYPE IF NOT EXISTS omicron.public.bp_zone_disposition AS ENUM (
    'in_service',
    'expunged'
);

CREATE TYPE IF NOT EXISTS omicron.public.bp_dataset_disposition AS ENUM (
    'in_service',
    'expunged'
);

CREATE TYPE IF NOT EXISTS omicron.public.bp_physical_disk_disposition AS ENUM (
    'in_service',
    'expunged'
);

-- list of all blueprints
CREATE TABLE IF NOT EXISTS omicron.public.blueprint (
    id UUID PRIMARY KEY,

    -- This is effectively a foreign key back to this table; however, it is
    -- allowed to be NULL: the initial blueprint has no parent. Additionally,
    -- it may be non-NULL but no longer reference a row in this table: once a
    -- child blueprint has been created from a parent, it's possible for the
    -- parent to be deleted. We do not NULL out this field on such a deletion,
    -- so we can always see that there had been a particular parent even if it's
    -- now gone.
    parent_blueprint_id UUID,

    -- These fields are for debugging only.
    time_created TIMESTAMPTZ NOT NULL,
    creator TEXT NOT NULL,
    comment TEXT NOT NULL,

    -- identifies the latest internal DNS version when blueprint planning began
    internal_dns_version INT8 NOT NULL,
    -- identifies the latest external DNS version when blueprint planning began
    external_dns_version INT8 NOT NULL,
    -- identifies the CockroachDB state fingerprint when blueprint planning began
    cockroachdb_fingerprint TEXT NOT NULL,

    -- CockroachDB settings managed by blueprints.
    --
    -- We use NULL in these columns to reflect that blueprint execution should
    -- not modify the option; we're able to do this because CockroachDB settings
    -- require the value to be the correct type and not NULL. There is no value
    -- that represents "please reset this setting to the default value"; that is
    -- represented by the presence of the default value in that field.
    --
    -- `cluster.preserve_downgrade_option`
    cockroachdb_setting_preserve_downgrade TEXT,

    -- The smallest value of the target_release table's generation field that's
    -- accepted by the blueprint.
    --
    -- For example, let's say that the current target release generation is 5.
    -- Then, when reconfigurator detects a MUPdate:
    --
    -- * the target release is ignored in favor of the install dataset
    -- * this field is set to 6
    --
    -- Once an operator sets a new target release, its generation will be 6 or
    -- higher. Reconfigurator will then know that it is back in charge of
    -- driving the system to the target release.
    --
    -- This is set to 1 by default in application code.
    target_release_minimum_generation INT8 NOT NULL
);

-- table describing both the current and historical target blueprints of the
-- system
CREATE TABLE IF NOT EXISTS omicron.public.bp_target (
    -- Monotonically increasing version for all bp_targets
    version INT8 PRIMARY KEY,

    -- Effectively a foreign key into the `blueprint` table, but may reference a
    -- blueprint that has been deleted (if this target is no longer the current
    -- target: the current target must not be deleted).
    blueprint_id UUID NOT NULL,

    -- Is this blueprint enabled?
    --
    -- Currently, we have no code that acts on this value; however, it exists as
    -- an escape hatch once we have automated blueprint planning and execution.
    -- An operator can set the current blueprint to disabled, which should stop
    -- planning and execution (presumably until a support case can address
    -- whatever issue the update system is causing).
    enabled BOOL NOT NULL,

    -- Timestamp for when this blueprint was made the current target
    time_made_target TIMESTAMPTZ NOT NULL
);

-- metadata associated with a single sled in a blueprint
CREATE TABLE IF NOT EXISTS omicron.public.bp_sled_metadata (
    -- foreign key into `blueprint` table
    blueprint_id UUID NOT NULL,

    sled_id UUID NOT NULL,
    sled_state omicron.public.sled_state NOT NULL,
    sled_agent_generation INT8 NOT NULL,
    -- NULL means do not remove any overrides
    remove_mupdate_override UUID,

    -- desired artifact hash for internal disk slots' boot partitions
    -- NULL is translated to
    -- `BlueprintHostPhase2DesiredContents::CurrentContents`
    host_phase_2_desired_slot_a STRING(64),
    host_phase_2_desired_slot_b STRING(64),

    PRIMARY KEY (blueprint_id, sled_id)
);

-- description of omicron physical disks specified in a blueprint.
CREATE TABLE IF NOT EXISTS omicron.public.bp_omicron_physical_disk  (
    -- foreign key into the `blueprint` table
    blueprint_id UUID NOT NULL,

    -- unique id for this sled (should be foreign keys into `sled` table, though
    -- it's conceivable a blueprint could refer to a sled that no longer exists,
    -- particularly if the blueprint is older than the current target)
    sled_id UUID NOT NULL,

    vendor TEXT NOT NULL,
    serial TEXT NOT NULL,
    model TEXT NOT NULL,

    id UUID NOT NULL,
    pool_id UUID NOT NULL,

    disposition omicron.public.bp_physical_disk_disposition NOT NULL,

     -- Specific properties of the `expunged` disposition
    disposition_expunged_as_of_generation INT,
    disposition_expunged_ready_for_cleanup BOOL NOT NULL,

    PRIMARY KEY (blueprint_id, id),

    CONSTRAINT expunged_disposition_properties CHECK (
      (disposition != 'expunged'
          AND disposition_expunged_as_of_generation IS NULL
          AND NOT disposition_expunged_ready_for_cleanup)
      OR
      (disposition = 'expunged'
          AND disposition_expunged_as_of_generation IS NOT NULL)
    )
);

-- description of an omicron dataset specified in a blueprint.
CREATE TABLE IF NOT EXISTS omicron.public.bp_omicron_dataset (
    -- foreign key into the `blueprint` table
    blueprint_id UUID NOT NULL,
    sled_id UUID NOT NULL,
    id UUID NOT NULL,

    -- Dataset disposition
    disposition omicron.public.bp_dataset_disposition NOT NULL,

    pool_id UUID NOT NULL,
    kind omicron.public.dataset_kind NOT NULL,
    -- Only valid if kind = zone
    zone_name TEXT,

    -- Only valid if kind = crucible
    ip INET,
    port INT4 CHECK (port BETWEEN 0 AND 65535),

    quota INT8,
    reservation INT8,
    compression TEXT NOT NULL,

    CONSTRAINT zone_name_for_zone_kind CHECK (
      (kind != 'zone') OR
      (kind = 'zone' AND zone_name IS NOT NULL)
    ),

    CONSTRAINT ip_and_port_set_for_crucible CHECK (
      (kind != 'crucible') OR
      (kind = 'crucible' AND ip IS NOT NULL and port IS NOT NULL)
    ),

    PRIMARY KEY (blueprint_id, id)
);

CREATE TYPE IF NOT EXISTS omicron.public.bp_zone_image_source AS ENUM (
    'install_dataset',
    'artifact'
);

-- description of omicron zones specified in a blueprint
CREATE TABLE IF NOT EXISTS omicron.public.bp_omicron_zone (
    -- foreign key into the `blueprint` table
    blueprint_id UUID NOT NULL,

    -- unique id for this sled (should be foreign keys into `sled` table, though
    -- it's conceivable a blueprint could refer to a sled that no longer exists,
    -- particularly if the blueprint is older than the current target)
    sled_id UUID NOT NULL,

    -- unique id for this zone
    id UUID NOT NULL,
    zone_type omicron.public.zone_type NOT NULL,

    -- SocketAddr of the "primary" service for this zone
    -- (what this describes varies by zone type, but all zones have at least one
    -- service in them)
    primary_service_ip INET NOT NULL,
    primary_service_port INT4
        CHECK (primary_service_port BETWEEN 0 AND 65535)
        NOT NULL,

    -- The remaining properties may be NULL for different kinds of zones.  The
    -- specific constraints are not enforced at the database layer, basically
    -- because it's really complicated to do that and it's not obvious that it's
    -- worthwhile.

    -- Some zones have a second service.  Like the primary one, the meaning of
    -- this is zone-type-dependent.
    second_service_ip INET,
    second_service_port INT4
        CHECK (second_service_port IS NULL
        OR second_service_port BETWEEN 0 AND 65535),

    -- Zones may have an associated dataset.  They're currently always on a U.2.
    -- The only thing we need to identify it here is the name of the zpool that
    -- it's on.
    dataset_zpool_name TEXT,

    -- Zones with external IPs have an associated NIC and sockaddr for listening
    -- (first is a foreign key into `bp_omicron_zone_nic`)
    bp_nic_id UUID,

    -- Properties for internal DNS servers
    -- address attached to this zone from outside the sled's subnet
    dns_gz_address INET,
    dns_gz_address_index INT8,

    -- Properties for boundary NTP zones
    -- these define upstream servers we need to contact
    ntp_ntp_servers TEXT[],
    ntp_dns_servers INET[],
    ntp_domain TEXT,

    -- Properties specific to Nexus zones
    nexus_external_tls BOOLEAN,
    nexus_external_dns_servers INET ARRAY,

    -- Source NAT configuration (currently used for boundary NTP only)
    snat_ip INET,
    snat_first_port INT4
        CHECK (snat_first_port IS NULL OR snat_first_port BETWEEN 0 AND 65535),
    snat_last_port INT4
        CHECK (snat_last_port IS NULL OR snat_last_port BETWEEN 0 AND 65535),

    -- For some zones, either primary_service_ip or second_service_ip (but not
    -- both!) is an external IP address. For such zones, this is the ID of that
    -- external IP. In general this is a foreign key into
    -- omicron.public.external_ip, though the row many not exist: if this
    -- blueprint is old, it's possible the IP has been deleted, and if this
    -- blueprint has not yet been realized, it's possible the IP hasn't been
    -- created yet.
    external_ip_id UUID,

    filesystem_pool UUID NOT NULL,

    -- Zone disposition
    disposition omicron.public.bp_zone_disposition NOT NULL,

    -- Specific properties of the `expunged` disposition
    disposition_expunged_as_of_generation INT,
    disposition_expunged_ready_for_cleanup BOOL NOT NULL,

    -- Blueprint zone image source
    image_source omicron.public.bp_zone_image_source NOT NULL,
    image_artifact_sha256 STRING(64),

    PRIMARY KEY (blueprint_id, id),

    CONSTRAINT expunged_disposition_properties CHECK (
        (disposition != 'expunged'
            AND disposition_expunged_as_of_generation IS NULL
            AND NOT disposition_expunged_ready_for_cleanup)
        OR
        (disposition = 'expunged'
            AND disposition_expunged_as_of_generation IS NOT NULL)
    ),

    CONSTRAINT zone_image_source_artifact_hash_present CHECK (
        (image_source = 'artifact'
            AND image_artifact_sha256 IS NOT NULL)
        OR
        (image_source != 'artifact'
            AND image_artifact_sha256 IS NULL)
    )
);

CREATE TABLE IF NOT EXISTS omicron.public.bp_omicron_zone_nic (
    blueprint_id UUID NOT NULL,
    id UUID NOT NULL,
    name TEXT NOT NULL,
    ip INET NOT NULL,
    mac INT8 NOT NULL,
    subnet INET NOT NULL,
    vni INT8 NOT NULL,
    is_primary BOOLEAN NOT NULL,
    slot INT2 NOT NULL,

    PRIMARY KEY (blueprint_id, id)
);

-- Blueprint information related to clickhouse cluster management
--
-- Rows for this table will only exist for deployments with an existing
-- `ClickhousePolicy` as part of the fleet `Policy`. In the limit, this will be
-- all deployments.
CREATE TABLE IF NOT EXISTS omicron.public.bp_clickhouse_cluster_config (
    -- Foreign key into the `blueprint` table
    blueprint_id UUID PRIMARY KEY,
    -- Generation number to track changes to the cluster state.
    -- Used as optimizitic concurrency control.
    generation INT8 NOT NULL,

    -- Clickhouse server and keeper ids can never be reused. We hand them out
    -- monotonically and keep track of the last one used here.
    max_used_server_id INT8 NOT NULL,
    max_used_keeper_id INT8 NOT NULL,

    -- Each clickhouse cluster has a unique name and secret value. These are set
    -- once and shared among all nodes for the lifetime of the fleet.
    cluster_name TEXT NOT NULL,
    cluster_secret TEXT NOT NULL,

    -- A recording of an inventory value that serves as a marker to inform the
    -- reconfigurator when a collection of a raft configuration is recent.
    highest_seen_keeper_leader_committed_log_index INT8 NOT NULL
);

-- Mapping of an Omicron zone ID to Clickhouse Keeper node ID in a specific
-- blueprint.
--
-- This can logically be considered a subtable of `bp_clickhouse_cluster_config`
CREATE TABLE IF NOT EXISTS omicron.public.bp_clickhouse_keeper_zone_id_to_node_id (
    -- Foreign key into the `blueprint` table
    blueprint_id UUID NOT NULL,

    omicron_zone_id UUID NOT NULL,
    keeper_id INT8 NOT NULL,

    PRIMARY KEY (blueprint_id, omicron_zone_id, keeper_id)
);

-- Mapping of an Omicron zone ID to Clickhouse Server node ID in a specific
-- blueprint.
--
-- This can logically be considered a subtable of `bp_clickhouse_cluster_config`
CREATE TABLE IF NOT EXISTS omicron.public.bp_clickhouse_server_zone_id_to_node_id (
    -- Foreign key into the `blueprint` table
    blueprint_id UUID NOT NULL,

    omicron_zone_id UUID NOT NULL,
    server_id INT8 NOT NULL,

    PRIMARY KEY (blueprint_id, omicron_zone_id, server_id)
);

-- Blueprint information related to which ClickHouse installation
-- oximeter is reading from.
CREATE TABLE IF NOT EXISTS omicron.public.bp_oximeter_read_policy (
    -- Foreign key into the `blueprint` table
    blueprint_id UUID PRIMARY KEY,

    -- Generation number.
    version INT8 NOT NULL,

    -- Which clickhouse installation should oximeter read from.
    oximeter_read_mode omicron.public.oximeter_read_mode NOT NULL
);

-- Blueprint information related to pending RoT bootloader upgrades.
CREATE TABLE IF NOT EXISTS omicron.public.bp_pending_mgs_update_rot_bootloader (
    -- Foreign key into the `blueprint` table
    blueprint_id UUID,
    -- identify of the device to be updated
    -- (foreign key into the `hw_baseboard_id` table)
    hw_baseboard_id UUID NOT NULL,
    -- location of this device according to MGS
    sp_type omicron.public.sp_type NOT NULL,
    sp_slot INT4 NOT NULL,
    -- artifact to be deployed to this device
    artifact_sha256 STRING(64) NOT NULL,
    artifact_version STRING(64) NOT NULL,

    -- RoT bootloader-specific details
    expected_stage0_version STRING NOT NULL,
    expected_stage0_next_version STRING, -- NULL means invalid (no version expected)

    PRIMARY KEY(blueprint_id, hw_baseboard_id)
);

-- Blueprint information related to pending SP upgrades.
CREATE TABLE IF NOT EXISTS omicron.public.bp_pending_mgs_update_sp (
    -- Foreign key into the `blueprint` table
    blueprint_id UUID,
    -- identify of the device to be updated
    -- (foreign key into the `hw_baseboard_id` table)
    hw_baseboard_id UUID NOT NULL,
    -- location of this device according to MGS
    sp_type omicron.public.sp_type NOT NULL,
    sp_slot INT4 NOT NULL,
    -- artifact to be deployed to this device
    artifact_sha256 STRING(64) NOT NULL,
    artifact_version STRING(64) NOT NULL,

    -- SP-specific details
    expected_active_version STRING NOT NULL,
    expected_inactive_version STRING, -- NULL means invalid (no version expected)

    PRIMARY KEY(blueprint_id, hw_baseboard_id)
);

-- Blueprint information related to pending RoT upgrades.
CREATE TABLE IF NOT EXISTS omicron.public.bp_pending_mgs_update_rot (
    -- Foreign key into the `blueprint` table
    blueprint_id UUID,
    -- identify of the device to be updated
    -- (foreign key into the `hw_baseboard_id` table)
    hw_baseboard_id UUID NOT NULL,
    -- location of this device according to MGS
    sp_type omicron.public.sp_type NOT NULL,
    sp_slot INT4 NOT NULL,
    -- artifact to be deployed to this device
    artifact_sha256 STRING(64) NOT NULL,
    artifact_version STRING(64) NOT NULL,

    -- RoT-specific details
    expected_active_slot omicron.public.hw_rot_slot NOT NULL,
    expected_active_version STRING NOT NULL,
    expected_inactive_version STRING, -- NULL means invalid (no version expected)
    expected_persistent_boot_preference omicron.public.hw_rot_slot NOT NULL,
    expected_pending_persistent_boot_preference omicron.public.hw_rot_slot,
    expected_transient_boot_preference omicron.public.hw_rot_slot,

    PRIMARY KEY(blueprint_id, hw_baseboard_id)
);

-- Mapping of Omicron zone ID to CockroachDB node ID. This isn't directly used
-- by the blueprint tables above, but is used by the more general Reconfigurator
-- system along with them (e.g., to decommission expunged CRDB nodes).
CREATE TABLE IF NOT EXISTS omicron.public.cockroachdb_zone_id_to_node_id (
    omicron_zone_id UUID NOT NULL UNIQUE,
    crdb_node_id TEXT NOT NULL UNIQUE,

    -- We require the pair to be unique, and also require each column to be
    -- unique: there should only be one entry for a given zone ID, one entry for
    -- a given node ID, and we need a unique requirement on the pair (via this
    -- primary key) to support `ON CONFLICT DO NOTHING` idempotent inserts.
    PRIMARY KEY (omicron_zone_id, crdb_node_id)
);

/*
 * List of debug datasets available for use (e.g., by support bundles).
 *
 * This is a Reconfigurator rendezvous table: it reflects resources that
 * Reconfigurator has ensured exist. It is always possible that a resource
 * chosen from this table could be deleted after it's selected, but any
 * non-deleted row in this table is guaranteed to have been created.
 */
CREATE TABLE IF NOT EXISTS omicron.public.rendezvous_debug_dataset (
    /* ID of the dataset in a blueprint */
    id UUID PRIMARY KEY,

    /* Time this dataset was added to the table */
    time_created TIMESTAMPTZ NOT NULL,

    /*
     * If not NULL, indicates this dataset has been expunged in a blueprint.
     * Multiple Nexus instances operate concurrently, and it's possible any
     * given Nexus is operating on an old blueprint. We need to avoid a Nexus
     * operating on an old blueprint from inserting a dataset that has already
     * been expunged and removed from this table by a later blueprint, so
     * instead of hard deleting, we tombstone rows via this column.
     *
     * Hard deletion of tombstoned datasets will require some care with respect
     * to the problem above. For now we keep tombstoned datasets around forever.
     */
    time_tombstoned TIMESTAMPTZ,

    /* ID of the zpool on which this dataset is placed */
    pool_id UUID NOT NULL,

    /*
     * ID of the target blueprint the Reconfigurator reconciliation RPW was
     * acting on when this row was created.
     *
     * In practice, this will often be the same blueprint ID in which this
     * dataset was added, but it's not guaranteed to be (it could be any
     * descendent blueprint in which this dataset is still in service).
     */
    blueprint_id_when_created UUID NOT NULL,

    /*
     * ID of the target blueprint the Reconfigurator reconciliation RPW was
     * acting on when this row was tombstoned.
     *
     * In practice, this will often be the same blueprint ID in which this
     * dataset was expunged, but it's not guaranteed to be (it could be any
     * descendent blueprint in which this dataset is expunged and not yet
     * pruned).
     */
    blueprint_id_when_tombstoned UUID,

    /*
     * Either both `*_tombstoned` columns should be set (if this row has been
     * tombstoned) or neither should (if it has not).
     */
    CONSTRAINT tombstoned_consistency CHECK (
        (time_tombstoned IS NULL
            AND blueprint_id_when_tombstoned IS NULL)
        OR
        (time_tombstoned IS NOT NULL
            AND blueprint_id_when_tombstoned IS NOT NULL)
    )
);

/* Add an index which lets us find usable debug datasets */
CREATE INDEX IF NOT EXISTS lookup_usable_rendezvous_debug_dataset
    ON omicron.public.rendezvous_debug_dataset (id)
    WHERE time_tombstoned IS NULL;

/*******************************************************************/

/*
 * The `sled_instance` view's definition needs to be modified in a separate
 * transaction from the transaction that created it.
 */

COMMIT;
BEGIN;

-- Describes what happens when
-- (for affinity groups) instance cannot be co-located, or
-- (for anti-affinity groups) instance must be co-located, or
CREATE TYPE IF NOT EXISTS omicron.public.affinity_policy AS ENUM (
    -- If the affinity request cannot be satisfied, fail.
    'fail',

    -- If the affinity request cannot be satisfied, allow it anyway.
    'allow'
);

-- Determines what "co-location" means for instances within an affinity
-- or anti-affinity group.
CREATE TYPE IF NOT EXISTS omicron.public.failure_domain AS ENUM (
    -- Instances are co-located if they are on the same sled.
    'sled'
);

-- Describes a grouping of related instances that should be co-located.
CREATE TABLE IF NOT EXISTS omicron.public.affinity_group (
    id UUID PRIMARY KEY,
    name STRING(63) NOT NULL,
    description STRING(512) NOT NULL,
    time_created TIMESTAMPTZ NOT NULL,
    time_modified TIMESTAMPTZ NOT NULL,
    time_deleted TIMESTAMPTZ,
    -- Affinity groups are contained within projects
    project_id UUID NOT NULL,
    policy omicron.public.affinity_policy NOT NULL,
    failure_domain omicron.public.failure_domain NOT NULL
);

-- Names for affinity groups within a project should be unique
CREATE UNIQUE INDEX IF NOT EXISTS lookup_affinity_group_by_project ON omicron.public.affinity_group (
    project_id,
    name
) WHERE
    time_deleted IS NULL;

-- Describes an instance's membership within an affinity group
CREATE TABLE IF NOT EXISTS omicron.public.affinity_group_instance_membership (
    group_id UUID NOT NULL,
    instance_id UUID NOT NULL,

    PRIMARY KEY (group_id, instance_id)
);

-- We need to look up all memberships of an instance so we can revoke these
-- memberships efficiently when instances are deleted.
CREATE INDEX IF NOT EXISTS lookup_affinity_group_instance_membership_by_instance ON omicron.public.affinity_group_instance_membership (
    instance_id
);

-- Describes a collection of instances that should not be co-located.
CREATE TABLE IF NOT EXISTS omicron.public.anti_affinity_group (
    id UUID PRIMARY KEY,
    name STRING(63) NOT NULL,
    description STRING(512) NOT NULL,
    time_created TIMESTAMPTZ NOT NULL,
    time_modified TIMESTAMPTZ NOT NULL,
    time_deleted TIMESTAMPTZ,
    -- Anti-Affinity groups are contained within projects
    project_id UUID NOT NULL,
    policy omicron.public.affinity_policy NOT NULL,
    failure_domain omicron.public.failure_domain NOT NULL
);

-- Names for anti-affinity groups within a project should be unique
CREATE UNIQUE INDEX IF NOT EXISTS lookup_anti_affinity_group_by_project ON omicron.public.anti_affinity_group (
    project_id,
    name
) WHERE
    time_deleted IS NULL;

-- Describes an instance's membership within an anti-affinity group
CREATE TABLE IF NOT EXISTS omicron.public.anti_affinity_group_instance_membership (
    group_id UUID NOT NULL,
    instance_id UUID NOT NULL,

    PRIMARY KEY (group_id, instance_id)
);

-- We need to look up all memberships of an instance so we can revoke these
-- memberships efficiently when instances are deleted.
CREATE INDEX IF NOT EXISTS lookup_anti_affinity_group_instance_membership_by_instance ON omicron.public.anti_affinity_group_instance_membership (
    instance_id
);

-- Per-VMM state.
CREATE TABLE IF NOT EXISTS omicron.public.vmm (
    id UUID PRIMARY KEY,
    time_created TIMESTAMPTZ NOT NULL,
    time_deleted TIMESTAMPTZ,
    instance_id UUID NOT NULL,
    time_state_updated TIMESTAMPTZ NOT NULL,
    state_generation INT NOT NULL,
    sled_id UUID NOT NULL,
    propolis_ip INET NOT NULL,
    propolis_port INT4 NOT NULL CHECK (propolis_port BETWEEN 0 AND 65535) DEFAULT 12400,
    state omicron.public.vmm_state NOT NULL
);

CREATE INDEX IF NOT EXISTS lookup_vmms_by_sled_id ON omicron.public.vmm (
    sled_id
) WHERE time_deleted IS NULL;

/*
 * A special view of an instance provided to operators for insights into what's
 * running on a sled.
 *
 * This view replaces the placeholder `sled_instance` view defined above. Any
 * columns in the placeholder must appear in the replacement in the same order
 * and with the same types they had in the placeholder.
 */

CREATE OR REPLACE VIEW omicron.public.sled_instance
AS SELECT
   instance.id,
   instance.name,
   silo.name as silo_name,
   project.name as project_name,
   vmm.sled_id as active_sled_id,
   instance.time_created,
   instance.time_modified,
   instance.migration_id,
   instance.ncpus,
   instance.memory,
   vmm.state
FROM
    omicron.public.instance AS instance
    JOIN omicron.public.project AS project ON
            instance.project_id = project.id
    JOIN omicron.public.silo AS silo ON
            project.silo_id = silo.id
    JOIN omicron.public.vmm AS vmm ON
            instance.active_propolis_id = vmm.id
WHERE
    instance.time_deleted IS NULL AND vmm.time_deleted IS NULL;

CREATE SEQUENCE IF NOT EXISTS omicron.public.ipv4_nat_version START 1 INCREMENT 1;

CREATE TABLE IF NOT EXISTS omicron.public.ipv4_nat_entry (
    id UUID PRIMARY KEY DEFAULT gen_random_uuid(),
    external_address INET NOT NULL,
    first_port INT4 NOT NULL,
    last_port INT4 NOT NULL,
    sled_address INET NOT NULL,
    vni INT4 NOT NULL,
    mac INT8 NOT NULL,
    version_added INT8 NOT NULL DEFAULT nextval('omicron.public.ipv4_nat_version'),
    version_removed INT8,
    time_created TIMESTAMPTZ NOT NULL DEFAULT now(),
    time_deleted TIMESTAMPTZ
);

CREATE UNIQUE INDEX IF NOT EXISTS ipv4_nat_version_added ON omicron.public.ipv4_nat_entry (
    version_added
)
STORING (
    external_address,
    first_port,
    last_port,
    sled_address,
    vni,
    mac,
    time_created,
    time_deleted
);

CREATE UNIQUE INDEX IF NOT EXISTS overlapping_ipv4_nat_entry ON omicron.public.ipv4_nat_entry (
    external_address,
    first_port,
    last_port
) WHERE time_deleted IS NULL;

CREATE INDEX IF NOT EXISTS ipv4_nat_lookup ON omicron.public.ipv4_nat_entry (external_address, first_port, last_port, sled_address, vni, mac);

CREATE UNIQUE INDEX IF NOT EXISTS ipv4_nat_version_removed ON omicron.public.ipv4_nat_entry (
    version_removed
)
STORING (
    external_address,
    first_port,
    last_port,
    sled_address,
    vni,
    mac,
    time_created,
    time_deleted
);

CREATE TYPE IF NOT EXISTS omicron.public.bfd_mode AS ENUM (
    'single_hop',
    'multi_hop'
);

CREATE TABLE IF NOT EXISTS omicron.public.bfd_session (
    id UUID PRIMARY KEY,
    local INET,
    remote INET NOT NULL,
    detection_threshold INT8 NOT NULL,
    required_rx INT8 NOT NULL,
    switch TEXT NOT NULL,
    mode  omicron.public.bfd_mode,

    time_created TIMESTAMPTZ NOT NULL,
    time_modified TIMESTAMPTZ NOT NULL,
    time_deleted TIMESTAMPTZ
);

CREATE UNIQUE INDEX IF NOT EXISTS lookup_bfd_session ON omicron.public.bfd_session (
    remote,
    switch
) WHERE time_deleted IS NULL;

CREATE INDEX IF NOT EXISTS ipv4_nat_lookup_by_vni ON omicron.public.ipv4_nat_entry (
  vni
)
STORING (
  external_address,
  first_port,
  last_port,
  sled_address,
  mac,
  version_added,
  version_removed,
  time_created,
  time_deleted
);

/*
 * A view of the ipv4 nat change history
 * used to summarize changes for external viewing
 */
CREATE VIEW IF NOT EXISTS omicron.public.ipv4_nat_changes
AS
-- Subquery:
-- We need to be able to order partial changesets. ORDER BY on separate columns
-- will not accomplish this, so we'll do this by interleaving version_added
-- and version_removed (version_removed taking priority if NOT NULL) and then sorting
-- on the appropriate version numbers at call time.
WITH interleaved_versions AS (
  -- fetch all active NAT entries (entries that have not been soft deleted)
  SELECT
    external_address,
    first_port,
    last_port,
    sled_address,
    vni,
    mac,
    -- rename version_added to version
    version_added AS version,
    -- create a new virtual column, boolean value representing whether or not
    -- the record has been soft deleted
    (version_removed IS NOT NULL) as deleted
  FROM omicron.public.ipv4_nat_entry
  WHERE version_removed IS NULL

  -- combine the datasets, unifying the version_added and version_removed
  -- columns to a single `version` column so we can interleave and sort the entries
  UNION

  -- fetch all inactive NAT entries (entries that have been soft deleted)
  SELECT
    external_address,
    first_port,
    last_port,
    sled_address,
    vni,
    mac,
    -- rename version_removed to version
    version_removed AS version,
    -- create a new virtual column, boolean value representing whether or not
    -- the record has been soft deleted
    (version_removed IS NOT NULL) as deleted
  FROM omicron.public.ipv4_nat_entry
  WHERE version_removed IS NOT NULL
)
-- this is our new "table"
-- here we select the columns from the subquery defined above
SELECT
  external_address,
  first_port,
  last_port,
  sled_address,
  vni,
  mac,
  version,
  deleted
FROM interleaved_versions;

CREATE TABLE IF NOT EXISTS omicron.public.probe (
    id UUID NOT NULL PRIMARY KEY,
    name STRING(63) NOT NULL,
    description STRING(512) NOT NULL,
    time_created TIMESTAMPTZ NOT NULL,
    time_modified TIMESTAMPTZ NOT NULL,
    time_deleted TIMESTAMPTZ,
    project_id UUID NOT NULL,
    sled UUID NOT NULL
);

CREATE UNIQUE INDEX IF NOT EXISTS lookup_probe_by_name ON omicron.public.probe (
    name
) WHERE
    time_deleted IS NULL;

CREATE TYPE IF NOT EXISTS omicron.public.upstairs_repair_notification_type AS ENUM (
  'started',
  'succeeded',
  'failed'
);

CREATE TYPE IF NOT EXISTS omicron.public.upstairs_repair_type AS ENUM (
  'live',
  'reconciliation'
);

CREATE TABLE IF NOT EXISTS omicron.public.upstairs_repair_notification (
    time TIMESTAMPTZ NOT NULL,

    repair_id UUID NOT NULL,
    repair_type omicron.public.upstairs_repair_type NOT NULL,

    upstairs_id UUID NOT NULL,
    session_id UUID NOT NULL,

    region_id UUID NOT NULL,
    target_ip INET NOT NULL,
    target_port INT4 CHECK (target_port BETWEEN 0 AND 65535) NOT NULL,

    notification_type omicron.public.upstairs_repair_notification_type NOT NULL,

    /*
     * A repair is uniquely identified by the four UUIDs here, and a
     * notification is uniquely identified by its type.
     */
    PRIMARY KEY (repair_id, upstairs_id, session_id, region_id, notification_type)
);

CREATE TABLE IF NOT EXISTS omicron.public.upstairs_repair_progress (
    repair_id UUID NOT NULL,
    time TIMESTAMPTZ NOT NULL,
    current_item INT8 NOT NULL,
    total_items INT8 NOT NULL,

    PRIMARY KEY (repair_id, time, current_item, total_items)
);

CREATE TYPE IF NOT EXISTS omicron.public.downstairs_client_stop_request_reason_type AS ENUM (
  'replacing',
  'disabled',
  'failed_reconcile',
  'io_error',
  'bad_negotiation_order',
  'incompatible',
  'failed_live_repair',
  'too_many_outstanding_jobs',
  'deactivated'
);

CREATE TABLE IF NOT EXISTS omicron.public.downstairs_client_stop_request_notification (
    time TIMESTAMPTZ NOT NULL,
    upstairs_id UUID NOT NULL,
    downstairs_id UUID NOT NULL,
    reason omicron.public.downstairs_client_stop_request_reason_type NOT NULL,

    PRIMARY KEY (time, upstairs_id, downstairs_id, reason)
);

CREATE TYPE IF NOT EXISTS omicron.public.downstairs_client_stopped_reason_type AS ENUM (
  'connection_timeout',
  'connection_failed',
  'timeout',
  'write_failed',
  'read_failed',
  'requested_stop',
  'finished',
  'queue_closed',
  'receive_task_cancelled'
);

CREATE TABLE IF NOT EXISTS omicron.public.downstairs_client_stopped_notification (
    time TIMESTAMPTZ NOT NULL,
    upstairs_id UUID NOT NULL,
    downstairs_id UUID NOT NULL,
    reason omicron.public.downstairs_client_stopped_reason_type NOT NULL,

    PRIMARY KEY (time, upstairs_id, downstairs_id, reason)
);

CREATE INDEX IF NOT EXISTS rack_initialized ON omicron.public.rack (initialized);

-- table for tracking bootstore configuration changes over time
-- this makes reconciliation easier and also gives us a visible history of changes
CREATE TABLE IF NOT EXISTS omicron.public.bootstore_config (
    key TEXT NOT NULL,
    generation INT8 NOT NULL,
    PRIMARY KEY (key, generation),
    data JSONB NOT NULL,
    time_created TIMESTAMPTZ NOT NULL,
    time_deleted TIMESTAMPTZ
);

CREATE INDEX IF NOT EXISTS address_lot_names ON omicron.public.address_lot(name);

CREATE VIEW IF NOT EXISTS omicron.public.bgp_peer_view
AS
SELECT
 sp.switch_location,
 sp.port_name,
 bpc.addr,
 bpc.hold_time,
 bpc.idle_hold_time,
 bpc.delay_open,
 bpc.connect_retry,
 bpc.keepalive,
 bpc.remote_asn,
 bpc.min_ttl,
 bpc.md5_auth_key,
 bpc.multi_exit_discriminator,
 bpc.local_pref,
 bpc.enforce_first_as,
 bpc.vlan_id,
 bc.asn
FROM omicron.public.switch_port sp
JOIN omicron.public.switch_port_settings_bgp_peer_config bpc
ON sp.port_settings_id = bpc.port_settings_id
JOIN omicron.public.bgp_config bc ON bc.id = bpc.bgp_config_id;

CREATE INDEX IF NOT EXISTS switch_port_id_and_name
ON omicron.public.switch_port (port_settings_id, port_name) STORING (switch_location);

CREATE INDEX IF NOT EXISTS switch_port_name ON omicron.public.switch_port (port_name);

CREATE INDEX IF NOT EXISTS network_interface_by_parent
ON omicron.public.network_interface (parent_id)
STORING (name, kind, vpc_id, subnet_id, mac, ip, slot);

CREATE INDEX IF NOT EXISTS sled_by_policy_and_state
ON omicron.public.sled (sled_policy, sled_state, id) STORING (ip);

CREATE INDEX IF NOT EXISTS active_vmm
ON omicron.public.vmm (time_deleted, sled_id, instance_id);

CREATE INDEX IF NOT EXISTS v2p_mapping_details
ON omicron.public.network_interface (
  time_deleted, kind, subnet_id, vpc_id, parent_id
) STORING (mac, ip);

CREATE INDEX IF NOT EXISTS sled_by_policy
ON omicron.public.sled (sled_policy) STORING (ip, sled_state);

CREATE INDEX IF NOT EXISTS vmm_by_instance_id
ON omicron.public.vmm (instance_id) STORING (sled_id);

CREATE TYPE IF NOT EXISTS omicron.public.region_replacement_state AS ENUM (
  'requested',
  'allocating',
  'running',
  'driving',
  'replacement_done',
  'completing',
  'complete'
);

CREATE TABLE IF NOT EXISTS omicron.public.region_replacement (
    /* unique ID for this region replacement */
    id UUID PRIMARY KEY,

    request_time TIMESTAMPTZ NOT NULL,

    old_region_id UUID NOT NULL,

    volume_id UUID NOT NULL,

    old_region_volume_id UUID,

    new_region_id UUID,

    replacement_state omicron.public.region_replacement_state NOT NULL,

    operating_saga_id UUID
);

CREATE INDEX IF NOT EXISTS lookup_region_replacement_by_state on omicron.public.region_replacement (replacement_state);

CREATE TABLE IF NOT EXISTS omicron.public.volume_repair (
    volume_id UUID PRIMARY KEY,
    repair_id UUID NOT NULL
);

CREATE INDEX IF NOT EXISTS lookup_volume_repair_by_repair_id on omicron.public.volume_repair (
    repair_id
);

CREATE TYPE IF NOT EXISTS omicron.public.region_replacement_step_type AS ENUM (
  'propolis',
  'pantry'
);

CREATE TABLE IF NOT EXISTS omicron.public.region_replacement_step (
    replacement_id UUID NOT NULL,

    step_time TIMESTAMPTZ NOT NULL,

    step_type omicron.public.region_replacement_step_type NOT NULL,

    step_associated_instance_id UUID,
    step_associated_vmm_id UUID,

    step_associated_pantry_ip INET,
    step_associated_pantry_port INT4 CHECK (step_associated_pantry_port BETWEEN 0 AND 65535),
    step_associated_pantry_job_id UUID,

    PRIMARY KEY (replacement_id, step_time, step_type)
);

CREATE INDEX IF NOT EXISTS step_time_order on omicron.public.region_replacement_step (step_time);

CREATE INDEX IF NOT EXISTS search_for_repair_notifications ON omicron.public.upstairs_repair_notification (region_id, notification_type);

CREATE INDEX IF NOT EXISTS lookup_any_disk_by_volume_id ON omicron.public.disk (
    volume_id
);

CREATE TYPE IF NOT EXISTS omicron.public.region_snapshot_replacement_state AS ENUM (
  'requested',
  'allocating',
  'replacement_done',
  'deleting_old_volume',
  'running',
  'complete',
  'completing'
);

CREATE TYPE IF NOT EXISTS omicron.public.read_only_target_replacement_type AS ENUM (
  'region_snapshot',
  'read_only_region'
);

CREATE TABLE IF NOT EXISTS omicron.public.region_snapshot_replacement (
    id UUID PRIMARY KEY,

    request_time TIMESTAMPTZ NOT NULL,

    old_dataset_id UUID,
    old_region_id UUID NOT NULL,
    old_snapshot_id UUID,

    old_snapshot_volume_id UUID,

    new_region_id UUID,

    replacement_state omicron.public.region_snapshot_replacement_state NOT NULL,

    operating_saga_id UUID,

    new_region_volume_id UUID,

    replacement_type omicron.public.read_only_target_replacement_type NOT NULL,

    CONSTRAINT proper_replacement_fields CHECK (
      (
       (replacement_type = 'region_snapshot') AND
       ((old_dataset_id IS NOT NULL) AND (old_snapshot_id IS NOT NULL))
      ) OR (
       (replacement_type = 'read_only_region') AND
       ((old_dataset_id IS NULL) AND (old_snapshot_id IS NULL))
      )
    )
);

CREATE INDEX IF NOT EXISTS lookup_region_snapshot_replacement_by_state
ON omicron.public.region_snapshot_replacement (replacement_state);

CREATE TYPE IF NOT EXISTS omicron.public.region_snapshot_replacement_step_state AS ENUM (
  'requested',
  'running',
  'complete',
  'volume_deleted'
);

CREATE TABLE IF NOT EXISTS omicron.public.region_snapshot_replacement_step (
    id UUID PRIMARY KEY,

    request_id UUID NOT NULL,

    request_time TIMESTAMPTZ NOT NULL,

    volume_id UUID NOT NULL,

    old_snapshot_volume_id UUID,

    replacement_state omicron.public.region_snapshot_replacement_step_state NOT NULL,

    operating_saga_id UUID
);

CREATE INDEX IF NOT EXISTS lookup_region_snapshot_replacement_step_by_state
    on omicron.public.region_snapshot_replacement_step (replacement_state);

CREATE INDEX IF NOT EXISTS lookup_region_snapshot_replacement_step_by_old_volume_id
    on omicron.public.region_snapshot_replacement_step (old_snapshot_volume_id);

/*
 * Metadata for the schema itself. This version number isn't great, as there's
 * nothing to ensure it gets bumped when it should be, but it's a start.
 */
CREATE TABLE IF NOT EXISTS omicron.public.db_metadata (
    -- There should only be one row of this table for the whole DB.
    -- It's a little goofy, but filter on "singleton = true" before querying
    -- or applying updates, and you'll access the singleton row.
    --
    -- We also add a constraint on this table to ensure it's not possible to
    -- access the version of this table with "singleton = false".
    singleton BOOL NOT NULL PRIMARY KEY,
    time_created TIMESTAMPTZ NOT NULL,
    time_modified TIMESTAMPTZ NOT NULL,
    -- Semver representation of the DB version
    version STRING(64) NOT NULL,

    -- (Optional) Semver representation of the DB version to which we're upgrading
    target_version STRING(64),

    CHECK (singleton = true)
);

-- An allowlist of IP addresses that can make requests to user-facing services.
CREATE TABLE IF NOT EXISTS omicron.public.allow_list (
    id UUID PRIMARY KEY,
    time_created TIMESTAMPTZ NOT NULL,
    time_modified TIMESTAMPTZ NOT NULL,
    -- A nullable list of allowed source IPs.
    --
    -- NULL is used to indicate _any_ source IP is allowed. A _non-empty_ list
    -- represents an explicit allow list of IPs or IP subnets. Note that the
    -- list itself may never be empty.
    allowed_ips INET[] CHECK (array_length(allowed_ips, 1) > 0)
);

-- Insert default allowlist, allowing all traffic.
-- See `schema/crdb/insert-default-allowlist/up.sql` for details.
INSERT INTO omicron.public.allow_list (id, time_created, time_modified, allowed_ips)
VALUES (
    '001de000-a110-4000-8000-000000000000',
    NOW(),
    NOW(),
    NULL
)
ON CONFLICT (id)
DO NOTHING;

CREATE TYPE IF NOT EXISTS omicron.public.migration_state AS ENUM (
  'pending',
  'in_progress',
  'failed',
  'completed'
);

-- A table of the states of current migrations.
CREATE TABLE IF NOT EXISTS omicron.public.migration (
    id UUID PRIMARY KEY,

    /* The ID of the instance that was migrated */
    instance_id UUID NOT NULL,

    /* The time this migration record was created. */
    time_created TIMESTAMPTZ NOT NULL,

    /* The time this migration record was deleted. */
    time_deleted TIMESTAMPTZ,

    /* Note that there's no `time_modified/time_updated` timestamp for migration
     * records. This is because we track updated time separately for the source
     * and target sides of the migration, using separate `time_source_updated`
     * and time_target_updated` columns.
    */

    /* The state of the migration source */
    source_state omicron.public.migration_state NOT NULL,

    /* The ID of the migration source Propolis */
    source_propolis_id UUID NOT NULL,

    /* Generation number owned and incremented by the source sled-agent */
    source_gen INT8 NOT NULL DEFAULT 1,

    /* Timestamp of when the source field was last updated.
     *
     * This is provided by the sled-agent when publishing a migration state
     * update.
     */
    time_source_updated TIMESTAMPTZ,

    /* The state of the migration target */
    target_state omicron.public.migration_state NOT NULL,

    /* The ID of the migration target Propolis */
    target_propolis_id UUID NOT NULL,

    /* Generation number owned and incremented by the target sled-agent */
    target_gen INT8 NOT NULL DEFAULT 1,

    /* Timestamp of when the source field was last updated.
     *
     * This is provided by the sled-agent when publishing a migration state
     * update.
     */
    time_target_updated TIMESTAMPTZ
);

/* Lookup migrations by instance ID */
CREATE INDEX IF NOT EXISTS lookup_migrations_by_instance_id ON omicron.public.migration (
    instance_id
);

/* Migrations by time created.
 *
 * Currently, this is only used by OMDB for ordering the `omdb migration list`
 * output, but it may be used by other UIs in the future...
*/
CREATE INDEX IF NOT EXISTS migrations_by_time_created ON omicron.public.migration (
    time_created
);

/* Lookup region snapshot by snapshot id */
CREATE INDEX IF NOT EXISTS lookup_region_snapshot_by_snapshot_id on omicron.public.region_snapshot (
    snapshot_id
);

CREATE INDEX IF NOT EXISTS lookup_bgp_config_by_bgp_announce_set_id ON omicron.public.bgp_config (
    bgp_announce_set_id
) WHERE
    time_deleted IS NULL;

CREATE TYPE IF NOT EXISTS omicron.public.volume_resource_usage_type AS ENUM (
  'read_only_region',
  'region_snapshot'
);

/*
 * This table records when a Volume makes use of a read-only resource. When
 * there are no more entries for a particular read-only resource, then that
 * resource can be garbage collected.
 */
CREATE TABLE IF NOT EXISTS omicron.public.volume_resource_usage (
    usage_id UUID NOT NULL,

    volume_id UUID NOT NULL,

    usage_type omicron.public.volume_resource_usage_type NOT NULL,

    /*
     * This column contains a non-NULL value when the usage type is read_only
     * region
     */
    region_id UUID,

    /*
     * These columns contain non-NULL values when the usage type is region
     * snapshot
     */
    region_snapshot_dataset_id UUID,
    region_snapshot_region_id UUID,
    region_snapshot_snapshot_id UUID,

    PRIMARY KEY (usage_id),

    CONSTRAINT exactly_one_usage_source CHECK (
     (
      (usage_type = 'read_only_region') AND
      (region_id IS NOT NULL) AND
      (
       region_snapshot_dataset_id IS NULL AND
       region_snapshot_region_id IS NULL AND
       region_snapshot_snapshot_id IS NULL
      )
     )
    OR
     (
      (usage_type = 'region_snapshot') AND
      (region_id IS NULL) AND
      (
       region_snapshot_dataset_id IS NOT NULL AND
       region_snapshot_region_id IS NOT NULL AND
       region_snapshot_snapshot_id IS NOT NULL
      )
     )
    )
);

CREATE INDEX IF NOT EXISTS lookup_volume_resource_usage_by_region on omicron.public.volume_resource_usage (
    region_id
);

CREATE INDEX IF NOT EXISTS lookup_volume_resource_usage_by_snapshot on omicron.public.volume_resource_usage (
    region_snapshot_dataset_id, region_snapshot_region_id, region_snapshot_snapshot_id
);

CREATE UNIQUE INDEX IF NOT EXISTS one_record_per_volume_resource_usage on omicron.public.volume_resource_usage (
    volume_id,
    usage_type,
    region_id,
    region_snapshot_dataset_id,
    region_snapshot_region_id,
    region_snapshot_snapshot_id
);

CREATE TYPE IF NOT EXISTS omicron.public.audit_log_actor_kind AS ENUM (
    'user_builtin',
    'silo_user',
    'unauthenticated'
);

CREATE TYPE IF NOT EXISTS omicron.public.audit_log_result_kind AS ENUM (
    'success',
    'error',
    -- represents the case where we had to clean up a row and artificially
    -- complete it in order to get it into the log (because entries don't show
    -- up in the log until they're completed)
    'timeout'
);

CREATE TABLE IF NOT EXISTS omicron.public.audit_log (
    id UUID PRIMARY KEY,
    time_started TIMESTAMPTZ NOT NULL,
    -- request IDs are UUIDs but let's give them a little extra space
    -- https://github.com/oxidecomputer/dropshot/blob/83f78e7/dropshot/src/server.rs#L743
    request_id STRING(63) NOT NULL,
    request_uri STRING(512) NOT NULL,
    operation_id STRING(512) NOT NULL,
    source_ip INET NOT NULL,
    -- Pulled from request header if present and truncated
    user_agent STRING(256),

    -- these are all null if the request is unauthenticated. actor_id can
    -- be present while silo ID is null if the user is built in (non-silo).
    actor_id UUID,
    actor_silo_id UUID,
    -- actor kind indicating builtin user, silo user, or unauthenticated
    actor_kind omicron.public.audit_log_actor_kind NOT NULL,
    -- The name of the authn scheme used
    auth_method STRING(63),

    -- below are fields we can only fill in after the operation

    time_completed TIMESTAMPTZ,
    http_status_code INT4,

    -- only present on errors
    error_code STRING,
    error_message STRING,

    -- result kind indicating success, error, or timeout
    result_kind omicron.public.audit_log_result_kind,

    -- make sure time_completed and result_kind are either both null or both not
    CONSTRAINT time_completed_and_result_kind CHECK (
        (time_completed IS NULL AND result_kind IS NULL)
        OR (time_completed IS NOT NULL AND result_kind IS NOT NULL)
    ),

    -- Enforce consistency between result_kind and related fields:
    -- 'timeout': no HTTP status or error details
    -- 'success': requires HTTP status, no error details
    -- 'error': requires HTTP status and error message
    -- other/NULL: no HTTP status or error details
    CONSTRAINT result_kind_state_consistency CHECK (
        CASE result_kind
            WHEN 'timeout' THEN http_status_code IS NULL AND error_code IS NULL
                AND error_message IS NULL
            WHEN 'success' THEN error_code IS NULL AND error_message IS NULL AND
                http_status_code IS NOT NULL
            WHEN 'error' THEN http_status_code IS NOT NULL AND error_message IS
                NOT NULL
            ELSE http_status_code IS NULL AND error_code IS NULL AND error_message
                IS NULL
        END
    ),

    -- Ensure valid actor ID combinations
    -- Constraint: actor_kind and actor_id must be consistent
    CONSTRAINT actor_kind_and_id_consistent CHECK (
        -- For user_builtin: must have actor_id, must not have actor_silo_id
        (actor_kind = 'user_builtin' AND actor_id IS NOT NULL AND actor_silo_id IS NULL)
        OR
        -- For silo_user: must have both actor_id and actor_silo_id
        (actor_kind = 'silo_user' AND actor_id IS NOT NULL AND actor_silo_id IS NOT NULL)
        OR
        -- For unauthenticated: must not have actor_id or actor_silo_id
        (actor_kind = 'unauthenticated' AND actor_id IS NULL AND actor_silo_id IS NULL)
    )
);

-- When we query the audit log, we filter by time_completed and order by
-- (time_completed, id). CRDB docs talk about hash-sharded indexes for
-- sequential keys, but the PK on this table is the ID alone.
CREATE UNIQUE INDEX IF NOT EXISTS audit_log_by_time_completed
    ON omicron.public.audit_log (time_completed, id)
    WHERE time_completed IS NOT NULL;

-- View of audit log entries that have been "completed". This lets us treat that
-- subset of rows as its own table in the data model code. Completing an entry
-- means updating the entry after an operation is complete with the result of
-- the operation. Because we do not intend to fail or roll back the operation
-- if the completion write fails (while we do abort if the audit log entry
-- initialization call fails), it is always possible (though rare) that there
-- will be some incomplete entries remaining for operations that have in fact
-- completed. We intend to complete those periodically with some kind of job
-- and most likely mark them with a special third status that is neither success
-- nor failure.
CREATE VIEW IF NOT EXISTS omicron.public.audit_log_complete AS
SELECT
    id,
    time_started,
    request_id,
    request_uri,
    operation_id,
    source_ip,
    user_agent,
    actor_id,
    actor_silo_id,
    actor_kind,
    auth_method,
    time_completed,
    http_status_code,
    error_code,
    error_message,
    result_kind
FROM omicron.public.audit_log
WHERE
    time_completed IS NOT NULL
    AND result_kind IS NOT NULL;

/*
 * Alerts
 */


/*
 * Alert webhook receivers, receiver secrets, and receiver subscriptions.
 */

CREATE TABLE IF NOT EXISTS omicron.public.alert_receiver (
    /* Identity metadata (resource) */
    id UUID PRIMARY KEY,
    name STRING(63) NOT NULL,
    description STRING(512) NOT NULL,
    time_created TIMESTAMPTZ NOT NULL,
    time_modified TIMESTAMPTZ NOT NULL,
    time_deleted TIMESTAMPTZ,
    -- Child resource generation for secrets.
    secret_gen INT NOT NULL,

    -- Child resource generation for subscriptions. This is separate from
    -- `secret_gen`, as updating secrets and updating subscriptions are separate
    -- operations which don't conflict with each other.
    subscription_gen INT NOT NULL,
    -- URL of the endpoint webhooks are delivered to.
    endpoint STRING(512) NOT NULL
);

CREATE UNIQUE INDEX IF NOT EXISTS lookup_alert_rx_by_id
ON omicron.public.alert_receiver (id)
WHERE
    time_deleted IS NULL;

CREATE UNIQUE INDEX IF NOT EXISTS lookup_alert_rx_by_name
ON omicron.public.alert_receiver (
    name
) WHERE
    time_deleted IS NULL;

CREATE TABLE IF NOT EXISTS omicron.public.webhook_secret (
    -- ID of this secret.
    id UUID PRIMARY KEY,
    time_created TIMESTAMPTZ NOT NULL,
    -- N.B. that this will always be equal to `time_created` for secrets, as
    -- they are never modified once created.
    time_modified TIMESTAMPTZ NOT NULL,
    time_deleted TIMESTAMPTZ,
    -- UUID of the webhook receiver (foreign key into
    -- `omicron.public.webhook_rx`)
    rx_id UUID NOT NULL,
    -- Secret value.
    secret STRING(512) NOT NULL
);

CREATE INDEX IF NOT EXISTS lookup_webhook_secrets_by_rx
ON omicron.public.webhook_secret (
    rx_id
) WHERE
    time_deleted IS NULL;

-- Alert classes.
--
-- When creating new alert classes, be sure to add them here!
CREATE TYPE IF NOT EXISTS omicron.public.alert_class AS ENUM (
    -- Liveness probes, which are technically not real alerts, but, you know...
    'probe',
    -- Test classes used to test globbing.
    --
    -- These are not publicly exposed.
    'test.foo',
    'test.foo.bar',
    'test.foo.baz',
    'test.quux.bar',
    'test.quux.bar.baz'
    -- Add new alert classes here!
);

-- The set of alert class filters (either alert class names or alert class glob
-- patterns) associated with a alert receiver.
--
-- This is used when creating entries in the alert_subscription table to
-- indicate that a alert receiver is interested in a given event class.
CREATE TABLE IF NOT EXISTS omicron.public.alert_glob (
    -- UUID of the alert receiver (foreign key into
    -- `omicron.public.alert_receiver`)
    rx_id UUID NOT NULL,
    -- An event class glob to which this receiver is subscribed.
    glob STRING(512) NOT NULL,
    -- Regex used when evaluating this filter against concrete alert classes.
    regex STRING(512) NOT NULL,
    time_created TIMESTAMPTZ NOT NULL,
    -- The database schema version at which this glob was last expanded.
    --
    -- This is used to detect when a glob must be re-processed to generate exact
    -- subscriptions on schema changes.
    --
    -- If this is NULL, no exact subscriptions have been generated for this glob
    -- yet (i.e. it was just created)
    schema_version STRING(64),

    PRIMARY KEY (rx_id, glob)
);

-- Look up all event class globs for an alert receiver.
CREATE INDEX IF NOT EXISTS lookup_alert_globs_for_rx
ON omicron.public.alert_glob (
    rx_id
);

CREATE INDEX IF NOT EXISTS lookup_alert_globs_by_schema_version
ON omicron.public.alert_glob (schema_version);

CREATE TABLE IF NOT EXISTS omicron.public.alert_subscription (
    -- UUID of the alert receiver (foreign key into
    -- `omicron.public.alert_receiver`)
    rx_id UUID NOT NULL,
    -- An alert class to which the receiver is subscribed.
    alert_class omicron.public.alert_class NOT NULL,
    -- If this subscription is a concrete instantiation of a glob pattern, the
    -- value of the glob that created it (and, a foreign key into
    -- `webhook_rx_event_glob`). If the receiver is subscribed to this exact
    -- event class, then this is NULL.
    --
    -- This is used when deleting a glob subscription, as it is necessary to
    -- delete any concrete subscriptions to individual event classes matching
    -- that glob.
    glob STRING(512),

    time_created TIMESTAMPTZ NOT NULL,

    PRIMARY KEY (rx_id, alert_class)
);

-- Look up all receivers subscribed to an alert class. This is used by
-- the dispatcher to determine who is interested in a particular event.
CREATE INDEX IF NOT EXISTS lookup_alert_rxs_for_class
ON omicron.public.alert_subscription (
    alert_class
);

-- Look up all exact event class subscriptions for a receiver.
--
-- This is used when generating a view of all user-provided original
-- subscriptions provided for a receiver. That list is generated by looking up
-- all exact event class subscriptions for the receiver ID in this table,
-- combined with the list of all globs in the `alert_glob` table.
CREATE INDEX IF NOT EXISTS lookup_exact_subscriptions_for_alert_rx
on omicron.public.alert_subscription (
    rx_id
) WHERE glob IS NULL;

/*
 * Alert message queue.
 */

CREATE TABLE IF NOT EXISTS omicron.public.alert (
    id UUID PRIMARY KEY,
    time_created TIMESTAMPTZ NOT NULL,
    time_modified TIMESTAMPTZ NOT NULL,
    -- The class of alert that this is.
    alert_class omicron.public.alert_class NOT NULL,
    -- Actual alert data. The structure of this depends on the alert class.
    payload JSONB NOT NULL,

    -- Set when dispatch entries have been created for this alert.
    time_dispatched TIMESTAMPTZ,
    -- The number of receivers that this alart was dispatched to.
    num_dispatched INT8 NOT NULL,

    CONSTRAINT time_dispatched_set_if_dispatched CHECK (
        (num_dispatched = 0) OR (time_dispatched IS NOT NULL)
    ),

    CONSTRAINT num_dispatched_is_positive CHECK (
        (num_dispatched >= 0)
    )
);

-- Singleton probe alert
INSERT INTO omicron.public.alert (
    id,
    time_created,
    time_modified,
    alert_class,
    payload,
    time_dispatched,
    num_dispatched
) VALUES (
    -- NOTE: this UUID is duplicated in nexus_db_model::alert.
    '001de000-7768-4000-8000-000000000001',
    NOW(),
    NOW(),
    'probe',
    '{}',
    -- Pretend to be dispatched so we won't show up in "list alerts needing
    -- dispatch" queries
    NOW(),
    0
) ON CONFLICT DO NOTHING;

-- Look up webhook events in need of dispatching.
--
-- This is used by the message dispatcher when looking for events to dispatch.
CREATE INDEX IF NOT EXISTS lookup_undispatched_alerts
ON omicron.public.alert (
    id, time_created
) WHERE time_dispatched IS NULL;


/*
 * Alert message dispatching and delivery attempts.
 */

-- Describes why an alert delivery was triggered
CREATE TYPE IF NOT EXISTS omicron.public.alert_delivery_trigger AS ENUM (
    --  This delivery was triggered by the alert being dispatched.
    'alert',
    -- This delivery was triggered by an explicit call to the alert resend API.
    'resend',
    --- This delivery is a liveness probe.
    'probe'
);

-- Describes the state of an alert delivery
CREATE TYPE IF NOT EXISTS omicron.public.alert_delivery_state AS ENUM (
    --  This delivery has not yet completed.
    'pending',
    -- This delivery has failed.
    'failed',
    --- This delivery has completed successfully.
    'delivered'
);

-- Delivery dispatch table for webhook receivers.
CREATE TABLE IF NOT EXISTS omicron.public.webhook_delivery (
    -- UUID of this delivery.
    id UUID PRIMARY KEY,
    --- UUID of the alert (foreign key into `omicron.public.alert`).
    alert_id UUID NOT NULL,
    -- UUID of the webhook receiver (foreign key into
    -- `omicron.public.alert_receiver`)
    rx_id UUID NOT NULL,

    triggered_by omicron.public.alert_delivery_trigger NOT NULL,

    --- Delivery attempt count. Starts at 0.
    attempts INT2 NOT NULL,

    time_created TIMESTAMPTZ NOT NULL,
    -- If this is set, then this webhook message has either been delivered
    -- successfully, or is considered permanently failed.
    time_completed TIMESTAMPTZ,

    state omicron.public.alert_delivery_state NOT NULL,

    -- Deliverator coordination bits
    deliverator_id UUID,
    time_leased TIMESTAMPTZ,

    CONSTRAINT attempts_is_non_negative CHECK (attempts >= 0),
    CONSTRAINT active_deliveries_have_started_timestamps CHECK (
        (deliverator_id IS NULL) OR (
            deliverator_id IS NOT NULL AND time_leased IS NOT NULL
        )
    ),
    CONSTRAINT time_completed_iff_not_pending CHECK (
        (state = 'pending' AND time_completed IS NULL) OR
            (state != 'pending' AND time_completed IS NOT NULL)
    )
);

-- Ensure that initial delivery attempts (nexus-dispatched) are unique to avoid
-- duplicate work when an alert is dispatched. For deliveries created by calls
-- to the webhook event resend API, we don't enforce this constraint, to allow
-- re-delivery to be triggered multiple times.
CREATE UNIQUE INDEX IF NOT EXISTS one_webhook_event_dispatch_per_rx
ON omicron.public.webhook_delivery (
    alert_id, rx_id
)
WHERE
    triggered_by = 'alert';

-- Index for looking up all webhook messages dispatched to a receiver ID
CREATE INDEX IF NOT EXISTS lookup_webhook_delivery_dispatched_to_rx
ON omicron.public.webhook_delivery (
    rx_id, alert_id
);

-- Index for looking up all delivery attempts for an alert
CREATE INDEX IF NOT EXISTS lookup_webhook_deliveries_for_alert
ON omicron.public.webhook_delivery (
    alert_id
);

-- Index for looking up all currently in-flight webhook messages, and ordering
-- them by their creation times.
CREATE INDEX IF NOT EXISTS webhook_deliveries_in_flight
ON omicron.public.webhook_delivery (
    time_created, id
) WHERE
    time_completed IS NULL;

CREATE TYPE IF NOT EXISTS omicron.public.webhook_delivery_attempt_result as ENUM (
    -- The delivery attempt failed with an HTTP error.
    'failed_http_error',
    -- The delivery attempt failed because the receiver endpoint was
    -- unreachable.
    'failed_unreachable',
    --- The delivery attempt connected successfully but no response was received
    --  within the timeout.
    'failed_timeout',
    -- The delivery attempt succeeded.
    'succeeded'
);

CREATE TABLE IF NOT EXISTS omicron.public.webhook_delivery_attempt (
    -- Primary key
    id UUID PRIMARY KEY,
    -- Foreign key into `omicron.public.webhook_delivery`.
    delivery_id UUID NOT NULL,
    -- attempt number.
    attempt INT2 NOT NULL,

    -- UUID of the webhook receiver (foreign key into
    -- `omicron.public.webhook_rx`)
    rx_id UUID NOT NULL,

    result omicron.public.webhook_delivery_attempt_result NOT NULL,

    -- This is an INT4 to ensure we can store any unsigned 16-bit number,
    -- although status code > 599 would be Very Surprising...
    response_status INT4,
    response_duration INTERVAL,
    time_created TIMESTAMPTZ NOT NULL,
    -- UUID of the Nexus who did this delivery attempt.
    deliverator_id UUID NOT NULL,

    -- Attempt numbers start at 1
    CONSTRAINT attempts_start_at_1 CHECK (attempt >= 1),

    -- Ensure response status codes are not negative.
    -- We could be more prescriptive here, and also check that they're >= 100
    -- and <= 599, but some servers may return weird stuff, and we'd like to be
    -- able to record that they did that.
    CONSTRAINT response_status_is_unsigned CHECK (
        (response_status IS NOT NULL AND response_status >= 0) OR
            (response_status IS NULL)
    ),

    CONSTRAINT response_iff_not_unreachable CHECK (
        (
            -- If the result is 'succeedeed' or 'failed_http_error', response
            -- data must be present.
            (result = 'succeeded' OR result = 'failed_http_error') AND (
                response_status IS NOT NULL AND
                response_duration IS NOT NULL
            )
        ) OR (
            -- If the result is 'failed_unreachable' or 'failed_timeout', no
            -- response data is present.
            (result = 'failed_unreachable' OR result = 'failed_timeout') AND (
                response_status IS NULL AND
                response_duration IS NULL
            )
        )
    )
);

CREATE INDEX IF NOT EXISTS lookup_attempts_for_webhook_delivery
ON omicron.public.webhook_delivery_attempt (
    delivery_id
);

CREATE INDEX IF NOT EXISTS lookup_webhook_delivery_attempts_to_rx
ON omicron.public.webhook_delivery_attempt (
    rx_id
);

CREATE TYPE IF NOT EXISTS omicron.public.user_data_export_resource_type AS ENUM (
  'snapshot',
  'image'
);

CREATE TYPE IF NOT EXISTS omicron.public.user_data_export_state AS ENUM (
  'requested',
  'assigning',
  'live',
  'deleting',
  'deleted'
);

/*
 * This table contains a record when a snapshot is being exported.
 */
CREATE TABLE IF NOT EXISTS omicron.public.user_data_export (
    id UUID PRIMARY KEY,

    state omicron.public.user_data_export_state NOT NULL,
    operating_saga_id UUID,
    generation INT8 NOT NULL,

    resource_id UUID NOT NULL,
    resource_type omicron.public.user_data_export_resource_type NOT NULL,
    resource_deleted BOOL NOT NULL,

    pantry_ip INET,
    pantry_port INT4 CHECK (pantry_port BETWEEN 0 AND 65535),
    volume_id UUID
);

CREATE INDEX IF NOT EXISTS lookup_export_by_resource_type
ON omicron.public.user_data_export (resource_type);

CREATE UNIQUE INDEX IF NOT EXISTS one_export_record_per_resource
ON omicron.public.user_data_export (resource_id)
WHERE state != 'deleted';

CREATE INDEX IF NOT EXISTS lookup_export_by_volume
ON omicron.public.user_data_export (volume_id);

CREATE INDEX IF NOT EXISTS lookup_export_by_state
ON omicron.public.user_data_export (state);

/*
 * Ereports
 *
 * See RFD 520 for details:
 * https://rfd.shared.oxide.computer/rfd/520
 */

/* Ereports from service processors */
CREATE TABLE IF NOT EXISTS omicron.public.sp_ereport (
    /*
     * the primary key for an ereport is formed from the tuple of the
     * reporter's restart ID (a randomly generated UUID) and the ereport's ENA
     * (a 64-bit integer that uniquely identifies the ereport within that
     * restart of the reporter).
     *
     * see: https://rfd.shared.oxide.computer/rfd/520#ereport-metadata
     */
    restart_id UUID NOT NULL,
    ena INT8 NOT NULL,
    time_deleted TIMESTAMPTZ,

    /* time at which the ereport was collected */
    time_collected TIMESTAMPTZ NOT NULL,
    /* UUID of the Nexus instance that collected the ereport */
    collector_id UUID NOT NULL,

    /*
     * physical location of the reporting SP
     *
     * these fields are always present, as they are how requests to collect
     * ereports are indexed by MGS.
     */
    sp_type omicron.public.sp_type NOT NULL,
    sp_slot INT4 NOT NULL,

    /*
     * VPD identity of the reporting SP.
     *
     * unlike the physical location, these fields are nullable, as an ereport
     * may be generated in a state where the SP doesn't know who or what it is.
     * consider that "i don't know my own identity" is a reasonable condition
     * to want to generate an ereport about!
     */
    serial_number STRING,
    part_number STRING,

    /*
     * The ereport class, which indicates the category of event reported.
     *
     * This is nullable, as it is extracted from the report JSON, and reports
     * missing class information must still be ingested.
     */
    class STRING,

    /*
     * JSON representation of the ereport as received from the SP.
     *
     * the raw JSON representation of the ereport is always stored, alongside
     * any more structured data that we extract from it, as extracting data
     * from the received ereport requires additional knowledge of the ereport
     * formats generated by the SP and its various tasks. as these may change,
     * and new ereports may be added which Nexus may not yet be aware of,
     * we always store the raw JSON representation of the ereport. as Nexus
     * becomes aware of new ereport schemas, it can go back and extract
     * structured data from previously collected ereports with those schemas,
     * but this is only possible if the JSON blob is persisted.
     *
     * see also: https://rfd.shared.oxide.computer/rfd/520#data-model
     */
    report JSONB NOT NULL,

    PRIMARY KEY (restart_id, ena)
);

CREATE INDEX IF NOT EXISTS lookup_sp_ereports_by_slot
ON omicron.public.sp_ereport (
    sp_type,
    sp_slot,
    time_collected
)
where
    time_deleted IS NULL;

CREATE INDEX IF NOT EXISTS order_sp_ereports_by_timestamp
ON omicron.public.sp_ereport(
    time_collected
)
WHERE
    time_deleted IS NULL;

CREATE INDEX IF NOT EXISTS lookup_sp_ereports_by_serial
ON omicron.public.sp_ereport (
    serial_number
) WHERE
    time_deleted IS NULL;

/* Ereports from the host operating system */
CREATE TABLE IF NOT EXISTS omicron.public.host_ereport (
    /*
    * the primary key for an ereport is formed from the tuple of the
    * reporter's restart ID (a randomly generated UUID) and the ereport's ENA
    * (a 64-bit integer that uniquely identifies the ereport within that
    * restart of the reporter).
    *
    * see: https://rfd.shared.oxide.computer/rfd/520#ereport-metadata
    */
    restart_id UUID NOT NULL,
    ena INT8 NOT NULL,
    time_deleted TIMESTAMPTZ,

    /* time at which the ereport was collected */
    time_collected TIMESTAMPTZ NOT NULL,
    /* UUID of the Nexus instance that collected the ereport */
    collector_id UUID NOT NULL,

    /* identity of the reporting sled */
    sled_id UUID NOT NULL,
    sled_serial TEXT NOT NULL,

    /*
     * The ereport class, which indicates the category of event reported.
     *
     * This is nullable, as it is extracted from the report JSON, and reports
     * missing class information must still be ingested.
     */
    class STRING,

    /*
     * JSON representation of the ereport as received from the sled-agent.
     *
     * the raw JSON representation of the ereport is always stored, alongside
     * any more structured data that we extract from it, as extracting data
     * from the received ereport requires additional knowledge of the ereport
     * formats generated by the host OS' fault management system. as these may
     * change, and new ereports may be added which Nexus may not yet be aware
     * of, we always store the raw JSON representation of the ereport. as Nexus
     * becomes aware of new ereport schemas, it can go back and extract
     * structured data from previously collected ereports with those schemas,
     * but this is only possible if the JSON blob is persisted.
     *
     * see also: https://rfd.shared.oxide.computer/rfd/520#data-model
     */
    report JSONB NOT NULL,

    part_number STRING(63),

    PRIMARY KEY (restart_id, ena)
);

CREATE INDEX IF NOT EXISTS lookup_host_ereports_by_sled
ON omicron.public.host_ereport (
    sled_id,
    time_collected
)
WHERE
    time_deleted IS NULL;

CREATE INDEX IF NOT EXISTS order_host_ereports_by_timestamp
ON omicron.public.host_ereport (
    time_collected
)
WHERE
    time_deleted IS NULL;

CREATE INDEX IF NOT EXISTS lookup_host_ereports_by_serial
ON omicron.public.host_ereport (
    sled_serial
) WHERE
    time_deleted IS NULL;

/*
 * Keep this at the end of file so that the database does not contain a version
 * until it is fully populated.
 */
INSERT INTO omicron.public.db_metadata (
    singleton,
    time_created,
    time_modified,
    version,
    target_version
) VALUES
<<<<<<< HEAD
    (TRUE, NOW(), NOW(), '176.0.0', NULL)
=======
    (TRUE, NOW(), NOW(), '177.0.0', NULL)
>>>>>>> 6ab7e96e
ON CONFLICT DO NOTHING;

COMMIT;<|MERGE_RESOLUTION|>--- conflicted
+++ resolved
@@ -6497,11 +6497,7 @@
     version,
     target_version
 ) VALUES
-<<<<<<< HEAD
-    (TRUE, NOW(), NOW(), '176.0.0', NULL)
-=======
-    (TRUE, NOW(), NOW(), '177.0.0', NULL)
->>>>>>> 6ab7e96e
+    (TRUE, NOW(), NOW(), '178.0.0', NULL)
 ON CONFLICT DO NOTHING;
 
 COMMIT;