--- conflicted
+++ resolved
@@ -4946,11 +4946,7 @@
     version,
     target_version
 ) VALUES
-<<<<<<< HEAD
-    (TRUE, NOW(), NOW(), '124.0.0', NULL)
-=======
-    (TRUE, NOW(), NOW(), '125.0.0', NULL)
->>>>>>> f8b9b5db
+    (TRUE, NOW(), NOW(), '126.0.0', NULL)
 ON CONFLICT DO NOTHING;
 
 COMMIT;