/*
 * dbinit.sql: raw SQL to initialize a database for use by Omicron
 *
 * It's not clear what the long-term story for managing the database schema will
 * be.  For now, this file can be used by the test suite and by developers (via
 * the "omicron-dev" program) to set up a local database with which to run the
 * system.
 */

/*
 * Important CockroachDB notes:
 *
 *    For timestamps, CockroachDB's docs recommend TIMESTAMPTZ rather than
 *    TIMESTAMP.  This does not change what is stored with each datum, but
 *    rather how it's interpreted when clients use it.  It should make no
 *    difference to us, so we stick with the recommendation.
 *
 *    We avoid explicit foreign keys due to this warning from the docs: "Foreign
 *    key dependencies can significantly impact query performance, as queries
 *    involving tables with foreign keys, or tables referenced by foreign keys,
 *    require CockroachDB to check two separate tables. We recommend using them
 *    sparingly."
 */

BEGIN;

/*
 * We assume the database and user do not already exist so that we don't
 * inadvertently clobber what's there.  If they might exist, the user has to
 * clear this first.
 *
 * NOTE: the database and user names MUST be kept in sync with the
 * initialization code and dbwipe.sql.
 */
CREATE DATABASE IF NOT EXISTS omicron;
CREATE USER IF NOT EXISTS omicron;
ALTER DEFAULT PRIVILEGES GRANT INSERT, SELECT, UPDATE, DELETE ON TABLES to omicron;

/*
 * Configure a replication factor of 5 to ensure that the system can maintain
 * availability in the face of any two node failures.
 */
ALTER RANGE default CONFIGURE ZONE USING num_replicas = 5;

/*
 * Racks
 */
CREATE TABLE IF NOT EXISTS omicron.public.rack (
    /* Identity metadata (asset) */
    id UUID PRIMARY KEY,
    time_created TIMESTAMPTZ NOT NULL,
    time_modified TIMESTAMPTZ NOT NULL,

    /*
     * Identifies if rack management has been transferred from RSS -> Nexus.
     * If "false", RSS is still managing sleds, services, and DNS records.
     *
     * This value is set to "true" when RSS calls the
     * "rack_initialization_complete" endpoint on Nexus' internal interface.
     *
     * See RFD 278 for more detail.
     */
    initialized BOOL NOT NULL,

    /* Used to configure the updates service URL */
    tuf_base_url STRING(512),

    /* The IPv6 underlay /56 prefix for the rack */
    rack_subnet INET
);

/*
 * Sleds
 */

CREATE TYPE IF NOT EXISTS omicron.public.sled_provision_state AS ENUM (
    -- New resources can be provisioned onto the sled
    'provisionable',
    -- New resources must not be provisioned onto the sled
    'non_provisionable'
);

CREATE TABLE IF NOT EXISTS omicron.public.sled (
    /* Identity metadata (asset) */
    id UUID PRIMARY KEY,
    time_created TIMESTAMPTZ NOT NULL,
    time_modified TIMESTAMPTZ NOT NULL,
    time_deleted TIMESTAMPTZ,
    rcgen INT NOT NULL,

    /* FK into the Rack table */
    rack_id UUID NOT NULL,

    /* Idenfities if this Sled is a Scrimlet */
    is_scrimlet BOOL NOT NULL,

    /* Baseboard information about the sled */
    serial_number STRING(63) NOT NULL,
    part_number STRING(63) NOT NULL,
    revision INT8 NOT NULL,

    /* CPU & RAM summary for the sled */
    usable_hardware_threads INT8 CHECK (usable_hardware_threads BETWEEN 0 AND 4294967295) NOT NULL,
    usable_physical_ram INT8 NOT NULL,
    reservoir_size INT8 CHECK (reservoir_size < usable_physical_ram) NOT NULL,

    /* The IP address and bound port of the sled agent server. */
    ip INET NOT NULL,
    port INT4 CHECK (port BETWEEN 0 AND 65535) NOT NULL,

    /* The last address allocated to an Oxide service on this sled. */
    last_used_address INET NOT NULL,

    /* The state of whether resources should be provisioned onto the sled */
    provision_state omicron.public.sled_provision_state NOT NULL,

    -- This constraint should be upheld, even for deleted disks
    -- in the fleet.
    CONSTRAINT serial_part_revision_unique UNIQUE (
      serial_number, part_number, revision
    )
);

/* Add an index which lets us look up sleds on a rack */
CREATE UNIQUE INDEX IF NOT EXISTS lookup_sled_by_rack ON omicron.public.sled (
    rack_id,
    id
) WHERE time_deleted IS NULL;

CREATE TYPE IF NOT EXISTS omicron.public.sled_resource_kind AS ENUM (
    -- omicron.public.dataset
    'dataset',
    -- omicron.public.service
    'service',
    -- omicron.public.instance
    'instance',
    -- omicron.public.sled
    --
    -- reserved as an approximation of sled internal usage, such as "by the OS
    -- and all unaccounted services".
    'reserved'
);

-- Accounting for programs using resources on a sled
CREATE TABLE IF NOT EXISTS omicron.public.sled_resource (
    -- Should match the UUID of the corresponding service
    id UUID PRIMARY KEY,

    -- The sled where resources are being consumed
    sled_id UUID NOT NULL,

    -- Identifies the type of the resource
    kind omicron.public.sled_resource_kind NOT NULL,

    -- The maximum number of hardware threads usable by this resource
    hardware_threads INT8 NOT NULL,

    -- The maximum amount of RSS RAM provisioned to this resource
    rss_ram INT8 NOT NULL,

    -- The maximum amount of Reservoir RAM provisioned to this resource
    reservoir_ram INT8 NOT NULL
);

-- Allow looking up all resources which reside on a sled
CREATE UNIQUE INDEX IF NOT EXISTS lookup_resource_by_sled ON omicron.public.sled_resource (
    sled_id,
    id
);


-- Table of all sled subnets allocated for sleds added to an already initialized
-- rack. The sleds in this table and their allocated subnets are created before
-- a sled is added to the `sled` table. Addition to the `sled` table occurs
-- after the sled is initialized and notifies Nexus about itself.
--
-- For simplicity and space savings, this table doesn't actually contain the
-- full subnets for a given sled, but only the octet that extends a /56 rack
-- subnet to a /64 sled subnet. The rack subnet is maintained in the `rack`
-- table.
--
-- This table does not include subnet octets allocated during RSS and therefore
-- all of the octets start at 33. This makes the data in this table purely additive
-- post-RSS, which also implies that we cannot re-use subnet octets if an original
-- sled that was part of RSS was removed from the cluster.
CREATE TABLE IF NOT EXISTS omicron.public.sled_underlay_subnet_allocation (
    -- The physical identity of the sled
    -- (foreign key into `hw_baseboard_id` table)
    hw_baseboard_id UUID PRIMARY KEY,

    -- The rack to which a sled is being added
    -- (foreign key into `rack` table)
    --
    -- We require this because the sled is not yet part of the sled table when
    -- we first allocate a subnet for it.
    rack_id UUID NOT NULL,

    -- The sled to which a subnet is being allocated
    --
    -- Eventually will be a foreign key into the `sled` table when the sled notifies nexus
    -- about itself after initialization.
    sled_id UUID NOT NULL,

    -- The octet that extends a /56 rack subnet to a /64 sled subnet
    --
    -- Always between 33 and 255 inclusive
    subnet_octet INT2 NOT NULL UNIQUE CHECK (subnet_octet BETWEEN 33 AND 255)
);

-- Add an index which allows pagination by {rack_id, sled_id} pairs. 
CREATE UNIQUE INDEX IF NOT EXISTS lookup_subnet_allocation_by_rack_and_sled ON omicron.public.sled_underlay_subnet_allocation (
    rack_id,
    sled_id
);

/*
 * Switches
 */

CREATE TABLE IF NOT EXISTS omicron.public.switch (
    /* Identity metadata (asset) */
    id UUID PRIMARY KEY,
    time_created TIMESTAMPTZ NOT NULL,
    time_modified TIMESTAMPTZ NOT NULL,
    time_deleted TIMESTAMPTZ,
    rcgen INT NOT NULL,

    /* FK into the Rack table */
    rack_id UUID NOT NULL,

    /* Baseboard information about the switch */
    serial_number STRING(63) NOT NULL,
    part_number STRING(63) NOT NULL,
    revision INT8 NOT NULL
);

/* Add an index which lets us look up switches on a rack */
CREATE UNIQUE INDEX IF NOT EXISTS lookup_switch_by_rack ON omicron.public.switch (
    rack_id,
    id
) WHERE time_deleted IS NULL;

/*
 * Services
 */

CREATE TYPE IF NOT EXISTS omicron.public.service_kind AS ENUM (
  'clickhouse',
  'clickhouse_keeper',
  'cockroach',
  'crucible',
  'crucible_pantry',
  'dendrite',
  'external_dns',
  'internal_dns',
  'nexus',
  'ntp',
  'oximeter',
  'tfport',
  'mgd'
);

CREATE TABLE IF NOT EXISTS omicron.public.service (
    /* Identity metadata (asset) */
    id UUID PRIMARY KEY,
    time_created TIMESTAMPTZ NOT NULL,
    time_modified TIMESTAMPTZ NOT NULL,

    /* FK into the Sled table */
    sled_id UUID NOT NULL,
    /* For services in illumos zones, the zone's unique id (for debugging) */
    zone_id UUID,
    /* The IP address of the service. */
    ip INET NOT NULL,
    /* The UDP or TCP port on which the service listens. */
    port INT4 CHECK (port BETWEEN 0 AND 65535) NOT NULL,
    /* Indicates the type of service. */
    kind omicron.public.service_kind NOT NULL
);

/* Add an index which lets us look up the services on a sled */
CREATE UNIQUE INDEX IF NOT EXISTS lookup_service_by_sled ON omicron.public.service (
    sled_id,
    id
);

/* Look up (and paginate) services of a given kind. */
CREATE UNIQUE INDEX IF NOT EXISTS lookup_service_by_kind ON omicron.public.service (
    kind,
    id
);

CREATE TYPE IF NOT EXISTS omicron.public.physical_disk_kind AS ENUM (
  'm2',
  'u2'
);

-- A physical disk which exists inside the rack.
CREATE TABLE IF NOT EXISTS omicron.public.physical_disk (
    id UUID PRIMARY KEY,
    time_created TIMESTAMPTZ NOT NULL,
    time_modified TIMESTAMPTZ NOT NULL,
    time_deleted TIMESTAMPTZ,
    rcgen INT NOT NULL,

    vendor STRING(63) NOT NULL,
    serial STRING(63) NOT NULL,
    model STRING(63) NOT NULL,

    variant omicron.public.physical_disk_kind NOT NULL,

    -- FK into the Sled table
    sled_id UUID NOT NULL,

    -- This constraint should be upheld, even for deleted disks
    -- in the fleet.
    CONSTRAINT vendor_serial_model_unique UNIQUE (
      vendor, serial, model
    )
);

CREATE UNIQUE INDEX IF NOT EXISTS lookup_physical_disk_by_variant ON omicron.public.physical_disk (
    variant,
    id
) WHERE time_deleted IS NULL;

-- Make it efficient to look up physical disks by Sled.
CREATE UNIQUE INDEX IF NOT EXISTS lookup_physical_disk_by_sled ON omicron.public.physical_disk (
    sled_id,
    id
) WHERE time_deleted IS NULL;

-- x509 certificates which may be used by services
CREATE TABLE IF NOT EXISTS omicron.public.certificate (
    -- Identity metadata (resource)
    id UUID PRIMARY KEY,
    name STRING(63) NOT NULL,
    description STRING(512) NOT NULL,
    time_created TIMESTAMPTZ NOT NULL,
    time_modified TIMESTAMPTZ NOT NULL,
    time_deleted TIMESTAMPTZ,

    -- which Silo this certificate is used for
    silo_id UUID NOT NULL,

    -- The service type which should use this certificate
    service omicron.public.service_kind NOT NULL,

    -- cert.pem file (certificate chain in PEM format) as a binary blob
    cert BYTES NOT NULL,

    -- key.pem file (private key in PEM format) as a binary blob
    key BYTES NOT NULL
);

-- Add an index which lets us look up certificates for a particular service
-- class.
CREATE UNIQUE INDEX IF NOT EXISTS lookup_certificate_by_service ON omicron.public.certificate (
    service,
    id
) WHERE
    time_deleted IS NULL;

-- Add an index which enforces that certificates have unique names, and which
-- allows pagination-by-name.
CREATE UNIQUE INDEX IF NOT EXISTS lookup_certificate_by_silo ON omicron.public.certificate (
    silo_id,
    name
) WHERE
    time_deleted IS NULL;

-- A table describing virtual resource provisioning which may be associated
-- with a collection of objects, including:
-- - Projects
-- - Silos
-- - Fleet
CREATE TABLE IF NOT EXISTS omicron.public.virtual_provisioning_collection (
    -- Should match the UUID of the corresponding collection.
    id UUID PRIMARY KEY,
    time_modified TIMESTAMPTZ NOT NULL DEFAULT NOW(),

    -- Identifies the type of the collection.
    collection_type STRING(63) NOT NULL,

    -- The amount of physical disk space which has been provisioned
    -- on behalf of the collection.
    virtual_disk_bytes_provisioned INT8 NOT NULL,

    -- The number of CPUs provisioned by VMs.
    cpus_provisioned INT8 NOT NULL,

    -- The amount of RAM provisioned by VMs.
    ram_provisioned INT8 NOT NULL
);

-- A table describing a single virtual resource which has been provisioned.
-- This may include:
-- - Disks
-- - Instances
-- - Snapshots
--
-- NOTE: You might think to yourself: "This table looks an awful lot like
-- the 'virtual_provisioning_collection' table, could they be condensed into
-- a single table?"
-- The answer to this question is unfortunately: "No". We use CTEs to both
-- UPDATE the collection table while INSERTing rows in the resource table, and
-- this would not be allowed if they came from the same table due to:
-- https://www.cockroachlabs.com/docs/v22.2/known-limitations#statements-containing-multiple-modification-subqueries-of-the-same-table-are-disallowed
-- However, by using separate tables, the CTE is able to function correctly.
CREATE TABLE IF NOT EXISTS omicron.public.virtual_provisioning_resource (
    -- Should match the UUID of the corresponding collection.
    id UUID PRIMARY KEY,
    time_modified TIMESTAMPTZ NOT NULL DEFAULT NOW(),

    -- Identifies the type of the resource.
    resource_type STRING(63) NOT NULL,

    -- The amount of physical disk space which has been provisioned
    -- on behalf of the resource.
    virtual_disk_bytes_provisioned INT8 NOT NULL,

    -- The number of CPUs provisioned.
    cpus_provisioned INT8 NOT NULL,

    -- The amount of RAM provisioned.
    ram_provisioned INT8 NOT NULL
);

/*
 * ZPools of Storage, attached to Sleds.
 * These are backed by a single physical disk.
 */
CREATE TABLE IF NOT EXISTS omicron.public.zpool (
    /* Identity metadata (asset) */
    id UUID PRIMARY KEY,
    time_created TIMESTAMPTZ NOT NULL,
    time_modified TIMESTAMPTZ NOT NULL,
    time_deleted TIMESTAMPTZ,
    rcgen INT NOT NULL,

    /* FK into the Sled table */
    sled_id UUID NOT NULL,

    /* FK into the Physical Disk table */
    physical_disk_id UUID NOT NULL,

    total_size INT NOT NULL
);

/* Create an index on the physical disk id */
CREATE INDEX IF NOT EXISTS lookup_zpool_by_disk on omicron.public.zpool (
    physical_disk_id,
    id
) WHERE physical_disk_id IS NOT NULL AND time_deleted IS NULL;

CREATE TYPE IF NOT EXISTS omicron.public.dataset_kind AS ENUM (
  'crucible',
  'cockroach',
  'clickhouse',
  'clickhouse_keeper',
  'external_dns',
  'internal_dns'
);

/*
 * A dataset of allocated space within a zpool.
 */
CREATE TABLE IF NOT EXISTS omicron.public.dataset (
    /* Identity metadata (asset) */
    id UUID PRIMARY KEY,
    time_created TIMESTAMPTZ NOT NULL,
    time_modified TIMESTAMPTZ NOT NULL,
    time_deleted TIMESTAMPTZ,
    rcgen INT NOT NULL,

    /* FK into the Pool table */
    pool_id UUID NOT NULL,

    /* Contact information for the dataset */
    ip INET NOT NULL,
    port INT4 CHECK (port BETWEEN 0 AND 65535) NOT NULL,

    kind omicron.public.dataset_kind NOT NULL,

    /* An upper bound on the amount of space that might be in-use */
    size_used INT,

    /* Crucible must make use of 'size_used'; other datasets manage their own storage */
    CONSTRAINT size_used_column_set_for_crucible CHECK (
      (kind != 'crucible') OR
      (kind = 'crucible' AND size_used IS NOT NULL)
    )
);

/* Create an index on the size usage for Crucible's allocation */
CREATE INDEX IF NOT EXISTS lookup_dataset_by_size_used_crucible on omicron.public.dataset (
    size_used
) WHERE size_used IS NOT NULL AND time_deleted IS NULL AND kind = 'crucible';

/* Create an index on the size usage for any dataset */
CREATE INDEX IF NOT EXISTS lookup_dataset_by_size_used on omicron.public.dataset (
    size_used
) WHERE size_used IS NOT NULL AND time_deleted IS NULL;

/* Create an index on the zpool id */
CREATE INDEX IF NOT EXISTS lookup_dataset_by_zpool on omicron.public.dataset (
    pool_id,
    id
) WHERE pool_id IS NOT NULL AND time_deleted IS NULL;

/*
 * A region of space allocated to Crucible Downstairs, within a dataset.
 */
CREATE TABLE IF NOT EXISTS omicron.public.region (
    /* Identity metadata (asset) */
    id UUID PRIMARY KEY,
    time_created TIMESTAMPTZ NOT NULL,
    time_modified TIMESTAMPTZ NOT NULL,

    /* FK into the dataset table */
    dataset_id UUID NOT NULL,

    /* FK into the volume table */
    volume_id UUID NOT NULL,

    /* Metadata describing the region */
    block_size INT NOT NULL,
    blocks_per_extent INT NOT NULL,
    extent_count INT NOT NULL
);

/*
 * Allow all regions belonging to a disk to be accessed quickly.
 */
CREATE UNIQUE INDEX IF NOT EXISTS lookup_region_by_volume on omicron.public.region (
    volume_id,
    id
);

/*
 * Allow all regions belonging to a dataset to be accessed quickly.
 */
CREATE UNIQUE INDEX IF NOT EXISTS lookup_region_by_dataset on omicron.public.region (
    dataset_id,
    id
);

/*
 * A snapshot of a region, within a dataset.
 */
CREATE TABLE IF NOT EXISTS omicron.public.region_snapshot (
    dataset_id UUID NOT NULL,
    region_id UUID NOT NULL,

    /* Associated higher level virtual snapshot */
    snapshot_id UUID NOT NULL,

    /*
     * Target string, for identification as part of
     * volume construction request(s)
     */
    snapshot_addr TEXT NOT NULL,

    /* How many volumes reference this? */
    volume_references INT8 NOT NULL,

    /* Is this currently part of some resources_to_delete? */
    deleting BOOL NOT NULL,

    PRIMARY KEY (dataset_id, region_id, snapshot_id)
);

/* Index for use during join with region table */
CREATE INDEX IF NOT EXISTS lookup_region_by_dataset on omicron.public.region_snapshot (
    dataset_id, region_id
);

/*
 * Index on volume_references and snapshot_addr for crucible
 * resource accounting lookup
 */
CREATE INDEX IF NOT EXISTS lookup_region_snapshot_by_volume_reference on omicron.public.region_snapshot (
    volume_references
);

CREATE INDEX IF NOT EXISTS lookup_region_snapshot_by_snapshot_addr on omicron.public.region_snapshot (
    snapshot_addr
);

/*
 * A volume within Crucible
 */
CREATE TABLE IF NOT EXISTS omicron.public.volume (
    id UUID PRIMARY KEY,
    time_created TIMESTAMPTZ NOT NULL,
    time_modified TIMESTAMPTZ NOT NULL,
    time_deleted TIMESTAMPTZ,

    /* child resource generation number, per RFD 192 */
    rcgen INT NOT NULL,

    /*
     * A JSON document describing the construction of the volume, including all
     * sub volumes. This is what will be POSTed to propolis, and eventually
     * consumed by some Upstairs code to perform the volume creation. The Rust
     * type of this column should be Crucible::VolumeConstructionRequest.
     */
    data TEXT NOT NULL,

    /*
     * A JSON document describing what resources to clean up when deleting this
     * volume. The Rust type of this column should be the CrucibleResources
     * enum.
     */
    resources_to_clean_up TEXT
);

/* Quickly find deleted volumes */
CREATE INDEX IF NOT EXISTS lookup_volume_by_deleted on omicron.public.volume (
    time_deleted
);

/*
 * Silos
 */

CREATE TYPE IF NOT EXISTS omicron.public.authentication_mode AS ENUM (
  'local',
  'saml'
);

CREATE TYPE IF NOT EXISTS omicron.public.user_provision_type AS ENUM (
  'api_only',
  'jit'
);

CREATE TABLE IF NOT EXISTS omicron.public.silo (
    /* Identity metadata */
    id UUID PRIMARY KEY,
    name STRING(63) NOT NULL,
    description STRING(512) NOT NULL,
    time_created TIMESTAMPTZ NOT NULL,
    time_modified TIMESTAMPTZ NOT NULL,
    time_deleted TIMESTAMPTZ,

    discoverable BOOL NOT NULL,
    authentication_mode omicron.public.authentication_mode NOT NULL,
    user_provision_type omicron.public.user_provision_type NOT NULL,

    mapped_fleet_roles JSONB NOT NULL,

    /* child resource generation number, per RFD 192 */
    rcgen INT NOT NULL
);

CREATE UNIQUE INDEX IF NOT EXISTS lookup_silo_by_name ON omicron.public.silo (
    name
) WHERE
    time_deleted IS NULL;

/*
 * Silo users
 */
CREATE TABLE IF NOT EXISTS omicron.public.silo_user (
    id UUID PRIMARY KEY,
    time_created TIMESTAMPTZ NOT NULL,
    time_modified TIMESTAMPTZ NOT NULL,
    time_deleted TIMESTAMPTZ,

    silo_id UUID NOT NULL,
    external_id TEXT NOT NULL
);

/* This index lets us quickly find users for a given silo. */
CREATE UNIQUE INDEX IF NOT EXISTS lookup_silo_user_by_silo ON omicron.public.silo_user (
    silo_id,
    external_id
) WHERE
    time_deleted IS NULL;

CREATE TABLE IF NOT EXISTS omicron.public.silo_user_password_hash (
    silo_user_id UUID NOT NULL,
    hash TEXT NOT NULL,
    time_created TIMESTAMPTZ NOT NULL,

    PRIMARY KEY(silo_user_id)
);

/*
 * Silo groups
 */

CREATE TABLE IF NOT EXISTS omicron.public.silo_group (
    id UUID PRIMARY KEY,
    time_created TIMESTAMPTZ NOT NULL,
    time_modified TIMESTAMPTZ NOT NULL,
    time_deleted TIMESTAMPTZ,

    silo_id UUID NOT NULL,
    external_id TEXT NOT NULL
);

CREATE UNIQUE INDEX IF NOT EXISTS lookup_silo_group_by_silo ON omicron.public.silo_group (
    silo_id,
    external_id
) WHERE
    time_deleted IS NULL;

/*
 * Silo group membership
 */

CREATE TABLE IF NOT EXISTS omicron.public.silo_group_membership (
    silo_group_id UUID NOT NULL,
    silo_user_id UUID NOT NULL,

    PRIMARY KEY (silo_group_id, silo_user_id)
);

/*
 * The primary key lets us paginate through the users in a group.  We need to
 * index the same fields in the reverse order to be able to paginate through the
 * groups that a user is in.
 */
CREATE INDEX IF NOT EXISTS lookup_silo_group_by_user ON omicron.public.silo_group_membership (
    silo_user_id,
    silo_group_id
);

/*
 * Silo identity provider list
 */

CREATE TYPE IF NOT EXISTS omicron.public.provider_type AS ENUM (
  'saml'
);

CREATE TABLE IF NOT EXISTS omicron.public.identity_provider (
    /* Identity metadata */
    id UUID PRIMARY KEY,
    name STRING(63) NOT NULL,
    description STRING(512) NOT NULL,
    time_created TIMESTAMPTZ NOT NULL,
    time_modified TIMESTAMPTZ NOT NULL,
    time_deleted TIMESTAMPTZ,

    silo_id UUID NOT NULL,
    provider_type omicron.public.provider_type NOT NULL
);

CREATE UNIQUE INDEX IF NOT EXISTS lookup_idp_by_silo_id ON omicron.public.identity_provider (
    silo_id,
    id
) WHERE
    time_deleted IS NULL;

CREATE UNIQUE INDEX IF NOT EXISTS lookup_idp_by_silo_name ON omicron.public.identity_provider (
    silo_id,
    name
) WHERE
    time_deleted IS NULL;

/*
 * Silo SAML identity provider
 */
CREATE TABLE IF NOT EXISTS omicron.public.saml_identity_provider (
    /* Identity metadata */
    id UUID PRIMARY KEY,
    name STRING(63) NOT NULL,
    description STRING(512) NOT NULL,
    time_created TIMESTAMPTZ NOT NULL,
    time_modified TIMESTAMPTZ NOT NULL,
    time_deleted TIMESTAMPTZ,

    silo_id UUID NOT NULL,

    idp_metadata_document_string TEXT NOT NULL,

    idp_entity_id TEXT NOT NULL,
    sp_client_id TEXT NOT NULL,
    acs_url TEXT NOT NULL,
    slo_url TEXT NOT NULL,
    technical_contact_email TEXT NOT NULL,

    public_cert TEXT,
    private_key TEXT,

    group_attribute_name TEXT
);

CREATE UNIQUE INDEX IF NOT EXISTS lookup_saml_idp_by_silo_id ON omicron.public.saml_identity_provider (
    silo_id,
    id
) WHERE
    time_deleted IS NULL;

CREATE UNIQUE INDEX IF NOT EXISTS lookup_saml_idp_by_silo_name ON omicron.public.saml_identity_provider (
    silo_id,
    name
) WHERE
    time_deleted IS NULL;

/*
 * Users' public SSH keys, per RFD 44
 */
CREATE TABLE IF NOT EXISTS omicron.public.ssh_key (
    id UUID PRIMARY KEY,
    name STRING(63) NOT NULL,
    description STRING(512) NOT NULL,
    time_created TIMESTAMPTZ NOT NULL,
    time_modified TIMESTAMPTZ NOT NULL,
    time_deleted TIMESTAMPTZ,

    /* FK into silo_user table */
    silo_user_id UUID NOT NULL,

    /*
     * A 4096 bit RSA key without comment encodes to 726 ASCII characters.
     * A (256 bit) Ed25519 key w/o comment encodes to 82 ASCII characters.
     */
    public_key STRING(1023) NOT NULL
);

CREATE UNIQUE INDEX IF NOT EXISTS lookup_ssh_key_by_silo_user ON omicron.public.ssh_key (
    silo_user_id,
    name
) WHERE
    time_deleted IS NULL;

/*
 * Projects
 */

CREATE TABLE IF NOT EXISTS omicron.public.project (
    /* Identity metadata (resource) */
    id UUID PRIMARY KEY,
    name STRING(63) NOT NULL,
    description STRING(512) NOT NULL,
    time_created TIMESTAMPTZ NOT NULL,
    time_modified TIMESTAMPTZ NOT NULL,
    /* Indicates that the object has been deleted */
    time_deleted TIMESTAMPTZ,

    /* child resource generation number, per RFD 192 */
    rcgen INT NOT NULL,

    /* Which silo this project belongs to */
    silo_id UUID NOT NULL /* foreign key into "silo" table */
);

CREATE UNIQUE INDEX IF NOT EXISTS lookup_project_by_silo ON omicron.public.project (
    silo_id,
    name
) WHERE
    time_deleted IS NULL;

/*
 * Instances
 */

CREATE TYPE IF NOT EXISTS omicron.public.instance_state AS ENUM (
    'creating',
    'starting',
    'running',
    'stopping',
    'stopped',
    'rebooting',
    'migrating',
    'repairing',
    'failed',
    'destroyed'
);

/*
 * TODO consider how we want to manage multiple sagas operating on the same
 * Instance -- e.g., reboot concurrent with destroy or concurrent reboots or the
 * like.  Or changing # of CPUs or memory size.
 */
CREATE TABLE IF NOT EXISTS omicron.public.instance (
    /* Identity metadata (resource) */
    id UUID PRIMARY KEY,
    name STRING(63) NOT NULL,
    description STRING(512) NOT NULL,
    time_created TIMESTAMPTZ NOT NULL,
    time_modified TIMESTAMPTZ NOT NULL,
    /* Indicates that the object has been deleted */
    /* This is redundant for Instances, but we keep it here for consistency. */
    time_deleted TIMESTAMPTZ,

    /* Every Instance is in exactly one Project at a time. */
    project_id UUID NOT NULL,

    /* user data for instance initialization systems (e.g. cloud-init) */
    user_data BYTES NOT NULL,

    /* The state of the instance when it has no active VMM. */
    state omicron.public.instance_state NOT NULL,
    time_state_updated TIMESTAMPTZ NOT NULL,
    state_generation INT NOT NULL,

    /* FK into `vmm` for the Propolis server that's backing this instance. */
    active_propolis_id UUID,

    /* FK into `vmm` for the migration target Propolis server, if one exists. */
    target_propolis_id UUID,

    /* Identifies any ongoing migration for this instance. */
    migration_id UUID,

    /* Instance configuration */
    ncpus INT NOT NULL,
    memory INT NOT NULL,
    hostname STRING(63) NOT NULL,
    boot_on_fault BOOL NOT NULL DEFAULT false
);

-- Names for instances within a project should be unique
CREATE UNIQUE INDEX IF NOT EXISTS lookup_instance_by_project ON omicron.public.instance (
    project_id,
    name
) WHERE
    time_deleted IS NULL;

/*
 * A special view of an instance provided to operators for insights into what's running 
 * on a sled.
 *
 * This view requires the VMM table, which doesn't exist yet, so create a
 * "placeholder" view here and replace it with the full view once the table is
 * defined. See the README for more context.
 */

CREATE VIEW IF NOT EXISTS omicron.public.sled_instance
AS SELECT
    instance.id
FROM
    omicron.public.instance AS instance
WHERE
    instance.time_deleted IS NULL;

/*
 * Guest-Visible, Virtual Disks
 */

/*
 * TODO The Rust enum to which this type is converted
 * carries data in some of its variants, such as the UUID
 * of the instance to which a disk is attached.
 *
 * This makes the conversion to/from this enum type here much
 * more difficult, since we need a way to manage that data
 * coherently.
 *
 * See <https://github.com/oxidecomputer/omicron/issues/312>.
 */
-- CREATE TYPE omicron.public.DiskState AS ENUM (
--     'creating',
--     'detached',
--     'attaching',
--     'attached',
--     'detaching',
--     'destroyed',
--     'faulted'
-- );

CREATE TYPE IF NOT EXISTS omicron.public.block_size AS ENUM (
  '512',
  '2048',
  '4096'
);

CREATE TABLE IF NOT EXISTS omicron.public.disk (
    /* Identity metadata (resource) */
    id UUID PRIMARY KEY,
    name STRING(63) NOT NULL,
    description STRING(512) NOT NULL,
    time_created TIMESTAMPTZ NOT NULL,
    time_modified TIMESTAMPTZ NOT NULL,
    /* Indicates that the object has been deleted */
    /* This is redundant for Disks, but we keep it here for consistency. */
    time_deleted TIMESTAMPTZ,

    /* child resource generation number, per RFD 192 */
    rcgen INT NOT NULL,

    /* Every Disk is in exactly one Project at a time. */
    project_id UUID NOT NULL,

    /* Every disk consists of a root volume */
    volume_id UUID NOT NULL,

    /*
     * TODO Would it make sense for the runtime state to live in a separate
     * table?
     */
    /* Runtime state */
    -- disk_state omicron.public.DiskState NOT NULL, /* TODO see above */
    disk_state STRING(32) NOT NULL,
    /*
     * Every Disk may be attaching to, attached to, or detaching from at most
     * one Instance at a time.
     */
    attach_instance_id UUID,
    state_generation INT NOT NULL,
    slot INT2 CHECK (slot >= 0 AND slot < 8),
    time_state_updated TIMESTAMPTZ NOT NULL,

    /* Disk configuration */
    size_bytes INT NOT NULL,
    block_size omicron.public.block_size NOT NULL,
    origin_snapshot UUID,
    origin_image UUID,

    pantry_address TEXT
);

CREATE UNIQUE INDEX IF NOT EXISTS lookup_disk_by_project ON omicron.public.disk (
    project_id,
    name
) WHERE
    time_deleted IS NULL;

CREATE UNIQUE INDEX IF NOT EXISTS lookup_disk_by_instance ON omicron.public.disk (
    attach_instance_id,
    id
) WHERE
    time_deleted IS NULL AND attach_instance_id IS NOT NULL;

CREATE TABLE IF NOT EXISTS omicron.public.image (
    /* Identity metadata (resource) */
    id UUID PRIMARY KEY,
    name STRING(63) NOT NULL,
    description STRING(512) NOT NULL,
    time_created TIMESTAMPTZ NOT NULL,
    time_modified TIMESTAMPTZ NOT NULL,
    /* Indicates that the object has been deleted */
    time_deleted TIMESTAMPTZ,

    silo_id UUID NOT NULL,
    project_id UUID,

    volume_id UUID NOT NULL,

    url STRING(8192),
    os STRING(64) NOT NULL,
    version STRING(64) NOT NULL,
    digest TEXT,
    block_size omicron.public.block_size NOT NULL,
    size_bytes INT NOT NULL
);

CREATE VIEW IF NOT EXISTS omicron.public.project_image AS
SELECT
    id,
    name,
    description,
    time_created,
    time_modified,
    time_deleted,
    silo_id,
    project_id,
    volume_id,
    url,
    os,
    version,
    digest,
    block_size,
    size_bytes
FROM 
    omicron.public.image
WHERE 
    project_id IS NOT NULL;

CREATE VIEW IF NOT EXISTS omicron.public.silo_image AS
SELECT
    id,
    name,
    description,
    time_created,
    time_modified,
    time_deleted,
    silo_id,
    volume_id,
    url,
    os,
    version,
    digest,
    block_size,
    size_bytes
FROM 
    omicron.public.image
WHERE 
    project_id IS NULL;

/* Index for silo images */
CREATE UNIQUE INDEX IF NOT EXISTS lookup_image_by_silo on omicron.public.image (
    silo_id,
    name
) WHERE
    time_deleted is NULL AND
    project_id is NULL;

/* Index for project images */
CREATE UNIQUE INDEX IF NOT EXISTS lookup_image_by_silo_and_project on omicron.public.image (
    silo_id,
    project_id,
    name
) WHERE
    time_deleted is NULL AND
    project_id is NOT NULL;

CREATE TYPE IF NOT EXISTS omicron.public.snapshot_state AS ENUM (
  'creating',
  'ready',
  'faulted',
  'destroyed'
);

CREATE TABLE IF NOT EXISTS omicron.public.snapshot (
    /* Identity metadata (resource) */
    id UUID PRIMARY KEY,
    name STRING(63) NOT NULL,
    description STRING(512) NOT NULL,
    time_created TIMESTAMPTZ NOT NULL,
    time_modified TIMESTAMPTZ NOT NULL,
    /* Indicates that the object has been deleted */
    time_deleted TIMESTAMPTZ,

    /* Every Snapshot is in exactly one Project at a time. */
    project_id UUID NOT NULL,

    /* Every Snapshot originated from a single disk */
    disk_id UUID NOT NULL,

    /* Every Snapshot consists of a root volume */
    volume_id UUID NOT NULL,

    /* Where will the scrubbed blocks eventually land? */
    destination_volume_id UUID NOT NULL,

    gen INT NOT NULL,
    state omicron.public.snapshot_state NOT NULL,
    block_size omicron.public.block_size NOT NULL,

    /* Disk configuration (from the time the snapshot was taken) */
    size_bytes INT NOT NULL
);

CREATE UNIQUE INDEX IF NOT EXISTS lookup_snapshot_by_project ON omicron.public.snapshot (
    project_id,
    name
) WHERE
    time_deleted IS NULL;

/*
 * Oximeter collector servers.
 */
CREATE TABLE IF NOT EXISTS omicron.public.oximeter (
    id UUID PRIMARY KEY,
    time_created TIMESTAMPTZ NOT NULL,
    time_modified TIMESTAMPTZ NOT NULL,
    ip INET NOT NULL,
    port INT4 CHECK (port BETWEEN 0 AND 65535) NOT NULL
);

/*
 * The kind of metric producer each record corresponds to.
 */
CREATE TYPE IF NOT EXISTS omicron.public.producer_kind AS ENUM (
    -- A sled agent for an entry in the sled table.
    'sled_agent',
    -- A service in the omicron.public.service table
    'service',
    -- A Propolis VMM for an instance in the omicron.public.instance table
    'instance'
);

/*
 * Information about registered metric producers.
 */
CREATE TABLE IF NOT EXISTS omicron.public.metric_producer (
    id UUID PRIMARY KEY,
    time_created TIMESTAMPTZ NOT NULL,
    time_modified TIMESTAMPTZ NOT NULL,
    kind omicron.public.producer_kind,
    ip INET NOT NULL,
    port INT4 CHECK (port BETWEEN 0 AND 65535) NOT NULL,
    interval FLOAT NOT NULL,
    /* TODO: Is this length appropriate? */
    base_route STRING(512) NOT NULL,
    /* Oximeter collector instance to which this metric producer is assigned. */
    oximeter_id UUID NOT NULL
);

CREATE UNIQUE INDEX IF NOT EXISTS lookup_producer_by_oximeter ON omicron.public.metric_producer (
    oximeter_id,
    id
);

/*
 * VPCs and networking primitives
 */


CREATE TABLE IF NOT EXISTS omicron.public.vpc (
    /* Identity metadata (resource) */
    id UUID PRIMARY KEY,
    name STRING(63) NOT NULL,
    description STRING(512) NOT NULL,
    time_created TIMESTAMPTZ NOT NULL,
    time_modified TIMESTAMPTZ NOT NULL,
    /* Indicates that the object has been deleted */
    time_deleted TIMESTAMPTZ,
    project_id UUID NOT NULL,
    system_router_id UUID NOT NULL,
    dns_name STRING(63) NOT NULL,

    /*
     * The Geneve Virtual Network Identifier for this VPC. Note that this is a
     * 24-bit unsigned value, properties which are checked in the application,
     * not the database.
     */
    vni INT4 NOT NULL,

    /* The IPv6 prefix allocated to subnets. */
    ipv6_prefix INET NOT NULL,

    /* Used to ensure that two requests do not concurrently modify the
       VPC's firewall */
    firewall_gen INT NOT NULL,

    /* Child-resource generation number for VPC Subnets. */
    subnet_gen INT8 NOT NULL
);

CREATE UNIQUE INDEX IF NOT EXISTS lookup_vpc_by_project ON omicron.public.vpc (
    project_id,
    name
) WHERE
    time_deleted IS NULL;

CREATE UNIQUE INDEX IF NOT EXISTS lookup_vpc_by_vni ON omicron.public.vpc (
    vni
) WHERE
    time_deleted IS NULL;

CREATE TABLE IF NOT EXISTS omicron.public.vpc_subnet (
    /* Identity metadata (resource) */
    id UUID PRIMARY KEY,
    name STRING(63) NOT NULL,
    description STRING(512) NOT NULL,
    time_created TIMESTAMPTZ NOT NULL,
    time_modified TIMESTAMPTZ NOT NULL,
    /* Indicates that the object has been deleted */
    time_deleted TIMESTAMPTZ,
    vpc_id UUID NOT NULL,
    /* Child resource creation generation number */
    rcgen INT8 NOT NULL,
    ipv4_block INET NOT NULL,
    ipv6_block INET NOT NULL
);

/* Subnet and network interface names are unique per VPC, not project */
CREATE UNIQUE INDEX IF NOT EXISTS vpc_subnet_vpc_id_name_key ON omicron.public.vpc_subnet (
    vpc_id,
    name
) WHERE
    time_deleted IS NULL;

/* The kind of network interface. */
CREATE TYPE IF NOT EXISTS omicron.public.network_interface_kind AS ENUM (
    /* An interface attached to a guest instance. */
    'instance',

    /* An interface attached to a service. */
    'service'
);

CREATE TABLE IF NOT EXISTS omicron.public.network_interface (
    /* Identity metadata (resource) */
    id UUID PRIMARY KEY,
    name STRING(63) NOT NULL,
    description STRING(512) NOT NULL,
    time_created TIMESTAMPTZ NOT NULL,
    time_modified TIMESTAMPTZ NOT NULL,
    /* Indicates that the object has been deleted */
    time_deleted TIMESTAMPTZ,

    /* The kind of network interface, e.g., instance */
    kind omicron.public.network_interface_kind NOT NULL,

    /*
     * FK into the parent resource of this interface (e.g. Instance, Service)
     * as determined by the `kind`.
     */
    parent_id UUID NOT NULL,

    /* FK into VPC table */
    vpc_id UUID NOT NULL,
    /* FK into VPCSubnet table. */
    subnet_id UUID NOT NULL,

    /*
     * The EUI-48 MAC address of the guest interface.
     *
     * Note that we use the bytes of a 64-bit integer, in big-endian byte order
     * to represent the MAC.
     */
    mac INT8 NOT NULL,

    /* The private VPC IP address of the interface. */
    ip INET NOT NULL,

    /*
     * Limited to 8 NICs per instance. This value must be kept in sync with
     * `crate::nexus::MAX_NICS_PER_INSTANCE`.
     */
    slot INT2 NOT NULL CHECK (slot >= 0 AND slot < 8),

    /* True if this interface is the primary interface.
     *
     * The primary interface appears in DNS and its address is used for external
     * connectivity.
     */
    is_primary BOOL NOT NULL
);

/* A view of the network_interface table for just instance-kind records. */
CREATE VIEW IF NOT EXISTS omicron.public.instance_network_interface AS
SELECT
    id,
    name,
    description,
    time_created,
    time_modified,
    time_deleted,
    parent_id AS instance_id,
    vpc_id,
    subnet_id,
    mac,
    ip,
    slot,
    is_primary
FROM
    omicron.public.network_interface
WHERE
    kind = 'instance';

/* A view of the network_interface table for just service-kind records. */
CREATE VIEW IF NOT EXISTS omicron.public.service_network_interface AS
SELECT
    id,
    name,
    description,
    time_created,
    time_modified,
    time_deleted,
    parent_id AS service_id,
    vpc_id,
    subnet_id,
    mac,
    ip,
    slot,
    is_primary
FROM
    omicron.public.network_interface
WHERE
    kind = 'service';

/* TODO-completeness

 * We currently have a NetworkInterface table with the IP and MAC addresses inline.
 * Eventually, we'll probably want to move these to their own tables, and
 * refer to them here, most notably to support multiple IPs per NIC, as well
 * as moving IPs between NICs on different instances, etc.
 */

/* Ensure we do not assign the same address twice within a subnet */
CREATE UNIQUE INDEX IF NOT EXISTS network_interface_subnet_id_ip_key ON omicron.public.network_interface (
    subnet_id,
    ip
) WHERE
    time_deleted IS NULL;

/* Ensure we do not assign the same MAC twice within a VPC
 * See RFD174's discussion on the scope of virtual MACs
 */
CREATE UNIQUE INDEX IF NOT EXISTS network_interface_vpc_id_mac_key ON omicron.public.network_interface (
    vpc_id,
    mac
) WHERE
    time_deleted IS NULL;

/*
 * Index used to verify that all interfaces for a resource (e.g. Instance,
 * Service) are contained within a single VPC, and that all interfaces are
 * in unique VPC Subnets.
 *
 * This is also used to quickly find the primary interface since
 * we store the `is_primary` column. Such queries are mostly used
 * when setting a new primary interface.
 */
CREATE UNIQUE INDEX IF NOT EXISTS network_interface_parent_id_name_kind_key ON omicron.public.network_interface (
    parent_id,
    name,
    kind
)
STORING (vpc_id, subnet_id, is_primary)
WHERE
    time_deleted IS NULL;

CREATE TYPE IF NOT EXISTS omicron.public.vpc_firewall_rule_status AS ENUM (
    'disabled',
    'enabled'
);

CREATE TYPE IF NOT EXISTS omicron.public.vpc_firewall_rule_direction AS ENUM (
    'inbound',
    'outbound'
);

CREATE TYPE IF NOT EXISTS omicron.public.vpc_firewall_rule_action AS ENUM (
    'allow',
    'deny'
);

CREATE TYPE IF NOT EXISTS omicron.public.vpc_firewall_rule_protocol AS ENUM (
    'TCP',
    'UDP',
    'ICMP'
);

CREATE TABLE IF NOT EXISTS omicron.public.vpc_firewall_rule (
    /* Identity metadata (resource) */
    id UUID PRIMARY KEY,
    name STRING(63) NOT NULL,
    description STRING(512) NOT NULL,
    time_created TIMESTAMPTZ NOT NULL,
    time_modified TIMESTAMPTZ NOT NULL,
    /* Indicates that the object has been deleted */
    time_deleted TIMESTAMPTZ,

    vpc_id UUID NOT NULL,
    status omicron.public.vpc_firewall_rule_status NOT NULL,
    direction omicron.public.vpc_firewall_rule_direction NOT NULL,
    /* Array of targets. 128 was picked to include plenty of space for
       a tag, colon, and resource identifier. */
    targets STRING(128)[] NOT NULL,
    /* Also an array of targets */
    filter_hosts STRING(128)[],
    filter_ports STRING(11)[],
    filter_protocols omicron.public.vpc_firewall_rule_protocol[],
    action omicron.public.vpc_firewall_rule_action NOT NULL,
    priority INT4 CHECK (priority BETWEEN 0 AND 65535) NOT NULL
);

CREATE UNIQUE INDEX IF NOT EXISTS lookup_firewall_by_vpc ON omicron.public.vpc_firewall_rule (
    vpc_id,
    name
) WHERE
    time_deleted IS NULL;

CREATE TYPE IF NOT EXISTS omicron.public.vpc_router_kind AS ENUM (
    'system',
    'custom'
);

CREATE TABLE IF NOT EXISTS omicron.public.vpc_router (
    /* Identity metadata (resource) */
    id UUID PRIMARY KEY,
    name STRING(63) NOT NULL,
    description STRING(512) NOT NULL,
    time_created TIMESTAMPTZ NOT NULL,
    time_modified TIMESTAMPTZ NOT NULL,
    /* Indicates that the object has been deleted */
    time_deleted TIMESTAMPTZ,
    kind omicron.public.vpc_router_kind NOT NULL,
    vpc_id UUID NOT NULL,
    rcgen INT NOT NULL
);

CREATE UNIQUE INDEX IF NOT EXISTS lookup_router_by_vpc ON omicron.public.vpc_router (
    vpc_id,
    name
) WHERE
    time_deleted IS NULL;

CREATE TYPE IF NOT EXISTS omicron.public.router_route_kind AS ENUM (
    'default',
    'vpc_subnet',
    'vpc_peering',
    'custom'
);

CREATE TABLE IF NOT EXISTS omicron.public.router_route (
    /* Identity metadata (resource) */
    id UUID PRIMARY KEY,
    name STRING(63) NOT NULL,
    description STRING(512) NOT NULL,
    time_created TIMESTAMPTZ NOT NULL,
    time_modified TIMESTAMPTZ NOT NULL,
    /* Indicates that the object has been deleted */
    time_deleted TIMESTAMPTZ,

    vpc_router_id UUID NOT NULL,
    kind omicron.public.router_route_kind NOT NULL,
    target STRING(128) NOT NULL,
    destination STRING(128) NOT NULL
);

CREATE UNIQUE INDEX IF NOT EXISTS lookup_route_by_router ON omicron.public.router_route (
    vpc_router_id,
    name
) WHERE
    time_deleted IS NULL;

/*
 * An IP Pool, a collection of zero or more IP ranges for external IPs.
 */
CREATE TABLE IF NOT EXISTS omicron.public.ip_pool (
    /* Resource identity metadata */
    id UUID PRIMARY KEY,
    name STRING(63) NOT NULL,
    description STRING(512) NOT NULL,
    time_created TIMESTAMPTZ NOT NULL,
    time_modified TIMESTAMPTZ NOT NULL,
    time_deleted TIMESTAMPTZ,

    /* The collection's child-resource generation number */
    rcgen INT8 NOT NULL,

    /*
     * Association with a silo. silo_id is also used to mark an IP pool as
     * "internal" by associating it with the oxide-internal silo. Null silo_id
     * means the pool is can be used fleet-wide.
     */
    silo_id UUID,

    /* Is this the default pool for its scope (fleet or silo) */
    is_default BOOLEAN NOT NULL DEFAULT FALSE
);

/*
 * Ensure there can only be one default pool for the fleet or a given silo.
 * Coalesce is needed because otherwise different nulls are considered to be
 * distinct from each other.
 */
CREATE UNIQUE INDEX IF NOT EXISTS one_default_pool_per_scope ON omicron.public.ip_pool (
    COALESCE(silo_id, '00000000-0000-0000-0000-000000000000'::uuid)
) WHERE
    is_default = true AND time_deleted IS NULL;

/*
 * Index ensuring uniqueness of IP Pool names, globally.
 */
CREATE UNIQUE INDEX IF NOT EXISTS lookup_pool_by_name ON omicron.public.ip_pool (
    name
) WHERE
    time_deleted IS NULL;

/*
 * IP Pools are made up of a set of IP ranges, which are start/stop addresses.
 * Note that these need not be CIDR blocks or well-behaved subnets with a
 * specific netmask.
 */
CREATE TABLE IF NOT EXISTS omicron.public.ip_pool_range (
    id UUID PRIMARY KEY,
    time_created TIMESTAMPTZ NOT NULL,
    time_modified TIMESTAMPTZ NOT NULL,
    time_deleted TIMESTAMPTZ,
    first_address INET NOT NULL,
    /* The range is inclusive of the last address. */
    last_address INET NOT NULL,
    ip_pool_id UUID NOT NULL,
    /* Tracks child resources, IP addresses allocated out of this range. */
    rcgen INT8 NOT NULL
);

/*
 * These help Nexus enforce that the ranges within an IP Pool do not overlap
 * with any other ranges. See `nexus/src/db/queries/ip_pool.rs` for the actual
 * query which does that.
 */
CREATE UNIQUE INDEX IF NOT EXISTS lookup_pool_range_by_first_address ON omicron.public.ip_pool_range (
    first_address
)
STORING (last_address)
WHERE time_deleted IS NULL;
CREATE UNIQUE INDEX IF NOT EXISTS lookup_pool_range_by_last_address ON omicron.public.ip_pool_range (
    last_address
)
STORING (first_address)
WHERE time_deleted IS NULL;


/* The kind of external IP address. */
CREATE TYPE IF NOT EXISTS omicron.public.ip_kind AS ENUM (
    /*
     * Source NAT provided to all guests by default or for services that
     * only require outbound external connectivity.
     */
    'snat',

    /*
     * An ephemeral IP is a fixed, known address whose lifetime is the same as
     * the instance to which it is attached.
     * Not valid for services.
     */
    'ephemeral',

    /*
     * A floating IP is an independent, named API resource that can be assigned
     * to an instance or service.
     */
    'floating'
);

/*
 * External IP addresses used for guest instances and externally-facing
 * services.
 */
CREATE TABLE IF NOT EXISTS omicron.public.external_ip (
    /* Identity metadata */
    id UUID PRIMARY KEY,

    /* Name for floating IPs. See the constraints below. */
    name STRING(63),

    /* Description for floating IPs. See the constraints below. */
    description STRING(512),

    time_created TIMESTAMPTZ NOT NULL,
    time_modified TIMESTAMPTZ NOT NULL,
    time_deleted TIMESTAMPTZ,

    /* FK to the `ip_pool` table. */
    ip_pool_id UUID NOT NULL,

    /* FK to the `ip_pool_range` table. */
    ip_pool_range_id UUID NOT NULL,

    /* True if this IP is associated with a service rather than an instance. */
    is_service BOOL NOT NULL,

    /* FK to the `instance` or `service` table. See constraints below. */
    parent_id UUID,

    /* The kind of external address, e.g., ephemeral. */
    kind omicron.public.ip_kind NOT NULL,

    /* The actual external IP address. */
    ip INET NOT NULL,

    /* The first port in the allowed range, inclusive. */
    first_port INT4 NOT NULL,

    /* The last port in the allowed range, also inclusive. */
    last_port INT4 NOT NULL,

    /* The name must be non-NULL iff this is a floating IP. */
    CONSTRAINT null_fip_name CHECK (
        (kind != 'floating' AND name IS NULL) OR
        (kind = 'floating' AND name IS NOT NULL)
    ),

    /* The description must be non-NULL iff this is a floating IP. */
    CONSTRAINT null_fip_description CHECK (
        (kind != 'floating' AND description IS NULL) OR
        (kind = 'floating' AND description IS NOT NULL)
    ),

    /*
     * Only nullable if this is a floating IP, which may exist not
     * attached to any instance or service yet.
     */
    CONSTRAINT null_non_fip_parent_id CHECK (
        (kind != 'floating' AND parent_id is NOT NULL) OR (kind = 'floating')
    ),

    /* Ephemeral IPs are not supported for services. */
    CONSTRAINT ephemeral_kind_service CHECK (
        (kind = 'ephemeral' AND is_service = FALSE) OR (kind != 'ephemeral')
    )
);

/*
 * Index used to support quickly looking up children of the IP Pool range table,
 * when checking for allocated addresses during deletion.
 */
CREATE INDEX IF NOT EXISTS external_ip_by_pool ON omicron.public.external_ip (
    ip_pool_id,
    ip_pool_range_id
)
    WHERE time_deleted IS NULL;

/*
 * Index used to enforce uniqueness of external IPs
 *
 * NOTE: This relies on the uniqueness constraint of IP addresses across all
 * pools, _and_ on the fact that the number of ports assigned to each instance
 * is fixed at compile time.
 */
CREATE UNIQUE INDEX IF NOT EXISTS external_ip_unique ON omicron.public.external_ip (
    ip,
    first_port
)
    WHERE time_deleted IS NULL;

CREATE UNIQUE INDEX IF NOT EXISTS lookup_external_ip_by_parent ON omicron.public.external_ip (
    parent_id,
    id
)
    WHERE parent_id IS NOT NULL AND time_deleted IS NULL;

/*******************************************************************/

/*
 * Sagas
 */

CREATE TYPE IF NOT EXISTS omicron.public.saga_state AS ENUM (
    'running',
    'unwinding',
    'done'
);


CREATE TABLE IF NOT EXISTS omicron.public.saga (
    /* immutable fields */

    /* unique identifier for this execution */
    id UUID PRIMARY KEY,
    /* unique id of the creator */
    creator UUID NOT NULL,
    /* time the saga was started */
    time_created TIMESTAMPTZ NOT NULL,
    /* saga name */
    name STRING(128) NOT NULL,
    /* saga DAG (includes params and name) */
    saga_dag JSONB NOT NULL,

    /*
     * TODO:
     * - id for current SEC (maybe NULL?)
     * - time of last adoption
     * - previous SEC? previous adoption time?
     * - number of adoptions?
     */
    saga_state omicron.public.saga_state NOT NULL,
    current_sec UUID,
    adopt_generation INT NOT NULL,
    adopt_time TIMESTAMPTZ NOT NULL
);

/*
 * For recovery (and probably takeover), we need to be able to list running
 * sagas by SEC.  We need to paginate this list by the id.
 */
CREATE UNIQUE INDEX IF NOT EXISTS lookup_saga_by_sec ON omicron.public.saga (
    current_sec, id
) WHERE saga_state != 'done';

/*
 * TODO more indexes for Saga?
 * - Debugging and/or reporting: saga_name? creator?
 */
/*
 * TODO: This is a data-carrying enum, see note on disk_state.
 *
 * See <https://github.com/oxidecomputer/omicron/issues/312>.
 */
-- CREATE TYPE omicron.public.saga_node_event_type AS ENUM (
--    'started',
--    'succeeded',
--    'failed'
--    'undo_started'
--    'undo_finished'
-- );

CREATE TABLE IF NOT EXISTS omicron.public.saga_node_event (
    saga_id UUID NOT NULL,
    node_id INT NOT NULL,
    -- event_type omicron.public.saga_node_event_type NOT NULL,
    event_type STRING(31) NOT NULL,
    data JSONB,
    event_time TIMESTAMPTZ NOT NULL,
    creator UUID NOT NULL,

    /*
     * It's important to be able to list the nodes in a saga.  We put the
     * node_id in the saga so that we can paginate the list.
     *
     * We make it a UNIQUE index and include the event_type to prevent two SECs
     * from attempting to record the same event for the same saga.  Whether this
     * should be allowed is still TBD.
     */
    PRIMARY KEY (saga_id, node_id, event_type)
);

/*******************************************************************/

/*
 * Sessions for use by web console.
 */
CREATE TABLE IF NOT EXISTS omicron.public.console_session (
    token STRING(40) PRIMARY KEY,
    time_created TIMESTAMPTZ NOT NULL,
    time_last_used TIMESTAMPTZ NOT NULL,
    silo_user_id UUID NOT NULL
);

-- to be used for cleaning up old tokens
-- It's okay that this index is non-unique because we don't need to page through
-- this list.  We'll just grab the next N, delete them, then repeat.
CREATE INDEX IF NOT EXISTS lookup_console_by_creation ON omicron.public.console_session (
    time_created
);

-- This index is used to remove sessions for a user that's being deleted.
CREATE INDEX IF NOT EXISTS lookup_console_by_silo_user ON omicron.public.console_session (
    silo_user_id
);

/*******************************************************************/

CREATE TYPE IF NOT EXISTS omicron.public.update_artifact_kind AS ENUM (
    -- Sled artifacts
    'gimlet_sp',
    'gimlet_rot',
    'host',
    'trampoline',
    'control_plane',

    -- PSC artifacts
    'psc_sp',
    'psc_rot',

    -- Switch artifacts
    'switch_sp',
    'switch_rot'
);

CREATE TABLE IF NOT EXISTS omicron.public.update_artifact (
    name STRING(63) NOT NULL,
    version STRING(63) NOT NULL,
    kind omicron.public.update_artifact_kind NOT NULL,

    /* the version of the targets.json role this came from */
    targets_role_version INT NOT NULL,

    /* when the metadata this artifact was cached from expires */
    valid_until TIMESTAMPTZ NOT NULL,

    /* data about the target from the targets.json role */
    target_name STRING(512) NOT NULL,
    target_sha256 STRING(64) NOT NULL,
    target_length INT NOT NULL,

    PRIMARY KEY (name, version, kind)
);

/* This index is used to quickly find outdated artifacts. */
CREATE INDEX IF NOT EXISTS lookup_artifact_by_targets_role_version ON omicron.public.update_artifact (
    targets_role_version
);

/*
 * System updates
 */
CREATE TABLE IF NOT EXISTS omicron.public.system_update (
    /* Identity metadata (asset) */
    id UUID PRIMARY KEY,
    time_created TIMESTAMPTZ NOT NULL,
    time_modified TIMESTAMPTZ NOT NULL,

    -- Because the version is unique, it could be the PK, but that would make
    -- this resource different from every other resource for little benefit.

    -- Unique semver version
    version STRING(64) NOT NULL -- TODO: length
);

CREATE UNIQUE INDEX IF NOT EXISTS lookup_update_by_version ON omicron.public.system_update (
    version
);

 
CREATE TYPE IF NOT EXISTS omicron.public.updateable_component_type AS ENUM (
    'bootloader_for_rot',
    'bootloader_for_sp',
    'bootloader_for_host_proc',
    'hubris_for_psc_rot',
    'hubris_for_psc_sp',
    'hubris_for_sidecar_rot',
    'hubris_for_sidecar_sp',
    'hubris_for_gimlet_rot',
    'hubris_for_gimlet_sp',
    'helios_host_phase_1',
    'helios_host_phase_2',
    'host_omicron'
);

/*
 * Component updates. Associated with at least one system_update through
 * system_update_component_update.
 */
CREATE TABLE IF NOT EXISTS omicron.public.component_update (
    /* Identity metadata (asset) */
    id UUID PRIMARY KEY,
    time_created TIMESTAMPTZ NOT NULL,
    time_modified TIMESTAMPTZ NOT NULL,

    -- On component updates there's no device ID because the update can apply to
    -- multiple instances of a given device kind

    -- The *system* update version associated with this version (this is confusing, will rename)
    version STRING(64) NOT NULL, -- TODO: length
    -- TODO: add component update version to component_update

    component_type omicron.public.updateable_component_type NOT NULL
);

-- version is unique per component type
CREATE UNIQUE INDEX IF NOT EXISTS lookup_component_by_type_and_version ON omicron.public.component_update (
    component_type, version
);

/*
 * Associate system updates with component updates. Not done with a
 * system_update_id field on component_update because the same component update
 * may be part of more than one system update.
 */
CREATE TABLE IF NOT EXISTS omicron.public.system_update_component_update (
    system_update_id UUID NOT NULL,
    component_update_id UUID NOT NULL,

    PRIMARY KEY (system_update_id, component_update_id)
);

-- For now, the plan is to treat stopped, failed, completed as sub-cases of
-- "steady" described by a "reason". But reason is not implemented yet.
-- Obviously this could be a boolean, but boolean status fields never stay
-- boolean for long.
CREATE TYPE IF NOT EXISTS omicron.public.update_status AS ENUM (
    'updating',
    'steady'
);

/*
 * Updateable components and their update status
 */
CREATE TABLE IF NOT EXISTS omicron.public.updateable_component (
    /* Identity metadata (asset) */
    id UUID PRIMARY KEY,
    time_created TIMESTAMPTZ NOT NULL,
    time_modified TIMESTAMPTZ NOT NULL,

    -- Free-form string that comes from the device
    device_id STRING(40) NOT NULL,

    component_type omicron.public.updateable_component_type NOT NULL,

    -- The semver version of this component's own software
    version STRING(64) NOT NULL, -- TODO: length

    -- The version of the system update this component's software came from.
    -- This may need to be nullable if we are registering components before we
    -- know about system versions at all
    system_version STRING(64) NOT NULL, -- TODO: length

    status omicron.public.update_status NOT NULL
    -- TODO: status reason for updateable_component
);

-- can't have two components of the same type with the same device ID
CREATE UNIQUE INDEX IF NOT EXISTS lookup_component_by_type_and_device ON omicron.public.updateable_component (
    component_type, device_id
);

CREATE INDEX IF NOT EXISTS lookup_component_by_system_version ON omicron.public.updateable_component (
    system_version
);

/*
 * System updates
 */
CREATE TABLE IF NOT EXISTS omicron.public.update_deployment (
    /* Identity metadata (asset) */
    id UUID PRIMARY KEY,
    time_created TIMESTAMPTZ NOT NULL,
    time_modified TIMESTAMPTZ NOT NULL,

    -- semver version of corresponding system update
    -- TODO: this makes sense while version is the PK of system_update, but
    -- if/when I change that back to ID, this needs to be the ID too
    version STRING(64) NOT NULL,

    status omicron.public.update_status NOT NULL
    -- TODO: status reason for update_deployment
);

CREATE INDEX IF NOT EXISTS lookup_deployment_by_creation on omicron.public.update_deployment (
    time_created
);

/*******************************************************************/

/*
 * DNS Propagation
 *
 * The tables here are the source of truth of DNS data for both internal and
 * external DNS.
 */

/*
 * A DNS group is a collection of DNS zones covered by a single version number.
 * We have two DNS Groups in our system: "internal" (for internal service
 * discovery) and "external" (which we expose on customer networks to provide
 * DNS for our own customer-facing services, like the API and console).
 *
 * Each DNS server is associated with exactly one DNS group.  Nexus propagates
 * the entire contents of a DNS group (i.e., all of its zones and all of those
 * zones' DNS names and associated records) to every server in that group.
 */
CREATE TYPE IF NOT EXISTS omicron.public.dns_group AS ENUM (
    'internal',
    'external'
);

/*
 * A DNS Zone is basically just a DNS name at the root of a subtree served by
 * one of our DNS servers.  In a typical system, there would be two DNS zones:
 *
 * (1) in the "internal" DNS group, a zone called "control-plane.oxide.internal"
 *     used by the control plane for internal service discovery
 *
 * (2) in the "external" DNS group, a zone whose name is owned by the customer
 *     and specified when the rack is set up for the first time.  We will use
 *     this zone to advertise addresses for the services we provide on the
 *     customer network (i.e., the API and console).
 */
CREATE TABLE IF NOT EXISTS omicron.public.dns_zone (
    id UUID PRIMARY KEY,
    time_created TIMESTAMPTZ NOT NULL,
    dns_group omicron.public.dns_group NOT NULL,
    zone_name TEXT NOT NULL
);

/*
 * It's allowed (although probably not correct) for the same DNS zone to appear
 * in both the internal and external groups.  It is not allowed to specify the
 * same DNS zone twice within the same group.
 */
CREATE UNIQUE INDEX IF NOT EXISTS lookup_dns_zone_by_group ON omicron.public.dns_zone (
    dns_group, zone_name
);

/*
 * All the data associated with a DNS group is gathered together and assigned a
 * single version number, sometimes called a generation number.  When changing
 * the DNS data for a group (e.g., to add a new DNS name), clients first insert
 * a new row into this table with the next available generation number.  (This
 * table is not strictly necessary.  Instead, we could put the current version
 * number for the group into a `dns_group` table, and clients could update that
 * instead of inserting into this table.  But by using a table here, we have a
 * debugging record of all past generation updates, including metadata about who
 * created them and why.)
 */
CREATE TABLE IF NOT EXISTS omicron.public.dns_version (
    dns_group omicron.public.dns_group NOT NULL,
    version INT8 NOT NULL,

    /* These fields are for debugging only. */
    time_created TIMESTAMPTZ NOT NULL,
    creator TEXT NOT NULL,
    comment TEXT NOT NULL,

    PRIMARY KEY(dns_group, version)
);

/*
 * The meat of the DNS data: a list of DNS names.  Each name has one or more
 * records stored in JSON.
 *
 * To facilitate clients getting a consistent snapshot of the DNS data at a
 * given version, each name is stored with the version in which it was added and
 * (optionally) the version in which it was removed.  The name and record data
 * are immutable, so changing the records for a given name should be expressed
 * as removing the old name (setting "version_removed") and creating a new
 * record for the same name at a new version.
 */
CREATE TABLE IF NOT EXISTS omicron.public.dns_name (
    dns_zone_id UUID NOT NULL,
    version_added INT8 NOT NULL,
    version_removed INT8,
    name TEXT NOT NULL,
    dns_record_data JSONB NOT NULL,

    PRIMARY KEY (dns_zone_id, name, version_added)
);

/*
 * Any given live name should only exist once.  (Put differently: the primary
 * key already prevents us from having the same name added twice in the same
 * version.  But you should also not be able to add a name in any version if the
 * name is currently still live (i.e., version_removed IS NULL).
 */
CREATE UNIQUE INDEX IF NOT EXISTS lookup_dns_name_by_zone ON omicron.public.dns_name (
    dns_zone_id, name
) WHERE version_removed IS NULL;

/*******************************************************************/

/*
 * Identity and Access Management (IAM)
 *
 * **For more details and a worked example using the tables here, see the
 * documentation for the omicron_nexus crate, "authz" module.**
 */

/*
 * Users built into the system
 *
 * The ids and names for these users are well-known (i.e., they are used by
 * Nexus directly, so changing these would potentially break compatibility).
 */
CREATE TABLE IF NOT EXISTS omicron.public.user_builtin (
    /*
     * Identity metadata
     *
     * TODO-cleanup This uses the "resource identity" pattern because we want a
     * name and description, but it's not valid to support soft-deleting these
     * records.
     */
    id UUID PRIMARY KEY,
    name STRING(63) NOT NULL,
    description STRING(512) NOT NULL,
    time_created TIMESTAMPTZ NOT NULL,
    time_modified TIMESTAMPTZ NOT NULL,
    time_deleted TIMESTAMPTZ
);

CREATE UNIQUE INDEX IF NOT EXISTS lookup_user_builtin_by_name ON omicron.public.user_builtin (name);

/* User used by Nexus to create other users.  Do NOT add more users here! */
INSERT INTO omicron.public.user_builtin (
    id,
    name,
    description,
    time_created,
    time_modified
) VALUES (
    /* NOTE: this uuid and name are duplicated in nexus::authn. */
    '001de000-05e4-4000-8000-000000000001',
    'db-init',
    'user used for database initialization',
    NOW(),
    NOW()
) ON CONFLICT DO NOTHING;

/*
 * OAuth 2.0 Device Authorization Grant (RFC 8628)
 */

-- Device authorization requests. These records are short-lived,
-- and removed as soon as a token is granted. This allows us to
-- use the `user_code` as primary key, despite it not having very
-- much entropy.
-- TODO: A background task should remove unused expired records.
CREATE TABLE IF NOT EXISTS omicron.public.device_auth_request (
    user_code STRING(20) PRIMARY KEY,
    client_id UUID NOT NULL,
    device_code STRING(40) NOT NULL,
    time_created TIMESTAMPTZ NOT NULL,
    time_expires TIMESTAMPTZ NOT NULL
);

-- Access tokens granted in response to successful device authorization flows.
CREATE TABLE IF NOT EXISTS omicron.public.device_access_token (
    token STRING(40) PRIMARY KEY,
    client_id UUID NOT NULL,
    device_code STRING(40) NOT NULL,
    silo_user_id UUID NOT NULL,
    time_requested TIMESTAMPTZ NOT NULL,
    time_created TIMESTAMPTZ NOT NULL,
    time_expires TIMESTAMPTZ
);

-- This UNIQUE constraint is critical for ensuring that at most
-- one token is ever created for a given device authorization flow.
CREATE UNIQUE INDEX IF NOT EXISTS lookup_device_access_token_by_client ON omicron.public.device_access_token (
    client_id, device_code
);

-- This index is used to remove tokens for a user that's being deleted.
CREATE INDEX IF NOT EXISTS lookup_device_access_token_by_silo_user ON omicron.public.device_access_token (
    silo_user_id
);

/*
 * Roles built into the system
 *
 * You can think of a built-in role as an opaque token to which we assign a
 * hardcoded set of permissions.  The role that we call "project.viewer"
 * corresponds to the "viewer" role on the "project" resource.  A user that has
 * this role on a particular Project is granted various read-only permissions on
 * that Project.  The specific permissions associated with the role are defined
 * in Omicron's Polar (Oso) policy file.
 *
 * A built-in role like "project.viewer" has four parts:
 *
 * * resource type: "project"
 * * role name: "viewer"
 * * full name: "project.viewer"
 * * description: "Project Viewer"
 *
 * Internally, we can treat the tuple (resource type, role name) as a composite
 * primary key.  Externally, we expose this as the full name.  This is
 * consistent with RFD 43 and other IAM systems.
 *
 * These fields look awfully close to the identity metadata that we use for most
 * other tables.  But they're just different enough that we can't use most of
 * the same abstractions:
 *
 * * "id": We have no need for a uuid because the (resource_type, role_name) is
 *   already unique and immutable.
 * * "name": What we call "full name" above could instead be called "name",
 *   which would be consistent with other identity metadata.  But it's not a
 *   legal "name" because of the period, and it would be confusing to have
 *   "resource type", "role name", and "name".
 * * "time_created": not that useful because it's whenever the system was
 *   initialized, and we have plenty of other timestamps for that
 * * "time_modified": does not apply because the role cannot be changed
 * * "time_deleted" does not apply because the role cannot be deleted
 *
 * If the set of roles and their permissions are fixed, why store them in the
 * database at all?  Because what's dynamic is the assignment of roles to users.
 * We have a separate table that says "user U has role ROLE on resource
 * RESOURCE".  How do we represent the ROLE part of this association?  We use a
 * foreign key into this "role_builtin" table.
 */
CREATE TABLE IF NOT EXISTS omicron.public.role_builtin (
    resource_type STRING(63),
    role_name STRING(63),
    description STRING(512),

    PRIMARY KEY(resource_type, role_name)
);

/*
 * Assignments between users, roles, and resources
 *
 * An actor has a role on a resource if there's a record in this table that
 * points to that actor, role, and resource.
 *
 * For more details and a worked example, see the omicron_nexus::authz
 * module-level documentation.
 */

CREATE TYPE IF NOT EXISTS omicron.public.identity_type AS ENUM (
  'user_builtin',
  'silo_user',
  'silo_group'
);

CREATE TABLE IF NOT EXISTS omicron.public.role_assignment (
    /* Composite foreign key into "role_builtin" table */
    resource_type STRING(63) NOT NULL,
    role_name STRING(63) NOT NULL,

    /*
     * Foreign key into some other resource table.  Which table?  This is
     * identified implicitly by "resource_type" above.
     */
    resource_id UUID NOT NULL,

    /*
     * Foreign key into some other user table.  Which table?  That's determined
     * by "identity_type".
     */
    identity_id UUID NOT NULL,
    identity_type omicron.public.identity_type NOT NULL,

    /*
     * The resource_id, identity_id, and role_name uniquely identify the role
     * assignment.  We include the resource_type and identity_type as
     * belt-and-suspenders, but there should only be one resource type for any
     * resource id and one identity type for any identity id.
     *
     * By organizing the primary key by resource id, then role name, then
     * identity information, we can use it to generated paginated listings of
     * role assignments for a resource, ordered by role name.  It's surprisingly
     * load-bearing that "identity_type" appears last.  That's because when we
     * list a page of role assignments for a resource sorted by role name and
     * then identity id, every field _except_ identity_type is used in the
     * query's filter or sort order.  If identity_type appeared before one of
     * those fields, CockroachDB wouldn't necessarily know it could use the
     * primary key index to efficiently serve the query.
     */
    PRIMARY KEY(
        resource_id,
        resource_type,
        role_name,
        identity_id,
        identity_type
     )
);

/*******************************************************************/

/*
 * External Networking
 *
 * **For more details on external networking see RFD 267**
 */

CREATE TYPE IF NOT EXISTS omicron.public.address_lot_kind AS ENUM (
    'infra',
    'pool'
);

CREATE TABLE IF NOT EXISTS omicron.public.address_lot (
    id UUID PRIMARY KEY,
    name STRING(63) NOT NULL,
    description STRING(512) NOT NULL,
    time_created TIMESTAMPTZ NOT NULL,
    time_modified TIMESTAMPTZ NOT NULL,
    time_deleted TIMESTAMPTZ,
    kind omicron.public.address_lot_kind NOT NULL
);

CREATE UNIQUE INDEX IF NOT EXISTS lookup_address_lot_by_name ON omicron.public.address_lot (
    name
) WHERE
    time_deleted IS NULL;

CREATE TABLE IF NOT EXISTS omicron.public.address_lot_block (
    id UUID PRIMARY KEY,
    address_lot_id UUID NOT NULL,
    first_address INET NOT NULL,
    last_address INET NOT NULL
);

CREATE INDEX IF NOT EXISTS lookup_address_lot_block_by_lot ON omicron.public.address_lot_block (
    address_lot_id
);

CREATE TABLE IF NOT EXISTS omicron.public.address_lot_rsvd_block (
    id UUID PRIMARY KEY,
    address_lot_id UUID NOT NULL,
    first_address INET NOT NULL,
    last_address INET NOT NULL,
    anycast BOOL NOT NULL
);

CREATE INDEX IF NOT EXISTS lookup_address_lot_rsvd_block_by_lot ON omicron.public.address_lot_rsvd_block (
    address_lot_id
);

CREATE INDEX IF NOT EXISTS lookup_address_lot_rsvd_block_by_anycast ON omicron.public.address_lot_rsvd_block (
    anycast
);

CREATE TABLE IF NOT EXISTS omicron.public.loopback_address (
    id UUID PRIMARY KEY,
    time_created TIMESTAMPTZ NOT NULL,
    time_modified TIMESTAMPTZ NOT NULL,
    address_lot_block_id UUID NOT NULL,
    rsvd_address_lot_block_id UUID NOT NULL,
    rack_id UUID NOT NULL,
    switch_location TEXT NOT NULL,
    address INET NOT NULL,
    anycast BOOL NOT NULL
);

/* TODO https://github.com/oxidecomputer/omicron/issues/3001 */

CREATE UNIQUE INDEX IF NOT EXISTS lookup_loopback_address ON omicron.public.loopback_address (
    address, rack_id, switch_location
);

CREATE TABLE IF NOT EXISTS omicron.public.switch_port (
    id UUID PRIMARY KEY,
    rack_id UUID,
    switch_location TEXT,
    port_name TEXT,
    port_settings_id UUID,

    CONSTRAINT switch_port_rack_locaction_name_unique UNIQUE (
        rack_id, switch_location, port_name
    )
);

CREATE INDEX IF NOT EXISTS lookup_switch_port_by_port_settings ON omicron.public.switch_port (port_settings_id);

/* port settings groups included from port settings objects */
CREATE TABLE IF NOT EXISTS omicron.public.switch_port_settings_groups (
    port_settings_id UUID,
    port_settings_group_id UUID,

    PRIMARY KEY (port_settings_id, port_settings_group_id)
);

CREATE TABLE IF NOT EXISTS omicron.public.switch_port_settings_group (
    id UUID PRIMARY KEY,
    /* port settings in this group */
    port_settings_id UUID NOT NULL,
    name STRING(63) NOT NULL,
    description STRING(512) NOT NULL,
    time_created TIMESTAMPTZ NOT NULL,
    time_modified TIMESTAMPTZ NOT NULL,
    time_deleted TIMESTAMPTZ
);

CREATE UNIQUE INDEX IF NOT EXISTS lookup_switch_port_settings_group_by_name ON omicron.public.switch_port_settings_group (
    name
) WHERE
    time_deleted IS NULL;

CREATE TABLE IF NOT EXISTS omicron.public.switch_port_settings (
    id UUID PRIMARY KEY,
    name STRING(63) NOT NULL,
    description STRING(512) NOT NULL,
    time_created TIMESTAMPTZ NOT NULL,
    time_modified TIMESTAMPTZ NOT NULL,
    time_deleted TIMESTAMPTZ
);

CREATE UNIQUE INDEX IF NOT EXISTS switch_port_settings_by_name ON omicron.public.switch_port_settings (
    name
) WHERE
    time_deleted IS NULL;

CREATE TYPE IF NOT EXISTS omicron.public.switch_port_geometry AS ENUM (
    'Qsfp28x1',
    'Qsfp28x2',
    'Sfp28x4'
);

CREATE TABLE IF NOT EXISTS omicron.public.switch_port_settings_port_config (
    port_settings_id UUID PRIMARY KEY,
    geometry omicron.public.switch_port_geometry
);

CREATE TABLE IF NOT EXISTS omicron.public.switch_port_settings_link_config (
    port_settings_id UUID,
    lldp_service_config_id UUID NOT NULL,
    link_name TEXT,
    mtu INT4,

    PRIMARY KEY (port_settings_id, link_name)
);

CREATE TABLE IF NOT EXISTS omicron.public.lldp_service_config (
    id UUID PRIMARY KEY,
    lldp_config_id UUID,
    enabled BOOL NOT NULL
);

CREATE TABLE IF NOT EXISTS omicron.public.lldp_config (
    id UUID PRIMARY KEY,
    name STRING(63) NOT NULL,
    description STRING(512) NOT NULL,
    time_created TIMESTAMPTZ NOT NULL,
    time_modified TIMESTAMPTZ NOT NULL,
    time_deleted TIMESTAMPTZ,
    chassis_id TEXT,
    system_name TEXT,
    system_description TEXT,
    management_ip TEXT
);

CREATE UNIQUE INDEX IF NOT EXISTS lldp_config_by_name ON omicron.public.lldp_config (
    name
) WHERE
    time_deleted IS NULL;

CREATE TYPE IF NOT EXISTS omicron.public.switch_interface_kind AS ENUM (
    'primary',
    'vlan',
    'loopback'
);

CREATE TABLE IF NOT EXISTS omicron.public.switch_port_settings_interface_config (
    port_settings_id UUID,
    id UUID PRIMARY KEY,
    interface_name TEXT NOT NULL,
    v6_enabled BOOL NOT NULL,
    kind omicron.public.switch_interface_kind
);

CREATE UNIQUE INDEX IF NOT EXISTS switch_port_settings_interface_config_by_id ON omicron.public.switch_port_settings_interface_config (
    port_settings_id, interface_name
);

CREATE TABLE IF NOT EXISTS omicron.public.switch_vlan_interface_config (
    interface_config_id UUID,
    vid INT4,

    PRIMARY KEY (interface_config_id, vid)
);

CREATE TABLE IF NOT EXISTS omicron.public.switch_port_settings_route_config (
    port_settings_id UUID,
    interface_name TEXT,
    dst INET,
    gw INET,
    vid INT4,

    /* TODO https://github.com/oxidecomputer/omicron/issues/3013 */
    PRIMARY KEY (port_settings_id, interface_name, dst, gw)
);

CREATE TABLE IF NOT EXISTS omicron.public.switch_port_settings_bgp_peer_config (
    port_settings_id UUID,
    bgp_config_id UUID NOT NULL,
    interface_name TEXT,
    addr INET,
    hold_time INT8,
    idle_hold_time INT8,
    delay_open INT8,
    connect_retry INT8,
    keepalive INT8,

    /* TODO https://github.com/oxidecomputer/omicron/issues/3013 */
    PRIMARY KEY (port_settings_id, interface_name, addr)
);

CREATE TABLE IF NOT EXISTS omicron.public.bgp_config (
    id UUID PRIMARY KEY,
    name STRING(63) NOT NULL,
    description STRING(512) NOT NULL,
    time_created TIMESTAMPTZ NOT NULL,
    time_modified TIMESTAMPTZ NOT NULL,
    time_deleted TIMESTAMPTZ,
    asn INT8 NOT NULL,
    vrf TEXT,
    bgp_announce_set_id UUID NOT NULL
);

CREATE UNIQUE INDEX IF NOT EXISTS lookup_bgp_config_by_name ON omicron.public.bgp_config (
    name
) WHERE
    time_deleted IS NULL;

CREATE TABLE IF NOT EXISTS omicron.public.bgp_announce_set (
    id UUID PRIMARY KEY,
    name STRING(63) NOT NULL,
    description STRING(512) NOT NULL,
    time_created TIMESTAMPTZ NOT NULL,
    time_modified TIMESTAMPTZ NOT NULL,
    time_deleted TIMESTAMPTZ
);

CREATE UNIQUE INDEX IF NOT EXISTS lookup_bgp_announce_set_by_name ON omicron.public.bgp_announce_set (
    name
) WHERE
    time_deleted IS NULL;

CREATE TABLE IF NOT EXISTS omicron.public.bgp_announcement (
    announce_set_id UUID,
    address_lot_block_id UUID NOT NULL,
    network INET,

    /* TODO https://github.com/oxidecomputer/omicron/issues/3013 */
    PRIMARY KEY (announce_set_id, network)
);

CREATE TABLE IF NOT EXISTS omicron.public.switch_port_settings_address_config (
    port_settings_id UUID,
    address_lot_block_id UUID NOT NULL,
    rsvd_address_lot_block_id UUID NOT NULL,
    address INET,
    interface_name TEXT,

    /* TODO https://github.com/oxidecomputer/omicron/issues/3013 */
    PRIMARY KEY (port_settings_id, address, interface_name)
);

CREATE TABLE IF NOT EXISTS omicron.public.bootstore_keys (
    key TEXT NOT NULL PRIMARY KEY,
    generation INT8 NOT NULL
);

/*
 * Hardware/software inventory
 *
 * See RFD 433 for details.  Here are the highlights.
 *
 * Omicron periodically collects hardware/software inventory data from the
 * running system and stores it into the database.  Each discrete set of data is
 * called a **collection**.  Each collection contains lots of different kinds of
 * data, so there are many tables here.  For clarity, these tables are prefixed
 * with:
 *
 *     `inv_*` (examples: `inv_collection`, `inv_service_processor`)
 *
 *         Describes the complete set of hardware and software in the system.
 *         Rows in these tables are immutable, but they describe mutable facts
 *         about hardware and software (e.g., the slot that a disk is in).  When
 *         these facts change (e.g., a disk moves between slots), a new set of
 *         records is written.
 *
 * All rows in the `inv_*` tables point back to a particular collection.  They
 * represent the state observed at some particular time.  Generally, if two
 * observations came from two different places, they're not put into the same
 * row of the same table.  For example, caboose information comes from the SP,
 * but it doesn't go into the `inv_service_processor` table.  It goes in a
 * separate `inv_caboose` table.  This is debatable but it preserves a clearer
 * record of exactly what information came from where, since the separate record
 * has its own "source" and "time_collected".
 *
 * Information about service processors and roots of trust are joined with
 * information reported by sled agents via the baseboard id.
 *
 * Hardware and software identifiers are normalized for the usual database
 * design reasons.  This means instead of storing hardware and software
 * identifiers directly in the `inv_*` tables, these tables instead store
 * foreign keys into one of these groups of tables, whose names are also
 * prefixed for clarity:
 *
 *     `hw_*` (example: `hw_baseboard_id`)
 *
 *         Maps hardware-provided identifiers to UUIDs that are used as foreign
 *         keys in the rest of the schema. (Avoids embedding these identifiers
 *         into all the other tables.)
 *
 *     `sw_*` (example: `sw_caboose`)
 *
 *         Maps software-provided identifiers to UUIDs that are used as foreign
 *         keys in the rest of the schema. (Avoids embedding these identifiers
 *         into all the other tables.)
 *
 * Records in these tables are shared across potentially many collections.  To
 * see why this is useful, consider that `sw_caboose` records contain several
 * long identifiers (e.g., git commit, SHA sums) and in practice, most of the
 * time, we expect that all components of a given type will have the exact same
 * cabooses.  Rather than store the caboose contents in each
 * `inv_service_processor` row (for example), often replicating the exact same
 * contents for each SP for each collection, these rows just have pointers into
 * the `sw_caboose` table that stores this data once.  (This also makes it much
 * easier to determine that these components _do_ have the same cabooses.)
 *
 * On PC systems (i.e., non-Oxide hardware), most of these tables will be empty
 * because we do not support hardware inventory on these systems.
 *
 * Again, see RFD 433 for more on all this.
 */

/*
 * baseboard ids: this table assigns uuids to distinct part/serial values
 *
 * Usually we include the baseboard revision number when we reference the part
 * number and serial number.  The revision number is deliberately left out here.
 * If we happened to see the same baseboard part number and serial number with
 * different revisions, that's the same baseboard.
 */
CREATE TABLE IF NOT EXISTS omicron.public.hw_baseboard_id (
    id UUID PRIMARY KEY,
    part_number TEXT NOT NULL,
    serial_number TEXT NOT NULL
);
CREATE UNIQUE INDEX IF NOT EXISTS lookup_baseboard_id_by_props
    ON omicron.public.hw_baseboard_id (part_number, serial_number);

/* power states reportable by the SP */
CREATE TYPE IF NOT EXISTS omicron.public.hw_power_state AS ENUM (
    'A0',
    'A1',
    'A2'
);

/* root of trust firmware slots */
CREATE TYPE IF NOT EXISTS omicron.public.hw_rot_slot AS ENUM (
    'A',
    'B'
);

/* cabooses: this table assigns unique ids to distinct caboose contents */
CREATE TABLE IF NOT EXISTS omicron.public.sw_caboose (
    id UUID PRIMARY KEY,
    board TEXT NOT NULL,
    git_commit TEXT NOT NULL,
    name TEXT NOT NULL,
    version TEXT NOT NULL
);
CREATE UNIQUE INDEX IF NOT EXISTS caboose_properties
    on omicron.public.sw_caboose (board, git_commit, name, version);

/* root of trust pages: this table assigns unique ids to distinct RoT CMPA
   and CFPA page contents, each of which is a 512-byte blob */
CREATE TABLE IF NOT EXISTS omicron.public.sw_root_of_trust_page (
    id UUID PRIMARY KEY,
    data_base64 TEXT NOT NULL
);
CREATE UNIQUE INDEX IF NOT EXISTS root_of_trust_page_properties
    on omicron.public.sw_root_of_trust_page (data_base64);

/* Inventory Collections */

-- list of all collections
CREATE TABLE IF NOT EXISTS omicron.public.inv_collection (
    id UUID PRIMARY KEY,
    time_started TIMESTAMPTZ NOT NULL,
    time_done TIMESTAMPTZ NOT NULL,
    collector TEXT NOT NULL
);
-- Supports finding latest collection (to use) or the oldest collection (to
-- clean up)
CREATE INDEX IF NOT EXISTS inv_collection_by_time_started
    ON omicron.public.inv_collection (time_started);

-- list of errors generated during a collection
CREATE TABLE IF NOT EXISTS omicron.public.inv_collection_error (
    inv_collection_id UUID NOT NULL,
    idx INT4 NOT NULL,
    message TEXT
);
CREATE INDEX IF NOT EXISTS errors_by_collection
    ON omicron.public.inv_collection_error (inv_collection_id, idx);

/* what kind of slot MGS reported a device in */
CREATE TYPE IF NOT EXISTS omicron.public.sp_type AS ENUM (
    'sled',
    'switch',
    'power'
);

-- observations from and about service processors
-- also see `inv_root_of_trust`
CREATE TABLE IF NOT EXISTS omicron.public.inv_service_processor (
    -- where this observation came from
    -- (foreign key into `inv_collection` table)
    inv_collection_id UUID NOT NULL,
    -- which system this SP reports it is part of
    -- (foreign key into `hw_baseboard_id` table)
    hw_baseboard_id UUID NOT NULL,
    -- when this observation was made
    time_collected TIMESTAMPTZ NOT NULL,
    -- which MGS instance reported this data
    source TEXT NOT NULL,

    -- identity of this device according to MGS
    sp_type omicron.public.sp_type NOT NULL,
    sp_slot INT4 NOT NULL,

    -- Data from MGS "Get SP Info" API.  See MGS API documentation.
    baseboard_revision INT8 NOT NULL,
    hubris_archive_id TEXT NOT NULL,
    power_state omicron.public.hw_power_state NOT NULL,

    PRIMARY KEY (inv_collection_id, hw_baseboard_id)
);

-- root of trust information reported by SP
-- There's usually one row here for each row in inv_service_processor, but not
-- necessarily.
CREATE TABLE IF NOT EXISTS omicron.public.inv_root_of_trust (
    -- where this observation came from
    -- (foreign key into `inv_collection` table)
    inv_collection_id UUID NOT NULL,
    -- which system this SP reports it is part of
    -- (foreign key into `hw_baseboard_id` table)
    hw_baseboard_id UUID NOT NULL,
    -- when this observation was made
    time_collected TIMESTAMPTZ NOT NULL,
    -- which MGS instance reported this data
    source TEXT NOT NULL,

    slot_active omicron.public.hw_rot_slot NOT NULL,
    slot_boot_pref_transient omicron.public.hw_rot_slot, -- nullable
    slot_boot_pref_persistent omicron.public.hw_rot_slot NOT NULL,
    slot_boot_pref_persistent_pending omicron.public.hw_rot_slot, -- nullable
    slot_a_sha3_256 TEXT, -- nullable
    slot_b_sha3_256 TEXT, -- nullable

    PRIMARY KEY (inv_collection_id, hw_baseboard_id)
);

CREATE TYPE IF NOT EXISTS omicron.public.caboose_which AS ENUM (
    'sp_slot_0',
    'sp_slot_1',
    'rot_slot_A',
    'rot_slot_B'
);

-- cabooses found
CREATE TABLE IF NOT EXISTS omicron.public.inv_caboose (
    -- where this observation came from
    -- (foreign key into `inv_collection` table)
    inv_collection_id UUID NOT NULL,
    -- which system this SP reports it is part of
    -- (foreign key into `hw_baseboard_id` table)
    hw_baseboard_id UUID NOT NULL,
    -- when this observation was made
    time_collected TIMESTAMPTZ NOT NULL,
    -- which MGS instance reported this data
    source TEXT NOT NULL,

    which omicron.public.caboose_which NOT NULL,
    sw_caboose_id UUID NOT NULL,

    PRIMARY KEY (inv_collection_id, hw_baseboard_id, which)
);

CREATE TYPE IF NOT EXISTS omicron.public.root_of_trust_page_which AS ENUM (
    'cmpa',
    'cfpa_active',
    'cfpa_inactive',
    'cfpa_scratch'
);

-- root of trust key signing pages found
CREATE TABLE IF NOT EXISTS omicron.public.inv_root_of_trust_page (
    -- where this observation came from
    -- (foreign key into `inv_collection` table)
    inv_collection_id UUID NOT NULL,
    -- which system this SP reports it is part of
    -- (foreign key into `hw_baseboard_id` table)
    hw_baseboard_id UUID NOT NULL,
    -- when this observation was made
    time_collected TIMESTAMPTZ NOT NULL,
    -- which MGS instance reported this data
    source TEXT NOT NULL,

    which omicron.public.root_of_trust_page_which NOT NULL,
    sw_root_of_trust_page_id UUID NOT NULL,

    PRIMARY KEY (inv_collection_id, hw_baseboard_id, which)
);

/*******************************************************************/

/*
 * The `sled_instance` view's definition needs to be modified in a separate
 * transaction from the transaction that created it.
 */

COMMIT;
BEGIN;

CREATE TABLE IF NOT EXISTS omicron.public.db_metadata (
    -- There should only be one row of this table for the whole DB.
    -- It's a little goofy, but filter on "singleton = true" before querying
    -- or applying updates, and you'll access the singleton row.
    --
    -- We also add a constraint on this table to ensure it's not possible to
    -- access the version of this table with "singleton = false".
    singleton BOOL NOT NULL PRIMARY KEY,
    time_created TIMESTAMPTZ NOT NULL,
    time_modified TIMESTAMPTZ NOT NULL,
    -- Semver representation of the DB version
    version STRING(64) NOT NULL,

    -- (Optional) Semver representation of the DB version to which we're upgrading
    target_version STRING(64),

    CHECK (singleton = true)
);

-- Per-VMM state.
CREATE TABLE IF NOT EXISTS omicron.public.vmm (
    id UUID PRIMARY KEY,
    time_created TIMESTAMPTZ NOT NULL,
    time_deleted TIMESTAMPTZ,
    instance_id UUID NOT NULL,
    state omicron.public.instance_state NOT NULL,
    time_state_updated TIMESTAMPTZ NOT NULL,
    state_generation INT NOT NULL,
    sled_id UUID NOT NULL,
    propolis_ip INET NOT NULL
);

/*
 * A special view of an instance provided to operators for insights into what's
 * running on a sled.
 *
 * This view replaces the placeholder `sled_instance` view defined above. Any
 * columns in the placeholder must appear in the replacement in the same order
 * and with the same types they had in the placeholder.
 */

CREATE OR REPLACE VIEW omicron.public.sled_instance
AS SELECT
   instance.id,
   instance.name,
   silo.name as silo_name,
   project.name as project_name,
   vmm.sled_id as active_sled_id,
   instance.time_created,
   instance.time_modified,
   instance.migration_id,
   instance.ncpus,
   instance.memory,
   vmm.state
FROM
    omicron.public.instance AS instance
    JOIN omicron.public.project AS project ON
            instance.project_id = project.id
    JOIN omicron.public.silo AS silo ON
            project.silo_id = silo.id
    JOIN omicron.public.vmm AS vmm ON
            instance.active_propolis_id = vmm.id
WHERE
    instance.time_deleted IS NULL AND vmm.time_deleted IS NULL;

CREATE TYPE IF NOT EXISTS omicron.public.switch_link_fec AS ENUM (
    'Firecode',
    'None',
    'Rs'
);

CREATE TYPE IF NOT EXISTS omicron.public.switch_link_speed AS ENUM (
    '0G',
    '1G',
    '10G',
    '25G',
    '40G',
    '50G',
    '100G',
    '200G',
    '400G'
);

ALTER TABLE omicron.public.switch_port_settings_link_config ADD COLUMN IF NOT EXISTS fec omicron.public.switch_link_fec;
ALTER TABLE omicron.public.switch_port_settings_link_config ADD COLUMN IF NOT EXISTS speed omicron.public.switch_link_speed;

CREATE SEQUENCE IF NOT EXISTS omicron.public.ipv4_nat_version START 1 INCREMENT 1;

CREATE TABLE IF NOT EXISTS omicron.public.ipv4_nat_entry (
    id UUID PRIMARY KEY DEFAULT gen_random_uuid(),
    external_address INET NOT NULL,
    first_port INT4 NOT NULL,
    last_port INT4 NOT NULL,
    sled_address INET NOT NULL,
    vni INT4 NOT NULL,
    mac INT8 NOT NULL,
    version_added INT8 NOT NULL DEFAULT nextval('omicron.public.ipv4_nat_version'),
    version_removed INT8,
    time_created TIMESTAMPTZ NOT NULL DEFAULT now(),
    time_deleted TIMESTAMPTZ
);

CREATE UNIQUE INDEX IF NOT EXISTS ipv4_nat_version_added ON omicron.public.ipv4_nat_entry (
    version_added
)
STORING (
    external_address,
    first_port,
    last_port,
    sled_address,
    vni,
    mac,
    time_created,
    time_deleted
);

CREATE UNIQUE INDEX IF NOT EXISTS overlapping_ipv4_nat_entry ON omicron.public.ipv4_nat_entry (
    external_address,
    first_port,
    last_port
) WHERE time_deleted IS NULL;

CREATE INDEX IF NOT EXISTS ipv4_nat_lookup ON omicron.public.ipv4_nat_entry (external_address, first_port, last_port, sled_address, vni, mac);

CREATE UNIQUE INDEX IF NOT EXISTS ipv4_nat_version_removed ON omicron.public.ipv4_nat_entry (
    version_removed
)
STORING (
    external_address,
    first_port,
    last_port,
    sled_address,
    vni,
    mac,
    time_created,
    time_deleted
);

/*
 * Metadata for the schema itself. This version number isn't great, as there's
 * nothing to ensure it gets bumped when it should be, but it's a start.
 */
CREATE TABLE IF NOT EXISTS omicron.public.db_metadata (
    -- There should only be one row of this table for the whole DB.
    -- It's a little goofy, but filter on "singleton = true" before querying
    -- or applying updates, and you'll access the singleton row.
    --
    -- We also add a constraint on this table to ensure it's not possible to
    -- access the version of this table with "singleton = false".
    singleton BOOL NOT NULL PRIMARY KEY,
    time_created TIMESTAMPTZ NOT NULL,
    time_modified TIMESTAMPTZ NOT NULL,
    -- Semver representation of the DB version
    version STRING(64) NOT NULL,

    -- (Optional) Semver representation of the DB version to which we're upgrading
    target_version STRING(64),

    CHECK (singleton = true)
);

ALTER TABLE omicron.public.switch_port_settings_link_config ADD COLUMN IF NOT EXISTS autoneg BOOL NOT NULL DEFAULT false;

INSERT INTO omicron.public.db_metadata (
    singleton,
    time_created,
    time_modified,
    version,
    target_version
) VALUES
<<<<<<< HEAD
    ( TRUE, NOW(), NOW(), '16.0.0', NULL)
=======
    ( TRUE, NOW(), NOW(), '15.0.0', NULL)
>>>>>>> bb7ee841
ON CONFLICT DO NOTHING;

COMMIT;<|MERGE_RESOLUTION|>--- conflicted
+++ resolved
@@ -3009,11 +3009,7 @@
     version,
     target_version
 ) VALUES
-<<<<<<< HEAD
     ( TRUE, NOW(), NOW(), '16.0.0', NULL)
-=======
-    ( TRUE, NOW(), NOW(), '15.0.0', NULL)
->>>>>>> bb7ee841
 ON CONFLICT DO NOTHING;
 
 COMMIT;