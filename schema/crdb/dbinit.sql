/*
 * dbinit.sql: raw SQL to initialize a database for use by Omicron
 *
 * It's not clear what the long-term story for managing the database schema will
 * be.  For now, this file can be used by the test suite and by developers (via
 * the "omicron-dev" program) to set up a local database with which to run the
 * system.
 */

/*
 * Important CockroachDB notes:
 *
 *    For timestamps, CockroachDB's docs recommend TIMESTAMPTZ rather than
 *    TIMESTAMP.  This does not change what is stored with each datum, but
 *    rather how it's interpreted when clients use it.  It should make no
 *    difference to us, so we stick with the recommendation.
 *
 *    We avoid explicit foreign keys due to this warning from the docs: "Foreign
 *    key dependencies can significantly impact query performance, as queries
 *    involving tables with foreign keys, or tables referenced by foreign keys,
 *    require CockroachDB to check two separate tables. We recommend using them
 *    sparingly."
 */

BEGIN;

/*
 * We assume the database and user do not already exist so that we don't
 * inadvertently clobber what's there.  If they might exist, the user has to
 * clear this first.
 *
 * NOTE: the database and user names MUST be kept in sync with the
 * initialization code and dbwipe.sql.
 */
CREATE DATABASE IF NOT EXISTS omicron;
CREATE USER IF NOT EXISTS omicron;
ALTER DEFAULT PRIVILEGES GRANT INSERT, SELECT, UPDATE, DELETE ON TABLES to omicron;

/*
 * Configure a replication factor of 5 to ensure that the system can maintain
 * availability in the face of any two node failures.
 */
ALTER RANGE default CONFIGURE ZONE USING num_replicas = 5;


/*
 * The deployment strategy for clickhouse
 */
CREATE TYPE IF NOT EXISTS omicron.public.clickhouse_mode AS ENUM (
   -- Only deploy a single node clickhouse
   'single_node_only',

   -- Only deploy a clickhouse cluster without any single node deployments
   'cluster_only',

   -- Deploy both a single node and cluster deployment.
   -- This is the strategy for stage 1 described in RFD 468
   'both'
);

/*
 * A planning policy for clickhouse for a single multirack setup
 *
 * We currently implicitly tie this policy to a rack, as we don't yet support
 * multirack. Multiple parts of this database schema are going to have to change
 * to support multirack, so we add one more for now.
 */
CREATE TABLE IF NOT EXISTS omicron.public.clickhouse_policy (
    -- Monotonically increasing version for all policies
    --
    -- This is similar to `bp_target` which will also require being changed for
    -- multirack to associate with some sort of rack group ID.
    version INT8 PRIMARY KEY,

    clickhouse_mode omicron.public.clickhouse_mode NOT NULL,

    -- Only greater than 0 when clickhouse cluster is enabled
    clickhouse_cluster_target_servers INT2 NOT NULL,
    -- Only greater than 0 when clickhouse cluster is enabled
    clickhouse_cluster_target_keepers INT2 NOT NULL,

    time_created TIMESTAMPTZ NOT NULL
);


/*
 * The ClickHouse installation Oximeter should read from
 */
CREATE TYPE IF NOT EXISTS omicron.public.oximeter_read_mode AS ENUM (
   -- Read from the single node ClickHouse installation
   'single_node',

   -- Read from the replicated ClickHouse cluster
   'cluster'
);

/*
 * A planning policy for oximeter_read for a single multirack setup
 */
CREATE TABLE IF NOT EXISTS omicron.public.oximeter_read_policy (
    -- Monotonically increasing version for all policies
    version INT8 PRIMARY KEY,

    oximeter_read_mode omicron.public.oximeter_read_mode NOT NULL,

    time_created TIMESTAMPTZ NOT NULL
);

/*
* Oximeter read policy defaults to reading from a single node ClickHouse server.
*/
INSERT INTO omicron.public.oximeter_read_policy (
    version,
    oximeter_read_mode,
    time_created
) VALUES (
    1,
    'single_node',
    NOW()
) ON CONFLICT DO NOTHING;

/*
 * Racks
 */
CREATE TABLE IF NOT EXISTS omicron.public.rack (
    /* Identity metadata (asset) */
    id UUID PRIMARY KEY,
    time_created TIMESTAMPTZ NOT NULL,
    time_modified TIMESTAMPTZ NOT NULL,

    /*
     * Identifies if rack management has been transferred from RSS -> Nexus.
     * If "false", RSS is still managing sleds, services, and DNS records.
     *
     * This value is set to "true" when RSS calls the
     * "rack_initialization_complete" endpoint on Nexus' internal interface.
     *
     * See RFD 278 for more detail.
     */
    initialized BOOL NOT NULL,

    /* Used to configure the updates service URL */
    tuf_base_url STRING(512),

    /* The IPv6 underlay /56 prefix for the rack */
    rack_subnet INET
);

/*
 * Sleds
 */

-- The disposition for a particular sled. This is updated solely by the
-- operator, and not by Nexus.
CREATE TYPE IF NOT EXISTS omicron.public.sled_policy AS ENUM (
    -- The sled is in service, and new resources can be provisioned onto it.
    'in_service',
    -- The sled is in service, but the operator has indicated that new
    -- resources should not be provisioned onto it.
    'no_provision',
    -- The operator has marked that the sled has, or will be, removed from the
    -- rack, and it should be assumed that any resources currently on it are
    -- now permanently missing.
    'expunged'
);

-- The actual state of the sled. This is updated exclusively by Nexus.
--
-- Nexus's goal is to match the sled's state with the operator-indicated
-- policy. For example, if the sled_policy is "expunged" and the sled_state is
-- "active", Nexus will assume that the sled is gone. Based on that, Nexus will
-- reallocate resources currently on the expunged sled to other sleds, etc.
-- Once the expunged sled no longer has any resources attached to it, Nexus
-- will mark it as decommissioned.
CREATE TYPE IF NOT EXISTS omicron.public.sled_state AS ENUM (
    -- The sled has resources of any kind allocated on it, or, is available for
    -- new resources.
    --
    -- The sled can be in this state and have a different sled policy, e.g.
    -- "expunged".
    'active',

    -- The sled no longer has resources allocated on it, now or in the future.
    --
    -- This is a terminal state. This state is only valid if the sled policy is
    -- 'expunged'.
    'decommissioned'
);

-- The model of CPU installed in a particular sled, discovered by sled-agent
-- and reported to Nexus. This determines what VMs can run on a sled: instances
-- that require a specific CPU platform can only run on sleds whose CPUs support
-- all the features of that platform.
CREATE TYPE IF NOT EXISTS omicron.public.sled_cpu_family AS ENUM (
    -- Sled-agent didn't recognize the sled's CPU.
    'unknown',

    -- AMD Milan, or lab CPU close enough that sled-agent reported it as one.
    'amd_milan',

    -- AMD Turin, or lab CPU close enough that sled-agent reported it as one.
    'amd_turin',

    -- AMD Turin Dense. There are no "Turin Dense-likes", so this is precise.
    'amd_turin_dense'
);

CREATE TABLE IF NOT EXISTS omicron.public.sled (
    /* Identity metadata (asset) */
    id UUID PRIMARY KEY,
    time_created TIMESTAMPTZ NOT NULL,
    time_modified TIMESTAMPTZ NOT NULL,
    time_deleted TIMESTAMPTZ,
    rcgen INT NOT NULL,

    /* FK into the Rack table */
    rack_id UUID NOT NULL,

    /* Idenfities if this Sled is a Scrimlet */
    is_scrimlet BOOL NOT NULL,

    /* Baseboard information about the sled */
    serial_number STRING(63) NOT NULL,
    part_number STRING(63) NOT NULL,
    revision INT8 NOT NULL,

    /* CPU & RAM summary for the sled */
    usable_hardware_threads INT8 CHECK (usable_hardware_threads BETWEEN 0 AND 4294967295) NOT NULL,
    usable_physical_ram INT8 NOT NULL,
    reservoir_size INT8 CHECK (reservoir_size < usable_physical_ram) NOT NULL,

    /* The IP address and bound port of the sled agent server. */
    ip INET NOT NULL,
    port INT4 CHECK (port BETWEEN 0 AND 65535) NOT NULL,

    /* The last address allocated to a propolis instance on this sled. */
    last_used_address INET NOT NULL,

    /* The policy for the sled, updated exclusively by the operator */
    sled_policy omicron.public.sled_policy NOT NULL,

    /* The actual state of the sled, updated exclusively by Nexus */
    sled_state omicron.public.sled_state NOT NULL,

    /* Generation number owned and incremented by the sled-agent */
    sled_agent_gen INT8 NOT NULL DEFAULT 1,

    /* The bound port of the Repo Depot API server, running on the same IP as
       the sled agent server. */
    repo_depot_port INT4 CHECK (port BETWEEN 0 AND 65535) NOT NULL,

    /* The sled's detected CPU family. */
    cpu_family omicron.public.sled_cpu_family NOT NULL
);

-- Add an index that ensures a given physical sled (identified by serial and
-- part number) can only be a commissioned member of the control plane once.
--
-- TODO Should `sled` reference `hw_baseboard_id` instead of having its own
-- serial/part columns?
CREATE UNIQUE INDEX IF NOT EXISTS commissioned_sled_uniqueness
    ON omicron.public.sled (serial_number, part_number)
    WHERE sled_state != 'decommissioned';

/* Add an index which lets us look up sleds on a rack */
CREATE UNIQUE INDEX IF NOT EXISTS lookup_sled_by_rack ON omicron.public.sled (
    rack_id,
    id
) WHERE time_deleted IS NULL;

/* Add an index which lets us look up sleds based on policy and state */
CREATE INDEX IF NOT EXISTS lookup_sled_by_policy_and_state ON omicron.public.sled (
    sled_policy,
    sled_state
);

-- Accounting for VMMs using resources on a sled
CREATE TABLE IF NOT EXISTS omicron.public.sled_resource_vmm (
    -- Should match the UUID of the corresponding VMM
    id UUID PRIMARY KEY,

    -- The sled where resources are being consumed
    sled_id UUID NOT NULL,

    -- The maximum number of hardware threads usable by this VMM
    hardware_threads INT8 NOT NULL,

    -- The maximum amount of RSS RAM provisioned to this VMM
    rss_ram INT8 NOT NULL,

    -- The maximum amount of Reservoir RAM provisioned to this VMM
    reservoir_ram INT8 NOT NULL,

    -- The UUID of the instance to which this VMM belongs.
    --
    -- This should eventually become NOT NULL for all VMMs, but is
    -- still nullable for backwards compatibility purposes. Specifically,
    -- the "instance start" saga can create rows in this table before creating
    -- rows for "omicron.public.vmm", which we would use for back-filling.
    -- If we tried to backfill + make this column non-nullable while that saga
    -- was mid-execution, we would still have some rows in this table with nullable
    -- values that would be more complex to fix.
    instance_id UUID
);

-- Allow looking up all VMM resources which reside on a sled
CREATE UNIQUE INDEX IF NOT EXISTS lookup_vmm_resource_by_sled ON omicron.public.sled_resource_vmm (
    sled_id,
    id
);

-- Allow looking up all resources by instance
CREATE INDEX IF NOT EXISTS lookup_vmm_resource_by_instance ON omicron.public.sled_resource_vmm (
    instance_id
);

-- Table of all sled subnets allocated for sleds added to an already initialized
-- rack. The sleds in this table and their allocated subnets are created before
-- a sled is added to the `sled` table. Addition to the `sled` table occurs
-- after the sled is initialized and notifies Nexus about itself.
--
-- For simplicity and space savings, this table doesn't actually contain the
-- full subnets for a given sled, but only the octet that extends a /56 rack
-- subnet to a /64 sled subnet. The rack subnet is maintained in the `rack`
-- table.
--
-- This table does not include subnet octets allocated during RSS and therefore
-- all of the octets start at 33. This makes the data in this table purely additive
-- post-RSS, which also implies that we cannot re-use subnet octets if an original
-- sled that was part of RSS was removed from the cluster.
CREATE TABLE IF NOT EXISTS omicron.public.sled_underlay_subnet_allocation (
    -- The physical identity of the sled
    -- (foreign key into `hw_baseboard_id` table)
    hw_baseboard_id UUID,

    -- The rack to which a sled is being added
    -- (foreign key into `rack` table)
    --
    -- We require this because the sled is not yet part of the sled table when
    -- we first allocate a subnet for it.
    rack_id UUID NOT NULL,

    -- The sled to which a subnet is being allocated
    --
    -- Eventually will be a foreign key into the `sled` table when the sled notifies nexus
    -- about itself after initialization.
    sled_id UUID NOT NULL,

    -- The octet that extends a /56 rack subnet to a /64 sled subnet
    --
    -- Always between 33 and 255 inclusive
    subnet_octet INT2 NOT NULL UNIQUE CHECK (subnet_octet BETWEEN 33 AND 255),

    PRIMARY KEY (hw_baseboard_id, sled_id)
);

-- Add an index which allows pagination by {rack_id, sled_id} pairs.
CREATE UNIQUE INDEX IF NOT EXISTS lookup_subnet_allocation_by_rack_and_sled ON omicron.public.sled_underlay_subnet_allocation (
    rack_id,
    sled_id
);

/*
 * Switches
 */

CREATE TABLE IF NOT EXISTS omicron.public.switch (
    /* Identity metadata (asset) */
    id UUID PRIMARY KEY,
    time_created TIMESTAMPTZ NOT NULL,
    time_modified TIMESTAMPTZ NOT NULL,
    time_deleted TIMESTAMPTZ,
    rcgen INT NOT NULL,

    /* FK into the Rack table */
    rack_id UUID NOT NULL,

    /* Baseboard information about the switch */
    serial_number STRING(63) NOT NULL,
    part_number STRING(63) NOT NULL,
    revision INT8 NOT NULL
);

/* Add an index which lets us look up switches on a rack */
CREATE UNIQUE INDEX IF NOT EXISTS lookup_switch_by_rack ON omicron.public.switch (
    rack_id,
    id
) WHERE time_deleted IS NULL;

/*
 * Services
 */

CREATE TYPE IF NOT EXISTS omicron.public.service_kind AS ENUM (
  'clickhouse',
  'clickhouse_keeper',
  'clickhouse_server',
  'cockroach',
  'crucible',
  'crucible_pantry',
  'dendrite',
  'external_dns',
  'internal_dns',
  'nexus',
  'ntp',
  'oximeter',
  'tfport',
  'mgd'
);

CREATE TYPE IF NOT EXISTS omicron.public.physical_disk_kind AS ENUM (
  'm2',
  'u2'
);

-- The disposition for a particular physical disk.
-- This is updated by the operator, either explicitly through an operator API,
-- or implicitly when altering sled policy.
CREATE TYPE IF NOT EXISTS omicron.public.physical_disk_policy AS ENUM (
    -- The disk is in service, and new resources can be provisioned onto it.
    'in_service',
    -- The disk has been, or will be, removed from the rack, and it should be
    -- assumed that any resources currently on it are now permanently missing.
    'expunged'
);

-- The actual state of a physical disk. This is updated exclusively by Nexus.
--
-- Nexus's goal is to match the physical disk's state with the
-- operator-indicated policy. For example, if the policy is "expunged" and the
-- state is "active", Nexus will assume that the physical disk is gone. Based
-- on that, Nexus will reallocate resources currently on the expunged disk
-- elsewhere, etc. Once the expunged disk no longer has any resources attached
-- to it, Nexus will mark it as decommissioned.
CREATE TYPE IF NOT EXISTS omicron.public.physical_disk_state AS ENUM (
    -- The disk has resources of any kind allocated on it, or, is available for
    -- new resources.
    --
    -- The disk can be in this state and have a different policy, e.g.
    -- "expunged".
    'active',

    -- The disk no longer has resources allocated on it, now or in the future.
    --
    -- This is a terminal state. This state is only valid if the policy is
    -- 'expunged'.
    'decommissioned'
);

-- A physical disk which exists inside the rack.
--
-- This is currently limited to U.2 disks, which are managed by the
-- control plane. A disk may exist within inventory, but not in this row:
-- if that's the case, it is not explicitly "managed" by Nexus.
CREATE TABLE IF NOT EXISTS omicron.public.physical_disk (
    id UUID PRIMARY KEY,
    time_created TIMESTAMPTZ NOT NULL,
    time_modified TIMESTAMPTZ NOT NULL,
    time_deleted TIMESTAMPTZ,
    rcgen INT NOT NULL,

    vendor STRING(63) NOT NULL,
    serial STRING(63) NOT NULL,
    model STRING(63) NOT NULL,

    variant omicron.public.physical_disk_kind NOT NULL,

    -- FK into the Sled table
    sled_id UUID NOT NULL,

    disk_policy omicron.public.physical_disk_policy NOT NULL,
    disk_state omicron.public.physical_disk_state NOT NULL,

    -- This table should be limited to U.2s, and disallow inserting
    -- other disk kinds, unless we explicitly want them to be controlled
    -- by Nexus.
    --
    -- See https://github.com/oxidecomputer/omicron/issues/8258 for additional
    -- context.
    CONSTRAINT physical_disk_variant_u2 CHECK (variant = 'u2')
);

-- This constraint only needs to be upheld for disks that are not deleted
-- nor decommissioned.
CREATE UNIQUE INDEX IF NOT EXISTS vendor_serial_model_unique on omicron.public.physical_disk (
  vendor, serial, model
) WHERE time_deleted IS NULL AND disk_state != 'decommissioned';

CREATE UNIQUE INDEX IF NOT EXISTS lookup_physical_disk_by_variant ON omicron.public.physical_disk (
    variant,
    id
) WHERE time_deleted IS NULL;

-- Make it efficient to look up physical disks by Sled.
CREATE UNIQUE INDEX IF NOT EXISTS lookup_physical_disk_by_sled ON omicron.public.physical_disk (
    sled_id,
    id
);

-- x509 certificates which may be used by services
CREATE TABLE IF NOT EXISTS omicron.public.certificate (
    -- Identity metadata (resource)
    id UUID PRIMARY KEY,
    name STRING(63) NOT NULL,
    description STRING(512) NOT NULL,
    time_created TIMESTAMPTZ NOT NULL,
    time_modified TIMESTAMPTZ NOT NULL,
    time_deleted TIMESTAMPTZ,

    -- which Silo this certificate is used for
    silo_id UUID NOT NULL,

    -- The service type which should use this certificate
    service omicron.public.service_kind NOT NULL,

    -- cert.pem file (certificate chain in PEM format) as a binary blob
    cert BYTES NOT NULL,

    -- key.pem file (private key in PEM format) as a binary blob
    key BYTES NOT NULL
);

-- Add an index which lets us look up certificates for a particular service
-- class.
CREATE UNIQUE INDEX IF NOT EXISTS lookup_certificate_by_service ON omicron.public.certificate (
    service,
    id
) WHERE
    time_deleted IS NULL;

-- Add an index which enforces that certificates have unique names, and which
-- allows pagination-by-name.
CREATE UNIQUE INDEX IF NOT EXISTS lookup_certificate_by_silo ON omicron.public.certificate (
    silo_id,
    name
) WHERE
    time_deleted IS NULL;

-- A table describing virtual resource provisioning which may be associated
-- with a collection of objects, including:
-- - Projects
-- - Silos
-- - Fleet
CREATE TABLE IF NOT EXISTS omicron.public.virtual_provisioning_collection (
    -- Should match the UUID of the corresponding collection.
    id UUID PRIMARY KEY,
    time_modified TIMESTAMPTZ NOT NULL DEFAULT NOW(),

    -- Identifies the type of the collection.
    collection_type STRING(63) NOT NULL,

    -- The amount of physical disk space which has been provisioned
    -- on behalf of the collection.
    virtual_disk_bytes_provisioned INT8 NOT NULL,

    -- The number of CPUs provisioned by VMs.
    cpus_provisioned INT8 NOT NULL,

    -- The amount of RAM provisioned by VMs.
    ram_provisioned INT8 NOT NULL
);

-- A table describing a single virtual resource which has been provisioned.
-- This may include:
-- - Disks
-- - Instances
-- - Snapshots
--
-- NOTE: You might think to yourself: "This table looks an awful lot like
-- the 'virtual_provisioning_collection' table, could they be condensed into
-- a single table?"
-- The answer to this question is unfortunately: "No". We use CTEs to both
-- UPDATE the collection table while INSERTing rows in the resource table, and
-- this would not be allowed if they came from the same table due to:
-- https://www.cockroachlabs.com/docs/v22.2/known-limitations#statements-containing-multiple-modification-subqueries-of-the-same-table-are-disallowed
-- However, by using separate tables, the CTE is able to function correctly.
CREATE TABLE IF NOT EXISTS omicron.public.virtual_provisioning_resource (
    -- Should match the UUID of the corresponding collection.
    id UUID PRIMARY KEY,
    time_modified TIMESTAMPTZ NOT NULL DEFAULT NOW(),

    -- Identifies the type of the resource.
    resource_type STRING(63) NOT NULL,

    -- The amount of physical disk space which has been provisioned
    -- on behalf of the resource.
    virtual_disk_bytes_provisioned INT8 NOT NULL,

    -- The number of CPUs provisioned.
    cpus_provisioned INT8 NOT NULL,

    -- The amount of RAM provisioned.
    ram_provisioned INT8 NOT NULL
);

-- ZPools of Storage, attached to Sleds.
-- These are backed by a single physical disk.
--
-- For information about the provisioned zpool, reference the
-- "omicron.public.inv_zpool" table, which returns information
-- that has actually been returned from the underlying sled.
CREATE TABLE IF NOT EXISTS omicron.public.zpool (
    /* Identity metadata (asset) */
    id UUID PRIMARY KEY,
    time_created TIMESTAMPTZ NOT NULL,
    time_modified TIMESTAMPTZ NOT NULL,
    time_deleted TIMESTAMPTZ,
    rcgen INT NOT NULL,

    /* FK into the Sled table */
    sled_id UUID NOT NULL,

    /* FK into the Physical Disk table */
    physical_disk_id UUID NOT NULL,

    /*
     * How many bytes to reserve for non-Crucible control plane storage
     */
    control_plane_storage_buffer INT NOT NULL
);

/* Create an index on the physical disk id */
CREATE INDEX IF NOT EXISTS lookup_zpool_by_disk on omicron.public.zpool (
    physical_disk_id,
    id
) WHERE physical_disk_id IS NOT NULL AND time_deleted IS NULL;

-- TODO-cleanup If modifying this enum, please remove 'update'; see
-- https://github.com/oxidecomputer/omicron/issues/8268.
CREATE TYPE IF NOT EXISTS omicron.public.dataset_kind AS ENUM (
  'crucible',
  'cockroach',
  'clickhouse',
  'clickhouse_keeper',
  'clickhouse_server',
  'external_dns',
  'internal_dns',
  'zone_root',
  'zone',
  'debug',
  'update'
);

/*
 * Table tracking the contact information and size used by datasets associated
 * with Crucible zones.
 *
 * This is a Reconfigurator rendezvous table: it reflects resources that
 * Reconfigurator has ensured exist. It is always possible that a resource
 * chosen from this table could be deleted after it's selected, but any
 * non-deleted row in this table is guaranteed to have been created.
 */
CREATE TABLE IF NOT EXISTS omicron.public.crucible_dataset (
    /* Identity metadata (asset) */
    id UUID PRIMARY KEY,
    time_created TIMESTAMPTZ NOT NULL,
    time_modified TIMESTAMPTZ NOT NULL,
    time_deleted TIMESTAMPTZ,
    rcgen INT NOT NULL,

    /* FK into the Pool table */
    pool_id UUID NOT NULL,

    /*
     * Contact information for the dataset: socket address of the Crucible
     * agent service that owns this dataset
     */
    ip INET NOT NULL,
    port INT4 CHECK (port BETWEEN 0 AND 65535) NOT NULL,

    /*
     * An upper bound on the amount of space that might be in-use
     *
     * This field is owned by Nexus. When a new row is inserted during the
     * Reconfigurator rendezvous process, this field is set to 0. Reconfigurator
     * otherwise ignores this field. It's updated by Nexus as region allocations
     * and deletions are performed using this dataset.
     *
     * Note that the value in this column is _not_ the sum of requested region
     * sizes, but sum of the size *reserved* by the Crucible agent for the
     * dataset that contains the regions (which is larger than the the actual
     * region size).
     */
    size_used INT NOT NULL,

    /* Do not consider this dataset during region allocation */
    no_provision BOOL NOT NULL
);

/* Create an index on the size usage for any Crucible dataset */
CREATE INDEX IF NOT EXISTS lookup_crucible_dataset_by_size_used ON
    omicron.public.crucible_dataset (size_used)
  WHERE time_deleted IS NULL;

/* Create an index on the zpool id */
CREATE INDEX IF NOT EXISTS lookup_crucible_dataset_by_zpool ON
    omicron.public.crucible_dataset (pool_id, id)
  WHERE time_deleted IS NULL;

CREATE INDEX IF NOT EXISTS lookup_crucible_dataset_by_ip ON
  omicron.public.crucible_dataset (ip);

CREATE TYPE IF NOT EXISTS omicron.public.region_reservation_percent AS ENUM (
  '25'
);

/*
 * A region of space allocated to Crucible Downstairs, within a dataset.
 */
CREATE TABLE IF NOT EXISTS omicron.public.region (
    /* Identity metadata (asset) */
    id UUID PRIMARY KEY,
    time_created TIMESTAMPTZ NOT NULL,
    time_modified TIMESTAMPTZ NOT NULL,

    /* FK into the dataset table */
    dataset_id UUID NOT NULL,

    /* FK into the volume table */
    volume_id UUID NOT NULL,

    /* Metadata describing the region */
    block_size INT NOT NULL,
    blocks_per_extent INT NOT NULL,
    extent_count INT NOT NULL,

    port INT4,

    read_only BOOL NOT NULL,

    deleting BOOL NOT NULL,

    /*
     * The Crucible Agent will reserve space for a region with overhead for
     * on-disk metadata that the downstairs needs to store. Record here the
     * overhead associated with a specific region as this may change or be
     * configurable in the future.
     */
    reservation_percent omicron.public.region_reservation_percent NOT NULL
);

/*
 * Allow all regions belonging to a disk to be accessed quickly.
 */
CREATE UNIQUE INDEX IF NOT EXISTS lookup_region_by_volume on omicron.public.region (
    volume_id,
    id
);

/*
 * Allow all regions belonging to a dataset to be accessed quickly.
 */
CREATE UNIQUE INDEX IF NOT EXISTS lookup_region_by_dataset on omicron.public.region (
    dataset_id,
    id
);

CREATE INDEX IF NOT EXISTS lookup_regions_missing_ports
    on omicron.public.region (id)
    WHERE port IS NULL;

CREATE INDEX IF NOT EXISTS lookup_regions_by_read_only
    on omicron.public.region (read_only);

/*
 * A snapshot of a region, within a dataset.
 */
CREATE TABLE IF NOT EXISTS omicron.public.region_snapshot (
    dataset_id UUID NOT NULL,
    region_id UUID NOT NULL,

    /* Associated higher level virtual snapshot */
    snapshot_id UUID NOT NULL,

    /*
     * Target string, for identification as part of
     * volume construction request(s)
     */
    snapshot_addr TEXT NOT NULL,

    /* How many volumes reference this? */
    volume_references INT8 NOT NULL,

    /* Is this currently part of some resources_to_delete? */
    deleting BOOL NOT NULL,

    PRIMARY KEY (dataset_id, region_id, snapshot_id)
);

/* Indexes for use during join with region table */
CREATE INDEX IF NOT EXISTS lookup_region_by_dataset on omicron.public.region_snapshot (
    dataset_id, region_id
);

CREATE INDEX IF NOT EXISTS lookup_region_snapshot_by_region_id on omicron.public.region_snapshot (
    region_id
);

CREATE INDEX IF NOT EXISTS lookup_region_snapshot_by_deleting on omicron.public.region_snapshot (
    deleting
);

/*
 * Index on volume_references and snapshot_addr for crucible
 * resource accounting lookup
 */
CREATE INDEX IF NOT EXISTS lookup_region_snapshot_by_volume_reference on omicron.public.region_snapshot (
    volume_references
);

CREATE INDEX IF NOT EXISTS lookup_region_snapshot_by_snapshot_addr on omicron.public.region_snapshot (
    snapshot_addr
);

/*
 * A volume within Crucible
 */
CREATE TABLE IF NOT EXISTS omicron.public.volume (
    id UUID PRIMARY KEY,
    time_created TIMESTAMPTZ NOT NULL,
    time_modified TIMESTAMPTZ NOT NULL,
    time_deleted TIMESTAMPTZ,

    /* child resource generation number, per RFD 192 */
    rcgen INT NOT NULL,

    /*
     * A JSON document describing the construction of the volume, including all
     * sub volumes. This is what will be POSTed to propolis, and eventually
     * consumed by some Upstairs code to perform the volume creation. The Rust
     * type of this column should be Crucible::VolumeConstructionRequest.
     */
    data TEXT NOT NULL,

    /*
     * A JSON document describing what resources to clean up when deleting this
     * volume. The Rust type of this column should be the CrucibleResources
     * enum.
     */
    resources_to_clean_up TEXT
);

/* Quickly find deleted volumes */
CREATE INDEX IF NOT EXISTS lookup_volume_by_deleted on omicron.public.volume (
    time_deleted
);

/*
 * Silos
 */

CREATE TYPE IF NOT EXISTS omicron.public.authentication_mode AS ENUM (
  'local',
  'saml'
);

CREATE TYPE IF NOT EXISTS omicron.public.user_provision_type AS ENUM (
  'api_only',
  'jit'
);

CREATE TABLE IF NOT EXISTS omicron.public.silo (
    /* Identity metadata */
    id UUID PRIMARY KEY,
    name STRING(63) NOT NULL,
    description STRING(512) NOT NULL,
    time_created TIMESTAMPTZ NOT NULL,
    time_modified TIMESTAMPTZ NOT NULL,
    time_deleted TIMESTAMPTZ,

    discoverable BOOL NOT NULL,
    authentication_mode omicron.public.authentication_mode NOT NULL,
    user_provision_type omicron.public.user_provision_type NOT NULL,

    mapped_fleet_roles JSONB NOT NULL,

    /* child resource generation number, per RFD 192 */
    rcgen INT NOT NULL,

    admin_group_name TEXT
);

CREATE UNIQUE INDEX IF NOT EXISTS lookup_silo_by_name ON omicron.public.silo (
    name
) WHERE
    time_deleted IS NULL;

/*
 * Silo users
 */
CREATE TABLE IF NOT EXISTS omicron.public.silo_user (
    id UUID PRIMARY KEY,
    time_created TIMESTAMPTZ NOT NULL,
    time_modified TIMESTAMPTZ NOT NULL,
    time_deleted TIMESTAMPTZ,

    silo_id UUID NOT NULL,
    external_id TEXT NOT NULL
);

/* This index lets us quickly find users for a given silo. */
CREATE UNIQUE INDEX IF NOT EXISTS lookup_silo_user_by_silo ON omicron.public.silo_user (
    silo_id,
    external_id
) WHERE
    time_deleted IS NULL;

CREATE TABLE IF NOT EXISTS omicron.public.silo_user_password_hash (
    silo_user_id UUID NOT NULL,
    hash TEXT NOT NULL,
    time_created TIMESTAMPTZ NOT NULL,

    PRIMARY KEY(silo_user_id)
);

/*
 * Silo groups
 */

CREATE TABLE IF NOT EXISTS omicron.public.silo_group (
    id UUID PRIMARY KEY,
    time_created TIMESTAMPTZ NOT NULL,
    time_modified TIMESTAMPTZ NOT NULL,
    time_deleted TIMESTAMPTZ,

    silo_id UUID NOT NULL,
    external_id TEXT NOT NULL
);

CREATE UNIQUE INDEX IF NOT EXISTS lookup_silo_group_by_silo ON omicron.public.silo_group (
    silo_id,
    external_id
) WHERE
    time_deleted IS NULL;

/*
 * Silo group membership
 */

CREATE TABLE IF NOT EXISTS omicron.public.silo_group_membership (
    silo_group_id UUID NOT NULL,
    silo_user_id UUID NOT NULL,

    PRIMARY KEY (silo_group_id, silo_user_id)
);

/*
 * The primary key lets us paginate through the users in a group.  We need to
 * index the same fields in the reverse order to be able to paginate through the
 * groups that a user is in.
 */
CREATE INDEX IF NOT EXISTS lookup_silo_group_by_user ON omicron.public.silo_group_membership (
    silo_user_id,
    silo_group_id
);

/*
 * Silo identity provider list
 */

CREATE TYPE IF NOT EXISTS omicron.public.provider_type AS ENUM (
  'saml'
);

CREATE TABLE IF NOT EXISTS omicron.public.identity_provider (
    /* Identity metadata */
    id UUID PRIMARY KEY,
    name STRING(63) NOT NULL,
    description STRING(512) NOT NULL,
    time_created TIMESTAMPTZ NOT NULL,
    time_modified TIMESTAMPTZ NOT NULL,
    time_deleted TIMESTAMPTZ,

    silo_id UUID NOT NULL,
    provider_type omicron.public.provider_type NOT NULL
);

CREATE UNIQUE INDEX IF NOT EXISTS lookup_idp_by_silo_id ON omicron.public.identity_provider (
    silo_id,
    id
) WHERE
    time_deleted IS NULL;

CREATE UNIQUE INDEX IF NOT EXISTS lookup_idp_by_silo_name ON omicron.public.identity_provider (
    silo_id,
    name
) WHERE
    time_deleted IS NULL;

/*
 * Silo SAML identity provider
 */
CREATE TABLE IF NOT EXISTS omicron.public.saml_identity_provider (
    /* Identity metadata */
    id UUID PRIMARY KEY,
    name STRING(63) NOT NULL,
    description STRING(512) NOT NULL,
    time_created TIMESTAMPTZ NOT NULL,
    time_modified TIMESTAMPTZ NOT NULL,
    time_deleted TIMESTAMPTZ,

    silo_id UUID NOT NULL,

    idp_metadata_document_string TEXT NOT NULL,

    idp_entity_id TEXT NOT NULL,
    sp_client_id TEXT NOT NULL,
    acs_url TEXT NOT NULL,
    slo_url TEXT NOT NULL,
    technical_contact_email TEXT NOT NULL,

    public_cert TEXT,
    private_key TEXT,

    group_attribute_name TEXT
);

CREATE UNIQUE INDEX IF NOT EXISTS lookup_saml_idp_by_silo_id ON omicron.public.saml_identity_provider (
    silo_id,
    id
) WHERE
    time_deleted IS NULL;

CREATE UNIQUE INDEX IF NOT EXISTS lookup_saml_idp_by_silo_name ON omicron.public.saml_identity_provider (
    silo_id,
    name
) WHERE
    time_deleted IS NULL;

/*
 * Users' public SSH keys, per RFD 44
 */
CREATE TABLE IF NOT EXISTS omicron.public.ssh_key (
    id UUID PRIMARY KEY,
    name STRING(63) NOT NULL,
    description STRING(512) NOT NULL,
    time_created TIMESTAMPTZ NOT NULL,
    time_modified TIMESTAMPTZ NOT NULL,
    time_deleted TIMESTAMPTZ,

    /* FK into silo_user table */
    silo_user_id UUID NOT NULL,

    /*
     * A 4096 bit RSA key without comment encodes to 726 ASCII characters.
     * A (256 bit) Ed25519 key w/o comment encodes to 82 ASCII characters.
     */
    public_key STRING(1023) NOT NULL
);

CREATE UNIQUE INDEX IF NOT EXISTS lookup_ssh_key_by_silo_user ON omicron.public.ssh_key (
    silo_user_id,
    name
) WHERE
    time_deleted IS NULL;

/**
 * Represents the SSH keys copied to an instance at create time by cloud-init.
 * Entries are added here when an instance is created (with configured SSH keys)
 * and removed when the instance is destroyed.
 *
 * TODO: Should this have time created / time deleted
 */
CREATE TABLE IF NOT EXISTS omicron.public.instance_ssh_key (
    instance_id UUID NOT NULL,
    ssh_key_id UUID NOT NULL,
    PRIMARY KEY (instance_id, ssh_key_id)
);

CREATE TABLE IF NOT EXISTS omicron.public.silo_quotas (
    silo_id UUID PRIMARY KEY,
    time_created TIMESTAMPTZ NOT NULL,
    time_modified TIMESTAMPTZ NOT NULL,
    cpus INT8 NOT NULL,
    memory_bytes INT8 NOT NULL,
    storage_bytes INT8 NOT NULL,

    CONSTRAINT cpus_not_negative CHECK (cpus >= 0),
    CONSTRAINT memory_not_negative CHECK (memory_bytes >= 0),
    CONSTRAINT storage_not_negative CHECK (storage_bytes >= 0)
);

/**
 * A view of the amount of provisioned and allocated (set by quotas) resources
 * on a given silo.
 */
CREATE VIEW IF NOT EXISTS omicron.public.silo_utilization
AS SELECT
    c.id AS silo_id,
    s.name AS silo_name,
    c.cpus_provisioned AS cpus_provisioned,
    c.ram_provisioned AS memory_provisioned,
    c.virtual_disk_bytes_provisioned AS storage_provisioned,
    q.cpus AS cpus_allocated,
    q.memory_bytes AS memory_allocated,
    q.storage_bytes AS storage_allocated,
    s.discoverable as silo_discoverable
FROM
    omicron.public.virtual_provisioning_collection AS c
    RIGHT JOIN omicron.public.silo_quotas AS q
    ON c.id = q.silo_id
    INNER JOIN omicron.public.silo AS s
    ON c.id = s.id
WHERE
    c.collection_type = 'Silo'
AND
    s.time_deleted IS NULL;

CREATE TABLE IF NOT EXISTS omicron.public.silo_auth_settings (
    silo_id UUID PRIMARY KEY,
    time_created TIMESTAMPTZ NOT NULL,
    time_modified TIMESTAMPTZ NOT NULL,

    -- null means no max: users can tokens that never expire
    device_token_max_ttl_seconds INT8 CHECK (device_token_max_ttl_seconds > 0)
);
/*
 * Projects
 */

CREATE TABLE IF NOT EXISTS omicron.public.project (
    /* Identity metadata (resource) */
    id UUID PRIMARY KEY,
    name STRING(63) NOT NULL,
    description STRING(512) NOT NULL,
    time_created TIMESTAMPTZ NOT NULL,
    time_modified TIMESTAMPTZ NOT NULL,
    /* Indicates that the object has been deleted */
    time_deleted TIMESTAMPTZ,

    /* child resource generation number, per RFD 192 */
    rcgen INT NOT NULL,

    /* Which silo this project belongs to */
    silo_id UUID NOT NULL /* foreign key into "silo" table */
);

CREATE UNIQUE INDEX IF NOT EXISTS lookup_project_by_silo ON omicron.public.project (
    silo_id,
    name
) WHERE
    time_deleted IS NULL;

/*
 * Instances
 */

CREATE TYPE IF NOT EXISTS omicron.public.instance_state_v2 AS ENUM (
    /* The instance exists in the DB but its create saga is still in flight. */
    'creating',

    /*
     * The instance has no active VMM. Corresponds to the "stopped" external
     * state.
     */
    'no_vmm',

    /* The instance's state is derived from its active VMM's state. */
    'vmm',

    /* Something bad happened while trying to interact with the instance. */
    'failed',

    /* The instance has been destroyed. */
    'destroyed'
);

CREATE TYPE IF NOT EXISTS omicron.public.vmm_state AS ENUM (
    /*
     * The VMM is known to Nexus, but may not yet exist on a sled.
     *
     * VMM records are always inserted into the database in this state, and
     * then transition to 'starting' or 'migrating' once a sled-agent reports
     * that the VMM has been registered.
     */
    'creating',
    'starting',
    'running',
    'stopping',
    'stopped',
    'rebooting',
    'migrating',
    'failed',
    'destroyed',
    'saga_unwound'
);

CREATE TYPE IF NOT EXISTS omicron.public.instance_auto_restart AS ENUM (
    /*
     * The instance should not, under any circumstances, be automatically
     * rebooted by the control plane.
     */
    'never',
    /*
     * If this instance is running and unexpectedly fails (e.g. due to a host
     * software crash or unexpected host reboot), the control plane will make a
     * best-effort attempt to restart it. The control plane may choose not to
     * restart the instance to preserve the overall availability of the system.
     */
     'best_effort'
);

CREATE TYPE IF NOT EXISTS omicron.public.instance_cpu_platform AS ENUM (
  'amd_milan',
  'amd_turin'
);

/*
 * Represents the *desired* state of an instance, as requested by the user.
 */
CREATE TYPE IF NOT EXISTS omicron.public.instance_intended_state AS ENUM (
    /* The instance should be running. */
    'running',

    /* The instance was asked to stop by an API request. */
    'stopped',

    /* The guest OS shut down the virtual machine.
     *
     * This is distinct from the 'stopped' intent, which represents a stop
     * requested by the API.
     */
    'guest_shutdown',

    /* The instance should be destroyed. */
    'destroyed'
);

/*
 * TODO consider how we want to manage multiple sagas operating on the same
 * Instance -- e.g., reboot concurrent with destroy or concurrent reboots or the
 * like.  Or changing # of CPUs or memory size.
 */
CREATE TABLE IF NOT EXISTS omicron.public.instance (
    /* Identity metadata (resource) */
    id UUID PRIMARY KEY,
    name STRING(63) NOT NULL,
    description STRING(512) NOT NULL,
    time_created TIMESTAMPTZ NOT NULL,
    time_modified TIMESTAMPTZ NOT NULL,
    /* Indicates that the object has been deleted */
    /* This is redundant for Instances, but we keep it here for consistency. */
    time_deleted TIMESTAMPTZ,

    /* Every Instance is in exactly one Project at a time. */
    project_id UUID NOT NULL,

    /* user data for instance initialization systems (e.g. cloud-init) */
    user_data BYTES NOT NULL,

    /* The last-updated time and generation for the instance's state. */
    time_state_updated TIMESTAMPTZ NOT NULL,
    state_generation INT NOT NULL,

    /* FK into `vmm` for the Propolis server that's backing this instance. */
    active_propolis_id UUID,

    /* FK into `vmm` for the migration target Propolis server, if one exists. */
    target_propolis_id UUID,

    /* Identifies any ongoing migration for this instance. */
    migration_id UUID,

    /* Instance configuration */
    ncpus INT NOT NULL,
    memory INT NOT NULL,
    hostname STRING(63) NOT NULL,

    /* ID of the instance update saga that has locked this instance for
     * updating, if one exists. */
    updater_id UUID,

    /* Generation of the instance updater lock */
    updater_gen INT NOT NULL DEFAULT 0,

    /*
     * The internal instance state. If this is 'vmm', the externally-visible
     * instance state is derived from its active VMM's state. This column is
     * distant from its generation number and update time because it is
     * deleted and recreated by the schema upgrade process; see the
     * `separate-instance-and-vmm-states` schema change for details.
     */
    state omicron.public.instance_state_v2 NOT NULL,

    /*
     * The time of the most recent auto-restart attempt, or NULL if the control
     * plane has never attempted to automatically restart this instance.
     */
    time_last_auto_restarted TIMESTAMPTZ,

    /*
     * What failures should result in an instance being automatically restarted
     * by the control plane.
     */
    auto_restart_policy omicron.public.instance_auto_restart,
    /*
     * The cooldown period that must elapse between consecutive auto restart
     * attempts. If this is NULL, no cooldown period is explicitly configured
     * for this instance, and the default cooldown period should be used.
     */
     auto_restart_cooldown INTERVAL,

    /*
     * Which disk, if any, is the one this instance should be directed to boot
     * from. With a boot device selected, guest OSes cannot configure their
     * boot policy for future boots, so also permit NULL to indicate a guest
     * does not want our policy, and instead should be permitted control over
     * its boot-time fates.
     */
    boot_disk_id UUID,

    /*
     * The intended state of the instance, as requested by the user.
     *
     * This may differ from its current state, and is used to determine what
     * action should be taken when the instance's VMM state changes.
     */
    intended_state omicron.public.instance_intended_state NOT NULL,

    /*
     * The required CPU platform for this instance. If set, the instance's VMs
     * may see additional features present in that platform, but in exchange
     * they may only run on sleds whose CPUs support all of those features.
     *
     * If this is NULL, the control plane ignores CPU constraints when selecting
     * a sled for this instance. Then, once it has selected a sled, it supplies
     * a "lowest common denominator" CPU platform that is compatible with that
     * sled to maximize the number of sleds the VM can migrate to.
     */
    cpu_platform omicron.public.instance_cpu_platform,

    CONSTRAINT vmm_iff_active_propolis CHECK (
        ((state = 'vmm') AND (active_propolis_id IS NOT NULL)) OR
        ((state != 'vmm') AND (active_propolis_id IS NULL))
    )
);

-- Names for instances within a project should be unique
CREATE UNIQUE INDEX IF NOT EXISTS lookup_instance_by_project ON omicron.public.instance (
    project_id,
    name
) WHERE
    time_deleted IS NULL;

-- Many control plane operations wish to select all the instances in particular
-- states.
CREATE INDEX IF NOT EXISTS lookup_instance_by_state
ON
    omicron.public.instance (state)
WHERE
    time_deleted IS NULL;

/*
 * A special view of an instance provided to operators for insights into what's running
 * on a sled.
 *
 * This view requires the VMM table, which doesn't exist yet, so create a
 * "placeholder" view here and replace it with the full view once the table is
 * defined. See the README for more context.
 */

CREATE VIEW IF NOT EXISTS omicron.public.sled_instance
AS SELECT
    instance.id
FROM
    omicron.public.instance AS instance
WHERE
    instance.time_deleted IS NULL;

/*
 * Guest-Visible, Virtual Disks
 */

/*
 * TODO The Rust enum to which this type is converted
 * carries data in some of its variants, such as the UUID
 * of the instance to which a disk is attached.
 *
 * This makes the conversion to/from this enum type here much
 * more difficult, since we need a way to manage that data
 * coherently.
 *
 * See <https://github.com/oxidecomputer/omicron/issues/312>.
 */
-- CREATE TYPE omicron.public.DiskState AS ENUM (
--     'creating',
--     'detached',
--     'attaching',
--     'attached',
--     'detaching',
--     'destroyed',
--     'faulted'
-- );

CREATE TYPE IF NOT EXISTS omicron.public.block_size AS ENUM (
  '512',
  '2048',
  '4096'
);

CREATE TABLE IF NOT EXISTS omicron.public.disk (
    /* Identity metadata (resource) */
    id UUID PRIMARY KEY,
    name STRING(63) NOT NULL,
    description STRING(512) NOT NULL,
    time_created TIMESTAMPTZ NOT NULL,
    time_modified TIMESTAMPTZ NOT NULL,
    /* Indicates that the object has been deleted */
    /* This is redundant for Disks, but we keep it here for consistency. */
    time_deleted TIMESTAMPTZ,

    /* child resource generation number, per RFD 192 */
    rcgen INT NOT NULL,

    /* Every Disk is in exactly one Project at a time. */
    project_id UUID NOT NULL,

    /* Every disk consists of a root volume */
    volume_id UUID NOT NULL,

    /*
     * TODO Would it make sense for the runtime state to live in a separate
     * table?
     */
    /* Runtime state */
    -- disk_state omicron.public.DiskState NOT NULL, /* TODO see above */
    disk_state STRING(32) NOT NULL,
    /*
     * Every Disk may be attaching to, attached to, or detaching from at most
     * one Instance at a time.
     */
    attach_instance_id UUID,
    state_generation INT NOT NULL,
    slot INT2 CHECK (slot >= 0 AND slot < 8),
    time_state_updated TIMESTAMPTZ NOT NULL,

    /* Disk configuration */
    size_bytes INT NOT NULL,
    block_size omicron.public.block_size NOT NULL,
    origin_snapshot UUID,
    origin_image UUID,

    pantry_address TEXT
);

CREATE UNIQUE INDEX IF NOT EXISTS lookup_disk_by_project ON omicron.public.disk (
    project_id,
    name
) WHERE
    time_deleted IS NULL;

CREATE UNIQUE INDEX IF NOT EXISTS lookup_disk_by_instance ON omicron.public.disk (
    attach_instance_id,
    id
) WHERE
    time_deleted IS NULL AND attach_instance_id IS NOT NULL;

CREATE UNIQUE INDEX IF NOT EXISTS lookup_deleted_disk ON omicron.public.disk (
    id
) WHERE
    time_deleted IS NOT NULL;

CREATE UNIQUE INDEX IF NOT EXISTS lookup_disk_by_volume_id ON omicron.public.disk (
    volume_id
) WHERE
    time_deleted IS NULL;

CREATE TABLE IF NOT EXISTS omicron.public.image (
    /* Identity metadata (resource) */
    id UUID PRIMARY KEY,
    name STRING(63) NOT NULL,
    description STRING(512) NOT NULL,
    time_created TIMESTAMPTZ NOT NULL,
    time_modified TIMESTAMPTZ NOT NULL,
    /* Indicates that the object has been deleted */
    time_deleted TIMESTAMPTZ,

    silo_id UUID NOT NULL,
    project_id UUID,

    volume_id UUID NOT NULL,

    url STRING(8192),
    os STRING(64) NOT NULL,
    version STRING(64) NOT NULL,
    digest TEXT,
    block_size omicron.public.block_size NOT NULL,
    size_bytes INT NOT NULL
);

CREATE VIEW IF NOT EXISTS omicron.public.project_image AS
SELECT
    id,
    name,
    description,
    time_created,
    time_modified,
    time_deleted,
    silo_id,
    project_id,
    volume_id,
    url,
    os,
    version,
    digest,
    block_size,
    size_bytes
FROM
    omicron.public.image
WHERE
    project_id IS NOT NULL;

CREATE VIEW IF NOT EXISTS omicron.public.silo_image AS
SELECT
    id,
    name,
    description,
    time_created,
    time_modified,
    time_deleted,
    silo_id,
    volume_id,
    url,
    os,
    version,
    digest,
    block_size,
    size_bytes
FROM
    omicron.public.image
WHERE
    project_id IS NULL;

/* Index for silo images */
CREATE UNIQUE INDEX IF NOT EXISTS lookup_image_by_silo on omicron.public.image (
    silo_id,
    name
) WHERE
    time_deleted is NULL AND
    project_id is NULL;

/* Index for project images */
CREATE UNIQUE INDEX IF NOT EXISTS lookup_image_by_silo_and_project on omicron.public.image (
    silo_id,
    project_id,
    name
) WHERE
    time_deleted is NULL AND
    project_id is NOT NULL;

CREATE TYPE IF NOT EXISTS omicron.public.snapshot_state AS ENUM (
  'creating',
  'ready',
  'faulted',
  'destroyed'
);

CREATE TABLE IF NOT EXISTS omicron.public.snapshot (
    /* Identity metadata (resource) */
    id UUID PRIMARY KEY,
    name STRING(63) NOT NULL,
    description STRING(512) NOT NULL,
    time_created TIMESTAMPTZ NOT NULL,
    time_modified TIMESTAMPTZ NOT NULL,
    /* Indicates that the object has been deleted */
    time_deleted TIMESTAMPTZ,

    /* Every Snapshot is in exactly one Project at a time. */
    project_id UUID NOT NULL,

    /* Every Snapshot originated from a single disk */
    disk_id UUID NOT NULL,

    /* Every Snapshot consists of a root volume */
    volume_id UUID NOT NULL,

    /* Where will the scrubbed blocks eventually land? */
    destination_volume_id UUID NOT NULL,

    gen INT NOT NULL,
    state omicron.public.snapshot_state NOT NULL,
    block_size omicron.public.block_size NOT NULL,

    /* Disk configuration (from the time the snapshot was taken) */
    size_bytes INT NOT NULL
);

CREATE UNIQUE INDEX IF NOT EXISTS lookup_snapshot_by_project
    ON omicron.public.snapshot (
        project_id,
        name
    ) WHERE
        time_deleted IS NULL;

CREATE INDEX IF NOT EXISTS lookup_snapshot_by_destination_volume_id
    ON omicron.public.snapshot ( destination_volume_id );

CREATE INDEX IF NOT EXISTS lookup_snapshot_by_volume_id
    ON omicron.public.snapshot ( volume_id );

/*
 * Oximeter collector servers.
 */
CREATE TABLE IF NOT EXISTS omicron.public.oximeter (
    id UUID PRIMARY KEY,
    time_created TIMESTAMPTZ NOT NULL,
    time_modified TIMESTAMPTZ NOT NULL,
    ip INET NOT NULL,
    port INT4 CHECK (port BETWEEN 0 AND 65535) NOT NULL,
    time_expunged TIMESTAMPTZ
);

/*
 * The query Nexus runs to choose an Oximeter instance for new metric producers
 * involves listing the non-expunged instances sorted by ID, which would require
 * a full table scan without this index.
 */
CREATE UNIQUE INDEX IF NOT EXISTS list_non_expunged_oximeter ON omicron.public.oximeter (
    id
) WHERE
    time_expunged IS NULL;

/*
 * The kind of metric producer each record corresponds to.
 */
CREATE TYPE IF NOT EXISTS omicron.public.producer_kind AS ENUM (
    -- A sled agent for an entry in the sled table.
    'sled_agent',
    -- A service in a blueprint (typically the current target blueprint, but it
    -- may reference a prior blueprint if the service is in the process of being
    -- removed).
    'service',
    -- A Propolis VMM for an instance in the omicron.public.instance table
    'instance',
    -- A management gateway service on a scrimlet.
    'management_gateway'
);

/*
 * Information about registered metric producers.
 */
CREATE TABLE IF NOT EXISTS omicron.public.metric_producer (
    id UUID PRIMARY KEY,
    time_created TIMESTAMPTZ NOT NULL,
    time_modified TIMESTAMPTZ NOT NULL,
    kind omicron.public.producer_kind NOT NULL,
    ip INET NOT NULL,
    port INT4 CHECK (port BETWEEN 0 AND 65535) NOT NULL,
    interval FLOAT NOT NULL,
    /* Oximeter collector instance to which this metric producer is assigned. */
    oximeter_id UUID NOT NULL
);

CREATE UNIQUE INDEX IF NOT EXISTS lookup_producer_by_oximeter ON omicron.public.metric_producer (
    oximeter_id,
    id
);

CREATE INDEX IF NOT EXISTS lookup_producer_by_time_modified ON omicron.public.metric_producer (
    time_modified
);

/*
 * VPCs and networking primitives
 */


CREATE TABLE IF NOT EXISTS omicron.public.vpc (
    /* Identity metadata (resource) */
    id UUID PRIMARY KEY,
    name STRING(63) NOT NULL,
    description STRING(512) NOT NULL,
    time_created TIMESTAMPTZ NOT NULL,
    time_modified TIMESTAMPTZ NOT NULL,
    /* Indicates that the object has been deleted */
    time_deleted TIMESTAMPTZ,
    project_id UUID NOT NULL,
    system_router_id UUID NOT NULL,
    dns_name STRING(63) NOT NULL,

    /*
     * The Geneve Virtual Network Identifier for this VPC. Note that this is a
     * 24-bit unsigned value, properties which are checked in the application,
     * not the database.
     */
    vni INT4 NOT NULL,

    /* The IPv6 prefix allocated to subnets. */
    ipv6_prefix INET NOT NULL,

    /* Used to ensure that two requests do not concurrently modify the
       VPC's firewall */
    firewall_gen INT NOT NULL,

    /* Child-resource generation number for VPC Subnets. */
    subnet_gen INT8 NOT NULL
);

CREATE UNIQUE INDEX IF NOT EXISTS lookup_vpc_by_project ON omicron.public.vpc (
    project_id,
    name
) WHERE
    time_deleted IS NULL;

CREATE UNIQUE INDEX IF NOT EXISTS lookup_vpc_by_vni ON omicron.public.vpc (
    vni
) WHERE
    time_deleted IS NULL;

CREATE TABLE IF NOT EXISTS omicron.public.vpc_subnet (
    /* Identity metadata (resource) */
    id UUID PRIMARY KEY,
    name STRING(63) NOT NULL,
    description STRING(512) NOT NULL,
    time_created TIMESTAMPTZ NOT NULL,
    time_modified TIMESTAMPTZ NOT NULL,
    /* Indicates that the object has been deleted */
    time_deleted TIMESTAMPTZ,
    vpc_id UUID NOT NULL,
    /* Child resource creation generation number */
    rcgen INT8 NOT NULL,
    ipv4_block INET NOT NULL,
    ipv6_block INET NOT NULL,
    /* nullable FK to the `vpc_router` table. */
    custom_router_id UUID
);

/* Subnet and network interface names are unique per VPC, not project */
CREATE UNIQUE INDEX IF NOT EXISTS vpc_subnet_vpc_id_name_key ON omicron.public.vpc_subnet (
    vpc_id,
    name
) WHERE
    time_deleted IS NULL;

/* The kind of network interface. */
CREATE TYPE IF NOT EXISTS omicron.public.network_interface_kind AS ENUM (
    /* An interface attached to a guest instance. */
    'instance',

    /* An interface attached to a service. */
    'service',
    'probe'
);

CREATE TABLE IF NOT EXISTS omicron.public.network_interface (
    /* Identity metadata (resource) */
    id UUID PRIMARY KEY,
    name STRING(63) NOT NULL,
    description STRING(512) NOT NULL,
    time_created TIMESTAMPTZ NOT NULL,
    time_modified TIMESTAMPTZ NOT NULL,
    /* Indicates that the object has been deleted */
    time_deleted TIMESTAMPTZ,

    /* The kind of network interface, e.g., instance */
    kind omicron.public.network_interface_kind NOT NULL,

    /*
     * FK into the parent resource of this interface (e.g. Instance, Service)
     * as determined by the `kind`.
     */
    parent_id UUID NOT NULL,

    /* FK into VPC table */
    vpc_id UUID NOT NULL,
    /* FK into VPCSubnet table. */
    subnet_id UUID NOT NULL,

    /*
     * The EUI-48 MAC address of the guest interface.
     *
     * Note that we use the bytes of a 64-bit integer, in big-endian byte order
     * to represent the MAC.
     */
    mac INT8 NOT NULL,

    /* The private VPC IP address of the interface. */
    ip INET NOT NULL,

    /*
     * Limited to 8 NICs per instance. This value must be kept in sync with
     * `crate::nexus::MAX_NICS_PER_INSTANCE`.
     */
    slot INT2 NOT NULL CHECK (slot >= 0 AND slot < 8),

    /* True if this interface is the primary interface.
     *
     * The primary interface appears in DNS and its address is used for external
     * connectivity.
     */
    is_primary BOOL NOT NULL,

    /*
     * A supplementary list of addresses/CIDR blocks which a NIC is
     * *allowed* to send/receive traffic on, in addition to its
     * assigned address.
     */
    transit_ips INET[] NOT NULL DEFAULT ARRAY[]
);

CREATE INDEX IF NOT EXISTS instance_network_interface_mac
    ON omicron.public.network_interface (mac) STORING (time_deleted);

/* A view of the network_interface table for just instance-kind records. */
CREATE VIEW IF NOT EXISTS omicron.public.instance_network_interface AS
SELECT
    id,
    name,
    description,
    time_created,
    time_modified,
    time_deleted,
    parent_id AS instance_id,
    vpc_id,
    subnet_id,
    mac,
    ip,
    slot,
    is_primary,
    transit_ips
FROM
    omicron.public.network_interface
WHERE
    kind = 'instance';

/* A view of the network_interface table for just service-kind records. */
CREATE VIEW IF NOT EXISTS omicron.public.service_network_interface AS
SELECT
    id,
    name,
    description,
    time_created,
    time_modified,
    time_deleted,
    parent_id AS service_id,
    vpc_id,
    subnet_id,
    mac,
    ip,
    slot,
    is_primary
FROM
    omicron.public.network_interface
WHERE
    kind = 'service';

/* TODO-completeness

 * We currently have a NetworkInterface table with the IP and MAC addresses inline.
 * Eventually, we'll probably want to move these to their own tables, and
 * refer to them here, most notably to support multiple IPs per NIC, as well
 * as moving IPs between NICs on different instances, etc.
 */

/* Ensure we do not assign the same address twice within a subnet */
CREATE UNIQUE INDEX IF NOT EXISTS network_interface_subnet_id_ip_key ON omicron.public.network_interface (
    subnet_id,
    ip
) WHERE
    time_deleted IS NULL;

/* Ensure we do not assign the same MAC twice within a VPC
 * See RFD174's discussion on the scope of virtual MACs
 */
CREATE UNIQUE INDEX IF NOT EXISTS network_interface_vpc_id_mac_key ON omicron.public.network_interface (
    vpc_id,
    mac
) WHERE
    time_deleted IS NULL;

/*
 * Index used to verify that all interfaces for a resource (e.g. Instance,
 * Service) are contained within a single VPC, and that all interfaces are
 * in unique VPC Subnets.
 *
 * This is also used to quickly find the primary interface since
 * we store the `is_primary` column. Such queries are mostly used
 * when setting a new primary interface.
 */
CREATE UNIQUE INDEX IF NOT EXISTS network_interface_parent_id_name_kind_key ON omicron.public.network_interface (
    parent_id,
    name,
    kind
)
STORING (vpc_id, subnet_id, is_primary)
WHERE
    time_deleted IS NULL;

/*
 * Index used to verify that all interfaces for a resource (e.g. Instance,
 * Service) have unique slots.
 */
CREATE UNIQUE INDEX IF NOT EXISTS network_interface_parent_id_slot_key ON omicron.public.network_interface (
    parent_id,
    slot
)
WHERE
    time_deleted IS NULL;

CREATE TYPE IF NOT EXISTS omicron.public.vpc_firewall_rule_status AS ENUM (
    'disabled',
    'enabled'
);

CREATE TYPE IF NOT EXISTS omicron.public.vpc_firewall_rule_direction AS ENUM (
    'inbound',
    'outbound'
);

CREATE TYPE IF NOT EXISTS omicron.public.vpc_firewall_rule_action AS ENUM (
    'allow',
    'deny'
);

CREATE TABLE IF NOT EXISTS omicron.public.vpc_firewall_rule (
    /* Identity metadata (resource) */
    id UUID PRIMARY KEY,
    name STRING(63) NOT NULL,
    description STRING(512) NOT NULL,
    time_created TIMESTAMPTZ NOT NULL,
    time_modified TIMESTAMPTZ NOT NULL,
    /* Indicates that the object has been deleted */
    time_deleted TIMESTAMPTZ,

    vpc_id UUID NOT NULL,
    status omicron.public.vpc_firewall_rule_status NOT NULL,
    direction omicron.public.vpc_firewall_rule_direction NOT NULL,
    /* Array of targets. 128 was picked to include plenty of space for
       a tag, colon, and resource identifier. */
    targets STRING(128)[] NOT NULL,
    /* Also an array of targets */
    filter_hosts STRING(128)[],
    filter_ports STRING(11)[],
    action omicron.public.vpc_firewall_rule_action NOT NULL,
    priority INT4 CHECK (priority BETWEEN 0 AND 65535) NOT NULL,
    filter_protocols STRING(32)[]
);

CREATE UNIQUE INDEX IF NOT EXISTS lookup_firewall_by_vpc ON omicron.public.vpc_firewall_rule (
    vpc_id,
    name
) WHERE
    time_deleted IS NULL;

CREATE TYPE IF NOT EXISTS omicron.public.vpc_router_kind AS ENUM (
    'system',
    'custom'
);

CREATE TABLE IF NOT EXISTS omicron.public.vpc_router (
    /* Identity metadata (resource) */
    id UUID PRIMARY KEY,
    name STRING(63) NOT NULL,
    description STRING(512) NOT NULL,
    time_created TIMESTAMPTZ NOT NULL,
    time_modified TIMESTAMPTZ NOT NULL,
    /* Indicates that the object has been deleted */
    time_deleted TIMESTAMPTZ,
    kind omicron.public.vpc_router_kind NOT NULL,
    vpc_id UUID NOT NULL,
    rcgen INT NOT NULL,
    /*
     * version information used to trigger VPC router RPW.
     * this is sensitive to CRUD on named resources beyond
     * routers e.g. instances, subnets, ...
     */
    resolved_version INT NOT NULL DEFAULT 0
);

CREATE UNIQUE INDEX IF NOT EXISTS lookup_router_by_vpc ON omicron.public.vpc_router (
    vpc_id,
    name
) WHERE
    time_deleted IS NULL;

/* Index used to accelerate vpc_increment_rpw_version and list. */
CREATE INDEX IF NOT EXISTS lookup_routers_in_vpc ON omicron.public.vpc_router (
    vpc_id
) WHERE
    time_deleted IS NULL;

CREATE TYPE IF NOT EXISTS omicron.public.router_route_kind AS ENUM (
    'default',
    'vpc_subnet',
    'vpc_peering',
    'custom'
);

CREATE TABLE IF NOT EXISTS omicron.public.router_route (
    /* Identity metadata (resource) */
    id UUID PRIMARY KEY,
    name STRING(63) NOT NULL,
    description STRING(512) NOT NULL,
    time_created TIMESTAMPTZ NOT NULL,
    time_modified TIMESTAMPTZ NOT NULL,
    /* Indicates that the object has been deleted */
    time_deleted TIMESTAMPTZ,

    /* FK to the `vpc_router` table. */
    vpc_router_id UUID NOT NULL,
    kind omicron.public.router_route_kind NOT NULL,
    target STRING(128) NOT NULL,
    destination STRING(128) NOT NULL,

    /* FK to the `vpc_subnet` table. See constraints below */
    vpc_subnet_id UUID,

    /*
     * Only nullable if this is rule is not, in-fact, virtual and tightly coupled to a
     * linked item. Today, these are 'vpc_subnet' rules and their parent subnets.
     * 'vpc_peering' routes may also fall into this category in future.
     *
     * User-created/modifiable routes must have this field as NULL.
     */
    CONSTRAINT non_null_vpc_subnet CHECK (
        (kind = 'vpc_subnet' AND vpc_subnet_id IS NOT NULL) OR
        (kind != 'vpc_subnet' AND vpc_subnet_id IS NULL)
    )
);

CREATE UNIQUE INDEX IF NOT EXISTS lookup_route_by_router ON omicron.public.router_route (
    vpc_router_id,
    name
) WHERE
    time_deleted IS NULL;

-- Enforce uniqueness of 'vpc_subnet' routes on parent (and help add/delete).
CREATE UNIQUE INDEX IF NOT EXISTS lookup_subnet_route_by_id ON omicron.public.router_route (
    vpc_subnet_id
) WHERE
    time_deleted IS NULL AND kind = 'vpc_subnet';

CREATE TABLE IF NOT EXISTS omicron.public.internet_gateway (
    id UUID PRIMARY KEY,
    name STRING(63) NOT NULL,
    description STRING(512) NOT NULL,
    time_created TIMESTAMPTZ NOT NULL,
    time_modified TIMESTAMPTZ NOT NULL,
    time_deleted TIMESTAMPTZ,
    vpc_id UUID NOT NULL,
    rcgen INT NOT NULL,
    resolved_version INT NOT NULL DEFAULT 0
);

CREATE UNIQUE INDEX IF NOT EXISTS lookup_internet_gateway_by_vpc ON omicron.public.internet_gateway (
    vpc_id,
    name
) WHERE
    time_deleted IS NULL;

CREATE TABLE IF NOT EXISTS omicron.public.internet_gateway_ip_pool (
    id UUID PRIMARY KEY,
    name STRING(63) NOT NULL,
    description STRING(512) NOT NULL,
    time_created TIMESTAMPTZ NOT NULL,
    time_modified TIMESTAMPTZ NOT NULL,
    time_deleted TIMESTAMPTZ,
    internet_gateway_id UUID,
    ip_pool_id UUID
);

CREATE INDEX IF NOT EXISTS lookup_internet_gateway_ip_pool_by_igw_id ON omicron.public.internet_gateway_ip_pool (
    internet_gateway_id
) WHERE
    time_deleted IS NULL;

CREATE TABLE IF NOT EXISTS omicron.public.internet_gateway_ip_address (
    id UUID PRIMARY KEY,
    name STRING(63) NOT NULL,
    description STRING(512) NOT NULL,
    time_created TIMESTAMPTZ NOT NULL,
    time_modified TIMESTAMPTZ NOT NULL,
    time_deleted TIMESTAMPTZ,
    internet_gateway_id UUID,
    address INET
);

CREATE UNIQUE INDEX IF NOT EXISTS lookup_internet_gateway_ip_address_by_igw_id ON omicron.public.internet_gateway_ip_address (
    internet_gateway_id
) WHERE
    time_deleted IS NULL;

/* The IP version of an IP address. */
CREATE TYPE IF NOT EXISTS omicron.public.ip_version AS ENUM (
    'v4',
    'v6'
);

/*
 * An IP Pool, a collection of zero or more IP ranges for external IPs.
 */
CREATE TABLE IF NOT EXISTS omicron.public.ip_pool (
    /* Resource identity metadata */
    id UUID PRIMARY KEY,
    name STRING(63) NOT NULL,
    description STRING(512) NOT NULL,
    time_created TIMESTAMPTZ NOT NULL,
    time_modified TIMESTAMPTZ NOT NULL,
    time_deleted TIMESTAMPTZ,

    /* The collection's child-resource generation number */
    rcgen INT8 NOT NULL,

    /* The IP version of the ranges contained in this pool. */
    ip_version omicron.public.ip_version NOT NULL
);

/*
 * Index ensuring uniqueness of IP Pool names, globally.
 */
CREATE UNIQUE INDEX IF NOT EXISTS lookup_pool_by_name ON omicron.public.ip_pool (
    name
) WHERE
    time_deleted IS NULL;

-- The order here is most-specific first, and it matters because we use this
-- fact to select the most specific default in the case where there is both a
-- silo default and a fleet default. If we were to add a project type, it should
-- be added before silo.
CREATE TYPE IF NOT EXISTS omicron.public.ip_pool_resource_type AS ENUM (
    'silo'
);

-- join table associating IP pools with resources like fleet or silo
CREATE TABLE IF NOT EXISTS omicron.public.ip_pool_resource (
    ip_pool_id UUID NOT NULL,
    resource_type omicron.public.ip_pool_resource_type NOT NULL,
    resource_id UUID NOT NULL,
    is_default BOOL NOT NULL,
    -- TODO: timestamps for soft deletes?

    -- resource_type is redundant because resource IDs are globally unique, but
    -- logically it belongs here
    PRIMARY KEY (ip_pool_id, resource_type, resource_id),

    -- Check that there are no default pools for the internal silo
    CONSTRAINT internal_silo_has_no_default_pool CHECK (
        NOT (
            resource_type = 'silo' AND
            resource_id = '001de000-5110-4000-8000-000000000001' AND
            is_default
        )
    )

);

-- a given resource can only have one default ip pool
CREATE UNIQUE INDEX IF NOT EXISTS one_default_ip_pool_per_resource ON omicron.public.ip_pool_resource (
    resource_id
) where
    is_default = true;

-- created solely to prevent a table scan when we delete links on silo delete
CREATE INDEX IF NOT EXISTS ip_pool_resource_id ON omicron.public.ip_pool_resource (
    resource_id
);

CREATE INDEX IF NOT EXISTS ip_pool_resource_ip_pool_id ON omicron.public.ip_pool_resource (
    ip_pool_id
);

/*
 * IP Pools are made up of a set of IP ranges, which are start/stop addresses.
 * Note that these need not be CIDR blocks or well-behaved subnets with a
 * specific netmask.
 */
CREATE TABLE IF NOT EXISTS omicron.public.ip_pool_range (
    id UUID PRIMARY KEY,
    time_created TIMESTAMPTZ NOT NULL,
    time_modified TIMESTAMPTZ NOT NULL,
    time_deleted TIMESTAMPTZ,
    first_address INET NOT NULL,
    /* The range is inclusive of the last address. */
    last_address INET NOT NULL,
    /* FK into the `ip_pool` table. */
    ip_pool_id UUID NOT NULL,
    /* Tracks child resources, IP addresses allocated out of this range. */
    rcgen INT8 NOT NULL
);

/*
 * These help Nexus enforce that the ranges within an IP Pool do not overlap
 * with any other ranges. See `nexus/src/db/queries/ip_pool.rs` for the actual
 * query which does that.
 */
CREATE UNIQUE INDEX IF NOT EXISTS lookup_pool_range_by_first_address ON omicron.public.ip_pool_range (
    first_address
)
STORING (last_address)
WHERE time_deleted IS NULL;
CREATE UNIQUE INDEX IF NOT EXISTS lookup_pool_range_by_last_address ON omicron.public.ip_pool_range (
    last_address
)
STORING (first_address)
WHERE time_deleted IS NULL;


/* The kind of external IP address. */
CREATE TYPE IF NOT EXISTS omicron.public.ip_kind AS ENUM (
    /*
     * Source NAT provided to all guests by default or for services that
     * only require outbound external connectivity.
     */
    'snat',

    /*
     * An ephemeral IP is a fixed, known address whose lifetime is the same as
     * the instance to which it is attached.
     * Not valid for services.
     */
    'ephemeral',

    /*
     * A floating IP is an independent, named API resource that can be assigned
     * to an instance or service.
     */
    'floating'
);

CREATE TYPE IF NOT EXISTS omicron.public.ip_attach_state AS ENUM (
    'detached',
    'attached',
    'detaching',
    'attaching'
);

/*
 * External IP addresses used for guest instances and externally-facing
 * services.
 */
CREATE TABLE IF NOT EXISTS omicron.public.external_ip (
    /* Identity metadata */
    id UUID PRIMARY KEY,

    /* Name for floating IPs. See the constraints below. */
    name STRING(63),

    /* Description for floating IPs. See the constraints below. */
    description STRING(512),

    time_created TIMESTAMPTZ NOT NULL,
    time_modified TIMESTAMPTZ NOT NULL,
    time_deleted TIMESTAMPTZ,

    /* FK to the `ip_pool` table. */
    ip_pool_id UUID NOT NULL,

    /* FK to the `ip_pool_range` table. */
    ip_pool_range_id UUID NOT NULL,

    /* True if this IP is associated with a service rather than an instance. */
    is_service BOOL NOT NULL,

    /* FK to the `instance` or `service` table. See constraints below. */
    parent_id UUID,

    /* The kind of external address, e.g., ephemeral. */
    kind omicron.public.ip_kind NOT NULL,

    /* The actual external IP address. */
    ip INET NOT NULL,

    /* The first port in the allowed range, inclusive. */
    first_port INT4 NOT NULL,

    /* The last port in the allowed range, also inclusive. */
    last_port INT4 NOT NULL,

    /* FK to the `project` table. */
    project_id UUID,

    /* State of this IP with regard to instance attach/detach
     * operations. This is mainly used to prevent concurrent use
     * across sagas and allow rollback to correct state.
     */
    state omicron.public.ip_attach_state NOT NULL,

    is_probe BOOL NOT NULL DEFAULT false,

    /* The name must be non-NULL iff this is a floating IP. */
    CONSTRAINT null_fip_name CHECK (
        (kind != 'floating' AND name IS NULL) OR
        (kind = 'floating' AND name IS NOT NULL)
    ),

    /* The description must be non-NULL iff this is a floating IP. */
    CONSTRAINT null_fip_description CHECK (
        (kind != 'floating' AND description IS NULL) OR
        (kind = 'floating' AND description IS NOT NULL)
    ),

    /* Only floating IPs can be attached to a project, and
     * they must have a parent project if they are instance FIPs.
     */
    CONSTRAINT null_project_id CHECK (
        (kind = 'floating' AND is_service = FALSE AND project_id is NOT NULL) OR
        ((kind != 'floating' OR is_service = TRUE) AND project_id IS NULL)
    ),

    /*
     * Only nullable if this is a floating/ephemeral IP, which may exist not
     * attached to any instance or service yet. Ephemeral IPs should not generally
     * exist without parent instances/services, but need to temporarily exist in
     * this state for live attachment.
     */
    CONSTRAINT null_snat_parent_id CHECK (
        (kind != 'snat') OR (parent_id IS NOT NULL)
    ),

    /* Ephemeral IPs are not supported for services. */
    CONSTRAINT ephemeral_kind_service CHECK (
        (kind = 'ephemeral' AND is_service = FALSE) OR (kind != 'ephemeral')
    ),

    /*
     * (Not detached) => non-null parent_id.
     * This is not a two-way implication because SNAT IPs
     * cannot have a null parent_id.
     */
    CONSTRAINT detached_null_parent_id CHECK (
        (state = 'detached') OR (parent_id IS NOT NULL)
    )
);

/*
 * Index used to support quickly looking up children of the IP Pool range table,
 * when checking for allocated addresses during deletion.
 */
CREATE INDEX IF NOT EXISTS external_ip_by_pool ON omicron.public.external_ip (
    ip_pool_id,
    ip_pool_range_id
)
    WHERE time_deleted IS NULL;

/*
 * Index used to enforce uniqueness of external IPs
 *
 * NOTE: This relies on the uniqueness constraint of IP addresses across all
 * pools, _and_ on the fact that the number of ports assigned to each instance
 * is fixed at compile time.
 */
CREATE UNIQUE INDEX IF NOT EXISTS external_ip_unique ON omicron.public.external_ip (
    ip,
    first_port
)
    WHERE time_deleted IS NULL;

CREATE UNIQUE INDEX IF NOT EXISTS lookup_external_ip_by_parent ON omicron.public.external_ip (
    parent_id,
    id
)
    WHERE parent_id IS NOT NULL AND time_deleted IS NULL;

/* Enforce a limit of one Ephemeral IP per instance */
CREATE UNIQUE INDEX IF NOT EXISTS one_ephemeral_ip_per_instance ON omicron.public.external_ip (
    parent_id
)
    WHERE kind = 'ephemeral' AND parent_id IS NOT NULL AND time_deleted IS NULL;

/* Enforce name-uniqueness of floating (service) IPs at fleet level. */
CREATE UNIQUE INDEX IF NOT EXISTS lookup_floating_ip_by_name on omicron.public.external_ip (
    name
) WHERE
    kind = 'floating' AND
    time_deleted is NULL AND
    project_id is NULL;

/* Enforce name-uniqueness of floating IPs at project level. */
CREATE UNIQUE INDEX IF NOT EXISTS lookup_floating_ip_by_name_and_project on omicron.public.external_ip (
    project_id,
    name
) WHERE
    kind = 'floating' AND
    time_deleted is NULL AND
    project_id is NOT NULL;

CREATE VIEW IF NOT EXISTS omicron.public.floating_ip AS
SELECT
    id,
    name,
    description,
    time_created,
    time_modified,
    time_deleted,
    ip_pool_id,
    ip_pool_range_id,
    is_service,
    parent_id,
    ip,
    project_id
FROM
    omicron.public.external_ip
WHERE
    omicron.public.external_ip.kind = 'floating' AND
    project_id IS NOT NULL;

/*******************************************************************/

/*
 * Sagas
 */

CREATE TYPE IF NOT EXISTS omicron.public.saga_state AS ENUM (
    'running',
    'unwinding',
    'done',
    'abandoned'
);


CREATE TABLE IF NOT EXISTS omicron.public.saga (
    /* immutable fields */

    /* unique identifier for this execution */
    id UUID PRIMARY KEY,
    /* unique id of the creator */
    creator UUID NOT NULL,
    /* time the saga was started */
    time_created TIMESTAMPTZ NOT NULL,
    /* saga name */
    name STRING(128) NOT NULL,
    /* saga DAG (includes params and name) */
    saga_dag JSONB NOT NULL,

    /*
     * TODO:
     * - id for current SEC (maybe NULL?)
     * - time of last adoption
     * - previous SEC? previous adoption time?
     * - number of adoptions?
     */
    saga_state omicron.public.saga_state NOT NULL,
    current_sec UUID,
    adopt_generation INT NOT NULL,
    adopt_time TIMESTAMPTZ NOT NULL
);

/*
 * For recovery (and probably takeover), we need to be able to list running
 * sagas by SEC.  We need to paginate this list by the id.
 */
CREATE UNIQUE INDEX IF NOT EXISTS lookup_saga_by_sec ON omicron.public.saga (
    current_sec, id
) WHERE saga_state != 'done';

/*
 * TODO more indexes for Saga?
 * - Debugging and/or reporting: saga_name? creator?
 */
/*
 * TODO: This is a data-carrying enum, see note on disk_state.
 *
 * See <https://github.com/oxidecomputer/omicron/issues/312>.
 */
-- CREATE TYPE omicron.public.saga_node_event_type AS ENUM (
--    'started',
--    'succeeded',
--    'failed'
--    'undo_started'
--    'undo_finished'
-- );

CREATE TABLE IF NOT EXISTS omicron.public.saga_node_event (
    saga_id UUID NOT NULL,
    node_id INT NOT NULL,
    -- event_type omicron.public.saga_node_event_type NOT NULL,
    event_type STRING(31) NOT NULL,
    data JSONB,
    event_time TIMESTAMPTZ NOT NULL,
    creator UUID NOT NULL,

    /*
     * It's important to be able to list the nodes in a saga.  We put the
     * node_id in the saga so that we can paginate the list.
     *
     * We make it a UNIQUE index and include the event_type to prevent two SECs
     * from attempting to record the same event for the same saga.  Whether this
     * should be allowed is still TBD.
     */
    PRIMARY KEY (saga_id, node_id, event_type)
);

/*******************************************************************/

/*
 * Sessions for use by web console.
 */
CREATE TABLE IF NOT EXISTS omicron.public.console_session (
    id UUID PRIMARY KEY,
    token STRING(40) NOT NULL,
    time_created TIMESTAMPTZ NOT NULL,
    time_last_used TIMESTAMPTZ NOT NULL,
    silo_user_id UUID NOT NULL
);

-- to be used for cleaning up old tokens
-- It's okay that this index is non-unique because we don't need to page through
-- this list.  We'll just grab the next N, delete them, then repeat.
CREATE INDEX IF NOT EXISTS lookup_console_by_creation
    ON omicron.public.console_session (time_created);

-- This index is used to remove sessions for a user that's being deleted.
CREATE INDEX IF NOT EXISTS lookup_console_by_silo_user
    ON omicron.public.console_session (silo_user_id);

-- We added a UUID as the primary key, but we need the token to keep acting like
-- it did before. "When you change a primary key with ALTER PRIMARY KEY, the old
-- primary key index becomes a secondary index." We chose to use DROP CONSTRAINT
-- and ADD CONSTRAINT instead and manually create the index.
-- https://www.cockroachlabs.com/docs/v22.1/primary-key#changing-primary-key-columns
CREATE UNIQUE INDEX IF NOT EXISTS console_session_token_unique
	ON omicron.public.console_session (token);

/*******************************************************************/

-- Describes a single uploaded TUF repo.
--
-- Identified by both a random uuid and its SHA256 hash. The hash could be the
-- primary key, but it seems unnecessarily large and unwieldy.
CREATE TABLE IF NOT EXISTS omicron.public.tuf_repo (
    id UUID PRIMARY KEY,
    time_created TIMESTAMPTZ NOT NULL,

    -- TODO: Repos fetched over HTTP will not have a SHA256 hash; this is an
    -- implementation detail of our ZIP archives.
    sha256 STRING(64) NOT NULL,

    -- The version of the targets.json role that was used to generate the repo.
    targets_role_version INT NOT NULL,

    -- The valid_until time for the repo.
    -- TODO: Figure out timestamp validity policy for uploaded repos vs those
    -- fetched over HTTP; my (iliana's) current presumption is that we will make
    -- this NULL for uploaded ZIP archives of repos.
    valid_until TIMESTAMPTZ NOT NULL,

    -- The system version described in the TUF repo.
    --
    -- This is the "true" primary key, but is not treated as such in the
    -- database because we may want to change this format in the future.
    -- Re-doing primary keys is annoying.
    --
    -- Because the system version is embedded in the repo's artifacts.json,
    -- each system version is associated with exactly one checksum.
    system_version STRING(64) NOT NULL,

    -- For debugging only:
    -- Filename provided by the user.
    file_name TEXT NOT NULL,

    CONSTRAINT unique_checksum UNIQUE (sha256),
    CONSTRAINT unique_system_version UNIQUE (system_version)
);

-- Describes an individual artifact from an uploaded TUF repo.
--
-- In the future, this may also be used to describe artifacts that are fetched
-- from a remote TUF repo, but that requires some additional design work.
CREATE TABLE IF NOT EXISTS omicron.public.tuf_artifact (
    id UUID PRIMARY KEY,
    name STRING(63) NOT NULL,
    version STRING(64) NOT NULL,
    -- This used to be an enum but is now a string, because it can represent
    -- artifact kinds currently unknown to a particular version of Nexus as
    -- well.
    kind STRING(63) NOT NULL,

    -- The time this artifact was first recorded.
    time_created TIMESTAMPTZ NOT NULL,

    -- The SHA256 hash of the artifact, typically obtained from the TUF
    -- targets.json (and validated at extract time).
    sha256 STRING(64) NOT NULL,
    -- The length of the artifact, in bytes.
    artifact_size INT8 NOT NULL,

    -- The generation number this artifact was added for.
    generation_added INT8 NOT NULL,

    -- Sign (root key hash table) hash of a signed RoT or RoT bootloader image.
    sign BYTES, -- nullable

    -- Board (caboose BORD) for artifacts that are Hubris archives.
    board TEXT, -- nullable (null for non-Hubris artifacts)

    CONSTRAINT unique_name_version_kind UNIQUE (name, version, kind)
);

CREATE UNIQUE INDEX IF NOT EXISTS tuf_artifact_added
    ON omicron.public.tuf_artifact (generation_added, id)
    STORING (name, version, kind, time_created, sha256, artifact_size);

-- RFD 554: (kind, hash) is unique for artifacts. This index is used while
-- looking up artifacts.
CREATE UNIQUE INDEX IF NOT EXISTS tuf_artifact_kind_sha256
    ON omicron.public.tuf_artifact (kind, sha256);

-- Reflects that a particular artifact was provided by a particular TUF repo.
-- This is a many-many mapping.
CREATE TABLE IF NOT EXISTS omicron.public.tuf_repo_artifact (
    tuf_repo_id UUID NOT NULL,
    tuf_artifact_id UUID NOT NULL,

    PRIMARY KEY (tuf_repo_id, tuf_artifact_id)
);

-- Generation number for the current list of TUF artifacts the system wants.
-- This is incremented whenever a TUF repo is added or removed.
CREATE TABLE IF NOT EXISTS omicron.public.tuf_generation (
    -- There should only be one row of this table for the whole DB.
    -- It's a little goofy, but filter on "singleton = true" before querying
    -- or applying updates, and you'll access the singleton row.
    --
    -- We also add a constraint on this table to ensure it's not possible to
    -- access the version of this table with "singleton = false".
    singleton BOOL NOT NULL PRIMARY KEY,
    -- Generation number owned and incremented by Nexus
    generation INT8 NOT NULL,

    CHECK (singleton = true)
);
INSERT INTO omicron.public.tuf_generation (
    singleton,
    generation
) VALUES
    (TRUE, 1)
ON CONFLICT DO NOTHING;

-- Trusted TUF root roles, used to verify TUF repo signatures
CREATE TABLE IF NOT EXISTS omicron.public.tuf_trust_root (
    id UUID PRIMARY KEY,
    time_created TIMESTAMPTZ NOT NULL,
    time_deleted TIMESTAMPTZ,
    root_role JSONB NOT NULL
);

-- This index is used for paginating through non-deleted roots.
CREATE UNIQUE INDEX IF NOT EXISTS tuf_trust_root_by_id
ON omicron.public.tuf_trust_root (id)
WHERE
    time_deleted IS NULL;

/*******************************************************************/

-- The source of the software release that should be deployed to the rack.
CREATE TYPE IF NOT EXISTS omicron.public.target_release_source AS ENUM (
    'unspecified',
    'system_version'
);

-- Software releases that should be/have been deployed to the rack. The
-- current target release is the one with the largest generation number.
CREATE TABLE IF NOT EXISTS omicron.public.target_release (
    generation INT8 NOT NULL PRIMARY KEY,
    time_requested TIMESTAMPTZ NOT NULL,
    release_source omicron.public.target_release_source NOT NULL,
    tuf_repo_id UUID, -- "foreign key" into the `tuf_repo` table
    CONSTRAINT tuf_repo_for_system_version CHECK (
      (release_source != 'system_version' AND tuf_repo_id IS NULL) OR
      (release_source = 'system_version' AND tuf_repo_id IS NOT NULL)
    )
);

-- System software is by default from the `install` dataset.
INSERT INTO omicron.public.target_release (
    generation,
    time_requested,
    release_source,
    tuf_repo_id
) VALUES (
    1,
    NOW(),
    'unspecified',
    NULL
) ON CONFLICT DO NOTHING;

/*******************************************************************/

/*
 * Support Bundles
 */


CREATE TYPE IF NOT EXISTS omicron.public.support_bundle_state AS ENUM (
  -- The bundle is currently being created.
  --
  -- It might have storage that is partially allocated on a sled.
  'collecting',

  -- The bundle has been collected successfully, and has storage on
  -- a particular sled.
  'active',

  -- The user has explicitly requested that a bundle be destroyed.
  -- We must ensure that storage backing that bundle is gone before
  -- it is automatically deleted.
  'destroying',

  -- The support bundle is failing.
  -- This happens when Nexus is expunged partway through collection.
  --
  -- A different Nexus must ensure that storage is gone before the
  -- bundle can be marked "failed".
  'failing',

  -- The bundle has finished failing.
  --
  -- The only action that can be taken on this bundle is to delete it.
  'failed'
);

CREATE TABLE IF NOT EXISTS omicron.public.support_bundle (
    id UUID PRIMARY KEY,
    time_created TIMESTAMPTZ NOT NULL,
    reason_for_creation TEXT NOT NULL,
    reason_for_failure TEXT,
    state omicron.public.support_bundle_state NOT NULL,
    zpool_id UUID NOT NULL,
    dataset_id UUID NOT NULL,

    -- The Nexus which is in charge of collecting the support bundle,
    -- and later managing its storage.
    assigned_nexus UUID,

    user_comment TEXT

);

-- The "UNIQUE" part of this index helps enforce that we allow one support bundle
-- per debug dataset. This constraint can be removed, if the query responsible
-- for allocation changes to allocate more intelligently.
CREATE UNIQUE INDEX IF NOT EXISTS one_bundle_per_dataset ON omicron.public.support_bundle (
    dataset_id
);

CREATE INDEX IF NOT EXISTS lookup_bundle_by_nexus ON omicron.public.support_bundle (
    assigned_nexus
);

CREATE INDEX IF NOT EXISTS lookup_bundle_by_creation ON omicron.public.support_bundle (
    time_created
);

/*******************************************************************/

/*
 * DNS Propagation
 *
 * The tables here are the source of truth of DNS data for both internal and
 * external DNS.
 */

/*
 * A DNS group is a collection of DNS zones covered by a single version number.
 * We have two DNS Groups in our system: "internal" (for internal service
 * discovery) and "external" (which we expose on customer networks to provide
 * DNS for our own customer-facing services, like the API and console).
 *
 * Each DNS server is associated with exactly one DNS group.  Nexus propagates
 * the entire contents of a DNS group (i.e., all of its zones and all of those
 * zones' DNS names and associated records) to every server in that group.
 */
CREATE TYPE IF NOT EXISTS omicron.public.dns_group AS ENUM (
    'internal',
    'external'
);

/*
 * A DNS Zone is basically just a DNS name at the root of a subtree served by
 * one of our DNS servers.  In a typical system, there would be two DNS zones:
 *
 * (1) in the "internal" DNS group, a zone called "control-plane.oxide.internal"
 *     used by the control plane for internal service discovery
 *
 * (2) in the "external" DNS group, a zone whose name is owned by the customer
 *     and specified when the rack is set up for the first time.  We will use
 *     this zone to advertise addresses for the services we provide on the
 *     customer network (i.e., the API and console).
 */
CREATE TABLE IF NOT EXISTS omicron.public.dns_zone (
    id UUID PRIMARY KEY,
    time_created TIMESTAMPTZ NOT NULL,
    dns_group omicron.public.dns_group NOT NULL,
    zone_name TEXT NOT NULL
);

/*
 * It's allowed (although probably not correct) for the same DNS zone to appear
 * in both the internal and external groups.  It is not allowed to specify the
 * same DNS zone twice within the same group.
 */
CREATE UNIQUE INDEX IF NOT EXISTS lookup_dns_zone_by_group ON omicron.public.dns_zone (
    dns_group, zone_name
);

/*
 * All the data associated with a DNS group is gathered together and assigned a
 * single version number, sometimes called a generation number.  When changing
 * the DNS data for a group (e.g., to add a new DNS name), clients first insert
 * a new row into this table with the next available generation number.  (This
 * table is not strictly necessary.  Instead, we could put the current version
 * number for the group into a `dns_group` table, and clients could update that
 * instead of inserting into this table.  But by using a table here, we have a
 * debugging record of all past generation updates, including metadata about who
 * created them and why.)
 */
CREATE TABLE IF NOT EXISTS omicron.public.dns_version (
    dns_group omicron.public.dns_group NOT NULL,
    version INT8 NOT NULL,

    /* These fields are for debugging only. */
    time_created TIMESTAMPTZ NOT NULL,
    creator TEXT NOT NULL,
    comment TEXT NOT NULL,

    PRIMARY KEY(dns_group, version)
);

/*
 * The meat of the DNS data: a list of DNS names.  Each name has one or more
 * records stored in JSON.
 *
 * To facilitate clients getting a consistent snapshot of the DNS data at a
 * given version, each name is stored with the version in which it was added and
 * (optionally) the version in which it was removed.  The name and record data
 * are immutable, so changing the records for a given name should be expressed
 * as removing the old name (setting "version_removed") and creating a new
 * record for the same name at a new version.
 */
CREATE TABLE IF NOT EXISTS omicron.public.dns_name (
    dns_zone_id UUID NOT NULL,
    version_added INT8 NOT NULL,
    version_removed INT8,
    name TEXT NOT NULL,
    dns_record_data JSONB NOT NULL,

    PRIMARY KEY (dns_zone_id, name, version_added)
);

/*
 * Any given live name should only exist once.  (Put differently: the primary
 * key already prevents us from having the same name added twice in the same
 * version.  But you should also not be able to add a name in any version if the
 * name is currently still live (i.e., version_removed IS NULL).
 */
CREATE UNIQUE INDEX IF NOT EXISTS lookup_dns_name_by_zone ON omicron.public.dns_name (
    dns_zone_id, name
) WHERE version_removed IS NULL;

/*******************************************************************/

/*
 * Identity and Access Management (IAM)
 *
 * **For more details and a worked example using the tables here, see the
 * documentation for the omicron_nexus crate, "authz" module.**
 */

/*
 * Users built into the system
 *
 * The ids and names for these users are well-known (i.e., they are used by
 * Nexus directly, so changing these would potentially break compatibility).
 */
CREATE TABLE IF NOT EXISTS omicron.public.user_builtin (
    /*
     * Identity metadata
     *
     * TODO-cleanup This uses the "resource identity" pattern because we want a
     * name and description, but it's not valid to support soft-deleting these
     * records.
     */
    id UUID PRIMARY KEY,
    name STRING(63) NOT NULL,
    description STRING(512) NOT NULL,
    time_created TIMESTAMPTZ NOT NULL,
    time_modified TIMESTAMPTZ NOT NULL,
    time_deleted TIMESTAMPTZ
);

CREATE UNIQUE INDEX IF NOT EXISTS lookup_user_builtin_by_name ON omicron.public.user_builtin (name);

/* User used by Nexus to create other users.  Do NOT add more users here! */
INSERT INTO omicron.public.user_builtin (
    id,
    name,
    description,
    time_created,
    time_modified
) VALUES (
    /* NOTE: this uuid and name are duplicated in nexus::authn. */
    '001de000-05e4-4000-8000-000000000001',
    'db-init',
    'user used for database initialization',
    NOW(),
    NOW()
) ON CONFLICT DO NOTHING;

/*
 * OAuth 2.0 Device Authorization Grant (RFC 8628)
 */

-- Device authorization requests. These records are short-lived,
-- and removed as soon as a token is granted. This allows us to
-- use the `user_code` as primary key, despite it not having very
-- much entropy.
-- TODO: A background task should remove unused expired records.
CREATE TABLE IF NOT EXISTS omicron.public.device_auth_request (
    user_code STRING(20) PRIMARY KEY,
    client_id UUID NOT NULL,
    device_code STRING(40) NOT NULL,
    time_created TIMESTAMPTZ NOT NULL,
    time_expires TIMESTAMPTZ NOT NULL,
    -- requested TTL for the token in seconds (if specified by the user)
    token_ttl_seconds INT8 CHECK (token_ttl_seconds > 0)
);

-- Access tokens granted in response to successful device authorization flows.
CREATE TABLE IF NOT EXISTS omicron.public.device_access_token (
    id UUID PRIMARY KEY,
    token STRING(40) NOT NULL,
    client_id UUID NOT NULL,
    device_code STRING(40) NOT NULL,
    silo_user_id UUID NOT NULL,
    time_requested TIMESTAMPTZ NOT NULL,
    time_created TIMESTAMPTZ NOT NULL,
    time_expires TIMESTAMPTZ
);

-- This UNIQUE constraint is critical for ensuring that at most
-- one token is ever created for a given device authorization flow.
CREATE UNIQUE INDEX IF NOT EXISTS lookup_device_access_token_by_client
    ON omicron.public.device_access_token (client_id, device_code);

-- We added a UUID as the primary key, but we need the token to keep acting like
-- it did before
CREATE UNIQUE INDEX IF NOT EXISTS device_access_token_unique
    ON omicron.public.device_access_token (token);

-- This index is used to remove tokens for a user that's being deleted.
CREATE INDEX IF NOT EXISTS lookup_device_access_token_by_silo_user
    ON omicron.public.device_access_token (silo_user_id);


/*
 * Assignments between users, roles, and resources
 *
 * An actor has a role on a resource if there's a record in this table that
 * points to that actor, role, and resource.
 *
 * For more details and a worked example, see the omicron_nexus::authz
 * module-level documentation.
 */

CREATE TYPE IF NOT EXISTS omicron.public.identity_type AS ENUM (
  'user_builtin',
  'silo_user',
  'silo_group'
);

CREATE TABLE IF NOT EXISTS omicron.public.role_assignment (
    resource_type STRING(63) NOT NULL,
    role_name STRING(63) NOT NULL,

    /*
     * Foreign key into some other resource table.  Which table?  This is
     * identified implicitly by "resource_type" above.
     */
    resource_id UUID NOT NULL,

    /*
     * Foreign key into some other user table.  Which table?  That's determined
     * by "identity_type".
     */
    identity_id UUID NOT NULL,
    identity_type omicron.public.identity_type NOT NULL,

    /*
     * The resource_id, identity_id, and role_name uniquely identify the role
     * assignment.  We include the resource_type and identity_type as
     * belt-and-suspenders, but there should only be one resource type for any
     * resource id and one identity type for any identity id.
     *
     * By organizing the primary key by resource id, then role name, then
     * identity information, we can use it to generated paginated listings of
     * role assignments for a resource, ordered by role name.  It's surprisingly
     * load-bearing that "identity_type" appears last.  That's because when we
     * list a page of role assignments for a resource sorted by role name and
     * then identity id, every field _except_ identity_type is used in the
     * query's filter or sort order.  If identity_type appeared before one of
     * those fields, CockroachDB wouldn't necessarily know it could use the
     * primary key index to efficiently serve the query.
     */
    PRIMARY KEY(
        resource_id,
        resource_type,
        role_name,
        identity_id,
        identity_type
     )
);

/*******************************************************************/

/*
 * External Networking
 *
 * **For more details on external networking see RFD 267**
 */

CREATE TYPE IF NOT EXISTS omicron.public.address_lot_kind AS ENUM (
    'infra',
    'pool'
);

CREATE TABLE IF NOT EXISTS omicron.public.address_lot (
    id UUID PRIMARY KEY,
    name STRING(63) NOT NULL,
    description STRING(512) NOT NULL,
    time_created TIMESTAMPTZ NOT NULL,
    time_modified TIMESTAMPTZ NOT NULL,
    time_deleted TIMESTAMPTZ,
    kind omicron.public.address_lot_kind NOT NULL
);

CREATE UNIQUE INDEX IF NOT EXISTS lookup_address_lot_by_name ON omicron.public.address_lot (
    name
) WHERE
    time_deleted IS NULL;

CREATE TABLE IF NOT EXISTS omicron.public.address_lot_block (
    id UUID PRIMARY KEY,
    address_lot_id UUID NOT NULL,
    first_address INET NOT NULL,
    last_address INET NOT NULL
);

CREATE INDEX IF NOT EXISTS lookup_address_lot_block_by_lot ON omicron.public.address_lot_block (
    address_lot_id
);

CREATE TABLE IF NOT EXISTS omicron.public.address_lot_rsvd_block (
    id UUID PRIMARY KEY,
    address_lot_id UUID NOT NULL,
    first_address INET NOT NULL,
    last_address INET NOT NULL,
    anycast BOOL NOT NULL
);

CREATE INDEX IF NOT EXISTS lookup_address_lot_rsvd_block_by_lot ON omicron.public.address_lot_rsvd_block (
    address_lot_id
);

CREATE INDEX IF NOT EXISTS lookup_address_lot_rsvd_block_by_anycast ON omicron.public.address_lot_rsvd_block (
    anycast
);

CREATE TABLE IF NOT EXISTS omicron.public.loopback_address (
    id UUID PRIMARY KEY,
    time_created TIMESTAMPTZ NOT NULL,
    time_modified TIMESTAMPTZ NOT NULL,
    address_lot_block_id UUID NOT NULL,
    rsvd_address_lot_block_id UUID NOT NULL,
    rack_id UUID NOT NULL,
    switch_location TEXT NOT NULL,
    address INET NOT NULL,
    anycast BOOL NOT NULL
);

/* TODO https://github.com/oxidecomputer/omicron/issues/3001 */

CREATE UNIQUE INDEX IF NOT EXISTS lookup_loopback_address ON omicron.public.loopback_address (
    address, rack_id, switch_location
);

CREATE TABLE IF NOT EXISTS omicron.public.switch_port (
    id UUID PRIMARY KEY,
    rack_id UUID,
    switch_location TEXT,
    port_name TEXT,
    port_settings_id UUID,

    CONSTRAINT switch_port_rack_locaction_name_unique UNIQUE (
        rack_id, switch_location, port_name
    )
);

CREATE INDEX IF NOT EXISTS lookup_switch_port_by_port_settings ON omicron.public.switch_port (port_settings_id);

/* port settings groups included from port settings objects */
CREATE TABLE IF NOT EXISTS omicron.public.switch_port_settings_groups (
    port_settings_id UUID,
    port_settings_group_id UUID,

    PRIMARY KEY (port_settings_id, port_settings_group_id)
);

CREATE TABLE IF NOT EXISTS omicron.public.switch_port_settings_group (
    id UUID PRIMARY KEY,
    /* port settings in this group */
    port_settings_id UUID NOT NULL,
    name STRING(63) NOT NULL,
    description STRING(512) NOT NULL,
    time_created TIMESTAMPTZ NOT NULL,
    time_modified TIMESTAMPTZ NOT NULL,
    time_deleted TIMESTAMPTZ
);

CREATE UNIQUE INDEX IF NOT EXISTS lookup_switch_port_settings_group_by_name ON omicron.public.switch_port_settings_group (
    name
) WHERE
    time_deleted IS NULL;

CREATE TABLE IF NOT EXISTS omicron.public.switch_port_settings (
    id UUID PRIMARY KEY,
    name STRING(63) NOT NULL,
    description STRING(512) NOT NULL,
    time_created TIMESTAMPTZ NOT NULL,
    time_modified TIMESTAMPTZ NOT NULL,
    time_deleted TIMESTAMPTZ
);

CREATE UNIQUE INDEX IF NOT EXISTS switch_port_settings_by_name ON omicron.public.switch_port_settings (
    name
) WHERE
    time_deleted IS NULL;

CREATE TYPE IF NOT EXISTS omicron.public.switch_port_geometry AS ENUM (
    'Qsfp28x1',
    'Qsfp28x2',
    'Sfp28x4'
);

CREATE TABLE IF NOT EXISTS omicron.public.switch_port_settings_port_config (
    port_settings_id UUID PRIMARY KEY,
    geometry omicron.public.switch_port_geometry
);

CREATE TYPE IF NOT EXISTS omicron.public.switch_link_fec AS ENUM (
    'Firecode',
    'None',
    'Rs'
);

CREATE TYPE IF NOT EXISTS omicron.public.switch_link_speed AS ENUM (
    '0G',
    '1G',
    '10G',
    '25G',
    '40G',
    '50G',
    '100G',
    '200G',
    '400G'
);

CREATE TABLE IF NOT EXISTS omicron.public.switch_port_settings_link_config (
    port_settings_id UUID,
    link_name TEXT,
    mtu INT4,
    fec omicron.public.switch_link_fec,
    speed omicron.public.switch_link_speed,
    autoneg BOOL NOT NULL DEFAULT false,
    lldp_link_config_id UUID,
    tx_eq_config_id UUID,

    PRIMARY KEY (port_settings_id, link_name)
);

CREATE TABLE IF NOT EXISTS omicron.public.lldp_link_config (
    id UUID PRIMARY KEY,
    enabled BOOL NOT NULL,
    link_name STRING(63),
    link_description STRING(512),
    chassis_id STRING(63),
    system_name STRING(63),
    system_description STRING(612),
    time_created TIMESTAMPTZ NOT NULL,
    time_modified TIMESTAMPTZ NOT NULL,
    time_deleted TIMESTAMPTZ,
    management_ip INET
);

CREATE TABLE IF NOT EXISTS omicron.public.tx_eq_config (
    id UUID PRIMARY KEY,
    pre1 INT4,
    pre2 INT4,
    main INT4,
    post2 INT4,
    post1 INT4
);

CREATE TYPE IF NOT EXISTS omicron.public.switch_interface_kind AS ENUM (
    'primary',
    'vlan',
    'loopback'
);

CREATE TABLE IF NOT EXISTS omicron.public.switch_port_settings_interface_config (
    port_settings_id UUID,
    id UUID PRIMARY KEY,
    interface_name TEXT NOT NULL,
    v6_enabled BOOL NOT NULL,
    kind omicron.public.switch_interface_kind
);

CREATE UNIQUE INDEX IF NOT EXISTS switch_port_settings_interface_config_by_id ON omicron.public.switch_port_settings_interface_config (
    port_settings_id, interface_name
);

CREATE TABLE IF NOT EXISTS omicron.public.switch_vlan_interface_config (
    interface_config_id UUID,
    vid INT4,

    PRIMARY KEY (interface_config_id, vid)
);

CREATE TABLE IF NOT EXISTS omicron.public.switch_port_settings_route_config (
    port_settings_id UUID,
    interface_name TEXT,
    dst INET,
    gw INET,
    vid INT4,
    rib_priority INT2,

    /* TODO https://github.com/oxidecomputer/omicron/issues/3013 */
    PRIMARY KEY (port_settings_id, interface_name, dst, gw)
);

CREATE TABLE IF NOT EXISTS omicron.public.switch_port_settings_bgp_peer_config (
    port_settings_id UUID,
    bgp_config_id UUID NOT NULL,
    interface_name TEXT,
    addr INET,
    hold_time INT8,
    idle_hold_time INT8,
    delay_open INT8,
    connect_retry INT8,
    keepalive INT8,
    remote_asn INT8,
    min_ttl INT2,
    md5_auth_key TEXT,
    multi_exit_discriminator INT8,
    local_pref INT8,
    enforce_first_as BOOLEAN NOT NULL DEFAULT false,
    allow_import_list_active BOOLEAN NOT NULL DEFAULT false,
    allow_export_list_active BOOLEAN NOT NULL DEFAULT false,
    vlan_id INT4,

    /* TODO https://github.com/oxidecomputer/omicron/issues/3013 */
    PRIMARY KEY (port_settings_id, interface_name, addr)
);

CREATE INDEX IF NOT EXISTS lookup_sps_bgp_peer_config_by_bgp_config_id on omicron.public.switch_port_settings_bgp_peer_config(
    bgp_config_id
);

CREATE TABLE IF NOT EXISTS omicron.public.switch_port_settings_bgp_peer_config_communities (
    port_settings_id UUID NOT NULL,
    interface_name TEXT NOT NULL,
    addr INET NOT NULL,
    community INT8 NOT NULL,

    PRIMARY KEY (port_settings_id, interface_name, addr, community)
);

CREATE TABLE IF NOT EXISTS omicron.public.switch_port_settings_bgp_peer_config_allow_import (
    port_settings_id UUID NOT NULL,
    interface_name TEXT NOT NULL,
    addr INET NOT NULL,
    prefix INET NOT NULL,

    PRIMARY KEY (port_settings_id, interface_name, addr, prefix)
);

CREATE TABLE IF NOT EXISTS omicron.public.switch_port_settings_bgp_peer_config_allow_export (
    port_settings_id UUID NOT NULL,
    interface_name TEXT NOT NULL,
    addr INET NOT NULL,
    prefix INET NOT NULL,

    PRIMARY KEY (port_settings_id, interface_name, addr, prefix)
);

CREATE TABLE IF NOT EXISTS omicron.public.bgp_config (
    id UUID PRIMARY KEY,
    name STRING(63) NOT NULL,
    description STRING(512) NOT NULL,
    time_created TIMESTAMPTZ NOT NULL,
    time_modified TIMESTAMPTZ NOT NULL,
    time_deleted TIMESTAMPTZ,
    asn INT8 NOT NULL,
    vrf TEXT,
    bgp_announce_set_id UUID NOT NULL,
    shaper TEXT,
    checker TEXT
);

CREATE UNIQUE INDEX IF NOT EXISTS lookup_bgp_config_by_name ON omicron.public.bgp_config (
    name
) WHERE
    time_deleted IS NULL;

CREATE INDEX IF NOT EXISTS lookup_bgp_config_by_asn ON omicron.public.bgp_config (
    asn
) WHERE time_deleted IS NULL;

CREATE TABLE IF NOT EXISTS omicron.public.bgp_announce_set (
    id UUID PRIMARY KEY,
    name STRING(63) NOT NULL,
    description STRING(512) NOT NULL,
    time_created TIMESTAMPTZ NOT NULL,
    time_modified TIMESTAMPTZ NOT NULL,
    time_deleted TIMESTAMPTZ
);

CREATE UNIQUE INDEX IF NOT EXISTS lookup_bgp_announce_set_by_name ON omicron.public.bgp_announce_set (
    name
) WHERE
    time_deleted IS NULL;

CREATE TABLE IF NOT EXISTS omicron.public.bgp_announcement (
    announce_set_id UUID,
    address_lot_block_id UUID NOT NULL,
    network INET,

    /* TODO https://github.com/oxidecomputer/omicron/issues/3013 */
    PRIMARY KEY (announce_set_id, network)
);

CREATE TABLE IF NOT EXISTS omicron.public.switch_port_settings_address_config (
    port_settings_id UUID,
    address_lot_block_id UUID NOT NULL,
    rsvd_address_lot_block_id UUID NOT NULL,
    address INET,
    interface_name TEXT,
    vlan_id INT4,

    /* TODO https://github.com/oxidecomputer/omicron/issues/3013 */
    PRIMARY KEY (port_settings_id, address, interface_name)
);

CREATE TABLE IF NOT EXISTS omicron.public.bootstore_keys (
    key TEXT NOT NULL PRIMARY KEY,
    generation INT8 NOT NULL
);

/*
 * Hardware/software inventory
 *
 * See RFD 433 for details.  Here are the highlights.
 *
 * Omicron periodically collects hardware/software inventory data from the
 * running system and stores it into the database.  Each discrete set of data is
 * called a **collection**.  Each collection contains lots of different kinds of
 * data, so there are many tables here.  For clarity, these tables are prefixed
 * with:
 *
 *     `inv_*` (examples: `inv_collection`, `inv_service_processor`)
 *
 *         Describes the complete set of hardware and software in the system.
 *         Rows in these tables are immutable, but they describe mutable facts
 *         about hardware and software (e.g., the slot that a disk is in).  When
 *         these facts change (e.g., a disk moves between slots), a new set of
 *         records is written.
 *
 * All rows in the `inv_*` tables point back to a particular collection.  They
 * represent the state observed at some particular time.  Generally, if two
 * observations came from two different places, they're not put into the same
 * row of the same table.  For example, caboose information comes from the SP,
 * but it doesn't go into the `inv_service_processor` table.  It goes in a
 * separate `inv_caboose` table.  This is debatable but it preserves a clearer
 * record of exactly what information came from where, since the separate record
 * has its own "source" and "time_collected".
 *
 * Information about service processors and roots of trust are joined with
 * information reported by sled agents via the baseboard id.
 *
 * Hardware and software identifiers are normalized for the usual database
 * design reasons.  This means instead of storing hardware and software
 * identifiers directly in the `inv_*` tables, these tables instead store
 * foreign keys into one of these groups of tables, whose names are also
 * prefixed for clarity:
 *
 *     `hw_*` (example: `hw_baseboard_id`)
 *
 *         Maps hardware-provided identifiers to UUIDs that are used as foreign
 *         keys in the rest of the schema. (Avoids embedding these identifiers
 *         into all the other tables.)
 *
 *     `sw_*` (example: `sw_caboose`)
 *
 *         Maps software-provided identifiers to UUIDs that are used as foreign
 *         keys in the rest of the schema. (Avoids embedding these identifiers
 *         into all the other tables.)
 *
 * Records in these tables are shared across potentially many collections.  To
 * see why this is useful, consider that `sw_caboose` records contain several
 * long identifiers (e.g., git commit, SHA sums) and in practice, most of the
 * time, we expect that all components of a given type will have the exact same
 * cabooses.  Rather than store the caboose contents in each
 * `inv_service_processor` row (for example), often replicating the exact same
 * contents for each SP for each collection, these rows just have pointers into
 * the `sw_caboose` table that stores this data once.  (This also makes it much
 * easier to determine that these components _do_ have the same cabooses.)
 *
 * On PC systems (i.e., non-Oxide hardware), most of these tables will be empty
 * because we do not support hardware inventory on these systems.
 *
 * Again, see RFD 433 for more on all this.
 */

/*
 * baseboard ids: this table assigns uuids to distinct part/serial values
 *
 * Usually we include the baseboard revision number when we reference the part
 * number and serial number.  The revision number is deliberately left out here.
 * If we happened to see the same baseboard part number and serial number with
 * different revisions, that's the same baseboard.
 */
CREATE TABLE IF NOT EXISTS omicron.public.hw_baseboard_id (
    id UUID PRIMARY KEY,
    part_number TEXT NOT NULL,
    serial_number TEXT NOT NULL
);
CREATE UNIQUE INDEX IF NOT EXISTS lookup_baseboard_id_by_props
    ON omicron.public.hw_baseboard_id (part_number, serial_number);

/* power states reportable by the SP */
CREATE TYPE IF NOT EXISTS omicron.public.hw_power_state AS ENUM (
    'A0',
    'A1',
    'A2'
);

/* root of trust firmware slots */
CREATE TYPE IF NOT EXISTS omicron.public.hw_rot_slot AS ENUM (
    'A',
    'B'
);

/* cabooses: this table assigns unique ids to distinct caboose contents */
CREATE TABLE IF NOT EXISTS omicron.public.sw_caboose (
    id UUID PRIMARY KEY,
    board TEXT NOT NULL,
    git_commit TEXT NOT NULL,
    name TEXT NOT NULL,
    version TEXT NOT NULL,
    sign TEXT -- nullable
);

/*
 * We use a complete and a partial index to ensure uniqueness.
 * This is necessary because the sign column is NULLable, but in SQL, NULL values
 * are considered distinct. That means that a single complete index on all of these
 * columns would allow duplicate rows where sign is NULL, which we don't want.
 */
CREATE UNIQUE INDEX IF NOT EXISTS caboose_properties
    on omicron.public.sw_caboose (board, git_commit, name, version, sign);

CREATE UNIQUE INDEX IF NOT EXISTS caboose_properties_no_sign
    on omicron.public.sw_caboose (board, git_commit, name, version)
    WHERE sign IS NULL;

/* root of trust pages: this table assigns unique ids to distinct RoT CMPA
   and CFPA page contents, each of which is a 512-byte blob */
CREATE TABLE IF NOT EXISTS omicron.public.sw_root_of_trust_page (
    id UUID PRIMARY KEY,
    data_base64 TEXT NOT NULL
);
CREATE UNIQUE INDEX IF NOT EXISTS root_of_trust_page_properties
    on omicron.public.sw_root_of_trust_page (data_base64);

/* Inventory Collections */

-- list of all collections
CREATE TABLE IF NOT EXISTS omicron.public.inv_collection (
    id UUID PRIMARY KEY,
    time_started TIMESTAMPTZ NOT NULL,
    time_done TIMESTAMPTZ NOT NULL,
    collector TEXT NOT NULL
);
-- Supports finding latest collection (to use) or the oldest collection (to
-- clean up)
CREATE INDEX IF NOT EXISTS inv_collection_by_time_started
    ON omicron.public.inv_collection (time_started);

CREATE INDEX IF NOT EXISTS inv_collectionby_time_done
    ON omicron.public.inv_collection (time_done DESC);

-- list of errors generated during a collection
CREATE TABLE IF NOT EXISTS omicron.public.inv_collection_error (
    inv_collection_id UUID NOT NULL,
    idx INT4 NOT NULL,
    message TEXT
);
CREATE INDEX IF NOT EXISTS errors_by_collection
    ON omicron.public.inv_collection_error (inv_collection_id, idx);

/* what kind of slot MGS reported a device in */
CREATE TYPE IF NOT EXISTS omicron.public.sp_type AS ENUM (
    'sled',
    'switch',
    'power'
);

-- observations from and about service processors
-- also see `inv_root_of_trust`
CREATE TABLE IF NOT EXISTS omicron.public.inv_service_processor (
    -- where this observation came from
    -- (foreign key into `inv_collection` table)
    inv_collection_id UUID NOT NULL,
    -- which system this SP reports it is part of
    -- (foreign key into `hw_baseboard_id` table)
    hw_baseboard_id UUID NOT NULL,
    -- when this observation was made
    time_collected TIMESTAMPTZ NOT NULL,
    -- which MGS instance reported this data
    source TEXT NOT NULL,

    -- identity of this device according to MGS
    sp_type omicron.public.sp_type NOT NULL,
    sp_slot INT4 NOT NULL,

    -- Data from MGS "Get SP Info" API.  See MGS API documentation.
    baseboard_revision INT8 NOT NULL,
    hubris_archive_id TEXT NOT NULL,
    power_state omicron.public.hw_power_state NOT NULL,

    PRIMARY KEY (inv_collection_id, hw_baseboard_id)
);

CREATE TYPE IF NOT EXISTS omicron.public.rot_image_error AS ENUM (
        'unchecked',
        'first_page_erased',
        'partially_programmed',
        'invalid_length',
        'header_not_programmed',
        'bootloader_too_small',
        'bad_magic',
        'header_image_size',
        'unaligned_length',
        'unsupported_type',
        'not_thumb2',
        'reset_vector',
        'signature'
);

-- root of trust information reported by SP
-- There's usually one row here for each row in inv_service_processor, but not
-- necessarily.
CREATE TABLE IF NOT EXISTS omicron.public.inv_root_of_trust (
    -- where this observation came from
    -- (foreign key into `inv_collection` table)
    inv_collection_id UUID NOT NULL,
    -- which system this SP reports it is part of
    -- (foreign key into `hw_baseboard_id` table)
    hw_baseboard_id UUID NOT NULL,
    -- when this observation was made
    time_collected TIMESTAMPTZ NOT NULL,
    -- which MGS instance reported this data
    source TEXT NOT NULL,

    slot_active omicron.public.hw_rot_slot NOT NULL,
    slot_boot_pref_transient omicron.public.hw_rot_slot, -- nullable
    slot_boot_pref_persistent omicron.public.hw_rot_slot NOT NULL,
    slot_boot_pref_persistent_pending omicron.public.hw_rot_slot, -- nullable
    slot_a_sha3_256 TEXT, -- nullable
    slot_b_sha3_256 TEXT, -- nullable
    stage0_fwid TEXT, -- nullable
    stage0next_fwid TEXT, -- nullable

    slot_a_error omicron.public.rot_image_error, -- nullable
    slot_b_error omicron.public.rot_image_error, -- nullable
    stage0_error omicron.public.rot_image_error, -- nullable
    stage0next_error omicron.public.rot_image_error, -- nullable

    PRIMARY KEY (inv_collection_id, hw_baseboard_id)
);

-- host phase 1 slots
CREATE TYPE IF NOT EXISTS omicron.public.hw_m2_slot AS ENUM (
    'A',
    'B'
);

-- host phase 1 active slots found
CREATE TABLE IF NOT EXISTS omicron.public.inv_host_phase_1_active_slot (
    -- where this observation came from
    -- (foreign key into `inv_collection` table)
    inv_collection_id UUID NOT NULL,
    -- which system this SP reports it is part of
    -- (foreign key into `hw_baseboard_id` table)
    hw_baseboard_id UUID NOT NULL,
    -- when this observation was made
    time_collected TIMESTAMPTZ NOT NULL,
    -- which MGS instance reported this data
    source TEXT NOT NULL,

    -- active phase 1 slot
    slot omicron.public.hw_m2_slot NOT NULL,

    PRIMARY KEY (inv_collection_id, hw_baseboard_id)
);

-- host phase 1 flash hashes found
-- There are usually two rows here for each row in inv_service_processor, but
-- not necessarily (either or both slots' hash collection may fail).
CREATE TABLE IF NOT EXISTS omicron.public.inv_host_phase_1_flash_hash (
    -- where this observation came from
    -- (foreign key into `inv_collection` table)
    inv_collection_id UUID NOT NULL,
    -- which system this SP reports it is part of
    -- (foreign key into `hw_baseboard_id` table)
    hw_baseboard_id UUID NOT NULL,
    -- when this observation was made
    time_collected TIMESTAMPTZ NOT NULL,
    -- which MGS instance reported this data
    source TEXT NOT NULL,

    -- phase 1 slot for this hash
    slot omicron.public.hw_m2_slot NOT NULL,
    -- the actual hash of the contents
    hash STRING(64) NOT NULL,

    PRIMARY KEY (inv_collection_id, hw_baseboard_id, slot)
);

CREATE TYPE IF NOT EXISTS omicron.public.caboose_which AS ENUM (
    'sp_slot_0',
    'sp_slot_1',
    'rot_slot_A',
    'rot_slot_B',
    'stage0',
    'stage0next'
);

-- cabooses found
CREATE TABLE IF NOT EXISTS omicron.public.inv_caboose (
    -- where this observation came from
    -- (foreign key into `inv_collection` table)
    inv_collection_id UUID NOT NULL,
    -- which system this SP reports it is part of
    -- (foreign key into `hw_baseboard_id` table)
    hw_baseboard_id UUID NOT NULL,
    -- when this observation was made
    time_collected TIMESTAMPTZ NOT NULL,
    -- which MGS instance reported this data
    source TEXT NOT NULL,

    which omicron.public.caboose_which NOT NULL,
    sw_caboose_id UUID NOT NULL,

    PRIMARY KEY (inv_collection_id, hw_baseboard_id, which)
);

CREATE TYPE IF NOT EXISTS omicron.public.root_of_trust_page_which AS ENUM (
    'cmpa',
    'cfpa_active',
    'cfpa_inactive',
    'cfpa_scratch'
);

-- root of trust key signing pages found
CREATE TABLE IF NOT EXISTS omicron.public.inv_root_of_trust_page (
    -- where this observation came from
    -- (foreign key into `inv_collection` table)
    inv_collection_id UUID NOT NULL,
    -- which system this SP reports it is part of
    -- (foreign key into `hw_baseboard_id` table)
    hw_baseboard_id UUID NOT NULL,
    -- when this observation was made
    time_collected TIMESTAMPTZ NOT NULL,
    -- which MGS instance reported this data
    source TEXT NOT NULL,

    which omicron.public.root_of_trust_page_which NOT NULL,
    sw_root_of_trust_page_id UUID NOT NULL,

    PRIMARY KEY (inv_collection_id, hw_baseboard_id, which)
);

CREATE TYPE IF NOT EXISTS omicron.public.sled_role AS ENUM (
    -- this sled is directly attached to a Sidecar
    'scrimlet',
    -- everything else
    'gimlet'
);

CREATE TYPE IF NOT EXISTS omicron.public.inv_config_reconciler_status_kind
AS ENUM (
    'not-yet-run',
    'running',
    'idle'
);

CREATE TYPE IF NOT EXISTS omicron.public.inv_zone_manifest_source AS ENUM (
    'installinator',
    'sled-agent'
);

-- observations from and about sled agents
CREATE TABLE IF NOT EXISTS omicron.public.inv_sled_agent (
    -- where this observation came from
    -- (foreign key into `inv_collection` table)
    inv_collection_id UUID NOT NULL,
    -- when this observation was made
    time_collected TIMESTAMPTZ NOT NULL,
    -- URL of the sled agent that reported this data
    source TEXT NOT NULL,

    -- unique id for this sled (should be foreign keys into `sled` table, though
    -- it's conceivable a sled will report an id that we don't know about)
    sled_id UUID NOT NULL,

    -- which system this sled agent reports it's running on
    -- (foreign key into `hw_baseboard_id` table)
    -- This is optional because dev/test systems support running on non-Oxide
    -- hardware.
    hw_baseboard_id UUID,

    -- Many of the following properties are duplicated from the `sled` table,
    -- which predates the current inventory system.
    sled_agent_ip INET NOT NULL,
    sled_agent_port INT4 NOT NULL,
    sled_role omicron.public.sled_role NOT NULL,
    usable_hardware_threads INT8
        CHECK (usable_hardware_threads BETWEEN 0 AND 4294967295) NOT NULL,
    usable_physical_ram INT8 NOT NULL,
    reservoir_size INT8 CHECK (reservoir_size < usable_physical_ram) NOT NULL,

    -- Currently-ledgered `OmicronSledConfig`
    -- (foreign key into `inv_omicron_sled_config` table)
    -- This is optional because newly-added sleds don't yet have a config.
    ledgered_sled_config UUID,

    -- Columns making up the status of the config reconciler.
    reconciler_status_kind omicron.public.inv_config_reconciler_status_kind NOT NULL,
    -- (foreign key into `inv_omicron_sled_config` table)
    -- only present if `reconciler_status_kind = 'running'`
    reconciler_status_sled_config UUID,
    -- only present if `reconciler_status_kind != 'not-yet-run'`
    reconciler_status_timestamp TIMESTAMPTZ,
    -- only present if `reconciler_status_kind != 'not-yet-run'`
    reconciler_status_duration_secs FLOAT,

    -- Columns making up the zone image resolver's zone manifest description:
    --
    -- The path to the boot disk image file.
    zone_manifest_boot_disk_path TEXT NOT NULL,
    -- The source of the zone manifest on the boot disk: from installinator or
    -- sled-agent (synthetic). NULL means there is an error reading the zone manifest.
    zone_manifest_source omicron.public.inv_zone_manifest_source,
    -- The mupdate ID that created the zone manifest if this is from installinator. If
    -- this is NULL, then either the zone manifest is synthetic or there was an
    -- error reading the zone manifest.
    zone_manifest_mupdate_id UUID,
    -- Message describing the status of the zone manifest on the boot disk. If
    -- this is NULL, then the zone manifest was successfully read, and the
    -- inv_zone_manifest_zone table has entries corresponding to the zone
    -- manifest.
    zone_manifest_boot_disk_error TEXT,

    -- Columns making up the zone image resolver's mupdate override description.
    mupdate_override_boot_disk_path TEXT NOT NULL,
    -- The ID of the mupdate override. NULL means either that the mupdate
    -- override was not found or that we failed to read it -- the two cases are
    -- differentiated by the presence of a non-NULL value in the
    -- mupdate_override_boot_disk_error column.
    mupdate_override_id UUID,
    -- Error reading the mupdate override, if any. If this is NULL then
    -- the mupdate override was either successfully read or is not
    -- present.
    mupdate_override_boot_disk_error TEXT,

    -- The sled's CPU family. This is also duplicated with the `sled` table,
    -- similar to `usable_hardware_threads` and friends above.
    cpu_family omicron.public.sled_cpu_family NOT NULL,

    CONSTRAINT reconciler_status_sled_config_present_if_running CHECK (
        (reconciler_status_kind = 'running'
            AND reconciler_status_sled_config IS NOT NULL)
        OR
        (reconciler_status_kind != 'running'
            AND reconciler_status_sled_config IS NULL)
    ),
    CONSTRAINT reconciler_status_timing_present_unless_not_yet_run CHECK (
        (reconciler_status_kind = 'not-yet-run'
            AND reconciler_status_timestamp IS NULL
            AND reconciler_status_duration_secs IS NULL)
        OR
        (reconciler_status_kind != 'not-yet-run'
            AND reconciler_status_timestamp IS NOT NULL
            AND reconciler_status_duration_secs IS NOT NULL)
    ),

    -- For the zone manifest, there are three valid states:
    -- 1. Successfully read from installinator (has mupdate_id, no error)
    -- 2. Synthetic from sled-agent (no mupdate_id, no error)
    -- 3. Error reading (no mupdate_id, has error)
    --
    -- This is equivalent to Result<OmicronZoneManifestSource, String>.
    CONSTRAINT zone_manifest_consistency CHECK (
        (zone_manifest_source = 'installinator'
            AND zone_manifest_mupdate_id IS NOT NULL
            AND zone_manifest_boot_disk_error IS NULL)
        OR (zone_manifest_source = 'sled-agent'
            AND zone_manifest_mupdate_id IS NULL
            AND zone_manifest_boot_disk_error IS NULL)
        OR (
            zone_manifest_source IS NULL
            AND zone_manifest_mupdate_id IS NULL
            AND zone_manifest_boot_disk_error IS NOT NULL
        )
    ),

    -- For the mupdate override, three states are valid:
    -- 1. No override, no error
    -- 2. Override, no error
    -- 3. No override, error
    --
    -- This is equivalent to Result<Option<T>, String>.
    CONSTRAINT mupdate_override_consistency CHECK (
        (mupdate_override_id IS NULL
            AND mupdate_override_boot_disk_error IS NOT NULL)
        OR mupdate_override_boot_disk_error IS NULL
    ),

    PRIMARY KEY (inv_collection_id, sled_id)
);

-- This type name starts with "clear_" for legacy reasons. Prefer "remove" in
-- the future.
CREATE TYPE IF NOT EXISTS omicron.public.clear_mupdate_override_boot_success
AS ENUM (
    'cleared',
    'no-override'
);

CREATE TABLE IF NOT EXISTS omicron.public.inv_sled_config_reconciler (
    -- where this observation came from
    -- (foreign key into `inv_collection` table)
    inv_collection_id UUID NOT NULL,

    -- unique id for this sled (should be foreign keys into `sled` table, though
    -- it's conceivable a sled will report an id that we don't know about);
    -- guaranteed to match a row in this collection's `inv_sled_agent`
    sled_id UUID NOT NULL,

    -- Most-recently-reconciled `OmicronSledConfig`
    -- (foreign key into `inv_omicron_sled_config` table)
    last_reconciled_config UUID NOT NULL,

    -- Which internal disk slot did we use at boot?
    --
    -- If not NULL, `boot_disk_slot` must be 0 or 1 (corresponding to M2Slot::A
    -- and M2Slot::B, respectively). The column pair `boot_disk_slot` /
    -- `boot_disk_error` represents a Rust `Result`; one or the other must be
    -- non-NULL, but not both.
    boot_disk_slot INT2 CHECK (boot_disk_slot >= 0 AND boot_disk_slot <= 1),
    boot_disk_error TEXT,
    CONSTRAINT boot_disk_slot_or_error CHECK (
        (boot_disk_slot IS NULL AND boot_disk_error IS NOT NULL)
        OR
        (boot_disk_slot IS NOT NULL AND boot_disk_error IS NULL)
    ),

    -- If either error string is present, there was an error reading the boot
    -- partition for the corresponding M2Slot.
    --
    -- For either or both columns if NULL, there will be a row in
    -- `inv_sled_boot_partition` describing the contents of the boot partition
    -- for the given slot. As above 0=a and 1=b.
    boot_partition_a_error TEXT,
    boot_partition_b_error TEXT,

    -- The names below start with "clear_" for legacy reasons. Prefer "remove"
    -- in the future.
    --
    -- Success removing the mupdate override.
    clear_mupdate_override_boot_success omicron.public.clear_mupdate_override_boot_success,
    -- Error removing the mupdate override.
    clear_mupdate_override_boot_error TEXT,

    -- A message describing the result removing the mupdate override on the
    -- non-boot disk (success or error).
    clear_mupdate_override_non_boot_message TEXT,

    -- Three cases:
    --
    -- 1. No remove_mupdate_override instruction was passed in. All three
    --    columns are NULL.
    -- 2. Removing the override was successful. boot_success is NOT NULL,
    --    boot_error is NULL, and non_boot_message is NOT NULL.
    -- 3. Removing the override failed. boot_success is NULL, boot_error is
    --    NOT NULL, and non_boot_message is NOT NULL.
    CONSTRAINT clear_mupdate_override_consistency CHECK (
        (clear_mupdate_override_boot_success IS NULL
         AND clear_mupdate_override_boot_error IS NULL
         AND clear_mupdate_override_non_boot_message IS NULL)
    OR
        (clear_mupdate_override_boot_success IS NOT NULL
         AND clear_mupdate_override_boot_error IS NULL
         AND clear_mupdate_override_non_boot_message IS NOT NULL)
    OR
        (clear_mupdate_override_boot_success IS NULL
         AND clear_mupdate_override_boot_error IS NOT NULL
         AND clear_mupdate_override_non_boot_message IS NOT NULL)
    ),

    PRIMARY KEY (inv_collection_id, sled_id)
);

CREATE TABLE IF NOT EXISTS omicron.public.inv_sled_boot_partition (
    -- where this observation came from
    -- (foreign key into `inv_collection` table)
    inv_collection_id UUID NOT NULL,

    -- unique id for this sled (should be foreign keys into `sled` table, though
    -- it's conceivable a sled will report an id that we don't know about)
    sled_id UUID NOT NULL,

    -- the boot disk slot (0=M2Slot::A, 1=M2Slot::B)
    boot_disk_slot INT2
        CHECK (boot_disk_slot >= 0 AND boot_disk_slot <= 1) NOT NULL,

    -- SHA256 hash of the artifact; if we have a TUF repo containing this OS
    -- image, this will match the artifact hash of the phase 2 image
    artifact_hash STRING(64) NOT NULL,
    -- The length of the artifact in bytes
    artifact_size INT8 NOT NULL,

    -- Fields comprising the header of the phase 2 image
    header_flags INT8 NOT NULL,
    header_data_size INT8 NOT NULL,
    header_image_size INT8 NOT NULL,
    header_target_size INT8 NOT NULL,
    header_sha256 STRING(64) NOT NULL,
    header_image_name TEXT NOT NULL,

    PRIMARY KEY (inv_collection_id, sled_id, boot_disk_slot)
);

CREATE TABLE IF NOT EXISTS omicron.public.inv_physical_disk (
    -- where this observation came from
    -- (foreign key into `inv_collection` table)
    inv_collection_id UUID NOT NULL,

    -- unique id for this sled (should be foreign keys into `sled` table, though
    -- it's conceivable a sled will report an id that we don't know about)
    sled_id UUID NOT NULL,
    -- The slot where this disk was last observed
    slot INT8 CHECK (slot >= 0) NOT NULL,

    vendor STRING(63) NOT NULL,
    model STRING(63) NOT NULL,
    serial STRING(63) NOT NULL,

    variant omicron.public.physical_disk_kind NOT NULL,

    -- PK consisting of:
    -- - Which collection this was
    -- - The sled reporting the disk
    -- - The slot in which this disk was found
    PRIMARY KEY (inv_collection_id, sled_id, slot)
);

CREATE TABLE IF NOT EXISTS omicron.public.inv_nvme_disk_firmware (
    -- where this observation came from
    -- (foreign key into `inv_collection` table)
    inv_collection_id UUID NOT NULL,

    -- unique id for this sled (should be foreign keys into `sled` table, though
    -- it's conceivable a sled will report an id that we don't know about)
    sled_id UUID NOT NULL,
    -- The slot where this disk was last observed
    slot INT8 CHECK (slot >= 0) NOT NULL,

    -- total number of firmware slots the device has
    number_of_slots INT2 CHECK (number_of_slots BETWEEN 1 AND 7) NOT NULL,
    active_slot INT2 CHECK (active_slot BETWEEN 1 AND 7) NOT NULL,
    -- staged firmware slot to be active on reset
    next_active_slot INT2 CHECK (next_active_slot BETWEEN 1 AND 7),
    -- slot1 is distinct in the NVMe spec in the sense that it can be read only
    slot1_is_read_only BOOLEAN,
    -- the firmware version string for each NVMe slot (0 indexed), a NULL means the
    -- slot exists but is empty
    slot_firmware_versions STRING(8)[] CHECK (array_length(slot_firmware_versions, 1) BETWEEN 1 AND 7),

    -- PK consisting of:
    -- - Which collection this was
    -- - The sled reporting the disk
    -- - The slot in which the disk was found
    PRIMARY KEY (inv_collection_id, sled_id, slot)
);

CREATE TABLE IF NOT EXISTS omicron.public.inv_zpool (
    -- where this observation came from
    -- (foreign key into `inv_collection` table)
    inv_collection_id UUID NOT NULL,
    -- when this observation was made
    time_collected TIMESTAMPTZ NOT NULL,

    -- The control plane ID of the zpool
    id UUID NOT NULL,
    sled_id UUID NOT NULL,
    total_size INT NOT NULL,

    -- PK consisting of:
    -- - Which collection this was
    -- - The sled reporting the disk
    -- - The slot in which this disk was found
    PRIMARY KEY (inv_collection_id, sled_id, id)
);

-- Allow looking up the most recent Zpool by ID
CREATE INDEX IF NOT EXISTS inv_zpool_by_id_and_time ON omicron.public.inv_zpool (id, time_collected DESC);

CREATE TABLE IF NOT EXISTS omicron.public.inv_dataset (
    -- where this observation came from
    -- (foreign key into `inv_collection` table)
    inv_collection_id UUID NOT NULL,
    sled_id UUID NOT NULL,

    -- The control plane ID of the dataset.
    -- This is nullable because datasets have been historically
    -- self-managed by the Sled Agent, and some don't have explicit UUIDs.
    id UUID,

    name TEXT NOT NULL,
    available INT8 NOT NULL,
    used INT8 NOT NULL,
    quota INT8,
    reservation INT8,
    compression TEXT NOT NULL,

    -- PK consisting of:
    -- - Which collection this was
    -- - The sled reporting the disk
    -- - The name of this dataset
    PRIMARY KEY (inv_collection_id, sled_id, name)
);

CREATE TABLE IF NOT EXISTS omicron.public.inv_omicron_sled_config (
    -- where this observation came from
    -- (foreign key into `inv_collection` table)
    inv_collection_id UUID NOT NULL,

    -- ID of this sled config. A given inventory report from a sled agent may
    -- contain 0-3 sled configs, so we generate these IDs on insertion and
    -- record them as the foreign keys in `inv_sled_agent`.
    id UUID NOT NULL,

    -- config generation
    generation INT8 NOT NULL,

    -- remove mupdate override ID, if set
    remove_mupdate_override UUID,

    -- desired artifact hash for internal disk slots' boot partitions
    -- NULL is translated to `HostPhase2DesiredContents::CurrentContents`
    host_phase_2_desired_slot_a STRING(64),
    host_phase_2_desired_slot_b STRING(64),

    PRIMARY KEY (inv_collection_id, id)
);

CREATE TABLE IF NOT EXISTS omicron.public.inv_last_reconciliation_disk_result (
    -- where this observation came from
    -- (foreign key into `inv_collection` table)
    inv_collection_id UUID NOT NULL,

    -- unique id for this sled (should be foreign keys into `sled` table, though
    -- it's conceivable a sled will report an id that we don't know about)
    sled_id UUID NOT NULL,

    -- unique id for this physical disk
    disk_id UUID NOT NULL,

    -- error message; if NULL, an "ok" result
    error_message TEXT,

    PRIMARY KEY (inv_collection_id, sled_id, disk_id)
);

CREATE TABLE IF NOT EXISTS omicron.public.inv_last_reconciliation_dataset_result (
    -- where this observation came from
    -- (foreign key into `inv_collection` table)
    inv_collection_id UUID NOT NULL,

    -- unique id for this sled (should be foreign keys into `sled` table, though
    -- it's conceivable a sled will report an id that we don't know about)
    sled_id UUID NOT NULL,

    -- unique id for this dataset
    dataset_id UUID NOT NULL,

    -- error message; if NULL, an "ok" result
    error_message TEXT,

    PRIMARY KEY (inv_collection_id, sled_id, dataset_id)
);

CREATE TABLE IF NOT EXISTS omicron.public.inv_last_reconciliation_orphaned_dataset (
    -- where this observation came from
    -- (foreign key into `inv_collection` table)
    inv_collection_id UUID NOT NULL,

    -- unique id for this sled (should be foreign keys into `sled` table, though
    -- it's conceivable a sled will report an id that we don't know about)
    sled_id UUID NOT NULL,

    -- These three columns compose a `DatasetName`. Other tables that store a
    -- `DatasetName` use a nullable `zone_name` (since it's only supposed to be
    -- set for datasets with `kind = 'zone'`). This table instead uses the empty
    -- string for non-'zone' kinds, which allows the column to be NOT NULL and
    -- hence be a member of our primary key. (We have no other unique ID to
    -- distinguish different `DatasetName`s.)
    pool_id UUID NOT NULL,
    kind omicron.public.dataset_kind NOT NULL,
    zone_name TEXT NOT NULL,
    CONSTRAINT zone_name_for_zone_kind CHECK (
      (kind != 'zone' AND zone_name = '') OR
      (kind = 'zone' AND zone_name != '')
    ),

    reason TEXT NOT NULL,

    -- The control plane ID of the dataset.
    -- This is nullable because this is attached as the `oxide:uuid` property in
    -- ZFS, and we can't guarantee it exists for any given dataset.
    id UUID,

    -- Properties of the dataset at the time we detected it was an orphan.
    mounted BOOL NOT NULL,
    available INT8 NOT NULL,
    used INT8 NOT NULL,

    PRIMARY KEY (inv_collection_id, sled_id, pool_id, kind, zone_name)
);

CREATE TABLE IF NOT EXISTS omicron.public.inv_last_reconciliation_zone_result (
    -- where this observation came from
    -- (foreign key into `inv_collection` table)
    inv_collection_id UUID NOT NULL,

    -- unique id for this sled (should be foreign keys into `sled` table, though
    -- it's conceivable a sled will report an id that we don't know about)
    sled_id UUID NOT NULL,

    -- unique id for this zone
    zone_id UUID NOT NULL,

    -- error message; if NULL, an "ok" result
    error_message TEXT,

    PRIMARY KEY (inv_collection_id, sled_id, zone_id)
);

-- A table describing a single zone within a zone manifest collected by inventory.
CREATE TABLE IF NOT EXISTS omicron.public.inv_zone_manifest_zone (
    -- where this observation came from
    -- (foreign key into `inv_collection` table)
    inv_collection_id UUID NOT NULL,

    -- unique id for this sled (should be foreign keys into `sled` table, though
    -- it's conceivable a sled will report an id that we don't know about)
    sled_id UUID NOT NULL,

    -- Zone file name, part of the primary key within this table.
    zone_file_name TEXT NOT NULL,

    -- The full path to the file.
    path TEXT NOT NULL,

    -- The expected file size.
    expected_size INT8 NOT NULL,

    -- The expected hash.
    expected_sha256 STRING(64) NOT NULL,

    -- The error while reading the zone or matching it to the manifest, if any.
    -- NULL indicates success.
    error TEXT,

    PRIMARY KEY (inv_collection_id, sled_id, zone_file_name)
);

-- A table describing status for a single zone manifest on a non-boot disk
-- collected by inventory.
CREATE TABLE IF NOT EXISTS omicron.public.inv_zone_manifest_non_boot (
    -- where this observation came from
    -- (foreign key into `inv_collection` table)
    inv_collection_id UUID NOT NULL,

    -- unique id for this sled (should be foreign keys into `sled` table, though
    -- it's conceivable a sled will report an id that we don't know about)
    sled_id UUID NOT NULL,

    -- unique ID for this non-boot disk
    non_boot_zpool_id UUID NOT NULL,

    -- The full path to the zone manifest.
    path TEXT NOT NULL,

    -- Whether the non-boot disk is in a valid state.
    is_valid BOOLEAN NOT NULL,

    -- A message attached to this disk.
    message TEXT NOT NULL,

    PRIMARY KEY (inv_collection_id, sled_id, non_boot_zpool_id)
);

-- A table describing status for a single mupdate override on a non-boot disk
-- collected by inventory.
CREATE TABLE IF NOT EXISTS omicron.public.inv_mupdate_override_non_boot (
    -- where this observation came from
    -- (foreign key into `inv_collection` table)
    inv_collection_id UUID NOT NULL,

    -- unique id for this sled (should be foreign keys into `sled` table, though
    -- it's conceivable a sled will report an id that we don't know about)
    sled_id UUID NOT NULL,

    -- unique id for this non-boot disk
    non_boot_zpool_id UUID NOT NULL,

    -- The full path to the mupdate override file.
    path TEXT NOT NULL,

    -- Whether the non-boot disk is in a valid state.
    is_valid BOOLEAN NOT NULL,

    -- A message attached to this disk.
    message TEXT NOT NULL,

    PRIMARY KEY (inv_collection_id, sled_id, non_boot_zpool_id)
);

CREATE TYPE IF NOT EXISTS omicron.public.zone_type AS ENUM (
  'boundary_ntp',
  'clickhouse',
  'clickhouse_keeper',
  'clickhouse_server',
  'cockroach_db',
  'crucible',
  'crucible_pantry',
  'external_dns',
  'internal_dns',
  'internal_ntp',
  'nexus',
  'oximeter'
);

CREATE TYPE IF NOT EXISTS omicron.public.inv_zone_image_source AS ENUM (
    'install_dataset',
    'artifact'
);

-- `zones` portion of an `OmicronSledConfig` observed from sled-agent
CREATE TABLE IF NOT EXISTS omicron.public.inv_omicron_sled_config_zone (
    -- where this observation came from
    inv_collection_id UUID NOT NULL,

    -- (foreign key into `inv_omicron_sled_config` table)
    sled_config_id UUID NOT NULL,

    -- unique id for this zone
    id UUID NOT NULL,
    zone_type omicron.public.zone_type NOT NULL,

    -- SocketAddr of the "primary" service for this zone
    -- (what this describes varies by zone type, but all zones have at least one
    -- service in them)
    primary_service_ip INET NOT NULL,
    primary_service_port INT4
        CHECK (primary_service_port BETWEEN 0 AND 65535)
        NOT NULL,

    -- The remaining properties may be NULL for different kinds of zones.  The
    -- specific constraints are not enforced at the database layer, basically
    -- because it's really complicated to do that and it's not obvious that it's
    -- worthwhile.

    -- Some zones have a second service.  Like the primary one, the meaning of
    -- this is zone-type-dependent.
    second_service_ip INET,
    second_service_port INT4
        CHECK (second_service_port IS NULL
        OR second_service_port BETWEEN 0 AND 65535),

    -- Zones may have an associated dataset.  They're currently always on a U.2.
    -- The only thing we need to identify it here is the name of the zpool that
    -- it's on.
    dataset_zpool_name TEXT,

    -- Zones with external IPs have an associated NIC and sockaddr for listening
    -- (first is a foreign key into `inv_omicron_sled_config_zone_nic`)
    nic_id UUID,

    -- Properties for internal DNS servers
    -- address attached to this zone from outside the sled's subnet
    dns_gz_address INET,
    dns_gz_address_index INT8,

    -- Properties for boundary NTP zones
    -- these define upstream servers we need to contact
    ntp_ntp_servers TEXT[],
    ntp_dns_servers INET[],
    ntp_domain TEXT,

    -- Properties specific to Nexus zones
    nexus_external_tls BOOLEAN,
    nexus_external_dns_servers INET ARRAY,

    -- Source NAT configuration (currently used for boundary NTP only)
    snat_ip INET,
    snat_first_port INT4
        CHECK (snat_first_port IS NULL OR snat_first_port BETWEEN 0 AND 65535),
    snat_last_port INT4
        CHECK (snat_last_port IS NULL OR snat_last_port BETWEEN 0 AND 65535),

    -- TODO: This is nullable for backwards compatibility.
    -- Eventually, that nullability should be removed.
    filesystem_pool UUID,

    -- zone image source
    image_source omicron.public.inv_zone_image_source NOT NULL,
    image_artifact_sha256 STRING(64),

    -- Nexus lockstep service port, used only by Nexus zones
    nexus_lockstep_port INT4
        CHECK (nexus_lockstep_port IS NULL OR nexus_lockstep_port BETWEEN 0 AND 65535),

    CONSTRAINT zone_image_source_artifact_hash_present CHECK (
        (image_source = 'artifact'
            AND image_artifact_sha256 IS NOT NULL)
        OR
        (image_source != 'artifact'
            AND image_artifact_sha256 IS NULL)
    ),

    CONSTRAINT nexus_lockstep_port_for_nexus_zones CHECK (
        (zone_type = 'nexus' AND nexus_lockstep_port IS NOT NULL)
        OR
        (zone_type != 'nexus' AND nexus_lockstep_port IS NULL)
    ),

    PRIMARY KEY (inv_collection_id, sled_config_id, id)
);

CREATE INDEX IF NOT EXISTS inv_omicron_sled_config_zone_nic_id
    ON omicron.public.inv_omicron_sled_config_zone (nic_id)
    STORING (
        primary_service_ip,
        second_service_ip,
        snat_ip
    );

CREATE TABLE IF NOT EXISTS omicron.public.inv_omicron_sled_config_zone_nic (
    -- where this observation came from
    inv_collection_id UUID NOT NULL,

    sled_config_id UUID NOT NULL,
    id UUID NOT NULL,
    name TEXT NOT NULL,
    ip INET NOT NULL,
    mac INT8 NOT NULL,
    subnet INET NOT NULL,
    vni INT8 NOT NULL,
    is_primary BOOLEAN NOT NULL,
    slot INT2 NOT NULL,

    PRIMARY KEY (inv_collection_id, sled_config_id, id)
);

CREATE TABLE IF NOT EXISTS omicron.public.inv_omicron_sled_config_dataset (
    -- where this observation came from
    inv_collection_id UUID NOT NULL,

    -- foreign key into the `inv_omicron_sled_config` table
    sled_config_id UUID NOT NULL,
    id UUID NOT NULL,

    pool_id UUID NOT NULL,
    kind omicron.public.dataset_kind NOT NULL,
    -- Only valid if kind = zone
    zone_name TEXT,

    quota INT8,
    reservation INT8,
    compression TEXT NOT NULL,

    CONSTRAINT zone_name_for_zone_kind CHECK (
      (kind != 'zone') OR
      (kind = 'zone' AND zone_name IS NOT NULL)
    ),

    PRIMARY KEY (inv_collection_id, sled_config_id, id)
);

CREATE TABLE IF NOT EXISTS omicron.public.inv_omicron_sled_config_disk (
    -- where this observation came from
    inv_collection_id UUID NOT NULL,

    -- foreign key into the `inv_omicron_sled_config` table
    sled_config_id UUID NOT NULL,
    id UUID NOT NULL,

    vendor TEXT NOT NULL,
    serial TEXT NOT NULL,
    model TEXT NOT NULL,

    pool_id UUID NOT NULL,

    PRIMARY KEY (inv_collection_id, sled_config_id, id)
);

CREATE TABLE IF NOT EXISTS omicron.public.inv_clickhouse_keeper_membership (
    inv_collection_id UUID NOT NULL,
    queried_keeper_id INT8 NOT NULL,
    leader_committed_log_index INT8 NOT NULL,
    raft_config INT8[] NOT NULL,

    PRIMARY KEY (inv_collection_id, queried_keeper_id)
);

CREATE TABLE IF NOT EXISTS omicron.public.inv_cockroachdb_status (
    inv_collection_id UUID NOT NULL,
    node_id TEXT NOT NULL,
    ranges_underreplicated INT8,
    liveness_live_nodes INT8,

    PRIMARY KEY (inv_collection_id, node_id)
);

CREATE TABLE IF NOT EXISTS omicron.public.inv_ntp_timesync (
    inv_collection_id UUID NOT NULL,
    zone_id UUID NOT NULL,
    synced BOOL NOT NULL,

    PRIMARY KEY (inv_collection_id, zone_id)
);

CREATE TABLE IF NOT EXISTS omicron.public.inv_internal_dns (
    inv_collection_id UUID NOT NULL,
    zone_id UUID NOT NULL,
    generation INT8 NOT NULL,
    PRIMARY KEY (inv_collection_id, zone_id)
);

/*
 * Various runtime configuration switches for reconfigurator
 *
 * Each configuration option is a single column in a row, and the whole row
 * of configurations is updated atomically. The latest `version` is the active
 * configuration.
 *
 * See https://github.com/oxidecomputer/omicron/issues/8253 for more details.
 */
CREATE TABLE IF NOT EXISTS omicron.public.reconfigurator_config (
    -- Monotonically increasing version for all bp_targets
    version INT8 PRIMARY KEY,

    -- Enable the planner background task
    planner_enabled BOOL NOT NULL DEFAULT FALSE,

    -- The time at which the configuration for a version was set
    time_modified TIMESTAMPTZ NOT NULL,

    -- Whether to add zones while the system has detected a mupdate override.
    add_zones_with_mupdate_override BOOL NOT NULL
);

/*
 * System-level blueprints
 *
 * See RFD 457 and 459 for context.
 *
 * A blueprint describes a potential system configuration. The primary table is
 * the `blueprint` table, which stores only a small amount of metadata about the
 * blueprint. The bulk of the information is stored in the `bp_*` tables below,
 * each of which references back to `blueprint` by ID.
 *
 * `bp_target` describes the "target blueprints" of the system. Insertion must
 * follow a strict set of rules:
 *
 * * The first target blueprint must have version=1, and must have no parent
 *   blueprint.
 * * The Nth target blueprint must have version=N, and its parent blueprint must
 *   be the blueprint that was the target at version=N-1.
 *
 * The result is that the current target blueprint can always be found by
 * looking at the maximally-versioned row in `bp_target`, and there is a linear
 * history from that blueprint all the way back to the version=1 blueprint. We
 * will eventually prune old blueprint targets, so it will not always be
 * possible to view the entire history.
 *
 * `bp_omicron_zone` and `bp_omicron_zone_nic` are nearly identical to their
 * `inv_*` counterparts, and record the `OmicronZoneConfig`s for each sled.
 */

CREATE TYPE IF NOT EXISTS omicron.public.bp_zone_disposition AS ENUM (
    'in_service',
    'expunged'
);

CREATE TYPE IF NOT EXISTS omicron.public.bp_dataset_disposition AS ENUM (
    'in_service',
    'expunged'
);

CREATE TYPE IF NOT EXISTS omicron.public.bp_physical_disk_disposition AS ENUM (
    'in_service',
    'expunged'
);

-- list of all blueprints
CREATE TABLE IF NOT EXISTS omicron.public.blueprint (
    id UUID PRIMARY KEY,

    -- This is effectively a foreign key back to this table; however, it is
    -- allowed to be NULL: the initial blueprint has no parent. Additionally,
    -- it may be non-NULL but no longer reference a row in this table: once a
    -- child blueprint has been created from a parent, it's possible for the
    -- parent to be deleted. We do not NULL out this field on such a deletion,
    -- so we can always see that there had been a particular parent even if it's
    -- now gone.
    parent_blueprint_id UUID,

    -- These fields are for debugging only.
    time_created TIMESTAMPTZ NOT NULL,
    creator TEXT NOT NULL,
    comment TEXT NOT NULL,

    -- identifies the latest internal DNS version when blueprint planning began
    internal_dns_version INT8 NOT NULL,
    -- identifies the latest external DNS version when blueprint planning began
    external_dns_version INT8 NOT NULL,
    -- identifies the CockroachDB state fingerprint when blueprint planning began
    cockroachdb_fingerprint TEXT NOT NULL,

    -- CockroachDB settings managed by blueprints.
    --
    -- We use NULL in these columns to reflect that blueprint execution should
    -- not modify the option; we're able to do this because CockroachDB settings
    -- require the value to be the correct type and not NULL. There is no value
    -- that represents "please reset this setting to the default value"; that is
    -- represented by the presence of the default value in that field.
    --
    -- `cluster.preserve_downgrade_option`
    cockroachdb_setting_preserve_downgrade TEXT,

    -- The smallest value of the target_release table's generation field that's
    -- accepted by the blueprint.
    --
    -- For example, let's say that the current target release generation is 5.
    -- Then, when reconfigurator detects a MUPdate:
    --
    -- * the target release is ignored in favor of the install dataset
    -- * this field is set to 6
    --
    -- Once an operator sets a new target release, its generation will be 6 or
    -- higher. Reconfigurator will then know that it is back in charge of
    -- driving the system to the target release.
    --
    -- This is set to 1 by default in application code.
    target_release_minimum_generation INT8 NOT NULL,

    -- The generation of the active group of Nexus instances
    nexus_generation INT8 NOT NULL
);

-- table describing both the current and historical target blueprints of the
-- system
CREATE TABLE IF NOT EXISTS omicron.public.bp_target (
    -- Monotonically increasing version for all bp_targets
    version INT8 PRIMARY KEY,

    -- Effectively a foreign key into the `blueprint` table, but may reference a
    -- blueprint that has been deleted (if this target is no longer the current
    -- target: the current target must not be deleted).
    blueprint_id UUID NOT NULL,

    -- Is this blueprint enabled?
    --
    -- Currently, we have no code that acts on this value; however, it exists as
    -- an escape hatch once we have automated blueprint planning and execution.
    -- An operator can set the current blueprint to disabled, which should stop
    -- planning and execution (presumably until a support case can address
    -- whatever issue the update system is causing).
    enabled BOOL NOT NULL,

    -- Timestamp for when this blueprint was made the current target
    time_made_target TIMESTAMPTZ NOT NULL
);

-- metadata associated with a single sled in a blueprint
CREATE TABLE IF NOT EXISTS omicron.public.bp_sled_metadata (
    -- foreign key into `blueprint` table
    blueprint_id UUID NOT NULL,

    sled_id UUID NOT NULL,
    sled_state omicron.public.sled_state NOT NULL,
    sled_agent_generation INT8 NOT NULL,
    -- NULL means do not remove any overrides
    remove_mupdate_override UUID,

    -- desired artifact hash for internal disk slots' boot partitions
    -- NULL is translated to
    -- `BlueprintHostPhase2DesiredContents::CurrentContents`
    host_phase_2_desired_slot_a STRING(64),
    host_phase_2_desired_slot_b STRING(64),

    PRIMARY KEY (blueprint_id, sled_id)
);

-- description of omicron physical disks specified in a blueprint.
CREATE TABLE IF NOT EXISTS omicron.public.bp_omicron_physical_disk  (
    -- foreign key into the `blueprint` table
    blueprint_id UUID NOT NULL,

    -- unique id for this sled (should be foreign keys into `sled` table, though
    -- it's conceivable a blueprint could refer to a sled that no longer exists,
    -- particularly if the blueprint is older than the current target)
    sled_id UUID NOT NULL,

    vendor TEXT NOT NULL,
    serial TEXT NOT NULL,
    model TEXT NOT NULL,

    id UUID NOT NULL,
    pool_id UUID NOT NULL,

    disposition omicron.public.bp_physical_disk_disposition NOT NULL,

     -- Specific properties of the `expunged` disposition
    disposition_expunged_as_of_generation INT,
    disposition_expunged_ready_for_cleanup BOOL NOT NULL,

    PRIMARY KEY (blueprint_id, id),

    CONSTRAINT expunged_disposition_properties CHECK (
      (disposition != 'expunged'
          AND disposition_expunged_as_of_generation IS NULL
          AND NOT disposition_expunged_ready_for_cleanup)
      OR
      (disposition = 'expunged'
          AND disposition_expunged_as_of_generation IS NOT NULL)
    )
);

-- description of an omicron dataset specified in a blueprint.
CREATE TABLE IF NOT EXISTS omicron.public.bp_omicron_dataset (
    -- foreign key into the `blueprint` table
    blueprint_id UUID NOT NULL,
    sled_id UUID NOT NULL,
    id UUID NOT NULL,

    -- Dataset disposition
    disposition omicron.public.bp_dataset_disposition NOT NULL,

    pool_id UUID NOT NULL,
    kind omicron.public.dataset_kind NOT NULL,
    -- Only valid if kind = zone
    zone_name TEXT,

    -- Only valid if kind = crucible
    ip INET,
    port INT4 CHECK (port BETWEEN 0 AND 65535),

    quota INT8,
    reservation INT8,
    compression TEXT NOT NULL,

    CONSTRAINT zone_name_for_zone_kind CHECK (
      (kind != 'zone') OR
      (kind = 'zone' AND zone_name IS NOT NULL)
    ),

    CONSTRAINT ip_and_port_set_for_crucible CHECK (
      (kind != 'crucible') OR
      (kind = 'crucible' AND ip IS NOT NULL and port IS NOT NULL)
    ),

    PRIMARY KEY (blueprint_id, id)
);

CREATE TYPE IF NOT EXISTS omicron.public.bp_zone_image_source AS ENUM (
    'install_dataset',
    'artifact'
);

-- description of omicron zones specified in a blueprint
CREATE TABLE IF NOT EXISTS omicron.public.bp_omicron_zone (
    -- foreign key into the `blueprint` table
    blueprint_id UUID NOT NULL,

    -- unique id for this sled (should be foreign keys into `sled` table, though
    -- it's conceivable a blueprint could refer to a sled that no longer exists,
    -- particularly if the blueprint is older than the current target)
    sled_id UUID NOT NULL,

    -- unique id for this zone
    id UUID NOT NULL,
    zone_type omicron.public.zone_type NOT NULL,

    -- SocketAddr of the "primary" service for this zone
    -- (what this describes varies by zone type, but all zones have at least one
    -- service in them)
    primary_service_ip INET NOT NULL,
    primary_service_port INT4
        CHECK (primary_service_port BETWEEN 0 AND 65535)
        NOT NULL,

    -- The remaining properties may be NULL for different kinds of zones.  The
    -- specific constraints are not enforced at the database layer, basically
    -- because it's really complicated to do that and it's not obvious that it's
    -- worthwhile.

    -- Some zones have a second service.  Like the primary one, the meaning of
    -- this is zone-type-dependent.
    second_service_ip INET,
    second_service_port INT4
        CHECK (second_service_port IS NULL
        OR second_service_port BETWEEN 0 AND 65535),

    -- Zones may have an associated dataset.  They're currently always on a U.2.
    -- The only thing we need to identify it here is the name of the zpool that
    -- it's on.
    dataset_zpool_name TEXT,

    -- Zones with external IPs have an associated NIC and sockaddr for listening
    -- (first is a foreign key into `bp_omicron_zone_nic`)
    bp_nic_id UUID,

    -- Properties for internal DNS servers
    -- address attached to this zone from outside the sled's subnet
    dns_gz_address INET,
    dns_gz_address_index INT8,

    -- Properties for boundary NTP zones
    -- these define upstream servers we need to contact
    ntp_ntp_servers TEXT[],
    ntp_dns_servers INET[],
    ntp_domain TEXT,

    -- Properties specific to Nexus zones
    nexus_external_tls BOOLEAN,
    nexus_external_dns_servers INET ARRAY,

    -- Source NAT configuration (currently used for boundary NTP only)
    snat_ip INET,
    snat_first_port INT4
        CHECK (snat_first_port IS NULL OR snat_first_port BETWEEN 0 AND 65535),
    snat_last_port INT4
        CHECK (snat_last_port IS NULL OR snat_last_port BETWEEN 0 AND 65535),

    -- For some zones, either primary_service_ip or second_service_ip (but not
    -- both!) is an external IP address. For such zones, this is the ID of that
    -- external IP. In general this is a foreign key into
    -- omicron.public.external_ip, though the row many not exist: if this
    -- blueprint is old, it's possible the IP has been deleted, and if this
    -- blueprint has not yet been realized, it's possible the IP hasn't been
    -- created yet.
    external_ip_id UUID,

    filesystem_pool UUID NOT NULL,

    -- Zone disposition
    disposition omicron.public.bp_zone_disposition NOT NULL,

    -- Specific properties of the `expunged` disposition
    disposition_expunged_as_of_generation INT,
    disposition_expunged_ready_for_cleanup BOOL NOT NULL,

    -- Blueprint zone image source
    image_source omicron.public.bp_zone_image_source NOT NULL,
    image_artifact_sha256 STRING(64),

    -- Generation for Nexus zones
    nexus_generation INT8,

    -- Nexus lockstep service port, used only by Nexus zones
    nexus_lockstep_port INT4
        CHECK (nexus_lockstep_port IS NULL OR nexus_lockstep_port BETWEEN 0 AND 65535),

    PRIMARY KEY (blueprint_id, id),

    CONSTRAINT expunged_disposition_properties CHECK (
        (disposition != 'expunged'
            AND disposition_expunged_as_of_generation IS NULL
            AND NOT disposition_expunged_ready_for_cleanup)
        OR
        (disposition = 'expunged'
            AND disposition_expunged_as_of_generation IS NOT NULL)
    ),

    CONSTRAINT zone_image_source_artifact_hash_present CHECK (
        (image_source = 'artifact'
            AND image_artifact_sha256 IS NOT NULL)
        OR
        (image_source != 'artifact'
            AND image_artifact_sha256 IS NULL)
    ),

    CONSTRAINT nexus_generation_for_nexus_zones CHECK (
        (zone_type = 'nexus' AND nexus_generation IS NOT NULL)
        OR
        (zone_type != 'nexus' AND nexus_generation IS NULL)
    ),

    CONSTRAINT nexus_lockstep_port_for_nexus_zones CHECK (
        (zone_type = 'nexus' AND nexus_lockstep_port IS NOT NULL)
        OR
        (zone_type != 'nexus' AND nexus_lockstep_port IS NULL)
    )
);

CREATE TABLE IF NOT EXISTS omicron.public.bp_omicron_zone_nic (
    blueprint_id UUID NOT NULL,
    id UUID NOT NULL,
    name TEXT NOT NULL,
    ip INET NOT NULL,
    mac INT8 NOT NULL,
    subnet INET NOT NULL,
    vni INT8 NOT NULL,
    is_primary BOOLEAN NOT NULL,
    slot INT2 NOT NULL,

    PRIMARY KEY (blueprint_id, id)
);

-- Blueprint information related to clickhouse cluster management
--
-- Rows for this table will only exist for deployments with an existing
-- `ClickhousePolicy` as part of the fleet `Policy`. In the limit, this will be
-- all deployments.
CREATE TABLE IF NOT EXISTS omicron.public.bp_clickhouse_cluster_config (
    -- Foreign key into the `blueprint` table
    blueprint_id UUID PRIMARY KEY,
    -- Generation number to track changes to the cluster state.
    -- Used as optimizitic concurrency control.
    generation INT8 NOT NULL,

    -- Clickhouse server and keeper ids can never be reused. We hand them out
    -- monotonically and keep track of the last one used here.
    max_used_server_id INT8 NOT NULL,
    max_used_keeper_id INT8 NOT NULL,

    -- Each clickhouse cluster has a unique name and secret value. These are set
    -- once and shared among all nodes for the lifetime of the fleet.
    cluster_name TEXT NOT NULL,
    cluster_secret TEXT NOT NULL,

    -- A recording of an inventory value that serves as a marker to inform the
    -- reconfigurator when a collection of a raft configuration is recent.
    highest_seen_keeper_leader_committed_log_index INT8 NOT NULL
);

-- Mapping of an Omicron zone ID to Clickhouse Keeper node ID in a specific
-- blueprint.
--
-- This can logically be considered a subtable of `bp_clickhouse_cluster_config`
CREATE TABLE IF NOT EXISTS omicron.public.bp_clickhouse_keeper_zone_id_to_node_id (
    -- Foreign key into the `blueprint` table
    blueprint_id UUID NOT NULL,

    omicron_zone_id UUID NOT NULL,
    keeper_id INT8 NOT NULL,

    PRIMARY KEY (blueprint_id, omicron_zone_id, keeper_id)
);

-- Mapping of an Omicron zone ID to Clickhouse Server node ID in a specific
-- blueprint.
--
-- This can logically be considered a subtable of `bp_clickhouse_cluster_config`
CREATE TABLE IF NOT EXISTS omicron.public.bp_clickhouse_server_zone_id_to_node_id (
    -- Foreign key into the `blueprint` table
    blueprint_id UUID NOT NULL,

    omicron_zone_id UUID NOT NULL,
    server_id INT8 NOT NULL,

    PRIMARY KEY (blueprint_id, omicron_zone_id, server_id)
);

-- Blueprint information related to which ClickHouse installation
-- oximeter is reading from.
CREATE TABLE IF NOT EXISTS omicron.public.bp_oximeter_read_policy (
    -- Foreign key into the `blueprint` table
    blueprint_id UUID PRIMARY KEY,

    -- Generation number.
    version INT8 NOT NULL,

    -- Which clickhouse installation should oximeter read from.
    oximeter_read_mode omicron.public.oximeter_read_mode NOT NULL
);

-- Blueprint information related to pending RoT bootloader upgrades.
CREATE TABLE IF NOT EXISTS omicron.public.bp_pending_mgs_update_rot_bootloader (
    -- Foreign key into the `blueprint` table
    blueprint_id UUID NOT NULL,
    -- identify of the device to be updated
    -- (foreign key into the `hw_baseboard_id` table)
    hw_baseboard_id UUID NOT NULL,
    -- location of this device according to MGS
    sp_type omicron.public.sp_type NOT NULL,
    sp_slot INT4 NOT NULL,
    -- artifact to be deployed to this device
    artifact_sha256 STRING(64) NOT NULL,
    artifact_version STRING(64) NOT NULL,

    -- RoT bootloader-specific details
    expected_stage0_version STRING NOT NULL,
    expected_stage0_next_version STRING, -- NULL means invalid (no version expected)

    PRIMARY KEY(blueprint_id, hw_baseboard_id)
);

-- Blueprint information related to pending SP upgrades.
CREATE TABLE IF NOT EXISTS omicron.public.bp_pending_mgs_update_sp (
    -- Foreign key into the `blueprint` table
    blueprint_id UUID NOT NULL,
    -- identify of the device to be updated
    -- (foreign key into the `hw_baseboard_id` table)
    hw_baseboard_id UUID NOT NULL,
    -- location of this device according to MGS
    sp_type omicron.public.sp_type NOT NULL,
    sp_slot INT4 NOT NULL,
    -- artifact to be deployed to this device
    artifact_sha256 STRING(64) NOT NULL,
    artifact_version STRING(64) NOT NULL,

    -- SP-specific details
    expected_active_version STRING NOT NULL,
    expected_inactive_version STRING, -- NULL means invalid (no version expected)

    PRIMARY KEY(blueprint_id, hw_baseboard_id)
);

-- Blueprint information related to pending RoT upgrades.
CREATE TABLE IF NOT EXISTS omicron.public.bp_pending_mgs_update_rot (
    -- Foreign key into the `blueprint` table
    blueprint_id UUID NOT NULL,
    -- identify of the device to be updated
    -- (foreign key into the `hw_baseboard_id` table)
    hw_baseboard_id UUID NOT NULL,
    -- location of this device according to MGS
    sp_type omicron.public.sp_type NOT NULL,
    sp_slot INT4 NOT NULL,
    -- artifact to be deployed to this device
    artifact_sha256 STRING(64) NOT NULL,
    artifact_version STRING(64) NOT NULL,

    -- RoT-specific details
    expected_active_slot omicron.public.hw_rot_slot NOT NULL,
    expected_active_version STRING NOT NULL,
    expected_inactive_version STRING, -- NULL means invalid (no version expected)
    expected_persistent_boot_preference omicron.public.hw_rot_slot NOT NULL,
    expected_pending_persistent_boot_preference omicron.public.hw_rot_slot,
    expected_transient_boot_preference omicron.public.hw_rot_slot,

    PRIMARY KEY(blueprint_id, hw_baseboard_id)
);

-- Blueprint information related to pending host OS phase 1 updates.
CREATE TABLE IF NOT EXISTS omicron.public.bp_pending_mgs_update_host_phase_1 (
    -- Foreign key into the `blueprint` table
    blueprint_id UUID NOT NULL,
    -- identify of the device to be updated
    -- (foreign key into the `hw_baseboard_id` table)
    hw_baseboard_id UUID NOT NULL,
    -- location of this device according to MGS
    sp_type omicron.public.sp_type NOT NULL,
    sp_slot INT4 NOT NULL,
    -- artifact to be deployed to this device
    artifact_sha256 STRING(64) NOT NULL,
    artifact_version STRING(64) NOT NULL,

    -- host-phase-1-specific details
    expected_active_phase_1_slot omicron.public.hw_m2_slot NOT NULL,
    expected_boot_disk omicron.public.hw_m2_slot NOT NULL,
    expected_active_phase_1_hash STRING(64) NOT NULL,
    expected_active_phase_2_hash STRING(64) NOT NULL,
    expected_inactive_phase_1_hash STRING(64) NOT NULL,
    expected_inactive_phase_2_hash STRING(64) NOT NULL,
    sled_agent_ip INET NOT NULL,
    sled_agent_port INT4 NOT NULL CHECK (sled_agent_port BETWEEN 0 AND 65535),

    PRIMARY KEY(blueprint_id, hw_baseboard_id)
);

-- Mapping of Omicron zone ID to CockroachDB node ID. This isn't directly used
-- by the blueprint tables above, but is used by the more general Reconfigurator
-- system along with them (e.g., to decommission expunged CRDB nodes).
CREATE TABLE IF NOT EXISTS omicron.public.cockroachdb_zone_id_to_node_id (
    omicron_zone_id UUID NOT NULL UNIQUE,
    crdb_node_id TEXT NOT NULL UNIQUE,

    -- We require the pair to be unique, and also require each column to be
    -- unique: there should only be one entry for a given zone ID, one entry for
    -- a given node ID, and we need a unique requirement on the pair (via this
    -- primary key) to support `ON CONFLICT DO NOTHING` idempotent inserts.
    PRIMARY KEY (omicron_zone_id, crdb_node_id)
);

-- Debug logging of blueprint planner reports
--
-- When the blueprint planner inside Nexus runs, it generates a report
-- describing what it did and why. Once the blueprint is generated, this report
-- is only intended for humans for debugging.  Because no shipping software ever
-- never needs to read this and because we want to prioritize ease of evolving
-- these structures, we we punt on a SQL representation entirely. This table
-- stores a JSON blob containing the planning reports for blueprints, but we _do
-- not_ provide any way to parse this data in Nexus or other shipping software.
-- (JSON in the database has all the normal problems of versioning, etc., and we
-- punt on that entirely by saying "do not parse this".) omdb and other dev
-- tooling is free to (attempt to) parse and interpret these JSON blobs.
CREATE TABLE IF NOT EXISTS omicron.public.debug_log_blueprint_planning (
    blueprint_id UUID NOT NULL PRIMARY KEY,
    debug_blob JSONB NOT NULL
);

/*
 * List of debug datasets available for use (e.g., by support bundles).
 *
 * This is a Reconfigurator rendezvous table: it reflects resources that
 * Reconfigurator has ensured exist. It is always possible that a resource
 * chosen from this table could be deleted after it's selected, but any
 * non-deleted row in this table is guaranteed to have been created.
 */
CREATE TABLE IF NOT EXISTS omicron.public.rendezvous_debug_dataset (
    /* ID of the dataset in a blueprint */
    id UUID PRIMARY KEY,

    /* Time this dataset was added to the table */
    time_created TIMESTAMPTZ NOT NULL,

    /*
     * If not NULL, indicates this dataset has been expunged in a blueprint.
     * Multiple Nexus instances operate concurrently, and it's possible any
     * given Nexus is operating on an old blueprint. We need to avoid a Nexus
     * operating on an old blueprint from inserting a dataset that has already
     * been expunged and removed from this table by a later blueprint, so
     * instead of hard deleting, we tombstone rows via this column.
     *
     * Hard deletion of tombstoned datasets will require some care with respect
     * to the problem above. For now we keep tombstoned datasets around forever.
     */
    time_tombstoned TIMESTAMPTZ,

    /* ID of the zpool on which this dataset is placed */
    pool_id UUID NOT NULL,

    /*
     * ID of the target blueprint the Reconfigurator reconciliation RPW was
     * acting on when this row was created.
     *
     * In practice, this will often be the same blueprint ID in which this
     * dataset was added, but it's not guaranteed to be (it could be any
     * descendent blueprint in which this dataset is still in service).
     */
    blueprint_id_when_created UUID NOT NULL,

    /*
     * ID of the target blueprint the Reconfigurator reconciliation RPW was
     * acting on when this row was tombstoned.
     *
     * In practice, this will often be the same blueprint ID in which this
     * dataset was expunged, but it's not guaranteed to be (it could be any
     * descendent blueprint in which this dataset is expunged and not yet
     * pruned).
     */
    blueprint_id_when_tombstoned UUID,

    /*
     * Either both `*_tombstoned` columns should be set (if this row has been
     * tombstoned) or neither should (if it has not).
     */
    CONSTRAINT tombstoned_consistency CHECK (
        (time_tombstoned IS NULL
            AND blueprint_id_when_tombstoned IS NULL)
        OR
        (time_tombstoned IS NOT NULL
            AND blueprint_id_when_tombstoned IS NOT NULL)
    )
);

/* Add an index which lets us find usable debug datasets */
CREATE INDEX IF NOT EXISTS lookup_usable_rendezvous_debug_dataset
    ON omicron.public.rendezvous_debug_dataset (id)
    WHERE time_tombstoned IS NULL;

/*******************************************************************/

/*
 * The `sled_instance` view's definition needs to be modified in a separate
 * transaction from the transaction that created it.
 */

COMMIT;
BEGIN;

-- Describes what happens when
-- (for affinity groups) instance cannot be co-located, or
-- (for anti-affinity groups) instance must be co-located, or
CREATE TYPE IF NOT EXISTS omicron.public.affinity_policy AS ENUM (
    -- If the affinity request cannot be satisfied, fail.
    'fail',

    -- If the affinity request cannot be satisfied, allow it anyway.
    'allow'
);

-- Determines what "co-location" means for instances within an affinity
-- or anti-affinity group.
CREATE TYPE IF NOT EXISTS omicron.public.failure_domain AS ENUM (
    -- Instances are co-located if they are on the same sled.
    'sled'
);

-- Describes a grouping of related instances that should be co-located.
CREATE TABLE IF NOT EXISTS omicron.public.affinity_group (
    id UUID PRIMARY KEY,
    name STRING(63) NOT NULL,
    description STRING(512) NOT NULL,
    time_created TIMESTAMPTZ NOT NULL,
    time_modified TIMESTAMPTZ NOT NULL,
    time_deleted TIMESTAMPTZ,
    -- Affinity groups are contained within projects
    project_id UUID NOT NULL,
    policy omicron.public.affinity_policy NOT NULL,
    failure_domain omicron.public.failure_domain NOT NULL
);

-- Names for affinity groups within a project should be unique
CREATE UNIQUE INDEX IF NOT EXISTS lookup_affinity_group_by_project ON omicron.public.affinity_group (
    project_id,
    name
) WHERE
    time_deleted IS NULL;

-- Describes an instance's membership within an affinity group
CREATE TABLE IF NOT EXISTS omicron.public.affinity_group_instance_membership (
    group_id UUID NOT NULL,
    instance_id UUID NOT NULL,

    PRIMARY KEY (group_id, instance_id)
);

-- We need to look up all memberships of an instance so we can revoke these
-- memberships efficiently when instances are deleted.
CREATE INDEX IF NOT EXISTS lookup_affinity_group_instance_membership_by_instance ON omicron.public.affinity_group_instance_membership (
    instance_id
);

-- Describes a collection of instances that should not be co-located.
CREATE TABLE IF NOT EXISTS omicron.public.anti_affinity_group (
    id UUID PRIMARY KEY,
    name STRING(63) NOT NULL,
    description STRING(512) NOT NULL,
    time_created TIMESTAMPTZ NOT NULL,
    time_modified TIMESTAMPTZ NOT NULL,
    time_deleted TIMESTAMPTZ,
    -- Anti-Affinity groups are contained within projects
    project_id UUID NOT NULL,
    policy omicron.public.affinity_policy NOT NULL,
    failure_domain omicron.public.failure_domain NOT NULL
);

-- Names for anti-affinity groups within a project should be unique
CREATE UNIQUE INDEX IF NOT EXISTS lookup_anti_affinity_group_by_project ON omicron.public.anti_affinity_group (
    project_id,
    name
) WHERE
    time_deleted IS NULL;

-- Describes an instance's membership within an anti-affinity group
CREATE TABLE IF NOT EXISTS omicron.public.anti_affinity_group_instance_membership (
    group_id UUID NOT NULL,
    instance_id UUID NOT NULL,

    PRIMARY KEY (group_id, instance_id)
);

-- We need to look up all memberships of an instance so we can revoke these
-- memberships efficiently when instances are deleted.
CREATE INDEX IF NOT EXISTS lookup_anti_affinity_group_instance_membership_by_instance ON omicron.public.anti_affinity_group_instance_membership (
    instance_id
);

CREATE TYPE IF NOT EXISTS omicron.public.vmm_cpu_platform AS ENUM (
  'sled_default',
  'amd_milan',
  'amd_turin'
);

-- Per-VMM state.
CREATE TABLE IF NOT EXISTS omicron.public.vmm (
    id UUID PRIMARY KEY,
    time_created TIMESTAMPTZ NOT NULL,
    time_deleted TIMESTAMPTZ,
    instance_id UUID NOT NULL,
    time_state_updated TIMESTAMPTZ NOT NULL,
    state_generation INT NOT NULL,
    sled_id UUID NOT NULL,
    propolis_ip INET NOT NULL,
    propolis_port INT4 NOT NULL CHECK (propolis_port BETWEEN 0 AND 65535) DEFAULT 12400,
    state omicron.public.vmm_state NOT NULL,
    cpu_platform omicron.public.vmm_cpu_platform
);

CREATE INDEX IF NOT EXISTS lookup_vmms_by_sled_id ON omicron.public.vmm (
    sled_id
) WHERE time_deleted IS NULL;

/*
 * A special view of an instance provided to operators for insights into what's
 * running on a sled.
 *
 * This view replaces the placeholder `sled_instance` view defined above. Any
 * columns in the placeholder must appear in the replacement in the same order
 * and with the same types they had in the placeholder.
 */

CREATE OR REPLACE VIEW omicron.public.sled_instance
AS SELECT
   instance.id,
   instance.name,
   silo.name as silo_name,
   project.name as project_name,
   vmm.sled_id as active_sled_id,
   instance.time_created,
   instance.time_modified,
   instance.migration_id,
   instance.ncpus,
   instance.memory,
   vmm.state
FROM
    omicron.public.instance AS instance
    JOIN omicron.public.project AS project ON
            instance.project_id = project.id
    JOIN omicron.public.silo AS silo ON
            project.silo_id = silo.id
    JOIN omicron.public.vmm AS vmm ON
            instance.active_propolis_id = vmm.id
WHERE
    instance.time_deleted IS NULL AND vmm.time_deleted IS NULL;

CREATE SEQUENCE IF NOT EXISTS omicron.public.nat_version START 1 INCREMENT 1;

CREATE TABLE IF NOT EXISTS omicron.public.nat_entry (
    id UUID PRIMARY KEY DEFAULT gen_random_uuid(),
    external_address INET NOT NULL,
    first_port INT4 NOT NULL,
    last_port INT4 NOT NULL,
    sled_address INET NOT NULL,
    vni INT4 NOT NULL,
    mac INT8 NOT NULL,
    version_added INT8 NOT NULL DEFAULT nextval('omicron.public.nat_version'),
    version_removed INT8,
    time_created TIMESTAMPTZ NOT NULL DEFAULT now(),
    time_deleted TIMESTAMPTZ
);

CREATE UNIQUE INDEX IF NOT EXISTS nat_version_added ON omicron.public.nat_entry (
    version_added
)
STORING (
    external_address,
    first_port,
    last_port,
    sled_address,
    vni,
    mac,
    time_created,
    time_deleted
);

CREATE UNIQUE INDEX IF NOT EXISTS overlapping_nat_entry ON omicron.public.nat_entry (
    external_address,
    first_port,
    last_port
) WHERE time_deleted IS NULL;

CREATE INDEX IF NOT EXISTS nat_lookup ON omicron.public.nat_entry (external_address, first_port, last_port, sled_address, vni, mac);

CREATE UNIQUE INDEX IF NOT EXISTS nat_version_removed ON omicron.public.nat_entry (
    version_removed
)
STORING (
    external_address,
    first_port,
    last_port,
    sled_address,
    vni,
    mac,
    time_created,
    time_deleted
);

CREATE INDEX IF NOT EXISTS nat_lookup_by_vni ON omicron.public.nat_entry (
  vni
)
STORING (
  external_address,
  first_port,
  last_port,
  sled_address,
  mac,
  version_added,
  version_removed,
  time_created,
  time_deleted
);

/*
 * A view of the ipv4 nat change history
 * used to summarize changes for external viewing
 */
CREATE VIEW IF NOT EXISTS omicron.public.nat_changes
AS
-- Subquery:
-- We need to be able to order partial changesets. ORDER BY on separate columns
-- will not accomplish this, so we'll do this by interleaving version_added
-- and version_removed (version_removed taking priority if NOT NULL) and then sorting
-- on the appropriate version numbers at call time.
WITH interleaved_versions AS (
  -- fetch all active NAT entries (entries that have not been soft deleted)
  SELECT
    external_address,
    first_port,
    last_port,
    sled_address,
    vni,
    mac,
    -- rename version_added to version
    version_added AS version,
    -- create a new virtual column, boolean value representing whether or not
    -- the record has been soft deleted
    (version_removed IS NOT NULL) as deleted
  FROM omicron.public.nat_entry
  WHERE version_removed IS NULL

  -- combine the datasets, unifying the version_added and version_removed
  -- columns to a single `version` column so we can interleave and sort the entries
  UNION

  -- fetch all inactive NAT entries (entries that have been soft deleted)
  SELECT
    external_address,
    first_port,
    last_port,
    sled_address,
    vni,
    mac,
    -- rename version_removed to version
    version_removed AS version,
    -- create a new virtual column, boolean value representing whether or not
    -- the record has been soft deleted
    (version_removed IS NOT NULL) as deleted
  FROM omicron.public.nat_entry
  WHERE version_removed IS NOT NULL
)
-- this is our new "table"
-- here we select the columns from the subquery defined above
SELECT
  external_address,
  first_port,
  last_port,
  sled_address,
  vni,
  mac,
  version,
  deleted
FROM interleaved_versions;

CREATE TYPE IF NOT EXISTS omicron.public.bfd_mode AS ENUM (
    'single_hop',
    'multi_hop'
);

CREATE TABLE IF NOT EXISTS omicron.public.bfd_session (
    id UUID PRIMARY KEY,
    local INET,
    remote INET NOT NULL,
    detection_threshold INT8 NOT NULL,
    required_rx INT8 NOT NULL,
    switch TEXT NOT NULL,
    mode  omicron.public.bfd_mode,

    time_created TIMESTAMPTZ NOT NULL,
    time_modified TIMESTAMPTZ NOT NULL,
    time_deleted TIMESTAMPTZ
);

CREATE UNIQUE INDEX IF NOT EXISTS lookup_bfd_session ON omicron.public.bfd_session (
    remote,
    switch
) WHERE time_deleted IS NULL;


CREATE TABLE IF NOT EXISTS omicron.public.probe (
    id UUID NOT NULL PRIMARY KEY,
    name STRING(63) NOT NULL,
    description STRING(512) NOT NULL,
    time_created TIMESTAMPTZ NOT NULL,
    time_modified TIMESTAMPTZ NOT NULL,
    time_deleted TIMESTAMPTZ,
    project_id UUID NOT NULL,
    sled UUID NOT NULL
);

CREATE UNIQUE INDEX IF NOT EXISTS lookup_probe_by_name ON omicron.public.probe (
    name
) WHERE
    time_deleted IS NULL;

CREATE TYPE IF NOT EXISTS omicron.public.upstairs_repair_notification_type AS ENUM (
  'started',
  'succeeded',
  'failed'
);

CREATE TYPE IF NOT EXISTS omicron.public.upstairs_repair_type AS ENUM (
  'live',
  'reconciliation'
);

CREATE TABLE IF NOT EXISTS omicron.public.upstairs_repair_notification (
    time TIMESTAMPTZ NOT NULL,

    repair_id UUID NOT NULL,
    repair_type omicron.public.upstairs_repair_type NOT NULL,

    upstairs_id UUID NOT NULL,
    session_id UUID NOT NULL,

    region_id UUID NOT NULL,
    target_ip INET NOT NULL,
    target_port INT4 CHECK (target_port BETWEEN 0 AND 65535) NOT NULL,

    notification_type omicron.public.upstairs_repair_notification_type NOT NULL,

    /*
     * A repair is uniquely identified by the four UUIDs here, and a
     * notification is uniquely identified by its type.
     */
    PRIMARY KEY (repair_id, upstairs_id, session_id, region_id, notification_type)
);

CREATE TABLE IF NOT EXISTS omicron.public.upstairs_repair_progress (
    repair_id UUID NOT NULL,
    time TIMESTAMPTZ NOT NULL,
    current_item INT8 NOT NULL,
    total_items INT8 NOT NULL,

    PRIMARY KEY (repair_id, time, current_item, total_items)
);

CREATE TYPE IF NOT EXISTS omicron.public.downstairs_client_stop_request_reason_type AS ENUM (
  'replacing',
  'disabled',
  'failed_reconcile',
  'io_error',
  'bad_negotiation_order',
  'incompatible',
  'failed_live_repair',
  'too_many_outstanding_jobs',
  'deactivated'
);

CREATE TABLE IF NOT EXISTS omicron.public.downstairs_client_stop_request_notification (
    time TIMESTAMPTZ NOT NULL,
    upstairs_id UUID NOT NULL,
    downstairs_id UUID NOT NULL,
    reason omicron.public.downstairs_client_stop_request_reason_type NOT NULL,

    PRIMARY KEY (time, upstairs_id, downstairs_id, reason)
);

CREATE TYPE IF NOT EXISTS omicron.public.downstairs_client_stopped_reason_type AS ENUM (
  'connection_timeout',
  'connection_failed',
  'timeout',
  'write_failed',
  'read_failed',
  'requested_stop',
  'finished',
  'queue_closed',
  'receive_task_cancelled'
);

CREATE TABLE IF NOT EXISTS omicron.public.downstairs_client_stopped_notification (
    time TIMESTAMPTZ NOT NULL,
    upstairs_id UUID NOT NULL,
    downstairs_id UUID NOT NULL,
    reason omicron.public.downstairs_client_stopped_reason_type NOT NULL,

    PRIMARY KEY (time, upstairs_id, downstairs_id, reason)
);

CREATE INDEX IF NOT EXISTS rack_initialized ON omicron.public.rack (initialized);

-- table for tracking bootstore configuration changes over time
-- this makes reconciliation easier and also gives us a visible history of changes
CREATE TABLE IF NOT EXISTS omicron.public.bootstore_config (
    key TEXT NOT NULL,
    generation INT8 NOT NULL,
    PRIMARY KEY (key, generation),
    data JSONB NOT NULL,
    time_created TIMESTAMPTZ NOT NULL,
    time_deleted TIMESTAMPTZ
);

CREATE INDEX IF NOT EXISTS address_lot_names ON omicron.public.address_lot(name);

CREATE VIEW IF NOT EXISTS omicron.public.bgp_peer_view
AS
SELECT
 sp.switch_location,
 sp.port_name,
 bpc.addr,
 bpc.hold_time,
 bpc.idle_hold_time,
 bpc.delay_open,
 bpc.connect_retry,
 bpc.keepalive,
 bpc.remote_asn,
 bpc.min_ttl,
 bpc.md5_auth_key,
 bpc.multi_exit_discriminator,
 bpc.local_pref,
 bpc.enforce_first_as,
 bpc.vlan_id,
 bc.asn
FROM omicron.public.switch_port sp
JOIN omicron.public.switch_port_settings_bgp_peer_config bpc
ON sp.port_settings_id = bpc.port_settings_id
JOIN omicron.public.bgp_config bc ON bc.id = bpc.bgp_config_id;

CREATE INDEX IF NOT EXISTS switch_port_id_and_name
ON omicron.public.switch_port (port_settings_id, port_name) STORING (switch_location);

CREATE INDEX IF NOT EXISTS switch_port_name ON omicron.public.switch_port (port_name);

CREATE INDEX IF NOT EXISTS network_interface_by_parent
ON omicron.public.network_interface (parent_id)
STORING (name, kind, vpc_id, subnet_id, mac, ip, slot);

CREATE INDEX IF NOT EXISTS sled_by_policy_and_state
ON omicron.public.sled (sled_policy, sled_state, id) STORING (ip);

CREATE INDEX IF NOT EXISTS active_vmm
ON omicron.public.vmm (time_deleted, sled_id, instance_id);

CREATE INDEX IF NOT EXISTS v2p_mapping_details
ON omicron.public.network_interface (
  time_deleted, kind, subnet_id, vpc_id, parent_id
) STORING (mac, ip);

CREATE INDEX IF NOT EXISTS sled_by_policy
ON omicron.public.sled (sled_policy) STORING (ip, sled_state);

CREATE INDEX IF NOT EXISTS vmm_by_instance_id
ON omicron.public.vmm (instance_id) STORING (sled_id);

CREATE TYPE IF NOT EXISTS omicron.public.region_replacement_state AS ENUM (
  'requested',
  'allocating',
  'running',
  'driving',
  'replacement_done',
  'completing',
  'complete'
);

CREATE TABLE IF NOT EXISTS omicron.public.region_replacement (
    /* unique ID for this region replacement */
    id UUID PRIMARY KEY,

    request_time TIMESTAMPTZ NOT NULL,

    old_region_id UUID NOT NULL,

    volume_id UUID NOT NULL,

    old_region_volume_id UUID,

    new_region_id UUID,

    replacement_state omicron.public.region_replacement_state NOT NULL,

    operating_saga_id UUID
);

CREATE INDEX IF NOT EXISTS lookup_region_replacement_by_state on omicron.public.region_replacement (replacement_state);

CREATE TABLE IF NOT EXISTS omicron.public.volume_repair (
    volume_id UUID PRIMARY KEY,
    repair_id UUID NOT NULL
);

CREATE INDEX IF NOT EXISTS lookup_volume_repair_by_repair_id on omicron.public.volume_repair (
    repair_id
);

CREATE TYPE IF NOT EXISTS omicron.public.region_replacement_step_type AS ENUM (
  'propolis',
  'pantry'
);

CREATE TABLE IF NOT EXISTS omicron.public.region_replacement_step (
    replacement_id UUID NOT NULL,

    step_time TIMESTAMPTZ NOT NULL,

    step_type omicron.public.region_replacement_step_type NOT NULL,

    step_associated_instance_id UUID,
    step_associated_vmm_id UUID,

    step_associated_pantry_ip INET,
    step_associated_pantry_port INT4 CHECK (step_associated_pantry_port BETWEEN 0 AND 65535),
    step_associated_pantry_job_id UUID,

    PRIMARY KEY (replacement_id, step_time, step_type)
);

CREATE INDEX IF NOT EXISTS step_time_order on omicron.public.region_replacement_step (step_time);

CREATE INDEX IF NOT EXISTS search_for_repair_notifications ON omicron.public.upstairs_repair_notification (region_id, notification_type);

CREATE INDEX IF NOT EXISTS lookup_any_disk_by_volume_id ON omicron.public.disk (
    volume_id
);

CREATE TYPE IF NOT EXISTS omicron.public.region_snapshot_replacement_state AS ENUM (
  'requested',
  'allocating',
  'replacement_done',
  'deleting_old_volume',
  'running',
  'complete',
  'completing'
);

CREATE TYPE IF NOT EXISTS omicron.public.read_only_target_replacement_type AS ENUM (
  'region_snapshot',
  'read_only_region'
);

CREATE TABLE IF NOT EXISTS omicron.public.region_snapshot_replacement (
    id UUID PRIMARY KEY,

    request_time TIMESTAMPTZ NOT NULL,

    old_dataset_id UUID,
    old_region_id UUID NOT NULL,
    old_snapshot_id UUID,

    old_snapshot_volume_id UUID,

    new_region_id UUID,

    replacement_state omicron.public.region_snapshot_replacement_state NOT NULL,

    operating_saga_id UUID,

    new_region_volume_id UUID,

    replacement_type omicron.public.read_only_target_replacement_type NOT NULL,

    CONSTRAINT proper_replacement_fields CHECK (
      (
       (replacement_type = 'region_snapshot') AND
       ((old_dataset_id IS NOT NULL) AND (old_snapshot_id IS NOT NULL))
      ) OR (
       (replacement_type = 'read_only_region') AND
       ((old_dataset_id IS NULL) AND (old_snapshot_id IS NULL))
      )
    )
);

CREATE INDEX IF NOT EXISTS lookup_region_snapshot_replacement_by_state
ON omicron.public.region_snapshot_replacement (replacement_state);

CREATE TYPE IF NOT EXISTS omicron.public.region_snapshot_replacement_step_state AS ENUM (
  'requested',
  'running',
  'complete',
  'volume_deleted'
);

CREATE TABLE IF NOT EXISTS omicron.public.region_snapshot_replacement_step (
    id UUID PRIMARY KEY,

    request_id UUID NOT NULL,

    request_time TIMESTAMPTZ NOT NULL,

    volume_id UUID NOT NULL,

    old_snapshot_volume_id UUID,

    replacement_state omicron.public.region_snapshot_replacement_step_state NOT NULL,

    operating_saga_id UUID
);

CREATE INDEX IF NOT EXISTS lookup_region_snapshot_replacement_step_by_state
    on omicron.public.region_snapshot_replacement_step (replacement_state);

CREATE INDEX IF NOT EXISTS lookup_region_snapshot_replacement_step_by_old_volume_id
    on omicron.public.region_snapshot_replacement_step (old_snapshot_volume_id);

-- An allowlist of IP addresses that can make requests to user-facing services.
CREATE TABLE IF NOT EXISTS omicron.public.allow_list (
    id UUID PRIMARY KEY,
    time_created TIMESTAMPTZ NOT NULL,
    time_modified TIMESTAMPTZ NOT NULL,
    -- A nullable list of allowed source IPs.
    --
    -- NULL is used to indicate _any_ source IP is allowed. A _non-empty_ list
    -- represents an explicit allow list of IPs or IP subnets. Note that the
    -- list itself may never be empty.
    allowed_ips INET[] CHECK (array_length(allowed_ips, 1) > 0)
);

-- Insert default allowlist, allowing all traffic.
-- See `schema/crdb/insert-default-allowlist/up.sql` for details.
INSERT INTO omicron.public.allow_list (id, time_created, time_modified, allowed_ips)
VALUES (
    '001de000-a110-4000-8000-000000000000',
    NOW(),
    NOW(),
    NULL
)
ON CONFLICT (id)
DO NOTHING;

CREATE TYPE IF NOT EXISTS omicron.public.migration_state AS ENUM (
  'pending',
  'in_progress',
  'failed',
  'completed'
);

-- A table of the states of current migrations.
CREATE TABLE IF NOT EXISTS omicron.public.migration (
    id UUID PRIMARY KEY,

    /* The ID of the instance that was migrated */
    instance_id UUID NOT NULL,

    /* The time this migration record was created. */
    time_created TIMESTAMPTZ NOT NULL,

    /* The time this migration record was deleted. */
    time_deleted TIMESTAMPTZ,

    /* Note that there's no `time_modified/time_updated` timestamp for migration
     * records. This is because we track updated time separately for the source
     * and target sides of the migration, using separate `time_source_updated`
     * and time_target_updated` columns.
    */

    /* The state of the migration source */
    source_state omicron.public.migration_state NOT NULL,

    /* The ID of the migration source Propolis */
    source_propolis_id UUID NOT NULL,

    /* Generation number owned and incremented by the source sled-agent */
    source_gen INT8 NOT NULL DEFAULT 1,

    /* Timestamp of when the source field was last updated.
     *
     * This is provided by the sled-agent when publishing a migration state
     * update.
     */
    time_source_updated TIMESTAMPTZ,

    /* The state of the migration target */
    target_state omicron.public.migration_state NOT NULL,

    /* The ID of the migration target Propolis */
    target_propolis_id UUID NOT NULL,

    /* Generation number owned and incremented by the target sled-agent */
    target_gen INT8 NOT NULL DEFAULT 1,

    /* Timestamp of when the source field was last updated.
     *
     * This is provided by the sled-agent when publishing a migration state
     * update.
     */
    time_target_updated TIMESTAMPTZ
);

/* Lookup migrations by instance ID */
CREATE INDEX IF NOT EXISTS lookup_migrations_by_instance_id ON omicron.public.migration (
    instance_id
);

/* Migrations by time created.
 *
 * Currently, this is only used by OMDB for ordering the `omdb migration list`
 * output, but it may be used by other UIs in the future...
*/
CREATE INDEX IF NOT EXISTS migrations_by_time_created ON omicron.public.migration (
    time_created
);

/* Lookup region snapshot by snapshot id */
CREATE INDEX IF NOT EXISTS lookup_region_snapshot_by_snapshot_id on omicron.public.region_snapshot (
    snapshot_id
);

CREATE INDEX IF NOT EXISTS lookup_bgp_config_by_bgp_announce_set_id ON omicron.public.bgp_config (
    bgp_announce_set_id
) WHERE
    time_deleted IS NULL;

CREATE TYPE IF NOT EXISTS omicron.public.volume_resource_usage_type AS ENUM (
  'read_only_region',
  'region_snapshot'
);

/*
 * This table records when a Volume makes use of a read-only resource. When
 * there are no more entries for a particular read-only resource, then that
 * resource can be garbage collected.
 */
CREATE TABLE IF NOT EXISTS omicron.public.volume_resource_usage (
    usage_id UUID NOT NULL,

    volume_id UUID NOT NULL,

    usage_type omicron.public.volume_resource_usage_type NOT NULL,

    /*
     * This column contains a non-NULL value when the usage type is read_only
     * region
     */
    region_id UUID,

    /*
     * These columns contain non-NULL values when the usage type is region
     * snapshot
     */
    region_snapshot_dataset_id UUID,
    region_snapshot_region_id UUID,
    region_snapshot_snapshot_id UUID,

    PRIMARY KEY (usage_id),

    CONSTRAINT exactly_one_usage_source CHECK (
     (
      (usage_type = 'read_only_region') AND
      (region_id IS NOT NULL) AND
      (
       region_snapshot_dataset_id IS NULL AND
       region_snapshot_region_id IS NULL AND
       region_snapshot_snapshot_id IS NULL
      )
     )
    OR
     (
      (usage_type = 'region_snapshot') AND
      (region_id IS NULL) AND
      (
       region_snapshot_dataset_id IS NOT NULL AND
       region_snapshot_region_id IS NOT NULL AND
       region_snapshot_snapshot_id IS NOT NULL
      )
     )
    )
);

CREATE INDEX IF NOT EXISTS lookup_volume_resource_usage_by_region on omicron.public.volume_resource_usage (
    region_id
);

CREATE INDEX IF NOT EXISTS lookup_volume_resource_usage_by_snapshot on omicron.public.volume_resource_usage (
    region_snapshot_dataset_id, region_snapshot_region_id, region_snapshot_snapshot_id
);

CREATE UNIQUE INDEX IF NOT EXISTS one_record_per_volume_resource_usage on omicron.public.volume_resource_usage (
    volume_id,
    usage_type,
    region_id,
    region_snapshot_dataset_id,
    region_snapshot_region_id,
    region_snapshot_snapshot_id
);

CREATE TYPE IF NOT EXISTS omicron.public.audit_log_actor_kind AS ENUM (
    'user_builtin',
    'silo_user',
    'unauthenticated'
);

CREATE TYPE IF NOT EXISTS omicron.public.audit_log_result_kind AS ENUM (
    'success',
    'error',
    -- represents the case where we had to clean up a row and artificially
    -- complete it in order to get it into the log (because entries don't show
    -- up in the log until they're completed)
    'timeout'
);

CREATE TABLE IF NOT EXISTS omicron.public.audit_log (
    id UUID PRIMARY KEY,
    time_started TIMESTAMPTZ NOT NULL,
    -- request IDs are UUIDs but let's give them a little extra space
    -- https://github.com/oxidecomputer/dropshot/blob/83f78e7/dropshot/src/server.rs#L743
    request_id STRING(63) NOT NULL,
    request_uri STRING(512) NOT NULL,
    operation_id STRING(512) NOT NULL,
    source_ip INET NOT NULL,
    -- Pulled from request header if present and truncated
    user_agent STRING(256),

    -- these are all null if the request is unauthenticated. actor_id can
    -- be present while silo ID is null if the user is built in (non-silo).
    actor_id UUID,
    actor_silo_id UUID,
    -- actor kind indicating builtin user, silo user, or unauthenticated
    actor_kind omicron.public.audit_log_actor_kind NOT NULL,
    -- The name of the authn scheme used
    auth_method STRING(63),

    -- below are fields we can only fill in after the operation

    time_completed TIMESTAMPTZ,
    http_status_code INT4,

    -- only present on errors
    error_code STRING,
    error_message STRING,

    -- result kind indicating success, error, or timeout
    result_kind omicron.public.audit_log_result_kind,

    -- make sure time_completed and result_kind are either both null or both not
    CONSTRAINT time_completed_and_result_kind CHECK (
        (time_completed IS NULL AND result_kind IS NULL)
        OR (time_completed IS NOT NULL AND result_kind IS NOT NULL)
    ),

    -- Enforce consistency between result_kind and related fields:
    -- 'timeout': no HTTP status or error details
    -- 'success': requires HTTP status, no error details
    -- 'error': requires HTTP status and error message
    -- other/NULL: no HTTP status or error details
    CONSTRAINT result_kind_state_consistency CHECK (
        CASE result_kind
            WHEN 'timeout' THEN http_status_code IS NULL AND error_code IS NULL
                AND error_message IS NULL
            WHEN 'success' THEN error_code IS NULL AND error_message IS NULL AND
                http_status_code IS NOT NULL
            WHEN 'error' THEN http_status_code IS NOT NULL AND error_message IS
                NOT NULL
            ELSE http_status_code IS NULL AND error_code IS NULL AND error_message
                IS NULL
        END
    ),

    -- Ensure valid actor ID combinations
    -- Constraint: actor_kind and actor_id must be consistent
    CONSTRAINT actor_kind_and_id_consistent CHECK (
        -- For user_builtin: must have actor_id, must not have actor_silo_id
        (actor_kind = 'user_builtin' AND actor_id IS NOT NULL AND actor_silo_id IS NULL)
        OR
        -- For silo_user: must have both actor_id and actor_silo_id
        (actor_kind = 'silo_user' AND actor_id IS NOT NULL AND actor_silo_id IS NOT NULL)
        OR
        -- For unauthenticated: must not have actor_id or actor_silo_id
        (actor_kind = 'unauthenticated' AND actor_id IS NULL AND actor_silo_id IS NULL)
    )
);

-- When we query the audit log, we filter by time_completed and order by
-- (time_completed, id). CRDB docs talk about hash-sharded indexes for
-- sequential keys, but the PK on this table is the ID alone.
CREATE UNIQUE INDEX IF NOT EXISTS audit_log_by_time_completed
    ON omicron.public.audit_log (time_completed, id)
    WHERE time_completed IS NOT NULL;

-- View of audit log entries that have been "completed". This lets us treat that
-- subset of rows as its own table in the data model code. Completing an entry
-- means updating the entry after an operation is complete with the result of
-- the operation. Because we do not intend to fail or roll back the operation
-- if the completion write fails (while we do abort if the audit log entry
-- initialization call fails), it is always possible (though rare) that there
-- will be some incomplete entries remaining for operations that have in fact
-- completed. We intend to complete those periodically with some kind of job
-- and most likely mark them with a special third status that is neither success
-- nor failure.
CREATE VIEW IF NOT EXISTS omicron.public.audit_log_complete AS
SELECT
    id,
    time_started,
    request_id,
    request_uri,
    operation_id,
    source_ip,
    user_agent,
    actor_id,
    actor_silo_id,
    actor_kind,
    auth_method,
    time_completed,
    http_status_code,
    error_code,
    error_message,
    result_kind
FROM omicron.public.audit_log
WHERE
    time_completed IS NOT NULL
    AND result_kind IS NOT NULL;

/*
 * Alerts
 */


/*
 * Alert webhook receivers, receiver secrets, and receiver subscriptions.
 */

CREATE TABLE IF NOT EXISTS omicron.public.alert_receiver (
    /* Identity metadata (resource) */
    id UUID PRIMARY KEY,
    name STRING(63) NOT NULL,
    description STRING(512) NOT NULL,
    time_created TIMESTAMPTZ NOT NULL,
    time_modified TIMESTAMPTZ NOT NULL,
    time_deleted TIMESTAMPTZ,
    -- Child resource generation for secrets.
    secret_gen INT NOT NULL,

    -- Child resource generation for subscriptions. This is separate from
    -- `secret_gen`, as updating secrets and updating subscriptions are separate
    -- operations which don't conflict with each other.
    subscription_gen INT NOT NULL,
    -- URL of the endpoint webhooks are delivered to.
    endpoint STRING(512) NOT NULL
);

CREATE UNIQUE INDEX IF NOT EXISTS lookup_alert_rx_by_id
ON omicron.public.alert_receiver (id)
WHERE
    time_deleted IS NULL;

CREATE UNIQUE INDEX IF NOT EXISTS lookup_alert_rx_by_name
ON omicron.public.alert_receiver (
    name
) WHERE
    time_deleted IS NULL;

CREATE TABLE IF NOT EXISTS omicron.public.webhook_secret (
    -- ID of this secret.
    id UUID PRIMARY KEY,
    time_created TIMESTAMPTZ NOT NULL,
    -- N.B. that this will always be equal to `time_created` for secrets, as
    -- they are never modified once created.
    time_modified TIMESTAMPTZ NOT NULL,
    time_deleted TIMESTAMPTZ,
    -- UUID of the webhook receiver (foreign key into
    -- `omicron.public.webhook_rx`)
    rx_id UUID NOT NULL,
    -- Secret value.
    secret STRING(512) NOT NULL
);

CREATE INDEX IF NOT EXISTS lookup_webhook_secrets_by_rx
ON omicron.public.webhook_secret (
    rx_id
) WHERE
    time_deleted IS NULL;

-- Alert classes.
--
-- When creating new alert classes, be sure to add them here!
CREATE TYPE IF NOT EXISTS omicron.public.alert_class AS ENUM (
    -- Liveness probes, which are technically not real alerts, but, you know...
    'probe',
    -- Test classes used to test globbing.
    --
    -- These are not publicly exposed.
    'test.foo',
    'test.foo.bar',
    'test.foo.baz',
    'test.quux.bar',
    'test.quux.bar.baz'
    -- Add new alert classes here!
);

-- The set of alert class filters (either alert class names or alert class glob
-- patterns) associated with a alert receiver.
--
-- This is used when creating entries in the alert_subscription table to
-- indicate that a alert receiver is interested in a given event class.
CREATE TABLE IF NOT EXISTS omicron.public.alert_glob (
    -- UUID of the alert receiver (foreign key into
    -- `omicron.public.alert_receiver`)
    rx_id UUID NOT NULL,
    -- An event class glob to which this receiver is subscribed.
    glob STRING(512) NOT NULL,
    -- Regex used when evaluating this filter against concrete alert classes.
    regex STRING(512) NOT NULL,
    time_created TIMESTAMPTZ NOT NULL,
    -- The database schema version at which this glob was last expanded.
    --
    -- This is used to detect when a glob must be re-processed to generate exact
    -- subscriptions on schema changes.
    --
    -- If this is NULL, no exact subscriptions have been generated for this glob
    -- yet (i.e. it was just created)
    schema_version STRING(64),

    PRIMARY KEY (rx_id, glob)
);

-- Look up all event class globs for an alert receiver.
CREATE INDEX IF NOT EXISTS lookup_alert_globs_for_rx
ON omicron.public.alert_glob (
    rx_id
);

CREATE INDEX IF NOT EXISTS lookup_alert_globs_by_schema_version
ON omicron.public.alert_glob (schema_version);

CREATE TABLE IF NOT EXISTS omicron.public.alert_subscription (
    -- UUID of the alert receiver (foreign key into
    -- `omicron.public.alert_receiver`)
    rx_id UUID NOT NULL,
    -- An alert class to which the receiver is subscribed.
    alert_class omicron.public.alert_class NOT NULL,
    -- If this subscription is a concrete instantiation of a glob pattern, the
    -- value of the glob that created it (and, a foreign key into
    -- `webhook_rx_event_glob`). If the receiver is subscribed to this exact
    -- event class, then this is NULL.
    --
    -- This is used when deleting a glob subscription, as it is necessary to
    -- delete any concrete subscriptions to individual event classes matching
    -- that glob.
    glob STRING(512),

    time_created TIMESTAMPTZ NOT NULL,

    PRIMARY KEY (rx_id, alert_class)
);

-- Look up all receivers subscribed to an alert class. This is used by
-- the dispatcher to determine who is interested in a particular event.
CREATE INDEX IF NOT EXISTS lookup_alert_rxs_for_class
ON omicron.public.alert_subscription (
    alert_class
);

-- Look up all exact event class subscriptions for a receiver.
--
-- This is used when generating a view of all user-provided original
-- subscriptions provided for a receiver. That list is generated by looking up
-- all exact event class subscriptions for the receiver ID in this table,
-- combined with the list of all globs in the `alert_glob` table.
CREATE INDEX IF NOT EXISTS lookup_exact_subscriptions_for_alert_rx
on omicron.public.alert_subscription (
    rx_id
) WHERE glob IS NULL;

/*
 * Alert message queue.
 */

CREATE TABLE IF NOT EXISTS omicron.public.alert (
    id UUID PRIMARY KEY,
    time_created TIMESTAMPTZ NOT NULL,
    time_modified TIMESTAMPTZ NOT NULL,
    -- The class of alert that this is.
    alert_class omicron.public.alert_class NOT NULL,
    -- Actual alert data. The structure of this depends on the alert class.
    payload JSONB NOT NULL,

    -- Set when dispatch entries have been created for this alert.
    time_dispatched TIMESTAMPTZ,
    -- The number of receivers that this alart was dispatched to.
    num_dispatched INT8 NOT NULL,

    CONSTRAINT time_dispatched_set_if_dispatched CHECK (
        (num_dispatched = 0) OR (time_dispatched IS NOT NULL)
    ),

    CONSTRAINT num_dispatched_is_positive CHECK (
        (num_dispatched >= 0)
    )
);

-- Singleton probe alert
INSERT INTO omicron.public.alert (
    id,
    time_created,
    time_modified,
    alert_class,
    payload,
    time_dispatched,
    num_dispatched
) VALUES (
    -- NOTE: this UUID is duplicated in nexus_db_model::alert.
    '001de000-7768-4000-8000-000000000001',
    NOW(),
    NOW(),
    'probe',
    '{}',
    -- Pretend to be dispatched so we won't show up in "list alerts needing
    -- dispatch" queries
    NOW(),
    0
) ON CONFLICT DO NOTHING;

-- Look up webhook events in need of dispatching.
--
-- This is used by the message dispatcher when looking for events to dispatch.
CREATE INDEX IF NOT EXISTS lookup_undispatched_alerts
ON omicron.public.alert (
    id, time_created
) WHERE time_dispatched IS NULL;


/*
 * Alert message dispatching and delivery attempts.
 */

-- Describes why an alert delivery was triggered
CREATE TYPE IF NOT EXISTS omicron.public.alert_delivery_trigger AS ENUM (
    --  This delivery was triggered by the alert being dispatched.
    'alert',
    -- This delivery was triggered by an explicit call to the alert resend API.
    'resend',
    --- This delivery is a liveness probe.
    'probe'
);

-- Describes the state of an alert delivery
CREATE TYPE IF NOT EXISTS omicron.public.alert_delivery_state AS ENUM (
    --  This delivery has not yet completed.
    'pending',
    -- This delivery has failed.
    'failed',
    --- This delivery has completed successfully.
    'delivered'
);

-- Delivery dispatch table for webhook receivers.
CREATE TABLE IF NOT EXISTS omicron.public.webhook_delivery (
    -- UUID of this delivery.
    id UUID PRIMARY KEY,
    --- UUID of the alert (foreign key into `omicron.public.alert`).
    alert_id UUID NOT NULL,
    -- UUID of the webhook receiver (foreign key into
    -- `omicron.public.alert_receiver`)
    rx_id UUID NOT NULL,

    triggered_by omicron.public.alert_delivery_trigger NOT NULL,

    --- Delivery attempt count. Starts at 0.
    attempts INT2 NOT NULL,

    time_created TIMESTAMPTZ NOT NULL,
    -- If this is set, then this webhook message has either been delivered
    -- successfully, or is considered permanently failed.
    time_completed TIMESTAMPTZ,

    state omicron.public.alert_delivery_state NOT NULL,

    -- Deliverator coordination bits
    deliverator_id UUID,
    time_leased TIMESTAMPTZ,

    CONSTRAINT attempts_is_non_negative CHECK (attempts >= 0),
    CONSTRAINT active_deliveries_have_started_timestamps CHECK (
        (deliverator_id IS NULL) OR (
            deliverator_id IS NOT NULL AND time_leased IS NOT NULL
        )
    ),
    CONSTRAINT time_completed_iff_not_pending CHECK (
        (state = 'pending' AND time_completed IS NULL) OR
            (state != 'pending' AND time_completed IS NOT NULL)
    )
);

-- Ensure that initial delivery attempts (nexus-dispatched) are unique to avoid
-- duplicate work when an alert is dispatched. For deliveries created by calls
-- to the webhook event resend API, we don't enforce this constraint, to allow
-- re-delivery to be triggered multiple times.
CREATE UNIQUE INDEX IF NOT EXISTS one_webhook_event_dispatch_per_rx
ON omicron.public.webhook_delivery (
    alert_id, rx_id
)
WHERE
    triggered_by = 'alert';

-- Index for looking up all webhook messages dispatched to a receiver ID
CREATE INDEX IF NOT EXISTS lookup_webhook_delivery_dispatched_to_rx
ON omicron.public.webhook_delivery (
    rx_id, alert_id
);

-- Index for looking up all delivery attempts for an alert
CREATE INDEX IF NOT EXISTS lookup_webhook_deliveries_for_alert
ON omicron.public.webhook_delivery (
    alert_id
);

-- Index for looking up all currently in-flight webhook messages, and ordering
-- them by their creation times.
CREATE INDEX IF NOT EXISTS webhook_deliveries_in_flight
ON omicron.public.webhook_delivery (
    time_created, id
) WHERE
    time_completed IS NULL;

CREATE TYPE IF NOT EXISTS omicron.public.webhook_delivery_attempt_result as ENUM (
    -- The delivery attempt failed with an HTTP error.
    'failed_http_error',
    -- The delivery attempt failed because the receiver endpoint was
    -- unreachable.
    'failed_unreachable',
    --- The delivery attempt connected successfully but no response was received
    --  within the timeout.
    'failed_timeout',
    -- The delivery attempt succeeded.
    'succeeded'
);

CREATE TABLE IF NOT EXISTS omicron.public.webhook_delivery_attempt (
    -- Primary key
    id UUID PRIMARY KEY,
    -- Foreign key into `omicron.public.webhook_delivery`.
    delivery_id UUID NOT NULL,
    -- attempt number.
    attempt INT2 NOT NULL,

    -- UUID of the webhook receiver (foreign key into
    -- `omicron.public.webhook_rx`)
    rx_id UUID NOT NULL,

    result omicron.public.webhook_delivery_attempt_result NOT NULL,

    -- This is an INT4 to ensure we can store any unsigned 16-bit number,
    -- although status code > 599 would be Very Surprising...
    response_status INT4,
    response_duration INTERVAL,
    time_created TIMESTAMPTZ NOT NULL,
    -- UUID of the Nexus who did this delivery attempt.
    deliverator_id UUID NOT NULL,

    -- Attempt numbers start at 1
    CONSTRAINT attempts_start_at_1 CHECK (attempt >= 1),

    -- Ensure response status codes are not negative.
    -- We could be more prescriptive here, and also check that they're >= 100
    -- and <= 599, but some servers may return weird stuff, and we'd like to be
    -- able to record that they did that.
    CONSTRAINT response_status_is_unsigned CHECK (
        (response_status IS NOT NULL AND response_status >= 0) OR
            (response_status IS NULL)
    ),

    CONSTRAINT response_iff_not_unreachable CHECK (
        (
            -- If the result is 'succeedeed' or 'failed_http_error', response
            -- data must be present.
            (result = 'succeeded' OR result = 'failed_http_error') AND (
                response_status IS NOT NULL AND
                response_duration IS NOT NULL
            )
        ) OR (
            -- If the result is 'failed_unreachable' or 'failed_timeout', no
            -- response data is present.
            (result = 'failed_unreachable' OR result = 'failed_timeout') AND (
                response_status IS NULL AND
                response_duration IS NULL
            )
        )
    )
);

CREATE INDEX IF NOT EXISTS lookup_attempts_for_webhook_delivery
ON omicron.public.webhook_delivery_attempt (
    delivery_id
);

CREATE INDEX IF NOT EXISTS lookup_webhook_delivery_attempts_to_rx
ON omicron.public.webhook_delivery_attempt (
    rx_id
);

CREATE TYPE IF NOT EXISTS omicron.public.user_data_export_resource_type AS ENUM (
  'snapshot',
  'image'
);

CREATE TYPE IF NOT EXISTS omicron.public.user_data_export_state AS ENUM (
  'requested',
  'assigning',
  'live',
  'deleting',
  'deleted'
);

/*
 * This table contains a record when a snapshot is being exported.
 */
CREATE TABLE IF NOT EXISTS omicron.public.user_data_export (
    id UUID PRIMARY KEY,

    state omicron.public.user_data_export_state NOT NULL,
    operating_saga_id UUID,
    generation INT8 NOT NULL,

    resource_id UUID NOT NULL,
    resource_type omicron.public.user_data_export_resource_type NOT NULL,
    resource_deleted BOOL NOT NULL,

    pantry_ip INET,
    pantry_port INT4 CHECK (pantry_port BETWEEN 0 AND 65535),
    volume_id UUID
);

CREATE INDEX IF NOT EXISTS lookup_export_by_resource_type
ON omicron.public.user_data_export (resource_type);

CREATE UNIQUE INDEX IF NOT EXISTS one_export_record_per_resource
ON omicron.public.user_data_export (resource_id)
WHERE state != 'deleted';

CREATE INDEX IF NOT EXISTS lookup_export_by_volume
ON omicron.public.user_data_export (volume_id);

CREATE INDEX IF NOT EXISTS lookup_export_by_state
ON omicron.public.user_data_export (state);

/*
 * Ereports
 *
 * See RFD 520 for details:
 * https://rfd.shared.oxide.computer/rfd/520
 */

/* Ereports from service processors */
CREATE TABLE IF NOT EXISTS omicron.public.sp_ereport (
    /*
     * the primary key for an ereport is formed from the tuple of the
     * reporter's restart ID (a randomly generated UUID) and the ereport's ENA
     * (a 64-bit integer that uniquely identifies the ereport within that
     * restart of the reporter).
     *
     * see: https://rfd.shared.oxide.computer/rfd/520#ereport-metadata
     */
    restart_id UUID NOT NULL,
    ena INT8 NOT NULL,
    time_deleted TIMESTAMPTZ,

    /* time at which the ereport was collected */
    time_collected TIMESTAMPTZ NOT NULL,
    /* UUID of the Nexus instance that collected the ereport */
    collector_id UUID NOT NULL,

    /*
     * physical location of the reporting SP
     *
     * these fields are always present, as they are how requests to collect
     * ereports are indexed by MGS.
     */
    sp_type omicron.public.sp_type NOT NULL,
    sp_slot INT4 NOT NULL,

    /*
     * VPD identity of the reporting SP.
     *
     * unlike the physical location, these fields are nullable, as an ereport
     * may be generated in a state where the SP doesn't know who or what it is.
     * consider that "i don't know my own identity" is a reasonable condition
     * to want to generate an ereport about!
     */
    serial_number STRING,
    part_number STRING,

    /*
     * The ereport class, which indicates the category of event reported.
     *
     * This is nullable, as it is extracted from the report JSON, and reports
     * missing class information must still be ingested.
     */
    class STRING,

    /*
     * JSON representation of the ereport as received from the SP.
     *
     * the raw JSON representation of the ereport is always stored, alongside
     * any more structured data that we extract from it, as extracting data
     * from the received ereport requires additional knowledge of the ereport
     * formats generated by the SP and its various tasks. as these may change,
     * and new ereports may be added which Nexus may not yet be aware of,
     * we always store the raw JSON representation of the ereport. as Nexus
     * becomes aware of new ereport schemas, it can go back and extract
     * structured data from previously collected ereports with those schemas,
     * but this is only possible if the JSON blob is persisted.
     *
     * see also: https://rfd.shared.oxide.computer/rfd/520#data-model
     */
    report JSONB NOT NULL,

    PRIMARY KEY (restart_id, ena)
);

CREATE INDEX IF NOT EXISTS lookup_sp_ereports_by_slot
ON omicron.public.sp_ereport (
    sp_type,
    sp_slot,
    time_collected
)
where
    time_deleted IS NULL;

CREATE INDEX IF NOT EXISTS order_sp_ereports_by_timestamp
ON omicron.public.sp_ereport(
    time_collected
)
WHERE
    time_deleted IS NULL;

CREATE INDEX IF NOT EXISTS lookup_sp_ereports_by_serial
ON omicron.public.sp_ereport (
    serial_number
) WHERE
    time_deleted IS NULL;

/* Ereports from the host operating system */
CREATE TABLE IF NOT EXISTS omicron.public.host_ereport (
    /*
    * the primary key for an ereport is formed from the tuple of the
    * reporter's restart ID (a randomly generated UUID) and the ereport's ENA
    * (a 64-bit integer that uniquely identifies the ereport within that
    * restart of the reporter).
    *
    * see: https://rfd.shared.oxide.computer/rfd/520#ereport-metadata
    */
    restart_id UUID NOT NULL,
    ena INT8 NOT NULL,
    time_deleted TIMESTAMPTZ,

    /* time at which the ereport was collected */
    time_collected TIMESTAMPTZ NOT NULL,
    /* UUID of the Nexus instance that collected the ereport */
    collector_id UUID NOT NULL,

    /* identity of the reporting sled */
    sled_id UUID NOT NULL,
    sled_serial TEXT NOT NULL,

    /*
     * The ereport class, which indicates the category of event reported.
     *
     * This is nullable, as it is extracted from the report JSON, and reports
     * missing class information must still be ingested.
     */
    class STRING,

    /*
     * JSON representation of the ereport as received from the sled-agent.
     *
     * the raw JSON representation of the ereport is always stored, alongside
     * any more structured data that we extract from it, as extracting data
     * from the received ereport requires additional knowledge of the ereport
     * formats generated by the host OS' fault management system. as these may
     * change, and new ereports may be added which Nexus may not yet be aware
     * of, we always store the raw JSON representation of the ereport. as Nexus
     * becomes aware of new ereport schemas, it can go back and extract
     * structured data from previously collected ereports with those schemas,
     * but this is only possible if the JSON blob is persisted.
     *
     * see also: https://rfd.shared.oxide.computer/rfd/520#data-model
     */
    report JSONB NOT NULL,

    part_number STRING(63),

    PRIMARY KEY (restart_id, ena)
);

CREATE INDEX IF NOT EXISTS lookup_host_ereports_by_sled
ON omicron.public.host_ereport (
    sled_id,
    time_collected
)
WHERE
    time_deleted IS NULL;

CREATE INDEX IF NOT EXISTS order_host_ereports_by_timestamp
ON omicron.public.host_ereport (
    time_collected
)
WHERE
    time_deleted IS NULL;

CREATE INDEX IF NOT EXISTS lookup_host_ereports_by_serial
ON omicron.public.host_ereport (
    sled_serial
) WHERE
    time_deleted IS NULL;

-- Metadata for the schema itself.
--
-- This table may be read by Nexuses with different notions of "what the schema should be".
-- Unlike other tables in the database, caution should be taken when upgrading this schema.
CREATE TABLE IF NOT EXISTS omicron.public.db_metadata (
    -- There should only be one row of this table for the whole DB.
    -- It's a little goofy, but filter on "singleton = true" before querying
    -- or applying updates, and you'll access the singleton row.
    --
    -- We also add a constraint on this table to ensure it's not possible to
    -- access the version of this table with "singleton = false".
    singleton BOOL NOT NULL PRIMARY KEY,
    time_created TIMESTAMPTZ NOT NULL,
    time_modified TIMESTAMPTZ NOT NULL,
    -- Semver representation of the DB version
    version STRING(64) NOT NULL,

    -- (Optional) Semver representation of the DB version to which we're upgrading
    target_version STRING(64),

    CHECK (singleton = true)
);

CREATE TYPE IF NOT EXISTS omicron.public.db_metadata_nexus_state AS ENUM (
    -- This Nexus is allowed to access this database
    'active',

    -- This Nexus is not yet allowed to access the database
    'not_yet',

    -- This Nexus has committed to no longer accessing this database
    'quiesced'
);

-- Nexuses which may be attempting to access the database, and a state
-- which identifies if they should be allowed to do so.
--
-- This table is used during upgrade implement handoff between old and new
-- Nexus zones. It is read by all Nexuses during initialization to identify
-- if they should have access to the database.
CREATE TABLE IF NOT EXISTS omicron.public.db_metadata_nexus (
    nexus_id UUID NOT NULL PRIMARY KEY,
    last_drained_blueprint_id UUID,
    state omicron.public.db_metadata_nexus_state NOT NULL
);

CREATE UNIQUE INDEX IF NOT EXISTS lookup_db_metadata_nexus_by_state on omicron.public.db_metadata_nexus (
    state,
    nexus_id
);

-- Keep this at the end of file so that the database does not contain a version
-- until it is fully populated.
INSERT INTO omicron.public.db_metadata (
    singleton,
    time_created,
    time_modified,
    version,
    target_version
) VALUES
<<<<<<< HEAD
    (TRUE, NOW(), NOW(), '190.0.0', NULL)
=======
    (TRUE, NOW(), NOW(), '191.0.0', NULL)
>>>>>>> 45c032b4
ON CONFLICT DO NOTHING;

COMMIT;<|MERGE_RESOLUTION|>--- conflicted
+++ resolved
@@ -6678,11 +6678,7 @@
     version,
     target_version
 ) VALUES
-<<<<<<< HEAD
-    (TRUE, NOW(), NOW(), '190.0.0', NULL)
-=======
-    (TRUE, NOW(), NOW(), '191.0.0', NULL)
->>>>>>> 45c032b4
+    (TRUE, NOW(), NOW(), '192.0.0', NULL)
 ON CONFLICT DO NOTHING;
 
 COMMIT;