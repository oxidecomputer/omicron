--- conflicted
+++ resolved
@@ -2522,12 +2522,6 @@
 COMMIT;
 BEGIN;
 
-/*
- * Metadata for the schema itself. This version number isn't great, as there's
- * nothing to ensure it gets bumped when it should be, but it's a start.
- */
-
-<<<<<<< HEAD
 CREATE TABLE IF NOT EXISTS omicron.public.db_metadata (
     -- There should only be one row of this table for the whole DB.
     -- It's a little goofy, but filter on "singleton = true" before querying
@@ -2599,18 +2593,6 @@
     time_deleted
 );
 
-INSERT INTO omicron.public.db_metadata (
-    singleton,
-    time_created,
-    time_modified,
-    version,
-    target_version
-) VALUES
-    ( TRUE, NOW(), NOW(), '7.0.0', NULL)
-ON CONFLICT DO NOTHING;
-
-=======
->>>>>>> 43fd0f91
 -- Per-VMM state.
 CREATE TABLE IF NOT EXISTS omicron.public.vmm (
     id UUID PRIMARY KEY,
@@ -2678,6 +2660,10 @@
 ALTER TABLE omicron.public.switch_port_settings_link_config ADD COLUMN IF NOT EXISTS fec omicron.public.switch_link_fec;
 ALTER TABLE omicron.public.switch_port_settings_link_config ADD COLUMN IF NOT EXISTS speed omicron.public.switch_link_speed;
 
+/*
+ * Metadata for the schema itself. This version number isn't great, as there's
+ * nothing to ensure it gets bumped when it should be, but it's a start.
+ */
 CREATE TABLE IF NOT EXISTS omicron.public.db_metadata (
     -- There should only be one row of this table for the whole DB.
     -- It's a little goofy, but filter on "singleton = true" before querying
