/*
 * dbinit.sql: raw SQL to initialize a database for use by Omicron
 *
 * It's not clear what the long-term story for managing the database schema will
 * be.  For now, this file can be used by the test suite and by developers (via
 * the "omicron-dev" program) to set up a local database with which to run the
 * system.
 */

/*
 * Important CockroachDB notes:
 *
 *    For timestamps, CockroachDB's docs recommend TIMESTAMPTZ rather than
 *    TIMESTAMP.  This does not change what is stored with each datum, but
 *    rather how it's interpreted when clients use it.  It should make no
 *    difference to us, so we stick with the recommendation.
 *
 *    We avoid explicit foreign keys due to this warning from the docs: "Foreign
 *    key dependencies can significantly impact query performance, as queries
 *    involving tables with foreign keys, or tables referenced by foreign keys,
 *    require CockroachDB to check two separate tables. We recommend using them
 *    sparingly."
 */

BEGIN;

/*
 * We assume the database and user do not already exist so that we don't
 * inadvertently clobber what's there.  If they might exist, the user has to
 * clear this first.
 *
 * NOTE: the database and user names MUST be kept in sync with the
 * initialization code and dbwipe.sql.
 */
CREATE DATABASE IF NOT EXISTS omicron;
CREATE USER IF NOT EXISTS omicron;
ALTER DEFAULT PRIVILEGES GRANT INSERT, SELECT, UPDATE, DELETE ON TABLES to omicron;

/*
 * Configure a replication factor of 5 to ensure that the system can maintain
 * availability in the face of any two node failures.
 */
ALTER RANGE default CONFIGURE ZONE USING num_replicas = 5;

/*
 * Racks
 */
CREATE TABLE IF NOT EXISTS omicron.public.rack (
    /* Identity metadata (asset) */
    id UUID PRIMARY KEY,
    time_created TIMESTAMPTZ NOT NULL,
    time_modified TIMESTAMPTZ NOT NULL,

    /*
     * Identifies if rack management has been transferred from RSS -> Nexus.
     * If "false", RSS is still managing sleds, services, and DNS records.
     *
     * This value is set to "true" when RSS calls the
     * "rack_initialization_complete" endpoint on Nexus' internal interface.
     *
     * See RFD 278 for more detail.
     */
    initialized BOOL NOT NULL,

    /* Used to configure the updates service URL */
    tuf_base_url STRING(512),

    /* The IPv6 underlay /56 prefix for the rack */
    rack_subnet INET
);

/*
 * Sleds
 */

CREATE TABLE IF NOT EXISTS omicron.public.sled (
    /* Identity metadata (asset) */
    id UUID PRIMARY KEY,
    time_created TIMESTAMPTZ NOT NULL,
    time_modified TIMESTAMPTZ NOT NULL,
    time_deleted TIMESTAMPTZ,
    rcgen INT NOT NULL,

    /* FK into the Rack table */
    rack_id UUID NOT NULL,

    /* Idenfities if this Sled is a Scrimlet */
    is_scrimlet BOOL NOT NULL,

    /* Baseboard information about the sled */
    serial_number STRING(63) NOT NULL,
    part_number STRING(63) NOT NULL,
    revision INT8 NOT NULL,

    /* CPU & RAM summary for the sled */
    usable_hardware_threads INT8 CHECK (usable_hardware_threads BETWEEN 0 AND 4294967295) NOT NULL,
    usable_physical_ram INT8 NOT NULL,
    reservoir_size INT8 CHECK (reservoir_size < usable_physical_ram) NOT NULL,

    /* The IP address and bound port of the sled agent server. */
    ip INET NOT NULL,
    port INT4 CHECK (port BETWEEN 0 AND 65535) NOT NULL,

    /* The last address allocated to an Oxide service on this sled. */
    last_used_address INET NOT NULL,

    -- This constraint should be upheld, even for deleted disks
    -- in the fleet.
    CONSTRAINT serial_part_revision_unique UNIQUE (
      serial_number, part_number, revision
    )
);

/* Add an index which lets us look up sleds on a rack */
CREATE UNIQUE INDEX IF NOT EXISTS lookup_sled_by_rack ON omicron.public.sled (
    rack_id,
    id
) WHERE time_deleted IS NULL;

CREATE TYPE IF NOT EXISTS omicron.public.sled_resource_kind AS ENUM (
    -- omicron.public.dataset
    'dataset',
    -- omicron.public.service
    'service',
    -- omicron.public.instance
    'instance',
    -- omicron.public.sled
    --
    -- reserved as an approximation of sled internal usage, such as "by the OS
    -- and all unaccounted services".
    'reserved'
);

-- Accounting for programs using resources on a sled
CREATE TABLE IF NOT EXISTS omicron.public.sled_resource (
    -- Should match the UUID of the corresponding service
    id UUID PRIMARY KEY,

    -- The sled where resources are being consumed
    sled_id UUID NOT NULL,

    -- Identifies the type of the resource
    kind omicron.public.sled_resource_kind NOT NULL,

    -- The maximum number of hardware threads usable by this resource
    hardware_threads INT8 NOT NULL,

    -- The maximum amount of RSS RAM provisioned to this resource
    rss_ram INT8 NOT NULL,

    -- The maximum amount of Reservoir RAM provisioned to this resource
    reservoir_ram INT8 NOT NULL
);

-- Allow looking up all resources which reside on a sled
CREATE UNIQUE INDEX IF NOT EXISTS lookup_resource_by_sled ON omicron.public.sled_resource (
    sled_id,
    id
);


-- Table of all sled subnets allocated for sleds added to an already initialized
-- rack. The sleds in this table and their allocated subnets are created before
-- a sled is added to the `sled` table. Addition to the `sled` table occurs
-- after the sled is initialized and notifies Nexus about itself.
--
-- For simplicity and space savings, this table doesn't actually contain the
-- full subnets for a given sled, but only the octet that extends a /56 rack
-- subnet to a /64 sled subnet. The rack subnet is maintained in the `rack`
-- table.
--
-- This table does not include subnet octets allocated during RSS and therefore
-- all of the octets start at 33. This makes the data in this table purely additive
-- post-RSS, which also implies that we cannot re-use subnet octets if an original
-- sled that was part of RSS was removed from the cluster.
CREATE TABLE IF NOT EXISTS omicron.public.sled_underlay_subnet_allocation (
    -- The physical identity of the sled
    -- (foreign key into `hw_baseboard_id` table)
    hw_baseboard_id UUID PRIMARY KEY,

    -- The rack to which a sled is being added
    -- (foreign key into `rack` table)
    --
    -- We require this because the sled is not yet part of the sled table when
    -- we first allocate a subnet for it.
    rack_id UUID NOT NULL,

    -- The sled to which a subnet is being allocated
    --
    -- Eventually will be a foreign key into the `sled` table when the sled notifies nexus
    -- about itself after initialization.
    sled_id UUID NOT NULL,

    -- The octet that extends a /56 rack subnet to a /64 sled subnet
    --
    -- Always between 33 and 255 inclusive
    subnet_octet INT2 NOT NULL UNIQUE CHECK (subnet_octet BETWEEN 33 AND 255)
);

-- Add an index which allows pagination by {rack_id, sled_id} pairs. 
CREATE UNIQUE INDEX IF NOT EXISTS lookup_subnet_allocation_by_rack_and_sled ON omicron.public.sled_underlay_subnet_allocation (
    rack_id,
    sled_id
);

/*
 * Switches
 */

CREATE TABLE IF NOT EXISTS omicron.public.switch (
    /* Identity metadata (asset) */
    id UUID PRIMARY KEY,
    time_created TIMESTAMPTZ NOT NULL,
    time_modified TIMESTAMPTZ NOT NULL,
    time_deleted TIMESTAMPTZ,
    rcgen INT NOT NULL,

    /* FK into the Rack table */
    rack_id UUID NOT NULL,

    /* Baseboard information about the switch */
    serial_number STRING(63) NOT NULL,
    part_number STRING(63) NOT NULL,
    revision INT8 NOT NULL
);

/* Add an index which lets us look up switches on a rack */
CREATE UNIQUE INDEX IF NOT EXISTS lookup_switch_by_rack ON omicron.public.switch (
    rack_id,
    id
) WHERE time_deleted IS NULL;

/*
 * Services
 */

CREATE TYPE IF NOT EXISTS omicron.public.service_kind AS ENUM (
  'clickhouse',
  'clickhouse_keeper',
  'cockroach',
  'crucible',
  'crucible_pantry',
  'dendrite',
  'external_dns',
  'internal_dns',
  'nexus',
  'ntp',
  'oximeter',
  'tfport',
  'mgd'
);

CREATE TABLE IF NOT EXISTS omicron.public.service (
    /* Identity metadata (asset) */
    id UUID PRIMARY KEY,
    time_created TIMESTAMPTZ NOT NULL,
    time_modified TIMESTAMPTZ NOT NULL,

    /* FK into the Sled table */
    sled_id UUID NOT NULL,
    /* For services in illumos zones, the zone's unique id (for debugging) */
    zone_id UUID,
    /* The IP address of the service. */
    ip INET NOT NULL,
    /* The UDP or TCP port on which the service listens. */
    port INT4 CHECK (port BETWEEN 0 AND 65535) NOT NULL,
    /* Indicates the type of service. */
    kind omicron.public.service_kind NOT NULL
);

/* Add an index which lets us look up the services on a sled */
CREATE UNIQUE INDEX IF NOT EXISTS lookup_service_by_sled ON omicron.public.service (
    sled_id,
    id
);

/* Look up (and paginate) services of a given kind. */
CREATE UNIQUE INDEX IF NOT EXISTS lookup_service_by_kind ON omicron.public.service (
    kind,
    id
);

CREATE TYPE IF NOT EXISTS omicron.public.physical_disk_kind AS ENUM (
  'm2',
  'u2'
);

-- A physical disk which exists inside the rack.
CREATE TABLE IF NOT EXISTS omicron.public.physical_disk (
    id UUID PRIMARY KEY,
    time_created TIMESTAMPTZ NOT NULL,
    time_modified TIMESTAMPTZ NOT NULL,
    time_deleted TIMESTAMPTZ,
    rcgen INT NOT NULL,

    vendor STRING(63) NOT NULL,
    serial STRING(63) NOT NULL,
    model STRING(63) NOT NULL,

    variant omicron.public.physical_disk_kind NOT NULL,

    -- FK into the Sled table
    sled_id UUID NOT NULL,

    -- This constraint should be upheld, even for deleted disks
    -- in the fleet.
    CONSTRAINT vendor_serial_model_unique UNIQUE (
      vendor, serial, model
    )
);

CREATE UNIQUE INDEX IF NOT EXISTS lookup_physical_disk_by_variant ON omicron.public.physical_disk (
    variant,
    id
) WHERE time_deleted IS NULL;

-- Make it efficient to look up physical disks by Sled.
CREATE UNIQUE INDEX IF NOT EXISTS lookup_physical_disk_by_sled ON omicron.public.physical_disk (
    sled_id,
    id
) WHERE time_deleted IS NULL;

-- x509 certificates which may be used by services
CREATE TABLE IF NOT EXISTS omicron.public.certificate (
    -- Identity metadata (resource)
    id UUID PRIMARY KEY,
    name STRING(63) NOT NULL,
    description STRING(512) NOT NULL,
    time_created TIMESTAMPTZ NOT NULL,
    time_modified TIMESTAMPTZ NOT NULL,
    time_deleted TIMESTAMPTZ,

    -- which Silo this certificate is used for
    silo_id UUID NOT NULL,

    -- The service type which should use this certificate
    service omicron.public.service_kind NOT NULL,

    -- cert.pem file (certificate chain in PEM format) as a binary blob
    cert BYTES NOT NULL,

    -- key.pem file (private key in PEM format) as a binary blob
    key BYTES NOT NULL
);

-- Add an index which lets us look up certificates for a particular service
-- class.
CREATE UNIQUE INDEX IF NOT EXISTS lookup_certificate_by_service ON omicron.public.certificate (
    service,
    id
) WHERE
    time_deleted IS NULL;

-- Add an index which enforces that certificates have unique names, and which
-- allows pagination-by-name.
CREATE UNIQUE INDEX IF NOT EXISTS lookup_certificate_by_silo ON omicron.public.certificate (
    silo_id,
    name
) WHERE
    time_deleted IS NULL;

-- A table describing virtual resource provisioning which may be associated
-- with a collection of objects, including:
-- - Projects
-- - Silos
-- - Fleet
CREATE TABLE IF NOT EXISTS omicron.public.virtual_provisioning_collection (
    -- Should match the UUID of the corresponding collection.
    id UUID PRIMARY KEY,
    time_modified TIMESTAMPTZ NOT NULL DEFAULT NOW(),

    -- Identifies the type of the collection.
    collection_type STRING(63) NOT NULL,

    -- The amount of physical disk space which has been provisioned
    -- on behalf of the collection.
    virtual_disk_bytes_provisioned INT8 NOT NULL,

    -- The number of CPUs provisioned by VMs.
    cpus_provisioned INT8 NOT NULL,

    -- The amount of RAM provisioned by VMs.
    ram_provisioned INT8 NOT NULL
);

-- A table describing a single virtual resource which has been provisioned.
-- This may include:
-- - Disks
-- - Instances
-- - Snapshots
--
-- NOTE: You might think to yourself: "This table looks an awful lot like
-- the 'virtual_provisioning_collection' table, could they be condensed into
-- a single table?"
-- The answer to this question is unfortunately: "No". We use CTEs to both
-- UPDATE the collection table while INSERTing rows in the resource table, and
-- this would not be allowed if they came from the same table due to:
-- https://www.cockroachlabs.com/docs/v22.2/known-limitations#statements-containing-multiple-modification-subqueries-of-the-same-table-are-disallowed
-- However, by using separate tables, the CTE is able to function correctly.
CREATE TABLE IF NOT EXISTS omicron.public.virtual_provisioning_resource (
    -- Should match the UUID of the corresponding collection.
    id UUID PRIMARY KEY,
    time_modified TIMESTAMPTZ NOT NULL DEFAULT NOW(),

    -- Identifies the type of the resource.
    resource_type STRING(63) NOT NULL,

    -- The amount of physical disk space which has been provisioned
    -- on behalf of the resource.
    virtual_disk_bytes_provisioned INT8 NOT NULL,

    -- The number of CPUs provisioned.
    cpus_provisioned INT8 NOT NULL,

    -- The amount of RAM provisioned.
    ram_provisioned INT8 NOT NULL
);

/*
 * ZPools of Storage, attached to Sleds.
 * These are backed by a single physical disk.
 */
CREATE TABLE IF NOT EXISTS omicron.public.zpool (
    /* Identity metadata (asset) */
    id UUID PRIMARY KEY,
    time_created TIMESTAMPTZ NOT NULL,
    time_modified TIMESTAMPTZ NOT NULL,
    time_deleted TIMESTAMPTZ,
    rcgen INT NOT NULL,

    /* FK into the Sled table */
    sled_id UUID NOT NULL,

    /* FK into the Physical Disk table */
    physical_disk_id UUID NOT NULL,

    total_size INT NOT NULL
);

/* Create an index on the physical disk id */
CREATE INDEX IF NOT EXISTS lookup_zpool_by_disk on omicron.public.zpool (
    physical_disk_id,
    id
) WHERE physical_disk_id IS NOT NULL AND time_deleted IS NULL;

CREATE TYPE IF NOT EXISTS omicron.public.dataset_kind AS ENUM (
  'crucible',
  'cockroach',
  'clickhouse',
  'clickhouse_keeper',
  'external_dns',
  'internal_dns'
);

/*
 * A dataset of allocated space within a zpool.
 */
CREATE TABLE IF NOT EXISTS omicron.public.dataset (
    /* Identity metadata (asset) */
    id UUID PRIMARY KEY,
    time_created TIMESTAMPTZ NOT NULL,
    time_modified TIMESTAMPTZ NOT NULL,
    time_deleted TIMESTAMPTZ,
    rcgen INT NOT NULL,

    /* FK into the Pool table */
    pool_id UUID NOT NULL,

    /* Contact information for the dataset */
    ip INET NOT NULL,
    port INT4 CHECK (port BETWEEN 0 AND 65535) NOT NULL,

    kind omicron.public.dataset_kind NOT NULL,

    /* An upper bound on the amount of space that might be in-use */
    size_used INT,

    /* Crucible must make use of 'size_used'; other datasets manage their own storage */
    CONSTRAINT size_used_column_set_for_crucible CHECK (
      (kind != 'crucible') OR
      (kind = 'crucible' AND size_used IS NOT NULL)
    )
);

/* Create an index on the size usage for Crucible's allocation */
CREATE INDEX IF NOT EXISTS lookup_dataset_by_size_used_crucible on omicron.public.dataset (
    size_used
) WHERE size_used IS NOT NULL AND time_deleted IS NULL AND kind = 'crucible';

/* Create an index on the size usage for any dataset */
CREATE INDEX IF NOT EXISTS lookup_dataset_by_size_used on omicron.public.dataset (
    size_used
) WHERE size_used IS NOT NULL AND time_deleted IS NULL;

/* Create an index on the zpool id */
CREATE INDEX IF NOT EXISTS lookup_dataset_by_zpool on omicron.public.dataset (
    pool_id,
    id
) WHERE pool_id IS NOT NULL AND time_deleted IS NULL;

/*
 * A region of space allocated to Crucible Downstairs, within a dataset.
 */
CREATE TABLE IF NOT EXISTS omicron.public.region (
    /* Identity metadata (asset) */
    id UUID PRIMARY KEY,
    time_created TIMESTAMPTZ NOT NULL,
    time_modified TIMESTAMPTZ NOT NULL,

    /* FK into the dataset table */
    dataset_id UUID NOT NULL,

    /* FK into the volume table */
    volume_id UUID NOT NULL,

    /* Metadata describing the region */
    block_size INT NOT NULL,
    blocks_per_extent INT NOT NULL,
    extent_count INT NOT NULL
);

/*
 * Allow all regions belonging to a disk to be accessed quickly.
 */
CREATE UNIQUE INDEX IF NOT EXISTS lookup_region_by_volume on omicron.public.region (
    volume_id,
    id
);

/*
 * Allow all regions belonging to a dataset to be accessed quickly.
 */
CREATE UNIQUE INDEX IF NOT EXISTS lookup_region_by_dataset on omicron.public.region (
    dataset_id,
    id
);

/*
 * A snapshot of a region, within a dataset.
 */
CREATE TABLE IF NOT EXISTS omicron.public.region_snapshot (
    dataset_id UUID NOT NULL,
    region_id UUID NOT NULL,

    /* Associated higher level virtual snapshot */
    snapshot_id UUID NOT NULL,

    /*
     * Target string, for identification as part of
     * volume construction request(s)
     */
    snapshot_addr TEXT NOT NULL,

    /* How many volumes reference this? */
    volume_references INT8 NOT NULL,

    /* Is this currently part of some resources_to_delete? */
    deleting BOOL NOT NULL,

    PRIMARY KEY (dataset_id, region_id, snapshot_id)
);

/* Index for use during join with region table */
CREATE INDEX IF NOT EXISTS lookup_region_by_dataset on omicron.public.region_snapshot (
    dataset_id, region_id
);

/*
 * Index on volume_references and snapshot_addr for crucible
 * resource accounting lookup
 */
CREATE INDEX IF NOT EXISTS lookup_region_snapshot_by_volume_reference on omicron.public.region_snapshot (
    volume_references
);

CREATE INDEX IF NOT EXISTS lookup_region_snapshot_by_snapshot_addr on omicron.public.region_snapshot (
    snapshot_addr
);

/*
 * A volume within Crucible
 */
CREATE TABLE IF NOT EXISTS omicron.public.volume (
    id UUID PRIMARY KEY,
    time_created TIMESTAMPTZ NOT NULL,
    time_modified TIMESTAMPTZ NOT NULL,
    time_deleted TIMESTAMPTZ,

    /* child resource generation number, per RFD 192 */
    rcgen INT NOT NULL,

    /*
     * A JSON document describing the construction of the volume, including all
     * sub volumes. This is what will be POSTed to propolis, and eventually
     * consumed by some Upstairs code to perform the volume creation. The Rust
     * type of this column should be Crucible::VolumeConstructionRequest.
     */
    data TEXT NOT NULL,

    /*
     * A JSON document describing what resources to clean up when deleting this
     * volume. The Rust type of this column should be the CrucibleResources
     * enum.
     */
    resources_to_clean_up TEXT
);

/* Quickly find deleted volumes */
CREATE INDEX IF NOT EXISTS lookup_volume_by_deleted on omicron.public.volume (
    time_deleted
);

/*
 * Silos
 */

CREATE TYPE IF NOT EXISTS omicron.public.authentication_mode AS ENUM (
  'local',
  'saml'
);

CREATE TYPE IF NOT EXISTS omicron.public.user_provision_type AS ENUM (
  'api_only',
  'jit'
);

CREATE TABLE IF NOT EXISTS omicron.public.silo (
    /* Identity metadata */
    id UUID PRIMARY KEY,
    name STRING(63) NOT NULL,
    description STRING(512) NOT NULL,
    time_created TIMESTAMPTZ NOT NULL,
    time_modified TIMESTAMPTZ NOT NULL,
    time_deleted TIMESTAMPTZ,

    discoverable BOOL NOT NULL,
    authentication_mode omicron.public.authentication_mode NOT NULL,
    user_provision_type omicron.public.user_provision_type NOT NULL,

    mapped_fleet_roles JSONB NOT NULL,

    /* child resource generation number, per RFD 192 */
    rcgen INT NOT NULL
);

CREATE UNIQUE INDEX IF NOT EXISTS lookup_silo_by_name ON omicron.public.silo (
    name
) WHERE
    time_deleted IS NULL;

/*
 * Silo users
 */
CREATE TABLE IF NOT EXISTS omicron.public.silo_user (
    id UUID PRIMARY KEY,
    time_created TIMESTAMPTZ NOT NULL,
    time_modified TIMESTAMPTZ NOT NULL,
    time_deleted TIMESTAMPTZ,

    silo_id UUID NOT NULL,
    external_id TEXT NOT NULL
);

/* This index lets us quickly find users for a given silo. */
CREATE UNIQUE INDEX IF NOT EXISTS lookup_silo_user_by_silo ON omicron.public.silo_user (
    silo_id,
    external_id
) WHERE
    time_deleted IS NULL;

CREATE TABLE IF NOT EXISTS omicron.public.silo_user_password_hash (
    silo_user_id UUID NOT NULL,
    hash TEXT NOT NULL,
    time_created TIMESTAMPTZ NOT NULL,

    PRIMARY KEY(silo_user_id)
);

/*
 * Silo groups
 */

CREATE TABLE IF NOT EXISTS omicron.public.silo_group (
    id UUID PRIMARY KEY,
    time_created TIMESTAMPTZ NOT NULL,
    time_modified TIMESTAMPTZ NOT NULL,
    time_deleted TIMESTAMPTZ,

    silo_id UUID NOT NULL,
    external_id TEXT NOT NULL
);

CREATE UNIQUE INDEX IF NOT EXISTS lookup_silo_group_by_silo ON omicron.public.silo_group (
    silo_id,
    external_id
) WHERE
    time_deleted IS NULL;

/*
 * Silo group membership
 */

CREATE TABLE IF NOT EXISTS omicron.public.silo_group_membership (
    silo_group_id UUID NOT NULL,
    silo_user_id UUID NOT NULL,

    PRIMARY KEY (silo_group_id, silo_user_id)
);

/*
 * The primary key lets us paginate through the users in a group.  We need to
 * index the same fields in the reverse order to be able to paginate through the
 * groups that a user is in.
 */
CREATE INDEX IF NOT EXISTS lookup_silo_group_by_user ON omicron.public.silo_group_membership (
    silo_user_id,
    silo_group_id
);

/*
 * Silo identity provider list
 */

CREATE TYPE IF NOT EXISTS omicron.public.provider_type AS ENUM (
  'saml'
);

CREATE TABLE IF NOT EXISTS omicron.public.identity_provider (
    /* Identity metadata */
    id UUID PRIMARY KEY,
    name STRING(63) NOT NULL,
    description STRING(512) NOT NULL,
    time_created TIMESTAMPTZ NOT NULL,
    time_modified TIMESTAMPTZ NOT NULL,
    time_deleted TIMESTAMPTZ,

    silo_id UUID NOT NULL,
    provider_type omicron.public.provider_type NOT NULL
);

CREATE UNIQUE INDEX IF NOT EXISTS lookup_idp_by_silo_id ON omicron.public.identity_provider (
    silo_id,
    id
) WHERE
    time_deleted IS NULL;

CREATE UNIQUE INDEX IF NOT EXISTS lookup_idp_by_silo_name ON omicron.public.identity_provider (
    silo_id,
    name
) WHERE
    time_deleted IS NULL;

/*
 * Silo SAML identity provider
 */
CREATE TABLE IF NOT EXISTS omicron.public.saml_identity_provider (
    /* Identity metadata */
    id UUID PRIMARY KEY,
    name STRING(63) NOT NULL,
    description STRING(512) NOT NULL,
    time_created TIMESTAMPTZ NOT NULL,
    time_modified TIMESTAMPTZ NOT NULL,
    time_deleted TIMESTAMPTZ,

    silo_id UUID NOT NULL,

    idp_metadata_document_string TEXT NOT NULL,

    idp_entity_id TEXT NOT NULL,
    sp_client_id TEXT NOT NULL,
    acs_url TEXT NOT NULL,
    slo_url TEXT NOT NULL,
    technical_contact_email TEXT NOT NULL,

    public_cert TEXT,
    private_key TEXT,

    group_attribute_name TEXT
);

CREATE UNIQUE INDEX IF NOT EXISTS lookup_saml_idp_by_silo_id ON omicron.public.saml_identity_provider (
    silo_id,
    id
) WHERE
    time_deleted IS NULL;

CREATE UNIQUE INDEX IF NOT EXISTS lookup_saml_idp_by_silo_name ON omicron.public.saml_identity_provider (
    silo_id,
    name
) WHERE
    time_deleted IS NULL;

/*
 * Users' public SSH keys, per RFD 44
 */
CREATE TABLE IF NOT EXISTS omicron.public.ssh_key (
    id UUID PRIMARY KEY,
    name STRING(63) NOT NULL,
    description STRING(512) NOT NULL,
    time_created TIMESTAMPTZ NOT NULL,
    time_modified TIMESTAMPTZ NOT NULL,
    time_deleted TIMESTAMPTZ,

    /* FK into silo_user table */
    silo_user_id UUID NOT NULL,

    /*
     * A 4096 bit RSA key without comment encodes to 726 ASCII characters.
     * A (256 bit) Ed25519 key w/o comment encodes to 82 ASCII characters.
     */
    public_key STRING(1023) NOT NULL
);

CREATE UNIQUE INDEX IF NOT EXISTS lookup_ssh_key_by_silo_user ON omicron.public.ssh_key (
    silo_user_id,
    name
) WHERE
    time_deleted IS NULL;

/*
 * Projects
 */

CREATE TABLE IF NOT EXISTS omicron.public.project (
    /* Identity metadata (resource) */
    id UUID PRIMARY KEY,
    name STRING(63) NOT NULL,
    description STRING(512) NOT NULL,
    time_created TIMESTAMPTZ NOT NULL,
    time_modified TIMESTAMPTZ NOT NULL,
    /* Indicates that the object has been deleted */
    time_deleted TIMESTAMPTZ,

    /* child resource generation number, per RFD 192 */
    rcgen INT NOT NULL,

    /* Which silo this project belongs to */
    silo_id UUID NOT NULL /* foreign key into "silo" table */
);

CREATE UNIQUE INDEX IF NOT EXISTS lookup_project_by_silo ON omicron.public.project (
    silo_id,
    name
) WHERE
    time_deleted IS NULL;

/*
 * Instances
 */

CREATE TYPE IF NOT EXISTS omicron.public.instance_state AS ENUM (
    'creating',
    'starting',
    'running',
    'stopping',
    'stopped',
    'rebooting',
    'migrating',
    'repairing',
    'failed',
    'destroyed'
);

/*
 * TODO consider how we want to manage multiple sagas operating on the same
 * Instance -- e.g., reboot concurrent with destroy or concurrent reboots or the
 * like.  Or changing # of CPUs or memory size.
 */
CREATE TABLE IF NOT EXISTS omicron.public.instance (
    /* Identity metadata (resource) */
    id UUID PRIMARY KEY,
    name STRING(63) NOT NULL,
    description STRING(512) NOT NULL,
    time_created TIMESTAMPTZ NOT NULL,
    time_modified TIMESTAMPTZ NOT NULL,
    /* Indicates that the object has been deleted */
    /* This is redundant for Instances, but we keep it here for consistency. */
    time_deleted TIMESTAMPTZ,

    /* Every Instance is in exactly one Project at a time. */
    project_id UUID NOT NULL,

    /* user data for instance initialization systems (e.g. cloud-init) */
    user_data BYTES NOT NULL,

    /* The state of the instance when it has no active VMM. */
    state omicron.public.instance_state NOT NULL,
    time_state_updated TIMESTAMPTZ NOT NULL,
    state_generation INT NOT NULL,

    /* FK into `vmm` for the Propolis server that's backing this instance. */
    active_propolis_id UUID,

    /* FK into `vmm` for the migration target Propolis server, if one exists. */
    target_propolis_id UUID,

    /* Identifies any ongoing migration for this instance. */
    migration_id UUID,

    /* Instance configuration */
    ncpus INT NOT NULL,
    memory INT NOT NULL,
    hostname STRING(63) NOT NULL,
    boot_on_fault BOOL NOT NULL DEFAULT false
);

-- Names for instances within a project should be unique
CREATE UNIQUE INDEX IF NOT EXISTS lookup_instance_by_project ON omicron.public.instance (
    project_id,
    name
) WHERE
    time_deleted IS NULL;

/*
 * A special view of an instance provided to operators for insights into what's running 
 * on a sled.
 *
 * This view requires the VMM table, which doesn't exist yet, so create a
 * "placeholder" view here and replace it with the full view once the table is
 * defined. See the README for more context.
 */

CREATE VIEW IF NOT EXISTS omicron.public.sled_instance
AS SELECT
    instance.id
FROM
    omicron.public.instance AS instance
WHERE
    instance.time_deleted IS NULL;

/*
 * Guest-Visible, Virtual Disks
 */

/*
 * TODO The Rust enum to which this type is converted
 * carries data in some of its variants, such as the UUID
 * of the instance to which a disk is attached.
 *
 * This makes the conversion to/from this enum type here much
 * more difficult, since we need a way to manage that data
 * coherently.
 *
 * See <https://github.com/oxidecomputer/omicron/issues/312>.
 */
-- CREATE TYPE omicron.public.DiskState AS ENUM (
--     'creating',
--     'detached',
--     'attaching',
--     'attached',
--     'detaching',
--     'destroyed',
--     'faulted'
-- );

CREATE TYPE IF NOT EXISTS omicron.public.block_size AS ENUM (
  '512',
  '2048',
  '4096'
);

CREATE TABLE IF NOT EXISTS omicron.public.disk (
    /* Identity metadata (resource) */
    id UUID PRIMARY KEY,
    name STRING(63) NOT NULL,
    description STRING(512) NOT NULL,
    time_created TIMESTAMPTZ NOT NULL,
    time_modified TIMESTAMPTZ NOT NULL,
    /* Indicates that the object has been deleted */
    /* This is redundant for Disks, but we keep it here for consistency. */
    time_deleted TIMESTAMPTZ,

    /* child resource generation number, per RFD 192 */
    rcgen INT NOT NULL,

    /* Every Disk is in exactly one Project at a time. */
    project_id UUID NOT NULL,

    /* Every disk consists of a root volume */
    volume_id UUID NOT NULL,

    /*
     * TODO Would it make sense for the runtime state to live in a separate
     * table?
     */
    /* Runtime state */
    -- disk_state omicron.public.DiskState NOT NULL, /* TODO see above */
    disk_state STRING(32) NOT NULL,
    /*
     * Every Disk may be attaching to, attached to, or detaching from at most
     * one Instance at a time.
     */
    attach_instance_id UUID,
    state_generation INT NOT NULL,
    slot INT2 CHECK (slot >= 0 AND slot < 8),
    time_state_updated TIMESTAMPTZ NOT NULL,

    /* Disk configuration */
    size_bytes INT NOT NULL,
    block_size omicron.public.block_size NOT NULL,
    origin_snapshot UUID,
    origin_image UUID,

    pantry_address TEXT
);

CREATE UNIQUE INDEX IF NOT EXISTS lookup_disk_by_project ON omicron.public.disk (
    project_id,
    name
) WHERE
    time_deleted IS NULL;

CREATE UNIQUE INDEX IF NOT EXISTS lookup_disk_by_instance ON omicron.public.disk (
    attach_instance_id,
    id
) WHERE
    time_deleted IS NULL AND attach_instance_id IS NOT NULL;

CREATE TABLE IF NOT EXISTS omicron.public.image (
    /* Identity metadata (resource) */
    id UUID PRIMARY KEY,
    name STRING(63) NOT NULL,
    description STRING(512) NOT NULL,
    time_created TIMESTAMPTZ NOT NULL,
    time_modified TIMESTAMPTZ NOT NULL,
    /* Indicates that the object has been deleted */
    time_deleted TIMESTAMPTZ,

    silo_id UUID NOT NULL,
    project_id UUID,

    volume_id UUID NOT NULL,

    url STRING(8192),
    os STRING(64) NOT NULL,
    version STRING(64) NOT NULL,
    digest TEXT,
    block_size omicron.public.block_size NOT NULL,
    size_bytes INT NOT NULL
);

CREATE VIEW IF NOT EXISTS omicron.public.project_image AS
SELECT
    id,
    name,
    description,
    time_created,
    time_modified,
    time_deleted,
    silo_id,
    project_id,
    volume_id,
    url,
    os,
    version,
    digest,
    block_size,
    size_bytes
FROM 
    omicron.public.image
WHERE 
    project_id IS NOT NULL;

CREATE VIEW IF NOT EXISTS omicron.public.silo_image AS
SELECT
    id,
    name,
    description,
    time_created,
    time_modified,
    time_deleted,
    silo_id,
    volume_id,
    url,
    os,
    version,
    digest,
    block_size,
    size_bytes
FROM 
    omicron.public.image
WHERE 
    project_id IS NULL;

/* Index for silo images */
CREATE UNIQUE INDEX IF NOT EXISTS lookup_image_by_silo on omicron.public.image (
    silo_id,
    name
) WHERE
    time_deleted is NULL AND
    project_id is NULL;

/* Index for project images */
CREATE UNIQUE INDEX IF NOT EXISTS lookup_image_by_silo_and_project on omicron.public.image (
    silo_id,
    project_id,
    name
) WHERE
    time_deleted is NULL AND
    project_id is NOT NULL;

CREATE TYPE IF NOT EXISTS omicron.public.snapshot_state AS ENUM (
  'creating',
  'ready',
  'faulted',
  'destroyed'
);

CREATE TABLE IF NOT EXISTS omicron.public.snapshot (
    /* Identity metadata (resource) */
    id UUID PRIMARY KEY,
    name STRING(63) NOT NULL,
    description STRING(512) NOT NULL,
    time_created TIMESTAMPTZ NOT NULL,
    time_modified TIMESTAMPTZ NOT NULL,
    /* Indicates that the object has been deleted */
    time_deleted TIMESTAMPTZ,

    /* Every Snapshot is in exactly one Project at a time. */
    project_id UUID NOT NULL,

    /* Every Snapshot originated from a single disk */
    disk_id UUID NOT NULL,

    /* Every Snapshot consists of a root volume */
    volume_id UUID NOT NULL,

    /* Where will the scrubbed blocks eventually land? */
    destination_volume_id UUID NOT NULL,

    gen INT NOT NULL,
    state omicron.public.snapshot_state NOT NULL,
    block_size omicron.public.block_size NOT NULL,

    /* Disk configuration (from the time the snapshot was taken) */
    size_bytes INT NOT NULL
);

CREATE UNIQUE INDEX IF NOT EXISTS lookup_snapshot_by_project ON omicron.public.snapshot (
    project_id,
    name
) WHERE
    time_deleted IS NULL;

/*
 * Oximeter collector servers.
 */
CREATE TABLE IF NOT EXISTS omicron.public.oximeter (
    id UUID PRIMARY KEY,
    time_created TIMESTAMPTZ NOT NULL,
    time_modified TIMESTAMPTZ NOT NULL,
    ip INET NOT NULL,
    port INT4 CHECK (port BETWEEN 0 AND 65535) NOT NULL
);

/*
 * The kind of metric producer each record corresponds to.
 */
CREATE TYPE IF NOT EXISTS omicron.public.producer_kind AS ENUM (
    -- A sled agent for an entry in the sled table.
    'sled_agent',
    -- A service in the omicron.public.service table
    'service',
    -- A Propolis VMM for an instance in the omicron.public.instance table
    'instance'
);

/*
 * Information about registered metric producers.
 */
CREATE TABLE IF NOT EXISTS omicron.public.metric_producer (
    id UUID PRIMARY KEY,
    time_created TIMESTAMPTZ NOT NULL,
    time_modified TIMESTAMPTZ NOT NULL,
    kind omicron.public.producer_kind,
    ip INET NOT NULL,
    port INT4 CHECK (port BETWEEN 0 AND 65535) NOT NULL,
    interval FLOAT NOT NULL,
    /* TODO: Is this length appropriate? */
    base_route STRING(512) NOT NULL,
    /* Oximeter collector instance to which this metric producer is assigned. */
    oximeter_id UUID NOT NULL
);

CREATE UNIQUE INDEX IF NOT EXISTS lookup_producer_by_oximeter ON omicron.public.metric_producer (
    oximeter_id,
    id
);

/*
 * VPCs and networking primitives
 */


CREATE TABLE IF NOT EXISTS omicron.public.vpc (
    /* Identity metadata (resource) */
    id UUID PRIMARY KEY,
    name STRING(63) NOT NULL,
    description STRING(512) NOT NULL,
    time_created TIMESTAMPTZ NOT NULL,
    time_modified TIMESTAMPTZ NOT NULL,
    /* Indicates that the object has been deleted */
    time_deleted TIMESTAMPTZ,
    project_id UUID NOT NULL,
    system_router_id UUID NOT NULL,
    dns_name STRING(63) NOT NULL,

    /*
     * The Geneve Virtual Network Identifier for this VPC. Note that this is a
     * 24-bit unsigned value, properties which are checked in the application,
     * not the database.
     */
    vni INT4 NOT NULL,

    /* The IPv6 prefix allocated to subnets. */
    ipv6_prefix INET NOT NULL,

    /* Used to ensure that two requests do not concurrently modify the
       VPC's firewall */
    firewall_gen INT NOT NULL,

    /* Child-resource generation number for VPC Subnets. */
    subnet_gen INT8 NOT NULL
);

CREATE UNIQUE INDEX IF NOT EXISTS lookup_vpc_by_project ON omicron.public.vpc (
    project_id,
    name
) WHERE
    time_deleted IS NULL;

CREATE UNIQUE INDEX IF NOT EXISTS lookup_vpc_by_vni ON omicron.public.vpc (
    vni
) WHERE
    time_deleted IS NULL;

CREATE TABLE IF NOT EXISTS omicron.public.vpc_subnet (
    /* Identity metadata (resource) */
    id UUID PRIMARY KEY,
    name STRING(63) NOT NULL,
    description STRING(512) NOT NULL,
    time_created TIMESTAMPTZ NOT NULL,
    time_modified TIMESTAMPTZ NOT NULL,
    /* Indicates that the object has been deleted */
    time_deleted TIMESTAMPTZ,
    vpc_id UUID NOT NULL,
    /* Child resource creation generation number */
    rcgen INT8 NOT NULL,
    ipv4_block INET NOT NULL,
    ipv6_block INET NOT NULL
);

/* Subnet and network interface names are unique per VPC, not project */
CREATE UNIQUE INDEX IF NOT EXISTS vpc_subnet_vpc_id_name_key ON omicron.public.vpc_subnet (
    vpc_id,
    name
) WHERE
    time_deleted IS NULL;

/* The kind of network interface. */
CREATE TYPE IF NOT EXISTS omicron.public.network_interface_kind AS ENUM (
    /* An interface attached to a guest instance. */
    'instance',

    /* An interface attached to a service. */
    'service'
);

CREATE TABLE IF NOT EXISTS omicron.public.network_interface (
    /* Identity metadata (resource) */
    id UUID PRIMARY KEY,
    name STRING(63) NOT NULL,
    description STRING(512) NOT NULL,
    time_created TIMESTAMPTZ NOT NULL,
    time_modified TIMESTAMPTZ NOT NULL,
    /* Indicates that the object has been deleted */
    time_deleted TIMESTAMPTZ,

    /* The kind of network interface, e.g., instance */
    kind omicron.public.network_interface_kind NOT NULL,

    /*
     * FK into the parent resource of this interface (e.g. Instance, Service)
     * as determined by the `kind`.
     */
    parent_id UUID NOT NULL,

    /* FK into VPC table */
    vpc_id UUID NOT NULL,
    /* FK into VPCSubnet table. */
    subnet_id UUID NOT NULL,

    /*
     * The EUI-48 MAC address of the guest interface.
     *
     * Note that we use the bytes of a 64-bit integer, in big-endian byte order
     * to represent the MAC.
     */
    mac INT8 NOT NULL,

    /* The private VPC IP address of the interface. */
    ip INET NOT NULL,

    /*
     * Limited to 8 NICs per instance. This value must be kept in sync with
     * `crate::nexus::MAX_NICS_PER_INSTANCE`.
     */
    slot INT2 NOT NULL CHECK (slot >= 0 AND slot < 8),

    /* True if this interface is the primary interface.
     *
     * The primary interface appears in DNS and its address is used for external
     * connectivity.
     */
    is_primary BOOL NOT NULL
);

/* A view of the network_interface table for just instance-kind records. */
CREATE VIEW IF NOT EXISTS omicron.public.instance_network_interface AS
SELECT
    id,
    name,
    description,
    time_created,
    time_modified,
    time_deleted,
    parent_id AS instance_id,
    vpc_id,
    subnet_id,
    mac,
    ip,
    slot,
    is_primary
FROM
    omicron.public.network_interface
WHERE
    kind = 'instance';

/* A view of the network_interface table for just service-kind records. */
CREATE VIEW IF NOT EXISTS omicron.public.service_network_interface AS
SELECT
    id,
    name,
    description,
    time_created,
    time_modified,
    time_deleted,
    parent_id AS service_id,
    vpc_id,
    subnet_id,
    mac,
    ip,
    slot,
    is_primary
FROM
    omicron.public.network_interface
WHERE
    kind = 'service';

/* TODO-completeness

 * We currently have a NetworkInterface table with the IP and MAC addresses inline.
 * Eventually, we'll probably want to move these to their own tables, and
 * refer to them here, most notably to support multiple IPs per NIC, as well
 * as moving IPs between NICs on different instances, etc.
 */

/* Ensure we do not assign the same address twice within a subnet */
CREATE UNIQUE INDEX IF NOT EXISTS network_interface_subnet_id_ip_key ON omicron.public.network_interface (
    subnet_id,
    ip
) WHERE
    time_deleted IS NULL;

/* Ensure we do not assign the same MAC twice within a VPC
 * See RFD174's discussion on the scope of virtual MACs
 */
CREATE UNIQUE INDEX IF NOT EXISTS network_interface_vpc_id_mac_key ON omicron.public.network_interface (
    vpc_id,
    mac
) WHERE
    time_deleted IS NULL;

/*
 * Index used to verify that all interfaces for a resource (e.g. Instance,
 * Service) are contained within a single VPC, and that all interfaces are
 * in unique VPC Subnets.
 *
 * This is also used to quickly find the primary interface since
 * we store the `is_primary` column. Such queries are mostly used
 * when setting a new primary interface.
 */
CREATE UNIQUE INDEX IF NOT EXISTS network_interface_parent_id_name_kind_key ON omicron.public.network_interface (
    parent_id,
    name,
    kind
)
STORING (vpc_id, subnet_id, is_primary)
WHERE
    time_deleted IS NULL;

CREATE TYPE IF NOT EXISTS omicron.public.vpc_firewall_rule_status AS ENUM (
    'disabled',
    'enabled'
);

CREATE TYPE IF NOT EXISTS omicron.public.vpc_firewall_rule_direction AS ENUM (
    'inbound',
    'outbound'
);

CREATE TYPE IF NOT EXISTS omicron.public.vpc_firewall_rule_action AS ENUM (
    'allow',
    'deny'
);

CREATE TYPE IF NOT EXISTS omicron.public.vpc_firewall_rule_protocol AS ENUM (
    'TCP',
    'UDP',
    'ICMP'
);

CREATE TABLE IF NOT EXISTS omicron.public.vpc_firewall_rule (
    /* Identity metadata (resource) */
    id UUID PRIMARY KEY,
    name STRING(63) NOT NULL,
    description STRING(512) NOT NULL,
    time_created TIMESTAMPTZ NOT NULL,
    time_modified TIMESTAMPTZ NOT NULL,
    /* Indicates that the object has been deleted */
    time_deleted TIMESTAMPTZ,

    vpc_id UUID NOT NULL,
    status omicron.public.vpc_firewall_rule_status NOT NULL,
    direction omicron.public.vpc_firewall_rule_direction NOT NULL,
    /* Array of targets. 128 was picked to include plenty of space for
       a tag, colon, and resource identifier. */
    targets STRING(128)[] NOT NULL,
    /* Also an array of targets */
    filter_hosts STRING(128)[],
    filter_ports STRING(11)[],
    filter_protocols omicron.public.vpc_firewall_rule_protocol[],
    action omicron.public.vpc_firewall_rule_action NOT NULL,
    priority INT4 CHECK (priority BETWEEN 0 AND 65535) NOT NULL
);

CREATE UNIQUE INDEX IF NOT EXISTS lookup_firewall_by_vpc ON omicron.public.vpc_firewall_rule (
    vpc_id,
    name
) WHERE
    time_deleted IS NULL;

CREATE TYPE IF NOT EXISTS omicron.public.vpc_router_kind AS ENUM (
    'system',
    'custom'
);

CREATE TABLE IF NOT EXISTS omicron.public.vpc_router (
    /* Identity metadata (resource) */
    id UUID PRIMARY KEY,
    name STRING(63) NOT NULL,
    description STRING(512) NOT NULL,
    time_created TIMESTAMPTZ NOT NULL,
    time_modified TIMESTAMPTZ NOT NULL,
    /* Indicates that the object has been deleted */
    time_deleted TIMESTAMPTZ,
    kind omicron.public.vpc_router_kind NOT NULL,
    vpc_id UUID NOT NULL,
    rcgen INT NOT NULL
);

CREATE UNIQUE INDEX IF NOT EXISTS lookup_router_by_vpc ON omicron.public.vpc_router (
    vpc_id,
    name
) WHERE
    time_deleted IS NULL;

CREATE TYPE IF NOT EXISTS omicron.public.router_route_kind AS ENUM (
    'default',
    'vpc_subnet',
    'vpc_peering',
    'custom'
);

CREATE TABLE IF NOT EXISTS omicron.public.router_route (
    /* Identity metadata (resource) */
    id UUID PRIMARY KEY,
    name STRING(63) NOT NULL,
    description STRING(512) NOT NULL,
    time_created TIMESTAMPTZ NOT NULL,
    time_modified TIMESTAMPTZ NOT NULL,
    /* Indicates that the object has been deleted */
    time_deleted TIMESTAMPTZ,

    vpc_router_id UUID NOT NULL,
    kind omicron.public.router_route_kind NOT NULL,
    target STRING(128) NOT NULL,
    destination STRING(128) NOT NULL
);

CREATE UNIQUE INDEX IF NOT EXISTS lookup_route_by_router ON omicron.public.router_route (
    vpc_router_id,
    name
) WHERE
    time_deleted IS NULL;

/*
 * An IP Pool, a collection of zero or more IP ranges for external IPs.
 */
CREATE TABLE IF NOT EXISTS omicron.public.ip_pool (
    /* Resource identity metadata */
    id UUID PRIMARY KEY,
    name STRING(63) NOT NULL,
    description STRING(512) NOT NULL,
    time_created TIMESTAMPTZ NOT NULL,
    time_modified TIMESTAMPTZ NOT NULL,
    time_deleted TIMESTAMPTZ,

    /* The collection's child-resource generation number */
    rcgen INT8 NOT NULL,

    /*
     * Association with a silo. silo_id is also used to mark an IP pool as
     * "internal" by associating it with the oxide-internal silo. Null silo_id
     * means the pool is can be used fleet-wide.
     */
    silo_id UUID,

    /* Is this the default pool for its scope (fleet or silo) */
    is_default BOOLEAN NOT NULL DEFAULT FALSE
);

/*
 * Ensure there can only be one default pool for the fleet or a given silo.
 * Coalesce is needed because otherwise different nulls are considered to be
 * distinct from each other.
 */
CREATE UNIQUE INDEX IF NOT EXISTS one_default_pool_per_scope ON omicron.public.ip_pool (
    COALESCE(silo_id, '00000000-0000-0000-0000-000000000000'::uuid)
) WHERE
    is_default = true AND time_deleted IS NULL;

/*
 * Index ensuring uniqueness of IP Pool names, globally.
 */
CREATE UNIQUE INDEX IF NOT EXISTS lookup_pool_by_name ON omicron.public.ip_pool (
    name
) WHERE
    time_deleted IS NULL;

/*
 * IP Pools are made up of a set of IP ranges, which are start/stop addresses.
 * Note that these need not be CIDR blocks or well-behaved subnets with a
 * specific netmask.
 */
CREATE TABLE IF NOT EXISTS omicron.public.ip_pool_range (
    id UUID PRIMARY KEY,
    time_created TIMESTAMPTZ NOT NULL,
    time_modified TIMESTAMPTZ NOT NULL,
    time_deleted TIMESTAMPTZ,
    first_address INET NOT NULL,
    /* The range is inclusive of the last address. */
    last_address INET NOT NULL,
    ip_pool_id UUID NOT NULL,
    /* Tracks child resources, IP addresses allocated out of this range. */
    rcgen INT8 NOT NULL
);

/*
 * These help Nexus enforce that the ranges within an IP Pool do not overlap
 * with any other ranges. See `nexus/src/db/queries/ip_pool.rs` for the actual
 * query which does that.
 */
CREATE UNIQUE INDEX IF NOT EXISTS lookup_pool_range_by_first_address ON omicron.public.ip_pool_range (
    first_address
)
STORING (last_address)
WHERE time_deleted IS NULL;
CREATE UNIQUE INDEX IF NOT EXISTS lookup_pool_range_by_last_address ON omicron.public.ip_pool_range (
    last_address
)
STORING (first_address)
WHERE time_deleted IS NULL;


/* The kind of external IP address. */
CREATE TYPE IF NOT EXISTS omicron.public.ip_kind AS ENUM (
    /*
     * Source NAT provided to all guests by default or for services that
     * only require outbound external connectivity.
     */
    'snat',

    /*
     * An ephemeral IP is a fixed, known address whose lifetime is the same as
     * the instance to which it is attached.
     * Not valid for services.
     */
    'ephemeral',

    /*
     * A floating IP is an independent, named API resource that can be assigned
     * to an instance or service.
     */
    'floating'
);

/*
 * External IP addresses used for guest instances and externally-facing
 * services.
 */
CREATE TABLE IF NOT EXISTS omicron.public.external_ip (
    /* Identity metadata */
    id UUID PRIMARY KEY,

    /* Name for floating IPs. See the constraints below. */
    name STRING(63),

    /* Description for floating IPs. See the constraints below. */
    description STRING(512),

    time_created TIMESTAMPTZ NOT NULL,
    time_modified TIMESTAMPTZ NOT NULL,
    time_deleted TIMESTAMPTZ,

    /* FK to the `ip_pool` table. */
    ip_pool_id UUID NOT NULL,

    /* FK to the `ip_pool_range` table. */
    ip_pool_range_id UUID NOT NULL,

    /* True if this IP is associated with a service rather than an instance. */
    is_service BOOL NOT NULL,

    /* FK to the `instance` or `service` table. See constraints below. */
    parent_id UUID,

    /* The kind of external address, e.g., ephemeral. */
    kind omicron.public.ip_kind NOT NULL,

    /* The actual external IP address. */
    ip INET NOT NULL,

    /* The first port in the allowed range, inclusive. */
    first_port INT4 NOT NULL,

    /* The last port in the allowed range, also inclusive. */
    last_port INT4 NOT NULL,

    /* The name must be non-NULL iff this is a floating IP. */
    CONSTRAINT null_fip_name CHECK (
        (kind != 'floating' AND name IS NULL) OR
        (kind = 'floating' AND name IS NOT NULL)
    ),

    /* The description must be non-NULL iff this is a floating IP. */
    CONSTRAINT null_fip_description CHECK (
        (kind != 'floating' AND description IS NULL) OR
        (kind = 'floating' AND description IS NOT NULL)
    ),

    /*
     * Only nullable if this is a floating IP, which may exist not
     * attached to any instance or service yet.
     */
    CONSTRAINT null_non_fip_parent_id CHECK (
        (kind != 'floating' AND parent_id is NOT NULL) OR (kind = 'floating')
    ),

    /* Ephemeral IPs are not supported for services. */
    CONSTRAINT ephemeral_kind_service CHECK (
        (kind = 'ephemeral' AND is_service = FALSE) OR (kind != 'ephemeral')
    )
);

/*
 * Index used to support quickly looking up children of the IP Pool range table,
 * when checking for allocated addresses during deletion.
 */
CREATE INDEX IF NOT EXISTS external_ip_by_pool ON omicron.public.external_ip (
    ip_pool_id,
    ip_pool_range_id
)
    WHERE time_deleted IS NULL;

/*
 * Index used to enforce uniqueness of external IPs
 *
 * NOTE: This relies on the uniqueness constraint of IP addresses across all
 * pools, _and_ on the fact that the number of ports assigned to each instance
 * is fixed at compile time.
 */
CREATE UNIQUE INDEX IF NOT EXISTS external_ip_unique ON omicron.public.external_ip (
    ip,
    first_port
)
    WHERE time_deleted IS NULL;

CREATE UNIQUE INDEX IF NOT EXISTS lookup_external_ip_by_parent ON omicron.public.external_ip (
    parent_id,
    id
)
    WHERE parent_id IS NOT NULL AND time_deleted IS NULL;

/*******************************************************************/

/*
 * Sagas
 */

CREATE TYPE IF NOT EXISTS omicron.public.saga_state AS ENUM (
    'running',
    'unwinding',
    'done'
);


CREATE TABLE IF NOT EXISTS omicron.public.saga (
    /* immutable fields */

    /* unique identifier for this execution */
    id UUID PRIMARY KEY,
    /* unique id of the creator */
    creator UUID NOT NULL,
    /* time the saga was started */
    time_created TIMESTAMPTZ NOT NULL,
    /* saga name */
    name STRING(128) NOT NULL,
    /* saga DAG (includes params and name) */
    saga_dag JSONB NOT NULL,

    /*
     * TODO:
     * - id for current SEC (maybe NULL?)
     * - time of last adoption
     * - previous SEC? previous adoption time?
     * - number of adoptions?
     */
    saga_state omicron.public.saga_state NOT NULL,
    current_sec UUID,
    adopt_generation INT NOT NULL,
    adopt_time TIMESTAMPTZ NOT NULL
);

/*
 * For recovery (and probably takeover), we need to be able to list running
 * sagas by SEC.  We need to paginate this list by the id.
 */
CREATE UNIQUE INDEX IF NOT EXISTS lookup_saga_by_sec ON omicron.public.saga (
    current_sec, id
) WHERE saga_state != 'done';

/*
 * TODO more indexes for Saga?
 * - Debugging and/or reporting: saga_name? creator?
 */
/*
 * TODO: This is a data-carrying enum, see note on disk_state.
 *
 * See <https://github.com/oxidecomputer/omicron/issues/312>.
 */
-- CREATE TYPE omicron.public.saga_node_event_type AS ENUM (
--    'started',
--    'succeeded',
--    'failed'
--    'undo_started'
--    'undo_finished'
-- );

CREATE TABLE IF NOT EXISTS omicron.public.saga_node_event (
    saga_id UUID NOT NULL,
    node_id INT NOT NULL,
    -- event_type omicron.public.saga_node_event_type NOT NULL,
    event_type STRING(31) NOT NULL,
    data JSONB,
    event_time TIMESTAMPTZ NOT NULL,
    creator UUID NOT NULL,

    /*
     * It's important to be able to list the nodes in a saga.  We put the
     * node_id in the saga so that we can paginate the list.
     *
     * We make it a UNIQUE index and include the event_type to prevent two SECs
     * from attempting to record the same event for the same saga.  Whether this
     * should be allowed is still TBD.
     */
    PRIMARY KEY (saga_id, node_id, event_type)
);

/*******************************************************************/

/*
 * Sessions for use by web console.
 */
CREATE TABLE IF NOT EXISTS omicron.public.console_session (
    token STRING(40) PRIMARY KEY,
    time_created TIMESTAMPTZ NOT NULL,
    time_last_used TIMESTAMPTZ NOT NULL,
    silo_user_id UUID NOT NULL
);

-- to be used for cleaning up old tokens
-- It's okay that this index is non-unique because we don't need to page through
-- this list.  We'll just grab the next N, delete them, then repeat.
CREATE INDEX IF NOT EXISTS lookup_console_by_creation ON omicron.public.console_session (
    time_created
);

-- This index is used to remove sessions for a user that's being deleted.
CREATE INDEX IF NOT EXISTS lookup_console_by_silo_user ON omicron.public.console_session (
    silo_user_id
);

/*******************************************************************/

CREATE TYPE IF NOT EXISTS omicron.public.update_artifact_kind AS ENUM (
    -- Sled artifacts
    'gimlet_sp',
    'gimlet_rot',
    'host',
    'trampoline',
    'control_plane',

    -- PSC artifacts
    'psc_sp',
    'psc_rot',

    -- Switch artifacts
    'switch_sp',
    'switch_rot'
);

CREATE TABLE IF NOT EXISTS omicron.public.update_artifact (
    name STRING(63) NOT NULL,
    version STRING(63) NOT NULL,
    kind omicron.public.update_artifact_kind NOT NULL,

    /* the version of the targets.json role this came from */
    targets_role_version INT NOT NULL,

    /* when the metadata this artifact was cached from expires */
    valid_until TIMESTAMPTZ NOT NULL,

    /* data about the target from the targets.json role */
    target_name STRING(512) NOT NULL,
    target_sha256 STRING(64) NOT NULL,
    target_length INT NOT NULL,

    PRIMARY KEY (name, version, kind)
);

/* This index is used to quickly find outdated artifacts. */
CREATE INDEX IF NOT EXISTS lookup_artifact_by_targets_role_version ON omicron.public.update_artifact (
    targets_role_version
);

/*
 * System updates
 */
CREATE TABLE IF NOT EXISTS omicron.public.system_update (
    /* Identity metadata (asset) */
    id UUID PRIMARY KEY,
    time_created TIMESTAMPTZ NOT NULL,
    time_modified TIMESTAMPTZ NOT NULL,

    -- Because the version is unique, it could be the PK, but that would make
    -- this resource different from every other resource for little benefit.

    -- Unique semver version
    version STRING(64) NOT NULL -- TODO: length
);

CREATE UNIQUE INDEX IF NOT EXISTS lookup_update_by_version ON omicron.public.system_update (
    version
);

 
CREATE TYPE IF NOT EXISTS omicron.public.updateable_component_type AS ENUM (
    'bootloader_for_rot',
    'bootloader_for_sp',
    'bootloader_for_host_proc',
    'hubris_for_psc_rot',
    'hubris_for_psc_sp',
    'hubris_for_sidecar_rot',
    'hubris_for_sidecar_sp',
    'hubris_for_gimlet_rot',
    'hubris_for_gimlet_sp',
    'helios_host_phase_1',
    'helios_host_phase_2',
    'host_omicron'
);

/*
 * Component updates. Associated with at least one system_update through
 * system_update_component_update.
 */
CREATE TABLE IF NOT EXISTS omicron.public.component_update (
    /* Identity metadata (asset) */
    id UUID PRIMARY KEY,
    time_created TIMESTAMPTZ NOT NULL,
    time_modified TIMESTAMPTZ NOT NULL,

    -- On component updates there's no device ID because the update can apply to
    -- multiple instances of a given device kind

    -- The *system* update version associated with this version (this is confusing, will rename)
    version STRING(64) NOT NULL, -- TODO: length
    -- TODO: add component update version to component_update

    component_type omicron.public.updateable_component_type NOT NULL
);

-- version is unique per component type
CREATE UNIQUE INDEX IF NOT EXISTS lookup_component_by_type_and_version ON omicron.public.component_update (
    component_type, version
);

/*
 * Associate system updates with component updates. Not done with a
 * system_update_id field on component_update because the same component update
 * may be part of more than one system update.
 */
CREATE TABLE IF NOT EXISTS omicron.public.system_update_component_update (
    system_update_id UUID NOT NULL,
    component_update_id UUID NOT NULL,

    PRIMARY KEY (system_update_id, component_update_id)
);

-- For now, the plan is to treat stopped, failed, completed as sub-cases of
-- "steady" described by a "reason". But reason is not implemented yet.
-- Obviously this could be a boolean, but boolean status fields never stay
-- boolean for long.
CREATE TYPE IF NOT EXISTS omicron.public.update_status AS ENUM (
    'updating',
    'steady'
);

/*
 * Updateable components and their update status
 */
CREATE TABLE IF NOT EXISTS omicron.public.updateable_component (
    /* Identity metadata (asset) */
    id UUID PRIMARY KEY,
    time_created TIMESTAMPTZ NOT NULL,
    time_modified TIMESTAMPTZ NOT NULL,

    -- Free-form string that comes from the device
    device_id STRING(40) NOT NULL,

    component_type omicron.public.updateable_component_type NOT NULL,

    -- The semver version of this component's own software
    version STRING(64) NOT NULL, -- TODO: length

    -- The version of the system update this component's software came from.
    -- This may need to be nullable if we are registering components before we
    -- know about system versions at all
    system_version STRING(64) NOT NULL, -- TODO: length

    status omicron.public.update_status NOT NULL
    -- TODO: status reason for updateable_component
);

-- can't have two components of the same type with the same device ID
CREATE UNIQUE INDEX IF NOT EXISTS lookup_component_by_type_and_device ON omicron.public.updateable_component (
    component_type, device_id
);

CREATE INDEX IF NOT EXISTS lookup_component_by_system_version ON omicron.public.updateable_component (
    system_version
);

/*
 * System updates
 */
CREATE TABLE IF NOT EXISTS omicron.public.update_deployment (
    /* Identity metadata (asset) */
    id UUID PRIMARY KEY,
    time_created TIMESTAMPTZ NOT NULL,
    time_modified TIMESTAMPTZ NOT NULL,

    -- semver version of corresponding system update
    -- TODO: this makes sense while version is the PK of system_update, but
    -- if/when I change that back to ID, this needs to be the ID too
    version STRING(64) NOT NULL,

    status omicron.public.update_status NOT NULL
    -- TODO: status reason for update_deployment
);

CREATE INDEX IF NOT EXISTS lookup_deployment_by_creation on omicron.public.update_deployment (
    time_created
);

/*******************************************************************/

/*
 * DNS Propagation
 *
 * The tables here are the source of truth of DNS data for both internal and
 * external DNS.
 */

/*
 * A DNS group is a collection of DNS zones covered by a single version number.
 * We have two DNS Groups in our system: "internal" (for internal service
 * discovery) and "external" (which we expose on customer networks to provide
 * DNS for our own customer-facing services, like the API and console).
 *
 * Each DNS server is associated with exactly one DNS group.  Nexus propagates
 * the entire contents of a DNS group (i.e., all of its zones and all of those
 * zones' DNS names and associated records) to every server in that group.
 */
CREATE TYPE IF NOT EXISTS omicron.public.dns_group AS ENUM (
    'internal',
    'external'
);

/*
 * A DNS Zone is basically just a DNS name at the root of a subtree served by
 * one of our DNS servers.  In a typical system, there would be two DNS zones:
 *
 * (1) in the "internal" DNS group, a zone called "control-plane.oxide.internal"
 *     used by the control plane for internal service discovery
 *
 * (2) in the "external" DNS group, a zone whose name is owned by the customer
 *     and specified when the rack is set up for the first time.  We will use
 *     this zone to advertise addresses for the services we provide on the
 *     customer network (i.e., the API and console).
 */
CREATE TABLE IF NOT EXISTS omicron.public.dns_zone (
    id UUID PRIMARY KEY,
    time_created TIMESTAMPTZ NOT NULL,
    dns_group omicron.public.dns_group NOT NULL,
    zone_name TEXT NOT NULL
);

/*
 * It's allowed (although probably not correct) for the same DNS zone to appear
 * in both the internal and external groups.  It is not allowed to specify the
 * same DNS zone twice within the same group.
 */
CREATE UNIQUE INDEX IF NOT EXISTS lookup_dns_zone_by_group ON omicron.public.dns_zone (
    dns_group, zone_name
);

/*
 * All the data associated with a DNS group is gathered together and assigned a
 * single version number, sometimes called a generation number.  When changing
 * the DNS data for a group (e.g., to add a new DNS name), clients first insert
 * a new row into this table with the next available generation number.  (This
 * table is not strictly necessary.  Instead, we could put the current version
 * number for the group into a `dns_group` table, and clients could update that
 * instead of inserting into this table.  But by using a table here, we have a
 * debugging record of all past generation updates, including metadata about who
 * created them and why.)
 */
CREATE TABLE IF NOT EXISTS omicron.public.dns_version (
    dns_group omicron.public.dns_group NOT NULL,
    version INT8 NOT NULL,

    /* These fields are for debugging only. */
    time_created TIMESTAMPTZ NOT NULL,
    creator TEXT NOT NULL,
    comment TEXT NOT NULL,

    PRIMARY KEY(dns_group, version)
);

/*
 * The meat of the DNS data: a list of DNS names.  Each name has one or more
 * records stored in JSON.
 *
 * To facilitate clients getting a consistent snapshot of the DNS data at a
 * given version, each name is stored with the version in which it was added and
 * (optionally) the version in which it was removed.  The name and record data
 * are immutable, so changing the records for a given name should be expressed
 * as removing the old name (setting "version_removed") and creating a new
 * record for the same name at a new version.
 */
CREATE TABLE IF NOT EXISTS omicron.public.dns_name (
    dns_zone_id UUID NOT NULL,
    version_added INT8 NOT NULL,
    version_removed INT8,
    name TEXT NOT NULL,
    dns_record_data JSONB NOT NULL,

    PRIMARY KEY (dns_zone_id, name, version_added)
);

/*
 * Any given live name should only exist once.  (Put differently: the primary
 * key already prevents us from having the same name added twice in the same
 * version.  But you should also not be able to add a name in any version if the
 * name is currently still live (i.e., version_removed IS NULL).
 */
CREATE UNIQUE INDEX IF NOT EXISTS lookup_dns_name_by_zone ON omicron.public.dns_name (
    dns_zone_id, name
) WHERE version_removed IS NULL;

/*******************************************************************/

/*
 * Identity and Access Management (IAM)
 *
 * **For more details and a worked example using the tables here, see the
 * documentation for the omicron_nexus crate, "authz" module.**
 */

/*
 * Users built into the system
 *
 * The ids and names for these users are well-known (i.e., they are used by
 * Nexus directly, so changing these would potentially break compatibility).
 */
CREATE TABLE IF NOT EXISTS omicron.public.user_builtin (
    /*
     * Identity metadata
     *
     * TODO-cleanup This uses the "resource identity" pattern because we want a
     * name and description, but it's not valid to support soft-deleting these
     * records.
     */
    id UUID PRIMARY KEY,
    name STRING(63) NOT NULL,
    description STRING(512) NOT NULL,
    time_created TIMESTAMPTZ NOT NULL,
    time_modified TIMESTAMPTZ NOT NULL,
    time_deleted TIMESTAMPTZ
);

CREATE UNIQUE INDEX IF NOT EXISTS lookup_user_builtin_by_name ON omicron.public.user_builtin (name);

/* User used by Nexus to create other users.  Do NOT add more users here! */
INSERT INTO omicron.public.user_builtin (
    id,
    name,
    description,
    time_created,
    time_modified
) VALUES (
    /* NOTE: this uuid and name are duplicated in nexus::authn. */
    '001de000-05e4-4000-8000-000000000001',
    'db-init',
    'user used for database initialization',
    NOW(),
    NOW()
) ON CONFLICT DO NOTHING;

/*
 * OAuth 2.0 Device Authorization Grant (RFC 8628)
 */

-- Device authorization requests. These records are short-lived,
-- and removed as soon as a token is granted. This allows us to
-- use the `user_code` as primary key, despite it not having very
-- much entropy.
-- TODO: A background task should remove unused expired records.
CREATE TABLE IF NOT EXISTS omicron.public.device_auth_request (
    user_code STRING(20) PRIMARY KEY,
    client_id UUID NOT NULL,
    device_code STRING(40) NOT NULL,
    time_created TIMESTAMPTZ NOT NULL,
    time_expires TIMESTAMPTZ NOT NULL
);

-- Access tokens granted in response to successful device authorization flows.
CREATE TABLE IF NOT EXISTS omicron.public.device_access_token (
    token STRING(40) PRIMARY KEY,
    client_id UUID NOT NULL,
    device_code STRING(40) NOT NULL,
    silo_user_id UUID NOT NULL,
    time_requested TIMESTAMPTZ NOT NULL,
    time_created TIMESTAMPTZ NOT NULL,
    time_expires TIMESTAMPTZ
);

-- This UNIQUE constraint is critical for ensuring that at most
-- one token is ever created for a given device authorization flow.
CREATE UNIQUE INDEX IF NOT EXISTS lookup_device_access_token_by_client ON omicron.public.device_access_token (
    client_id, device_code
);

-- This index is used to remove tokens for a user that's being deleted.
CREATE INDEX IF NOT EXISTS lookup_device_access_token_by_silo_user ON omicron.public.device_access_token (
    silo_user_id
);

/*
 * Roles built into the system
 *
 * You can think of a built-in role as an opaque token to which we assign a
 * hardcoded set of permissions.  The role that we call "project.viewer"
 * corresponds to the "viewer" role on the "project" resource.  A user that has
 * this role on a particular Project is granted various read-only permissions on
 * that Project.  The specific permissions associated with the role are defined
 * in Omicron's Polar (Oso) policy file.
 *
 * A built-in role like "project.viewer" has four parts:
 *
 * * resource type: "project"
 * * role name: "viewer"
 * * full name: "project.viewer"
 * * description: "Project Viewer"
 *
 * Internally, we can treat the tuple (resource type, role name) as a composite
 * primary key.  Externally, we expose this as the full name.  This is
 * consistent with RFD 43 and other IAM systems.
 *
 * These fields look awfully close to the identity metadata that we use for most
 * other tables.  But they're just different enough that we can't use most of
 * the same abstractions:
 *
 * * "id": We have no need for a uuid because the (resource_type, role_name) is
 *   already unique and immutable.
 * * "name": What we call "full name" above could instead be called "name",
 *   which would be consistent with other identity metadata.  But it's not a
 *   legal "name" because of the period, and it would be confusing to have
 *   "resource type", "role name", and "name".
 * * "time_created": not that useful because it's whenever the system was
 *   initialized, and we have plenty of other timestamps for that
 * * "time_modified": does not apply because the role cannot be changed
 * * "time_deleted" does not apply because the role cannot be deleted
 *
 * If the set of roles and their permissions are fixed, why store them in the
 * database at all?  Because what's dynamic is the assignment of roles to users.
 * We have a separate table that says "user U has role ROLE on resource
 * RESOURCE".  How do we represent the ROLE part of this association?  We use a
 * foreign key into this "role_builtin" table.
 */
CREATE TABLE IF NOT EXISTS omicron.public.role_builtin (
    resource_type STRING(63),
    role_name STRING(63),
    description STRING(512),

    PRIMARY KEY(resource_type, role_name)
);

/*
 * Assignments between users, roles, and resources
 *
 * An actor has a role on a resource if there's a record in this table that
 * points to that actor, role, and resource.
 *
 * For more details and a worked example, see the omicron_nexus::authz
 * module-level documentation.
 */

CREATE TYPE IF NOT EXISTS omicron.public.identity_type AS ENUM (
  'user_builtin',
  'silo_user',
  'silo_group'
);

CREATE TABLE IF NOT EXISTS omicron.public.role_assignment (
    /* Composite foreign key into "role_builtin" table */
    resource_type STRING(63) NOT NULL,
    role_name STRING(63) NOT NULL,

    /*
     * Foreign key into some other resource table.  Which table?  This is
     * identified implicitly by "resource_type" above.
     */
    resource_id UUID NOT NULL,

    /*
     * Foreign key into some other user table.  Which table?  That's determined
     * by "identity_type".
     */
    identity_id UUID NOT NULL,
    identity_type omicron.public.identity_type NOT NULL,

    /*
     * The resource_id, identity_id, and role_name uniquely identify the role
     * assignment.  We include the resource_type and identity_type as
     * belt-and-suspenders, but there should only be one resource type for any
     * resource id and one identity type for any identity id.
     *
     * By organizing the primary key by resource id, then role name, then
     * identity information, we can use it to generated paginated listings of
     * role assignments for a resource, ordered by role name.  It's surprisingly
     * load-bearing that "identity_type" appears last.  That's because when we
     * list a page of role assignments for a resource sorted by role name and
     * then identity id, every field _except_ identity_type is used in the
     * query's filter or sort order.  If identity_type appeared before one of
     * those fields, CockroachDB wouldn't necessarily know it could use the
     * primary key index to efficiently serve the query.
     */
    PRIMARY KEY(
        resource_id,
        resource_type,
        role_name,
        identity_id,
        identity_type
     )
);

/*******************************************************************/

/*
 * External Networking
 *
 * **For more details on external networking see RFD 267**
 */

CREATE TYPE IF NOT EXISTS omicron.public.address_lot_kind AS ENUM (
    'infra',
    'pool'
);

CREATE TABLE IF NOT EXISTS omicron.public.address_lot (
    id UUID PRIMARY KEY,
    name STRING(63) NOT NULL,
    description STRING(512) NOT NULL,
    time_created TIMESTAMPTZ NOT NULL,
    time_modified TIMESTAMPTZ NOT NULL,
    time_deleted TIMESTAMPTZ,
    kind omicron.public.address_lot_kind NOT NULL
);

CREATE UNIQUE INDEX IF NOT EXISTS lookup_address_lot_by_name ON omicron.public.address_lot (
    name
) WHERE
    time_deleted IS NULL;

CREATE TABLE IF NOT EXISTS omicron.public.address_lot_block (
    id UUID PRIMARY KEY,
    address_lot_id UUID NOT NULL,
    first_address INET NOT NULL,
    last_address INET NOT NULL
);

CREATE INDEX IF NOT EXISTS lookup_address_lot_block_by_lot ON omicron.public.address_lot_block (
    address_lot_id
);

CREATE TABLE IF NOT EXISTS omicron.public.address_lot_rsvd_block (
    id UUID PRIMARY KEY,
    address_lot_id UUID NOT NULL,
    first_address INET NOT NULL,
    last_address INET NOT NULL,
    anycast BOOL NOT NULL
);

CREATE INDEX IF NOT EXISTS lookup_address_lot_rsvd_block_by_lot ON omicron.public.address_lot_rsvd_block (
    address_lot_id
);

CREATE INDEX IF NOT EXISTS lookup_address_lot_rsvd_block_by_anycast ON omicron.public.address_lot_rsvd_block (
    anycast
);

CREATE TABLE IF NOT EXISTS omicron.public.loopback_address (
    id UUID PRIMARY KEY,
    time_created TIMESTAMPTZ NOT NULL,
    time_modified TIMESTAMPTZ NOT NULL,
    address_lot_block_id UUID NOT NULL,
    rsvd_address_lot_block_id UUID NOT NULL,
    rack_id UUID NOT NULL,
    switch_location TEXT NOT NULL,
    address INET NOT NULL,
    anycast BOOL NOT NULL
);

/* TODO https://github.com/oxidecomputer/omicron/issues/3001 */

CREATE UNIQUE INDEX IF NOT EXISTS lookup_loopback_address ON omicron.public.loopback_address (
    address, rack_id, switch_location
);

CREATE TABLE IF NOT EXISTS omicron.public.switch_port (
    id UUID PRIMARY KEY,
    rack_id UUID,
    switch_location TEXT,
    port_name TEXT,
    port_settings_id UUID,

    CONSTRAINT switch_port_rack_locaction_name_unique UNIQUE (
        rack_id, switch_location, port_name
    )
);

CREATE INDEX IF NOT EXISTS lookup_switch_port_by_port_settings ON omicron.public.switch_port (port_settings_id);

/* port settings groups included from port settings objects */
CREATE TABLE IF NOT EXISTS omicron.public.switch_port_settings_groups (
    port_settings_id UUID,
    port_settings_group_id UUID,

    PRIMARY KEY (port_settings_id, port_settings_group_id)
);

CREATE TABLE IF NOT EXISTS omicron.public.switch_port_settings_group (
    id UUID PRIMARY KEY,
    /* port settings in this group */
    port_settings_id UUID NOT NULL,
    name STRING(63) NOT NULL,
    description STRING(512) NOT NULL,
    time_created TIMESTAMPTZ NOT NULL,
    time_modified TIMESTAMPTZ NOT NULL,
    time_deleted TIMESTAMPTZ
);

CREATE UNIQUE INDEX IF NOT EXISTS lookup_switch_port_settings_group_by_name ON omicron.public.switch_port_settings_group (
    name
) WHERE
    time_deleted IS NULL;

CREATE TABLE IF NOT EXISTS omicron.public.switch_port_settings (
    id UUID PRIMARY KEY,
    name STRING(63) NOT NULL,
    description STRING(512) NOT NULL,
    time_created TIMESTAMPTZ NOT NULL,
    time_modified TIMESTAMPTZ NOT NULL,
    time_deleted TIMESTAMPTZ
);

CREATE UNIQUE INDEX IF NOT EXISTS switch_port_settings_by_name ON omicron.public.switch_port_settings (
    name
) WHERE
    time_deleted IS NULL;

CREATE TYPE IF NOT EXISTS omicron.public.switch_port_geometry AS ENUM (
    'Qsfp28x1',
    'Qsfp28x2',
    'Sfp28x4'
);

CREATE TABLE IF NOT EXISTS omicron.public.switch_port_settings_port_config (
    port_settings_id UUID PRIMARY KEY,
    geometry omicron.public.switch_port_geometry
);

CREATE TABLE IF NOT EXISTS omicron.public.switch_port_settings_link_config (
    port_settings_id UUID,
    lldp_service_config_id UUID NOT NULL,
    link_name TEXT,
    mtu INT4,

    PRIMARY KEY (port_settings_id, link_name)
);

CREATE TABLE IF NOT EXISTS omicron.public.lldp_service_config (
    id UUID PRIMARY KEY,
    lldp_config_id UUID,
    enabled BOOL NOT NULL
);

CREATE TABLE IF NOT EXISTS omicron.public.lldp_config (
    id UUID PRIMARY KEY,
    name STRING(63) NOT NULL,
    description STRING(512) NOT NULL,
    time_created TIMESTAMPTZ NOT NULL,
    time_modified TIMESTAMPTZ NOT NULL,
    time_deleted TIMESTAMPTZ,
    chassis_id TEXT,
    system_name TEXT,
    system_description TEXT,
    management_ip TEXT
);

CREATE UNIQUE INDEX IF NOT EXISTS lldp_config_by_name ON omicron.public.lldp_config (
    name
) WHERE
    time_deleted IS NULL;

CREATE TYPE IF NOT EXISTS omicron.public.switch_interface_kind AS ENUM (
    'primary',
    'vlan',
    'loopback'
);

CREATE TABLE IF NOT EXISTS omicron.public.switch_port_settings_interface_config (
    port_settings_id UUID,
    id UUID PRIMARY KEY,
    interface_name TEXT NOT NULL,
    v6_enabled BOOL NOT NULL,
    kind omicron.public.switch_interface_kind
);

CREATE UNIQUE INDEX IF NOT EXISTS switch_port_settings_interface_config_by_id ON omicron.public.switch_port_settings_interface_config (
    port_settings_id, interface_name
);

CREATE TABLE IF NOT EXISTS omicron.public.switch_vlan_interface_config (
    interface_config_id UUID,
    vid INT4,

    PRIMARY KEY (interface_config_id, vid)
);

CREATE TABLE IF NOT EXISTS omicron.public.switch_port_settings_route_config (
    port_settings_id UUID,
    interface_name TEXT,
    dst INET,
    gw INET,
    vid INT4,

    /* TODO https://github.com/oxidecomputer/omicron/issues/3013 */
    PRIMARY KEY (port_settings_id, interface_name, dst, gw)
);

CREATE TABLE IF NOT EXISTS omicron.public.switch_port_settings_bgp_peer_config (
    port_settings_id UUID,
    bgp_config_id UUID NOT NULL,
    interface_name TEXT,
    addr INET,
    hold_time INT8,
    idle_hold_time INT8,
    delay_open INT8,
    connect_retry INT8,
    keepalive INT8,

    /* TODO https://github.com/oxidecomputer/omicron/issues/3013 */
    PRIMARY KEY (port_settings_id, interface_name, addr)
);

CREATE TABLE IF NOT EXISTS omicron.public.bgp_config (
    id UUID PRIMARY KEY,
    name STRING(63) NOT NULL,
    description STRING(512) NOT NULL,
    time_created TIMESTAMPTZ NOT NULL,
    time_modified TIMESTAMPTZ NOT NULL,
    time_deleted TIMESTAMPTZ,
    asn INT8 NOT NULL,
    vrf TEXT,
    bgp_announce_set_id UUID NOT NULL
);

CREATE UNIQUE INDEX IF NOT EXISTS lookup_bgp_config_by_name ON omicron.public.bgp_config (
    name
) WHERE
    time_deleted IS NULL;

CREATE TABLE IF NOT EXISTS omicron.public.bgp_announce_set (
    id UUID PRIMARY KEY,
    name STRING(63) NOT NULL,
    description STRING(512) NOT NULL,
    time_created TIMESTAMPTZ NOT NULL,
    time_modified TIMESTAMPTZ NOT NULL,
    time_deleted TIMESTAMPTZ
);

CREATE UNIQUE INDEX IF NOT EXISTS lookup_bgp_announce_set_by_name ON omicron.public.bgp_announce_set (
    name
) WHERE
    time_deleted IS NULL;

CREATE TABLE IF NOT EXISTS omicron.public.bgp_announcement (
    announce_set_id UUID,
    address_lot_block_id UUID NOT NULL,
    network INET,

    /* TODO https://github.com/oxidecomputer/omicron/issues/3013 */
    PRIMARY KEY (announce_set_id, network)
);

CREATE TABLE IF NOT EXISTS omicron.public.switch_port_settings_address_config (
    port_settings_id UUID,
    address_lot_block_id UUID NOT NULL,
    rsvd_address_lot_block_id UUID NOT NULL,
    address INET,
    interface_name TEXT,

    /* TODO https://github.com/oxidecomputer/omicron/issues/3013 */
    PRIMARY KEY (port_settings_id, address, interface_name)
);

CREATE TABLE IF NOT EXISTS omicron.public.bootstore_keys (
    key TEXT NOT NULL PRIMARY KEY,
    generation INT8 NOT NULL
);

/*
 * Hardware/software inventory
 *
 * See RFD 433 for details.  Here are the highlights.
 *
 * Omicron periodically collects hardware/software inventory data from the
 * running system and stores it into the database.  Each discrete set of data is
 * called a **collection**.  Each collection contains lots of different kinds of
 * data, so there are many tables here.  For clarity, these tables are prefixed
 * with:
 *
 *     `inv_*` (examples: `inv_collection`, `inv_service_processor`)
 *
 *         Describes the complete set of hardware and software in the system.
 *         Rows in these tables are immutable, but they describe mutable facts
 *         about hardware and software (e.g., the slot that a disk is in).  When
 *         these facts change (e.g., a disk moves between slots), a new set of
 *         records is written.
 *
 * All rows in the `inv_*` tables point back to a particular collection.  They
 * represent the state observed at some particular time.  Generally, if two
 * observations came from two different places, they're not put into the same
 * row of the same table.  For example, caboose information comes from the SP,
 * but it doesn't go into the `inv_service_processor` table.  It goes in a
 * separate `inv_caboose` table.  This is debatable but it preserves a clearer
 * record of exactly what information came from where, since the separate record
 * has its own "source" and "time_collected".
 *
 * Information about service processors and roots of trust are joined with
 * information reported by sled agents via the baseboard id.
 *
 * Hardware and software identifiers are normalized for the usual database
 * design reasons.  This means instead of storing hardware and software
 * identifiers directly in the `inv_*` tables, these tables instead store
 * foreign keys into one of these groups of tables, whose names are also
 * prefixed for clarity:
 *
 *     `hw_*` (example: `hw_baseboard_id`)
 *
 *         Maps hardware-provided identifiers to UUIDs that are used as foreign
 *         keys in the rest of the schema. (Avoids embedding these identifiers
 *         into all the other tables.)
 *
 *     `sw_*` (example: `sw_caboose`)
 *
 *         Maps software-provided identifiers to UUIDs that are used as foreign
 *         keys in the rest of the schema. (Avoids embedding these identifiers
 *         into all the other tables.)
 *
 * Records in these tables are shared across potentially many collections.  To
 * see why this is useful, consider that `sw_caboose` records contain several
 * long identifiers (e.g., git commit, SHA sums) and in practice, most of the
 * time, we expect that all components of a given type will have the exact same
 * cabooses.  Rather than store the caboose contents in each
 * `inv_service_processor` row (for example), often replicating the exact same
 * contents for each SP for each collection, these rows just have pointers into
 * the `sw_caboose` table that stores this data once.  (This also makes it much
 * easier to determine that these components _do_ have the same cabooses.)
 *
 * On PC systems (i.e., non-Oxide hardware), most of these tables will be empty
 * because we do not support hardware inventory on these systems.
 *
 * Again, see RFD 433 for more on all this.
 */

/*
 * baseboard ids: this table assigns uuids to distinct part/serial values
 *
 * Usually we include the baseboard revision number when we reference the part
 * number and serial number.  The revision number is deliberately left out here.
 * If we happened to see the same baseboard part number and serial number with
 * different revisions, that's the same baseboard.
 */
CREATE TABLE IF NOT EXISTS omicron.public.hw_baseboard_id (
    id UUID PRIMARY KEY,
    part_number TEXT NOT NULL,
    serial_number TEXT NOT NULL
);
CREATE UNIQUE INDEX IF NOT EXISTS lookup_baseboard_id_by_props
    ON omicron.public.hw_baseboard_id (part_number, serial_number);

/* power states reportable by the SP */
CREATE TYPE IF NOT EXISTS omicron.public.hw_power_state AS ENUM (
    'A0',
    'A1',
    'A2'
);

/* root of trust firmware slots */
CREATE TYPE IF NOT EXISTS omicron.public.hw_rot_slot AS ENUM (
    'A',
    'B'
);

/* cabooses: this table assigns unique ids to distinct caboose contents */
CREATE TABLE IF NOT EXISTS omicron.public.sw_caboose (
    id UUID PRIMARY KEY,
    board TEXT NOT NULL,
    git_commit TEXT NOT NULL,
    name TEXT NOT NULL,
    version TEXT NOT NULL
);
CREATE UNIQUE INDEX IF NOT EXISTS caboose_properties
    on omicron.public.sw_caboose (board, git_commit, name, version);

/* root of trust pages: this table assigns unique ids to distinct RoT CMPA
   and CFPA page contents, each of which is a 512-byte blob */
CREATE TABLE IF NOT EXISTS omicron.public.sw_root_of_trust_page (
    id UUID PRIMARY KEY,
    data_base64 TEXT NOT NULL
);
CREATE UNIQUE INDEX IF NOT EXISTS root_of_trust_page_properties
    on omicron.public.sw_root_of_trust_page (data_base64);

/* Inventory Collections */

-- list of all collections
CREATE TABLE IF NOT EXISTS omicron.public.inv_collection (
    id UUID PRIMARY KEY,
    time_started TIMESTAMPTZ NOT NULL,
    time_done TIMESTAMPTZ NOT NULL,
    collector TEXT NOT NULL
);
-- Supports finding latest collection (to use) or the oldest collection (to
-- clean up)
CREATE INDEX IF NOT EXISTS inv_collection_by_time_started
    ON omicron.public.inv_collection (time_started);

-- list of errors generated during a collection
CREATE TABLE IF NOT EXISTS omicron.public.inv_collection_error (
    inv_collection_id UUID NOT NULL,
    idx INT4 NOT NULL,
    message TEXT
);
CREATE INDEX IF NOT EXISTS errors_by_collection
    ON omicron.public.inv_collection_error (inv_collection_id, idx);

/* what kind of slot MGS reported a device in */
CREATE TYPE IF NOT EXISTS omicron.public.sp_type AS ENUM (
    'sled',
    'switch',
    'power'
);

-- observations from and about service processors
-- also see `inv_root_of_trust`
CREATE TABLE IF NOT EXISTS omicron.public.inv_service_processor (
    -- where this observation came from
    -- (foreign key into `inv_collection` table)
    inv_collection_id UUID NOT NULL,
    -- which system this SP reports it is part of
    -- (foreign key into `hw_baseboard_id` table)
    hw_baseboard_id UUID NOT NULL,
    -- when this observation was made
    time_collected TIMESTAMPTZ NOT NULL,
    -- which MGS instance reported this data
    source TEXT NOT NULL,

    -- identity of this device according to MGS
    sp_type omicron.public.sp_type NOT NULL,
    sp_slot INT4 NOT NULL,

    -- Data from MGS "Get SP Info" API.  See MGS API documentation.
    baseboard_revision INT8 NOT NULL,
    hubris_archive_id TEXT NOT NULL,
    power_state omicron.public.hw_power_state NOT NULL,

    PRIMARY KEY (inv_collection_id, hw_baseboard_id)
);

-- root of trust information reported by SP
-- There's usually one row here for each row in inv_service_processor, but not
-- necessarily.
CREATE TABLE IF NOT EXISTS omicron.public.inv_root_of_trust (
    -- where this observation came from
    -- (foreign key into `inv_collection` table)
    inv_collection_id UUID NOT NULL,
    -- which system this SP reports it is part of
    -- (foreign key into `hw_baseboard_id` table)
    hw_baseboard_id UUID NOT NULL,
    -- when this observation was made
    time_collected TIMESTAMPTZ NOT NULL,
    -- which MGS instance reported this data
    source TEXT NOT NULL,

    slot_active omicron.public.hw_rot_slot NOT NULL,
    slot_boot_pref_transient omicron.public.hw_rot_slot, -- nullable
    slot_boot_pref_persistent omicron.public.hw_rot_slot NOT NULL,
    slot_boot_pref_persistent_pending omicron.public.hw_rot_slot, -- nullable
    slot_a_sha3_256 TEXT, -- nullable
    slot_b_sha3_256 TEXT, -- nullable

    PRIMARY KEY (inv_collection_id, hw_baseboard_id)
);

CREATE TYPE IF NOT EXISTS omicron.public.caboose_which AS ENUM (
    'sp_slot_0',
    'sp_slot_1',
    'rot_slot_A',
    'rot_slot_B'
);

-- cabooses found
CREATE TABLE IF NOT EXISTS omicron.public.inv_caboose (
    -- where this observation came from
    -- (foreign key into `inv_collection` table)
    inv_collection_id UUID NOT NULL,
    -- which system this SP reports it is part of
    -- (foreign key into `hw_baseboard_id` table)
    hw_baseboard_id UUID NOT NULL,
    -- when this observation was made
    time_collected TIMESTAMPTZ NOT NULL,
    -- which MGS instance reported this data
    source TEXT NOT NULL,

    which omicron.public.caboose_which NOT NULL,
    sw_caboose_id UUID NOT NULL,

    PRIMARY KEY (inv_collection_id, hw_baseboard_id, which)
);

CREATE TYPE IF NOT EXISTS omicron.public.root_of_trust_page_which AS ENUM (
    'cmpa',
    'cfpa_active',
    'cfpa_inactive',
    'cfpa_scratch'
);

-- root of trust key signing pages found
CREATE TABLE IF NOT EXISTS omicron.public.inv_root_of_trust_page (
    -- where this observation came from
    -- (foreign key into `inv_collection` table)
    inv_collection_id UUID NOT NULL,
    -- which system this SP reports it is part of
    -- (foreign key into `hw_baseboard_id` table)
    hw_baseboard_id UUID NOT NULL,
    -- when this observation was made
    time_collected TIMESTAMPTZ NOT NULL,
    -- which MGS instance reported this data
    source TEXT NOT NULL,

    which omicron.public.root_of_trust_page_which NOT NULL,
    sw_root_of_trust_page_id UUID NOT NULL,

    PRIMARY KEY (inv_collection_id, hw_baseboard_id, which)
);

/*******************************************************************/

/*
 * The `sled_instance` view's definition needs to be modified in a separate
 * transaction from the transaction that created it.
 */

COMMIT;
BEGIN;

CREATE TABLE IF NOT EXISTS omicron.public.db_metadata (
    -- There should only be one row of this table for the whole DB.
    -- It's a little goofy, but filter on "singleton = true" before querying
    -- or applying updates, and you'll access the singleton row.
    --
    -- We also add a constraint on this table to ensure it's not possible to
    -- access the version of this table with "singleton = false".
    singleton BOOL NOT NULL PRIMARY KEY,
    time_created TIMESTAMPTZ NOT NULL,
    time_modified TIMESTAMPTZ NOT NULL,
    -- Semver representation of the DB version
    version STRING(64) NOT NULL,

    -- (Optional) Semver representation of the DB version to which we're upgrading
    target_version STRING(64),

    CHECK (singleton = true)
);

-- Per-VMM state.
CREATE TABLE IF NOT EXISTS omicron.public.vmm (
    id UUID PRIMARY KEY,
    time_created TIMESTAMPTZ NOT NULL,
    time_deleted TIMESTAMPTZ,
    instance_id UUID NOT NULL,
    state omicron.public.instance_state NOT NULL,
    time_state_updated TIMESTAMPTZ NOT NULL,
    state_generation INT NOT NULL,
    sled_id UUID NOT NULL,
    propolis_ip INET NOT NULL
);

/*
 * A special view of an instance provided to operators for insights into what's
 * running on a sled.
 *
 * This view replaces the placeholder `sled_instance` view defined above. Any
 * columns in the placeholder must appear in the replacement in the same order
 * and with the same types they had in the placeholder.
 */

CREATE OR REPLACE VIEW omicron.public.sled_instance
AS SELECT
   instance.id,
   instance.name,
   silo.name as silo_name,
   project.name as project_name,
   vmm.sled_id as active_sled_id,
   instance.time_created,
   instance.time_modified,
   instance.migration_id,
   instance.ncpus,
   instance.memory,
   vmm.state
FROM
    omicron.public.instance AS instance
    JOIN omicron.public.project AS project ON
            instance.project_id = project.id
    JOIN omicron.public.silo AS silo ON
            project.silo_id = silo.id
    JOIN omicron.public.vmm AS vmm ON
            instance.active_propolis_id = vmm.id
WHERE
    instance.time_deleted IS NULL AND vmm.time_deleted IS NULL;

CREATE TYPE IF NOT EXISTS omicron.public.switch_link_fec AS ENUM (
    'Firecode',
    'None',
    'Rs'
);

CREATE TYPE IF NOT EXISTS omicron.public.switch_link_speed AS ENUM (
    '0G',
    '1G',
    '10G',
    '25G',
    '40G',
    '50G',
    '100G',
    '200G',
    '400G'
);

ALTER TABLE omicron.public.switch_port_settings_link_config ADD COLUMN IF NOT EXISTS fec omicron.public.switch_link_fec;
ALTER TABLE omicron.public.switch_port_settings_link_config ADD COLUMN IF NOT EXISTS speed omicron.public.switch_link_speed;

CREATE SEQUENCE IF NOT EXISTS omicron.public.ipv4_nat_version START 1 INCREMENT 1;

CREATE TABLE IF NOT EXISTS omicron.public.ipv4_nat_entry (
    id UUID PRIMARY KEY DEFAULT gen_random_uuid(),
    external_address INET NOT NULL,
    first_port INT4 NOT NULL,
    last_port INT4 NOT NULL,
    sled_address INET NOT NULL,
    vni INT4 NOT NULL,
    mac INT8 NOT NULL,
    version_added INT8 NOT NULL DEFAULT nextval('omicron.public.ipv4_nat_version'),
    version_removed INT8,
    time_created TIMESTAMPTZ NOT NULL DEFAULT now(),
    time_deleted TIMESTAMPTZ
);

CREATE UNIQUE INDEX IF NOT EXISTS ipv4_nat_version_added ON omicron.public.ipv4_nat_entry (
    version_added
)
STORING (
    external_address,
    first_port,
    last_port,
    sled_address,
    vni,
    mac,
    time_created,
    time_deleted
);

CREATE UNIQUE INDEX IF NOT EXISTS overlapping_ipv4_nat_entry ON omicron.public.ipv4_nat_entry (
    external_address,
    first_port,
    last_port
) WHERE time_deleted IS NULL;

CREATE INDEX IF NOT EXISTS ipv4_nat_lookup ON omicron.public.ipv4_nat_entry (external_address, first_port, last_port, sled_address, vni, mac);

CREATE UNIQUE INDEX IF NOT EXISTS ipv4_nat_version_removed ON omicron.public.ipv4_nat_entry (
    version_removed
)
STORING (
    external_address,
    first_port,
    last_port,
    sled_address,
    vni,
    mac,
    time_created,
    time_deleted
);

/*
 * Metadata for the schema itself. This version number isn't great, as there's
 * nothing to ensure it gets bumped when it should be, but it's a start.
 */
CREATE TABLE IF NOT EXISTS omicron.public.db_metadata (
    -- There should only be one row of this table for the whole DB.
    -- It's a little goofy, but filter on "singleton = true" before querying
    -- or applying updates, and you'll access the singleton row.
    --
    -- We also add a constraint on this table to ensure it's not possible to
    -- access the version of this table with "singleton = false".
    singleton BOOL NOT NULL PRIMARY KEY,
    time_created TIMESTAMPTZ NOT NULL,
    time_modified TIMESTAMPTZ NOT NULL,
    -- Semver representation of the DB version
    version STRING(64) NOT NULL,

    -- (Optional) Semver representation of the DB version to which we're upgrading
    target_version STRING(64),

    CHECK (singleton = true)
);

INSERT INTO omicron.public.db_metadata (
    singleton,
    time_created,
    time_modified,
    version,
    target_version
) VALUES
<<<<<<< HEAD
    ( TRUE, NOW(), NOW(), '14.0.0', NULL)
=======
    ( TRUE, NOW(), NOW(), '13.0.0', NULL)
>>>>>>> 5c6ad083
ON CONFLICT DO NOTHING;

COMMIT;<|MERGE_RESOLUTION|>--- conflicted
+++ resolved
@@ -2997,11 +2997,7 @@
     version,
     target_version
 ) VALUES
-<<<<<<< HEAD
     ( TRUE, NOW(), NOW(), '14.0.0', NULL)
-=======
-    ( TRUE, NOW(), NOW(), '13.0.0', NULL)
->>>>>>> 5c6ad083
 ON CONFLICT DO NOTHING;
 
 COMMIT;