--- conflicted
+++ resolved
@@ -6234,11 +6234,7 @@
     version,
     target_version
 ) VALUES
-<<<<<<< HEAD
-    (TRUE, NOW(), NOW(), '163.0.0', NULL)
-=======
-    (TRUE, NOW(), NOW(), '164.0.0', NULL)
->>>>>>> 41f8eea7
+    (TRUE, NOW(), NOW(), '165.0.0', NULL)
 ON CONFLICT DO NOTHING;
 
 COMMIT;