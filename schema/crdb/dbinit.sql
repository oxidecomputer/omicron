/*
 * dbinit.sql: raw SQL to initialize a database for use by Omicron
 *
 * It's not clear what the long-term story for managing the database schema will
 * be.  For now, this file can be used by the test suite and by developers (via
 * the "omicron-dev" program) to set up a local database with which to run the
 * system.
 */

/*
 * Important CockroachDB notes:
 *
 *    For timestamps, CockroachDB's docs recommend TIMESTAMPTZ rather than
 *    TIMESTAMP.  This does not change what is stored with each datum, but
 *    rather how it's interpreted when clients use it.  It should make no
 *    difference to us, so we stick with the recommendation.
 *
 *    We avoid explicit foreign keys due to this warning from the docs: "Foreign
 *    key dependencies can significantly impact query performance, as queries
 *    involving tables with foreign keys, or tables referenced by foreign keys,
 *    require CockroachDB to check two separate tables. We recommend using them
 *    sparingly."
 */

BEGIN;

/*
 * We assume the database and user do not already exist so that we don't
 * inadvertently clobber what's there.  If they might exist, the user has to
 * clear this first.
 *
 * NOTE: the database and user names MUST be kept in sync with the
 * initialization code and dbwipe.sql.
 */
CREATE DATABASE IF NOT EXISTS omicron;
CREATE USER IF NOT EXISTS omicron;
ALTER DEFAULT PRIVILEGES GRANT INSERT, SELECT, UPDATE, DELETE ON TABLES to omicron;

/*
 * Configure a replication factor of 5 to ensure that the system can maintain
 * availability in the face of any two node failures.
 */
ALTER RANGE default CONFIGURE ZONE USING num_replicas = 5;

/*
 * Racks
 */
CREATE TABLE IF NOT EXISTS omicron.public.rack (
    /* Identity metadata (asset) */
    id UUID PRIMARY KEY,
    time_created TIMESTAMPTZ NOT NULL,
    time_modified TIMESTAMPTZ NOT NULL,

    /*
     * Identifies if rack management has been transferred from RSS -> Nexus.
     * If "false", RSS is still managing sleds, services, and DNS records.
     *
     * This value is set to "true" when RSS calls the
     * "rack_initialization_complete" endpoint on Nexus' internal interface.
     *
     * See RFD 278 for more detail.
     */
    initialized BOOL NOT NULL,

    /* Used to configure the updates service URL */
    tuf_base_url STRING(512),

    /* The IPv6 underlay /56 prefix for the rack */
    rack_subnet INET
);

/*
 * Sleds
 */

CREATE TABLE IF NOT EXISTS omicron.public.sled (
    /* Identity metadata (asset) */
    id UUID PRIMARY KEY,
    time_created TIMESTAMPTZ NOT NULL,
    time_modified TIMESTAMPTZ NOT NULL,
    time_deleted TIMESTAMPTZ,
    rcgen INT NOT NULL,

    /* FK into the Rack table */
    rack_id UUID NOT NULL,

    /* Idenfities if this Sled is a Scrimlet */
    is_scrimlet BOOL NOT NULL,

    /* Baseboard information about the sled */
    serial_number STRING(63) NOT NULL,
    part_number STRING(63) NOT NULL,
    revision INT8 NOT NULL,

    /* CPU & RAM summary for the sled */
    usable_hardware_threads INT8 CHECK (usable_hardware_threads BETWEEN 0 AND 4294967295) NOT NULL,
    usable_physical_ram INT8 NOT NULL,
    reservoir_size INT8 CHECK (reservoir_size < usable_physical_ram) NOT NULL,

    /* The IP address and bound port of the sled agent server. */
    ip INET NOT NULL,
    port INT4 CHECK (port BETWEEN 0 AND 65535) NOT NULL,

    /* The last address allocated to an Oxide service on this sled. */
    last_used_address INET NOT NULL,

    -- This constraint should be upheld, even for deleted disks
    -- in the fleet.
    CONSTRAINT serial_part_revision_unique UNIQUE (
      serial_number, part_number, revision
    )
);

/* Add an index which lets us look up sleds on a rack */
CREATE UNIQUE INDEX IF NOT EXISTS lookup_sled_by_rack ON omicron.public.sled (
    rack_id,
    id
) WHERE time_deleted IS NULL;

CREATE TYPE IF NOT EXISTS omicron.public.sled_resource_kind AS ENUM (
    -- omicron.public.dataset
    'dataset',
    -- omicron.public.service
    'service',
    -- omicron.public.instance
    'instance',
    -- omicron.public.sled
    --
    -- reserved as an approximation of sled internal usage, such as "by the OS
    -- and all unaccounted services".
    'reserved'
);

-- Accounting for programs using resources on a sled
CREATE TABLE IF NOT EXISTS omicron.public.sled_resource (
    -- Should match the UUID of the corresponding service
    id UUID PRIMARY KEY,

    -- The sled where resources are being consumed
    sled_id UUID NOT NULL,

    -- Identifies the type of the resource
    kind omicron.public.sled_resource_kind NOT NULL,

    -- The maximum number of hardware threads usable by this resource
    hardware_threads INT8 NOT NULL,

    -- The maximum amount of RSS RAM provisioned to this resource
    rss_ram INT8 NOT NULL,

    -- The maximum amount of Reservoir RAM provisioned to this resource
    reservoir_ram INT8 NOT NULL
);

-- Allow looking up all resources which reside on a sled
CREATE UNIQUE INDEX IF NOT EXISTS lookup_resource_by_sled ON omicron.public.sled_resource (
    sled_id,
    id
);

/*
 * Switches
 */

CREATE TABLE IF NOT EXISTS omicron.public.switch (
    /* Identity metadata (asset) */
    id UUID PRIMARY KEY,
    time_created TIMESTAMPTZ NOT NULL,
    time_modified TIMESTAMPTZ NOT NULL,
    time_deleted TIMESTAMPTZ,
    rcgen INT NOT NULL,

    /* FK into the Rack table */
    rack_id UUID NOT NULL,

    /* Baseboard information about the switch */
    serial_number STRING(63) NOT NULL,
    part_number STRING(63) NOT NULL,
    revision INT8 NOT NULL
);

/* Add an index which lets us look up switches on a rack */
CREATE UNIQUE INDEX IF NOT EXISTS lookup_switch_by_rack ON omicron.public.switch (
    rack_id,
    id
) WHERE time_deleted IS NULL;

/*
 * Services
 */

CREATE TYPE IF NOT EXISTS omicron.public.service_kind AS ENUM (
  'clickhouse',
  'clickhouse_keeper',
  'cockroach',
  'crucible',
  'crucible_pantry',
  'dendrite',
  'external_dns',
  'internal_dns',
  'nexus',
  'ntp',
  'oximeter',
  'tfport',
  'mgd'
);

CREATE TABLE IF NOT EXISTS omicron.public.service (
    /* Identity metadata (asset) */
    id UUID PRIMARY KEY,
    time_created TIMESTAMPTZ NOT NULL,
    time_modified TIMESTAMPTZ NOT NULL,

    /* FK into the Sled table */
    sled_id UUID NOT NULL,
    /* For services in illumos zones, the zone's unique id (for debugging) */
    zone_id UUID,
    /* The IP address of the service. */
    ip INET NOT NULL,
    /* The UDP or TCP port on which the service listens. */
    port INT4 CHECK (port BETWEEN 0 AND 65535) NOT NULL,
    /* Indicates the type of service. */
    kind omicron.public.service_kind NOT NULL
);

/* Add an index which lets us look up the services on a sled */
CREATE UNIQUE INDEX IF NOT EXISTS lookup_service_by_sled ON omicron.public.service (
    sled_id,
    id
);

/* Look up (and paginate) services of a given kind. */
CREATE UNIQUE INDEX IF NOT EXISTS lookup_service_by_kind ON omicron.public.service (
    kind,
    id
);

CREATE TYPE IF NOT EXISTS omicron.public.physical_disk_kind AS ENUM (
  'm2',
  'u2'
);

-- A physical disk which exists inside the rack.
CREATE TABLE IF NOT EXISTS omicron.public.physical_disk (
    id UUID PRIMARY KEY,
    time_created TIMESTAMPTZ NOT NULL,
    time_modified TIMESTAMPTZ NOT NULL,
    time_deleted TIMESTAMPTZ,
    rcgen INT NOT NULL,

    vendor STRING(63) NOT NULL,
    serial STRING(63) NOT NULL,
    model STRING(63) NOT NULL,

    variant omicron.public.physical_disk_kind NOT NULL,

    -- FK into the Sled table
    sled_id UUID NOT NULL,

    -- This constraint should be upheld, even for deleted disks
    -- in the fleet.
    CONSTRAINT vendor_serial_model_unique UNIQUE (
      vendor, serial, model
    )
);

CREATE UNIQUE INDEX IF NOT EXISTS lookup_physical_disk_by_variant ON omicron.public.physical_disk (
    variant,
    id
) WHERE time_deleted IS NULL;

-- Make it efficient to look up physical disks by Sled.
CREATE UNIQUE INDEX IF NOT EXISTS lookup_physical_disk_by_sled ON omicron.public.physical_disk (
    sled_id,
    id
) WHERE time_deleted IS NULL;

-- x509 certificates which may be used by services
CREATE TABLE IF NOT EXISTS omicron.public.certificate (
    -- Identity metadata (resource)
    id UUID PRIMARY KEY,
    name STRING(63) NOT NULL,
    description STRING(512) NOT NULL,
    time_created TIMESTAMPTZ NOT NULL,
    time_modified TIMESTAMPTZ NOT NULL,
    time_deleted TIMESTAMPTZ,

    -- which Silo this certificate is used for
    silo_id UUID NOT NULL,

    -- The service type which should use this certificate
    service omicron.public.service_kind NOT NULL,

    -- cert.pem file (certificate chain in PEM format) as a binary blob
    cert BYTES NOT NULL,

    -- key.pem file (private key in PEM format) as a binary blob
    key BYTES NOT NULL
);

-- Add an index which lets us look up certificates for a particular service
-- class.
CREATE UNIQUE INDEX IF NOT EXISTS lookup_certificate_by_service ON omicron.public.certificate (
    service,
    id
) WHERE
    time_deleted IS NULL;

-- Add an index which enforces that certificates have unique names, and which
-- allows pagination-by-name.
CREATE UNIQUE INDEX IF NOT EXISTS lookup_certificate_by_silo ON omicron.public.certificate (
    silo_id,
    name
) WHERE
    time_deleted IS NULL;

-- A table describing virtual resource provisioning which may be associated
-- with a collection of objects, including:
-- - Projects
-- - Silos
-- - Fleet
CREATE TABLE IF NOT EXISTS omicron.public.virtual_provisioning_collection (
    -- Should match the UUID of the corresponding collection.
    id UUID PRIMARY KEY,
    time_modified TIMESTAMPTZ NOT NULL DEFAULT NOW(),

    -- Identifies the type of the collection.
    collection_type STRING(63) NOT NULL,

    -- The amount of physical disk space which has been provisioned
    -- on behalf of the collection.
    virtual_disk_bytes_provisioned INT8 NOT NULL,

    -- The number of CPUs provisioned by VMs.
    cpus_provisioned INT8 NOT NULL,

    -- The amount of RAM provisioned by VMs.
    ram_provisioned INT8 NOT NULL
);

-- A table describing a single virtual resource which has been provisioned.
-- This may include:
-- - Disks
-- - Instances
-- - Snapshots
--
-- NOTE: You might think to yourself: "This table looks an awful lot like
-- the 'virtual_provisioning_collection' table, could they be condensed into
-- a single table?"
-- The answer to this question is unfortunately: "No". We use CTEs to both
-- UPDATE the collection table while INSERTing rows in the resource table, and
-- this would not be allowed if they came from the same table due to:
-- https://www.cockroachlabs.com/docs/v22.2/known-limitations#statements-containing-multiple-modification-subqueries-of-the-same-table-are-disallowed
-- However, by using separate tables, the CTE is able to function correctly.
CREATE TABLE IF NOT EXISTS omicron.public.virtual_provisioning_resource (
    -- Should match the UUID of the corresponding collection.
    id UUID PRIMARY KEY,
    time_modified TIMESTAMPTZ NOT NULL DEFAULT NOW(),

    -- Identifies the type of the resource.
    resource_type STRING(63) NOT NULL,

    -- The amount of physical disk space which has been provisioned
    -- on behalf of the resource.
    virtual_disk_bytes_provisioned INT8 NOT NULL,

    -- The number of CPUs provisioned.
    cpus_provisioned INT8 NOT NULL,

    -- The amount of RAM provisioned.
    ram_provisioned INT8 NOT NULL
);

/*
 * ZPools of Storage, attached to Sleds.
 * These are backed by a single physical disk.
 */
CREATE TABLE IF NOT EXISTS omicron.public.zpool (
    /* Identity metadata (asset) */
    id UUID PRIMARY KEY,
    time_created TIMESTAMPTZ NOT NULL,
    time_modified TIMESTAMPTZ NOT NULL,
    time_deleted TIMESTAMPTZ,
    rcgen INT NOT NULL,

    /* FK into the Sled table */
    sled_id UUID NOT NULL,

    /* FK into the Physical Disk table */
    physical_disk_id UUID NOT NULL,

    total_size INT NOT NULL
);

/* Create an index on the physical disk id */
CREATE INDEX IF NOT EXISTS lookup_zpool_by_disk on omicron.public.zpool (
    physical_disk_id,
    id
) WHERE physical_disk_id IS NOT NULL AND time_deleted IS NULL;

CREATE TYPE IF NOT EXISTS omicron.public.dataset_kind AS ENUM (
  'crucible',
  'cockroach',
  'clickhouse',
  'clickhouse_keeper',
  'external_dns',
  'internal_dns'
);

/*
 * A dataset of allocated space within a zpool.
 */
CREATE TABLE IF NOT EXISTS omicron.public.dataset (
    /* Identity metadata (asset) */
    id UUID PRIMARY KEY,
    time_created TIMESTAMPTZ NOT NULL,
    time_modified TIMESTAMPTZ NOT NULL,
    time_deleted TIMESTAMPTZ,
    rcgen INT NOT NULL,

    /* FK into the Pool table */
    pool_id UUID NOT NULL,

    /* Contact information for the dataset */
    ip INET NOT NULL,
    port INT4 CHECK (port BETWEEN 0 AND 65535) NOT NULL,

    kind omicron.public.dataset_kind NOT NULL,

    /* An upper bound on the amount of space that might be in-use */
    size_used INT,

    /* Crucible must make use of 'size_used'; other datasets manage their own storage */
    CONSTRAINT size_used_column_set_for_crucible CHECK (
      (kind != 'crucible') OR
      (kind = 'crucible' AND size_used IS NOT NULL)
    )
);

/* Create an index on the size usage for Crucible's allocation */
CREATE INDEX IF NOT EXISTS lookup_dataset_by_size_used_crucible on omicron.public.dataset (
    size_used
) WHERE size_used IS NOT NULL AND time_deleted IS NULL AND kind = 'crucible';

/* Create an index on the size usage for any dataset */
CREATE INDEX IF NOT EXISTS lookup_dataset_by_size_used on omicron.public.dataset (
    size_used
) WHERE size_used IS NOT NULL AND time_deleted IS NULL;

/* Create an index on the zpool id */
CREATE INDEX IF NOT EXISTS lookup_dataset_by_zpool on omicron.public.dataset (
    pool_id,
    id
) WHERE pool_id IS NOT NULL AND time_deleted IS NULL;

/*
 * A region of space allocated to Crucible Downstairs, within a dataset.
 */
CREATE TABLE IF NOT EXISTS omicron.public.region (
    /* Identity metadata (asset) */
    id UUID PRIMARY KEY,
    time_created TIMESTAMPTZ NOT NULL,
    time_modified TIMESTAMPTZ NOT NULL,

    /* FK into the dataset table */
    dataset_id UUID NOT NULL,

    /* FK into the volume table */
    volume_id UUID NOT NULL,

    /* Metadata describing the region */
    block_size INT NOT NULL,
    blocks_per_extent INT NOT NULL,
    extent_count INT NOT NULL
);

/*
 * Allow all regions belonging to a disk to be accessed quickly.
 */
CREATE UNIQUE INDEX IF NOT EXISTS lookup_region_by_volume on omicron.public.region (
    volume_id,
    id
);

/*
 * Allow all regions belonging to a dataset to be accessed quickly.
 */
CREATE UNIQUE INDEX IF NOT EXISTS lookup_region_by_dataset on omicron.public.region (
    dataset_id,
    id
);

/*
 * A snapshot of a region, within a dataset.
 */
CREATE TABLE IF NOT EXISTS omicron.public.region_snapshot (
    dataset_id UUID NOT NULL,
    region_id UUID NOT NULL,

    /* Associated higher level virtual snapshot */
    snapshot_id UUID NOT NULL,

    /*
     * Target string, for identification as part of
     * volume construction request(s)
     */
    snapshot_addr TEXT NOT NULL,

    /* How many volumes reference this? */
    volume_references INT8 NOT NULL,

    /* Is this currently part of some resources_to_delete? */
    deleting BOOL NOT NULL,

    PRIMARY KEY (dataset_id, region_id, snapshot_id)
);

/* Index for use during join with region table */
CREATE INDEX IF NOT EXISTS lookup_region_by_dataset on omicron.public.region_snapshot (
    dataset_id, region_id
);

/*
 * Index on volume_references and snapshot_addr for crucible
 * resource accounting lookup
 */
CREATE INDEX IF NOT EXISTS lookup_region_snapshot_by_volume_reference on omicron.public.region_snapshot (
    volume_references
);

CREATE INDEX IF NOT EXISTS lookup_region_snapshot_by_snapshot_addr on omicron.public.region_snapshot (
    snapshot_addr
);

/*
 * A volume within Crucible
 */
CREATE TABLE IF NOT EXISTS omicron.public.volume (
    id UUID PRIMARY KEY,
    time_created TIMESTAMPTZ NOT NULL,
    time_modified TIMESTAMPTZ NOT NULL,
    time_deleted TIMESTAMPTZ,

    /* child resource generation number, per RFD 192 */
    rcgen INT NOT NULL,

    /*
     * A JSON document describing the construction of the volume, including all
     * sub volumes. This is what will be POSTed to propolis, and eventually
     * consumed by some Upstairs code to perform the volume creation. The Rust
     * type of this column should be Crucible::VolumeConstructionRequest.
     */
    data TEXT NOT NULL,

    /*
     * A JSON document describing what resources to clean up when deleting this
     * volume. The Rust type of this column should be the CrucibleResources
     * enum.
     */
    resources_to_clean_up TEXT
);

/* Quickly find deleted volumes */
CREATE INDEX IF NOT EXISTS lookup_volume_by_deleted on omicron.public.volume (
    time_deleted
);

/*
 * Silos
 */

CREATE TYPE IF NOT EXISTS omicron.public.authentication_mode AS ENUM (
  'local',
  'saml'
);

CREATE TYPE IF NOT EXISTS omicron.public.user_provision_type AS ENUM (
  'api_only',
  'jit'
);

CREATE TABLE IF NOT EXISTS omicron.public.silo (
    /* Identity metadata */
    id UUID PRIMARY KEY,
    name STRING(63) NOT NULL,
    description STRING(512) NOT NULL,
    time_created TIMESTAMPTZ NOT NULL,
    time_modified TIMESTAMPTZ NOT NULL,
    time_deleted TIMESTAMPTZ,

    discoverable BOOL NOT NULL,
    authentication_mode omicron.public.authentication_mode NOT NULL,
    user_provision_type omicron.public.user_provision_type NOT NULL,

    mapped_fleet_roles JSONB NOT NULL,

    /* child resource generation number, per RFD 192 */
    rcgen INT NOT NULL
);

CREATE UNIQUE INDEX IF NOT EXISTS lookup_silo_by_name ON omicron.public.silo (
    name
) WHERE
    time_deleted IS NULL;

/*
 * Silo users
 */
CREATE TABLE IF NOT EXISTS omicron.public.silo_user (
    id UUID PRIMARY KEY,
    time_created TIMESTAMPTZ NOT NULL,
    time_modified TIMESTAMPTZ NOT NULL,
    time_deleted TIMESTAMPTZ,

    silo_id UUID NOT NULL,
    external_id TEXT NOT NULL
);

/* This index lets us quickly find users for a given silo. */
CREATE UNIQUE INDEX IF NOT EXISTS lookup_silo_user_by_silo ON omicron.public.silo_user (
    silo_id,
    external_id
) WHERE
    time_deleted IS NULL;

CREATE TABLE IF NOT EXISTS omicron.public.silo_user_password_hash (
    silo_user_id UUID NOT NULL,
    hash TEXT NOT NULL,
    time_created TIMESTAMPTZ NOT NULL,

    PRIMARY KEY(silo_user_id)
);

/*
 * Silo groups
 */

CREATE TABLE IF NOT EXISTS omicron.public.silo_group (
    id UUID PRIMARY KEY,
    time_created TIMESTAMPTZ NOT NULL,
    time_modified TIMESTAMPTZ NOT NULL,
    time_deleted TIMESTAMPTZ,

    silo_id UUID NOT NULL,
    external_id TEXT NOT NULL
);

CREATE UNIQUE INDEX IF NOT EXISTS lookup_silo_group_by_silo ON omicron.public.silo_group (
    silo_id,
    external_id
) WHERE
    time_deleted IS NULL;

/*
 * Silo group membership
 */

CREATE TABLE IF NOT EXISTS omicron.public.silo_group_membership (
    silo_group_id UUID NOT NULL,
    silo_user_id UUID NOT NULL,

    PRIMARY KEY (silo_group_id, silo_user_id)
);

/*
 * The primary key lets us paginate through the users in a group.  We need to
 * index the same fields in the reverse order to be able to paginate through the
 * groups that a user is in.
 */
CREATE INDEX IF NOT EXISTS lookup_silo_group_by_user ON omicron.public.silo_group_membership (
    silo_user_id,
    silo_group_id
);

/*
 * Silo identity provider list
 */

CREATE TYPE IF NOT EXISTS omicron.public.provider_type AS ENUM (
  'saml'
);

CREATE TABLE IF NOT EXISTS omicron.public.identity_provider (
    /* Identity metadata */
    id UUID PRIMARY KEY,
    name STRING(63) NOT NULL,
    description STRING(512) NOT NULL,
    time_created TIMESTAMPTZ NOT NULL,
    time_modified TIMESTAMPTZ NOT NULL,
    time_deleted TIMESTAMPTZ,

    silo_id UUID NOT NULL,
    provider_type omicron.public.provider_type NOT NULL
);

CREATE UNIQUE INDEX IF NOT EXISTS lookup_idp_by_silo_id ON omicron.public.identity_provider (
    silo_id,
    id
) WHERE
    time_deleted IS NULL;

CREATE UNIQUE INDEX IF NOT EXISTS lookup_idp_by_silo_name ON omicron.public.identity_provider (
    silo_id,
    name
) WHERE
    time_deleted IS NULL;

/*
 * Silo SAML identity provider
 */
CREATE TABLE IF NOT EXISTS omicron.public.saml_identity_provider (
    /* Identity metadata */
    id UUID PRIMARY KEY,
    name STRING(63) NOT NULL,
    description STRING(512) NOT NULL,
    time_created TIMESTAMPTZ NOT NULL,
    time_modified TIMESTAMPTZ NOT NULL,
    time_deleted TIMESTAMPTZ,

    silo_id UUID NOT NULL,

    idp_metadata_document_string TEXT NOT NULL,

    idp_entity_id TEXT NOT NULL,
    sp_client_id TEXT NOT NULL,
    acs_url TEXT NOT NULL,
    slo_url TEXT NOT NULL,
    technical_contact_email TEXT NOT NULL,

    public_cert TEXT,
    private_key TEXT,

    group_attribute_name TEXT
);

CREATE UNIQUE INDEX IF NOT EXISTS lookup_saml_idp_by_silo_id ON omicron.public.saml_identity_provider (
    silo_id,
    id
) WHERE
    time_deleted IS NULL;

CREATE UNIQUE INDEX IF NOT EXISTS lookup_saml_idp_by_silo_name ON omicron.public.saml_identity_provider (
    silo_id,
    name
) WHERE
    time_deleted IS NULL;

/*
 * Users' public SSH keys, per RFD 44
 */
CREATE TABLE IF NOT EXISTS omicron.public.ssh_key (
    id UUID PRIMARY KEY,
    name STRING(63) NOT NULL,
    description STRING(512) NOT NULL,
    time_created TIMESTAMPTZ NOT NULL,
    time_modified TIMESTAMPTZ NOT NULL,
    time_deleted TIMESTAMPTZ,

    /* FK into silo_user table */
    silo_user_id UUID NOT NULL,

    /*
     * A 4096 bit RSA key without comment encodes to 726 ASCII characters.
     * A (256 bit) Ed25519 key w/o comment encodes to 82 ASCII characters.
     */
    public_key STRING(1023) NOT NULL
);

CREATE UNIQUE INDEX IF NOT EXISTS lookup_ssh_key_by_silo_user ON omicron.public.ssh_key (
    silo_user_id,
    name
) WHERE
    time_deleted IS NULL;

/*
 * Projects
 */

CREATE TABLE IF NOT EXISTS omicron.public.project (
    /* Identity metadata (resource) */
    id UUID PRIMARY KEY,
    name STRING(63) NOT NULL,
    description STRING(512) NOT NULL,
    time_created TIMESTAMPTZ NOT NULL,
    time_modified TIMESTAMPTZ NOT NULL,
    /* Indicates that the object has been deleted */
    time_deleted TIMESTAMPTZ,

    /* child resource generation number, per RFD 192 */
    rcgen INT NOT NULL,

    /* Which silo this project belongs to */
    silo_id UUID NOT NULL /* foreign key into "silo" table */
);

CREATE UNIQUE INDEX IF NOT EXISTS lookup_project_by_silo ON omicron.public.project (
    silo_id,
    name
) WHERE
    time_deleted IS NULL;

/*
 * Instances
 */

CREATE TYPE IF NOT EXISTS omicron.public.instance_state AS ENUM (
    'creating',
    'starting',
    'running',
    'stopping',
    'stopped',
    'rebooting',
    'migrating',
    'repairing',
    'failed',
    'destroyed'
);

/*
 * TODO consider how we want to manage multiple sagas operating on the same
 * Instance -- e.g., reboot concurrent with destroy or concurrent reboots or the
 * like.  Or changing # of CPUs or memory size.
 */
CREATE TABLE IF NOT EXISTS omicron.public.instance (
    /* Identity metadata (resource) */
    id UUID PRIMARY KEY,
    name STRING(63) NOT NULL,
    description STRING(512) NOT NULL,
    time_created TIMESTAMPTZ NOT NULL,
    time_modified TIMESTAMPTZ NOT NULL,
    /* Indicates that the object has been deleted */
    /* This is redundant for Instances, but we keep it here for consistency. */
    time_deleted TIMESTAMPTZ,

    /* Every Instance is in exactly one Project at a time. */
    project_id UUID NOT NULL,

    /* user data for instance initialization systems (e.g. cloud-init) */
    user_data BYTES NOT NULL,

    /* The state of the instance when it has no active VMM. */
    state omicron.public.instance_state NOT NULL,
    time_state_updated TIMESTAMPTZ NOT NULL,
    state_generation INT NOT NULL,

    /* FK into `vmm` for the Propolis server that's backing this instance. */
    active_propolis_id UUID,

    /* FK into `vmm` for the migration target Propolis server, if one exists. */
    target_propolis_id UUID,

    /* Identifies any ongoing migration for this instance. */
    migration_id UUID,

    /* Instance configuration */
    ncpus INT NOT NULL,
    memory INT NOT NULL,
    hostname STRING(63) NOT NULL,
    boot_on_fault BOOL NOT NULL DEFAULT false
);

-- Names for instances within a project should be unique
CREATE UNIQUE INDEX IF NOT EXISTS lookup_instance_by_project ON omicron.public.instance (
    project_id,
    name
) WHERE
    time_deleted IS NULL;

/*
 * A special view of an instance provided to operators for insights into what's running 
 * on a sled.
 *
 * This view requires the VMM table, which doesn't exist yet, so create a
 * "placeholder" view here and replace it with the full view once the table is
 * defined. See the README for more context.
 */

CREATE VIEW IF NOT EXISTS omicron.public.sled_instance
AS SELECT
    instance.id
FROM
    omicron.public.instance AS instance
WHERE
    instance.time_deleted IS NULL;

/*
 * Guest-Visible, Virtual Disks
 */

/*
 * TODO The Rust enum to which this type is converted
 * carries data in some of its variants, such as the UUID
 * of the instance to which a disk is attached.
 *
 * This makes the conversion to/from this enum type here much
 * more difficult, since we need a way to manage that data
 * coherently.
 *
 * See <https://github.com/oxidecomputer/omicron/issues/312>.
 */
-- CREATE TYPE omicron.public.DiskState AS ENUM (
--     'creating',
--     'detached',
--     'attaching',
--     'attached',
--     'detaching',
--     'destroyed',
--     'faulted'
-- );

CREATE TYPE IF NOT EXISTS omicron.public.block_size AS ENUM (
  '512',
  '2048',
  '4096'
);

CREATE TABLE IF NOT EXISTS omicron.public.disk (
    /* Identity metadata (resource) */
    id UUID PRIMARY KEY,
    name STRING(63) NOT NULL,
    description STRING(512) NOT NULL,
    time_created TIMESTAMPTZ NOT NULL,
    time_modified TIMESTAMPTZ NOT NULL,
    /* Indicates that the object has been deleted */
    /* This is redundant for Disks, but we keep it here for consistency. */
    time_deleted TIMESTAMPTZ,

    /* child resource generation number, per RFD 192 */
    rcgen INT NOT NULL,

    /* Every Disk is in exactly one Project at a time. */
    project_id UUID NOT NULL,

    /* Every disk consists of a root volume */
    volume_id UUID NOT NULL,

    /*
     * TODO Would it make sense for the runtime state to live in a separate
     * table?
     */
    /* Runtime state */
    -- disk_state omicron.public.DiskState NOT NULL, /* TODO see above */
    disk_state STRING(32) NOT NULL,
    /*
     * Every Disk may be attaching to, attached to, or detaching from at most
     * one Instance at a time.
     */
    attach_instance_id UUID,
    state_generation INT NOT NULL,
    slot INT2 CHECK (slot >= 0 AND slot < 8),
    time_state_updated TIMESTAMPTZ NOT NULL,

    /* Disk configuration */
    size_bytes INT NOT NULL,
    block_size omicron.public.block_size NOT NULL,
    origin_snapshot UUID,
    origin_image UUID,

    pantry_address TEXT
);

CREATE UNIQUE INDEX IF NOT EXISTS lookup_disk_by_project ON omicron.public.disk (
    project_id,
    name
) WHERE
    time_deleted IS NULL;

CREATE UNIQUE INDEX IF NOT EXISTS lookup_disk_by_instance ON omicron.public.disk (
    attach_instance_id,
    id
) WHERE
    time_deleted IS NULL AND attach_instance_id IS NOT NULL;

CREATE TABLE IF NOT EXISTS omicron.public.image (
    /* Identity metadata (resource) */
    id UUID PRIMARY KEY,
    name STRING(63) NOT NULL,
    description STRING(512) NOT NULL,
    time_created TIMESTAMPTZ NOT NULL,
    time_modified TIMESTAMPTZ NOT NULL,
    /* Indicates that the object has been deleted */
    time_deleted TIMESTAMPTZ,

    silo_id UUID NOT NULL,
    project_id UUID,

    volume_id UUID NOT NULL,

    url STRING(8192),
    os STRING(64) NOT NULL,
    version STRING(64) NOT NULL,
    digest TEXT,
    block_size omicron.public.block_size NOT NULL,
    size_bytes INT NOT NULL
);

CREATE VIEW IF NOT EXISTS omicron.public.project_image AS
SELECT
    id,
    name,
    description,
    time_created,
    time_modified,
    time_deleted,
    silo_id,
    project_id,
    volume_id,
    url,
    os,
    version,
    digest,
    block_size,
    size_bytes
FROM 
    omicron.public.image
WHERE 
    project_id IS NOT NULL;

CREATE VIEW IF NOT EXISTS omicron.public.silo_image AS
SELECT
    id,
    name,
    description,
    time_created,
    time_modified,
    time_deleted,
    silo_id,
    volume_id,
    url,
    os,
    version,
    digest,
    block_size,
    size_bytes
FROM 
    omicron.public.image
WHERE 
    project_id IS NULL;

/* Index for silo images */
CREATE UNIQUE INDEX IF NOT EXISTS lookup_image_by_silo on omicron.public.image (
    silo_id,
    name
) WHERE
    time_deleted is NULL AND
    project_id is NULL;

/* Index for project images */
CREATE UNIQUE INDEX IF NOT EXISTS lookup_image_by_silo_and_project on omicron.public.image (
    silo_id,
    project_id,
    name
) WHERE
    time_deleted is NULL AND
    project_id is NOT NULL;

CREATE TYPE IF NOT EXISTS omicron.public.snapshot_state AS ENUM (
  'creating',
  'ready',
  'faulted',
  'destroyed'
);

CREATE TABLE IF NOT EXISTS omicron.public.snapshot (
    /* Identity metadata (resource) */
    id UUID PRIMARY KEY,
    name STRING(63) NOT NULL,
    description STRING(512) NOT NULL,
    time_created TIMESTAMPTZ NOT NULL,
    time_modified TIMESTAMPTZ NOT NULL,
    /* Indicates that the object has been deleted */
    time_deleted TIMESTAMPTZ,

    /* Every Snapshot is in exactly one Project at a time. */
    project_id UUID NOT NULL,

    /* Every Snapshot originated from a single disk */
    disk_id UUID NOT NULL,

    /* Every Snapshot consists of a root volume */
    volume_id UUID NOT NULL,

    /* Where will the scrubbed blocks eventually land? */
    destination_volume_id UUID NOT NULL,

    gen INT NOT NULL,
    state omicron.public.snapshot_state NOT NULL,
    block_size omicron.public.block_size NOT NULL,

    /* Disk configuration (from the time the snapshot was taken) */
    size_bytes INT NOT NULL
);

CREATE UNIQUE INDEX IF NOT EXISTS lookup_snapshot_by_project ON omicron.public.snapshot (
    project_id,
    name
) WHERE
    time_deleted IS NULL;

/*
 * Oximeter collector servers.
 */
CREATE TABLE IF NOT EXISTS omicron.public.oximeter (
    id UUID PRIMARY KEY,
    time_created TIMESTAMPTZ NOT NULL,
    time_modified TIMESTAMPTZ NOT NULL,
    ip INET NOT NULL,
    port INT4 CHECK (port BETWEEN 0 AND 65535) NOT NULL
);

/*
 * Information about registered metric producers.
 */
CREATE TABLE IF NOT EXISTS omicron.public.metric_producer (
    id UUID PRIMARY KEY,
    time_created TIMESTAMPTZ NOT NULL,
    time_modified TIMESTAMPTZ NOT NULL,
    ip INET NOT NULL,
    port INT4 CHECK (port BETWEEN 0 AND 65535) NOT NULL,
    interval FLOAT NOT NULL,
    /* TODO: Is this length appropriate? */
    base_route STRING(512) NOT NULL,
    /* Oximeter collector instance to which this metric producer is assigned. */
    oximeter_id UUID NOT NULL
);

CREATE UNIQUE INDEX IF NOT EXISTS lookup_producer_by_oximeter ON omicron.public.metric_producer (
    oximeter_id,
    id
);

/*
 * VPCs and networking primitives
 */


CREATE TABLE IF NOT EXISTS omicron.public.vpc (
    /* Identity metadata (resource) */
    id UUID PRIMARY KEY,
    name STRING(63) NOT NULL,
    description STRING(512) NOT NULL,
    time_created TIMESTAMPTZ NOT NULL,
    time_modified TIMESTAMPTZ NOT NULL,
    /* Indicates that the object has been deleted */
    time_deleted TIMESTAMPTZ,
    project_id UUID NOT NULL,
    system_router_id UUID NOT NULL,
    dns_name STRING(63) NOT NULL,

    /*
     * The Geneve Virtual Network Identifier for this VPC. Note that this is a
     * 24-bit unsigned value, properties which are checked in the application,
     * not the database.
     */
    vni INT4 NOT NULL,

    /* The IPv6 prefix allocated to subnets. */
    ipv6_prefix INET NOT NULL,

    /* Used to ensure that two requests do not concurrently modify the
       VPC's firewall */
    firewall_gen INT NOT NULL,

    /* Child-resource generation number for VPC Subnets. */
    subnet_gen INT8 NOT NULL
);

CREATE UNIQUE INDEX IF NOT EXISTS lookup_vpc_by_project ON omicron.public.vpc (
    project_id,
    name
) WHERE
    time_deleted IS NULL;

CREATE UNIQUE INDEX IF NOT EXISTS lookup_vpc_by_vni ON omicron.public.vpc (
    vni
) WHERE
    time_deleted IS NULL;

CREATE TABLE IF NOT EXISTS omicron.public.vpc_subnet (
    /* Identity metadata (resource) */
    id UUID PRIMARY KEY,
    name STRING(63) NOT NULL,
    description STRING(512) NOT NULL,
    time_created TIMESTAMPTZ NOT NULL,
    time_modified TIMESTAMPTZ NOT NULL,
    /* Indicates that the object has been deleted */
    time_deleted TIMESTAMPTZ,
    vpc_id UUID NOT NULL,
    /* Child resource creation generation number */
    rcgen INT8 NOT NULL,
    ipv4_block INET NOT NULL,
    ipv6_block INET NOT NULL
);

/* Subnet and network interface names are unique per VPC, not project */
CREATE UNIQUE INDEX IF NOT EXISTS vpc_subnet_vpc_id_name_key ON omicron.public.vpc_subnet (
    vpc_id,
    name
) WHERE
    time_deleted IS NULL;

/* The kind of network interface. */
CREATE TYPE IF NOT EXISTS omicron.public.network_interface_kind AS ENUM (
    /* An interface attached to a guest instance. */
    'instance',

    /* An interface attached to a service. */
    'service'
);

CREATE TABLE IF NOT EXISTS omicron.public.network_interface (
    /* Identity metadata (resource) */
    id UUID PRIMARY KEY,
    name STRING(63) NOT NULL,
    description STRING(512) NOT NULL,
    time_created TIMESTAMPTZ NOT NULL,
    time_modified TIMESTAMPTZ NOT NULL,
    /* Indicates that the object has been deleted */
    time_deleted TIMESTAMPTZ,

    /* The kind of network interface, e.g., instance */
    kind omicron.public.network_interface_kind NOT NULL,

    /*
     * FK into the parent resource of this interface (e.g. Instance, Service)
     * as determined by the `kind`.
     */
    parent_id UUID NOT NULL,

    /* FK into VPC table */
    vpc_id UUID NOT NULL,
    /* FK into VPCSubnet table. */
    subnet_id UUID NOT NULL,

    /*
     * The EUI-48 MAC address of the guest interface.
     *
     * Note that we use the bytes of a 64-bit integer, in big-endian byte order
     * to represent the MAC.
     */
    mac INT8 NOT NULL,

    /* The private VPC IP address of the interface. */
    ip INET NOT NULL,

    /*
     * Limited to 8 NICs per instance. This value must be kept in sync with
     * `crate::nexus::MAX_NICS_PER_INSTANCE`.
     */
    slot INT2 NOT NULL CHECK (slot >= 0 AND slot < 8),

    /* True if this interface is the primary interface.
     *
     * The primary interface appears in DNS and its address is used for external
     * connectivity.
     */
    is_primary BOOL NOT NULL
);

/* A view of the network_interface table for just instance-kind records. */
CREATE VIEW IF NOT EXISTS omicron.public.instance_network_interface AS
SELECT
    id,
    name,
    description,
    time_created,
    time_modified,
    time_deleted,
    parent_id AS instance_id,
    vpc_id,
    subnet_id,
    mac,
    ip,
    slot,
    is_primary
FROM
    omicron.public.network_interface
WHERE
    kind = 'instance';

/* A view of the network_interface table for just service-kind records. */
CREATE VIEW IF NOT EXISTS omicron.public.service_network_interface AS
SELECT
    id,
    name,
    description,
    time_created,
    time_modified,
    time_deleted,
    parent_id AS service_id,
    vpc_id,
    subnet_id,
    mac,
    ip,
    slot,
    is_primary
FROM
    omicron.public.network_interface
WHERE
    kind = 'service';

/* TODO-completeness

 * We currently have a NetworkInterface table with the IP and MAC addresses inline.
 * Eventually, we'll probably want to move these to their own tables, and
 * refer to them here, most notably to support multiple IPs per NIC, as well
 * as moving IPs between NICs on different instances, etc.
 */

/* Ensure we do not assign the same address twice within a subnet */
CREATE UNIQUE INDEX IF NOT EXISTS network_interface_subnet_id_ip_key ON omicron.public.network_interface (
    subnet_id,
    ip
) WHERE
    time_deleted IS NULL;

/* Ensure we do not assign the same MAC twice within a VPC
 * See RFD174's discussion on the scope of virtual MACs
 */
CREATE UNIQUE INDEX IF NOT EXISTS network_interface_vpc_id_mac_key ON omicron.public.network_interface (
    vpc_id,
    mac
) WHERE
    time_deleted IS NULL;

/*
 * Index used to verify that all interfaces for a resource (e.g. Instance,
 * Service) are contained within a single VPC, and that all interfaces are
 * in unique VPC Subnets.
 *
 * This is also used to quickly find the primary interface since
 * we store the `is_primary` column. Such queries are mostly used
 * when setting a new primary interface.
 */
CREATE UNIQUE INDEX IF NOT EXISTS network_interface_parent_id_name_kind_key ON omicron.public.network_interface (
    parent_id,
    name,
    kind
)
STORING (vpc_id, subnet_id, is_primary)
WHERE
    time_deleted IS NULL;

CREATE TYPE IF NOT EXISTS omicron.public.vpc_firewall_rule_status AS ENUM (
    'disabled',
    'enabled'
);

CREATE TYPE IF NOT EXISTS omicron.public.vpc_firewall_rule_direction AS ENUM (
    'inbound',
    'outbound'
);

CREATE TYPE IF NOT EXISTS omicron.public.vpc_firewall_rule_action AS ENUM (
    'allow',
    'deny'
);

CREATE TYPE IF NOT EXISTS omicron.public.vpc_firewall_rule_protocol AS ENUM (
    'TCP',
    'UDP',
    'ICMP'
);

CREATE TABLE IF NOT EXISTS omicron.public.vpc_firewall_rule (
    /* Identity metadata (resource) */
    id UUID PRIMARY KEY,
    name STRING(63) NOT NULL,
    description STRING(512) NOT NULL,
    time_created TIMESTAMPTZ NOT NULL,
    time_modified TIMESTAMPTZ NOT NULL,
    /* Indicates that the object has been deleted */
    time_deleted TIMESTAMPTZ,

    vpc_id UUID NOT NULL,
    status omicron.public.vpc_firewall_rule_status NOT NULL,
    direction omicron.public.vpc_firewall_rule_direction NOT NULL,
    /* Array of targets. 128 was picked to include plenty of space for
       a tag, colon, and resource identifier. */
    targets STRING(128)[] NOT NULL,
    /* Also an array of targets */
    filter_hosts STRING(128)[],
    filter_ports STRING(11)[],
    filter_protocols omicron.public.vpc_firewall_rule_protocol[],
    action omicron.public.vpc_firewall_rule_action NOT NULL,
    priority INT4 CHECK (priority BETWEEN 0 AND 65535) NOT NULL
);

CREATE UNIQUE INDEX IF NOT EXISTS lookup_firewall_by_vpc ON omicron.public.vpc_firewall_rule (
    vpc_id,
    name
) WHERE
    time_deleted IS NULL;

CREATE TYPE IF NOT EXISTS omicron.public.vpc_router_kind AS ENUM (
    'system',
    'custom'
);

CREATE TABLE IF NOT EXISTS omicron.public.vpc_router (
    /* Identity metadata (resource) */
    id UUID PRIMARY KEY,
    name STRING(63) NOT NULL,
    description STRING(512) NOT NULL,
    time_created TIMESTAMPTZ NOT NULL,
    time_modified TIMESTAMPTZ NOT NULL,
    /* Indicates that the object has been deleted */
    time_deleted TIMESTAMPTZ,
    kind omicron.public.vpc_router_kind NOT NULL,
    vpc_id UUID NOT NULL,
    rcgen INT NOT NULL
);

CREATE UNIQUE INDEX IF NOT EXISTS lookup_router_by_vpc ON omicron.public.vpc_router (
    vpc_id,
    name
) WHERE
    time_deleted IS NULL;

CREATE TYPE IF NOT EXISTS omicron.public.router_route_kind AS ENUM (
    'default',
    'vpc_subnet',
    'vpc_peering',
    'custom'
);

CREATE TABLE IF NOT EXISTS omicron.public.router_route (
    /* Identity metadata (resource) */
    id UUID PRIMARY KEY,
    name STRING(63) NOT NULL,
    description STRING(512) NOT NULL,
    time_created TIMESTAMPTZ NOT NULL,
    time_modified TIMESTAMPTZ NOT NULL,
    /* Indicates that the object has been deleted */
    time_deleted TIMESTAMPTZ,

    vpc_router_id UUID NOT NULL,
    kind omicron.public.router_route_kind NOT NULL,
    target STRING(128) NOT NULL,
    destination STRING(128) NOT NULL
);

CREATE UNIQUE INDEX IF NOT EXISTS lookup_route_by_router ON omicron.public.router_route (
    vpc_router_id,
    name
) WHERE
    time_deleted IS NULL;

/*
 * An IP Pool, a collection of zero or more IP ranges for external IPs.
 */
CREATE TABLE IF NOT EXISTS omicron.public.ip_pool (
    /* Resource identity metadata */
    id UUID PRIMARY KEY,
    name STRING(63) NOT NULL,
    description STRING(512) NOT NULL,
    time_created TIMESTAMPTZ NOT NULL,
    time_modified TIMESTAMPTZ NOT NULL,
    time_deleted TIMESTAMPTZ,

    /* The collection's child-resource generation number */
    rcgen INT8 NOT NULL
);

/*
 * Index ensuring uniqueness of IP Pool names, globally.
 */
CREATE UNIQUE INDEX IF NOT EXISTS lookup_pool_by_name ON omicron.public.ip_pool (
    name
) WHERE
    time_deleted IS NULL;

-- The order here is most-specific first, and it matters because we use this
-- fact to select the most specific default in the case where there is both a
-- silo default and a fleet default. If we were to add a project type, it should
-- be added before silo.
CREATE TYPE IF NOT EXISTS omicron.public.ip_pool_resource_type AS ENUM (
    'silo',
    'fleet'
);

-- join table associating IP pools with resources like fleet or silo
CREATE TABLE IF NOT EXISTS omicron.public.ip_pool_resource (
    ip_pool_id UUID NOT NULL,
    resource_type ip_pool_resource_type NOT NULL,
    resource_id UUID NOT NULL,
    is_default BOOL NOT NULL,
    -- TODO: timestamps for soft deletes?

    -- resource_type is redundant because resource IDs are globally unique, but
    -- logically it belongs here
    PRIMARY KEY (ip_pool_id, resource_type, resource_id)
);

-- a given resource can only have one default ip pool
CREATE UNIQUE INDEX IF NOT EXISTS one_default_ip_pool_per_resource ON omicron.public.ip_pool_resource (
    resource_id
) where
    is_default = true;

/*
 * IP Pools are made up of a set of IP ranges, which are start/stop addresses.
 * Note that these need not be CIDR blocks or well-behaved subnets with a
 * specific netmask.
 */
CREATE TABLE IF NOT EXISTS omicron.public.ip_pool_range (
    id UUID PRIMARY KEY,
    time_created TIMESTAMPTZ NOT NULL,
    time_modified TIMESTAMPTZ NOT NULL,
    time_deleted TIMESTAMPTZ,
    first_address INET NOT NULL,
    /* The range is inclusive of the last address. */
    last_address INET NOT NULL,
    ip_pool_id UUID NOT NULL,
    /* Tracks child resources, IP addresses allocated out of this range. */
    rcgen INT8 NOT NULL
);

/*
 * These help Nexus enforce that the ranges within an IP Pool do not overlap
 * with any other ranges. See `nexus/src/db/queries/ip_pool.rs` for the actual
 * query which does that.
 */
CREATE UNIQUE INDEX IF NOT EXISTS lookup_pool_range_by_first_address ON omicron.public.ip_pool_range (
    first_address
)
STORING (last_address)
WHERE time_deleted IS NULL;
CREATE UNIQUE INDEX IF NOT EXISTS lookup_pool_range_by_last_address ON omicron.public.ip_pool_range (
    last_address
)
STORING (first_address)
WHERE time_deleted IS NULL;


/* The kind of external IP address. */
CREATE TYPE IF NOT EXISTS omicron.public.ip_kind AS ENUM (
    /*
     * Source NAT provided to all guests by default or for services that
     * only require outbound external connectivity.
     */
    'snat',

    /*
     * An ephemeral IP is a fixed, known address whose lifetime is the same as
     * the instance to which it is attached.
     * Not valid for services.
     */
    'ephemeral',

    /*
     * A floating IP is an independent, named API resource that can be assigned
     * to an instance or service.
     */
    'floating'
);

/*
 * External IP addresses used for guest instances and externally-facing
 * services.
 */
CREATE TABLE IF NOT EXISTS omicron.public.external_ip (
    /* Identity metadata */
    id UUID PRIMARY KEY,

    /* Name for floating IPs. See the constraints below. */
    name STRING(63),

    /* Description for floating IPs. See the constraints below. */
    description STRING(512),

    time_created TIMESTAMPTZ NOT NULL,
    time_modified TIMESTAMPTZ NOT NULL,
    time_deleted TIMESTAMPTZ,

    /* FK to the `ip_pool` table. */
    ip_pool_id UUID NOT NULL,

    /* FK to the `ip_pool_range` table. */
    ip_pool_range_id UUID NOT NULL,

    /* True if this IP is associated with a service rather than an instance. */
    is_service BOOL NOT NULL,

    /* FK to the `instance` or `service` table. See constraints below. */
    parent_id UUID,

    /* The kind of external address, e.g., ephemeral. */
    kind omicron.public.ip_kind NOT NULL,

    /* The actual external IP address. */
    ip INET NOT NULL,

    /* The first port in the allowed range, inclusive. */
    first_port INT4 NOT NULL,

    /* The last port in the allowed range, also inclusive. */
    last_port INT4 NOT NULL,

    /* The name must be non-NULL iff this is a floating IP. */
    CONSTRAINT null_fip_name CHECK (
        (kind != 'floating' AND name IS NULL) OR
        (kind = 'floating' AND name IS NOT NULL)
    ),

    /* The description must be non-NULL iff this is a floating IP. */
    CONSTRAINT null_fip_description CHECK (
        (kind != 'floating' AND description IS NULL) OR
        (kind = 'floating' AND description IS NOT NULL)
    ),

    /*
     * Only nullable if this is a floating IP, which may exist not
     * attached to any instance or service yet.
     */
    CONSTRAINT null_non_fip_parent_id CHECK (
        (kind != 'floating' AND parent_id is NOT NULL) OR (kind = 'floating')
    ),

    /* Ephemeral IPs are not supported for services. */
    CONSTRAINT ephemeral_kind_service CHECK (
        (kind = 'ephemeral' AND is_service = FALSE) OR (kind != 'ephemeral')
    )
);

/*
 * Index used to support quickly looking up children of the IP Pool range table,
 * when checking for allocated addresses during deletion.
 */
CREATE INDEX IF NOT EXISTS external_ip_by_pool ON omicron.public.external_ip (
    ip_pool_id,
    ip_pool_range_id
)
    WHERE time_deleted IS NULL;

/*
 * Index used to enforce uniqueness of external IPs
 *
 * NOTE: This relies on the uniqueness constraint of IP addresses across all
 * pools, _and_ on the fact that the number of ports assigned to each instance
 * is fixed at compile time.
 */
CREATE UNIQUE INDEX IF NOT EXISTS external_ip_unique ON omicron.public.external_ip (
    ip,
    first_port
)
    WHERE time_deleted IS NULL;

CREATE UNIQUE INDEX IF NOT EXISTS lookup_external_ip_by_parent ON omicron.public.external_ip (
    parent_id,
    id
)
    WHERE parent_id IS NOT NULL AND time_deleted IS NULL;

/*******************************************************************/

/*
 * Sagas
 */

CREATE TYPE IF NOT EXISTS omicron.public.saga_state AS ENUM (
    'running',
    'unwinding',
    'done'
);


CREATE TABLE IF NOT EXISTS omicron.public.saga (
    /* immutable fields */

    /* unique identifier for this execution */
    id UUID PRIMARY KEY,
    /* unique id of the creator */
    creator UUID NOT NULL,
    /* time the saga was started */
    time_created TIMESTAMPTZ NOT NULL,
    /* saga name */
    name STRING(128) NOT NULL,
    /* saga DAG (includes params and name) */
    saga_dag JSONB NOT NULL,

    /*
     * TODO:
     * - id for current SEC (maybe NULL?)
     * - time of last adoption
     * - previous SEC? previous adoption time?
     * - number of adoptions?
     */
    saga_state omicron.public.saga_state NOT NULL,
    current_sec UUID,
    adopt_generation INT NOT NULL,
    adopt_time TIMESTAMPTZ NOT NULL
);

/*
 * For recovery (and probably takeover), we need to be able to list running
 * sagas by SEC.  We need to paginate this list by the id.
 */
CREATE UNIQUE INDEX IF NOT EXISTS lookup_saga_by_sec ON omicron.public.saga (
    current_sec, id
) WHERE saga_state != 'done';

/*
 * TODO more indexes for Saga?
 * - Debugging and/or reporting: saga_name? creator?
 */
/*
 * TODO: This is a data-carrying enum, see note on disk_state.
 *
 * See <https://github.com/oxidecomputer/omicron/issues/312>.
 */
-- CREATE TYPE omicron.public.saga_node_event_type AS ENUM (
--    'started',
--    'succeeded',
--    'failed'
--    'undo_started'
--    'undo_finished'
-- );

CREATE TABLE IF NOT EXISTS omicron.public.saga_node_event (
    saga_id UUID NOT NULL,
    node_id INT NOT NULL,
    -- event_type omicron.public.saga_node_event_type NOT NULL,
    event_type STRING(31) NOT NULL,
    data JSONB,
    event_time TIMESTAMPTZ NOT NULL,
    creator UUID NOT NULL,

    /*
     * It's important to be able to list the nodes in a saga.  We put the
     * node_id in the saga so that we can paginate the list.
     *
     * We make it a UNIQUE index and include the event_type to prevent two SECs
     * from attempting to record the same event for the same saga.  Whether this
     * should be allowed is still TBD.
     */
    PRIMARY KEY (saga_id, node_id, event_type)
);

/*******************************************************************/

/*
 * Sessions for use by web console.
 */
CREATE TABLE IF NOT EXISTS omicron.public.console_session (
    token STRING(40) PRIMARY KEY,
    time_created TIMESTAMPTZ NOT NULL,
    time_last_used TIMESTAMPTZ NOT NULL,
    silo_user_id UUID NOT NULL
);

-- to be used for cleaning up old tokens
-- It's okay that this index is non-unique because we don't need to page through
-- this list.  We'll just grab the next N, delete them, then repeat.
CREATE INDEX IF NOT EXISTS lookup_console_by_creation ON omicron.public.console_session (
    time_created
);

-- This index is used to remove sessions for a user that's being deleted.
CREATE INDEX IF NOT EXISTS lookup_console_by_silo_user ON omicron.public.console_session (
    silo_user_id
);

/*******************************************************************/

CREATE TYPE IF NOT EXISTS omicron.public.update_artifact_kind AS ENUM (
    -- Sled artifacts
    'gimlet_sp',
    'gimlet_rot',
    'host',
    'trampoline',
    'control_plane',

    -- PSC artifacts
    'psc_sp',
    'psc_rot',

    -- Switch artifacts
    'switch_sp',
    'switch_rot'
);

CREATE TABLE IF NOT EXISTS omicron.public.update_artifact (
    name STRING(63) NOT NULL,
    version STRING(63) NOT NULL,
    kind omicron.public.update_artifact_kind NOT NULL,

    /* the version of the targets.json role this came from */
    targets_role_version INT NOT NULL,

    /* when the metadata this artifact was cached from expires */
    valid_until TIMESTAMPTZ NOT NULL,

    /* data about the target from the targets.json role */
    target_name STRING(512) NOT NULL,
    target_sha256 STRING(64) NOT NULL,
    target_length INT NOT NULL,

    PRIMARY KEY (name, version, kind)
);

/* This index is used to quickly find outdated artifacts. */
CREATE INDEX IF NOT EXISTS lookup_artifact_by_targets_role_version ON omicron.public.update_artifact (
    targets_role_version
);

/*
 * System updates
 */
CREATE TABLE IF NOT EXISTS omicron.public.system_update (
    /* Identity metadata (asset) */
    id UUID PRIMARY KEY,
    time_created TIMESTAMPTZ NOT NULL,
    time_modified TIMESTAMPTZ NOT NULL,

    -- Because the version is unique, it could be the PK, but that would make
    -- this resource different from every other resource for little benefit.

    -- Unique semver version
    version STRING(64) NOT NULL -- TODO: length
);

CREATE UNIQUE INDEX IF NOT EXISTS lookup_update_by_version ON omicron.public.system_update (
    version
);

 
CREATE TYPE IF NOT EXISTS omicron.public.updateable_component_type AS ENUM (
    'bootloader_for_rot',
    'bootloader_for_sp',
    'bootloader_for_host_proc',
    'hubris_for_psc_rot',
    'hubris_for_psc_sp',
    'hubris_for_sidecar_rot',
    'hubris_for_sidecar_sp',
    'hubris_for_gimlet_rot',
    'hubris_for_gimlet_sp',
    'helios_host_phase_1',
    'helios_host_phase_2',
    'host_omicron'
);

/*
 * Component updates. Associated with at least one system_update through
 * system_update_component_update.
 */
CREATE TABLE IF NOT EXISTS omicron.public.component_update (
    /* Identity metadata (asset) */
    id UUID PRIMARY KEY,
    time_created TIMESTAMPTZ NOT NULL,
    time_modified TIMESTAMPTZ NOT NULL,

    -- On component updates there's no device ID because the update can apply to
    -- multiple instances of a given device kind

    -- The *system* update version associated with this version (this is confusing, will rename)
    version STRING(64) NOT NULL, -- TODO: length
    -- TODO: add component update version to component_update

    component_type omicron.public.updateable_component_type NOT NULL
);

-- version is unique per component type
CREATE UNIQUE INDEX IF NOT EXISTS lookup_component_by_type_and_version ON omicron.public.component_update (
    component_type, version
);

/*
 * Associate system updates with component updates. Not done with a
 * system_update_id field on component_update because the same component update
 * may be part of more than one system update.
 */
CREATE TABLE IF NOT EXISTS omicron.public.system_update_component_update (
    system_update_id UUID NOT NULL,
    component_update_id UUID NOT NULL,

    PRIMARY KEY (system_update_id, component_update_id)
);

-- For now, the plan is to treat stopped, failed, completed as sub-cases of
-- "steady" described by a "reason". But reason is not implemented yet.
-- Obviously this could be a boolean, but boolean status fields never stay
-- boolean for long.
CREATE TYPE IF NOT EXISTS omicron.public.update_status AS ENUM (
    'updating',
    'steady'
);

/*
 * Updateable components and their update status
 */
CREATE TABLE IF NOT EXISTS omicron.public.updateable_component (
    /* Identity metadata (asset) */
    id UUID PRIMARY KEY,
    time_created TIMESTAMPTZ NOT NULL,
    time_modified TIMESTAMPTZ NOT NULL,

    -- Free-form string that comes from the device
    device_id STRING(40) NOT NULL,

    component_type omicron.public.updateable_component_type NOT NULL,

    -- The semver version of this component's own software
    version STRING(64) NOT NULL, -- TODO: length

    -- The version of the system update this component's software came from.
    -- This may need to be nullable if we are registering components before we
    -- know about system versions at all
    system_version STRING(64) NOT NULL, -- TODO: length

    status omicron.public.update_status NOT NULL
    -- TODO: status reason for updateable_component
);

-- can't have two components of the same type with the same device ID
CREATE UNIQUE INDEX IF NOT EXISTS lookup_component_by_type_and_device ON omicron.public.updateable_component (
    component_type, device_id
);

CREATE INDEX IF NOT EXISTS lookup_component_by_system_version ON omicron.public.updateable_component (
    system_version
);

/*
 * System updates
 */
CREATE TABLE IF NOT EXISTS omicron.public.update_deployment (
    /* Identity metadata (asset) */
    id UUID PRIMARY KEY,
    time_created TIMESTAMPTZ NOT NULL,
    time_modified TIMESTAMPTZ NOT NULL,

    -- semver version of corresponding system update
    -- TODO: this makes sense while version is the PK of system_update, but
    -- if/when I change that back to ID, this needs to be the ID too
    version STRING(64) NOT NULL,

    status omicron.public.update_status NOT NULL
    -- TODO: status reason for update_deployment
);

CREATE INDEX IF NOT EXISTS lookup_deployment_by_creation on omicron.public.update_deployment (
    time_created
);

/*******************************************************************/

/*
 * DNS Propagation
 *
 * The tables here are the source of truth of DNS data for both internal and
 * external DNS.
 */

/*
 * A DNS group is a collection of DNS zones covered by a single version number.
 * We have two DNS Groups in our system: "internal" (for internal service
 * discovery) and "external" (which we expose on customer networks to provide
 * DNS for our own customer-facing services, like the API and console).
 *
 * Each DNS server is associated with exactly one DNS group.  Nexus propagates
 * the entire contents of a DNS group (i.e., all of its zones and all of those
 * zones' DNS names and associated records) to every server in that group.
 */
CREATE TYPE IF NOT EXISTS omicron.public.dns_group AS ENUM (
    'internal',
    'external'
);

/*
 * A DNS Zone is basically just a DNS name at the root of a subtree served by
 * one of our DNS servers.  In a typical system, there would be two DNS zones:
 *
 * (1) in the "internal" DNS group, a zone called "control-plane.oxide.internal"
 *     used by the control plane for internal service discovery
 *
 * (2) in the "external" DNS group, a zone whose name is owned by the customer
 *     and specified when the rack is set up for the first time.  We will use
 *     this zone to advertise addresses for the services we provide on the
 *     customer network (i.e., the API and console).
 */
CREATE TABLE IF NOT EXISTS omicron.public.dns_zone (
    id UUID PRIMARY KEY,
    time_created TIMESTAMPTZ NOT NULL,
    dns_group omicron.public.dns_group NOT NULL,
    zone_name TEXT NOT NULL
);

/*
 * It's allowed (although probably not correct) for the same DNS zone to appear
 * in both the internal and external groups.  It is not allowed to specify the
 * same DNS zone twice within the same group.
 */
CREATE UNIQUE INDEX IF NOT EXISTS lookup_dns_zone_by_group ON omicron.public.dns_zone (
    dns_group, zone_name
);

/*
 * All the data associated with a DNS group is gathered together and assigned a
 * single version number, sometimes called a generation number.  When changing
 * the DNS data for a group (e.g., to add a new DNS name), clients first insert
 * a new row into this table with the next available generation number.  (This
 * table is not strictly necessary.  Instead, we could put the current version
 * number for the group into a `dns_group` table, and clients could update that
 * instead of inserting into this table.  But by using a table here, we have a
 * debugging record of all past generation updates, including metadata about who
 * created them and why.)
 */
CREATE TABLE IF NOT EXISTS omicron.public.dns_version (
    dns_group omicron.public.dns_group NOT NULL,
    version INT8 NOT NULL,

    /* These fields are for debugging only. */
    time_created TIMESTAMPTZ NOT NULL,
    creator TEXT NOT NULL,
    comment TEXT NOT NULL,

    PRIMARY KEY(dns_group, version)
);

/*
 * The meat of the DNS data: a list of DNS names.  Each name has one or more
 * records stored in JSON.
 *
 * To facilitate clients getting a consistent snapshot of the DNS data at a
 * given version, each name is stored with the version in which it was added and
 * (optionally) the version in which it was removed.  The name and record data
 * are immutable, so changing the records for a given name should be expressed
 * as removing the old name (setting "version_removed") and creating a new
 * record for the same name at a new version.
 */
CREATE TABLE IF NOT EXISTS omicron.public.dns_name (
    dns_zone_id UUID NOT NULL,
    version_added INT8 NOT NULL,
    version_removed INT8,
    name TEXT NOT NULL,
    dns_record_data JSONB NOT NULL,

    PRIMARY KEY (dns_zone_id, name, version_added)
);

/*
 * Any given live name should only exist once.  (Put differently: the primary
 * key already prevents us from having the same name added twice in the same
 * version.  But you should also not be able to add a name in any version if the
 * name is currently still live (i.e., version_removed IS NULL).
 */
CREATE UNIQUE INDEX IF NOT EXISTS lookup_dns_name_by_zone ON omicron.public.dns_name (
    dns_zone_id, name
) WHERE version_removed IS NULL;

/*******************************************************************/

/*
 * Identity and Access Management (IAM)
 *
 * **For more details and a worked example using the tables here, see the
 * documentation for the omicron_nexus crate, "authz" module.**
 */

/*
 * Users built into the system
 *
 * The ids and names for these users are well-known (i.e., they are used by
 * Nexus directly, so changing these would potentially break compatibility).
 */
CREATE TABLE IF NOT EXISTS omicron.public.user_builtin (
    /*
     * Identity metadata
     *
     * TODO-cleanup This uses the "resource identity" pattern because we want a
     * name and description, but it's not valid to support soft-deleting these
     * records.
     */
    id UUID PRIMARY KEY,
    name STRING(63) NOT NULL,
    description STRING(512) NOT NULL,
    time_created TIMESTAMPTZ NOT NULL,
    time_modified TIMESTAMPTZ NOT NULL,
    time_deleted TIMESTAMPTZ
);

CREATE UNIQUE INDEX IF NOT EXISTS lookup_user_builtin_by_name ON omicron.public.user_builtin (name);

/* User used by Nexus to create other users.  Do NOT add more users here! */
INSERT INTO omicron.public.user_builtin (
    id,
    name,
    description,
    time_created,
    time_modified
) VALUES (
    /* NOTE: this uuid and name are duplicated in nexus::authn. */
    '001de000-05e4-4000-8000-000000000001',
    'db-init',
    'user used for database initialization',
    NOW(),
    NOW()
) ON CONFLICT DO NOTHING;

/*
 * OAuth 2.0 Device Authorization Grant (RFC 8628)
 */

-- Device authorization requests. These records are short-lived,
-- and removed as soon as a token is granted. This allows us to
-- use the `user_code` as primary key, despite it not having very
-- much entropy.
-- TODO: A background task should remove unused expired records.
CREATE TABLE IF NOT EXISTS omicron.public.device_auth_request (
    user_code STRING(20) PRIMARY KEY,
    client_id UUID NOT NULL,
    device_code STRING(40) NOT NULL,
    time_created TIMESTAMPTZ NOT NULL,
    time_expires TIMESTAMPTZ NOT NULL
);

-- Access tokens granted in response to successful device authorization flows.
CREATE TABLE IF NOT EXISTS omicron.public.device_access_token (
    token STRING(40) PRIMARY KEY,
    client_id UUID NOT NULL,
    device_code STRING(40) NOT NULL,
    silo_user_id UUID NOT NULL,
    time_requested TIMESTAMPTZ NOT NULL,
    time_created TIMESTAMPTZ NOT NULL,
    time_expires TIMESTAMPTZ
);

-- This UNIQUE constraint is critical for ensuring that at most
-- one token is ever created for a given device authorization flow.
CREATE UNIQUE INDEX IF NOT EXISTS lookup_device_access_token_by_client ON omicron.public.device_access_token (
    client_id, device_code
);

-- This index is used to remove tokens for a user that's being deleted.
CREATE INDEX IF NOT EXISTS lookup_device_access_token_by_silo_user ON omicron.public.device_access_token (
    silo_user_id
);

/*
 * Roles built into the system
 *
 * You can think of a built-in role as an opaque token to which we assign a
 * hardcoded set of permissions.  The role that we call "project.viewer"
 * corresponds to the "viewer" role on the "project" resource.  A user that has
 * this role on a particular Project is granted various read-only permissions on
 * that Project.  The specific permissions associated with the role are defined
 * in Omicron's Polar (Oso) policy file.
 *
 * A built-in role like "project.viewer" has four parts:
 *
 * * resource type: "project"
 * * role name: "viewer"
 * * full name: "project.viewer"
 * * description: "Project Viewer"
 *
 * Internally, we can treat the tuple (resource type, role name) as a composite
 * primary key.  Externally, we expose this as the full name.  This is
 * consistent with RFD 43 and other IAM systems.
 *
 * These fields look awfully close to the identity metadata that we use for most
 * other tables.  But they're just different enough that we can't use most of
 * the same abstractions:
 *
 * * "id": We have no need for a uuid because the (resource_type, role_name) is
 *   already unique and immutable.
 * * "name": What we call "full name" above could instead be called "name",
 *   which would be consistent with other identity metadata.  But it's not a
 *   legal "name" because of the period, and it would be confusing to have
 *   "resource type", "role name", and "name".
 * * "time_created": not that useful because it's whenever the system was
 *   initialized, and we have plenty of other timestamps for that
 * * "time_modified": does not apply because the role cannot be changed
 * * "time_deleted" does not apply because the role cannot be deleted
 *
 * If the set of roles and their permissions are fixed, why store them in the
 * database at all?  Because what's dynamic is the assignment of roles to users.
 * We have a separate table that says "user U has role ROLE on resource
 * RESOURCE".  How do we represent the ROLE part of this association?  We use a
 * foreign key into this "role_builtin" table.
 */
CREATE TABLE IF NOT EXISTS omicron.public.role_builtin (
    resource_type STRING(63),
    role_name STRING(63),
    description STRING(512),

    PRIMARY KEY(resource_type, role_name)
);

/*
 * Assignments between users, roles, and resources
 *
 * An actor has a role on a resource if there's a record in this table that
 * points to that actor, role, and resource.
 *
 * For more details and a worked example, see the omicron_nexus::authz
 * module-level documentation.
 */

CREATE TYPE IF NOT EXISTS omicron.public.identity_type AS ENUM (
  'user_builtin',
  'silo_user',
  'silo_group'
);

CREATE TABLE IF NOT EXISTS omicron.public.role_assignment (
    /* Composite foreign key into "role_builtin" table */
    resource_type STRING(63) NOT NULL,
    role_name STRING(63) NOT NULL,

    /*
     * Foreign key into some other resource table.  Which table?  This is
     * identified implicitly by "resource_type" above.
     */
    resource_id UUID NOT NULL,

    /*
     * Foreign key into some other user table.  Which table?  That's determined
     * by "identity_type".
     */
    identity_id UUID NOT NULL,
    identity_type omicron.public.identity_type NOT NULL,

    /*
     * The resource_id, identity_id, and role_name uniquely identify the role
     * assignment.  We include the resource_type and identity_type as
     * belt-and-suspenders, but there should only be one resource type for any
     * resource id and one identity type for any identity id.
     *
     * By organizing the primary key by resource id, then role name, then
     * identity information, we can use it to generated paginated listings of
     * role assignments for a resource, ordered by role name.  It's surprisingly
     * load-bearing that "identity_type" appears last.  That's because when we
     * list a page of role assignments for a resource sorted by role name and
     * then identity id, every field _except_ identity_type is used in the
     * query's filter or sort order.  If identity_type appeared before one of
     * those fields, CockroachDB wouldn't necessarily know it could use the
     * primary key index to efficiently serve the query.
     */
    PRIMARY KEY(
        resource_id,
        resource_type,
        role_name,
        identity_id,
        identity_type
     )
);

/*******************************************************************/

/*
 * External Networking
 *
 * **For more details on external networking see RFD 267**
 */

CREATE TYPE IF NOT EXISTS omicron.public.address_lot_kind AS ENUM (
    'infra',
    'pool'
);

CREATE TABLE IF NOT EXISTS omicron.public.address_lot (
    id UUID PRIMARY KEY,
    name STRING(63) NOT NULL,
    description STRING(512) NOT NULL,
    time_created TIMESTAMPTZ NOT NULL,
    time_modified TIMESTAMPTZ NOT NULL,
    time_deleted TIMESTAMPTZ,
    kind omicron.public.address_lot_kind NOT NULL
);

CREATE UNIQUE INDEX IF NOT EXISTS lookup_address_lot_by_name ON omicron.public.address_lot (
    name
) WHERE
    time_deleted IS NULL;

CREATE TABLE IF NOT EXISTS omicron.public.address_lot_block (
    id UUID PRIMARY KEY,
    address_lot_id UUID NOT NULL,
    first_address INET NOT NULL,
    last_address INET NOT NULL
);

CREATE INDEX IF NOT EXISTS lookup_address_lot_block_by_lot ON omicron.public.address_lot_block (
    address_lot_id
);

CREATE TABLE IF NOT EXISTS omicron.public.address_lot_rsvd_block (
    id UUID PRIMARY KEY,
    address_lot_id UUID NOT NULL,
    first_address INET NOT NULL,
    last_address INET NOT NULL,
    anycast BOOL NOT NULL
);

CREATE INDEX IF NOT EXISTS lookup_address_lot_rsvd_block_by_lot ON omicron.public.address_lot_rsvd_block (
    address_lot_id
);

CREATE INDEX IF NOT EXISTS lookup_address_lot_rsvd_block_by_anycast ON omicron.public.address_lot_rsvd_block (
    anycast
);

CREATE TABLE IF NOT EXISTS omicron.public.loopback_address (
    id UUID PRIMARY KEY,
    time_created TIMESTAMPTZ NOT NULL,
    time_modified TIMESTAMPTZ NOT NULL,
    address_lot_block_id UUID NOT NULL,
    rsvd_address_lot_block_id UUID NOT NULL,
    rack_id UUID NOT NULL,
    switch_location TEXT NOT NULL,
    address INET NOT NULL,
    anycast BOOL NOT NULL
);

/* TODO https://github.com/oxidecomputer/omicron/issues/3001 */

CREATE UNIQUE INDEX IF NOT EXISTS lookup_loopback_address ON omicron.public.loopback_address (
    address, rack_id, switch_location
);

CREATE TABLE IF NOT EXISTS omicron.public.switch_port (
    id UUID PRIMARY KEY,
    rack_id UUID,
    switch_location TEXT,
    port_name TEXT,
    port_settings_id UUID,

    CONSTRAINT switch_port_rack_locaction_name_unique UNIQUE (
        rack_id, switch_location, port_name
    )
);

CREATE INDEX IF NOT EXISTS lookup_switch_port_by_port_settings ON omicron.public.switch_port (port_settings_id);

/* port settings groups included from port settings objects */
CREATE TABLE IF NOT EXISTS omicron.public.switch_port_settings_groups (
    port_settings_id UUID,
    port_settings_group_id UUID,

    PRIMARY KEY (port_settings_id, port_settings_group_id)
);

CREATE TABLE IF NOT EXISTS omicron.public.switch_port_settings_group (
    id UUID PRIMARY KEY,
    /* port settings in this group */
    port_settings_id UUID NOT NULL,
    name STRING(63) NOT NULL,
    description STRING(512) NOT NULL,
    time_created TIMESTAMPTZ NOT NULL,
    time_modified TIMESTAMPTZ NOT NULL,
    time_deleted TIMESTAMPTZ
);

CREATE UNIQUE INDEX IF NOT EXISTS lookup_switch_port_settings_group_by_name ON omicron.public.switch_port_settings_group (
    name
) WHERE
    time_deleted IS NULL;

CREATE TABLE IF NOT EXISTS omicron.public.switch_port_settings (
    id UUID PRIMARY KEY,
    name STRING(63) NOT NULL,
    description STRING(512) NOT NULL,
    time_created TIMESTAMPTZ NOT NULL,
    time_modified TIMESTAMPTZ NOT NULL,
    time_deleted TIMESTAMPTZ
);

CREATE UNIQUE INDEX IF NOT EXISTS switch_port_settings_by_name ON omicron.public.switch_port_settings (
    name
) WHERE
    time_deleted IS NULL;

CREATE TYPE IF NOT EXISTS omicron.public.switch_port_geometry AS ENUM (
    'Qsfp28x1',
    'Qsfp28x2',
    'Sfp28x4'
);

CREATE TABLE IF NOT EXISTS omicron.public.switch_port_settings_port_config (
    port_settings_id UUID PRIMARY KEY,
    geometry omicron.public.switch_port_geometry
);

CREATE TABLE IF NOT EXISTS omicron.public.switch_port_settings_link_config (
    port_settings_id UUID,
    lldp_service_config_id UUID NOT NULL,
    link_name TEXT,
    mtu INT4,

    PRIMARY KEY (port_settings_id, link_name)
);

CREATE TABLE IF NOT EXISTS omicron.public.lldp_service_config (
    id UUID PRIMARY KEY,
    lldp_config_id UUID,
    enabled BOOL NOT NULL
);

CREATE TABLE IF NOT EXISTS omicron.public.lldp_config (
    id UUID PRIMARY KEY,
    name STRING(63) NOT NULL,
    description STRING(512) NOT NULL,
    time_created TIMESTAMPTZ NOT NULL,
    time_modified TIMESTAMPTZ NOT NULL,
    time_deleted TIMESTAMPTZ,
    chassis_id TEXT,
    system_name TEXT,
    system_description TEXT,
    management_ip TEXT
);

CREATE UNIQUE INDEX IF NOT EXISTS lldp_config_by_name ON omicron.public.lldp_config (
    name
) WHERE
    time_deleted IS NULL;

CREATE TYPE IF NOT EXISTS omicron.public.switch_interface_kind AS ENUM (
    'primary',
    'vlan',
    'loopback'
);

CREATE TABLE IF NOT EXISTS omicron.public.switch_port_settings_interface_config (
    port_settings_id UUID,
    id UUID PRIMARY KEY,
    interface_name TEXT NOT NULL,
    v6_enabled BOOL NOT NULL,
    kind omicron.public.switch_interface_kind
);

CREATE UNIQUE INDEX IF NOT EXISTS switch_port_settings_interface_config_by_id ON omicron.public.switch_port_settings_interface_config (
    port_settings_id, interface_name
);

CREATE TABLE IF NOT EXISTS omicron.public.switch_vlan_interface_config (
    interface_config_id UUID,
    vid INT4,

    PRIMARY KEY (interface_config_id, vid)
);

CREATE TABLE IF NOT EXISTS omicron.public.switch_port_settings_route_config (
    port_settings_id UUID,
    interface_name TEXT,
    dst INET,
    gw INET,
    vid INT4,

    /* TODO https://github.com/oxidecomputer/omicron/issues/3013 */
    PRIMARY KEY (port_settings_id, interface_name, dst, gw)
);

CREATE TABLE IF NOT EXISTS omicron.public.switch_port_settings_bgp_peer_config (
    port_settings_id UUID,
    bgp_config_id UUID NOT NULL,
    interface_name TEXT,
    addr INET,
    hold_time INT8,
    idle_hold_time INT8,
    delay_open INT8,
    connect_retry INT8,
    keepalive INT8,

    /* TODO https://github.com/oxidecomputer/omicron/issues/3013 */
    PRIMARY KEY (port_settings_id, interface_name, addr)
);

CREATE TABLE IF NOT EXISTS omicron.public.bgp_config (
    id UUID PRIMARY KEY,
    name STRING(63) NOT NULL,
    description STRING(512) NOT NULL,
    time_created TIMESTAMPTZ NOT NULL,
    time_modified TIMESTAMPTZ NOT NULL,
    time_deleted TIMESTAMPTZ,
    asn INT8 NOT NULL,
    vrf TEXT,
    bgp_announce_set_id UUID NOT NULL
);

CREATE UNIQUE INDEX IF NOT EXISTS lookup_bgp_config_by_name ON omicron.public.bgp_config (
    name
) WHERE
    time_deleted IS NULL;

CREATE TABLE IF NOT EXISTS omicron.public.bgp_announce_set (
    id UUID PRIMARY KEY,
    name STRING(63) NOT NULL,
    description STRING(512) NOT NULL,
    time_created TIMESTAMPTZ NOT NULL,
    time_modified TIMESTAMPTZ NOT NULL,
    time_deleted TIMESTAMPTZ
);

CREATE UNIQUE INDEX IF NOT EXISTS lookup_bgp_announce_set_by_name ON omicron.public.bgp_announce_set (
    name
) WHERE
    time_deleted IS NULL;

CREATE TABLE IF NOT EXISTS omicron.public.bgp_announcement (
    announce_set_id UUID,
    address_lot_block_id UUID NOT NULL,
    network INET,

    /* TODO https://github.com/oxidecomputer/omicron/issues/3013 */
    PRIMARY KEY (announce_set_id, network)
);

CREATE TABLE IF NOT EXISTS omicron.public.switch_port_settings_address_config (
    port_settings_id UUID,
    address_lot_block_id UUID NOT NULL,
    rsvd_address_lot_block_id UUID NOT NULL,
    address INET,
    interface_name TEXT,

    /* TODO https://github.com/oxidecomputer/omicron/issues/3013 */
    PRIMARY KEY (port_settings_id, address, interface_name)
);

CREATE TABLE IF NOT EXISTS omicron.public.bootstore_keys (
    key TEXT NOT NULL PRIMARY KEY,
    generation INT8 NOT NULL
);

/*
 * Hardware/software inventory
 *
 * See RFD 433 for details.  Here are the highlights.
 *
 * Omicron periodically collects hardware/software inventory data from the
 * running system and stores it into the database.  Each discrete set of data is
 * called a **collection**.  Each collection contains lots of different kinds of
 * data, so there are many tables here.  For clarity, these tables are prefixed
 * with:
 *
 *     `inv_*` (examples: `inv_collection`, `inv_service_processor`)
 *
 *         Describes the complete set of hardware and software in the system.
 *         Rows in these tables are immutable, but they describe mutable facts
 *         about hardware and software (e.g., the slot that a disk is in).  When
 *         these facts change (e.g., a disk moves between slots), a new set of
 *         records is written.
 *
 * All rows in the `inv_*` tables point back to a particular collection.  They
 * represent the state observed at some particular time.  Generally, if two
 * observations came from two different places, they're not put into the same
 * row of the same table.  For example, caboose information comes from the SP,
 * but it doesn't go into the `inv_service_processor` table.  It goes in a
 * separate `inv_caboose` table.  This is debatable but it preserves a clearer
 * record of exactly what information came from where, since the separate record
 * has its own "source" and "time_collected".
 *
 * Information about service processors and roots of trust are joined with
 * information reported by sled agents via the baseboard id.
 *
 * Hardware and software identifiers are normalized for the usual database
 * design reasons.  This means instead of storing hardware and software
 * identifiers directly in the `inv_*` tables, these tables instead store
 * foreign keys into one of these groups of tables, whose names are also
 * prefixed for clarity:
 *
 *     `hw_*` (example: `hw_baseboard_id`)
 *
 *         Maps hardware-provided identifiers to UUIDs that are used as foreign
 *         keys in the rest of the schema. (Avoids embedding these identifiers
 *         into all the other tables.)
 *
 *     `sw_*` (example: `sw_caboose`)
 *
 *         Maps software-provided identifiers to UUIDs that are used as foreign
 *         keys in the rest of the schema. (Avoids embedding these identifiers
 *         into all the other tables.)
 *
 * Records in these tables are shared across potentially many collections.  To
 * see why this is useful, consider that `sw_caboose` records contain several
 * long identifiers (e.g., git commit, SHA sums) and in practice, most of the
 * time, we expect that all components of a given type will have the exact same
 * cabooses.  Rather than store the caboose contents in each
 * `inv_service_processor` row (for example), often replicating the exact same
 * contents for each SP for each collection, these rows just have pointers into
 * the `sw_caboose` table that stores this data once.  (This also makes it much
 * easier to determine that these components _do_ have the same cabooses.)
 *
 * On PC systems (i.e., non-Oxide hardware), most of these tables will be empty
 * because we do not support hardware inventory on these systems.
 *
 * Again, see RFD 433 for more on all this.
 */

/*
 * baseboard ids: this table assigns uuids to distinct part/serial values
 *
 * Usually we include the baseboard revision number when we reference the part
 * number and serial number.  The revision number is deliberately left out here.
 * If we happened to see the same baseboard part number and serial number with
 * different revisions, that's the same baseboard.
 */
CREATE TABLE IF NOT EXISTS omicron.public.hw_baseboard_id (
    id UUID PRIMARY KEY,
    part_number TEXT NOT NULL,
    serial_number TEXT NOT NULL
);
CREATE UNIQUE INDEX IF NOT EXISTS lookup_baseboard_id_by_props
    ON omicron.public.hw_baseboard_id (part_number, serial_number);

/* power states reportable by the SP */
CREATE TYPE IF NOT EXISTS omicron.public.hw_power_state AS ENUM (
    'A0',
    'A1',
    'A2'
);

/* root of trust firmware slots */
CREATE TYPE IF NOT EXISTS omicron.public.hw_rot_slot AS ENUM (
    'A',
    'B'
);

/* cabooses: this table assigns unique ids to distinct caboose contents */
CREATE TABLE IF NOT EXISTS omicron.public.sw_caboose (
    id UUID PRIMARY KEY,
    board TEXT NOT NULL,
    git_commit TEXT NOT NULL,
    name TEXT NOT NULL,
    -- The MGS response that provides this field indicates that it can be NULL.
    -- But that's only to support old software that we no longer support.
    version TEXT NOT NULL
);
CREATE UNIQUE INDEX IF NOT EXISTS caboose_properties
    on omicron.public.sw_caboose (board, git_commit, name, version);

/* Inventory Collections */

-- list of all collections
CREATE TABLE IF NOT EXISTS omicron.public.inv_collection (
    id UUID PRIMARY KEY,
    time_started TIMESTAMPTZ NOT NULL,
    time_done TIMESTAMPTZ NOT NULL,
    collector TEXT NOT NULL
);
-- Supports finding latest collection (to use) or the oldest collection (to
-- clean up)
CREATE INDEX IF NOT EXISTS inv_collection_by_time_started
    ON omicron.public.inv_collection (time_started);

-- list of errors generated during a collection
CREATE TABLE IF NOT EXISTS omicron.public.inv_collection_error (
    inv_collection_id UUID NOT NULL,
    idx INT4 NOT NULL,
    message TEXT
);
CREATE INDEX IF NOT EXISTS errors_by_collection
    ON omicron.public.inv_collection_error (inv_collection_id, idx);

/* what kind of slot MGS reported a device in */
CREATE TYPE IF NOT EXISTS omicron.public.sp_type AS ENUM (
    'sled',
    'switch',
    'power'
);

-- observations from and about service processors
-- also see `inv_root_of_trust`
CREATE TABLE IF NOT EXISTS omicron.public.inv_service_processor (
    -- where this observation came from
    -- (foreign key into `inv_collection` table)
    inv_collection_id UUID NOT NULL,
    -- which system this SP reports it is part of
    -- (foreign key into `hw_baseboard_id` table)
    hw_baseboard_id UUID NOT NULL,
    -- when this observation was made
    time_collected TIMESTAMPTZ NOT NULL,
    -- which MGS instance reported this data
    source TEXT NOT NULL,

    -- identity of this device according to MGS
    sp_type omicron.public.sp_type NOT NULL,
    sp_slot INT4 NOT NULL,

    -- Data from MGS "Get SP Info" API.  See MGS API documentation.
    baseboard_revision INT8 NOT NULL,
    hubris_archive_id TEXT NOT NULL,
    power_state omicron.public.hw_power_state NOT NULL,

    PRIMARY KEY (inv_collection_id, hw_baseboard_id)
);

-- root of trust information reported by SP
-- There's usually one row here for each row in inv_service_processor, but not
-- necessarily.
CREATE TABLE IF NOT EXISTS omicron.public.inv_root_of_trust (
    -- where this observation came from
    -- (foreign key into `inv_collection` table)
    inv_collection_id UUID NOT NULL,
    -- which system this SP reports it is part of
    -- (foreign key into `hw_baseboard_id` table)
    hw_baseboard_id UUID NOT NULL,
    -- when this observation was made
    time_collected TIMESTAMPTZ NOT NULL,
    -- which MGS instance reported this data
    source TEXT NOT NULL,

    slot_active omicron.public.hw_rot_slot NOT NULL,
    slot_boot_pref_transient omicron.public.hw_rot_slot, -- nullable
    slot_boot_pref_persistent omicron.public.hw_rot_slot NOT NULL,
    slot_boot_pref_persistent_pending omicron.public.hw_rot_slot, -- nullable
    slot_a_sha3_256 TEXT, -- nullable
    slot_b_sha3_256 TEXT, -- nullable

    PRIMARY KEY (inv_collection_id, hw_baseboard_id)
);

CREATE TYPE IF NOT EXISTS omicron.public.caboose_which AS ENUM (
    'sp_slot_0',
    'sp_slot_1',
    'rot_slot_A',
    'rot_slot_B'
);

-- cabooses found
CREATE TABLE IF NOT EXISTS omicron.public.inv_caboose (
    -- where this observation came from
    -- (foreign key into `inv_collection` table)
    inv_collection_id UUID NOT NULL,
    -- which system this SP reports it is part of
    -- (foreign key into `hw_baseboard_id` table)
    hw_baseboard_id UUID NOT NULL,
    -- when this observation was made
    time_collected TIMESTAMPTZ NOT NULL,
    -- which MGS instance reported this data
    source TEXT NOT NULL,

    which omicron.public.caboose_which NOT NULL,
    sw_caboose_id UUID NOT NULL,

    PRIMARY KEY (inv_collection_id, hw_baseboard_id, which)
);

/*******************************************************************/

/*
 * The `sled_instance` view's definition needs to be modified in a separate
 * transaction from the transaction that created it.
 */

COMMIT;
BEGIN;

/*******************************************************************/

/*
 * Metadata for the schema itself. This version number isn't great, as there's
 * nothing to ensure it gets bumped when it should be, but it's a start.
 */

-- Per-VMM state.
CREATE TABLE IF NOT EXISTS omicron.public.vmm (
    id UUID PRIMARY KEY,
    time_created TIMESTAMPTZ NOT NULL,
    time_deleted TIMESTAMPTZ,
    instance_id UUID NOT NULL,
    state omicron.public.instance_state NOT NULL,
    time_state_updated TIMESTAMPTZ NOT NULL,
    state_generation INT NOT NULL,
    sled_id UUID NOT NULL,
    propolis_ip INET NOT NULL
);

/*
 * A special view of an instance provided to operators for insights into what's
 * running on a sled.
 *
 * This view replaces the placeholder `sled_instance` view defined above. Any
 * columns in the placeholder must appear in the replacement in the same order
 * and with the same types they had in the placeholder.
 */

CREATE OR REPLACE VIEW omicron.public.sled_instance
AS SELECT
   instance.id,
   instance.name,
   silo.name as silo_name,
   project.name as project_name,
   vmm.sled_id as active_sled_id,
   instance.time_created,
   instance.time_modified,
   instance.migration_id,
   instance.ncpus,
   instance.memory,
   vmm.state
FROM
    omicron.public.instance AS instance
    JOIN omicron.public.project AS project ON
            instance.project_id = project.id
    JOIN omicron.public.silo AS silo ON
            project.silo_id = silo.id
    JOIN omicron.public.vmm AS vmm ON
            instance.active_propolis_id = vmm.id
WHERE
    instance.time_deleted IS NULL AND vmm.time_deleted IS NULL;

CREATE TYPE IF NOT EXISTS omicron.public.switch_link_fec AS ENUM (
    'Firecode',
    'None',
    'Rs'
);

CREATE TYPE IF NOT EXISTS omicron.public.switch_link_speed AS ENUM (
    '0G',
    '1G',
    '10G',
    '25G',
    '40G',
    '50G',
    '100G',
    '200G',
    '400G'
);

ALTER TABLE omicron.public.switch_port_settings_link_config ADD COLUMN IF NOT EXISTS fec omicron.public.switch_link_fec;
ALTER TABLE omicron.public.switch_port_settings_link_config ADD COLUMN IF NOT EXISTS speed omicron.public.switch_link_speed;

CREATE TABLE IF NOT EXISTS omicron.public.db_metadata (
    -- There should only be one row of this table for the whole DB.
    -- It's a little goofy, but filter on "singleton = true" before querying
    -- or applying updates, and you'll access the singleton row.
    --
    -- We also add a constraint on this table to ensure it's not possible to
    -- access the version of this table with "singleton = false".
    singleton BOOL NOT NULL PRIMARY KEY,
    time_created TIMESTAMPTZ NOT NULL,
    time_modified TIMESTAMPTZ NOT NULL,
    -- Semver representation of the DB version
    version STRING(64) NOT NULL,

    -- (Optional) Semver representation of the DB version to which we're upgrading
    target_version STRING(64),

    CHECK (singleton = true)
);

INSERT INTO omicron.public.db_metadata (
    singleton,
    time_created,
    time_modified,
    version,
    target_version
) VALUES
<<<<<<< HEAD
    ( TRUE, NOW(), NOW(), '11.0.1', NULL)
=======
    ( TRUE, NOW(), NOW(), '10.0.0', NULL)
>>>>>>> becf2f17
ON CONFLICT DO NOTHING;

COMMIT;<|MERGE_RESOLUTION|>--- conflicted
+++ resolved
@@ -2846,11 +2846,7 @@
     version,
     target_version
 ) VALUES
-<<<<<<< HEAD
     ( TRUE, NOW(), NOW(), '11.0.1', NULL)
-=======
-    ( TRUE, NOW(), NOW(), '10.0.0', NULL)
->>>>>>> becf2f17
 ON CONFLICT DO NOTHING;
 
 COMMIT;