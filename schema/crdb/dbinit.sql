/*
 * dbinit.sql: raw SQL to initialize a database for use by Omicron
 *
 * It's not clear what the long-term story for managing the database schema will
 * be.  For now, this file can be used by the test suite and by developers (via
 * the "omicron-dev" program) to set up a local database with which to run the
 * system.
 */

/*
 * Important CockroachDB notes:
 *
 *    For timestamps, CockroachDB's docs recommend TIMESTAMPTZ rather than
 *    TIMESTAMP.  This does not change what is stored with each datum, but
 *    rather how it's interpreted when clients use it.  It should make no
 *    difference to us, so we stick with the recommendation.
 *
 *    We avoid explicit foreign keys due to this warning from the docs: "Foreign
 *    key dependencies can significantly impact query performance, as queries
 *    involving tables with foreign keys, or tables referenced by foreign keys,
 *    require CockroachDB to check two separate tables. We recommend using them
 *    sparingly."
 */

BEGIN;

/*
 * We assume the database and user do not already exist so that we don't
 * inadvertently clobber what's there.  If they might exist, the user has to
 * clear this first.
 *
 * NOTE: the database and user names MUST be kept in sync with the
 * initialization code and dbwipe.sql.
 */
CREATE DATABASE IF NOT EXISTS omicron;
CREATE USER IF NOT EXISTS omicron;
ALTER DEFAULT PRIVILEGES GRANT INSERT, SELECT, UPDATE, DELETE ON TABLES to omicron;

/*
 * Configure a replication factor of 5 to ensure that the system can maintain
 * availability in the face of any two node failures.
 */
ALTER RANGE default CONFIGURE ZONE USING num_replicas = 5;

/*
 * Racks
 */
CREATE TABLE IF NOT EXISTS omicron.public.rack (
    /* Identity metadata (asset) */
    id UUID PRIMARY KEY,
    time_created TIMESTAMPTZ NOT NULL,
    time_modified TIMESTAMPTZ NOT NULL,

    /*
     * Identifies if rack management has been transferred from RSS -> Nexus.
     * If "false", RSS is still managing sleds, services, and DNS records.
     *
     * This value is set to "true" when RSS calls the
     * "rack_initialization_complete" endpoint on Nexus' internal interface.
     *
     * See RFD 278 for more detail.
     */
    initialized BOOL NOT NULL,

    /* Used to configure the updates service URL */
    tuf_base_url STRING(512),

    /* The IPv6 underlay /56 prefix for the rack */
    rack_subnet INET
);

/*
 * Sleds
 */

CREATE TYPE IF NOT EXISTS omicron.public.sled_provision_state AS ENUM (
    -- New resources can be provisioned onto the sled
    'provisionable',
    -- New resources must not be provisioned onto the sled
    'non_provisionable'
);

CREATE TABLE IF NOT EXISTS omicron.public.sled (
    /* Identity metadata (asset) */
    id UUID PRIMARY KEY,
    time_created TIMESTAMPTZ NOT NULL,
    time_modified TIMESTAMPTZ NOT NULL,
    time_deleted TIMESTAMPTZ,
    rcgen INT NOT NULL,

    /* FK into the Rack table */
    rack_id UUID NOT NULL,

    /* Idenfities if this Sled is a Scrimlet */
    is_scrimlet BOOL NOT NULL,

    /* Baseboard information about the sled */
    serial_number STRING(63) NOT NULL,
    part_number STRING(63) NOT NULL,
    revision INT8 NOT NULL,

    /* CPU & RAM summary for the sled */
    usable_hardware_threads INT8 CHECK (usable_hardware_threads BETWEEN 0 AND 4294967295) NOT NULL,
    usable_physical_ram INT8 NOT NULL,
    reservoir_size INT8 CHECK (reservoir_size < usable_physical_ram) NOT NULL,

    /* The IP address and bound port of the sled agent server. */
    ip INET NOT NULL,
    port INT4 CHECK (port BETWEEN 0 AND 65535) NOT NULL,

    /* The last address allocated to an Oxide service on this sled. */
    last_used_address INET NOT NULL,

    /* The state of whether resources should be provisioned onto the sled */
    provision_state omicron.public.sled_provision_state NOT NULL,

    -- This constraint should be upheld, even for deleted disks
    -- in the fleet.
    CONSTRAINT serial_part_revision_unique UNIQUE (
      serial_number, part_number, revision
    )
);

/* Add an index which lets us look up sleds on a rack */
CREATE UNIQUE INDEX IF NOT EXISTS lookup_sled_by_rack ON omicron.public.sled (
    rack_id,
    id
) WHERE time_deleted IS NULL;

CREATE TYPE IF NOT EXISTS omicron.public.sled_resource_kind AS ENUM (
    -- omicron.public.dataset
    'dataset',
    -- omicron.public.service
    'service',
    -- omicron.public.instance
    'instance',
    -- omicron.public.sled
    --
    -- reserved as an approximation of sled internal usage, such as "by the OS
    -- and all unaccounted services".
    'reserved'
);

-- Accounting for programs using resources on a sled
CREATE TABLE IF NOT EXISTS omicron.public.sled_resource (
    -- Should match the UUID of the corresponding service
    id UUID PRIMARY KEY,

    -- The sled where resources are being consumed
    sled_id UUID NOT NULL,

    -- Identifies the type of the resource
    kind omicron.public.sled_resource_kind NOT NULL,

    -- The maximum number of hardware threads usable by this resource
    hardware_threads INT8 NOT NULL,

    -- The maximum amount of RSS RAM provisioned to this resource
    rss_ram INT8 NOT NULL,

    -- The maximum amount of Reservoir RAM provisioned to this resource
    reservoir_ram INT8 NOT NULL
);

-- Allow looking up all resources which reside on a sled
CREATE UNIQUE INDEX IF NOT EXISTS lookup_resource_by_sled ON omicron.public.sled_resource (
    sled_id,
    id
);


-- Table of all sled subnets allocated for sleds added to an already initialized
-- rack. The sleds in this table and their allocated subnets are created before
-- a sled is added to the `sled` table. Addition to the `sled` table occurs
-- after the sled is initialized and notifies Nexus about itself.
--
-- For simplicity and space savings, this table doesn't actually contain the
-- full subnets for a given sled, but only the octet that extends a /56 rack
-- subnet to a /64 sled subnet. The rack subnet is maintained in the `rack`
-- table.
--
-- This table does not include subnet octets allocated during RSS and therefore
-- all of the octets start at 33. This makes the data in this table purely additive
-- post-RSS, which also implies that we cannot re-use subnet octets if an original
-- sled that was part of RSS was removed from the cluster.
CREATE TABLE IF NOT EXISTS omicron.public.sled_underlay_subnet_allocation (
    -- The physical identity of the sled
    -- (foreign key into `hw_baseboard_id` table)
    hw_baseboard_id UUID PRIMARY KEY,

    -- The rack to which a sled is being added
    -- (foreign key into `rack` table)
    --
    -- We require this because the sled is not yet part of the sled table when
    -- we first allocate a subnet for it.
    rack_id UUID NOT NULL,

    -- The sled to which a subnet is being allocated
    --
    -- Eventually will be a foreign key into the `sled` table when the sled notifies nexus
    -- about itself after initialization.
    sled_id UUID NOT NULL,

    -- The octet that extends a /56 rack subnet to a /64 sled subnet
    --
    -- Always between 33 and 255 inclusive
    subnet_octet INT2 NOT NULL UNIQUE CHECK (subnet_octet BETWEEN 33 AND 255)
);

-- Add an index which allows pagination by {rack_id, sled_id} pairs. 
CREATE UNIQUE INDEX IF NOT EXISTS lookup_subnet_allocation_by_rack_and_sled ON omicron.public.sled_underlay_subnet_allocation (
    rack_id,
    sled_id
);

/*
 * Switches
 */

CREATE TABLE IF NOT EXISTS omicron.public.switch (
    /* Identity metadata (asset) */
    id UUID PRIMARY KEY,
    time_created TIMESTAMPTZ NOT NULL,
    time_modified TIMESTAMPTZ NOT NULL,
    time_deleted TIMESTAMPTZ,
    rcgen INT NOT NULL,

    /* FK into the Rack table */
    rack_id UUID NOT NULL,

    /* Baseboard information about the switch */
    serial_number STRING(63) NOT NULL,
    part_number STRING(63) NOT NULL,
    revision INT8 NOT NULL
);

/* Add an index which lets us look up switches on a rack */
CREATE UNIQUE INDEX IF NOT EXISTS lookup_switch_by_rack ON omicron.public.switch (
    rack_id,
    id
) WHERE time_deleted IS NULL;

/*
 * Services
 */

CREATE TYPE IF NOT EXISTS omicron.public.service_kind AS ENUM (
  'clickhouse',
  'clickhouse_keeper',
  'cockroach',
  'crucible',
  'crucible_pantry',
  'dendrite',
  'external_dns',
  'internal_dns',
  'nexus',
  'ntp',
  'oximeter',
  'tfport',
  'mgd'
);

CREATE TABLE IF NOT EXISTS omicron.public.service (
    /* Identity metadata (asset) */
    id UUID PRIMARY KEY,
    time_created TIMESTAMPTZ NOT NULL,
    time_modified TIMESTAMPTZ NOT NULL,

    /* FK into the Sled table */
    sled_id UUID NOT NULL,
    /* For services in illumos zones, the zone's unique id (for debugging) */
    zone_id UUID,
    /* The IP address of the service. */
    ip INET NOT NULL,
    /* The UDP or TCP port on which the service listens. */
    port INT4 CHECK (port BETWEEN 0 AND 65535) NOT NULL,
    /* Indicates the type of service. */
    kind omicron.public.service_kind NOT NULL
);

/* Add an index which lets us look up the services on a sled */
CREATE UNIQUE INDEX IF NOT EXISTS lookup_service_by_sled ON omicron.public.service (
    sled_id,
    id
);

/* Look up (and paginate) services of a given kind. */
CREATE UNIQUE INDEX IF NOT EXISTS lookup_service_by_kind ON omicron.public.service (
    kind,
    id
);

CREATE TYPE IF NOT EXISTS omicron.public.physical_disk_kind AS ENUM (
  'm2',
  'u2'
);

-- A physical disk which exists inside the rack.
CREATE TABLE IF NOT EXISTS omicron.public.physical_disk (
    id UUID PRIMARY KEY,
    time_created TIMESTAMPTZ NOT NULL,
    time_modified TIMESTAMPTZ NOT NULL,
    time_deleted TIMESTAMPTZ,
    rcgen INT NOT NULL,

    vendor STRING(63) NOT NULL,
    serial STRING(63) NOT NULL,
    model STRING(63) NOT NULL,

    variant omicron.public.physical_disk_kind NOT NULL,

    -- FK into the Sled table
    sled_id UUID NOT NULL,

    -- This constraint should be upheld, even for deleted disks
    -- in the fleet.
    CONSTRAINT vendor_serial_model_unique UNIQUE (
      vendor, serial, model
    )
);

CREATE UNIQUE INDEX IF NOT EXISTS lookup_physical_disk_by_variant ON omicron.public.physical_disk (
    variant,
    id
) WHERE time_deleted IS NULL;

-- Make it efficient to look up physical disks by Sled.
CREATE UNIQUE INDEX IF NOT EXISTS lookup_physical_disk_by_sled ON omicron.public.physical_disk (
    sled_id,
    id
) WHERE time_deleted IS NULL;

-- x509 certificates which may be used by services
CREATE TABLE IF NOT EXISTS omicron.public.certificate (
    -- Identity metadata (resource)
    id UUID PRIMARY KEY,
    name STRING(63) NOT NULL,
    description STRING(512) NOT NULL,
    time_created TIMESTAMPTZ NOT NULL,
    time_modified TIMESTAMPTZ NOT NULL,
    time_deleted TIMESTAMPTZ,

    -- which Silo this certificate is used for
    silo_id UUID NOT NULL,

    -- The service type which should use this certificate
    service omicron.public.service_kind NOT NULL,

    -- cert.pem file (certificate chain in PEM format) as a binary blob
    cert BYTES NOT NULL,

    -- key.pem file (private key in PEM format) as a binary blob
    key BYTES NOT NULL
);

-- Add an index which lets us look up certificates for a particular service
-- class.
CREATE UNIQUE INDEX IF NOT EXISTS lookup_certificate_by_service ON omicron.public.certificate (
    service,
    id
) WHERE
    time_deleted IS NULL;

-- Add an index which enforces that certificates have unique names, and which
-- allows pagination-by-name.
CREATE UNIQUE INDEX IF NOT EXISTS lookup_certificate_by_silo ON omicron.public.certificate (
    silo_id,
    name
) WHERE
    time_deleted IS NULL;

-- A table describing virtual resource provisioning which may be associated
-- with a collection of objects, including:
-- - Projects
-- - Silos
-- - Fleet
CREATE TABLE IF NOT EXISTS omicron.public.virtual_provisioning_collection (
    -- Should match the UUID of the corresponding collection.
    id UUID PRIMARY KEY,
    time_modified TIMESTAMPTZ NOT NULL DEFAULT NOW(),

    -- Identifies the type of the collection.
    collection_type STRING(63) NOT NULL,

    -- The amount of physical disk space which has been provisioned
    -- on behalf of the collection.
    virtual_disk_bytes_provisioned INT8 NOT NULL,

    -- The number of CPUs provisioned by VMs.
    cpus_provisioned INT8 NOT NULL,

    -- The amount of RAM provisioned by VMs.
    ram_provisioned INT8 NOT NULL
);

-- A table describing a single virtual resource which has been provisioned.
-- This may include:
-- - Disks
-- - Instances
-- - Snapshots
--
-- NOTE: You might think to yourself: "This table looks an awful lot like
-- the 'virtual_provisioning_collection' table, could they be condensed into
-- a single table?"
-- The answer to this question is unfortunately: "No". We use CTEs to both
-- UPDATE the collection table while INSERTing rows in the resource table, and
-- this would not be allowed if they came from the same table due to:
-- https://www.cockroachlabs.com/docs/v22.2/known-limitations#statements-containing-multiple-modification-subqueries-of-the-same-table-are-disallowed
-- However, by using separate tables, the CTE is able to function correctly.
CREATE TABLE IF NOT EXISTS omicron.public.virtual_provisioning_resource (
    -- Should match the UUID of the corresponding collection.
    id UUID PRIMARY KEY,
    time_modified TIMESTAMPTZ NOT NULL DEFAULT NOW(),

    -- Identifies the type of the resource.
    resource_type STRING(63) NOT NULL,

    -- The amount of physical disk space which has been provisioned
    -- on behalf of the resource.
    virtual_disk_bytes_provisioned INT8 NOT NULL,

    -- The number of CPUs provisioned.
    cpus_provisioned INT8 NOT NULL,

    -- The amount of RAM provisioned.
    ram_provisioned INT8 NOT NULL
);

/*
 * ZPools of Storage, attached to Sleds.
 * These are backed by a single physical disk.
 */
CREATE TABLE IF NOT EXISTS omicron.public.zpool (
    /* Identity metadata (asset) */
    id UUID PRIMARY KEY,
    time_created TIMESTAMPTZ NOT NULL,
    time_modified TIMESTAMPTZ NOT NULL,
    time_deleted TIMESTAMPTZ,
    rcgen INT NOT NULL,

    /* FK into the Sled table */
    sled_id UUID NOT NULL,

    /* FK into the Physical Disk table */
    physical_disk_id UUID NOT NULL,

    total_size INT NOT NULL
);

/* Create an index on the physical disk id */
CREATE INDEX IF NOT EXISTS lookup_zpool_by_disk on omicron.public.zpool (
    physical_disk_id,
    id
) WHERE physical_disk_id IS NOT NULL AND time_deleted IS NULL;

CREATE TYPE IF NOT EXISTS omicron.public.dataset_kind AS ENUM (
  'crucible',
  'cockroach',
  'clickhouse',
  'clickhouse_keeper',
  'external_dns',
  'internal_dns'
);

/*
 * A dataset of allocated space within a zpool.
 */
CREATE TABLE IF NOT EXISTS omicron.public.dataset (
    /* Identity metadata (asset) */
    id UUID PRIMARY KEY,
    time_created TIMESTAMPTZ NOT NULL,
    time_modified TIMESTAMPTZ NOT NULL,
    time_deleted TIMESTAMPTZ,
    rcgen INT NOT NULL,

    /* FK into the Pool table */
    pool_id UUID NOT NULL,

    /* Contact information for the dataset */
    ip INET NOT NULL,
    port INT4 CHECK (port BETWEEN 0 AND 65535) NOT NULL,

    kind omicron.public.dataset_kind NOT NULL,

    /* An upper bound on the amount of space that might be in-use */
    size_used INT,

    /* Crucible must make use of 'size_used'; other datasets manage their own storage */
    CONSTRAINT size_used_column_set_for_crucible CHECK (
      (kind != 'crucible') OR
      (kind = 'crucible' AND size_used IS NOT NULL)
    )
);

/* Create an index on the size usage for Crucible's allocation */
CREATE INDEX IF NOT EXISTS lookup_dataset_by_size_used_crucible on omicron.public.dataset (
    size_used
) WHERE size_used IS NOT NULL AND time_deleted IS NULL AND kind = 'crucible';

/* Create an index on the size usage for any dataset */
CREATE INDEX IF NOT EXISTS lookup_dataset_by_size_used on omicron.public.dataset (
    size_used
) WHERE size_used IS NOT NULL AND time_deleted IS NULL;

/* Create an index on the zpool id */
CREATE INDEX IF NOT EXISTS lookup_dataset_by_zpool on omicron.public.dataset (
    pool_id,
    id
) WHERE pool_id IS NOT NULL AND time_deleted IS NULL;

/*
 * A region of space allocated to Crucible Downstairs, within a dataset.
 */
CREATE TABLE IF NOT EXISTS omicron.public.region (
    /* Identity metadata (asset) */
    id UUID PRIMARY KEY,
    time_created TIMESTAMPTZ NOT NULL,
    time_modified TIMESTAMPTZ NOT NULL,

    /* FK into the dataset table */
    dataset_id UUID NOT NULL,

    /* FK into the volume table */
    volume_id UUID NOT NULL,

    /* Metadata describing the region */
    block_size INT NOT NULL,
    blocks_per_extent INT NOT NULL,
    extent_count INT NOT NULL
);

/*
 * Allow all regions belonging to a disk to be accessed quickly.
 */
CREATE UNIQUE INDEX IF NOT EXISTS lookup_region_by_volume on omicron.public.region (
    volume_id,
    id
);

/*
 * Allow all regions belonging to a dataset to be accessed quickly.
 */
CREATE UNIQUE INDEX IF NOT EXISTS lookup_region_by_dataset on omicron.public.region (
    dataset_id,
    id
);

/*
 * A snapshot of a region, within a dataset.
 */
CREATE TABLE IF NOT EXISTS omicron.public.region_snapshot (
    dataset_id UUID NOT NULL,
    region_id UUID NOT NULL,

    /* Associated higher level virtual snapshot */
    snapshot_id UUID NOT NULL,

    /*
     * Target string, for identification as part of
     * volume construction request(s)
     */
    snapshot_addr TEXT NOT NULL,

    /* How many volumes reference this? */
    volume_references INT8 NOT NULL,

    /* Is this currently part of some resources_to_delete? */
    deleting BOOL NOT NULL,

    PRIMARY KEY (dataset_id, region_id, snapshot_id)
);

/* Index for use during join with region table */
CREATE INDEX IF NOT EXISTS lookup_region_by_dataset on omicron.public.region_snapshot (
    dataset_id, region_id
);

/*
 * Index on volume_references and snapshot_addr for crucible
 * resource accounting lookup
 */
CREATE INDEX IF NOT EXISTS lookup_region_snapshot_by_volume_reference on omicron.public.region_snapshot (
    volume_references
);

CREATE INDEX IF NOT EXISTS lookup_region_snapshot_by_snapshot_addr on omicron.public.region_snapshot (
    snapshot_addr
);

/*
 * A volume within Crucible
 */
CREATE TABLE IF NOT EXISTS omicron.public.volume (
    id UUID PRIMARY KEY,
    time_created TIMESTAMPTZ NOT NULL,
    time_modified TIMESTAMPTZ NOT NULL,
    time_deleted TIMESTAMPTZ,

    /* child resource generation number, per RFD 192 */
    rcgen INT NOT NULL,

    /*
     * A JSON document describing the construction of the volume, including all
     * sub volumes. This is what will be POSTed to propolis, and eventually
     * consumed by some Upstairs code to perform the volume creation. The Rust
     * type of this column should be Crucible::VolumeConstructionRequest.
     */
    data TEXT NOT NULL,

    /*
     * A JSON document describing what resources to clean up when deleting this
     * volume. The Rust type of this column should be the CrucibleResources
     * enum.
     */
    resources_to_clean_up TEXT
);

/* Quickly find deleted volumes */
CREATE INDEX IF NOT EXISTS lookup_volume_by_deleted on omicron.public.volume (
    time_deleted
);

/*
 * Silos
 */

CREATE TYPE IF NOT EXISTS omicron.public.authentication_mode AS ENUM (
  'local',
  'saml'
);

CREATE TYPE IF NOT EXISTS omicron.public.user_provision_type AS ENUM (
  'api_only',
  'jit'
);

CREATE TABLE IF NOT EXISTS omicron.public.silo (
    /* Identity metadata */
    id UUID PRIMARY KEY,
    name STRING(63) NOT NULL,
    description STRING(512) NOT NULL,
    time_created TIMESTAMPTZ NOT NULL,
    time_modified TIMESTAMPTZ NOT NULL,
    time_deleted TIMESTAMPTZ,

    discoverable BOOL NOT NULL,
    authentication_mode omicron.public.authentication_mode NOT NULL,
    user_provision_type omicron.public.user_provision_type NOT NULL,

    mapped_fleet_roles JSONB NOT NULL,

    /* child resource generation number, per RFD 192 */
    rcgen INT NOT NULL
);

CREATE UNIQUE INDEX IF NOT EXISTS lookup_silo_by_name ON omicron.public.silo (
    name
) WHERE
    time_deleted IS NULL;

/*
 * Silo users
 */
CREATE TABLE IF NOT EXISTS omicron.public.silo_user (
    id UUID PRIMARY KEY,
    time_created TIMESTAMPTZ NOT NULL,
    time_modified TIMESTAMPTZ NOT NULL,
    time_deleted TIMESTAMPTZ,

    silo_id UUID NOT NULL,
    external_id TEXT NOT NULL
);

/* This index lets us quickly find users for a given silo. */
CREATE UNIQUE INDEX IF NOT EXISTS lookup_silo_user_by_silo ON omicron.public.silo_user (
    silo_id,
    external_id
) WHERE
    time_deleted IS NULL;

CREATE TABLE IF NOT EXISTS omicron.public.silo_user_password_hash (
    silo_user_id UUID NOT NULL,
    hash TEXT NOT NULL,
    time_created TIMESTAMPTZ NOT NULL,

    PRIMARY KEY(silo_user_id)
);

/*
 * Silo groups
 */

CREATE TABLE IF NOT EXISTS omicron.public.silo_group (
    id UUID PRIMARY KEY,
    time_created TIMESTAMPTZ NOT NULL,
    time_modified TIMESTAMPTZ NOT NULL,
    time_deleted TIMESTAMPTZ,

    silo_id UUID NOT NULL,
    external_id TEXT NOT NULL
);

CREATE UNIQUE INDEX IF NOT EXISTS lookup_silo_group_by_silo ON omicron.public.silo_group (
    silo_id,
    external_id
) WHERE
    time_deleted IS NULL;

/*
 * Silo group membership
 */

CREATE TABLE IF NOT EXISTS omicron.public.silo_group_membership (
    silo_group_id UUID NOT NULL,
    silo_user_id UUID NOT NULL,

    PRIMARY KEY (silo_group_id, silo_user_id)
);

/*
 * The primary key lets us paginate through the users in a group.  We need to
 * index the same fields in the reverse order to be able to paginate through the
 * groups that a user is in.
 */
CREATE INDEX IF NOT EXISTS lookup_silo_group_by_user ON omicron.public.silo_group_membership (
    silo_user_id,
    silo_group_id
);

/*
 * Silo identity provider list
 */

CREATE TYPE IF NOT EXISTS omicron.public.provider_type AS ENUM (
  'saml'
);

CREATE TABLE IF NOT EXISTS omicron.public.identity_provider (
    /* Identity metadata */
    id UUID PRIMARY KEY,
    name STRING(63) NOT NULL,
    description STRING(512) NOT NULL,
    time_created TIMESTAMPTZ NOT NULL,
    time_modified TIMESTAMPTZ NOT NULL,
    time_deleted TIMESTAMPTZ,

    silo_id UUID NOT NULL,
    provider_type omicron.public.provider_type NOT NULL
);

CREATE UNIQUE INDEX IF NOT EXISTS lookup_idp_by_silo_id ON omicron.public.identity_provider (
    silo_id,
    id
) WHERE
    time_deleted IS NULL;

CREATE UNIQUE INDEX IF NOT EXISTS lookup_idp_by_silo_name ON omicron.public.identity_provider (
    silo_id,
    name
) WHERE
    time_deleted IS NULL;

/*
 * Silo SAML identity provider
 */
CREATE TABLE IF NOT EXISTS omicron.public.saml_identity_provider (
    /* Identity metadata */
    id UUID PRIMARY KEY,
    name STRING(63) NOT NULL,
    description STRING(512) NOT NULL,
    time_created TIMESTAMPTZ NOT NULL,
    time_modified TIMESTAMPTZ NOT NULL,
    time_deleted TIMESTAMPTZ,

    silo_id UUID NOT NULL,

    idp_metadata_document_string TEXT NOT NULL,

    idp_entity_id TEXT NOT NULL,
    sp_client_id TEXT NOT NULL,
    acs_url TEXT NOT NULL,
    slo_url TEXT NOT NULL,
    technical_contact_email TEXT NOT NULL,

    public_cert TEXT,
    private_key TEXT,

    group_attribute_name TEXT
);

CREATE UNIQUE INDEX IF NOT EXISTS lookup_saml_idp_by_silo_id ON omicron.public.saml_identity_provider (
    silo_id,
    id
) WHERE
    time_deleted IS NULL;

CREATE UNIQUE INDEX IF NOT EXISTS lookup_saml_idp_by_silo_name ON omicron.public.saml_identity_provider (
    silo_id,
    name
) WHERE
    time_deleted IS NULL;

/*
 * Users' public SSH keys, per RFD 44
 */
CREATE TABLE IF NOT EXISTS omicron.public.ssh_key (
    id UUID PRIMARY KEY,
    name STRING(63) NOT NULL,
    description STRING(512) NOT NULL,
    time_created TIMESTAMPTZ NOT NULL,
    time_modified TIMESTAMPTZ NOT NULL,
    time_deleted TIMESTAMPTZ,

    /* FK into silo_user table */
    silo_user_id UUID NOT NULL,

    /*
     * A 4096 bit RSA key without comment encodes to 726 ASCII characters.
     * A (256 bit) Ed25519 key w/o comment encodes to 82 ASCII characters.
     */
    public_key STRING(1023) NOT NULL
);

CREATE UNIQUE INDEX IF NOT EXISTS lookup_ssh_key_by_silo_user ON omicron.public.ssh_key (
    silo_user_id,
    name
) WHERE
    time_deleted IS NULL;

/*
 * Projects
 */

CREATE TABLE IF NOT EXISTS omicron.public.project (
    /* Identity metadata (resource) */
    id UUID PRIMARY KEY,
    name STRING(63) NOT NULL,
    description STRING(512) NOT NULL,
    time_created TIMESTAMPTZ NOT NULL,
    time_modified TIMESTAMPTZ NOT NULL,
    /* Indicates that the object has been deleted */
    time_deleted TIMESTAMPTZ,

    /* child resource generation number, per RFD 192 */
    rcgen INT NOT NULL,

    /* Which silo this project belongs to */
    silo_id UUID NOT NULL /* foreign key into "silo" table */
);

CREATE UNIQUE INDEX IF NOT EXISTS lookup_project_by_silo ON omicron.public.project (
    silo_id,
    name
) WHERE
    time_deleted IS NULL;

/*
 * Instances
 */

CREATE TYPE IF NOT EXISTS omicron.public.instance_state AS ENUM (
    'creating',
    'starting',
    'running',
    'stopping',
    'stopped',
    'rebooting',
    'migrating',
    'repairing',
    'failed',
    'destroyed'
);

/*
 * TODO consider how we want to manage multiple sagas operating on the same
 * Instance -- e.g., reboot concurrent with destroy or concurrent reboots or the
 * like.  Or changing # of CPUs or memory size.
 */
CREATE TABLE IF NOT EXISTS omicron.public.instance (
    /* Identity metadata (resource) */
    id UUID PRIMARY KEY,
    name STRING(63) NOT NULL,
    description STRING(512) NOT NULL,
    time_created TIMESTAMPTZ NOT NULL,
    time_modified TIMESTAMPTZ NOT NULL,
    /* Indicates that the object has been deleted */
    /* This is redundant for Instances, but we keep it here for consistency. */
    time_deleted TIMESTAMPTZ,

    /* Every Instance is in exactly one Project at a time. */
    project_id UUID NOT NULL,

    /* user data for instance initialization systems (e.g. cloud-init) */
    user_data BYTES NOT NULL,

    /* The state of the instance when it has no active VMM. */
    state omicron.public.instance_state NOT NULL,
    time_state_updated TIMESTAMPTZ NOT NULL,
    state_generation INT NOT NULL,

    /* FK into `vmm` for the Propolis server that's backing this instance. */
    active_propolis_id UUID,

    /* FK into `vmm` for the migration target Propolis server, if one exists. */
    target_propolis_id UUID,

    /* Identifies any ongoing migration for this instance. */
    migration_id UUID,

    /* Instance configuration */
    ncpus INT NOT NULL,
    memory INT NOT NULL,
    hostname STRING(63) NOT NULL,
    boot_on_fault BOOL NOT NULL DEFAULT false
);

-- Names for instances within a project should be unique
CREATE UNIQUE INDEX IF NOT EXISTS lookup_instance_by_project ON omicron.public.instance (
    project_id,
    name
) WHERE
    time_deleted IS NULL;

/*
 * A special view of an instance provided to operators for insights into what's running 
 * on a sled.
 *
 * This view requires the VMM table, which doesn't exist yet, so create a
 * "placeholder" view here and replace it with the full view once the table is
 * defined. See the README for more context.
 */

CREATE VIEW IF NOT EXISTS omicron.public.sled_instance
AS SELECT
    instance.id
FROM
    omicron.public.instance AS instance
WHERE
    instance.time_deleted IS NULL;

/*
 * Guest-Visible, Virtual Disks
 */

/*
 * TODO The Rust enum to which this type is converted
 * carries data in some of its variants, such as the UUID
 * of the instance to which a disk is attached.
 *
 * This makes the conversion to/from this enum type here much
 * more difficult, since we need a way to manage that data
 * coherently.
 *
 * See <https://github.com/oxidecomputer/omicron/issues/312>.
 */
-- CREATE TYPE omicron.public.DiskState AS ENUM (
--     'creating',
--     'detached',
--     'attaching',
--     'attached',
--     'detaching',
--     'destroyed',
--     'faulted'
-- );

CREATE TYPE IF NOT EXISTS omicron.public.block_size AS ENUM (
  '512',
  '2048',
  '4096'
);

CREATE TABLE IF NOT EXISTS omicron.public.disk (
    /* Identity metadata (resource) */
    id UUID PRIMARY KEY,
    name STRING(63) NOT NULL,
    description STRING(512) NOT NULL,
    time_created TIMESTAMPTZ NOT NULL,
    time_modified TIMESTAMPTZ NOT NULL,
    /* Indicates that the object has been deleted */
    /* This is redundant for Disks, but we keep it here for consistency. */
    time_deleted TIMESTAMPTZ,

    /* child resource generation number, per RFD 192 */
    rcgen INT NOT NULL,

    /* Every Disk is in exactly one Project at a time. */
    project_id UUID NOT NULL,

    /* Every disk consists of a root volume */
    volume_id UUID NOT NULL,

    /*
     * TODO Would it make sense for the runtime state to live in a separate
     * table?
     */
    /* Runtime state */
    -- disk_state omicron.public.DiskState NOT NULL, /* TODO see above */
    disk_state STRING(32) NOT NULL,
    /*
     * Every Disk may be attaching to, attached to, or detaching from at most
     * one Instance at a time.
     */
    attach_instance_id UUID,
    state_generation INT NOT NULL,
    slot INT2 CHECK (slot >= 0 AND slot < 8),
    time_state_updated TIMESTAMPTZ NOT NULL,

    /* Disk configuration */
    size_bytes INT NOT NULL,
    block_size omicron.public.block_size NOT NULL,
    origin_snapshot UUID,
    origin_image UUID,

    pantry_address TEXT
);

CREATE UNIQUE INDEX IF NOT EXISTS lookup_disk_by_project ON omicron.public.disk (
    project_id,
    name
) WHERE
    time_deleted IS NULL;

CREATE UNIQUE INDEX IF NOT EXISTS lookup_disk_by_instance ON omicron.public.disk (
    attach_instance_id,
    id
) WHERE
    time_deleted IS NULL AND attach_instance_id IS NOT NULL;

CREATE TABLE IF NOT EXISTS omicron.public.image (
    /* Identity metadata (resource) */
    id UUID PRIMARY KEY,
    name STRING(63) NOT NULL,
    description STRING(512) NOT NULL,
    time_created TIMESTAMPTZ NOT NULL,
    time_modified TIMESTAMPTZ NOT NULL,
    /* Indicates that the object has been deleted */
    time_deleted TIMESTAMPTZ,

    silo_id UUID NOT NULL,
    project_id UUID,

    volume_id UUID NOT NULL,

    url STRING(8192),
    os STRING(64) NOT NULL,
    version STRING(64) NOT NULL,
    digest TEXT,
    block_size omicron.public.block_size NOT NULL,
    size_bytes INT NOT NULL
);

CREATE VIEW IF NOT EXISTS omicron.public.project_image AS
SELECT
    id,
    name,
    description,
    time_created,
    time_modified,
    time_deleted,
    silo_id,
    project_id,
    volume_id,
    url,
    os,
    version,
    digest,
    block_size,
    size_bytes
FROM 
    omicron.public.image
WHERE 
    project_id IS NOT NULL;

CREATE VIEW IF NOT EXISTS omicron.public.silo_image AS
SELECT
    id,
    name,
    description,
    time_created,
    time_modified,
    time_deleted,
    silo_id,
    volume_id,
    url,
    os,
    version,
    digest,
    block_size,
    size_bytes
FROM 
    omicron.public.image
WHERE 
    project_id IS NULL;

/* Index for silo images */
CREATE UNIQUE INDEX IF NOT EXISTS lookup_image_by_silo on omicron.public.image (
    silo_id,
    name
) WHERE
    time_deleted is NULL AND
    project_id is NULL;

/* Index for project images */
CREATE UNIQUE INDEX IF NOT EXISTS lookup_image_by_silo_and_project on omicron.public.image (
    silo_id,
    project_id,
    name
) WHERE
    time_deleted is NULL AND
    project_id is NOT NULL;

CREATE TYPE IF NOT EXISTS omicron.public.snapshot_state AS ENUM (
  'creating',
  'ready',
  'faulted',
  'destroyed'
);

CREATE TABLE IF NOT EXISTS omicron.public.snapshot (
    /* Identity metadata (resource) */
    id UUID PRIMARY KEY,
    name STRING(63) NOT NULL,
    description STRING(512) NOT NULL,
    time_created TIMESTAMPTZ NOT NULL,
    time_modified TIMESTAMPTZ NOT NULL,
    /* Indicates that the object has been deleted */
    time_deleted TIMESTAMPTZ,

    /* Every Snapshot is in exactly one Project at a time. */
    project_id UUID NOT NULL,

    /* Every Snapshot originated from a single disk */
    disk_id UUID NOT NULL,

    /* Every Snapshot consists of a root volume */
    volume_id UUID NOT NULL,

    /* Where will the scrubbed blocks eventually land? */
    destination_volume_id UUID NOT NULL,

    gen INT NOT NULL,
    state omicron.public.snapshot_state NOT NULL,
    block_size omicron.public.block_size NOT NULL,

    /* Disk configuration (from the time the snapshot was taken) */
    size_bytes INT NOT NULL
);

CREATE UNIQUE INDEX IF NOT EXISTS lookup_snapshot_by_project ON omicron.public.snapshot (
    project_id,
    name
) WHERE
    time_deleted IS NULL;

/*
 * Oximeter collector servers.
 */
CREATE TABLE IF NOT EXISTS omicron.public.oximeter (
    id UUID PRIMARY KEY,
    time_created TIMESTAMPTZ NOT NULL,
    time_modified TIMESTAMPTZ NOT NULL,
    ip INET NOT NULL,
    port INT4 CHECK (port BETWEEN 0 AND 65535) NOT NULL
);

/*
 * The kind of metric producer each record corresponds to.
 */
CREATE TYPE IF NOT EXISTS omicron.public.producer_kind AS ENUM (
    -- A sled agent for an entry in the sled table.
    'sled_agent',
    -- A service in the omicron.public.service table
    'service',
    -- A Propolis VMM for an instance in the omicron.public.instance table
    'instance'
);

/*
 * Information about registered metric producers.
 */
CREATE TABLE IF NOT EXISTS omicron.public.metric_producer (
    id UUID PRIMARY KEY,
    time_created TIMESTAMPTZ NOT NULL,
    time_modified TIMESTAMPTZ NOT NULL,
    kind omicron.public.producer_kind NOT NULL,
    ip INET NOT NULL,
    port INT4 CHECK (port BETWEEN 0 AND 65535) NOT NULL,
    interval FLOAT NOT NULL,
    /* TODO: Is this length appropriate? */
    base_route STRING(512) NOT NULL,
    /* Oximeter collector instance to which this metric producer is assigned. */
    oximeter_id UUID NOT NULL
);

CREATE UNIQUE INDEX IF NOT EXISTS lookup_producer_by_oximeter ON omicron.public.metric_producer (
    oximeter_id,
    id
);

/*
 * VPCs and networking primitives
 */


CREATE TABLE IF NOT EXISTS omicron.public.vpc (
    /* Identity metadata (resource) */
    id UUID PRIMARY KEY,
    name STRING(63) NOT NULL,
    description STRING(512) NOT NULL,
    time_created TIMESTAMPTZ NOT NULL,
    time_modified TIMESTAMPTZ NOT NULL,
    /* Indicates that the object has been deleted */
    time_deleted TIMESTAMPTZ,
    project_id UUID NOT NULL,
    system_router_id UUID NOT NULL,
    dns_name STRING(63) NOT NULL,

    /*
     * The Geneve Virtual Network Identifier for this VPC. Note that this is a
     * 24-bit unsigned value, properties which are checked in the application,
     * not the database.
     */
    vni INT4 NOT NULL,

    /* The IPv6 prefix allocated to subnets. */
    ipv6_prefix INET NOT NULL,

    /* Used to ensure that two requests do not concurrently modify the
       VPC's firewall */
    firewall_gen INT NOT NULL,

    /* Child-resource generation number for VPC Subnets. */
    subnet_gen INT8 NOT NULL
);

CREATE UNIQUE INDEX IF NOT EXISTS lookup_vpc_by_project ON omicron.public.vpc (
    project_id,
    name
) WHERE
    time_deleted IS NULL;

CREATE UNIQUE INDEX IF NOT EXISTS lookup_vpc_by_vni ON omicron.public.vpc (
    vni
) WHERE
    time_deleted IS NULL;

CREATE TABLE IF NOT EXISTS omicron.public.vpc_subnet (
    /* Identity metadata (resource) */
    id UUID PRIMARY KEY,
    name STRING(63) NOT NULL,
    description STRING(512) NOT NULL,
    time_created TIMESTAMPTZ NOT NULL,
    time_modified TIMESTAMPTZ NOT NULL,
    /* Indicates that the object has been deleted */
    time_deleted TIMESTAMPTZ,
    vpc_id UUID NOT NULL,
    /* Child resource creation generation number */
    rcgen INT8 NOT NULL,
    ipv4_block INET NOT NULL,
    ipv6_block INET NOT NULL
);

/* Subnet and network interface names are unique per VPC, not project */
CREATE UNIQUE INDEX IF NOT EXISTS vpc_subnet_vpc_id_name_key ON omicron.public.vpc_subnet (
    vpc_id,
    name
) WHERE
    time_deleted IS NULL;

/* The kind of network interface. */
CREATE TYPE IF NOT EXISTS omicron.public.network_interface_kind AS ENUM (
    /* An interface attached to a guest instance. */
    'instance',

    /* An interface attached to a service. */
    'service'
);

CREATE TABLE IF NOT EXISTS omicron.public.network_interface (
    /* Identity metadata (resource) */
    id UUID PRIMARY KEY,
    name STRING(63) NOT NULL,
    description STRING(512) NOT NULL,
    time_created TIMESTAMPTZ NOT NULL,
    time_modified TIMESTAMPTZ NOT NULL,
    /* Indicates that the object has been deleted */
    time_deleted TIMESTAMPTZ,

    /* The kind of network interface, e.g., instance */
    kind omicron.public.network_interface_kind NOT NULL,

    /*
     * FK into the parent resource of this interface (e.g. Instance, Service)
     * as determined by the `kind`.
     */
    parent_id UUID NOT NULL,

    /* FK into VPC table */
    vpc_id UUID NOT NULL,
    /* FK into VPCSubnet table. */
    subnet_id UUID NOT NULL,

    /*
     * The EUI-48 MAC address of the guest interface.
     *
     * Note that we use the bytes of a 64-bit integer, in big-endian byte order
     * to represent the MAC.
     */
    mac INT8 NOT NULL,

    /* The private VPC IP address of the interface. */
    ip INET NOT NULL,

    /*
     * Limited to 8 NICs per instance. This value must be kept in sync with
     * `crate::nexus::MAX_NICS_PER_INSTANCE`.
     */
    slot INT2 NOT NULL CHECK (slot >= 0 AND slot < 8),

    /* True if this interface is the primary interface.
     *
     * The primary interface appears in DNS and its address is used for external
     * connectivity.
     */
    is_primary BOOL NOT NULL
);

/* A view of the network_interface table for just instance-kind records. */
CREATE VIEW IF NOT EXISTS omicron.public.instance_network_interface AS
SELECT
    id,
    name,
    description,
    time_created,
    time_modified,
    time_deleted,
    parent_id AS instance_id,
    vpc_id,
    subnet_id,
    mac,
    ip,
    slot,
    is_primary
FROM
    omicron.public.network_interface
WHERE
    kind = 'instance';

/* A view of the network_interface table for just service-kind records. */
CREATE VIEW IF NOT EXISTS omicron.public.service_network_interface AS
SELECT
    id,
    name,
    description,
    time_created,
    time_modified,
    time_deleted,
    parent_id AS service_id,
    vpc_id,
    subnet_id,
    mac,
    ip,
    slot,
    is_primary
FROM
    omicron.public.network_interface
WHERE
    kind = 'service';

/* TODO-completeness

 * We currently have a NetworkInterface table with the IP and MAC addresses inline.
 * Eventually, we'll probably want to move these to their own tables, and
 * refer to them here, most notably to support multiple IPs per NIC, as well
 * as moving IPs between NICs on different instances, etc.
 */

/* Ensure we do not assign the same address twice within a subnet */
CREATE UNIQUE INDEX IF NOT EXISTS network_interface_subnet_id_ip_key ON omicron.public.network_interface (
    subnet_id,
    ip
) WHERE
    time_deleted IS NULL;

/* Ensure we do not assign the same MAC twice within a VPC
 * See RFD174's discussion on the scope of virtual MACs
 */
CREATE UNIQUE INDEX IF NOT EXISTS network_interface_vpc_id_mac_key ON omicron.public.network_interface (
    vpc_id,
    mac
) WHERE
    time_deleted IS NULL;

/*
 * Index used to verify that all interfaces for a resource (e.g. Instance,
 * Service) are contained within a single VPC, and that all interfaces are
 * in unique VPC Subnets.
 *
 * This is also used to quickly find the primary interface since
 * we store the `is_primary` column. Such queries are mostly used
 * when setting a new primary interface.
 */
CREATE UNIQUE INDEX IF NOT EXISTS network_interface_parent_id_name_kind_key ON omicron.public.network_interface (
    parent_id,
    name,
    kind
)
STORING (vpc_id, subnet_id, is_primary)
WHERE
    time_deleted IS NULL;

CREATE TYPE IF NOT EXISTS omicron.public.vpc_firewall_rule_status AS ENUM (
    'disabled',
    'enabled'
);

CREATE TYPE IF NOT EXISTS omicron.public.vpc_firewall_rule_direction AS ENUM (
    'inbound',
    'outbound'
);

CREATE TYPE IF NOT EXISTS omicron.public.vpc_firewall_rule_action AS ENUM (
    'allow',
    'deny'
);

CREATE TYPE IF NOT EXISTS omicron.public.vpc_firewall_rule_protocol AS ENUM (
    'TCP',
    'UDP',
    'ICMP'
);

CREATE TABLE IF NOT EXISTS omicron.public.vpc_firewall_rule (
    /* Identity metadata (resource) */
    id UUID PRIMARY KEY,
    name STRING(63) NOT NULL,
    description STRING(512) NOT NULL,
    time_created TIMESTAMPTZ NOT NULL,
    time_modified TIMESTAMPTZ NOT NULL,
    /* Indicates that the object has been deleted */
    time_deleted TIMESTAMPTZ,

    vpc_id UUID NOT NULL,
    status omicron.public.vpc_firewall_rule_status NOT NULL,
    direction omicron.public.vpc_firewall_rule_direction NOT NULL,
    /* Array of targets. 128 was picked to include plenty of space for
       a tag, colon, and resource identifier. */
    targets STRING(128)[] NOT NULL,
    /* Also an array of targets */
    filter_hosts STRING(128)[],
    filter_ports STRING(11)[],
    filter_protocols omicron.public.vpc_firewall_rule_protocol[],
    action omicron.public.vpc_firewall_rule_action NOT NULL,
    priority INT4 CHECK (priority BETWEEN 0 AND 65535) NOT NULL
);

CREATE UNIQUE INDEX IF NOT EXISTS lookup_firewall_by_vpc ON omicron.public.vpc_firewall_rule (
    vpc_id,
    name
) WHERE
    time_deleted IS NULL;

CREATE TYPE IF NOT EXISTS omicron.public.vpc_router_kind AS ENUM (
    'system',
    'custom'
);

CREATE TABLE IF NOT EXISTS omicron.public.vpc_router (
    /* Identity metadata (resource) */
    id UUID PRIMARY KEY,
    name STRING(63) NOT NULL,
    description STRING(512) NOT NULL,
    time_created TIMESTAMPTZ NOT NULL,
    time_modified TIMESTAMPTZ NOT NULL,
    /* Indicates that the object has been deleted */
    time_deleted TIMESTAMPTZ,
    kind omicron.public.vpc_router_kind NOT NULL,
    vpc_id UUID NOT NULL,
    rcgen INT NOT NULL
);

CREATE UNIQUE INDEX IF NOT EXISTS lookup_router_by_vpc ON omicron.public.vpc_router (
    vpc_id,
    name
) WHERE
    time_deleted IS NULL;

CREATE TYPE IF NOT EXISTS omicron.public.router_route_kind AS ENUM (
    'default',
    'vpc_subnet',
    'vpc_peering',
    'custom'
);

CREATE TABLE IF NOT EXISTS omicron.public.router_route (
    /* Identity metadata (resource) */
    id UUID PRIMARY KEY,
    name STRING(63) NOT NULL,
    description STRING(512) NOT NULL,
    time_created TIMESTAMPTZ NOT NULL,
    time_modified TIMESTAMPTZ NOT NULL,
    /* Indicates that the object has been deleted */
    time_deleted TIMESTAMPTZ,

    vpc_router_id UUID NOT NULL,
    kind omicron.public.router_route_kind NOT NULL,
    target STRING(128) NOT NULL,
    destination STRING(128) NOT NULL
);

CREATE UNIQUE INDEX IF NOT EXISTS lookup_route_by_router ON omicron.public.router_route (
    vpc_router_id,
    name
) WHERE
    time_deleted IS NULL;

/*
 * An IP Pool, a collection of zero or more IP ranges for external IPs.
 */
CREATE TABLE IF NOT EXISTS omicron.public.ip_pool (
    /* Resource identity metadata */
    id UUID PRIMARY KEY,
    name STRING(63) NOT NULL,
    description STRING(512) NOT NULL,
    time_created TIMESTAMPTZ NOT NULL,
    time_modified TIMESTAMPTZ NOT NULL,
    time_deleted TIMESTAMPTZ,

    /* The collection's child-resource generation number */
    rcgen INT8 NOT NULL,

    /*
     * Association with a silo. silo_id is also used to mark an IP pool as
     * "internal" by associating it with the oxide-internal silo. Null silo_id
     * means the pool is can be used fleet-wide.
     */
    silo_id UUID,

    /* Is this the default pool for its scope (fleet or silo) */
    is_default BOOLEAN NOT NULL DEFAULT FALSE
);

/*
 * Ensure there can only be one default pool for the fleet or a given silo.
 * Coalesce is needed because otherwise different nulls are considered to be
 * distinct from each other.
 */
CREATE UNIQUE INDEX IF NOT EXISTS one_default_pool_per_scope ON omicron.public.ip_pool (
    COALESCE(silo_id, '00000000-0000-0000-0000-000000000000'::uuid)
) WHERE
    is_default = true AND time_deleted IS NULL;

/*
 * Index ensuring uniqueness of IP Pool names, globally.
 */
CREATE UNIQUE INDEX IF NOT EXISTS lookup_pool_by_name ON omicron.public.ip_pool (
    name
) WHERE
    time_deleted IS NULL;

/*
 * IP Pools are made up of a set of IP ranges, which are start/stop addresses.
 * Note that these need not be CIDR blocks or well-behaved subnets with a
 * specific netmask.
 */
CREATE TABLE IF NOT EXISTS omicron.public.ip_pool_range (
    id UUID PRIMARY KEY,
    time_created TIMESTAMPTZ NOT NULL,
    time_modified TIMESTAMPTZ NOT NULL,
    time_deleted TIMESTAMPTZ,
    first_address INET NOT NULL,
    /* The range is inclusive of the last address. */
    last_address INET NOT NULL,
    ip_pool_id UUID NOT NULL,
    /* Tracks child resources, IP addresses allocated out of this range. */
    rcgen INT8 NOT NULL
);

/*
 * These help Nexus enforce that the ranges within an IP Pool do not overlap
 * with any other ranges. See `nexus/src/db/queries/ip_pool.rs` for the actual
 * query which does that.
 */
CREATE UNIQUE INDEX IF NOT EXISTS lookup_pool_range_by_first_address ON omicron.public.ip_pool_range (
    first_address
)
STORING (last_address)
WHERE time_deleted IS NULL;
CREATE UNIQUE INDEX IF NOT EXISTS lookup_pool_range_by_last_address ON omicron.public.ip_pool_range (
    last_address
)
STORING (first_address)
WHERE time_deleted IS NULL;


/* The kind of external IP address. */
CREATE TYPE IF NOT EXISTS omicron.public.ip_kind AS ENUM (
    /*
     * Source NAT provided to all guests by default or for services that
     * only require outbound external connectivity.
     */
    'snat',

    /*
     * An ephemeral IP is a fixed, known address whose lifetime is the same as
     * the instance to which it is attached.
     * Not valid for services.
     */
    'ephemeral',

    /*
     * A floating IP is an independent, named API resource that can be assigned
     * to an instance or service.
     */
    'floating'
);

/*
 * External IP addresses used for guest instances and externally-facing
 * services.
 */
CREATE TABLE IF NOT EXISTS omicron.public.external_ip (
    /* Identity metadata */
    id UUID PRIMARY KEY,

    /* Name for floating IPs. See the constraints below. */
    name STRING(63),

    /* Description for floating IPs. See the constraints below. */
    description STRING(512),

    time_created TIMESTAMPTZ NOT NULL,
    time_modified TIMESTAMPTZ NOT NULL,
    time_deleted TIMESTAMPTZ,

    /* FK to the `ip_pool` table. */
    ip_pool_id UUID NOT NULL,

    /* FK to the `ip_pool_range` table. */
    ip_pool_range_id UUID NOT NULL,

    /* True if this IP is associated with a service rather than an instance. */
    is_service BOOL NOT NULL,

    /* FK to the `instance` or `service` table. See constraints below. */
    parent_id UUID,

    /* The kind of external address, e.g., ephemeral. */
    kind omicron.public.ip_kind NOT NULL,

    /* The actual external IP address. */
    ip INET NOT NULL,

    /* The first port in the allowed range, inclusive. */
    first_port INT4 NOT NULL,

    /* The last port in the allowed range, also inclusive. */
    last_port INT4 NOT NULL,

    /* FK to the `project` table. */
    project_id UUID,

    /* The name must be non-NULL iff this is a floating IP. */
    CONSTRAINT null_fip_name CHECK (
        (kind != 'floating' AND name IS NULL) OR
        (kind = 'floating' AND name IS NOT NULL)
    ),

    /* The description must be non-NULL iff this is a floating IP. */
    CONSTRAINT null_fip_description CHECK (
        (kind != 'floating' AND description IS NULL) OR
        (kind = 'floating' AND description IS NOT NULL)
    ),

    /* Only floating IPs can be attached to a project, and
     * they must have a parent project if they are instance FIPs.
     */
    CONSTRAINT null_project_id CHECK (
        (kind = 'floating' AND is_service = FALSE AND project_id is NOT NULL) OR
        ((kind != 'floating' OR is_service = TRUE) AND project_id IS NULL)
    ),

    /*
     * Only nullable if this is a floating IP, which may exist not
     * attached to any instance or service yet.
     */
    CONSTRAINT null_non_fip_parent_id CHECK (
        (kind != 'floating' AND parent_id is NOT NULL) OR (kind = 'floating')
    ),

    /* Ephemeral IPs are not supported for services. */
    CONSTRAINT ephemeral_kind_service CHECK (
        (kind = 'ephemeral' AND is_service = FALSE) OR (kind != 'ephemeral')
    )
);

/*
 * Index used to support quickly looking up children of the IP Pool range table,
 * when checking for allocated addresses during deletion.
 */
CREATE INDEX IF NOT EXISTS external_ip_by_pool ON omicron.public.external_ip (
    ip_pool_id,
    ip_pool_range_id
)
    WHERE time_deleted IS NULL;

/*
 * Index used to enforce uniqueness of external IPs
 *
 * NOTE: This relies on the uniqueness constraint of IP addresses across all
 * pools, _and_ on the fact that the number of ports assigned to each instance
 * is fixed at compile time.
 */
CREATE UNIQUE INDEX IF NOT EXISTS external_ip_unique ON omicron.public.external_ip (
    ip,
    first_port
)
    WHERE time_deleted IS NULL;

CREATE UNIQUE INDEX IF NOT EXISTS lookup_external_ip_by_parent ON omicron.public.external_ip (
    parent_id,
    id
)
    WHERE parent_id IS NOT NULL AND time_deleted IS NULL;

/* Enforce name-uniqueness of floating (service) IPs at fleet level. */
CREATE UNIQUE INDEX IF NOT EXISTS lookup_floating_ip_by_name on omicron.public.external_ip (
    name
) WHERE
    kind = 'floating' AND
    time_deleted is NULL AND
    project_id is NULL;

/* Enforce name-uniqueness of floating IPs at project level. */
CREATE UNIQUE INDEX IF NOT EXISTS lookup_floating_ip_by_name_and_project on omicron.public.external_ip (
    project_id,
    name
) WHERE
    kind = 'floating' AND
    time_deleted is NULL AND
    project_id is NOT NULL;

CREATE VIEW IF NOT EXISTS omicron.public.floating_ip AS
SELECT
    id,
    name,
    description,
    time_created,
    time_modified,
    time_deleted,
    ip_pool_id,
    ip_pool_range_id,
    is_service,
    parent_id,
    ip,
    project_id
FROM
    omicron.public.external_ip
WHERE
    omicron.public.external_ip.kind = 'floating' AND
    project_id IS NOT NULL;

/*******************************************************************/

/*
 * Sagas
 */

CREATE TYPE IF NOT EXISTS omicron.public.saga_state AS ENUM (
    'running',
    'unwinding',
    'done'
);


CREATE TABLE IF NOT EXISTS omicron.public.saga (
    /* immutable fields */

    /* unique identifier for this execution */
    id UUID PRIMARY KEY,
    /* unique id of the creator */
    creator UUID NOT NULL,
    /* time the saga was started */
    time_created TIMESTAMPTZ NOT NULL,
    /* saga name */
    name STRING(128) NOT NULL,
    /* saga DAG (includes params and name) */
    saga_dag JSONB NOT NULL,

    /*
     * TODO:
     * - id for current SEC (maybe NULL?)
     * - time of last adoption
     * - previous SEC? previous adoption time?
     * - number of adoptions?
     */
    saga_state omicron.public.saga_state NOT NULL,
    current_sec UUID,
    adopt_generation INT NOT NULL,
    adopt_time TIMESTAMPTZ NOT NULL
);

/*
 * For recovery (and probably takeover), we need to be able to list running
 * sagas by SEC.  We need to paginate this list by the id.
 */
CREATE UNIQUE INDEX IF NOT EXISTS lookup_saga_by_sec ON omicron.public.saga (
    current_sec, id
) WHERE saga_state != 'done';

/*
 * TODO more indexes for Saga?
 * - Debugging and/or reporting: saga_name? creator?
 */
/*
 * TODO: This is a data-carrying enum, see note on disk_state.
 *
 * See <https://github.com/oxidecomputer/omicron/issues/312>.
 */
-- CREATE TYPE omicron.public.saga_node_event_type AS ENUM (
--    'started',
--    'succeeded',
--    'failed'
--    'undo_started'
--    'undo_finished'
-- );

CREATE TABLE IF NOT EXISTS omicron.public.saga_node_event (
    saga_id UUID NOT NULL,
    node_id INT NOT NULL,
    -- event_type omicron.public.saga_node_event_type NOT NULL,
    event_type STRING(31) NOT NULL,
    data JSONB,
    event_time TIMESTAMPTZ NOT NULL,
    creator UUID NOT NULL,

    /*
     * It's important to be able to list the nodes in a saga.  We put the
     * node_id in the saga so that we can paginate the list.
     *
     * We make it a UNIQUE index and include the event_type to prevent two SECs
     * from attempting to record the same event for the same saga.  Whether this
     * should be allowed is still TBD.
     */
    PRIMARY KEY (saga_id, node_id, event_type)
);

/*******************************************************************/

/*
 * Sessions for use by web console.
 */
CREATE TABLE IF NOT EXISTS omicron.public.console_session (
    token STRING(40) PRIMARY KEY,
    time_created TIMESTAMPTZ NOT NULL,
    time_last_used TIMESTAMPTZ NOT NULL,
    silo_user_id UUID NOT NULL
);

-- to be used for cleaning up old tokens
-- It's okay that this index is non-unique because we don't need to page through
-- this list.  We'll just grab the next N, delete them, then repeat.
CREATE INDEX IF NOT EXISTS lookup_console_by_creation ON omicron.public.console_session (
    time_created
);

-- This index is used to remove sessions for a user that's being deleted.
CREATE INDEX IF NOT EXISTS lookup_console_by_silo_user ON omicron.public.console_session (
    silo_user_id
);

/*******************************************************************/

CREATE TYPE IF NOT EXISTS omicron.public.update_artifact_kind AS ENUM (
    -- Sled artifacts
    'gimlet_sp',
    'gimlet_rot',
    'host',
    'trampoline',
    'control_plane',

    -- PSC artifacts
    'psc_sp',
    'psc_rot',

    -- Switch artifacts
    'switch_sp',
    'switch_rot'
);

CREATE TABLE IF NOT EXISTS omicron.public.update_artifact (
    name STRING(63) NOT NULL,
    version STRING(63) NOT NULL,
    kind omicron.public.update_artifact_kind NOT NULL,

    /* the version of the targets.json role this came from */
    targets_role_version INT NOT NULL,

    /* when the metadata this artifact was cached from expires */
    valid_until TIMESTAMPTZ NOT NULL,

    /* data about the target from the targets.json role */
    target_name STRING(512) NOT NULL,
    target_sha256 STRING(64) NOT NULL,
    target_length INT NOT NULL,

    PRIMARY KEY (name, version, kind)
);

/* This index is used to quickly find outdated artifacts. */
CREATE INDEX IF NOT EXISTS lookup_artifact_by_targets_role_version ON omicron.public.update_artifact (
    targets_role_version
);

/*
 * System updates
 */
CREATE TABLE IF NOT EXISTS omicron.public.system_update (
    /* Identity metadata (asset) */
    id UUID PRIMARY KEY,
    time_created TIMESTAMPTZ NOT NULL,
    time_modified TIMESTAMPTZ NOT NULL,

    -- Because the version is unique, it could be the PK, but that would make
    -- this resource different from every other resource for little benefit.

    -- Unique semver version
    version STRING(64) NOT NULL -- TODO: length
);

CREATE UNIQUE INDEX IF NOT EXISTS lookup_update_by_version ON omicron.public.system_update (
    version
);

 
CREATE TYPE IF NOT EXISTS omicron.public.updateable_component_type AS ENUM (
    'bootloader_for_rot',
    'bootloader_for_sp',
    'bootloader_for_host_proc',
    'hubris_for_psc_rot',
    'hubris_for_psc_sp',
    'hubris_for_sidecar_rot',
    'hubris_for_sidecar_sp',
    'hubris_for_gimlet_rot',
    'hubris_for_gimlet_sp',
    'helios_host_phase_1',
    'helios_host_phase_2',
    'host_omicron'
);

/*
 * Component updates. Associated with at least one system_update through
 * system_update_component_update.
 */
CREATE TABLE IF NOT EXISTS omicron.public.component_update (
    /* Identity metadata (asset) */
    id UUID PRIMARY KEY,
    time_created TIMESTAMPTZ NOT NULL,
    time_modified TIMESTAMPTZ NOT NULL,

    -- On component updates there's no device ID because the update can apply to
    -- multiple instances of a given device kind

    -- The *system* update version associated with this version (this is confusing, will rename)
    version STRING(64) NOT NULL, -- TODO: length
    -- TODO: add component update version to component_update

    component_type omicron.public.updateable_component_type NOT NULL
);

-- version is unique per component type
CREATE UNIQUE INDEX IF NOT EXISTS lookup_component_by_type_and_version ON omicron.public.component_update (
    component_type, version
);

/*
 * Associate system updates with component updates. Not done with a
 * system_update_id field on component_update because the same component update
 * may be part of more than one system update.
 */
CREATE TABLE IF NOT EXISTS omicron.public.system_update_component_update (
    system_update_id UUID NOT NULL,
    component_update_id UUID NOT NULL,

    PRIMARY KEY (system_update_id, component_update_id)
);

-- For now, the plan is to treat stopped, failed, completed as sub-cases of
-- "steady" described by a "reason". But reason is not implemented yet.
-- Obviously this could be a boolean, but boolean status fields never stay
-- boolean for long.
CREATE TYPE IF NOT EXISTS omicron.public.update_status AS ENUM (
    'updating',
    'steady'
);

/*
 * Updateable components and their update status
 */
CREATE TABLE IF NOT EXISTS omicron.public.updateable_component (
    /* Identity metadata (asset) */
    id UUID PRIMARY KEY,
    time_created TIMESTAMPTZ NOT NULL,
    time_modified TIMESTAMPTZ NOT NULL,

    -- Free-form string that comes from the device
    device_id STRING(40) NOT NULL,

    component_type omicron.public.updateable_component_type NOT NULL,

    -- The semver version of this component's own software
    version STRING(64) NOT NULL, -- TODO: length

    -- The version of the system update this component's software came from.
    -- This may need to be nullable if we are registering components before we
    -- know about system versions at all
    system_version STRING(64) NOT NULL, -- TODO: length

    status omicron.public.update_status NOT NULL
    -- TODO: status reason for updateable_component
);

-- can't have two components of the same type with the same device ID
CREATE UNIQUE INDEX IF NOT EXISTS lookup_component_by_type_and_device ON omicron.public.updateable_component (
    component_type, device_id
);

CREATE INDEX IF NOT EXISTS lookup_component_by_system_version ON omicron.public.updateable_component (
    system_version
);

/*
 * System updates
 */
CREATE TABLE IF NOT EXISTS omicron.public.update_deployment (
    /* Identity metadata (asset) */
    id UUID PRIMARY KEY,
    time_created TIMESTAMPTZ NOT NULL,
    time_modified TIMESTAMPTZ NOT NULL,

    -- semver version of corresponding system update
    -- TODO: this makes sense while version is the PK of system_update, but
    -- if/when I change that back to ID, this needs to be the ID too
    version STRING(64) NOT NULL,

    status omicron.public.update_status NOT NULL
    -- TODO: status reason for update_deployment
);

CREATE INDEX IF NOT EXISTS lookup_deployment_by_creation on omicron.public.update_deployment (
    time_created
);

/*******************************************************************/

/*
 * DNS Propagation
 *
 * The tables here are the source of truth of DNS data for both internal and
 * external DNS.
 */

/*
 * A DNS group is a collection of DNS zones covered by a single version number.
 * We have two DNS Groups in our system: "internal" (for internal service
 * discovery) and "external" (which we expose on customer networks to provide
 * DNS for our own customer-facing services, like the API and console).
 *
 * Each DNS server is associated with exactly one DNS group.  Nexus propagates
 * the entire contents of a DNS group (i.e., all of its zones and all of those
 * zones' DNS names and associated records) to every server in that group.
 */
CREATE TYPE IF NOT EXISTS omicron.public.dns_group AS ENUM (
    'internal',
    'external'
);

/*
 * A DNS Zone is basically just a DNS name at the root of a subtree served by
 * one of our DNS servers.  In a typical system, there would be two DNS zones:
 *
 * (1) in the "internal" DNS group, a zone called "control-plane.oxide.internal"
 *     used by the control plane for internal service discovery
 *
 * (2) in the "external" DNS group, a zone whose name is owned by the customer
 *     and specified when the rack is set up for the first time.  We will use
 *     this zone to advertise addresses for the services we provide on the
 *     customer network (i.e., the API and console).
 */
CREATE TABLE IF NOT EXISTS omicron.public.dns_zone (
    id UUID PRIMARY KEY,
    time_created TIMESTAMPTZ NOT NULL,
    dns_group omicron.public.dns_group NOT NULL,
    zone_name TEXT NOT NULL
);

/*
 * It's allowed (although probably not correct) for the same DNS zone to appear
 * in both the internal and external groups.  It is not allowed to specify the
 * same DNS zone twice within the same group.
 */
CREATE UNIQUE INDEX IF NOT EXISTS lookup_dns_zone_by_group ON omicron.public.dns_zone (
    dns_group, zone_name
);

/*
 * All the data associated with a DNS group is gathered together and assigned a
 * single version number, sometimes called a generation number.  When changing
 * the DNS data for a group (e.g., to add a new DNS name), clients first insert
 * a new row into this table with the next available generation number.  (This
 * table is not strictly necessary.  Instead, we could put the current version
 * number for the group into a `dns_group` table, and clients could update that
 * instead of inserting into this table.  But by using a table here, we have a
 * debugging record of all past generation updates, including metadata about who
 * created them and why.)
 */
CREATE TABLE IF NOT EXISTS omicron.public.dns_version (
    dns_group omicron.public.dns_group NOT NULL,
    version INT8 NOT NULL,

    /* These fields are for debugging only. */
    time_created TIMESTAMPTZ NOT NULL,
    creator TEXT NOT NULL,
    comment TEXT NOT NULL,

    PRIMARY KEY(dns_group, version)
);

/*
 * The meat of the DNS data: a list of DNS names.  Each name has one or more
 * records stored in JSON.
 *
 * To facilitate clients getting a consistent snapshot of the DNS data at a
 * given version, each name is stored with the version in which it was added and
 * (optionally) the version in which it was removed.  The name and record data
 * are immutable, so changing the records for a given name should be expressed
 * as removing the old name (setting "version_removed") and creating a new
 * record for the same name at a new version.
 */
CREATE TABLE IF NOT EXISTS omicron.public.dns_name (
    dns_zone_id UUID NOT NULL,
    version_added INT8 NOT NULL,
    version_removed INT8,
    name TEXT NOT NULL,
    dns_record_data JSONB NOT NULL,

    PRIMARY KEY (dns_zone_id, name, version_added)
);

/*
 * Any given live name should only exist once.  (Put differently: the primary
 * key already prevents us from having the same name added twice in the same
 * version.  But you should also not be able to add a name in any version if the
 * name is currently still live (i.e., version_removed IS NULL).
 */
CREATE UNIQUE INDEX IF NOT EXISTS lookup_dns_name_by_zone ON omicron.public.dns_name (
    dns_zone_id, name
) WHERE version_removed IS NULL;

/*******************************************************************/

/*
 * Identity and Access Management (IAM)
 *
 * **For more details and a worked example using the tables here, see the
 * documentation for the omicron_nexus crate, "authz" module.**
 */

/*
 * Users built into the system
 *
 * The ids and names for these users are well-known (i.e., they are used by
 * Nexus directly, so changing these would potentially break compatibility).
 */
CREATE TABLE IF NOT EXISTS omicron.public.user_builtin (
    /*
     * Identity metadata
     *
     * TODO-cleanup This uses the "resource identity" pattern because we want a
     * name and description, but it's not valid to support soft-deleting these
     * records.
     */
    id UUID PRIMARY KEY,
    name STRING(63) NOT NULL,
    description STRING(512) NOT NULL,
    time_created TIMESTAMPTZ NOT NULL,
    time_modified TIMESTAMPTZ NOT NULL,
    time_deleted TIMESTAMPTZ
);

CREATE UNIQUE INDEX IF NOT EXISTS lookup_user_builtin_by_name ON omicron.public.user_builtin (name);

/* User used by Nexus to create other users.  Do NOT add more users here! */
INSERT INTO omicron.public.user_builtin (
    id,
    name,
    description,
    time_created,
    time_modified
) VALUES (
    /* NOTE: this uuid and name are duplicated in nexus::authn. */
    '001de000-05e4-4000-8000-000000000001',
    'db-init',
    'user used for database initialization',
    NOW(),
    NOW()
) ON CONFLICT DO NOTHING;

/*
 * OAuth 2.0 Device Authorization Grant (RFC 8628)
 */

-- Device authorization requests. These records are short-lived,
-- and removed as soon as a token is granted. This allows us to
-- use the `user_code` as primary key, despite it not having very
-- much entropy.
-- TODO: A background task should remove unused expired records.
CREATE TABLE IF NOT EXISTS omicron.public.device_auth_request (
    user_code STRING(20) PRIMARY KEY,
    client_id UUID NOT NULL,
    device_code STRING(40) NOT NULL,
    time_created TIMESTAMPTZ NOT NULL,
    time_expires TIMESTAMPTZ NOT NULL
);

-- Access tokens granted in response to successful device authorization flows.
CREATE TABLE IF NOT EXISTS omicron.public.device_access_token (
    token STRING(40) PRIMARY KEY,
    client_id UUID NOT NULL,
    device_code STRING(40) NOT NULL,
    silo_user_id UUID NOT NULL,
    time_requested TIMESTAMPTZ NOT NULL,
    time_created TIMESTAMPTZ NOT NULL,
    time_expires TIMESTAMPTZ
);

-- This UNIQUE constraint is critical for ensuring that at most
-- one token is ever created for a given device authorization flow.
CREATE UNIQUE INDEX IF NOT EXISTS lookup_device_access_token_by_client ON omicron.public.device_access_token (
    client_id, device_code
);

-- This index is used to remove tokens for a user that's being deleted.
CREATE INDEX IF NOT EXISTS lookup_device_access_token_by_silo_user ON omicron.public.device_access_token (
    silo_user_id
);

/*
 * Roles built into the system
 *
 * You can think of a built-in role as an opaque token to which we assign a
 * hardcoded set of permissions.  The role that we call "project.viewer"
 * corresponds to the "viewer" role on the "project" resource.  A user that has
 * this role on a particular Project is granted various read-only permissions on
 * that Project.  The specific permissions associated with the role are defined
 * in Omicron's Polar (Oso) policy file.
 *
 * A built-in role like "project.viewer" has four parts:
 *
 * * resource type: "project"
 * * role name: "viewer"
 * * full name: "project.viewer"
 * * description: "Project Viewer"
 *
 * Internally, we can treat the tuple (resource type, role name) as a composite
 * primary key.  Externally, we expose this as the full name.  This is
 * consistent with RFD 43 and other IAM systems.
 *
 * These fields look awfully close to the identity metadata that we use for most
 * other tables.  But they're just different enough that we can't use most of
 * the same abstractions:
 *
 * * "id": We have no need for a uuid because the (resource_type, role_name) is
 *   already unique and immutable.
 * * "name": What we call "full name" above could instead be called "name",
 *   which would be consistent with other identity metadata.  But it's not a
 *   legal "name" because of the period, and it would be confusing to have
 *   "resource type", "role name", and "name".
 * * "time_created": not that useful because it's whenever the system was
 *   initialized, and we have plenty of other timestamps for that
 * * "time_modified": does not apply because the role cannot be changed
 * * "time_deleted" does not apply because the role cannot be deleted
 *
 * If the set of roles and their permissions are fixed, why store them in the
 * database at all?  Because what's dynamic is the assignment of roles to users.
 * We have a separate table that says "user U has role ROLE on resource
 * RESOURCE".  How do we represent the ROLE part of this association?  We use a
 * foreign key into this "role_builtin" table.
 */
CREATE TABLE IF NOT EXISTS omicron.public.role_builtin (
    resource_type STRING(63),
    role_name STRING(63),
    description STRING(512),

    PRIMARY KEY(resource_type, role_name)
);

/*
 * Assignments between users, roles, and resources
 *
 * An actor has a role on a resource if there's a record in this table that
 * points to that actor, role, and resource.
 *
 * For more details and a worked example, see the omicron_nexus::authz
 * module-level documentation.
 */

CREATE TYPE IF NOT EXISTS omicron.public.identity_type AS ENUM (
  'user_builtin',
  'silo_user',
  'silo_group'
);

CREATE TABLE IF NOT EXISTS omicron.public.role_assignment (
    /* Composite foreign key into "role_builtin" table */
    resource_type STRING(63) NOT NULL,
    role_name STRING(63) NOT NULL,

    /*
     * Foreign key into some other resource table.  Which table?  This is
     * identified implicitly by "resource_type" above.
     */
    resource_id UUID NOT NULL,

    /*
     * Foreign key into some other user table.  Which table?  That's determined
     * by "identity_type".
     */
    identity_id UUID NOT NULL,
    identity_type omicron.public.identity_type NOT NULL,

    /*
     * The resource_id, identity_id, and role_name uniquely identify the role
     * assignment.  We include the resource_type and identity_type as
     * belt-and-suspenders, but there should only be one resource type for any
     * resource id and one identity type for any identity id.
     *
     * By organizing the primary key by resource id, then role name, then
     * identity information, we can use it to generated paginated listings of
     * role assignments for a resource, ordered by role name.  It's surprisingly
     * load-bearing that "identity_type" appears last.  That's because when we
     * list a page of role assignments for a resource sorted by role name and
     * then identity id, every field _except_ identity_type is used in the
     * query's filter or sort order.  If identity_type appeared before one of
     * those fields, CockroachDB wouldn't necessarily know it could use the
     * primary key index to efficiently serve the query.
     */
    PRIMARY KEY(
        resource_id,
        resource_type,
        role_name,
        identity_id,
        identity_type
     )
);

/*******************************************************************/

/*
 * External Networking
 *
 * **For more details on external networking see RFD 267**
 */

CREATE TYPE IF NOT EXISTS omicron.public.address_lot_kind AS ENUM (
    'infra',
    'pool'
);

CREATE TABLE IF NOT EXISTS omicron.public.address_lot (
    id UUID PRIMARY KEY,
    name STRING(63) NOT NULL,
    description STRING(512) NOT NULL,
    time_created TIMESTAMPTZ NOT NULL,
    time_modified TIMESTAMPTZ NOT NULL,
    time_deleted TIMESTAMPTZ,
    kind omicron.public.address_lot_kind NOT NULL
);

CREATE UNIQUE INDEX IF NOT EXISTS lookup_address_lot_by_name ON omicron.public.address_lot (
    name
) WHERE
    time_deleted IS NULL;

CREATE TABLE IF NOT EXISTS omicron.public.address_lot_block (
    id UUID PRIMARY KEY,
    address_lot_id UUID NOT NULL,
    first_address INET NOT NULL,
    last_address INET NOT NULL
);

CREATE INDEX IF NOT EXISTS lookup_address_lot_block_by_lot ON omicron.public.address_lot_block (
    address_lot_id
);

CREATE TABLE IF NOT EXISTS omicron.public.address_lot_rsvd_block (
    id UUID PRIMARY KEY,
    address_lot_id UUID NOT NULL,
    first_address INET NOT NULL,
    last_address INET NOT NULL,
    anycast BOOL NOT NULL
);

CREATE INDEX IF NOT EXISTS lookup_address_lot_rsvd_block_by_lot ON omicron.public.address_lot_rsvd_block (
    address_lot_id
);

CREATE INDEX IF NOT EXISTS lookup_address_lot_rsvd_block_by_anycast ON omicron.public.address_lot_rsvd_block (
    anycast
);

CREATE TABLE IF NOT EXISTS omicron.public.loopback_address (
    id UUID PRIMARY KEY,
    time_created TIMESTAMPTZ NOT NULL,
    time_modified TIMESTAMPTZ NOT NULL,
    address_lot_block_id UUID NOT NULL,
    rsvd_address_lot_block_id UUID NOT NULL,
    rack_id UUID NOT NULL,
    switch_location TEXT NOT NULL,
    address INET NOT NULL,
    anycast BOOL NOT NULL
);

/* TODO https://github.com/oxidecomputer/omicron/issues/3001 */

CREATE UNIQUE INDEX IF NOT EXISTS lookup_loopback_address ON omicron.public.loopback_address (
    address, rack_id, switch_location
);

CREATE TABLE IF NOT EXISTS omicron.public.switch_port (
    id UUID PRIMARY KEY,
    rack_id UUID,
    switch_location TEXT,
    port_name TEXT,
    port_settings_id UUID,

    CONSTRAINT switch_port_rack_locaction_name_unique UNIQUE (
        rack_id, switch_location, port_name
    )
);

CREATE INDEX IF NOT EXISTS lookup_switch_port_by_port_settings ON omicron.public.switch_port (port_settings_id);

/* port settings groups included from port settings objects */
CREATE TABLE IF NOT EXISTS omicron.public.switch_port_settings_groups (
    port_settings_id UUID,
    port_settings_group_id UUID,

    PRIMARY KEY (port_settings_id, port_settings_group_id)
);

CREATE TABLE IF NOT EXISTS omicron.public.switch_port_settings_group (
    id UUID PRIMARY KEY,
    /* port settings in this group */
    port_settings_id UUID NOT NULL,
    name STRING(63) NOT NULL,
    description STRING(512) NOT NULL,
    time_created TIMESTAMPTZ NOT NULL,
    time_modified TIMESTAMPTZ NOT NULL,
    time_deleted TIMESTAMPTZ
);

CREATE UNIQUE INDEX IF NOT EXISTS lookup_switch_port_settings_group_by_name ON omicron.public.switch_port_settings_group (
    name
) WHERE
    time_deleted IS NULL;

CREATE TABLE IF NOT EXISTS omicron.public.switch_port_settings (
    id UUID PRIMARY KEY,
    name STRING(63) NOT NULL,
    description STRING(512) NOT NULL,
    time_created TIMESTAMPTZ NOT NULL,
    time_modified TIMESTAMPTZ NOT NULL,
    time_deleted TIMESTAMPTZ
);

CREATE UNIQUE INDEX IF NOT EXISTS switch_port_settings_by_name ON omicron.public.switch_port_settings (
    name
) WHERE
    time_deleted IS NULL;

CREATE TYPE IF NOT EXISTS omicron.public.switch_port_geometry AS ENUM (
    'Qsfp28x1',
    'Qsfp28x2',
    'Sfp28x4'
);

CREATE TABLE IF NOT EXISTS omicron.public.switch_port_settings_port_config (
    port_settings_id UUID PRIMARY KEY,
    geometry omicron.public.switch_port_geometry
);

CREATE TABLE IF NOT EXISTS omicron.public.switch_port_settings_link_config (
    port_settings_id UUID,
    lldp_service_config_id UUID NOT NULL,
    link_name TEXT,
    mtu INT4,

    PRIMARY KEY (port_settings_id, link_name)
);

CREATE TABLE IF NOT EXISTS omicron.public.lldp_service_config (
    id UUID PRIMARY KEY,
    lldp_config_id UUID,
    enabled BOOL NOT NULL
);

CREATE TABLE IF NOT EXISTS omicron.public.lldp_config (
    id UUID PRIMARY KEY,
    name STRING(63) NOT NULL,
    description STRING(512) NOT NULL,
    time_created TIMESTAMPTZ NOT NULL,
    time_modified TIMESTAMPTZ NOT NULL,
    time_deleted TIMESTAMPTZ,
    chassis_id TEXT,
    system_name TEXT,
    system_description TEXT,
    management_ip TEXT
);

CREATE UNIQUE INDEX IF NOT EXISTS lldp_config_by_name ON omicron.public.lldp_config (
    name
) WHERE
    time_deleted IS NULL;

CREATE TYPE IF NOT EXISTS omicron.public.switch_interface_kind AS ENUM (
    'primary',
    'vlan',
    'loopback'
);

CREATE TABLE IF NOT EXISTS omicron.public.switch_port_settings_interface_config (
    port_settings_id UUID,
    id UUID PRIMARY KEY,
    interface_name TEXT NOT NULL,
    v6_enabled BOOL NOT NULL,
    kind omicron.public.switch_interface_kind
);

CREATE UNIQUE INDEX IF NOT EXISTS switch_port_settings_interface_config_by_id ON omicron.public.switch_port_settings_interface_config (
    port_settings_id, interface_name
);

CREATE TABLE IF NOT EXISTS omicron.public.switch_vlan_interface_config (
    interface_config_id UUID,
    vid INT4,

    PRIMARY KEY (interface_config_id, vid)
);

CREATE TABLE IF NOT EXISTS omicron.public.switch_port_settings_route_config (
    port_settings_id UUID,
    interface_name TEXT,
    dst INET,
    gw INET,
    vid INT4,

    /* TODO https://github.com/oxidecomputer/omicron/issues/3013 */
    PRIMARY KEY (port_settings_id, interface_name, dst, gw)
);

CREATE TABLE IF NOT EXISTS omicron.public.switch_port_settings_bgp_peer_config (
    port_settings_id UUID,
    bgp_config_id UUID NOT NULL,
    interface_name TEXT,
    addr INET,
    hold_time INT8,
    idle_hold_time INT8,
    delay_open INT8,
    connect_retry INT8,
    keepalive INT8,

    /* TODO https://github.com/oxidecomputer/omicron/issues/3013 */
    PRIMARY KEY (port_settings_id, interface_name, addr)
);

CREATE TABLE IF NOT EXISTS omicron.public.bgp_config (
    id UUID PRIMARY KEY,
    name STRING(63) NOT NULL,
    description STRING(512) NOT NULL,
    time_created TIMESTAMPTZ NOT NULL,
    time_modified TIMESTAMPTZ NOT NULL,
    time_deleted TIMESTAMPTZ,
    asn INT8 NOT NULL,
    vrf TEXT,
    bgp_announce_set_id UUID NOT NULL
);

CREATE UNIQUE INDEX IF NOT EXISTS lookup_bgp_config_by_name ON omicron.public.bgp_config (
    name
) WHERE
    time_deleted IS NULL;

CREATE TABLE IF NOT EXISTS omicron.public.bgp_announce_set (
    id UUID PRIMARY KEY,
    name STRING(63) NOT NULL,
    description STRING(512) NOT NULL,
    time_created TIMESTAMPTZ NOT NULL,
    time_modified TIMESTAMPTZ NOT NULL,
    time_deleted TIMESTAMPTZ
);

CREATE UNIQUE INDEX IF NOT EXISTS lookup_bgp_announce_set_by_name ON omicron.public.bgp_announce_set (
    name
) WHERE
    time_deleted IS NULL;

CREATE TABLE IF NOT EXISTS omicron.public.bgp_announcement (
    announce_set_id UUID,
    address_lot_block_id UUID NOT NULL,
    network INET,

    /* TODO https://github.com/oxidecomputer/omicron/issues/3013 */
    PRIMARY KEY (announce_set_id, network)
);

CREATE TABLE IF NOT EXISTS omicron.public.switch_port_settings_address_config (
    port_settings_id UUID,
    address_lot_block_id UUID NOT NULL,
    rsvd_address_lot_block_id UUID NOT NULL,
    address INET,
    interface_name TEXT,

    /* TODO https://github.com/oxidecomputer/omicron/issues/3013 */
    PRIMARY KEY (port_settings_id, address, interface_name)
);

CREATE TABLE IF NOT EXISTS omicron.public.bootstore_keys (
    key TEXT NOT NULL PRIMARY KEY,
    generation INT8 NOT NULL
);

/*
 * Hardware/software inventory
 *
 * See RFD 433 for details.  Here are the highlights.
 *
 * Omicron periodically collects hardware/software inventory data from the
 * running system and stores it into the database.  Each discrete set of data is
 * called a **collection**.  Each collection contains lots of different kinds of
 * data, so there are many tables here.  For clarity, these tables are prefixed
 * with:
 *
 *     `inv_*` (examples: `inv_collection`, `inv_service_processor`)
 *
 *         Describes the complete set of hardware and software in the system.
 *         Rows in these tables are immutable, but they describe mutable facts
 *         about hardware and software (e.g., the slot that a disk is in).  When
 *         these facts change (e.g., a disk moves between slots), a new set of
 *         records is written.
 *
 * All rows in the `inv_*` tables point back to a particular collection.  They
 * represent the state observed at some particular time.  Generally, if two
 * observations came from two different places, they're not put into the same
 * row of the same table.  For example, caboose information comes from the SP,
 * but it doesn't go into the `inv_service_processor` table.  It goes in a
 * separate `inv_caboose` table.  This is debatable but it preserves a clearer
 * record of exactly what information came from where, since the separate record
 * has its own "source" and "time_collected".
 *
 * Information about service processors and roots of trust are joined with
 * information reported by sled agents via the baseboard id.
 *
 * Hardware and software identifiers are normalized for the usual database
 * design reasons.  This means instead of storing hardware and software
 * identifiers directly in the `inv_*` tables, these tables instead store
 * foreign keys into one of these groups of tables, whose names are also
 * prefixed for clarity:
 *
 *     `hw_*` (example: `hw_baseboard_id`)
 *
 *         Maps hardware-provided identifiers to UUIDs that are used as foreign
 *         keys in the rest of the schema. (Avoids embedding these identifiers
 *         into all the other tables.)
 *
 *     `sw_*` (example: `sw_caboose`)
 *
 *         Maps software-provided identifiers to UUIDs that are used as foreign
 *         keys in the rest of the schema. (Avoids embedding these identifiers
 *         into all the other tables.)
 *
 * Records in these tables are shared across potentially many collections.  To
 * see why this is useful, consider that `sw_caboose` records contain several
 * long identifiers (e.g., git commit, SHA sums) and in practice, most of the
 * time, we expect that all components of a given type will have the exact same
 * cabooses.  Rather than store the caboose contents in each
 * `inv_service_processor` row (for example), often replicating the exact same
 * contents for each SP for each collection, these rows just have pointers into
 * the `sw_caboose` table that stores this data once.  (This also makes it much
 * easier to determine that these components _do_ have the same cabooses.)
 *
 * On PC systems (i.e., non-Oxide hardware), most of these tables will be empty
 * because we do not support hardware inventory on these systems.
 *
 * Again, see RFD 433 for more on all this.
 */

/*
 * baseboard ids: this table assigns uuids to distinct part/serial values
 *
 * Usually we include the baseboard revision number when we reference the part
 * number and serial number.  The revision number is deliberately left out here.
 * If we happened to see the same baseboard part number and serial number with
 * different revisions, that's the same baseboard.
 */
CREATE TABLE IF NOT EXISTS omicron.public.hw_baseboard_id (
    id UUID PRIMARY KEY,
    part_number TEXT NOT NULL,
    serial_number TEXT NOT NULL
);
CREATE UNIQUE INDEX IF NOT EXISTS lookup_baseboard_id_by_props
    ON omicron.public.hw_baseboard_id (part_number, serial_number);

/* power states reportable by the SP */
CREATE TYPE IF NOT EXISTS omicron.public.hw_power_state AS ENUM (
    'A0',
    'A1',
    'A2'
);

/* root of trust firmware slots */
CREATE TYPE IF NOT EXISTS omicron.public.hw_rot_slot AS ENUM (
    'A',
    'B'
);

/* cabooses: this table assigns unique ids to distinct caboose contents */
CREATE TABLE IF NOT EXISTS omicron.public.sw_caboose (
    id UUID PRIMARY KEY,
    board TEXT NOT NULL,
    git_commit TEXT NOT NULL,
    name TEXT NOT NULL,
    version TEXT NOT NULL
);
CREATE UNIQUE INDEX IF NOT EXISTS caboose_properties
    on omicron.public.sw_caboose (board, git_commit, name, version);

/* root of trust pages: this table assigns unique ids to distinct RoT CMPA
   and CFPA page contents, each of which is a 512-byte blob */
CREATE TABLE IF NOT EXISTS omicron.public.sw_root_of_trust_page (
    id UUID PRIMARY KEY,
    data_base64 TEXT NOT NULL
);
CREATE UNIQUE INDEX IF NOT EXISTS root_of_trust_page_properties
    on omicron.public.sw_root_of_trust_page (data_base64);

/* Inventory Collections */

-- list of all collections
CREATE TABLE IF NOT EXISTS omicron.public.inv_collection (
    id UUID PRIMARY KEY,
    time_started TIMESTAMPTZ NOT NULL,
    time_done TIMESTAMPTZ NOT NULL,
    collector TEXT NOT NULL
);
-- Supports finding latest collection (to use) or the oldest collection (to
-- clean up)
CREATE INDEX IF NOT EXISTS inv_collection_by_time_started
    ON omicron.public.inv_collection (time_started);

-- list of errors generated during a collection
CREATE TABLE IF NOT EXISTS omicron.public.inv_collection_error (
    inv_collection_id UUID NOT NULL,
    idx INT4 NOT NULL,
    message TEXT
);
CREATE INDEX IF NOT EXISTS errors_by_collection
    ON omicron.public.inv_collection_error (inv_collection_id, idx);

/* what kind of slot MGS reported a device in */
CREATE TYPE IF NOT EXISTS omicron.public.sp_type AS ENUM (
    'sled',
    'switch',
    'power'
);

-- observations from and about service processors
-- also see `inv_root_of_trust`
CREATE TABLE IF NOT EXISTS omicron.public.inv_service_processor (
    -- where this observation came from
    -- (foreign key into `inv_collection` table)
    inv_collection_id UUID NOT NULL,
    -- which system this SP reports it is part of
    -- (foreign key into `hw_baseboard_id` table)
    hw_baseboard_id UUID NOT NULL,
    -- when this observation was made
    time_collected TIMESTAMPTZ NOT NULL,
    -- which MGS instance reported this data
    source TEXT NOT NULL,

    -- identity of this device according to MGS
    sp_type omicron.public.sp_type NOT NULL,
    sp_slot INT4 NOT NULL,

    -- Data from MGS "Get SP Info" API.  See MGS API documentation.
    baseboard_revision INT8 NOT NULL,
    hubris_archive_id TEXT NOT NULL,
    power_state omicron.public.hw_power_state NOT NULL,

    PRIMARY KEY (inv_collection_id, hw_baseboard_id)
);

-- root of trust information reported by SP
-- There's usually one row here for each row in inv_service_processor, but not
-- necessarily.
CREATE TABLE IF NOT EXISTS omicron.public.inv_root_of_trust (
    -- where this observation came from
    -- (foreign key into `inv_collection` table)
    inv_collection_id UUID NOT NULL,
    -- which system this SP reports it is part of
    -- (foreign key into `hw_baseboard_id` table)
    hw_baseboard_id UUID NOT NULL,
    -- when this observation was made
    time_collected TIMESTAMPTZ NOT NULL,
    -- which MGS instance reported this data
    source TEXT NOT NULL,

    slot_active omicron.public.hw_rot_slot NOT NULL,
    slot_boot_pref_transient omicron.public.hw_rot_slot, -- nullable
    slot_boot_pref_persistent omicron.public.hw_rot_slot NOT NULL,
    slot_boot_pref_persistent_pending omicron.public.hw_rot_slot, -- nullable
    slot_a_sha3_256 TEXT, -- nullable
    slot_b_sha3_256 TEXT, -- nullable

    PRIMARY KEY (inv_collection_id, hw_baseboard_id)
);

CREATE TYPE IF NOT EXISTS omicron.public.caboose_which AS ENUM (
    'sp_slot_0',
    'sp_slot_1',
    'rot_slot_A',
    'rot_slot_B'
);

-- cabooses found
CREATE TABLE IF NOT EXISTS omicron.public.inv_caboose (
    -- where this observation came from
    -- (foreign key into `inv_collection` table)
    inv_collection_id UUID NOT NULL,
    -- which system this SP reports it is part of
    -- (foreign key into `hw_baseboard_id` table)
    hw_baseboard_id UUID NOT NULL,
    -- when this observation was made
    time_collected TIMESTAMPTZ NOT NULL,
    -- which MGS instance reported this data
    source TEXT NOT NULL,

    which omicron.public.caboose_which NOT NULL,
    sw_caboose_id UUID NOT NULL,

    PRIMARY KEY (inv_collection_id, hw_baseboard_id, which)
);

CREATE TYPE IF NOT EXISTS omicron.public.root_of_trust_page_which AS ENUM (
    'cmpa',
    'cfpa_active',
    'cfpa_inactive',
    'cfpa_scratch'
);

-- root of trust key signing pages found
CREATE TABLE IF NOT EXISTS omicron.public.inv_root_of_trust_page (
    -- where this observation came from
    -- (foreign key into `inv_collection` table)
    inv_collection_id UUID NOT NULL,
    -- which system this SP reports it is part of
    -- (foreign key into `hw_baseboard_id` table)
    hw_baseboard_id UUID NOT NULL,
    -- when this observation was made
    time_collected TIMESTAMPTZ NOT NULL,
    -- which MGS instance reported this data
    source TEXT NOT NULL,

    which omicron.public.root_of_trust_page_which NOT NULL,
    sw_root_of_trust_page_id UUID NOT NULL,

    PRIMARY KEY (inv_collection_id, hw_baseboard_id, which)
);

/*******************************************************************/

/*
 * The `sled_instance` view's definition needs to be modified in a separate
 * transaction from the transaction that created it.
 */

COMMIT;
BEGIN;

CREATE TABLE IF NOT EXISTS omicron.public.db_metadata (
    -- There should only be one row of this table for the whole DB.
    -- It's a little goofy, but filter on "singleton = true" before querying
    -- or applying updates, and you'll access the singleton row.
    --
    -- We also add a constraint on this table to ensure it's not possible to
    -- access the version of this table with "singleton = false".
    singleton BOOL NOT NULL PRIMARY KEY,
    time_created TIMESTAMPTZ NOT NULL,
    time_modified TIMESTAMPTZ NOT NULL,
    -- Semver representation of the DB version
    version STRING(64) NOT NULL,

    -- (Optional) Semver representation of the DB version to which we're upgrading
    target_version STRING(64),

    CHECK (singleton = true)
);

-- Per-VMM state.
CREATE TABLE IF NOT EXISTS omicron.public.vmm (
    id UUID PRIMARY KEY,
    time_created TIMESTAMPTZ NOT NULL,
    time_deleted TIMESTAMPTZ,
    instance_id UUID NOT NULL,
    state omicron.public.instance_state NOT NULL,
    time_state_updated TIMESTAMPTZ NOT NULL,
    state_generation INT NOT NULL,
    sled_id UUID NOT NULL,
    propolis_ip INET NOT NULL
);

/*
 * A special view of an instance provided to operators for insights into what's
 * running on a sled.
 *
 * This view replaces the placeholder `sled_instance` view defined above. Any
 * columns in the placeholder must appear in the replacement in the same order
 * and with the same types they had in the placeholder.
 */

CREATE OR REPLACE VIEW omicron.public.sled_instance
AS SELECT
   instance.id,
   instance.name,
   silo.name as silo_name,
   project.name as project_name,
   vmm.sled_id as active_sled_id,
   instance.time_created,
   instance.time_modified,
   instance.migration_id,
   instance.ncpus,
   instance.memory,
   vmm.state
FROM
    omicron.public.instance AS instance
    JOIN omicron.public.project AS project ON
            instance.project_id = project.id
    JOIN omicron.public.silo AS silo ON
            project.silo_id = silo.id
    JOIN omicron.public.vmm AS vmm ON
            instance.active_propolis_id = vmm.id
WHERE
    instance.time_deleted IS NULL AND vmm.time_deleted IS NULL;

CREATE TYPE IF NOT EXISTS omicron.public.switch_link_fec AS ENUM (
    'Firecode',
    'None',
    'Rs'
);

CREATE TYPE IF NOT EXISTS omicron.public.switch_link_speed AS ENUM (
    '0G',
    '1G',
    '10G',
    '25G',
    '40G',
    '50G',
    '100G',
    '200G',
    '400G'
);

ALTER TABLE omicron.public.switch_port_settings_link_config ADD COLUMN IF NOT EXISTS fec omicron.public.switch_link_fec;
ALTER TABLE omicron.public.switch_port_settings_link_config ADD COLUMN IF NOT EXISTS speed omicron.public.switch_link_speed;

CREATE SEQUENCE IF NOT EXISTS omicron.public.ipv4_nat_version START 1 INCREMENT 1;

CREATE TABLE IF NOT EXISTS omicron.public.ipv4_nat_entry (
    id UUID PRIMARY KEY DEFAULT gen_random_uuid(),
    external_address INET NOT NULL,
    first_port INT4 NOT NULL,
    last_port INT4 NOT NULL,
    sled_address INET NOT NULL,
    vni INT4 NOT NULL,
    mac INT8 NOT NULL,
    version_added INT8 NOT NULL DEFAULT nextval('omicron.public.ipv4_nat_version'),
    version_removed INT8,
    time_created TIMESTAMPTZ NOT NULL DEFAULT now(),
    time_deleted TIMESTAMPTZ
);

CREATE UNIQUE INDEX IF NOT EXISTS ipv4_nat_version_added ON omicron.public.ipv4_nat_entry (
    version_added
)
STORING (
    external_address,
    first_port,
    last_port,
    sled_address,
    vni,
    mac,
    time_created,
    time_deleted
);

CREATE UNIQUE INDEX IF NOT EXISTS overlapping_ipv4_nat_entry ON omicron.public.ipv4_nat_entry (
    external_address,
    first_port,
    last_port
) WHERE time_deleted IS NULL;

CREATE INDEX IF NOT EXISTS ipv4_nat_lookup ON omicron.public.ipv4_nat_entry (external_address, first_port, last_port, sled_address, vni, mac);

CREATE UNIQUE INDEX IF NOT EXISTS ipv4_nat_version_removed ON omicron.public.ipv4_nat_entry (
    version_removed
)
STORING (
    external_address,
    first_port,
    last_port,
    sled_address,
    vni,
    mac,
    time_created,
    time_deleted
);

/*
 * Metadata for the schema itself. This version number isn't great, as there's
 * nothing to ensure it gets bumped when it should be, but it's a start.
 */
CREATE TABLE IF NOT EXISTS omicron.public.db_metadata (
    -- There should only be one row of this table for the whole DB.
    -- It's a little goofy, but filter on "singleton = true" before querying
    -- or applying updates, and you'll access the singleton row.
    --
    -- We also add a constraint on this table to ensure it's not possible to
    -- access the version of this table with "singleton = false".
    singleton BOOL NOT NULL PRIMARY KEY,
    time_created TIMESTAMPTZ NOT NULL,
    time_modified TIMESTAMPTZ NOT NULL,
    -- Semver representation of the DB version
    version STRING(64) NOT NULL,

    -- (Optional) Semver representation of the DB version to which we're upgrading
    target_version STRING(64),

    CHECK (singleton = true)
);

ALTER TABLE omicron.public.switch_port_settings_link_config ADD COLUMN IF NOT EXISTS autoneg BOOL NOT NULL DEFAULT false;

INSERT INTO omicron.public.db_metadata (
    singleton,
    time_created,
    time_modified,
    version,
    target_version
) VALUES
<<<<<<< HEAD
    ( TRUE, NOW(), NOW(), '15.0.0', NULL)
=======
    ( TRUE, NOW(), NOW(), '17.0.0', NULL)
>>>>>>> 92aed1a2
ON CONFLICT DO NOTHING;

COMMIT;<|MERGE_RESOLUTION|>--- conflicted
+++ resolved
@@ -3057,11 +3057,7 @@
     version,
     target_version
 ) VALUES
-<<<<<<< HEAD
-    ( TRUE, NOW(), NOW(), '15.0.0', NULL)
-=======
-    ( TRUE, NOW(), NOW(), '17.0.0', NULL)
->>>>>>> 92aed1a2
+    ( TRUE, NOW(), NOW(), '18.0.0', NULL)
 ON CONFLICT DO NOTHING;
 
 COMMIT;