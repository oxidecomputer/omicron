/*
 * dbinit.sql: raw SQL to initialize a database for use by Omicron
 *
 * It's not clear what the long-term story for managing the database schema will
 * be.  For now, this file can be used by the test suite and by developers (via
 * the "omicron-dev" program) to set up a local database with which to run the
 * system.
 */

/*
 * Important CockroachDB notes:
 *
 *    For timestamps, CockroachDB's docs recommend TIMESTAMPTZ rather than
 *    TIMESTAMP.  This does not change what is stored with each datum, but
 *    rather how it's interpreted when clients use it.  It should make no
 *    difference to us, so we stick with the recommendation.
 *
 *    We avoid explicit foreign keys due to this warning from the docs: "Foreign
 *    key dependencies can significantly impact query performance, as queries
 *    involving tables with foreign keys, or tables referenced by foreign keys,
 *    require CockroachDB to check two separate tables. We recommend using them
 *    sparingly."
 */

BEGIN;

/*
 * We assume the database and user do not already exist so that we don't
 * inadvertently clobber what's there.  If they might exist, the user has to
 * clear this first.
 *
 * NOTE: the database and user names MUST be kept in sync with the
 * initialization code and dbwipe.sql.
 */
CREATE DATABASE IF NOT EXISTS omicron;
CREATE USER IF NOT EXISTS omicron;
ALTER DEFAULT PRIVILEGES GRANT INSERT, SELECT, UPDATE, DELETE ON TABLES to omicron;

/*
 * Configure a replication factor of 5 to ensure that the system can maintain
 * availability in the face of any two node failures.
 */
ALTER RANGE default CONFIGURE ZONE USING num_replicas = 5;


/*
 * The deployment strategy for clickhouse
 */
CREATE TYPE IF NOT EXISTS omicron.public.clickhouse_mode AS ENUM (
   -- Only deploy a single node clickhouse
   'single_node_only',

   -- Only deploy a clickhouse cluster without any single node deployments
   'cluster_only',

   -- Deploy both a single node and cluster deployment.
   -- This is the strategy for stage 1 described in RFD 468
   'both'
);

/*
 * A planning policy for clickhouse for a single multirack setup
 *
 * We currently implicitly tie this policy to a rack, as we don't yet support
 * multirack. Multiple parts of this database schema are going to have to change
 * to support multirack, so we add one more for now.
 */
CREATE TABLE IF NOT EXISTS omicron.public.clickhouse_policy (
    -- Monotonically increasing version for all policies
    --
    -- This is similar to `bp_target` which will also require being changed for
    -- multirack to associate with some sort of rack group ID.
    version INT8 PRIMARY KEY,

    clickhouse_mode omicron.public.clickhouse_mode NOT NULL,

    -- Only greater than 0 when clickhouse cluster is enabled
    clickhouse_cluster_target_servers INT2 NOT NULL,
    -- Only greater than 0 when clickhouse cluster is enabled
    clickhouse_cluster_target_keepers INT2 NOT NULL,

    time_created TIMESTAMPTZ NOT NULL
);


/*
 * The ClickHouse installation Oximeter should read from
 */
CREATE TYPE IF NOT EXISTS omicron.public.oximeter_read_mode AS ENUM (
   -- Read from the single node ClickHouse installation
   'single_node',

   -- Read from the replicated ClickHouse cluster
   'cluster'
);

/*
 * A planning policy for oximeter_read for a single multirack setup
 */
CREATE TABLE IF NOT EXISTS omicron.public.oximeter_read_policy (
    -- Monotonically increasing version for all policies
    version INT8 PRIMARY KEY,

    oximeter_read_mode omicron.public.oximeter_read_mode NOT NULL,

    time_created TIMESTAMPTZ NOT NULL
);

/*
* Oximeter read policy defaults to reading from a single node ClickHouse server.
*/
INSERT INTO omicron.public.oximeter_read_policy (
    version,
    oximeter_read_mode,
    time_created
) VALUES (
    1,
    'single_node',
    NOW()
) ON CONFLICT DO NOTHING;

/*
 * Racks
 */
CREATE TABLE IF NOT EXISTS omicron.public.rack (
    /* Identity metadata (asset) */
    id UUID PRIMARY KEY,
    time_created TIMESTAMPTZ NOT NULL,
    time_modified TIMESTAMPTZ NOT NULL,

    /*
     * Identifies if rack management has been transferred from RSS -> Nexus.
     * If "false", RSS is still managing sleds, services, and DNS records.
     *
     * This value is set to "true" when RSS calls the
     * "rack_initialization_complete" endpoint on Nexus' internal interface.
     *
     * See RFD 278 for more detail.
     */
    initialized BOOL NOT NULL,

    /* Used to configure the updates service URL */
    tuf_base_url STRING(512),

    /* The IPv6 underlay /56 prefix for the rack */
    rack_subnet INET
);

/*
 * Sleds
 */

-- The disposition for a particular sled. This is updated solely by the
-- operator, and not by Nexus.
CREATE TYPE IF NOT EXISTS omicron.public.sled_policy AS ENUM (
    -- The sled is in service, and new resources can be provisioned onto it.
    'in_service',
    -- The sled is in service, but the operator has indicated that new
    -- resources should not be provisioned onto it.
    'no_provision',
    -- The operator has marked that the sled has, or will be, removed from the
    -- rack, and it should be assumed that any resources currently on it are
    -- now permanently missing.
    'expunged'
);

-- The actual state of the sled. This is updated exclusively by Nexus.
--
-- Nexus's goal is to match the sled's state with the operator-indicated
-- policy. For example, if the sled_policy is "expunged" and the sled_state is
-- "active", Nexus will assume that the sled is gone. Based on that, Nexus will
-- reallocate resources currently on the expunged sled to other sleds, etc.
-- Once the expunged sled no longer has any resources attached to it, Nexus
-- will mark it as decommissioned.
CREATE TYPE IF NOT EXISTS omicron.public.sled_state AS ENUM (
    -- The sled has resources of any kind allocated on it, or, is available for
    -- new resources.
    --
    -- The sled can be in this state and have a different sled policy, e.g.
    -- "expunged".
    'active',

    -- The sled no longer has resources allocated on it, now or in the future.
    --
    -- This is a terminal state. This state is only valid if the sled policy is
    -- 'expunged'.
    'decommissioned'
);

-- The model of CPU installed in a particular sled, discovered by sled-agent
-- and reported to Nexus. This determines what VMs can run on a sled: instances
-- that require a specific minimum CPU platform can only run on sleds whose
-- CPUs support all the features of that platform.
CREATE TYPE IF NOT EXISTS omicron.public.sled_cpu_family AS ENUM (
    -- Sled-agent didn't recognize the sled's CPU.
    'unknown',

    -- AMD Milan, or lab CPU close enough that sled-agent reported it as one.
    'amd_milan',

    -- AMD Turin, or lab CPU close enough that sled-agent reported it as one.
    'amd_turin',

    -- AMD Turin Dense. There are no "Turin Dense-likes", so this is precise.
    'amd_turin_dense'
);

CREATE TABLE IF NOT EXISTS omicron.public.sled (
    /* Identity metadata (asset) */
    id UUID PRIMARY KEY,
    time_created TIMESTAMPTZ NOT NULL,
    time_modified TIMESTAMPTZ NOT NULL,
    time_deleted TIMESTAMPTZ,
    rcgen INT NOT NULL,

    /* FK into the Rack table */
    rack_id UUID NOT NULL,

    /* Idenfities if this Sled is a Scrimlet */
    is_scrimlet BOOL NOT NULL,

    /* Baseboard information about the sled */
    serial_number STRING(63) NOT NULL,
    part_number STRING(63) NOT NULL,
    revision INT8 NOT NULL,

    /* CPU & RAM summary for the sled */
    usable_hardware_threads INT8 CHECK (usable_hardware_threads BETWEEN 0 AND 4294967295) NOT NULL,
    usable_physical_ram INT8 NOT NULL,
    reservoir_size INT8 CHECK (reservoir_size < usable_physical_ram) NOT NULL,

    /* The IP address and bound port of the sled agent server. */
    ip INET NOT NULL,
    port INT4 CHECK (port BETWEEN 0 AND 65535) NOT NULL,

    /* The last address allocated to a propolis instance on this sled. */
    last_used_address INET NOT NULL,

    /* The policy for the sled, updated exclusively by the operator */
    sled_policy omicron.public.sled_policy NOT NULL,

    /* The actual state of the sled, updated exclusively by Nexus */
    sled_state omicron.public.sled_state NOT NULL,

    /* Generation number owned and incremented by the sled-agent */
    sled_agent_gen INT8 NOT NULL DEFAULT 1,

    /* The bound port of the Repo Depot API server, running on the same IP as
       the sled agent server. */
    repo_depot_port INT4 CHECK (port BETWEEN 0 AND 65535) NOT NULL,

    /* The sled's detected CPU family. */
    cpu_family omicron.public.sled_cpu_family NOT NULL
);

-- Add an index that ensures a given physical sled (identified by serial and
-- part number) can only be a commissioned member of the control plane once.
--
-- TODO Should `sled` reference `hw_baseboard_id` instead of having its own
-- serial/part columns?
CREATE UNIQUE INDEX IF NOT EXISTS commissioned_sled_uniqueness
    ON omicron.public.sled (serial_number, part_number)
    WHERE sled_state != 'decommissioned';

/* Add an index which lets us look up sleds on a rack */
CREATE UNIQUE INDEX IF NOT EXISTS lookup_sled_by_rack ON omicron.public.sled (
    rack_id,
    id
) WHERE time_deleted IS NULL;

/* Add an index which lets us look up sleds based on policy and state */
CREATE INDEX IF NOT EXISTS lookup_sled_by_policy_and_state ON omicron.public.sled (
    sled_policy,
    sled_state
);

-- Accounting for VMMs using resources on a sled
CREATE TABLE IF NOT EXISTS omicron.public.sled_resource_vmm (
    -- Should match the UUID of the corresponding VMM
    id UUID PRIMARY KEY,

    -- The sled where resources are being consumed
    sled_id UUID NOT NULL,

    -- The maximum number of hardware threads usable by this VMM
    hardware_threads INT8 NOT NULL,

    -- The maximum amount of RSS RAM provisioned to this VMM
    rss_ram INT8 NOT NULL,

    -- The maximum amount of Reservoir RAM provisioned to this VMM
    reservoir_ram INT8 NOT NULL,

    -- The UUID of the instance to which this VMM belongs.
    --
    -- This should eventually become NOT NULL for all VMMs, but is
    -- still nullable for backwards compatibility purposes. Specifically,
    -- the "instance start" saga can create rows in this table before creating
    -- rows for "omicron.public.vmm", which we would use for back-filling.
    -- If we tried to backfill + make this column non-nullable while that saga
    -- was mid-execution, we would still have some rows in this table with nullable
    -- values that would be more complex to fix.
    instance_id UUID
);

-- Allow looking up all VMM resources which reside on a sled
CREATE UNIQUE INDEX IF NOT EXISTS lookup_vmm_resource_by_sled ON omicron.public.sled_resource_vmm (
    sled_id,
    id
);

-- Allow looking up all resources by instance
CREATE INDEX IF NOT EXISTS lookup_vmm_resource_by_instance ON omicron.public.sled_resource_vmm (
    instance_id
);

-- Table of all sled subnets allocated for sleds added to an already initialized
-- rack. The sleds in this table and their allocated subnets are created before
-- a sled is added to the `sled` table. Addition to the `sled` table occurs
-- after the sled is initialized and notifies Nexus about itself.
--
-- For simplicity and space savings, this table doesn't actually contain the
-- full subnets for a given sled, but only the octet that extends a /56 rack
-- subnet to a /64 sled subnet. The rack subnet is maintained in the `rack`
-- table.
--
-- This table does not include subnet octets allocated during RSS and therefore
-- all of the octets start at 33. This makes the data in this table purely additive
-- post-RSS, which also implies that we cannot re-use subnet octets if an original
-- sled that was part of RSS was removed from the cluster.
CREATE TABLE IF NOT EXISTS omicron.public.sled_underlay_subnet_allocation (
    -- The physical identity of the sled
    -- (foreign key into `hw_baseboard_id` table)
    hw_baseboard_id UUID,

    -- The rack to which a sled is being added
    -- (foreign key into `rack` table)
    --
    -- We require this because the sled is not yet part of the sled table when
    -- we first allocate a subnet for it.
    rack_id UUID NOT NULL,

    -- The sled to which a subnet is being allocated
    --
    -- Eventually will be a foreign key into the `sled` table when the sled notifies nexus
    -- about itself after initialization.
    sled_id UUID NOT NULL,

    -- The octet that extends a /56 rack subnet to a /64 sled subnet
    --
    -- Always between 33 and 255 inclusive
    subnet_octet INT2 NOT NULL UNIQUE CHECK (subnet_octet BETWEEN 33 AND 255),

    PRIMARY KEY (hw_baseboard_id, sled_id)
);

-- Add an index which allows pagination by {rack_id, sled_id} pairs.
CREATE UNIQUE INDEX IF NOT EXISTS lookup_subnet_allocation_by_rack_and_sled ON omicron.public.sled_underlay_subnet_allocation (
    rack_id,
    sled_id
);

/*
 * Switches
 */

CREATE TABLE IF NOT EXISTS omicron.public.switch (
    /* Identity metadata (asset) */
    id UUID PRIMARY KEY,
    time_created TIMESTAMPTZ NOT NULL,
    time_modified TIMESTAMPTZ NOT NULL,
    time_deleted TIMESTAMPTZ,
    rcgen INT NOT NULL,

    /* FK into the Rack table */
    rack_id UUID NOT NULL,

    /* Baseboard information about the switch */
    serial_number STRING(63) NOT NULL,
    part_number STRING(63) NOT NULL,
    revision INT8 NOT NULL
);

/* Add an index which lets us look up switches on a rack */
CREATE UNIQUE INDEX IF NOT EXISTS lookup_switch_by_rack ON omicron.public.switch (
    rack_id,
    id
) WHERE time_deleted IS NULL;

/*
 * Services
 */

CREATE TYPE IF NOT EXISTS omicron.public.service_kind AS ENUM (
  'clickhouse',
  'clickhouse_keeper',
  'clickhouse_server',
  'cockroach',
  'crucible',
  'crucible_pantry',
  'dendrite',
  'external_dns',
  'internal_dns',
  'nexus',
  'ntp',
  'oximeter',
  'tfport',
  'mgd'
);

CREATE TYPE IF NOT EXISTS omicron.public.physical_disk_kind AS ENUM (
  'm2',
  'u2'
);

-- The disposition for a particular physical disk.
-- This is updated by the operator, either explicitly through an operator API,
-- or implicitly when altering sled policy.
CREATE TYPE IF NOT EXISTS omicron.public.physical_disk_policy AS ENUM (
    -- The disk is in service, and new resources can be provisioned onto it.
    'in_service',
    -- The disk has been, or will be, removed from the rack, and it should be
    -- assumed that any resources currently on it are now permanently missing.
    'expunged'
);

-- The actual state of a physical disk. This is updated exclusively by Nexus.
--
-- Nexus's goal is to match the physical disk's state with the
-- operator-indicated policy. For example, if the policy is "expunged" and the
-- state is "active", Nexus will assume that the physical disk is gone. Based
-- on that, Nexus will reallocate resources currently on the expunged disk
-- elsewhere, etc. Once the expunged disk no longer has any resources attached
-- to it, Nexus will mark it as decommissioned.
CREATE TYPE IF NOT EXISTS omicron.public.physical_disk_state AS ENUM (
    -- The disk has resources of any kind allocated on it, or, is available for
    -- new resources.
    --
    -- The disk can be in this state and have a different policy, e.g.
    -- "expunged".
    'active',

    -- The disk no longer has resources allocated on it, now or in the future.
    --
    -- This is a terminal state. This state is only valid if the policy is
    -- 'expunged'.
    'decommissioned'
);

-- A physical disk which exists inside the rack.
--
-- This is currently limited to U.2 disks, which are managed by the
-- control plane. A disk may exist within inventory, but not in this row:
-- if that's the case, it is not explicitly "managed" by Nexus.
CREATE TABLE IF NOT EXISTS omicron.public.physical_disk (
    id UUID PRIMARY KEY,
    time_created TIMESTAMPTZ NOT NULL,
    time_modified TIMESTAMPTZ NOT NULL,
    time_deleted TIMESTAMPTZ,
    rcgen INT NOT NULL,

    vendor STRING(63) NOT NULL,
    serial STRING(63) NOT NULL,
    model STRING(63) NOT NULL,

    variant omicron.public.physical_disk_kind NOT NULL,

    -- FK into the Sled table
    sled_id UUID NOT NULL,

    disk_policy omicron.public.physical_disk_policy NOT NULL,
    disk_state omicron.public.physical_disk_state NOT NULL,

    -- This table should be limited to U.2s, and disallow inserting
    -- other disk kinds, unless we explicitly want them to be controlled
    -- by Nexus.
    --
    -- See https://github.com/oxidecomputer/omicron/issues/8258 for additional
    -- context.
    CONSTRAINT physical_disk_variant_u2 CHECK (variant = 'u2')
);

-- This constraint only needs to be upheld for disks that are not deleted
-- nor decommissioned.
CREATE UNIQUE INDEX IF NOT EXISTS vendor_serial_model_unique on omicron.public.physical_disk (
  vendor, serial, model
) WHERE time_deleted IS NULL AND disk_state != 'decommissioned';

CREATE UNIQUE INDEX IF NOT EXISTS lookup_physical_disk_by_variant ON omicron.public.physical_disk (
    variant,
    id
) WHERE time_deleted IS NULL;

-- Make it efficient to look up physical disks by Sled.
CREATE UNIQUE INDEX IF NOT EXISTS lookup_physical_disk_by_sled ON omicron.public.physical_disk (
    sled_id,
    id
);

-- x509 certificates which may be used by services
CREATE TABLE IF NOT EXISTS omicron.public.certificate (
    -- Identity metadata (resource)
    id UUID PRIMARY KEY,
    name STRING(63) NOT NULL,
    description STRING(512) NOT NULL,
    time_created TIMESTAMPTZ NOT NULL,
    time_modified TIMESTAMPTZ NOT NULL,
    time_deleted TIMESTAMPTZ,

    -- which Silo this certificate is used for
    silo_id UUID NOT NULL,

    -- The service type which should use this certificate
    service omicron.public.service_kind NOT NULL,

    -- cert.pem file (certificate chain in PEM format) as a binary blob
    cert BYTES NOT NULL,

    -- key.pem file (private key in PEM format) as a binary blob
    key BYTES NOT NULL
);

-- Add an index which lets us look up certificates for a particular service
-- class.
CREATE UNIQUE INDEX IF NOT EXISTS lookup_certificate_by_service ON omicron.public.certificate (
    service,
    id
) WHERE
    time_deleted IS NULL;

-- Add an index which enforces that certificates have unique names, and which
-- allows pagination-by-name.
CREATE UNIQUE INDEX IF NOT EXISTS lookup_certificate_by_silo ON omicron.public.certificate (
    silo_id,
    name
) WHERE
    time_deleted IS NULL;

-- A table describing virtual resource provisioning which may be associated
-- with a collection of objects, including:
-- - Projects
-- - Silos
-- - Fleet
CREATE TABLE IF NOT EXISTS omicron.public.virtual_provisioning_collection (
    -- Should match the UUID of the corresponding collection.
    id UUID PRIMARY KEY,
    time_modified TIMESTAMPTZ NOT NULL DEFAULT NOW(),

    -- Identifies the type of the collection.
    collection_type STRING(63) NOT NULL,

    -- The amount of physical disk space which has been provisioned
    -- on behalf of the collection.
    virtual_disk_bytes_provisioned INT8 NOT NULL,

    -- The number of CPUs provisioned by VMs.
    cpus_provisioned INT8 NOT NULL,

    -- The amount of RAM provisioned by VMs.
    ram_provisioned INT8 NOT NULL
);

-- A table describing a single virtual resource which has been provisioned.
-- This may include:
-- - Disks
-- - Instances
-- - Snapshots
--
-- NOTE: You might think to yourself: "This table looks an awful lot like
-- the 'virtual_provisioning_collection' table, could they be condensed into
-- a single table?"
-- The answer to this question is unfortunately: "No". We use CTEs to both
-- UPDATE the collection table while INSERTing rows in the resource table, and
-- this would not be allowed if they came from the same table due to:
-- https://www.cockroachlabs.com/docs/v22.2/known-limitations#statements-containing-multiple-modification-subqueries-of-the-same-table-are-disallowed
-- However, by using separate tables, the CTE is able to function correctly.
CREATE TABLE IF NOT EXISTS omicron.public.virtual_provisioning_resource (
    -- Should match the UUID of the corresponding collection.
    id UUID PRIMARY KEY,
    time_modified TIMESTAMPTZ NOT NULL DEFAULT NOW(),

    -- Identifies the type of the resource.
    resource_type STRING(63) NOT NULL,

    -- The amount of physical disk space which has been provisioned
    -- on behalf of the resource.
    virtual_disk_bytes_provisioned INT8 NOT NULL,

    -- The number of CPUs provisioned.
    cpus_provisioned INT8 NOT NULL,

    -- The amount of RAM provisioned.
    ram_provisioned INT8 NOT NULL
);

-- ZPools of Storage, attached to Sleds.
-- These are backed by a single physical disk.
--
-- For information about the provisioned zpool, reference the
-- "omicron.public.inv_zpool" table, which returns information
-- that has actually been returned from the underlying sled.
CREATE TABLE IF NOT EXISTS omicron.public.zpool (
    /* Identity metadata (asset) */
    id UUID PRIMARY KEY,
    time_created TIMESTAMPTZ NOT NULL,
    time_modified TIMESTAMPTZ NOT NULL,
    time_deleted TIMESTAMPTZ,
    rcgen INT NOT NULL,

    /* FK into the Sled table */
    sled_id UUID NOT NULL,

    /* FK into the Physical Disk table */
    physical_disk_id UUID NOT NULL,

    /*
     * How many bytes to reserve for non-Crucible control plane storage
     */
    control_plane_storage_buffer INT NOT NULL
);

/* Create an index on the physical disk id */
CREATE INDEX IF NOT EXISTS lookup_zpool_by_disk on omicron.public.zpool (
    physical_disk_id,
    id
) WHERE physical_disk_id IS NOT NULL AND time_deleted IS NULL;

-- TODO-cleanup If modifying this enum, please remove 'update'; see
-- https://github.com/oxidecomputer/omicron/issues/8268.
CREATE TYPE IF NOT EXISTS omicron.public.dataset_kind AS ENUM (
  'crucible',
  'cockroach',
  'clickhouse',
  'clickhouse_keeper',
  'clickhouse_server',
  'external_dns',
  'internal_dns',
  'zone_root',
  'zone',
  'debug',
  'update'
);

/*
 * Table tracking the contact information and size used by datasets associated
 * with Crucible zones.
 *
 * This is a Reconfigurator rendezvous table: it reflects resources that
 * Reconfigurator has ensured exist. It is always possible that a resource
 * chosen from this table could be deleted after it's selected, but any
 * non-deleted row in this table is guaranteed to have been created.
 */
CREATE TABLE IF NOT EXISTS omicron.public.crucible_dataset (
    /* Identity metadata (asset) */
    id UUID PRIMARY KEY,
    time_created TIMESTAMPTZ NOT NULL,
    time_modified TIMESTAMPTZ NOT NULL,
    time_deleted TIMESTAMPTZ,
    rcgen INT NOT NULL,

    /* FK into the Pool table */
    pool_id UUID NOT NULL,

    /*
     * Contact information for the dataset: socket address of the Crucible
     * agent service that owns this dataset
     */
    ip INET NOT NULL,
    port INT4 CHECK (port BETWEEN 0 AND 65535) NOT NULL,

    /*
     * An upper bound on the amount of space that might be in-use
     *
     * This field is owned by Nexus. When a new row is inserted during the
     * Reconfigurator rendezvous process, this field is set to 0. Reconfigurator
     * otherwise ignores this field. It's updated by Nexus as region allocations
     * and deletions are performed using this dataset.
     *
     * Note that the value in this column is _not_ the sum of requested region
     * sizes, but sum of the size *reserved* by the Crucible agent for the
     * dataset that contains the regions (which is larger than the the actual
     * region size).
     */
    size_used INT NOT NULL,

    /* Do not consider this dataset during region allocation */
    no_provision BOOL NOT NULL
);

/* Create an index on the size usage for any Crucible dataset */
CREATE INDEX IF NOT EXISTS lookup_crucible_dataset_by_size_used ON
    omicron.public.crucible_dataset (size_used)
  WHERE time_deleted IS NULL;

/* Create an index on the zpool id */
CREATE INDEX IF NOT EXISTS lookup_crucible_dataset_by_zpool ON
    omicron.public.crucible_dataset (pool_id, id)
  WHERE time_deleted IS NULL;

CREATE INDEX IF NOT EXISTS lookup_crucible_dataset_by_ip ON
  omicron.public.crucible_dataset (ip);

CREATE TYPE IF NOT EXISTS omicron.public.region_reservation_percent AS ENUM (
  '25'
);

/*
 * A region of space allocated to Crucible Downstairs, within a dataset.
 */
CREATE TABLE IF NOT EXISTS omicron.public.region (
    /* Identity metadata (asset) */
    id UUID PRIMARY KEY,
    time_created TIMESTAMPTZ NOT NULL,
    time_modified TIMESTAMPTZ NOT NULL,

    /* FK into the dataset table */
    dataset_id UUID NOT NULL,

    /* FK into the volume table */
    volume_id UUID NOT NULL,

    /* Metadata describing the region */
    block_size INT NOT NULL,
    blocks_per_extent INT NOT NULL,
    extent_count INT NOT NULL,

    port INT4,

    read_only BOOL NOT NULL,

    deleting BOOL NOT NULL,

    /*
     * The Crucible Agent will reserve space for a region with overhead for
     * on-disk metadata that the downstairs needs to store. Record here the
     * overhead associated with a specific region as this may change or be
     * configurable in the future.
     */
    reservation_percent omicron.public.region_reservation_percent NOT NULL
);

/*
 * Allow all regions belonging to a disk to be accessed quickly.
 */
CREATE UNIQUE INDEX IF NOT EXISTS lookup_region_by_volume on omicron.public.region (
    volume_id,
    id
);

/*
 * Allow all regions belonging to a dataset to be accessed quickly.
 */
CREATE UNIQUE INDEX IF NOT EXISTS lookup_region_by_dataset on omicron.public.region (
    dataset_id,
    id
);

CREATE INDEX IF NOT EXISTS lookup_regions_missing_ports
    on omicron.public.region (id)
    WHERE port IS NULL;

CREATE INDEX IF NOT EXISTS lookup_regions_by_read_only
    on omicron.public.region (read_only);

/*
 * A snapshot of a region, within a dataset.
 */
CREATE TABLE IF NOT EXISTS omicron.public.region_snapshot (
    dataset_id UUID NOT NULL,
    region_id UUID NOT NULL,

    /* Associated higher level virtual snapshot */
    snapshot_id UUID NOT NULL,

    /*
     * Target string, for identification as part of
     * volume construction request(s)
     */
    snapshot_addr TEXT NOT NULL,

    /* How many volumes reference this? */
    volume_references INT8 NOT NULL,

    /* Is this currently part of some resources_to_delete? */
    deleting BOOL NOT NULL,

    PRIMARY KEY (dataset_id, region_id, snapshot_id)
);

/* Indexes for use during join with region table */
CREATE INDEX IF NOT EXISTS lookup_region_by_dataset on omicron.public.region_snapshot (
    dataset_id, region_id
);

CREATE INDEX IF NOT EXISTS lookup_region_snapshot_by_region_id on omicron.public.region_snapshot (
    region_id
);

CREATE INDEX IF NOT EXISTS lookup_region_snapshot_by_deleting on omicron.public.region_snapshot (
    deleting
);

/*
 * Index on volume_references and snapshot_addr for crucible
 * resource accounting lookup
 */
CREATE INDEX IF NOT EXISTS lookup_region_snapshot_by_volume_reference on omicron.public.region_snapshot (
    volume_references
);

CREATE INDEX IF NOT EXISTS lookup_region_snapshot_by_snapshot_addr on omicron.public.region_snapshot (
    snapshot_addr
);

/*
 * A volume within Crucible
 */
CREATE TABLE IF NOT EXISTS omicron.public.volume (
    id UUID PRIMARY KEY,
    time_created TIMESTAMPTZ NOT NULL,
    time_modified TIMESTAMPTZ NOT NULL,
    time_deleted TIMESTAMPTZ,

    /* child resource generation number, per RFD 192 */
    rcgen INT NOT NULL,

    /*
     * A JSON document describing the construction of the volume, including all
     * sub volumes. This is what will be POSTed to propolis, and eventually
     * consumed by some Upstairs code to perform the volume creation. The Rust
     * type of this column should be Crucible::VolumeConstructionRequest.
     */
    data TEXT NOT NULL,

    /*
     * A JSON document describing what resources to clean up when deleting this
     * volume. The Rust type of this column should be the CrucibleResources
     * enum.
     */
    resources_to_clean_up TEXT
);

/* Quickly find deleted volumes */
CREATE INDEX IF NOT EXISTS lookup_volume_by_deleted on omicron.public.volume (
    time_deleted
);

/*
 * Silos
 */

CREATE TYPE IF NOT EXISTS omicron.public.authentication_mode AS ENUM (
  'local',
  'saml'
);

CREATE TYPE IF NOT EXISTS omicron.public.user_provision_type AS ENUM (
  'api_only',
  'jit'
);

CREATE TABLE IF NOT EXISTS omicron.public.silo (
    /* Identity metadata */
    id UUID PRIMARY KEY,
    name STRING(63) NOT NULL,
    description STRING(512) NOT NULL,
    time_created TIMESTAMPTZ NOT NULL,
    time_modified TIMESTAMPTZ NOT NULL,
    time_deleted TIMESTAMPTZ,

    discoverable BOOL NOT NULL,
    authentication_mode omicron.public.authentication_mode NOT NULL,
    user_provision_type omicron.public.user_provision_type NOT NULL,

    mapped_fleet_roles JSONB NOT NULL,

    /* child resource generation number, per RFD 192 */
    rcgen INT NOT NULL
);

CREATE UNIQUE INDEX IF NOT EXISTS lookup_silo_by_name ON omicron.public.silo (
    name
) WHERE
    time_deleted IS NULL;

/*
 * Silo users
 */
CREATE TABLE IF NOT EXISTS omicron.public.silo_user (
    id UUID PRIMARY KEY,
    time_created TIMESTAMPTZ NOT NULL,
    time_modified TIMESTAMPTZ NOT NULL,
    time_deleted TIMESTAMPTZ,

    silo_id UUID NOT NULL,
    external_id TEXT NOT NULL
);

/* This index lets us quickly find users for a given silo. */
CREATE UNIQUE INDEX IF NOT EXISTS lookup_silo_user_by_silo ON omicron.public.silo_user (
    silo_id,
    external_id
) WHERE
    time_deleted IS NULL;

CREATE TABLE IF NOT EXISTS omicron.public.silo_user_password_hash (
    silo_user_id UUID NOT NULL,
    hash TEXT NOT NULL,
    time_created TIMESTAMPTZ NOT NULL,

    PRIMARY KEY(silo_user_id)
);

/*
 * Silo groups
 */

CREATE TABLE IF NOT EXISTS omicron.public.silo_group (
    id UUID PRIMARY KEY,
    time_created TIMESTAMPTZ NOT NULL,
    time_modified TIMESTAMPTZ NOT NULL,
    time_deleted TIMESTAMPTZ,

    silo_id UUID NOT NULL,
    external_id TEXT NOT NULL
);

CREATE UNIQUE INDEX IF NOT EXISTS lookup_silo_group_by_silo ON omicron.public.silo_group (
    silo_id,
    external_id
) WHERE
    time_deleted IS NULL;

/*
 * Silo group membership
 */

CREATE TABLE IF NOT EXISTS omicron.public.silo_group_membership (
    silo_group_id UUID NOT NULL,
    silo_user_id UUID NOT NULL,

    PRIMARY KEY (silo_group_id, silo_user_id)
);

/*
 * The primary key lets us paginate through the users in a group.  We need to
 * index the same fields in the reverse order to be able to paginate through the
 * groups that a user is in.
 */
CREATE INDEX IF NOT EXISTS lookup_silo_group_by_user ON omicron.public.silo_group_membership (
    silo_user_id,
    silo_group_id
);

/*
 * Silo identity provider list
 */

CREATE TYPE IF NOT EXISTS omicron.public.provider_type AS ENUM (
  'saml'
);

CREATE TABLE IF NOT EXISTS omicron.public.identity_provider (
    /* Identity metadata */
    id UUID PRIMARY KEY,
    name STRING(63) NOT NULL,
    description STRING(512) NOT NULL,
    time_created TIMESTAMPTZ NOT NULL,
    time_modified TIMESTAMPTZ NOT NULL,
    time_deleted TIMESTAMPTZ,

    silo_id UUID NOT NULL,
    provider_type omicron.public.provider_type NOT NULL
);

CREATE UNIQUE INDEX IF NOT EXISTS lookup_idp_by_silo_id ON omicron.public.identity_provider (
    silo_id,
    id
) WHERE
    time_deleted IS NULL;

CREATE UNIQUE INDEX IF NOT EXISTS lookup_idp_by_silo_name ON omicron.public.identity_provider (
    silo_id,
    name
) WHERE
    time_deleted IS NULL;

/*
 * Silo SAML identity provider
 */
CREATE TABLE IF NOT EXISTS omicron.public.saml_identity_provider (
    /* Identity metadata */
    id UUID PRIMARY KEY,
    name STRING(63) NOT NULL,
    description STRING(512) NOT NULL,
    time_created TIMESTAMPTZ NOT NULL,
    time_modified TIMESTAMPTZ NOT NULL,
    time_deleted TIMESTAMPTZ,

    silo_id UUID NOT NULL,

    idp_metadata_document_string TEXT NOT NULL,

    idp_entity_id TEXT NOT NULL,
    sp_client_id TEXT NOT NULL,
    acs_url TEXT NOT NULL,
    slo_url TEXT NOT NULL,
    technical_contact_email TEXT NOT NULL,

    public_cert TEXT,
    private_key TEXT,

    group_attribute_name TEXT
);

CREATE UNIQUE INDEX IF NOT EXISTS lookup_saml_idp_by_silo_id ON omicron.public.saml_identity_provider (
    silo_id,
    id
) WHERE
    time_deleted IS NULL;

CREATE UNIQUE INDEX IF NOT EXISTS lookup_saml_idp_by_silo_name ON omicron.public.saml_identity_provider (
    silo_id,
    name
) WHERE
    time_deleted IS NULL;

/*
 * Users' public SSH keys, per RFD 44
 */
CREATE TABLE IF NOT EXISTS omicron.public.ssh_key (
    id UUID PRIMARY KEY,
    name STRING(63) NOT NULL,
    description STRING(512) NOT NULL,
    time_created TIMESTAMPTZ NOT NULL,
    time_modified TIMESTAMPTZ NOT NULL,
    time_deleted TIMESTAMPTZ,

    /* FK into silo_user table */
    silo_user_id UUID NOT NULL,

    /*
     * A 4096 bit RSA key without comment encodes to 726 ASCII characters.
     * A (256 bit) Ed25519 key w/o comment encodes to 82 ASCII characters.
     */
    public_key STRING(1023) NOT NULL
);

CREATE UNIQUE INDEX IF NOT EXISTS lookup_ssh_key_by_silo_user ON omicron.public.ssh_key (
    silo_user_id,
    name
) WHERE
    time_deleted IS NULL;

/**
 * Represents the SSH keys copied to an instance at create time by cloud-init.
 * Entries are added here when an instance is created (with configured SSH keys)
 * and removed when the instance is destroyed.
 *
 * TODO: Should this have time created / time deleted
 */
CREATE TABLE IF NOT EXISTS omicron.public.instance_ssh_key (
    instance_id UUID NOT NULL,
    ssh_key_id UUID NOT NULL,
    PRIMARY KEY (instance_id, ssh_key_id)
);

CREATE TABLE IF NOT EXISTS omicron.public.silo_quotas (
    silo_id UUID PRIMARY KEY,
    time_created TIMESTAMPTZ NOT NULL,
    time_modified TIMESTAMPTZ NOT NULL,
    cpus INT8 NOT NULL,
    memory_bytes INT8 NOT NULL,
    storage_bytes INT8 NOT NULL
);

/**
 * A view of the amount of provisioned and allocated (set by quotas) resources
 * on a given silo.
 */
CREATE VIEW IF NOT EXISTS omicron.public.silo_utilization
AS SELECT
    c.id AS silo_id,
    s.name AS silo_name,
    c.cpus_provisioned AS cpus_provisioned,
    c.ram_provisioned AS memory_provisioned,
    c.virtual_disk_bytes_provisioned AS storage_provisioned,
    q.cpus AS cpus_allocated,
    q.memory_bytes AS memory_allocated,
    q.storage_bytes AS storage_allocated,
    s.discoverable as silo_discoverable
FROM
    omicron.public.virtual_provisioning_collection AS c
    RIGHT JOIN omicron.public.silo_quotas AS q
    ON c.id = q.silo_id
    INNER JOIN omicron.public.silo AS s
    ON c.id = s.id
WHERE
    c.collection_type = 'Silo'
AND
    s.time_deleted IS NULL;

CREATE TABLE IF NOT EXISTS omicron.public.silo_auth_settings (
    silo_id UUID PRIMARY KEY,
    time_created TIMESTAMPTZ NOT NULL,
    time_modified TIMESTAMPTZ NOT NULL,

    -- null means no max: users can tokens that never expire
    device_token_max_ttl_seconds INT8 CHECK (device_token_max_ttl_seconds > 0)
);
/*
 * Projects
 */

CREATE TABLE IF NOT EXISTS omicron.public.project (
    /* Identity metadata (resource) */
    id UUID PRIMARY KEY,
    name STRING(63) NOT NULL,
    description STRING(512) NOT NULL,
    time_created TIMESTAMPTZ NOT NULL,
    time_modified TIMESTAMPTZ NOT NULL,
    /* Indicates that the object has been deleted */
    time_deleted TIMESTAMPTZ,

    /* child resource generation number, per RFD 192 */
    rcgen INT NOT NULL,

    /* Which silo this project belongs to */
    silo_id UUID NOT NULL /* foreign key into "silo" table */
);

CREATE UNIQUE INDEX IF NOT EXISTS lookup_project_by_silo ON omicron.public.project (
    silo_id,
    name
) WHERE
    time_deleted IS NULL;

/*
 * Instances
 */

CREATE TYPE IF NOT EXISTS omicron.public.instance_state_v2 AS ENUM (
    /* The instance exists in the DB but its create saga is still in flight. */
    'creating',

    /*
     * The instance has no active VMM. Corresponds to the "stopped" external
     * state.
     */
    'no_vmm',

    /* The instance's state is derived from its active VMM's state. */
    'vmm',

    /* Something bad happened while trying to interact with the instance. */
    'failed',

    /* The instance has been destroyed. */
    'destroyed'
);

CREATE TYPE IF NOT EXISTS omicron.public.vmm_state AS ENUM (
    /*
     * The VMM is known to Nexus, but may not yet exist on a sled.
     *
     * VMM records are always inserted into the database in this state, and
     * then transition to 'starting' or 'migrating' once a sled-agent reports
     * that the VMM has been registered.
     */
    'creating',
    'starting',
    'running',
    'stopping',
    'stopped',
    'rebooting',
    'migrating',
    'failed',
    'destroyed',
    'saga_unwound'
);

CREATE TYPE IF NOT EXISTS omicron.public.instance_auto_restart AS ENUM (
    /*
     * The instance should not, under any circumstances, be automatically
     * rebooted by the control plane.
     */
    'never',
    /*
     * If this instance is running and unexpectedly fails (e.g. due to a host
     * software crash or unexpected host reboot), the control plane will make a
     * best-effort attempt to restart it. The control plane may choose not to
     * restart the instance to preserve the overall availability of the system.
     */
     'best_effort'
);

/*
 * Represents the *desired* state of an instance, as requested by the user.
*/
CREATE TYPE IF NOT EXISTS omicron.public.instance_intended_state AS ENUM (
    /* The instance should be running. */
    'running',

    /* The instance was asked to stop by an API request. */
    'stopped',

    /* The guest OS shut down the virtual machine.
     *
     * This is distinct from the 'stopped' intent, which represents a stop
     * requested by the API.
     */
    'guest_shutdown',

    /* The instance should be destroyed. */
    'destroyed'
);

/*
 * TODO consider how we want to manage multiple sagas operating on the same
 * Instance -- e.g., reboot concurrent with destroy or concurrent reboots or the
 * like.  Or changing # of CPUs or memory size.
 */
CREATE TABLE IF NOT EXISTS omicron.public.instance (
    /* Identity metadata (resource) */
    id UUID PRIMARY KEY,
    name STRING(63) NOT NULL,
    description STRING(512) NOT NULL,
    time_created TIMESTAMPTZ NOT NULL,
    time_modified TIMESTAMPTZ NOT NULL,
    /* Indicates that the object has been deleted */
    /* This is redundant for Instances, but we keep it here for consistency. */
    time_deleted TIMESTAMPTZ,

    /* Every Instance is in exactly one Project at a time. */
    project_id UUID NOT NULL,

    /* user data for instance initialization systems (e.g. cloud-init) */
    user_data BYTES NOT NULL,

    /* The last-updated time and generation for the instance's state. */
    time_state_updated TIMESTAMPTZ NOT NULL,
    state_generation INT NOT NULL,

    /* FK into `vmm` for the Propolis server that's backing this instance. */
    active_propolis_id UUID,

    /* FK into `vmm` for the migration target Propolis server, if one exists. */
    target_propolis_id UUID,

    /* Identifies any ongoing migration for this instance. */
    migration_id UUID,

    /* Instance configuration */
    ncpus INT NOT NULL,
    memory INT NOT NULL,
    hostname STRING(63) NOT NULL,

    /* ID of the instance update saga that has locked this instance for
     * updating, if one exists. */
    updater_id UUID,

    /* Generation of the instance updater lock */
    updater_gen INT NOT NULL DEFAULT 0,

    /*
     * The internal instance state. If this is 'vmm', the externally-visible
     * instance state is derived from its active VMM's state. This column is
     * distant from its generation number and update time because it is
     * deleted and recreated by the schema upgrade process; see the
     * `separate-instance-and-vmm-states` schema change for details.
     */
    state omicron.public.instance_state_v2 NOT NULL,

    /*
     * The time of the most recent auto-restart attempt, or NULL if the control
     * plane has never attempted to automatically restart this instance.
     */
    time_last_auto_restarted TIMESTAMPTZ,

    /*
     * What failures should result in an instance being automatically restarted
     * by the control plane.
     */
    auto_restart_policy omicron.public.instance_auto_restart,
    /*
     * The cooldown period that must elapse between consecutive auto restart
     * attempts. If this is NULL, no cooldown period is explicitly configured
     * for this instance, and the default cooldown period should be used.
     */
     auto_restart_cooldown INTERVAL,

    /*
     * Which disk, if any, is the one this instance should be directed to boot
     * from. With a boot device selected, guest OSes cannot configure their
     * boot policy for future boots, so also permit NULL to indicate a guest
     * does not want our policy, and instead should be permitted control over
     * its boot-time fates.
     */
    boot_disk_id UUID,

    /*
     * The intended state of the instance, as requested by the user.
     *
     * This may differ from its current state, and is used to determine what
     * action should be taken when the instance's VMM state changes.
     */
    intended_state omicron.public.instance_intended_state NOT NULL,

    CONSTRAINT vmm_iff_active_propolis CHECK (
        ((state = 'vmm') AND (active_propolis_id IS NOT NULL)) OR
        ((state != 'vmm') AND (active_propolis_id IS NULL))
    )
);

-- Names for instances within a project should be unique
CREATE UNIQUE INDEX IF NOT EXISTS lookup_instance_by_project ON omicron.public.instance (
    project_id,
    name
) WHERE
    time_deleted IS NULL;

-- Many control plane operations wish to select all the instances in particular
-- states.
CREATE INDEX IF NOT EXISTS lookup_instance_by_state
ON
    omicron.public.instance (state)
WHERE
    time_deleted IS NULL;

/*
 * A special view of an instance provided to operators for insights into what's running
 * on a sled.
 *
 * This view requires the VMM table, which doesn't exist yet, so create a
 * "placeholder" view here and replace it with the full view once the table is
 * defined. See the README for more context.
 */

CREATE VIEW IF NOT EXISTS omicron.public.sled_instance
AS SELECT
    instance.id
FROM
    omicron.public.instance AS instance
WHERE
    instance.time_deleted IS NULL;

/*
 * Guest-Visible, Virtual Disks
 */

/*
 * TODO The Rust enum to which this type is converted
 * carries data in some of its variants, such as the UUID
 * of the instance to which a disk is attached.
 *
 * This makes the conversion to/from this enum type here much
 * more difficult, since we need a way to manage that data
 * coherently.
 *
 * See <https://github.com/oxidecomputer/omicron/issues/312>.
 */
-- CREATE TYPE omicron.public.DiskState AS ENUM (
--     'creating',
--     'detached',
--     'attaching',
--     'attached',
--     'detaching',
--     'destroyed',
--     'faulted'
-- );

CREATE TYPE IF NOT EXISTS omicron.public.block_size AS ENUM (
  '512',
  '2048',
  '4096'
);

CREATE TABLE IF NOT EXISTS omicron.public.disk (
    /* Identity metadata (resource) */
    id UUID PRIMARY KEY,
    name STRING(63) NOT NULL,
    description STRING(512) NOT NULL,
    time_created TIMESTAMPTZ NOT NULL,
    time_modified TIMESTAMPTZ NOT NULL,
    /* Indicates that the object has been deleted */
    /* This is redundant for Disks, but we keep it here for consistency. */
    time_deleted TIMESTAMPTZ,

    /* child resource generation number, per RFD 192 */
    rcgen INT NOT NULL,

    /* Every Disk is in exactly one Project at a time. */
    project_id UUID NOT NULL,

    /* Every disk consists of a root volume */
    volume_id UUID NOT NULL,

    /*
     * TODO Would it make sense for the runtime state to live in a separate
     * table?
     */
    /* Runtime state */
    -- disk_state omicron.public.DiskState NOT NULL, /* TODO see above */
    disk_state STRING(32) NOT NULL,
    /*
     * Every Disk may be attaching to, attached to, or detaching from at most
     * one Instance at a time.
     */
    attach_instance_id UUID,
    state_generation INT NOT NULL,
    slot INT2 CHECK (slot >= 0 AND slot < 8),
    time_state_updated TIMESTAMPTZ NOT NULL,

    /* Disk configuration */
    size_bytes INT NOT NULL,
    block_size omicron.public.block_size NOT NULL,
    origin_snapshot UUID,
    origin_image UUID,

    pantry_address TEXT
);

CREATE UNIQUE INDEX IF NOT EXISTS lookup_disk_by_project ON omicron.public.disk (
    project_id,
    name
) WHERE
    time_deleted IS NULL;

CREATE UNIQUE INDEX IF NOT EXISTS lookup_disk_by_instance ON omicron.public.disk (
    attach_instance_id,
    id
) WHERE
    time_deleted IS NULL AND attach_instance_id IS NOT NULL;

CREATE UNIQUE INDEX IF NOT EXISTS lookup_deleted_disk ON omicron.public.disk (
    id
) WHERE
    time_deleted IS NOT NULL;

CREATE UNIQUE INDEX IF NOT EXISTS lookup_disk_by_volume_id ON omicron.public.disk (
    volume_id
) WHERE
    time_deleted IS NULL;

CREATE TABLE IF NOT EXISTS omicron.public.image (
    /* Identity metadata (resource) */
    id UUID PRIMARY KEY,
    name STRING(63) NOT NULL,
    description STRING(512) NOT NULL,
    time_created TIMESTAMPTZ NOT NULL,
    time_modified TIMESTAMPTZ NOT NULL,
    /* Indicates that the object has been deleted */
    time_deleted TIMESTAMPTZ,

    silo_id UUID NOT NULL,
    project_id UUID,

    volume_id UUID NOT NULL,

    url STRING(8192),
    os STRING(64) NOT NULL,
    version STRING(64) NOT NULL,
    digest TEXT,
    block_size omicron.public.block_size NOT NULL,
    size_bytes INT NOT NULL
);

CREATE VIEW IF NOT EXISTS omicron.public.project_image AS
SELECT
    id,
    name,
    description,
    time_created,
    time_modified,
    time_deleted,
    silo_id,
    project_id,
    volume_id,
    url,
    os,
    version,
    digest,
    block_size,
    size_bytes
FROM
    omicron.public.image
WHERE
    project_id IS NOT NULL;

CREATE VIEW IF NOT EXISTS omicron.public.silo_image AS
SELECT
    id,
    name,
    description,
    time_created,
    time_modified,
    time_deleted,
    silo_id,
    volume_id,
    url,
    os,
    version,
    digest,
    block_size,
    size_bytes
FROM
    omicron.public.image
WHERE
    project_id IS NULL;

/* Index for silo images */
CREATE UNIQUE INDEX IF NOT EXISTS lookup_image_by_silo on omicron.public.image (
    silo_id,
    name
) WHERE
    time_deleted is NULL AND
    project_id is NULL;

/* Index for project images */
CREATE UNIQUE INDEX IF NOT EXISTS lookup_image_by_silo_and_project on omicron.public.image (
    silo_id,
    project_id,
    name
) WHERE
    time_deleted is NULL AND
    project_id is NOT NULL;

CREATE TYPE IF NOT EXISTS omicron.public.snapshot_state AS ENUM (
  'creating',
  'ready',
  'faulted',
  'destroyed'
);

CREATE TABLE IF NOT EXISTS omicron.public.snapshot (
    /* Identity metadata (resource) */
    id UUID PRIMARY KEY,
    name STRING(63) NOT NULL,
    description STRING(512) NOT NULL,
    time_created TIMESTAMPTZ NOT NULL,
    time_modified TIMESTAMPTZ NOT NULL,
    /* Indicates that the object has been deleted */
    time_deleted TIMESTAMPTZ,

    /* Every Snapshot is in exactly one Project at a time. */
    project_id UUID NOT NULL,

    /* Every Snapshot originated from a single disk */
    disk_id UUID NOT NULL,

    /* Every Snapshot consists of a root volume */
    volume_id UUID NOT NULL,

    /* Where will the scrubbed blocks eventually land? */
    destination_volume_id UUID NOT NULL,

    gen INT NOT NULL,
    state omicron.public.snapshot_state NOT NULL,
    block_size omicron.public.block_size NOT NULL,

    /* Disk configuration (from the time the snapshot was taken) */
    size_bytes INT NOT NULL
);

CREATE UNIQUE INDEX IF NOT EXISTS lookup_snapshot_by_project
    ON omicron.public.snapshot (
        project_id,
        name
    ) WHERE
        time_deleted IS NULL;

CREATE INDEX IF NOT EXISTS lookup_snapshot_by_destination_volume_id
    ON omicron.public.snapshot ( destination_volume_id );

CREATE INDEX IF NOT EXISTS lookup_snapshot_by_volume_id
    ON omicron.public.snapshot ( volume_id );

/*
 * Oximeter collector servers.
 */
CREATE TABLE IF NOT EXISTS omicron.public.oximeter (
    id UUID PRIMARY KEY,
    time_created TIMESTAMPTZ NOT NULL,
    time_modified TIMESTAMPTZ NOT NULL,
    ip INET NOT NULL,
    port INT4 CHECK (port BETWEEN 0 AND 65535) NOT NULL,
    time_expunged TIMESTAMPTZ
);

/*
 * The query Nexus runs to choose an Oximeter instance for new metric producers
 * involves listing the non-expunged instances sorted by ID, which would require
 * a full table scan without this index.
 */
CREATE UNIQUE INDEX IF NOT EXISTS list_non_expunged_oximeter ON omicron.public.oximeter (
    id
) WHERE
    time_expunged IS NULL;

/*
 * The kind of metric producer each record corresponds to.
 */
CREATE TYPE IF NOT EXISTS omicron.public.producer_kind AS ENUM (
    -- A sled agent for an entry in the sled table.
    'sled_agent',
    -- A service in a blueprint (typically the current target blueprint, but it
    -- may reference a prior blueprint if the service is in the process of being
    -- removed).
    'service',
    -- A Propolis VMM for an instance in the omicron.public.instance table
    'instance',
    -- A management gateway service on a scrimlet.
    'management_gateway'
);

/*
 * Information about registered metric producers.
 */
CREATE TABLE IF NOT EXISTS omicron.public.metric_producer (
    id UUID PRIMARY KEY,
    time_created TIMESTAMPTZ NOT NULL,
    time_modified TIMESTAMPTZ NOT NULL,
    kind omicron.public.producer_kind NOT NULL,
    ip INET NOT NULL,
    port INT4 CHECK (port BETWEEN 0 AND 65535) NOT NULL,
    interval FLOAT NOT NULL,
    /* Oximeter collector instance to which this metric producer is assigned. */
    oximeter_id UUID NOT NULL
);

CREATE UNIQUE INDEX IF NOT EXISTS lookup_producer_by_oximeter ON omicron.public.metric_producer (
    oximeter_id,
    id
);

CREATE INDEX IF NOT EXISTS lookup_producer_by_time_modified ON omicron.public.metric_producer (
    time_modified
);

/*
 * VPCs and networking primitives
 */


CREATE TABLE IF NOT EXISTS omicron.public.vpc (
    /* Identity metadata (resource) */
    id UUID PRIMARY KEY,
    name STRING(63) NOT NULL,
    description STRING(512) NOT NULL,
    time_created TIMESTAMPTZ NOT NULL,
    time_modified TIMESTAMPTZ NOT NULL,
    /* Indicates that the object has been deleted */
    time_deleted TIMESTAMPTZ,
    project_id UUID NOT NULL,
    system_router_id UUID NOT NULL,
    dns_name STRING(63) NOT NULL,

    /*
     * The Geneve Virtual Network Identifier for this VPC. Note that this is a
     * 24-bit unsigned value, properties which are checked in the application,
     * not the database.
     */
    vni INT4 NOT NULL,

    /* The IPv6 prefix allocated to subnets. */
    ipv6_prefix INET NOT NULL,

    /* Used to ensure that two requests do not concurrently modify the
       VPC's firewall */
    firewall_gen INT NOT NULL,

    /* Child-resource generation number for VPC Subnets. */
    subnet_gen INT8 NOT NULL
);

CREATE UNIQUE INDEX IF NOT EXISTS lookup_vpc_by_project ON omicron.public.vpc (
    project_id,
    name
) WHERE
    time_deleted IS NULL;

CREATE UNIQUE INDEX IF NOT EXISTS lookup_vpc_by_vni ON omicron.public.vpc (
    vni
) WHERE
    time_deleted IS NULL;

CREATE TABLE IF NOT EXISTS omicron.public.vpc_subnet (
    /* Identity metadata (resource) */
    id UUID PRIMARY KEY,
    name STRING(63) NOT NULL,
    description STRING(512) NOT NULL,
    time_created TIMESTAMPTZ NOT NULL,
    time_modified TIMESTAMPTZ NOT NULL,
    /* Indicates that the object has been deleted */
    time_deleted TIMESTAMPTZ,
    vpc_id UUID NOT NULL,
    /* Child resource creation generation number */
    rcgen INT8 NOT NULL,
    ipv4_block INET NOT NULL,
    ipv6_block INET NOT NULL,
    /* nullable FK to the `vpc_router` table. */
    custom_router_id UUID
);

/* Subnet and network interface names are unique per VPC, not project */
CREATE UNIQUE INDEX IF NOT EXISTS vpc_subnet_vpc_id_name_key ON omicron.public.vpc_subnet (
    vpc_id,
    name
) WHERE
    time_deleted IS NULL;

/* The kind of network interface. */
CREATE TYPE IF NOT EXISTS omicron.public.network_interface_kind AS ENUM (
    /* An interface attached to a guest instance. */
    'instance',

    /* An interface attached to a service. */
    'service',
    'probe'
);

CREATE TABLE IF NOT EXISTS omicron.public.network_interface (
    /* Identity metadata (resource) */
    id UUID PRIMARY KEY,
    name STRING(63) NOT NULL,
    description STRING(512) NOT NULL,
    time_created TIMESTAMPTZ NOT NULL,
    time_modified TIMESTAMPTZ NOT NULL,
    /* Indicates that the object has been deleted */
    time_deleted TIMESTAMPTZ,

    /* The kind of network interface, e.g., instance */
    kind omicron.public.network_interface_kind NOT NULL,

    /*
     * FK into the parent resource of this interface (e.g. Instance, Service)
     * as determined by the `kind`.
     */
    parent_id UUID NOT NULL,

    /* FK into VPC table */
    vpc_id UUID NOT NULL,
    /* FK into VPCSubnet table. */
    subnet_id UUID NOT NULL,

    /*
     * The EUI-48 MAC address of the guest interface.
     *
     * Note that we use the bytes of a 64-bit integer, in big-endian byte order
     * to represent the MAC.
     */
    mac INT8 NOT NULL,

    /* The private VPC IP address of the interface. */
    ip INET NOT NULL,

    /*
     * Limited to 8 NICs per instance. This value must be kept in sync with
     * `crate::nexus::MAX_NICS_PER_INSTANCE`.
     */
    slot INT2 NOT NULL CHECK (slot >= 0 AND slot < 8),

    /* True if this interface is the primary interface.
     *
     * The primary interface appears in DNS and its address is used for external
     * connectivity.
     */
    is_primary BOOL NOT NULL,

    /*
     * A supplementary list of addresses/CIDR blocks which a NIC is
     * *allowed* to send/receive traffic on, in addition to its
     * assigned address.
     */
    transit_ips INET[] NOT NULL DEFAULT ARRAY[]
);

CREATE INDEX IF NOT EXISTS instance_network_interface_mac
    ON omicron.public.network_interface (mac) STORING (time_deleted);

/* A view of the network_interface table for just instance-kind records. */
CREATE VIEW IF NOT EXISTS omicron.public.instance_network_interface AS
SELECT
    id,
    name,
    description,
    time_created,
    time_modified,
    time_deleted,
    parent_id AS instance_id,
    vpc_id,
    subnet_id,
    mac,
    ip,
    slot,
    is_primary,
    transit_ips
FROM
    omicron.public.network_interface
WHERE
    kind = 'instance';

/* A view of the network_interface table for just service-kind records. */
CREATE VIEW IF NOT EXISTS omicron.public.service_network_interface AS
SELECT
    id,
    name,
    description,
    time_created,
    time_modified,
    time_deleted,
    parent_id AS service_id,
    vpc_id,
    subnet_id,
    mac,
    ip,
    slot,
    is_primary
FROM
    omicron.public.network_interface
WHERE
    kind = 'service';

/* TODO-completeness

 * We currently have a NetworkInterface table with the IP and MAC addresses inline.
 * Eventually, we'll probably want to move these to their own tables, and
 * refer to them here, most notably to support multiple IPs per NIC, as well
 * as moving IPs between NICs on different instances, etc.
 */

/* Ensure we do not assign the same address twice within a subnet */
CREATE UNIQUE INDEX IF NOT EXISTS network_interface_subnet_id_ip_key ON omicron.public.network_interface (
    subnet_id,
    ip
) WHERE
    time_deleted IS NULL;

/* Ensure we do not assign the same MAC twice within a VPC
 * See RFD174's discussion on the scope of virtual MACs
 */
CREATE UNIQUE INDEX IF NOT EXISTS network_interface_vpc_id_mac_key ON omicron.public.network_interface (
    vpc_id,
    mac
) WHERE
    time_deleted IS NULL;

/*
 * Index used to verify that all interfaces for a resource (e.g. Instance,
 * Service) are contained within a single VPC, and that all interfaces are
 * in unique VPC Subnets.
 *
 * This is also used to quickly find the primary interface since
 * we store the `is_primary` column. Such queries are mostly used
 * when setting a new primary interface.
 */
CREATE UNIQUE INDEX IF NOT EXISTS network_interface_parent_id_name_kind_key ON omicron.public.network_interface (
    parent_id,
    name,
    kind
)
STORING (vpc_id, subnet_id, is_primary)
WHERE
    time_deleted IS NULL;

/*
 * Index used to verify that all interfaces for a resource (e.g. Instance,
 * Service) have unique slots.
 */
CREATE UNIQUE INDEX IF NOT EXISTS network_interface_parent_id_slot_key ON omicron.public.network_interface (
    parent_id,
    slot
)
WHERE
    time_deleted IS NULL;

CREATE TYPE IF NOT EXISTS omicron.public.vpc_firewall_rule_status AS ENUM (
    'disabled',
    'enabled'
);

CREATE TYPE IF NOT EXISTS omicron.public.vpc_firewall_rule_direction AS ENUM (
    'inbound',
    'outbound'
);

CREATE TYPE IF NOT EXISTS omicron.public.vpc_firewall_rule_action AS ENUM (
    'allow',
    'deny'
);

CREATE TABLE IF NOT EXISTS omicron.public.vpc_firewall_rule (
    /* Identity metadata (resource) */
    id UUID PRIMARY KEY,
    name STRING(63) NOT NULL,
    description STRING(512) NOT NULL,
    time_created TIMESTAMPTZ NOT NULL,
    time_modified TIMESTAMPTZ NOT NULL,
    /* Indicates that the object has been deleted */
    time_deleted TIMESTAMPTZ,

    vpc_id UUID NOT NULL,
    status omicron.public.vpc_firewall_rule_status NOT NULL,
    direction omicron.public.vpc_firewall_rule_direction NOT NULL,
    /* Array of targets. 128 was picked to include plenty of space for
       a tag, colon, and resource identifier. */
    targets STRING(128)[] NOT NULL,
    /* Also an array of targets */
    filter_hosts STRING(128)[],
    filter_ports STRING(11)[],
    action omicron.public.vpc_firewall_rule_action NOT NULL,
    priority INT4 CHECK (priority BETWEEN 0 AND 65535) NOT NULL,
    filter_protocols STRING(32)[]
);

CREATE UNIQUE INDEX IF NOT EXISTS lookup_firewall_by_vpc ON omicron.public.vpc_firewall_rule (
    vpc_id,
    name
) WHERE
    time_deleted IS NULL;

CREATE TYPE IF NOT EXISTS omicron.public.vpc_router_kind AS ENUM (
    'system',
    'custom'
);

CREATE TABLE IF NOT EXISTS omicron.public.vpc_router (
    /* Identity metadata (resource) */
    id UUID PRIMARY KEY,
    name STRING(63) NOT NULL,
    description STRING(512) NOT NULL,
    time_created TIMESTAMPTZ NOT NULL,
    time_modified TIMESTAMPTZ NOT NULL,
    /* Indicates that the object has been deleted */
    time_deleted TIMESTAMPTZ,
    kind omicron.public.vpc_router_kind NOT NULL,
    vpc_id UUID NOT NULL,
    rcgen INT NOT NULL,
    /*
     * version information used to trigger VPC router RPW.
     * this is sensitive to CRUD on named resources beyond
     * routers e.g. instances, subnets, ...
     */
    resolved_version INT NOT NULL DEFAULT 0
);

CREATE UNIQUE INDEX IF NOT EXISTS lookup_router_by_vpc ON omicron.public.vpc_router (
    vpc_id,
    name
) WHERE
    time_deleted IS NULL;

/* Index used to accelerate vpc_increment_rpw_version and list. */
CREATE INDEX IF NOT EXISTS lookup_routers_in_vpc ON omicron.public.vpc_router (
    vpc_id
) WHERE
    time_deleted IS NULL;

CREATE TYPE IF NOT EXISTS omicron.public.router_route_kind AS ENUM (
    'default',
    'vpc_subnet',
    'vpc_peering',
    'custom'
);

CREATE TABLE IF NOT EXISTS omicron.public.router_route (
    /* Identity metadata (resource) */
    id UUID PRIMARY KEY,
    name STRING(63) NOT NULL,
    description STRING(512) NOT NULL,
    time_created TIMESTAMPTZ NOT NULL,
    time_modified TIMESTAMPTZ NOT NULL,
    /* Indicates that the object has been deleted */
    time_deleted TIMESTAMPTZ,

    /* FK to the `vpc_router` table. */
    vpc_router_id UUID NOT NULL,
    kind omicron.public.router_route_kind NOT NULL,
    target STRING(128) NOT NULL,
    destination STRING(128) NOT NULL,

    /* FK to the `vpc_subnet` table. See constraints below */
    vpc_subnet_id UUID,

    /*
     * Only nullable if this is rule is not, in-fact, virtual and tightly coupled to a
     * linked item. Today, these are 'vpc_subnet' rules and their parent subnets.
     * 'vpc_peering' routes may also fall into this category in future.
     *
     * User-created/modifiable routes must have this field as NULL.
     */
    CONSTRAINT non_null_vpc_subnet CHECK (
        (kind = 'vpc_subnet' AND vpc_subnet_id IS NOT NULL) OR
        (kind != 'vpc_subnet' AND vpc_subnet_id IS NULL)
    )
);

CREATE UNIQUE INDEX IF NOT EXISTS lookup_route_by_router ON omicron.public.router_route (
    vpc_router_id,
    name
) WHERE
    time_deleted IS NULL;

-- Enforce uniqueness of 'vpc_subnet' routes on parent (and help add/delete).
CREATE UNIQUE INDEX IF NOT EXISTS lookup_subnet_route_by_id ON omicron.public.router_route (
    vpc_subnet_id
) WHERE
    time_deleted IS NULL AND kind = 'vpc_subnet';

CREATE TABLE IF NOT EXISTS omicron.public.internet_gateway (
    id UUID PRIMARY KEY,
    name STRING(63) NOT NULL,
    description STRING(512) NOT NULL,
    time_created TIMESTAMPTZ NOT NULL,
    time_modified TIMESTAMPTZ NOT NULL,
    time_deleted TIMESTAMPTZ,
    vpc_id UUID NOT NULL,
    rcgen INT NOT NULL,
    resolved_version INT NOT NULL DEFAULT 0
);

CREATE UNIQUE INDEX IF NOT EXISTS lookup_internet_gateway_by_vpc ON omicron.public.internet_gateway (
    vpc_id,
    name
) WHERE
    time_deleted IS NULL;

CREATE TABLE IF NOT EXISTS omicron.public.internet_gateway_ip_pool (
    id UUID PRIMARY KEY,
    name STRING(63) NOT NULL,
    description STRING(512) NOT NULL,
    time_created TIMESTAMPTZ NOT NULL,
    time_modified TIMESTAMPTZ NOT NULL,
    time_deleted TIMESTAMPTZ,
    internet_gateway_id UUID,
    ip_pool_id UUID
);

CREATE INDEX IF NOT EXISTS lookup_internet_gateway_ip_pool_by_igw_id ON omicron.public.internet_gateway_ip_pool (
    internet_gateway_id
) WHERE
    time_deleted IS NULL;

CREATE TABLE IF NOT EXISTS omicron.public.internet_gateway_ip_address (
    id UUID PRIMARY KEY,
    name STRING(63) NOT NULL,
    description STRING(512) NOT NULL,
    time_created TIMESTAMPTZ NOT NULL,
    time_modified TIMESTAMPTZ NOT NULL,
    time_deleted TIMESTAMPTZ,
    internet_gateway_id UUID,
    address INET
);

CREATE UNIQUE INDEX IF NOT EXISTS lookup_internet_gateway_ip_address_by_igw_id ON omicron.public.internet_gateway_ip_address (
    internet_gateway_id
) WHERE
    time_deleted IS NULL;


/*
 * An IP Pool, a collection of zero or more IP ranges for external IPs.
 */
CREATE TABLE IF NOT EXISTS omicron.public.ip_pool (
    /* Resource identity metadata */
    id UUID PRIMARY KEY,
    name STRING(63) NOT NULL,
    description STRING(512) NOT NULL,
    time_created TIMESTAMPTZ NOT NULL,
    time_modified TIMESTAMPTZ NOT NULL,
    time_deleted TIMESTAMPTZ,

    /* The collection's child-resource generation number */
    rcgen INT8 NOT NULL
);

/*
 * Index ensuring uniqueness of IP Pool names, globally.
 */
CREATE UNIQUE INDEX IF NOT EXISTS lookup_pool_by_name ON omicron.public.ip_pool (
    name
) WHERE
    time_deleted IS NULL;

-- The order here is most-specific first, and it matters because we use this
-- fact to select the most specific default in the case where there is both a
-- silo default and a fleet default. If we were to add a project type, it should
-- be added before silo.
CREATE TYPE IF NOT EXISTS omicron.public.ip_pool_resource_type AS ENUM (
    'silo'
);

-- join table associating IP pools with resources like fleet or silo
CREATE TABLE IF NOT EXISTS omicron.public.ip_pool_resource (
    ip_pool_id UUID NOT NULL,
    resource_type omicron.public.ip_pool_resource_type NOT NULL,
    resource_id UUID NOT NULL,
    is_default BOOL NOT NULL,
    -- TODO: timestamps for soft deletes?

    -- resource_type is redundant because resource IDs are globally unique, but
    -- logically it belongs here
    PRIMARY KEY (ip_pool_id, resource_type, resource_id)
);

-- a given resource can only have one default ip pool
CREATE UNIQUE INDEX IF NOT EXISTS one_default_ip_pool_per_resource ON omicron.public.ip_pool_resource (
    resource_id
) where
    is_default = true;

-- created solely to prevent a table scan when we delete links on silo delete
CREATE INDEX IF NOT EXISTS ip_pool_resource_id ON omicron.public.ip_pool_resource (
    resource_id
);
CREATE INDEX IF NOT EXISTS ip_pool_resource_ip_pool_id ON omicron.public.ip_pool_resource (
    ip_pool_id
);

/*
 * IP Pools are made up of a set of IP ranges, which are start/stop addresses.
 * Note that these need not be CIDR blocks or well-behaved subnets with a
 * specific netmask.
 */
CREATE TABLE IF NOT EXISTS omicron.public.ip_pool_range (
    id UUID PRIMARY KEY,
    time_created TIMESTAMPTZ NOT NULL,
    time_modified TIMESTAMPTZ NOT NULL,
    time_deleted TIMESTAMPTZ,
    first_address INET NOT NULL,
    /* The range is inclusive of the last address. */
    last_address INET NOT NULL,
    ip_pool_id UUID NOT NULL,
    /* Tracks child resources, IP addresses allocated out of this range. */
    rcgen INT8 NOT NULL
);

/*
 * These help Nexus enforce that the ranges within an IP Pool do not overlap
 * with any other ranges. See `nexus/src/db/queries/ip_pool.rs` for the actual
 * query which does that.
 */
CREATE UNIQUE INDEX IF NOT EXISTS lookup_pool_range_by_first_address ON omicron.public.ip_pool_range (
    first_address
)
STORING (last_address)
WHERE time_deleted IS NULL;
CREATE UNIQUE INDEX IF NOT EXISTS lookup_pool_range_by_last_address ON omicron.public.ip_pool_range (
    last_address
)
STORING (first_address)
WHERE time_deleted IS NULL;


/* The kind of external IP address. */
CREATE TYPE IF NOT EXISTS omicron.public.ip_kind AS ENUM (
    /*
     * Source NAT provided to all guests by default or for services that
     * only require outbound external connectivity.
     */
    'snat',

    /*
     * An ephemeral IP is a fixed, known address whose lifetime is the same as
     * the instance to which it is attached.
     * Not valid for services.
     */
    'ephemeral',

    /*
     * A floating IP is an independent, named API resource that can be assigned
     * to an instance or service.
     */
    'floating'
);

CREATE TYPE IF NOT EXISTS omicron.public.ip_attach_state AS ENUM (
    'detached',
    'attached',
    'detaching',
    'attaching'
);

/*
 * External IP addresses used for guest instances and externally-facing
 * services.
 */
CREATE TABLE IF NOT EXISTS omicron.public.external_ip (
    /* Identity metadata */
    id UUID PRIMARY KEY,

    /* Name for floating IPs. See the constraints below. */
    name STRING(63),

    /* Description for floating IPs. See the constraints below. */
    description STRING(512),

    time_created TIMESTAMPTZ NOT NULL,
    time_modified TIMESTAMPTZ NOT NULL,
    time_deleted TIMESTAMPTZ,

    /* FK to the `ip_pool` table. */
    ip_pool_id UUID NOT NULL,

    /* FK to the `ip_pool_range` table. */
    ip_pool_range_id UUID NOT NULL,

    /* True if this IP is associated with a service rather than an instance. */
    is_service BOOL NOT NULL,

    /* FK to the `instance` or `service` table. See constraints below. */
    parent_id UUID,

    /* The kind of external address, e.g., ephemeral. */
    kind omicron.public.ip_kind NOT NULL,

    /* The actual external IP address. */
    ip INET NOT NULL,

    /* The first port in the allowed range, inclusive. */
    first_port INT4 NOT NULL,

    /* The last port in the allowed range, also inclusive. */
    last_port INT4 NOT NULL,

    /* FK to the `project` table. */
    project_id UUID,

    /* State of this IP with regard to instance attach/detach
     * operations. This is mainly used to prevent concurrent use
     * across sagas and allow rollback to correct state.
     */
    state omicron.public.ip_attach_state NOT NULL,

    is_probe BOOL NOT NULL DEFAULT false,

    /* The name must be non-NULL iff this is a floating IP. */
    CONSTRAINT null_fip_name CHECK (
        (kind != 'floating' AND name IS NULL) OR
        (kind = 'floating' AND name IS NOT NULL)
    ),

    /* The description must be non-NULL iff this is a floating IP. */
    CONSTRAINT null_fip_description CHECK (
        (kind != 'floating' AND description IS NULL) OR
        (kind = 'floating' AND description IS NOT NULL)
    ),

    /* Only floating IPs can be attached to a project, and
     * they must have a parent project if they are instance FIPs.
     */
    CONSTRAINT null_project_id CHECK (
        (kind = 'floating' AND is_service = FALSE AND project_id is NOT NULL) OR
        ((kind != 'floating' OR is_service = TRUE) AND project_id IS NULL)
    ),

    /*
     * Only nullable if this is a floating/ephemeral IP, which may exist not
     * attached to any instance or service yet. Ephemeral IPs should not generally
     * exist without parent instances/services, but need to temporarily exist in
     * this state for live attachment.
     */
    CONSTRAINT null_snat_parent_id CHECK (
        (kind != 'snat') OR (parent_id IS NOT NULL)
    ),

    /* Ephemeral IPs are not supported for services. */
    CONSTRAINT ephemeral_kind_service CHECK (
        (kind = 'ephemeral' AND is_service = FALSE) OR (kind != 'ephemeral')
    ),

    /*
     * (Not detached) => non-null parent_id.
     * This is not a two-way implication because SNAT IPs
     * cannot have a null parent_id.
     */
    CONSTRAINT detached_null_parent_id CHECK (
        (state = 'detached') OR (parent_id IS NOT NULL)
    )
);

/*
 * Index used to support quickly looking up children of the IP Pool range table,
 * when checking for allocated addresses during deletion.
 */
CREATE INDEX IF NOT EXISTS external_ip_by_pool ON omicron.public.external_ip (
    ip_pool_id,
    ip_pool_range_id
)
    WHERE time_deleted IS NULL;

/*
 * Index used to enforce uniqueness of external IPs
 *
 * NOTE: This relies on the uniqueness constraint of IP addresses across all
 * pools, _and_ on the fact that the number of ports assigned to each instance
 * is fixed at compile time.
 */
CREATE UNIQUE INDEX IF NOT EXISTS external_ip_unique ON omicron.public.external_ip (
    ip,
    first_port
)
    WHERE time_deleted IS NULL;

CREATE UNIQUE INDEX IF NOT EXISTS lookup_external_ip_by_parent ON omicron.public.external_ip (
    parent_id,
    id
)
    WHERE parent_id IS NOT NULL AND time_deleted IS NULL;

/* Enforce a limit of one Ephemeral IP per instance */
CREATE UNIQUE INDEX IF NOT EXISTS one_ephemeral_ip_per_instance ON omicron.public.external_ip (
    parent_id
)
    WHERE kind = 'ephemeral' AND parent_id IS NOT NULL AND time_deleted IS NULL;

/* Enforce name-uniqueness of floating (service) IPs at fleet level. */
CREATE UNIQUE INDEX IF NOT EXISTS lookup_floating_ip_by_name on omicron.public.external_ip (
    name
) WHERE
    kind = 'floating' AND
    time_deleted is NULL AND
    project_id is NULL;

/* Enforce name-uniqueness of floating IPs at project level. */
CREATE UNIQUE INDEX IF NOT EXISTS lookup_floating_ip_by_name_and_project on omicron.public.external_ip (
    project_id,
    name
) WHERE
    kind = 'floating' AND
    time_deleted is NULL AND
    project_id is NOT NULL;

CREATE VIEW IF NOT EXISTS omicron.public.floating_ip AS
SELECT
    id,
    name,
    description,
    time_created,
    time_modified,
    time_deleted,
    ip_pool_id,
    ip_pool_range_id,
    is_service,
    parent_id,
    ip,
    project_id
FROM
    omicron.public.external_ip
WHERE
    omicron.public.external_ip.kind = 'floating' AND
    project_id IS NOT NULL;

/*******************************************************************/

/*
 * Sagas
 */

CREATE TYPE IF NOT EXISTS omicron.public.saga_state AS ENUM (
    'running',
    'unwinding',
    'done',
    'abandoned'
);


CREATE TABLE IF NOT EXISTS omicron.public.saga (
    /* immutable fields */

    /* unique identifier for this execution */
    id UUID PRIMARY KEY,
    /* unique id of the creator */
    creator UUID NOT NULL,
    /* time the saga was started */
    time_created TIMESTAMPTZ NOT NULL,
    /* saga name */
    name STRING(128) NOT NULL,
    /* saga DAG (includes params and name) */
    saga_dag JSONB NOT NULL,

    /*
     * TODO:
     * - id for current SEC (maybe NULL?)
     * - time of last adoption
     * - previous SEC? previous adoption time?
     * - number of adoptions?
     */
    saga_state omicron.public.saga_state NOT NULL,
    current_sec UUID,
    adopt_generation INT NOT NULL,
    adopt_time TIMESTAMPTZ NOT NULL
);

/*
 * For recovery (and probably takeover), we need to be able to list running
 * sagas by SEC.  We need to paginate this list by the id.
 */
CREATE UNIQUE INDEX IF NOT EXISTS lookup_saga_by_sec ON omicron.public.saga (
    current_sec, id
) WHERE saga_state != 'done';

/*
 * TODO more indexes for Saga?
 * - Debugging and/or reporting: saga_name? creator?
 */
/*
 * TODO: This is a data-carrying enum, see note on disk_state.
 *
 * See <https://github.com/oxidecomputer/omicron/issues/312>.
 */
-- CREATE TYPE omicron.public.saga_node_event_type AS ENUM (
--    'started',
--    'succeeded',
--    'failed'
--    'undo_started'
--    'undo_finished'
-- );

CREATE TABLE IF NOT EXISTS omicron.public.saga_node_event (
    saga_id UUID NOT NULL,
    node_id INT NOT NULL,
    -- event_type omicron.public.saga_node_event_type NOT NULL,
    event_type STRING(31) NOT NULL,
    data JSONB,
    event_time TIMESTAMPTZ NOT NULL,
    creator UUID NOT NULL,

    /*
     * It's important to be able to list the nodes in a saga.  We put the
     * node_id in the saga so that we can paginate the list.
     *
     * We make it a UNIQUE index and include the event_type to prevent two SECs
     * from attempting to record the same event for the same saga.  Whether this
     * should be allowed is still TBD.
     */
    PRIMARY KEY (saga_id, node_id, event_type)
);

/*******************************************************************/

/*
 * Sessions for use by web console.
 */
CREATE TABLE IF NOT EXISTS omicron.public.console_session (
    id UUID PRIMARY KEY,
    token STRING(40) NOT NULL,
    time_created TIMESTAMPTZ NOT NULL,
    time_last_used TIMESTAMPTZ NOT NULL,
    silo_user_id UUID NOT NULL
);

-- to be used for cleaning up old tokens
-- It's okay that this index is non-unique because we don't need to page through
-- this list.  We'll just grab the next N, delete them, then repeat.
CREATE INDEX IF NOT EXISTS lookup_console_by_creation
    ON omicron.public.console_session (time_created);

-- This index is used to remove sessions for a user that's being deleted.
CREATE INDEX IF NOT EXISTS lookup_console_by_silo_user
    ON omicron.public.console_session (silo_user_id);

-- We added a UUID as the primary key, but we need the token to keep acting like
-- it did before. "When you change a primary key with ALTER PRIMARY KEY, the old
-- primary key index becomes a secondary index." We chose to use DROP CONSTRAINT
-- and ADD CONSTRAINT instead and manually create the index.
-- https://www.cockroachlabs.com/docs/v22.1/primary-key#changing-primary-key-columns
CREATE UNIQUE INDEX IF NOT EXISTS console_session_token_unique
	ON omicron.public.console_session (token);

/*******************************************************************/

-- Describes a single uploaded TUF repo.
--
-- Identified by both a random uuid and its SHA256 hash. The hash could be the
-- primary key, but it seems unnecessarily large and unwieldy.
CREATE TABLE IF NOT EXISTS omicron.public.tuf_repo (
    id UUID PRIMARY KEY,
    time_created TIMESTAMPTZ NOT NULL,

    -- TODO: Repos fetched over HTTP will not have a SHA256 hash; this is an
    -- implementation detail of our ZIP archives.
    sha256 STRING(64) NOT NULL,

    -- The version of the targets.json role that was used to generate the repo.
    targets_role_version INT NOT NULL,

    -- The valid_until time for the repo.
    -- TODO: Figure out timestamp validity policy for uploaded repos vs those
    -- fetched over HTTP; my (iliana's) current presumption is that we will make
    -- this NULL for uploaded ZIP archives of repos.
    valid_until TIMESTAMPTZ NOT NULL,

    -- The system version described in the TUF repo.
    --
    -- This is the "true" primary key, but is not treated as such in the
    -- database because we may want to change this format in the future.
    -- Re-doing primary keys is annoying.
    --
    -- Because the system version is embedded in the repo's artifacts.json,
    -- each system version is associated with exactly one checksum.
    system_version STRING(64) NOT NULL,

    -- For debugging only:
    -- Filename provided by the user.
    file_name TEXT NOT NULL,

    CONSTRAINT unique_checksum UNIQUE (sha256),
    CONSTRAINT unique_system_version UNIQUE (system_version)
);

-- Describes an individual artifact from an uploaded TUF repo.
--
-- In the future, this may also be used to describe artifacts that are fetched
-- from a remote TUF repo, but that requires some additional design work.
CREATE TABLE IF NOT EXISTS omicron.public.tuf_artifact (
    id UUID PRIMARY KEY,
    name STRING(63) NOT NULL,
    version STRING(64) NOT NULL,
    -- This used to be an enum but is now a string, because it can represent
    -- artifact kinds currently unknown to a particular version of Nexus as
    -- well.
    kind STRING(63) NOT NULL,

    -- The time this artifact was first recorded.
    time_created TIMESTAMPTZ NOT NULL,

    -- The SHA256 hash of the artifact, typically obtained from the TUF
    -- targets.json (and validated at extract time).
    sha256 STRING(64) NOT NULL,
    -- The length of the artifact, in bytes.
    artifact_size INT8 NOT NULL,

    -- The generation number this artifact was added for.
    generation_added INT8 NOT NULL,

    -- Sign (root key hash table) hash of a signed RoT or RoT bootloader image.
    sign BYTES, -- nullable

    CONSTRAINT unique_name_version_kind UNIQUE (name, version, kind)
);

CREATE UNIQUE INDEX IF NOT EXISTS tuf_artifact_added
    ON omicron.public.tuf_artifact (generation_added, id)
    STORING (name, version, kind, time_created, sha256, artifact_size);

-- RFD 554: (kind, hash) is unique for artifacts. This index is used while
-- looking up artifacts.
CREATE UNIQUE INDEX IF NOT EXISTS tuf_artifact_kind_sha256
    ON omicron.public.tuf_artifact (kind, sha256);

-- Reflects that a particular artifact was provided by a particular TUF repo.
-- This is a many-many mapping.
CREATE TABLE IF NOT EXISTS omicron.public.tuf_repo_artifact (
    tuf_repo_id UUID NOT NULL,
    tuf_artifact_id UUID NOT NULL,

    PRIMARY KEY (tuf_repo_id, tuf_artifact_id)
);

-- Generation number for the current list of TUF artifacts the system wants.
-- This is incremented whenever a TUF repo is added or removed.
CREATE TABLE IF NOT EXISTS omicron.public.tuf_generation (
    -- There should only be one row of this table for the whole DB.
    -- It's a little goofy, but filter on "singleton = true" before querying
    -- or applying updates, and you'll access the singleton row.
    --
    -- We also add a constraint on this table to ensure it's not possible to
    -- access the version of this table with "singleton = false".
    singleton BOOL NOT NULL PRIMARY KEY,
    -- Generation number owned and incremented by Nexus
    generation INT8 NOT NULL,

    CHECK (singleton = true)
);
INSERT INTO omicron.public.tuf_generation (
    singleton,
    generation
) VALUES
    (TRUE, 1)
ON CONFLICT DO NOTHING;

-- Trusted TUF root roles, used to verify TUF repo signatures
CREATE TABLE IF NOT EXISTS omicron.public.tuf_trust_root (
    id UUID PRIMARY KEY,
    time_created TIMESTAMPTZ NOT NULL,
    time_deleted TIMESTAMPTZ,
    root_role JSONB NOT NULL
);

-- This index is used for paginating through non-deleted roots.
CREATE UNIQUE INDEX IF NOT EXISTS tuf_trust_root_by_id
ON omicron.public.tuf_trust_root (id)
WHERE
    time_deleted IS NULL;

/*******************************************************************/

-- The source of the software release that should be deployed to the rack.
CREATE TYPE IF NOT EXISTS omicron.public.target_release_source AS ENUM (
    'unspecified',
    'system_version'
);

-- Software releases that should be/have been deployed to the rack. The
-- current target release is the one with the largest generation number.
CREATE TABLE IF NOT EXISTS omicron.public.target_release (
    generation INT8 NOT NULL PRIMARY KEY,
    time_requested TIMESTAMPTZ NOT NULL,
    release_source omicron.public.target_release_source NOT NULL,
    tuf_repo_id UUID, -- "foreign key" into the `tuf_repo` table
    CONSTRAINT tuf_repo_for_system_version CHECK (
      (release_source != 'system_version' AND tuf_repo_id IS NULL) OR
      (release_source = 'system_version' AND tuf_repo_id IS NOT NULL)
    )
);

-- System software is by default from the `install` dataset.
INSERT INTO omicron.public.target_release (
    generation,
    time_requested,
    release_source,
    tuf_repo_id
) VALUES (
    1,
    NOW(),
    'unspecified',
    NULL
) ON CONFLICT DO NOTHING;

/*******************************************************************/

/*
 * Support Bundles
 */


CREATE TYPE IF NOT EXISTS omicron.public.support_bundle_state AS ENUM (
  -- The bundle is currently being created.
  --
  -- It might have storage that is partially allocated on a sled.
  'collecting',

  -- The bundle has been collected successfully, and has storage on
  -- a particular sled.
  'active',

  -- The user has explicitly requested that a bundle be destroyed.
  -- We must ensure that storage backing that bundle is gone before
  -- it is automatically deleted.
  'destroying',

  -- The support bundle is failing.
  -- This happens when Nexus is expunged partway through collection.
  --
  -- A different Nexus must ensure that storage is gone before the
  -- bundle can be marked "failed".
  'failing',

  -- The bundle has finished failing.
  --
  -- The only action that can be taken on this bundle is to delete it.
  'failed'
);

CREATE TABLE IF NOT EXISTS omicron.public.support_bundle (
    id UUID PRIMARY KEY,
    time_created TIMESTAMPTZ NOT NULL,
    reason_for_creation TEXT NOT NULL,
    reason_for_failure TEXT,
    state omicron.public.support_bundle_state NOT NULL,
    zpool_id UUID NOT NULL,
    dataset_id UUID NOT NULL,

    -- The Nexus which is in charge of collecting the support bundle,
    -- and later managing its storage.
    assigned_nexus UUID,

    user_comment TEXT

);

-- The "UNIQUE" part of this index helps enforce that we allow one support bundle
-- per debug dataset. This constraint can be removed, if the query responsible
-- for allocation changes to allocate more intelligently.
CREATE UNIQUE INDEX IF NOT EXISTS one_bundle_per_dataset ON omicron.public.support_bundle (
    dataset_id
);

CREATE INDEX IF NOT EXISTS lookup_bundle_by_nexus ON omicron.public.support_bundle (
    assigned_nexus
);

CREATE INDEX IF NOT EXISTS lookup_bundle_by_creation ON omicron.public.support_bundle (
    time_created
);

/*******************************************************************/

/*
 * DNS Propagation
 *
 * The tables here are the source of truth of DNS data for both internal and
 * external DNS.
 */

/*
 * A DNS group is a collection of DNS zones covered by a single version number.
 * We have two DNS Groups in our system: "internal" (for internal service
 * discovery) and "external" (which we expose on customer networks to provide
 * DNS for our own customer-facing services, like the API and console).
 *
 * Each DNS server is associated with exactly one DNS group.  Nexus propagates
 * the entire contents of a DNS group (i.e., all of its zones and all of those
 * zones' DNS names and associated records) to every server in that group.
 */
CREATE TYPE IF NOT EXISTS omicron.public.dns_group AS ENUM (
    'internal',
    'external'
);

/*
 * A DNS Zone is basically just a DNS name at the root of a subtree served by
 * one of our DNS servers.  In a typical system, there would be two DNS zones:
 *
 * (1) in the "internal" DNS group, a zone called "control-plane.oxide.internal"
 *     used by the control plane for internal service discovery
 *
 * (2) in the "external" DNS group, a zone whose name is owned by the customer
 *     and specified when the rack is set up for the first time.  We will use
 *     this zone to advertise addresses for the services we provide on the
 *     customer network (i.e., the API and console).
 */
CREATE TABLE IF NOT EXISTS omicron.public.dns_zone (
    id UUID PRIMARY KEY,
    time_created TIMESTAMPTZ NOT NULL,
    dns_group omicron.public.dns_group NOT NULL,
    zone_name TEXT NOT NULL
);

/*
 * It's allowed (although probably not correct) for the same DNS zone to appear
 * in both the internal and external groups.  It is not allowed to specify the
 * same DNS zone twice within the same group.
 */
CREATE UNIQUE INDEX IF NOT EXISTS lookup_dns_zone_by_group ON omicron.public.dns_zone (
    dns_group, zone_name
);

/*
 * All the data associated with a DNS group is gathered together and assigned a
 * single version number, sometimes called a generation number.  When changing
 * the DNS data for a group (e.g., to add a new DNS name), clients first insert
 * a new row into this table with the next available generation number.  (This
 * table is not strictly necessary.  Instead, we could put the current version
 * number for the group into a `dns_group` table, and clients could update that
 * instead of inserting into this table.  But by using a table here, we have a
 * debugging record of all past generation updates, including metadata about who
 * created them and why.)
 */
CREATE TABLE IF NOT EXISTS omicron.public.dns_version (
    dns_group omicron.public.dns_group NOT NULL,
    version INT8 NOT NULL,

    /* These fields are for debugging only. */
    time_created TIMESTAMPTZ NOT NULL,
    creator TEXT NOT NULL,
    comment TEXT NOT NULL,

    PRIMARY KEY(dns_group, version)
);

/*
 * The meat of the DNS data: a list of DNS names.  Each name has one or more
 * records stored in JSON.
 *
 * To facilitate clients getting a consistent snapshot of the DNS data at a
 * given version, each name is stored with the version in which it was added and
 * (optionally) the version in which it was removed.  The name and record data
 * are immutable, so changing the records for a given name should be expressed
 * as removing the old name (setting "version_removed") and creating a new
 * record for the same name at a new version.
 */
CREATE TABLE IF NOT EXISTS omicron.public.dns_name (
    dns_zone_id UUID NOT NULL,
    version_added INT8 NOT NULL,
    version_removed INT8,
    name TEXT NOT NULL,
    dns_record_data JSONB NOT NULL,

    PRIMARY KEY (dns_zone_id, name, version_added)
);

/*
 * Any given live name should only exist once.  (Put differently: the primary
 * key already prevents us from having the same name added twice in the same
 * version.  But you should also not be able to add a name in any version if the
 * name is currently still live (i.e., version_removed IS NULL).
 */
CREATE UNIQUE INDEX IF NOT EXISTS lookup_dns_name_by_zone ON omicron.public.dns_name (
    dns_zone_id, name
) WHERE version_removed IS NULL;

/*******************************************************************/

/*
 * Identity and Access Management (IAM)
 *
 * **For more details and a worked example using the tables here, see the
 * documentation for the omicron_nexus crate, "authz" module.**
 */

/*
 * Users built into the system
 *
 * The ids and names for these users are well-known (i.e., they are used by
 * Nexus directly, so changing these would potentially break compatibility).
 */
CREATE TABLE IF NOT EXISTS omicron.public.user_builtin (
    /*
     * Identity metadata
     *
     * TODO-cleanup This uses the "resource identity" pattern because we want a
     * name and description, but it's not valid to support soft-deleting these
     * records.
     */
    id UUID PRIMARY KEY,
    name STRING(63) NOT NULL,
    description STRING(512) NOT NULL,
    time_created TIMESTAMPTZ NOT NULL,
    time_modified TIMESTAMPTZ NOT NULL,
    time_deleted TIMESTAMPTZ
);

CREATE UNIQUE INDEX IF NOT EXISTS lookup_user_builtin_by_name ON omicron.public.user_builtin (name);

/* User used by Nexus to create other users.  Do NOT add more users here! */
INSERT INTO omicron.public.user_builtin (
    id,
    name,
    description,
    time_created,
    time_modified
) VALUES (
    /* NOTE: this uuid and name are duplicated in nexus::authn. */
    '001de000-05e4-4000-8000-000000000001',
    'db-init',
    'user used for database initialization',
    NOW(),
    NOW()
) ON CONFLICT DO NOTHING;

/*
 * OAuth 2.0 Device Authorization Grant (RFC 8628)
 */

-- Device authorization requests. These records are short-lived,
-- and removed as soon as a token is granted. This allows us to
-- use the `user_code` as primary key, despite it not having very
-- much entropy.
-- TODO: A background task should remove unused expired records.
CREATE TABLE IF NOT EXISTS omicron.public.device_auth_request (
    user_code STRING(20) PRIMARY KEY,
    client_id UUID NOT NULL,
    device_code STRING(40) NOT NULL,
    time_created TIMESTAMPTZ NOT NULL,
    time_expires TIMESTAMPTZ NOT NULL,
    -- requested TTL for the token in seconds (if specified by the user)
    token_ttl_seconds INT8 CHECK (token_ttl_seconds > 0)
);

-- Access tokens granted in response to successful device authorization flows.
CREATE TABLE IF NOT EXISTS omicron.public.device_access_token (
    id UUID PRIMARY KEY,
    token STRING(40) NOT NULL,
    client_id UUID NOT NULL,
    device_code STRING(40) NOT NULL,
    silo_user_id UUID NOT NULL,
    time_requested TIMESTAMPTZ NOT NULL,
    time_created TIMESTAMPTZ NOT NULL,
    time_expires TIMESTAMPTZ
);

-- This UNIQUE constraint is critical for ensuring that at most
-- one token is ever created for a given device authorization flow.
CREATE UNIQUE INDEX IF NOT EXISTS lookup_device_access_token_by_client
    ON omicron.public.device_access_token (client_id, device_code);

-- We added a UUID as the primary key, but we need the token to keep acting like
-- it did before
CREATE UNIQUE INDEX IF NOT EXISTS device_access_token_unique
    ON omicron.public.device_access_token (token);

-- This index is used to remove tokens for a user that's being deleted.
CREATE INDEX IF NOT EXISTS lookup_device_access_token_by_silo_user
    ON omicron.public.device_access_token (silo_user_id);


/*
 * Assignments between users, roles, and resources
 *
 * An actor has a role on a resource if there's a record in this table that
 * points to that actor, role, and resource.
 *
 * For more details and a worked example, see the omicron_nexus::authz
 * module-level documentation.
 */

CREATE TYPE IF NOT EXISTS omicron.public.identity_type AS ENUM (
  'user_builtin',
  'silo_user',
  'silo_group'
);

CREATE TABLE IF NOT EXISTS omicron.public.role_assignment (
    resource_type STRING(63) NOT NULL,
    role_name STRING(63) NOT NULL,

    /*
     * Foreign key into some other resource table.  Which table?  This is
     * identified implicitly by "resource_type" above.
     */
    resource_id UUID NOT NULL,

    /*
     * Foreign key into some other user table.  Which table?  That's determined
     * by "identity_type".
     */
    identity_id UUID NOT NULL,
    identity_type omicron.public.identity_type NOT NULL,

    /*
     * The resource_id, identity_id, and role_name uniquely identify the role
     * assignment.  We include the resource_type and identity_type as
     * belt-and-suspenders, but there should only be one resource type for any
     * resource id and one identity type for any identity id.
     *
     * By organizing the primary key by resource id, then role name, then
     * identity information, we can use it to generated paginated listings of
     * role assignments for a resource, ordered by role name.  It's surprisingly
     * load-bearing that "identity_type" appears last.  That's because when we
     * list a page of role assignments for a resource sorted by role name and
     * then identity id, every field _except_ identity_type is used in the
     * query's filter or sort order.  If identity_type appeared before one of
     * those fields, CockroachDB wouldn't necessarily know it could use the
     * primary key index to efficiently serve the query.
     */
    PRIMARY KEY(
        resource_id,
        resource_type,
        role_name,
        identity_id,
        identity_type
     )
);

/*******************************************************************/

/*
 * External Networking
 *
 * **For more details on external networking see RFD 267**
 */

CREATE TYPE IF NOT EXISTS omicron.public.address_lot_kind AS ENUM (
    'infra',
    'pool'
);

CREATE TABLE IF NOT EXISTS omicron.public.address_lot (
    id UUID PRIMARY KEY,
    name STRING(63) NOT NULL,
    description STRING(512) NOT NULL,
    time_created TIMESTAMPTZ NOT NULL,
    time_modified TIMESTAMPTZ NOT NULL,
    time_deleted TIMESTAMPTZ,
    kind omicron.public.address_lot_kind NOT NULL
);

CREATE UNIQUE INDEX IF NOT EXISTS lookup_address_lot_by_name ON omicron.public.address_lot (
    name
) WHERE
    time_deleted IS NULL;

CREATE TABLE IF NOT EXISTS omicron.public.address_lot_block (
    id UUID PRIMARY KEY,
    address_lot_id UUID NOT NULL,
    first_address INET NOT NULL,
    last_address INET NOT NULL
);

CREATE INDEX IF NOT EXISTS lookup_address_lot_block_by_lot ON omicron.public.address_lot_block (
    address_lot_id
);

CREATE TABLE IF NOT EXISTS omicron.public.address_lot_rsvd_block (
    id UUID PRIMARY KEY,
    address_lot_id UUID NOT NULL,
    first_address INET NOT NULL,
    last_address INET NOT NULL,
    anycast BOOL NOT NULL
);

CREATE INDEX IF NOT EXISTS lookup_address_lot_rsvd_block_by_lot ON omicron.public.address_lot_rsvd_block (
    address_lot_id
);

CREATE INDEX IF NOT EXISTS lookup_address_lot_rsvd_block_by_anycast ON omicron.public.address_lot_rsvd_block (
    anycast
);

CREATE TABLE IF NOT EXISTS omicron.public.loopback_address (
    id UUID PRIMARY KEY,
    time_created TIMESTAMPTZ NOT NULL,
    time_modified TIMESTAMPTZ NOT NULL,
    address_lot_block_id UUID NOT NULL,
    rsvd_address_lot_block_id UUID NOT NULL,
    rack_id UUID NOT NULL,
    switch_location TEXT NOT NULL,
    address INET NOT NULL,
    anycast BOOL NOT NULL
);

/* TODO https://github.com/oxidecomputer/omicron/issues/3001 */

CREATE UNIQUE INDEX IF NOT EXISTS lookup_loopback_address ON omicron.public.loopback_address (
    address, rack_id, switch_location
);

CREATE TABLE IF NOT EXISTS omicron.public.switch_port (
    id UUID PRIMARY KEY,
    rack_id UUID,
    switch_location TEXT,
    port_name TEXT,
    port_settings_id UUID,

    CONSTRAINT switch_port_rack_locaction_name_unique UNIQUE (
        rack_id, switch_location, port_name
    )
);

CREATE INDEX IF NOT EXISTS lookup_switch_port_by_port_settings ON omicron.public.switch_port (port_settings_id);

/* port settings groups included from port settings objects */
CREATE TABLE IF NOT EXISTS omicron.public.switch_port_settings_groups (
    port_settings_id UUID,
    port_settings_group_id UUID,

    PRIMARY KEY (port_settings_id, port_settings_group_id)
);

CREATE TABLE IF NOT EXISTS omicron.public.switch_port_settings_group (
    id UUID PRIMARY KEY,
    /* port settings in this group */
    port_settings_id UUID NOT NULL,
    name STRING(63) NOT NULL,
    description STRING(512) NOT NULL,
    time_created TIMESTAMPTZ NOT NULL,
    time_modified TIMESTAMPTZ NOT NULL,
    time_deleted TIMESTAMPTZ
);

CREATE UNIQUE INDEX IF NOT EXISTS lookup_switch_port_settings_group_by_name ON omicron.public.switch_port_settings_group (
    name
) WHERE
    time_deleted IS NULL;

CREATE TABLE IF NOT EXISTS omicron.public.switch_port_settings (
    id UUID PRIMARY KEY,
    name STRING(63) NOT NULL,
    description STRING(512) NOT NULL,
    time_created TIMESTAMPTZ NOT NULL,
    time_modified TIMESTAMPTZ NOT NULL,
    time_deleted TIMESTAMPTZ
);

CREATE UNIQUE INDEX IF NOT EXISTS switch_port_settings_by_name ON omicron.public.switch_port_settings (
    name
) WHERE
    time_deleted IS NULL;

CREATE TYPE IF NOT EXISTS omicron.public.switch_port_geometry AS ENUM (
    'Qsfp28x1',
    'Qsfp28x2',
    'Sfp28x4'
);

CREATE TABLE IF NOT EXISTS omicron.public.switch_port_settings_port_config (
    port_settings_id UUID PRIMARY KEY,
    geometry omicron.public.switch_port_geometry
);

CREATE TYPE IF NOT EXISTS omicron.public.switch_link_fec AS ENUM (
    'Firecode',
    'None',
    'Rs'
);

CREATE TYPE IF NOT EXISTS omicron.public.switch_link_speed AS ENUM (
    '0G',
    '1G',
    '10G',
    '25G',
    '40G',
    '50G',
    '100G',
    '200G',
    '400G'
);

CREATE TABLE IF NOT EXISTS omicron.public.switch_port_settings_link_config (
    port_settings_id UUID,
    link_name TEXT,
    mtu INT4,
    fec omicron.public.switch_link_fec,
    speed omicron.public.switch_link_speed,
    autoneg BOOL NOT NULL DEFAULT false,
    lldp_link_config_id UUID,
    tx_eq_config_id UUID,

    PRIMARY KEY (port_settings_id, link_name)
);

CREATE TABLE IF NOT EXISTS omicron.public.lldp_link_config (
    id UUID PRIMARY KEY,
    enabled BOOL NOT NULL,
    link_name STRING(63),
    link_description STRING(512),
    chassis_id STRING(63),
    system_name STRING(63),
    system_description STRING(612),
    time_created TIMESTAMPTZ NOT NULL,
    time_modified TIMESTAMPTZ NOT NULL,
    time_deleted TIMESTAMPTZ,
    management_ip INET
);

CREATE TABLE IF NOT EXISTS omicron.public.tx_eq_config (
    id UUID PRIMARY KEY,
    pre1 INT4,
    pre2 INT4,
    main INT4,
    post2 INT4,
    post1 INT4
);

CREATE TYPE IF NOT EXISTS omicron.public.switch_interface_kind AS ENUM (
    'primary',
    'vlan',
    'loopback'
);

CREATE TABLE IF NOT EXISTS omicron.public.switch_port_settings_interface_config (
    port_settings_id UUID,
    id UUID PRIMARY KEY,
    interface_name TEXT NOT NULL,
    v6_enabled BOOL NOT NULL,
    kind omicron.public.switch_interface_kind
);

CREATE UNIQUE INDEX IF NOT EXISTS switch_port_settings_interface_config_by_id ON omicron.public.switch_port_settings_interface_config (
    port_settings_id, interface_name
);

CREATE TABLE IF NOT EXISTS omicron.public.switch_vlan_interface_config (
    interface_config_id UUID,
    vid INT4,

    PRIMARY KEY (interface_config_id, vid)
);

CREATE TABLE IF NOT EXISTS omicron.public.switch_port_settings_route_config (
    port_settings_id UUID,
    interface_name TEXT,
    dst INET,
    gw INET,
    vid INT4,
    rib_priority INT2,

    /* TODO https://github.com/oxidecomputer/omicron/issues/3013 */
    PRIMARY KEY (port_settings_id, interface_name, dst, gw)
);

CREATE TABLE IF NOT EXISTS omicron.public.switch_port_settings_bgp_peer_config (
    port_settings_id UUID,
    bgp_config_id UUID NOT NULL,
    interface_name TEXT,
    addr INET,
    hold_time INT8,
    idle_hold_time INT8,
    delay_open INT8,
    connect_retry INT8,
    keepalive INT8,
    remote_asn INT8,
    min_ttl INT2,
    md5_auth_key TEXT,
    multi_exit_discriminator INT8,
    local_pref INT8,
    enforce_first_as BOOLEAN NOT NULL DEFAULT false,
    allow_import_list_active BOOLEAN NOT NULL DEFAULT false,
    allow_export_list_active BOOLEAN NOT NULL DEFAULT false,
    vlan_id INT4,

    /* TODO https://github.com/oxidecomputer/omicron/issues/3013 */
    PRIMARY KEY (port_settings_id, interface_name, addr)
);

CREATE INDEX IF NOT EXISTS lookup_sps_bgp_peer_config_by_bgp_config_id on omicron.public.switch_port_settings_bgp_peer_config(
    bgp_config_id
);

CREATE TABLE IF NOT EXISTS omicron.public.switch_port_settings_bgp_peer_config_communities (
    port_settings_id UUID NOT NULL,
    interface_name TEXT NOT NULL,
    addr INET NOT NULL,
    community INT8 NOT NULL,

    PRIMARY KEY (port_settings_id, interface_name, addr, community)
);

CREATE TABLE IF NOT EXISTS omicron.public.switch_port_settings_bgp_peer_config_allow_import (
    port_settings_id UUID NOT NULL,
    interface_name TEXT NOT NULL,
    addr INET NOT NULL,
    prefix INET NOT NULL,

    PRIMARY KEY (port_settings_id, interface_name, addr, prefix)
);

CREATE TABLE IF NOT EXISTS omicron.public.switch_port_settings_bgp_peer_config_allow_export (
    port_settings_id UUID NOT NULL,
    interface_name TEXT NOT NULL,
    addr INET NOT NULL,
    prefix INET NOT NULL,

    PRIMARY KEY (port_settings_id, interface_name, addr, prefix)
);

CREATE TABLE IF NOT EXISTS omicron.public.bgp_config (
    id UUID PRIMARY KEY,
    name STRING(63) NOT NULL,
    description STRING(512) NOT NULL,
    time_created TIMESTAMPTZ NOT NULL,
    time_modified TIMESTAMPTZ NOT NULL,
    time_deleted TIMESTAMPTZ,
    asn INT8 NOT NULL,
    vrf TEXT,
    bgp_announce_set_id UUID NOT NULL,
    shaper TEXT,
    checker TEXT
);

CREATE UNIQUE INDEX IF NOT EXISTS lookup_bgp_config_by_name ON omicron.public.bgp_config (
    name
) WHERE
    time_deleted IS NULL;

CREATE INDEX IF NOT EXISTS lookup_bgp_config_by_asn ON omicron.public.bgp_config (
    asn
) WHERE time_deleted IS NULL;

CREATE TABLE IF NOT EXISTS omicron.public.bgp_announce_set (
    id UUID PRIMARY KEY,
    name STRING(63) NOT NULL,
    description STRING(512) NOT NULL,
    time_created TIMESTAMPTZ NOT NULL,
    time_modified TIMESTAMPTZ NOT NULL,
    time_deleted TIMESTAMPTZ
);

CREATE UNIQUE INDEX IF NOT EXISTS lookup_bgp_announce_set_by_name ON omicron.public.bgp_announce_set (
    name
) WHERE
    time_deleted IS NULL;

CREATE TABLE IF NOT EXISTS omicron.public.bgp_announcement (
    announce_set_id UUID,
    address_lot_block_id UUID NOT NULL,
    network INET,

    /* TODO https://github.com/oxidecomputer/omicron/issues/3013 */
    PRIMARY KEY (announce_set_id, network)
);

CREATE TABLE IF NOT EXISTS omicron.public.switch_port_settings_address_config (
    port_settings_id UUID,
    address_lot_block_id UUID NOT NULL,
    rsvd_address_lot_block_id UUID NOT NULL,
    address INET,
    interface_name TEXT,
    vlan_id INT4,

    /* TODO https://github.com/oxidecomputer/omicron/issues/3013 */
    PRIMARY KEY (port_settings_id, address, interface_name)
);

CREATE TABLE IF NOT EXISTS omicron.public.bootstore_keys (
    key TEXT NOT NULL PRIMARY KEY,
    generation INT8 NOT NULL
);

/*
 * Hardware/software inventory
 *
 * See RFD 433 for details.  Here are the highlights.
 *
 * Omicron periodically collects hardware/software inventory data from the
 * running system and stores it into the database.  Each discrete set of data is
 * called a **collection**.  Each collection contains lots of different kinds of
 * data, so there are many tables here.  For clarity, these tables are prefixed
 * with:
 *
 *     `inv_*` (examples: `inv_collection`, `inv_service_processor`)
 *
 *         Describes the complete set of hardware and software in the system.
 *         Rows in these tables are immutable, but they describe mutable facts
 *         about hardware and software (e.g., the slot that a disk is in).  When
 *         these facts change (e.g., a disk moves between slots), a new set of
 *         records is written.
 *
 * All rows in the `inv_*` tables point back to a particular collection.  They
 * represent the state observed at some particular time.  Generally, if two
 * observations came from two different places, they're not put into the same
 * row of the same table.  For example, caboose information comes from the SP,
 * but it doesn't go into the `inv_service_processor` table.  It goes in a
 * separate `inv_caboose` table.  This is debatable but it preserves a clearer
 * record of exactly what information came from where, since the separate record
 * has its own "source" and "time_collected".
 *
 * Information about service processors and roots of trust are joined with
 * information reported by sled agents via the baseboard id.
 *
 * Hardware and software identifiers are normalized for the usual database
 * design reasons.  This means instead of storing hardware and software
 * identifiers directly in the `inv_*` tables, these tables instead store
 * foreign keys into one of these groups of tables, whose names are also
 * prefixed for clarity:
 *
 *     `hw_*` (example: `hw_baseboard_id`)
 *
 *         Maps hardware-provided identifiers to UUIDs that are used as foreign
 *         keys in the rest of the schema. (Avoids embedding these identifiers
 *         into all the other tables.)
 *
 *     `sw_*` (example: `sw_caboose`)
 *
 *         Maps software-provided identifiers to UUIDs that are used as foreign
 *         keys in the rest of the schema. (Avoids embedding these identifiers
 *         into all the other tables.)
 *
 * Records in these tables are shared across potentially many collections.  To
 * see why this is useful, consider that `sw_caboose` records contain several
 * long identifiers (e.g., git commit, SHA sums) and in practice, most of the
 * time, we expect that all components of a given type will have the exact same
 * cabooses.  Rather than store the caboose contents in each
 * `inv_service_processor` row (for example), often replicating the exact same
 * contents for each SP for each collection, these rows just have pointers into
 * the `sw_caboose` table that stores this data once.  (This also makes it much
 * easier to determine that these components _do_ have the same cabooses.)
 *
 * On PC systems (i.e., non-Oxide hardware), most of these tables will be empty
 * because we do not support hardware inventory on these systems.
 *
 * Again, see RFD 433 for more on all this.
 */

/*
 * baseboard ids: this table assigns uuids to distinct part/serial values
 *
 * Usually we include the baseboard revision number when we reference the part
 * number and serial number.  The revision number is deliberately left out here.
 * If we happened to see the same baseboard part number and serial number with
 * different revisions, that's the same baseboard.
 */
CREATE TABLE IF NOT EXISTS omicron.public.hw_baseboard_id (
    id UUID PRIMARY KEY,
    part_number TEXT NOT NULL,
    serial_number TEXT NOT NULL
);
CREATE UNIQUE INDEX IF NOT EXISTS lookup_baseboard_id_by_props
    ON omicron.public.hw_baseboard_id (part_number, serial_number);

/* power states reportable by the SP */
CREATE TYPE IF NOT EXISTS omicron.public.hw_power_state AS ENUM (
    'A0',
    'A1',
    'A2'
);

/* root of trust firmware slots */
CREATE TYPE IF NOT EXISTS omicron.public.hw_rot_slot AS ENUM (
    'A',
    'B'
);

/* cabooses: this table assigns unique ids to distinct caboose contents */
CREATE TABLE IF NOT EXISTS omicron.public.sw_caboose (
    id UUID PRIMARY KEY,
    board TEXT NOT NULL,
    git_commit TEXT NOT NULL,
    name TEXT NOT NULL,
    version TEXT NOT NULL,
    sign TEXT -- nullable
);

/*
 * We use a complete and a partial index to ensure uniqueness.
 * This is necessary because the sign column is NULLable, but in SQL, NULL values
 * are considered distinct. That means that a single complete index on all of these
 * columns would allow duplicate rows where sign is NULL, which we don't want.
 */
CREATE UNIQUE INDEX IF NOT EXISTS caboose_properties
    on omicron.public.sw_caboose (board, git_commit, name, version, sign);

CREATE UNIQUE INDEX IF NOT EXISTS caboose_properties_no_sign
    on omicron.public.sw_caboose (board, git_commit, name, version)
    WHERE sign IS NULL;

/* root of trust pages: this table assigns unique ids to distinct RoT CMPA
   and CFPA page contents, each of which is a 512-byte blob */
CREATE TABLE IF NOT EXISTS omicron.public.sw_root_of_trust_page (
    id UUID PRIMARY KEY,
    data_base64 TEXT NOT NULL
);
CREATE UNIQUE INDEX IF NOT EXISTS root_of_trust_page_properties
    on omicron.public.sw_root_of_trust_page (data_base64);

/* Inventory Collections */

-- list of all collections
CREATE TABLE IF NOT EXISTS omicron.public.inv_collection (
    id UUID PRIMARY KEY,
    time_started TIMESTAMPTZ NOT NULL,
    time_done TIMESTAMPTZ NOT NULL,
    collector TEXT NOT NULL
);
-- Supports finding latest collection (to use) or the oldest collection (to
-- clean up)
CREATE INDEX IF NOT EXISTS inv_collection_by_time_started
    ON omicron.public.inv_collection (time_started);

CREATE INDEX IF NOT EXISTS inv_collectionby_time_done
    ON omicron.public.inv_collection (time_done DESC);

-- list of errors generated during a collection
CREATE TABLE IF NOT EXISTS omicron.public.inv_collection_error (
    inv_collection_id UUID NOT NULL,
    idx INT4 NOT NULL,
    message TEXT
);
CREATE INDEX IF NOT EXISTS errors_by_collection
    ON omicron.public.inv_collection_error (inv_collection_id, idx);

/* what kind of slot MGS reported a device in */
CREATE TYPE IF NOT EXISTS omicron.public.sp_type AS ENUM (
    'sled',
    'switch',
    'power'
);

-- observations from and about service processors
-- also see `inv_root_of_trust`
CREATE TABLE IF NOT EXISTS omicron.public.inv_service_processor (
    -- where this observation came from
    -- (foreign key into `inv_collection` table)
    inv_collection_id UUID NOT NULL,
    -- which system this SP reports it is part of
    -- (foreign key into `hw_baseboard_id` table)
    hw_baseboard_id UUID NOT NULL,
    -- when this observation was made
    time_collected TIMESTAMPTZ NOT NULL,
    -- which MGS instance reported this data
    source TEXT NOT NULL,

    -- identity of this device according to MGS
    sp_type omicron.public.sp_type NOT NULL,
    sp_slot INT4 NOT NULL,

    -- Data from MGS "Get SP Info" API.  See MGS API documentation.
    baseboard_revision INT8 NOT NULL,
    hubris_archive_id TEXT NOT NULL,
    power_state omicron.public.hw_power_state NOT NULL,

    PRIMARY KEY (inv_collection_id, hw_baseboard_id)
);

CREATE TYPE IF NOT EXISTS omicron.public.rot_image_error AS ENUM (
        'unchecked',
        'first_page_erased',
        'partially_programmed',
        'invalid_length',
        'header_not_programmed',
        'bootloader_too_small',
        'bad_magic',
        'header_image_size',
        'unaligned_length',
        'unsupported_type',
        'not_thumb2',
        'reset_vector',
        'signature'
);

-- root of trust information reported by SP
-- There's usually one row here for each row in inv_service_processor, but not
-- necessarily.
CREATE TABLE IF NOT EXISTS omicron.public.inv_root_of_trust (
    -- where this observation came from
    -- (foreign key into `inv_collection` table)
    inv_collection_id UUID NOT NULL,
    -- which system this SP reports it is part of
    -- (foreign key into `hw_baseboard_id` table)
    hw_baseboard_id UUID NOT NULL,
    -- when this observation was made
    time_collected TIMESTAMPTZ NOT NULL,
    -- which MGS instance reported this data
    source TEXT NOT NULL,

    slot_active omicron.public.hw_rot_slot NOT NULL,
    slot_boot_pref_transient omicron.public.hw_rot_slot, -- nullable
    slot_boot_pref_persistent omicron.public.hw_rot_slot NOT NULL,
    slot_boot_pref_persistent_pending omicron.public.hw_rot_slot, -- nullable
    slot_a_sha3_256 TEXT, -- nullable
    slot_b_sha3_256 TEXT, -- nullable
    stage0_fwid TEXT, -- nullable
    stage0next_fwid TEXT, -- nullable

    slot_a_error omicron.public.rot_image_error, -- nullable
    slot_b_error omicron.public.rot_image_error, -- nullable
    stage0_error omicron.public.rot_image_error, -- nullable
    stage0next_error omicron.public.rot_image_error, -- nullable

    PRIMARY KEY (inv_collection_id, hw_baseboard_id)
);

-- host phase 1 slots
CREATE TYPE IF NOT EXISTS omicron.public.hw_m2_slot AS ENUM (
    'A',
    'B'
);

-- host phase 1 active slots found
CREATE TABLE IF NOT EXISTS omicron.public.inv_host_phase_1_active_slot (
    -- where this observation came from
    -- (foreign key into `inv_collection` table)
    inv_collection_id UUID NOT NULL,
    -- which system this SP reports it is part of
    -- (foreign key into `hw_baseboard_id` table)
    hw_baseboard_id UUID NOT NULL,
    -- when this observation was made
    time_collected TIMESTAMPTZ NOT NULL,
    -- which MGS instance reported this data
    source TEXT NOT NULL,

    -- active phase 1 slot
    slot omicron.public.hw_m2_slot NOT NULL,

    PRIMARY KEY (inv_collection_id, hw_baseboard_id)
);

-- host phase 1 flash hashes found
-- There are usually two rows here for each row in inv_service_processor, but
-- not necessarily (either or both slots' hash collection may fail).
CREATE TABLE IF NOT EXISTS omicron.public.inv_host_phase_1_flash_hash (
    -- where this observation came from
    -- (foreign key into `inv_collection` table)
    inv_collection_id UUID NOT NULL,
    -- which system this SP reports it is part of
    -- (foreign key into `hw_baseboard_id` table)
    hw_baseboard_id UUID NOT NULL,
    -- when this observation was made
    time_collected TIMESTAMPTZ NOT NULL,
    -- which MGS instance reported this data
    source TEXT NOT NULL,

    -- phase 1 slot for this hash
    slot omicron.public.hw_m2_slot NOT NULL,
    -- the actual hash of the contents
    hash STRING(64) NOT NULL,

    PRIMARY KEY (inv_collection_id, hw_baseboard_id, slot)
);

CREATE TYPE IF NOT EXISTS omicron.public.caboose_which AS ENUM (
    'sp_slot_0',
    'sp_slot_1',
    'rot_slot_A',
    'rot_slot_B',
    'stage0',
    'stage0next'
);

-- cabooses found
CREATE TABLE IF NOT EXISTS omicron.public.inv_caboose (
    -- where this observation came from
    -- (foreign key into `inv_collection` table)
    inv_collection_id UUID NOT NULL,
    -- which system this SP reports it is part of
    -- (foreign key into `hw_baseboard_id` table)
    hw_baseboard_id UUID NOT NULL,
    -- when this observation was made
    time_collected TIMESTAMPTZ NOT NULL,
    -- which MGS instance reported this data
    source TEXT NOT NULL,

    which omicron.public.caboose_which NOT NULL,
    sw_caboose_id UUID NOT NULL,

    PRIMARY KEY (inv_collection_id, hw_baseboard_id, which)
);

CREATE TYPE IF NOT EXISTS omicron.public.root_of_trust_page_which AS ENUM (
    'cmpa',
    'cfpa_active',
    'cfpa_inactive',
    'cfpa_scratch'
);

-- root of trust key signing pages found
CREATE TABLE IF NOT EXISTS omicron.public.inv_root_of_trust_page (
    -- where this observation came from
    -- (foreign key into `inv_collection` table)
    inv_collection_id UUID NOT NULL,
    -- which system this SP reports it is part of
    -- (foreign key into `hw_baseboard_id` table)
    hw_baseboard_id UUID NOT NULL,
    -- when this observation was made
    time_collected TIMESTAMPTZ NOT NULL,
    -- which MGS instance reported this data
    source TEXT NOT NULL,

    which omicron.public.root_of_trust_page_which NOT NULL,
    sw_root_of_trust_page_id UUID NOT NULL,

    PRIMARY KEY (inv_collection_id, hw_baseboard_id, which)
);

CREATE TYPE IF NOT EXISTS omicron.public.sled_role AS ENUM (
    -- this sled is directly attached to a Sidecar
    'scrimlet',
    -- everything else
    'gimlet'
);

CREATE TYPE IF NOT EXISTS omicron.public.inv_config_reconciler_status_kind
AS ENUM (
    'not-yet-run',
    'running',
    'idle'
);

CREATE TYPE IF NOT EXISTS omicron.public.inv_zone_manifest_source AS ENUM (
    'installinator',
    'sled-agent'
);

-- observations from and about sled agents
CREATE TABLE IF NOT EXISTS omicron.public.inv_sled_agent (
    -- where this observation came from
    -- (foreign key into `inv_collection` table)
    inv_collection_id UUID NOT NULL,
    -- when this observation was made
    time_collected TIMESTAMPTZ NOT NULL,
    -- URL of the sled agent that reported this data
    source TEXT NOT NULL,

    -- unique id for this sled (should be foreign keys into `sled` table, though
    -- it's conceivable a sled will report an id that we don't know about)
    sled_id UUID NOT NULL,

    -- which system this sled agent reports it's running on
    -- (foreign key into `hw_baseboard_id` table)
    -- This is optional because dev/test systems support running on non-Oxide
    -- hardware.
    hw_baseboard_id UUID,

    -- Many of the following properties are duplicated from the `sled` table,
    -- which predates the current inventory system.
    sled_agent_ip INET NOT NULL,
    sled_agent_port INT4 NOT NULL,
    sled_role omicron.public.sled_role NOT NULL,
    usable_hardware_threads INT8
        CHECK (usable_hardware_threads BETWEEN 0 AND 4294967295) NOT NULL,
    usable_physical_ram INT8 NOT NULL,
    reservoir_size INT8 CHECK (reservoir_size < usable_physical_ram) NOT NULL,

    -- Currently-ledgered `OmicronSledConfig`
    -- (foreign key into `inv_omicron_sled_config` table)
    -- This is optional because newly-added sleds don't yet have a config.
    ledgered_sled_config UUID,

    -- Columns making up the status of the config reconciler.
    reconciler_status_kind omicron.public.inv_config_reconciler_status_kind NOT NULL,
    -- (foreign key into `inv_omicron_sled_config` table)
    -- only present if `reconciler_status_kind = 'running'`
    reconciler_status_sled_config UUID,
    -- only present if `reconciler_status_kind != 'not-yet-run'`
    reconciler_status_timestamp TIMESTAMPTZ,
    -- only present if `reconciler_status_kind != 'not-yet-run'`
    reconciler_status_duration_secs FLOAT,

    -- Columns making up the zone image resolver's zone manifest description:
    --
    -- The path to the boot disk image file.
    zone_manifest_boot_disk_path TEXT NOT NULL,
    -- The source of the zone manifest on the boot disk: from installinator or
    -- sled-agent (synthetic). NULL means there is an error reading the zone manifest.
    zone_manifest_source omicron.public.inv_zone_manifest_source,
    -- The mupdate ID that created the zone manifest if this is from installinator. If
    -- this is NULL, then either the zone manifest is synthetic or there was an
    -- error reading the zone manifest.
    zone_manifest_mupdate_id UUID,
    -- Message describing the status of the zone manifest on the boot disk. If
    -- this is NULL, then the zone manifest was successfully read, and the
    -- inv_zone_manifest_zone table has entries corresponding to the zone
    -- manifest.
    zone_manifest_boot_disk_error TEXT,

    -- Columns making up the zone image resolver's mupdate override description.
    mupdate_override_boot_disk_path TEXT NOT NULL,
    -- The ID of the mupdate override. NULL means either that the mupdate
    -- override was not found or that we failed to read it -- the two cases are
    -- differentiated by the presence of a non-NULL value in the
    -- mupdate_override_boot_disk_error column.
    mupdate_override_id UUID,
    -- Error reading the mupdate override, if any. If this is NULL then
    -- the mupdate override was either successfully read or is not
    -- present.
    mupdate_override_boot_disk_error TEXT,

    -- The sled's CPU family. This is also duplicated with the `sled` table,
    -- similar to `usable_hardware_threads` and friends above.
    cpu_family omicron.public.sled_cpu_family NOT NULL,

    CONSTRAINT reconciler_status_sled_config_present_if_running CHECK (
        (reconciler_status_kind = 'running'
            AND reconciler_status_sled_config IS NOT NULL)
        OR
        (reconciler_status_kind != 'running'
            AND reconciler_status_sled_config IS NULL)
    ),
    CONSTRAINT reconciler_status_timing_present_unless_not_yet_run CHECK (
        (reconciler_status_kind = 'not-yet-run'
            AND reconciler_status_timestamp IS NULL
            AND reconciler_status_duration_secs IS NULL)
        OR
        (reconciler_status_kind != 'not-yet-run'
            AND reconciler_status_timestamp IS NOT NULL
            AND reconciler_status_duration_secs IS NOT NULL)
    ),

    -- For the zone manifest, there are three valid states:
    -- 1. Successfully read from installinator (has mupdate_id, no error)
    -- 2. Synthetic from sled-agent (no mupdate_id, no error)
    -- 3. Error reading (no mupdate_id, has error)
    --
    -- This is equivalent to Result<OmicronZoneManifestSource, String>.
    CONSTRAINT zone_manifest_consistency CHECK (
        (zone_manifest_source = 'installinator'
            AND zone_manifest_mupdate_id IS NOT NULL
            AND zone_manifest_boot_disk_error IS NULL)
        OR (zone_manifest_source = 'sled-agent'
            AND zone_manifest_mupdate_id IS NULL
            AND zone_manifest_boot_disk_error IS NULL)
        OR (
            zone_manifest_source IS NULL
            AND zone_manifest_mupdate_id IS NULL
            AND zone_manifest_boot_disk_error IS NOT NULL
        )
    ),

    -- For the mupdate override, three states are valid:
    -- 1. No override, no error
    -- 2. Override, no error
    -- 3. No override, error
    --
    -- This is equivalent to Result<Option<T>, String>.
    CONSTRAINT mupdate_override_consistency CHECK (
        (mupdate_override_id IS NULL
            AND mupdate_override_boot_disk_error IS NOT NULL)
        OR mupdate_override_boot_disk_error IS NULL
    ),

    PRIMARY KEY (inv_collection_id, sled_id)
);

-- This type name starts with "clear_" for legacy reasons. Prefer "remove" in
-- the future.
CREATE TYPE IF NOT EXISTS omicron.public.clear_mupdate_override_boot_success
AS ENUM (
    'cleared',
    'no-override'
);

CREATE TABLE IF NOT EXISTS omicron.public.inv_sled_config_reconciler (
    -- where this observation came from
    -- (foreign key into `inv_collection` table)
    inv_collection_id UUID NOT NULL,

    -- unique id for this sled (should be foreign keys into `sled` table, though
    -- it's conceivable a sled will report an id that we don't know about);
    -- guaranteed to match a row in this collection's `inv_sled_agent`
    sled_id UUID NOT NULL,

    -- Most-recently-reconciled `OmicronSledConfig`
    -- (foreign key into `inv_omicron_sled_config` table)
    last_reconciled_config UUID NOT NULL,

    -- Which internal disk slot did we use at boot?
    --
    -- If not NULL, `boot_disk_slot` must be 0 or 1 (corresponding to M2Slot::A
    -- and M2Slot::B, respectively). The column pair `boot_disk_slot` /
    -- `boot_disk_error` represents a Rust `Result`; one or the other must be
    -- non-NULL, but not both.
    boot_disk_slot INT2 CHECK (boot_disk_slot >= 0 AND boot_disk_slot <= 1),
    boot_disk_error TEXT,
    CONSTRAINT boot_disk_slot_or_error CHECK (
        (boot_disk_slot IS NULL AND boot_disk_error IS NOT NULL)
        OR
        (boot_disk_slot IS NOT NULL AND boot_disk_error IS NULL)
    ),

    -- If either error string is present, there was an error reading the boot
    -- partition for the corresponding M2Slot.
    --
    -- For either or both columns if NULL, there will be a row in
    -- `inv_sled_boot_partition` describing the contents of the boot partition
    -- for the given slot. As above 0=a and 1=b.
    boot_partition_a_error TEXT,
    boot_partition_b_error TEXT,

    -- The names below start with "clear_" for legacy reasons. Prefer "remove"
    -- in the future.
    --
    -- Success removing the mupdate override.
    clear_mupdate_override_boot_success omicron.public.clear_mupdate_override_boot_success,
    -- Error removing the mupdate override.
    clear_mupdate_override_boot_error TEXT,

    -- A message describing the result removing the mupdate override on the
    -- non-boot disk (success or error).
    clear_mupdate_override_non_boot_message TEXT,

    -- Three cases:
    --
    -- 1. No remove_mupdate_override instruction was passed in. All three
    --    columns are NULL.
    -- 2. Removing the override was successful. boot_success is NOT NULL,
    --    boot_error is NULL, and non_boot_message is NOT NULL.
    -- 3. Removing the override failed. boot_success is NULL, boot_error is
    --    NOT NULL, and non_boot_message is NOT NULL.
    CONSTRAINT clear_mupdate_override_consistency CHECK (
        (clear_mupdate_override_boot_success IS NULL
         AND clear_mupdate_override_boot_error IS NULL
         AND clear_mupdate_override_non_boot_message IS NULL)
    OR
        (clear_mupdate_override_boot_success IS NOT NULL
         AND clear_mupdate_override_boot_error IS NULL
         AND clear_mupdate_override_non_boot_message IS NOT NULL)
    OR
        (clear_mupdate_override_boot_success IS NULL
         AND clear_mupdate_override_boot_error IS NOT NULL
         AND clear_mupdate_override_non_boot_message IS NOT NULL)
    ),

    PRIMARY KEY (inv_collection_id, sled_id)
);

CREATE TABLE IF NOT EXISTS omicron.public.inv_sled_boot_partition (
    -- where this observation came from
    -- (foreign key into `inv_collection` table)
    inv_collection_id UUID NOT NULL,

    -- unique id for this sled (should be foreign keys into `sled` table, though
    -- it's conceivable a sled will report an id that we don't know about)
    sled_id UUID NOT NULL,

    -- the boot disk slot (0=M2Slot::A, 1=M2Slot::B)
    boot_disk_slot INT2
        CHECK (boot_disk_slot >= 0 AND boot_disk_slot <= 1) NOT NULL,

    -- SHA256 hash of the artifact; if we have a TUF repo containing this OS
    -- image, this will match the artifact hash of the phase 2 image
    artifact_hash STRING(64) NOT NULL,
    -- The length of the artifact in bytes
    artifact_size INT8 NOT NULL,

    -- Fields comprising the header of the phase 2 image
    header_flags INT8 NOT NULL,
    header_data_size INT8 NOT NULL,
    header_image_size INT8 NOT NULL,
    header_target_size INT8 NOT NULL,
    header_sha256 STRING(64) NOT NULL,
    header_image_name TEXT NOT NULL,

    PRIMARY KEY (inv_collection_id, sled_id, boot_disk_slot)
);

CREATE TABLE IF NOT EXISTS omicron.public.inv_physical_disk (
    -- where this observation came from
    -- (foreign key into `inv_collection` table)
    inv_collection_id UUID NOT NULL,

    -- unique id for this sled (should be foreign keys into `sled` table, though
    -- it's conceivable a sled will report an id that we don't know about)
    sled_id UUID NOT NULL,
    -- The slot where this disk was last observed
    slot INT8 CHECK (slot >= 0) NOT NULL,

    vendor STRING(63) NOT NULL,
    model STRING(63) NOT NULL,
    serial STRING(63) NOT NULL,

    variant omicron.public.physical_disk_kind NOT NULL,

    -- PK consisting of:
    -- - Which collection this was
    -- - The sled reporting the disk
    -- - The slot in which this disk was found
    PRIMARY KEY (inv_collection_id, sled_id, slot)
);

CREATE TABLE IF NOT EXISTS omicron.public.inv_nvme_disk_firmware (
    -- where this observation came from
    -- (foreign key into `inv_collection` table)
    inv_collection_id UUID NOT NULL,

    -- unique id for this sled (should be foreign keys into `sled` table, though
    -- it's conceivable a sled will report an id that we don't know about)
    sled_id UUID NOT NULL,
    -- The slot where this disk was last observed
    slot INT8 CHECK (slot >= 0) NOT NULL,

    -- total number of firmware slots the device has
    number_of_slots INT2 CHECK (number_of_slots BETWEEN 1 AND 7) NOT NULL,
    active_slot INT2 CHECK (active_slot BETWEEN 1 AND 7) NOT NULL,
    -- staged firmware slot to be active on reset
    next_active_slot INT2 CHECK (next_active_slot BETWEEN 1 AND 7),
    -- slot1 is distinct in the NVMe spec in the sense that it can be read only
    slot1_is_read_only BOOLEAN,
    -- the firmware version string for each NVMe slot (0 indexed), a NULL means the
    -- slot exists but is empty
    slot_firmware_versions STRING(8)[] CHECK (array_length(slot_firmware_versions, 1) BETWEEN 1 AND 7),

    -- PK consisting of:
    -- - Which collection this was
    -- - The sled reporting the disk
    -- - The slot in which the disk was found
    PRIMARY KEY (inv_collection_id, sled_id, slot)
);

CREATE TABLE IF NOT EXISTS omicron.public.inv_zpool (
    -- where this observation came from
    -- (foreign key into `inv_collection` table)
    inv_collection_id UUID NOT NULL,
    -- when this observation was made
    time_collected TIMESTAMPTZ NOT NULL,

    -- The control plane ID of the zpool
    id UUID NOT NULL,
    sled_id UUID NOT NULL,
    total_size INT NOT NULL,

    -- PK consisting of:
    -- - Which collection this was
    -- - The sled reporting the disk
    -- - The slot in which this disk was found
    PRIMARY KEY (inv_collection_id, sled_id, id)
);

-- Allow looking up the most recent Zpool by ID
CREATE INDEX IF NOT EXISTS inv_zpool_by_id_and_time ON omicron.public.inv_zpool (id, time_collected DESC);

CREATE TABLE IF NOT EXISTS omicron.public.inv_dataset (
    -- where this observation came from
    -- (foreign key into `inv_collection` table)
    inv_collection_id UUID NOT NULL,
    sled_id UUID NOT NULL,

    -- The control plane ID of the dataset.
    -- This is nullable because datasets have been historically
    -- self-managed by the Sled Agent, and some don't have explicit UUIDs.
    id UUID,

    name TEXT NOT NULL,
    available INT8 NOT NULL,
    used INT8 NOT NULL,
    quota INT8,
    reservation INT8,
    compression TEXT NOT NULL,

    -- PK consisting of:
    -- - Which collection this was
    -- - The sled reporting the disk
    -- - The name of this dataset
    PRIMARY KEY (inv_collection_id, sled_id, name)
);

CREATE TABLE IF NOT EXISTS omicron.public.inv_omicron_sled_config (
    -- where this observation came from
    -- (foreign key into `inv_collection` table)
    inv_collection_id UUID NOT NULL,

    -- ID of this sled config. A given inventory report from a sled agent may
    -- contain 0-3 sled configs, so we generate these IDs on insertion and
    -- record them as the foreign keys in `inv_sled_agent`.
    id UUID NOT NULL,

    -- config generation
    generation INT8 NOT NULL,

    -- remove mupdate override ID, if set
    remove_mupdate_override UUID,

    -- desired artifact hash for internal disk slots' boot partitions
    -- NULL is translated to `HostPhase2DesiredContents::CurrentContents`
    host_phase_2_desired_slot_a STRING(64),
    host_phase_2_desired_slot_b STRING(64),

    PRIMARY KEY (inv_collection_id, id)
);

CREATE TABLE IF NOT EXISTS omicron.public.inv_last_reconciliation_disk_result (
    -- where this observation came from
    -- (foreign key into `inv_collection` table)
    inv_collection_id UUID NOT NULL,

    -- unique id for this sled (should be foreign keys into `sled` table, though
    -- it's conceivable a sled will report an id that we don't know about)
    sled_id UUID NOT NULL,

    -- unique id for this physical disk
    disk_id UUID NOT NULL,

    -- error message; if NULL, an "ok" result
    error_message TEXT,

    PRIMARY KEY (inv_collection_id, sled_id, disk_id)
);

CREATE TABLE IF NOT EXISTS omicron.public.inv_last_reconciliation_dataset_result (
    -- where this observation came from
    -- (foreign key into `inv_collection` table)
    inv_collection_id UUID NOT NULL,

    -- unique id for this sled (should be foreign keys into `sled` table, though
    -- it's conceivable a sled will report an id that we don't know about)
    sled_id UUID NOT NULL,

    -- unique id for this dataset
    dataset_id UUID NOT NULL,

    -- error message; if NULL, an "ok" result
    error_message TEXT,

    PRIMARY KEY (inv_collection_id, sled_id, dataset_id)
);

CREATE TABLE IF NOT EXISTS omicron.public.inv_last_reconciliation_orphaned_dataset (
    -- where this observation came from
    -- (foreign key into `inv_collection` table)
    inv_collection_id UUID NOT NULL,

    -- unique id for this sled (should be foreign keys into `sled` table, though
    -- it's conceivable a sled will report an id that we don't know about)
    sled_id UUID NOT NULL,

    -- These three columns compose a `DatasetName`. Other tables that store a
    -- `DatasetName` use a nullable `zone_name` (since it's only supposed to be
    -- set for datasets with `kind = 'zone'`). This table instead uses the empty
    -- string for non-'zone' kinds, which allows the column to be NOT NULL and
    -- hence be a member of our primary key. (We have no other unique ID to
    -- distinguish different `DatasetName`s.)
    pool_id UUID NOT NULL,
    kind omicron.public.dataset_kind NOT NULL,
    zone_name TEXT NOT NULL,
    CONSTRAINT zone_name_for_zone_kind CHECK (
      (kind != 'zone' AND zone_name = '') OR
      (kind = 'zone' AND zone_name != '')
    ),

    reason TEXT NOT NULL,

    -- The control plane ID of the dataset.
    -- This is nullable because this is attached as the `oxide:uuid` property in
    -- ZFS, and we can't guarantee it exists for any given dataset.
    id UUID,

    -- Properties of the dataset at the time we detected it was an orphan.
    mounted BOOL NOT NULL,
    available INT8 NOT NULL,
    used INT8 NOT NULL,

    PRIMARY KEY (inv_collection_id, sled_id, pool_id, kind, zone_name)
);

CREATE TABLE IF NOT EXISTS omicron.public.inv_last_reconciliation_zone_result (
    -- where this observation came from
    -- (foreign key into `inv_collection` table)
    inv_collection_id UUID NOT NULL,

    -- unique id for this sled (should be foreign keys into `sled` table, though
    -- it's conceivable a sled will report an id that we don't know about)
    sled_id UUID NOT NULL,

    -- unique id for this zone
    zone_id UUID NOT NULL,

    -- error message; if NULL, an "ok" result
    error_message TEXT,

    PRIMARY KEY (inv_collection_id, sled_id, zone_id)
);

-- A table describing a single zone within a zone manifest collected by inventory.
CREATE TABLE IF NOT EXISTS omicron.public.inv_zone_manifest_zone (
    -- where this observation came from
    -- (foreign key into `inv_collection` table)
    inv_collection_id UUID NOT NULL,

    -- unique id for this sled (should be foreign keys into `sled` table, though
    -- it's conceivable a sled will report an id that we don't know about)
    sled_id UUID NOT NULL,

    -- Zone file name, part of the primary key within this table.
    zone_file_name TEXT NOT NULL,

    -- The full path to the file.
    path TEXT NOT NULL,

    -- The expected file size.
    expected_size INT8 NOT NULL,

    -- The expected hash.
    expected_sha256 STRING(64) NOT NULL,

    -- The error while reading the zone or matching it to the manifest, if any.
    -- NULL indicates success.
    error TEXT,

    PRIMARY KEY (inv_collection_id, sled_id, zone_file_name)
);

-- A table describing status for a single zone manifest on a non-boot disk
-- collected by inventory.
CREATE TABLE IF NOT EXISTS omicron.public.inv_zone_manifest_non_boot (
    -- where this observation came from
    -- (foreign key into `inv_collection` table)
    inv_collection_id UUID NOT NULL,

    -- unique id for this sled (should be foreign keys into `sled` table, though
    -- it's conceivable a sled will report an id that we don't know about)
    sled_id UUID NOT NULL,

    -- unique ID for this non-boot disk
    non_boot_zpool_id UUID NOT NULL,

    -- The full path to the zone manifest.
    path TEXT NOT NULL,

    -- Whether the non-boot disk is in a valid state.
    is_valid BOOLEAN NOT NULL,

    -- A message attached to this disk.
    message TEXT NOT NULL,

    PRIMARY KEY (inv_collection_id, sled_id, non_boot_zpool_id)
);

-- A table describing status for a single mupdate override on a non-boot disk
-- collected by inventory.
CREATE TABLE IF NOT EXISTS omicron.public.inv_mupdate_override_non_boot (
    -- where this observation came from
    -- (foreign key into `inv_collection` table)
    inv_collection_id UUID NOT NULL,

    -- unique id for this sled (should be foreign keys into `sled` table, though
    -- it's conceivable a sled will report an id that we don't know about)
    sled_id UUID NOT NULL,

    -- unique id for this non-boot disk
    non_boot_zpool_id UUID NOT NULL,

    -- The full path to the mupdate override file.
    path TEXT NOT NULL,

    -- Whether the non-boot disk is in a valid state.
    is_valid BOOLEAN NOT NULL,

    -- A message attached to this disk.
    message TEXT NOT NULL,

    PRIMARY KEY (inv_collection_id, sled_id, non_boot_zpool_id)
);

CREATE TYPE IF NOT EXISTS omicron.public.zone_type AS ENUM (
  'boundary_ntp',
  'clickhouse',
  'clickhouse_keeper',
  'clickhouse_server',
  'cockroach_db',
  'crucible',
  'crucible_pantry',
  'external_dns',
  'internal_dns',
  'internal_ntp',
  'nexus',
  'oximeter'
);

CREATE TYPE IF NOT EXISTS omicron.public.inv_zone_image_source AS ENUM (
    'install_dataset',
    'artifact'
);

-- `zones` portion of an `OmicronSledConfig` observed from sled-agent
CREATE TABLE IF NOT EXISTS omicron.public.inv_omicron_sled_config_zone (
    -- where this observation came from
    inv_collection_id UUID NOT NULL,

    -- (foreign key into `inv_omicron_sled_config` table)
    sled_config_id UUID NOT NULL,

    -- unique id for this zone
    id UUID NOT NULL,
    zone_type omicron.public.zone_type NOT NULL,

    -- SocketAddr of the "primary" service for this zone
    -- (what this describes varies by zone type, but all zones have at least one
    -- service in them)
    primary_service_ip INET NOT NULL,
    primary_service_port INT4
        CHECK (primary_service_port BETWEEN 0 AND 65535)
        NOT NULL,

    -- The remaining properties may be NULL for different kinds of zones.  The
    -- specific constraints are not enforced at the database layer, basically
    -- because it's really complicated to do that and it's not obvious that it's
    -- worthwhile.

    -- Some zones have a second service.  Like the primary one, the meaning of
    -- this is zone-type-dependent.
    second_service_ip INET,
    second_service_port INT4
        CHECK (second_service_port IS NULL
        OR second_service_port BETWEEN 0 AND 65535),

    -- Zones may have an associated dataset.  They're currently always on a U.2.
    -- The only thing we need to identify it here is the name of the zpool that
    -- it's on.
    dataset_zpool_name TEXT,

    -- Zones with external IPs have an associated NIC and sockaddr for listening
    -- (first is a foreign key into `inv_omicron_sled_config_zone_nic`)
    nic_id UUID,

    -- Properties for internal DNS servers
    -- address attached to this zone from outside the sled's subnet
    dns_gz_address INET,
    dns_gz_address_index INT8,

    -- Properties for boundary NTP zones
    -- these define upstream servers we need to contact
    ntp_ntp_servers TEXT[],
    ntp_dns_servers INET[],
    ntp_domain TEXT,

    -- Properties specific to Nexus zones
    nexus_external_tls BOOLEAN,
    nexus_external_dns_servers INET ARRAY,

    -- Source NAT configuration (currently used for boundary NTP only)
    snat_ip INET,
    snat_first_port INT4
        CHECK (snat_first_port IS NULL OR snat_first_port BETWEEN 0 AND 65535),
    snat_last_port INT4
        CHECK (snat_last_port IS NULL OR snat_last_port BETWEEN 0 AND 65535),

    -- TODO: This is nullable for backwards compatibility.
    -- Eventually, that nullability should be removed.
    filesystem_pool UUID,

    -- zone image source
    image_source omicron.public.inv_zone_image_source NOT NULL,
    image_artifact_sha256 STRING(64),

    CONSTRAINT zone_image_source_artifact_hash_present CHECK (
        (image_source = 'artifact'
            AND image_artifact_sha256 IS NOT NULL)
        OR
        (image_source != 'artifact'
            AND image_artifact_sha256 IS NULL)
    ),

    PRIMARY KEY (inv_collection_id, sled_config_id, id)
);

CREATE INDEX IF NOT EXISTS inv_omicron_sled_config_zone_nic_id
    ON omicron.public.inv_omicron_sled_config_zone (nic_id)
    STORING (
        primary_service_ip,
        second_service_ip,
        snat_ip
    );

CREATE TABLE IF NOT EXISTS omicron.public.inv_omicron_sled_config_zone_nic (
    -- where this observation came from
    inv_collection_id UUID NOT NULL,

    sled_config_id UUID NOT NULL,
    id UUID NOT NULL,
    name TEXT NOT NULL,
    ip INET NOT NULL,
    mac INT8 NOT NULL,
    subnet INET NOT NULL,
    vni INT8 NOT NULL,
    is_primary BOOLEAN NOT NULL,
    slot INT2 NOT NULL,

    PRIMARY KEY (inv_collection_id, sled_config_id, id)
);

CREATE TABLE IF NOT EXISTS omicron.public.inv_omicron_sled_config_dataset (
    -- where this observation came from
    inv_collection_id UUID NOT NULL,

    -- foreign key into the `inv_omicron_sled_config` table
    sled_config_id UUID NOT NULL,
    id UUID NOT NULL,

    pool_id UUID NOT NULL,
    kind omicron.public.dataset_kind NOT NULL,
    -- Only valid if kind = zone
    zone_name TEXT,

    quota INT8,
    reservation INT8,
    compression TEXT NOT NULL,

    CONSTRAINT zone_name_for_zone_kind CHECK (
      (kind != 'zone') OR
      (kind = 'zone' AND zone_name IS NOT NULL)
    ),

    PRIMARY KEY (inv_collection_id, sled_config_id, id)
);

CREATE TABLE IF NOT EXISTS omicron.public.inv_omicron_sled_config_disk (
    -- where this observation came from
    inv_collection_id UUID NOT NULL,

    -- foreign key into the `inv_omicron_sled_config` table
    sled_config_id UUID NOT NULL,
    id UUID NOT NULL,

    vendor TEXT NOT NULL,
    serial TEXT NOT NULL,
    model TEXT NOT NULL,

    pool_id UUID NOT NULL,

    PRIMARY KEY (inv_collection_id, sled_config_id, id)
);

CREATE TABLE IF NOT EXISTS omicron.public.inv_clickhouse_keeper_membership (
    inv_collection_id UUID NOT NULL,
    queried_keeper_id INT8 NOT NULL,
    leader_committed_log_index INT8 NOT NULL,
    raft_config INT8[] NOT NULL,

    PRIMARY KEY (inv_collection_id, queried_keeper_id)
);

CREATE TABLE IF NOT EXISTS omicron.public.inv_cockroachdb_status (
    inv_collection_id UUID NOT NULL,
    node_id TEXT NOT NULL,
    ranges_underreplicated INT8,
    liveness_live_nodes INT8,

    PRIMARY KEY (inv_collection_id, node_id)
);

CREATE TABLE IF NOT EXISTS omicron.public.inv_ntp_timesync (
    inv_collection_id UUID NOT NULL,
    zone_id UUID NOT NULL,
    synced BOOL NOT NULL,

    PRIMARY KEY (inv_collection_id, zone_id)
);

CREATE TABLE IF NOT EXISTS omicron.public.inv_internal_dns (
    inv_collection_id UUID NOT NULL,
    zone_id UUID NOT NULL,
    generation INT8 NOT NULL,
    PRIMARY KEY (inv_collection_id, zone_id)
);

/*
 * Various runtime configuration switches for reconfigurator
 *
 * Each configuration option is a single column in a row, and the whole row
 * of configurations is updated atomically. The latest `version` is the active
 * configuration.
 *
 * See https://github.com/oxidecomputer/omicron/issues/8253 for more details.
 */
CREATE TABLE IF NOT EXISTS omicron.public.reconfigurator_chicken_switches (
    -- Monotonically increasing version for all bp_targets
    version INT8 PRIMARY KEY,

    -- Enable the planner background task
    planner_enabled BOOL NOT NULL DEFAULT FALSE,

    -- The time at which the configuration for a version was set
    time_modified TIMESTAMPTZ NOT NULL,

    -- Whether to add zones while the system has detected a mupdate override.
    add_zones_with_mupdate_override BOOL NOT NULL
);

/*
 * System-level blueprints
 *
 * See RFD 457 and 459 for context.
 *
 * A blueprint describes a potential system configuration. The primary table is
 * the `blueprint` table, which stores only a small amount of metadata about the
 * blueprint. The bulk of the information is stored in the `bp_*` tables below,
 * each of which references back to `blueprint` by ID.
 *
 * `bp_target` describes the "target blueprints" of the system. Insertion must
 * follow a strict set of rules:
 *
 * * The first target blueprint must have version=1, and must have no parent
 *   blueprint.
 * * The Nth target blueprint must have version=N, and its parent blueprint must
 *   be the blueprint that was the target at version=N-1.
 *
 * The result is that the current target blueprint can always be found by
 * looking at the maximally-versioned row in `bp_target`, and there is a linear
 * history from that blueprint all the way back to the version=1 blueprint. We
 * will eventually prune old blueprint targets, so it will not always be
 * possible to view the entire history.
 *
 * `bp_omicron_zone` and `bp_omicron_zone_nic` are nearly identical to their
 * `inv_*` counterparts, and record the `OmicronZoneConfig`s for each sled.
 */

CREATE TYPE IF NOT EXISTS omicron.public.bp_zone_disposition AS ENUM (
    'in_service',
    'expunged'
);

CREATE TYPE IF NOT EXISTS omicron.public.bp_dataset_disposition AS ENUM (
    'in_service',
    'expunged'
);

CREATE TYPE IF NOT EXISTS omicron.public.bp_physical_disk_disposition AS ENUM (
    'in_service',
    'expunged'
);

-- list of all blueprints
CREATE TABLE IF NOT EXISTS omicron.public.blueprint (
    id UUID PRIMARY KEY,

    -- This is effectively a foreign key back to this table; however, it is
    -- allowed to be NULL: the initial blueprint has no parent. Additionally,
    -- it may be non-NULL but no longer reference a row in this table: once a
    -- child blueprint has been created from a parent, it's possible for the
    -- parent to be deleted. We do not NULL out this field on such a deletion,
    -- so we can always see that there had been a particular parent even if it's
    -- now gone.
    parent_blueprint_id UUID,

    -- These fields are for debugging only.
    time_created TIMESTAMPTZ NOT NULL,
    creator TEXT NOT NULL,
    comment TEXT NOT NULL,

    -- identifies the latest internal DNS version when blueprint planning began
    internal_dns_version INT8 NOT NULL,
    -- identifies the latest external DNS version when blueprint planning began
    external_dns_version INT8 NOT NULL,
    -- identifies the CockroachDB state fingerprint when blueprint planning began
    cockroachdb_fingerprint TEXT NOT NULL,

    -- CockroachDB settings managed by blueprints.
    --
    -- We use NULL in these columns to reflect that blueprint execution should
    -- not modify the option; we're able to do this because CockroachDB settings
    -- require the value to be the correct type and not NULL. There is no value
    -- that represents "please reset this setting to the default value"; that is
    -- represented by the presence of the default value in that field.
    --
    -- `cluster.preserve_downgrade_option`
    cockroachdb_setting_preserve_downgrade TEXT,

    -- The smallest value of the target_release table's generation field that's
    -- accepted by the blueprint.
    --
    -- For example, let's say that the current target release generation is 5.
    -- Then, when reconfigurator detects a MUPdate:
    --
    -- * the target release is ignored in favor of the install dataset
    -- * this field is set to 6
    --
    -- Once an operator sets a new target release, its generation will be 6 or
    -- higher. Reconfigurator will then know that it is back in charge of
    -- driving the system to the target release.
    --
    -- This is set to 1 by default in application code.
    target_release_minimum_generation INT8 NOT NULL
);

-- table describing both the current and historical target blueprints of the
-- system
CREATE TABLE IF NOT EXISTS omicron.public.bp_target (
    -- Monotonically increasing version for all bp_targets
    version INT8 PRIMARY KEY,

    -- Effectively a foreign key into the `blueprint` table, but may reference a
    -- blueprint that has been deleted (if this target is no longer the current
    -- target: the current target must not be deleted).
    blueprint_id UUID NOT NULL,

    -- Is this blueprint enabled?
    --
    -- Currently, we have no code that acts on this value; however, it exists as
    -- an escape hatch once we have automated blueprint planning and execution.
    -- An operator can set the current blueprint to disabled, which should stop
    -- planning and execution (presumably until a support case can address
    -- whatever issue the update system is causing).
    enabled BOOL NOT NULL,

    -- Timestamp for when this blueprint was made the current target
    time_made_target TIMESTAMPTZ NOT NULL
);

-- metadata associated with a single sled in a blueprint
CREATE TABLE IF NOT EXISTS omicron.public.bp_sled_metadata (
    -- foreign key into `blueprint` table
    blueprint_id UUID NOT NULL,

    sled_id UUID NOT NULL,
    sled_state omicron.public.sled_state NOT NULL,
    sled_agent_generation INT8 NOT NULL,
    -- NULL means do not remove any overrides
    remove_mupdate_override UUID,

    -- desired artifact hash for internal disk slots' boot partitions
    -- NULL is translated to
    -- `BlueprintHostPhase2DesiredContents::CurrentContents`
    host_phase_2_desired_slot_a STRING(64),
    host_phase_2_desired_slot_b STRING(64),

    PRIMARY KEY (blueprint_id, sled_id)
);

-- description of omicron physical disks specified in a blueprint.
CREATE TABLE IF NOT EXISTS omicron.public.bp_omicron_physical_disk  (
    -- foreign key into the `blueprint` table
    blueprint_id UUID NOT NULL,

    -- unique id for this sled (should be foreign keys into `sled` table, though
    -- it's conceivable a blueprint could refer to a sled that no longer exists,
    -- particularly if the blueprint is older than the current target)
    sled_id UUID NOT NULL,

    vendor TEXT NOT NULL,
    serial TEXT NOT NULL,
    model TEXT NOT NULL,

    id UUID NOT NULL,
    pool_id UUID NOT NULL,

    disposition omicron.public.bp_physical_disk_disposition NOT NULL,

     -- Specific properties of the `expunged` disposition
    disposition_expunged_as_of_generation INT,
    disposition_expunged_ready_for_cleanup BOOL NOT NULL,

    PRIMARY KEY (blueprint_id, id),

    CONSTRAINT expunged_disposition_properties CHECK (
      (disposition != 'expunged'
          AND disposition_expunged_as_of_generation IS NULL
          AND NOT disposition_expunged_ready_for_cleanup)
      OR
      (disposition = 'expunged'
          AND disposition_expunged_as_of_generation IS NOT NULL)
    )
);

-- description of an omicron dataset specified in a blueprint.
CREATE TABLE IF NOT EXISTS omicron.public.bp_omicron_dataset (
    -- foreign key into the `blueprint` table
    blueprint_id UUID NOT NULL,
    sled_id UUID NOT NULL,
    id UUID NOT NULL,

    -- Dataset disposition
    disposition omicron.public.bp_dataset_disposition NOT NULL,

    pool_id UUID NOT NULL,
    kind omicron.public.dataset_kind NOT NULL,
    -- Only valid if kind = zone
    zone_name TEXT,

    -- Only valid if kind = crucible
    ip INET,
    port INT4 CHECK (port BETWEEN 0 AND 65535),

    quota INT8,
    reservation INT8,
    compression TEXT NOT NULL,

    CONSTRAINT zone_name_for_zone_kind CHECK (
      (kind != 'zone') OR
      (kind = 'zone' AND zone_name IS NOT NULL)
    ),

    CONSTRAINT ip_and_port_set_for_crucible CHECK (
      (kind != 'crucible') OR
      (kind = 'crucible' AND ip IS NOT NULL and port IS NOT NULL)
    ),

    PRIMARY KEY (blueprint_id, id)
);

CREATE TYPE IF NOT EXISTS omicron.public.bp_zone_image_source AS ENUM (
    'install_dataset',
    'artifact'
);

-- description of omicron zones specified in a blueprint
CREATE TABLE IF NOT EXISTS omicron.public.bp_omicron_zone (
    -- foreign key into the `blueprint` table
    blueprint_id UUID NOT NULL,

    -- unique id for this sled (should be foreign keys into `sled` table, though
    -- it's conceivable a blueprint could refer to a sled that no longer exists,
    -- particularly if the blueprint is older than the current target)
    sled_id UUID NOT NULL,

    -- unique id for this zone
    id UUID NOT NULL,
    zone_type omicron.public.zone_type NOT NULL,

    -- SocketAddr of the "primary" service for this zone
    -- (what this describes varies by zone type, but all zones have at least one
    -- service in them)
    primary_service_ip INET NOT NULL,
    primary_service_port INT4
        CHECK (primary_service_port BETWEEN 0 AND 65535)
        NOT NULL,

    -- The remaining properties may be NULL for different kinds of zones.  The
    -- specific constraints are not enforced at the database layer, basically
    -- because it's really complicated to do that and it's not obvious that it's
    -- worthwhile.

    -- Some zones have a second service.  Like the primary one, the meaning of
    -- this is zone-type-dependent.
    second_service_ip INET,
    second_service_port INT4
        CHECK (second_service_port IS NULL
        OR second_service_port BETWEEN 0 AND 65535),

    -- Zones may have an associated dataset.  They're currently always on a U.2.
    -- The only thing we need to identify it here is the name of the zpool that
    -- it's on.
    dataset_zpool_name TEXT,

    -- Zones with external IPs have an associated NIC and sockaddr for listening
    -- (first is a foreign key into `bp_omicron_zone_nic`)
    bp_nic_id UUID,

    -- Properties for internal DNS servers
    -- address attached to this zone from outside the sled's subnet
    dns_gz_address INET,
    dns_gz_address_index INT8,

    -- Properties for boundary NTP zones
    -- these define upstream servers we need to contact
    ntp_ntp_servers TEXT[],
    ntp_dns_servers INET[],
    ntp_domain TEXT,

    -- Properties specific to Nexus zones
    nexus_external_tls BOOLEAN,
    nexus_external_dns_servers INET ARRAY,

    -- Source NAT configuration (currently used for boundary NTP only)
    snat_ip INET,
    snat_first_port INT4
        CHECK (snat_first_port IS NULL OR snat_first_port BETWEEN 0 AND 65535),
    snat_last_port INT4
        CHECK (snat_last_port IS NULL OR snat_last_port BETWEEN 0 AND 65535),

    -- For some zones, either primary_service_ip or second_service_ip (but not
    -- both!) is an external IP address. For such zones, this is the ID of that
    -- external IP. In general this is a foreign key into
    -- omicron.public.external_ip, though the row many not exist: if this
    -- blueprint is old, it's possible the IP has been deleted, and if this
    -- blueprint has not yet been realized, it's possible the IP hasn't been
    -- created yet.
    external_ip_id UUID,

    filesystem_pool UUID NOT NULL,

    -- Zone disposition
    disposition omicron.public.bp_zone_disposition NOT NULL,

    -- Specific properties of the `expunged` disposition
    disposition_expunged_as_of_generation INT,
    disposition_expunged_ready_for_cleanup BOOL NOT NULL,

    -- Blueprint zone image source
    image_source omicron.public.bp_zone_image_source NOT NULL,
    image_artifact_sha256 STRING(64),

    PRIMARY KEY (blueprint_id, id),

    CONSTRAINT expunged_disposition_properties CHECK (
        (disposition != 'expunged'
            AND disposition_expunged_as_of_generation IS NULL
            AND NOT disposition_expunged_ready_for_cleanup)
        OR
        (disposition = 'expunged'
            AND disposition_expunged_as_of_generation IS NOT NULL)
    ),

    CONSTRAINT zone_image_source_artifact_hash_present CHECK (
        (image_source = 'artifact'
            AND image_artifact_sha256 IS NOT NULL)
        OR
        (image_source != 'artifact'
            AND image_artifact_sha256 IS NULL)
    )
);

CREATE TABLE IF NOT EXISTS omicron.public.bp_omicron_zone_nic (
    blueprint_id UUID NOT NULL,
    id UUID NOT NULL,
    name TEXT NOT NULL,
    ip INET NOT NULL,
    mac INT8 NOT NULL,
    subnet INET NOT NULL,
    vni INT8 NOT NULL,
    is_primary BOOLEAN NOT NULL,
    slot INT2 NOT NULL,

    PRIMARY KEY (blueprint_id, id)
);

-- Blueprint information related to clickhouse cluster management
--
-- Rows for this table will only exist for deployments with an existing
-- `ClickhousePolicy` as part of the fleet `Policy`. In the limit, this will be
-- all deployments.
CREATE TABLE IF NOT EXISTS omicron.public.bp_clickhouse_cluster_config (
    -- Foreign key into the `blueprint` table
    blueprint_id UUID PRIMARY KEY,
    -- Generation number to track changes to the cluster state.
    -- Used as optimizitic concurrency control.
    generation INT8 NOT NULL,

    -- Clickhouse server and keeper ids can never be reused. We hand them out
    -- monotonically and keep track of the last one used here.
    max_used_server_id INT8 NOT NULL,
    max_used_keeper_id INT8 NOT NULL,

    -- Each clickhouse cluster has a unique name and secret value. These are set
    -- once and shared among all nodes for the lifetime of the fleet.
    cluster_name TEXT NOT NULL,
    cluster_secret TEXT NOT NULL,

    -- A recording of an inventory value that serves as a marker to inform the
    -- reconfigurator when a collection of a raft configuration is recent.
    highest_seen_keeper_leader_committed_log_index INT8 NOT NULL
);

-- Mapping of an Omicron zone ID to Clickhouse Keeper node ID in a specific
-- blueprint.
--
-- This can logically be considered a subtable of `bp_clickhouse_cluster_config`
CREATE TABLE IF NOT EXISTS omicron.public.bp_clickhouse_keeper_zone_id_to_node_id (
    -- Foreign key into the `blueprint` table
    blueprint_id UUID NOT NULL,

    omicron_zone_id UUID NOT NULL,
    keeper_id INT8 NOT NULL,

    PRIMARY KEY (blueprint_id, omicron_zone_id, keeper_id)
);

-- Mapping of an Omicron zone ID to Clickhouse Server node ID in a specific
-- blueprint.
--
-- This can logically be considered a subtable of `bp_clickhouse_cluster_config`
CREATE TABLE IF NOT EXISTS omicron.public.bp_clickhouse_server_zone_id_to_node_id (
    -- Foreign key into the `blueprint` table
    blueprint_id UUID NOT NULL,

    omicron_zone_id UUID NOT NULL,
    server_id INT8 NOT NULL,

    PRIMARY KEY (blueprint_id, omicron_zone_id, server_id)
);

-- Blueprint information related to which ClickHouse installation
-- oximeter is reading from.
CREATE TABLE IF NOT EXISTS omicron.public.bp_oximeter_read_policy (
    -- Foreign key into the `blueprint` table
    blueprint_id UUID PRIMARY KEY,

    -- Generation number.
    version INT8 NOT NULL,

    -- Which clickhouse installation should oximeter read from.
    oximeter_read_mode omicron.public.oximeter_read_mode NOT NULL
);

-- Blueprint information related to pending RoT bootloader upgrades.
CREATE TABLE IF NOT EXISTS omicron.public.bp_pending_mgs_update_rot_bootloader (
    -- Foreign key into the `blueprint` table
    blueprint_id UUID NOT NULL,
    -- identify of the device to be updated
    -- (foreign key into the `hw_baseboard_id` table)
    hw_baseboard_id UUID NOT NULL,
    -- location of this device according to MGS
    sp_type omicron.public.sp_type NOT NULL,
    sp_slot INT4 NOT NULL,
    -- artifact to be deployed to this device
    artifact_sha256 STRING(64) NOT NULL,
    artifact_version STRING(64) NOT NULL,

    -- RoT bootloader-specific details
    expected_stage0_version STRING NOT NULL,
    expected_stage0_next_version STRING, -- NULL means invalid (no version expected)

    PRIMARY KEY(blueprint_id, hw_baseboard_id)
);

-- Blueprint information related to pending SP upgrades.
CREATE TABLE IF NOT EXISTS omicron.public.bp_pending_mgs_update_sp (
    -- Foreign key into the `blueprint` table
    blueprint_id UUID NOT NULL,
    -- identify of the device to be updated
    -- (foreign key into the `hw_baseboard_id` table)
    hw_baseboard_id UUID NOT NULL,
    -- location of this device according to MGS
    sp_type omicron.public.sp_type NOT NULL,
    sp_slot INT4 NOT NULL,
    -- artifact to be deployed to this device
    artifact_sha256 STRING(64) NOT NULL,
    artifact_version STRING(64) NOT NULL,

    -- SP-specific details
    expected_active_version STRING NOT NULL,
    expected_inactive_version STRING, -- NULL means invalid (no version expected)

    PRIMARY KEY(blueprint_id, hw_baseboard_id)
);

-- Blueprint information related to pending RoT upgrades.
CREATE TABLE IF NOT EXISTS omicron.public.bp_pending_mgs_update_rot (
    -- Foreign key into the `blueprint` table
    blueprint_id UUID NOT NULL,
    -- identify of the device to be updated
    -- (foreign key into the `hw_baseboard_id` table)
    hw_baseboard_id UUID NOT NULL,
    -- location of this device according to MGS
    sp_type omicron.public.sp_type NOT NULL,
    sp_slot INT4 NOT NULL,
    -- artifact to be deployed to this device
    artifact_sha256 STRING(64) NOT NULL,
    artifact_version STRING(64) NOT NULL,

    -- RoT-specific details
    expected_active_slot omicron.public.hw_rot_slot NOT NULL,
    expected_active_version STRING NOT NULL,
    expected_inactive_version STRING, -- NULL means invalid (no version expected)
    expected_persistent_boot_preference omicron.public.hw_rot_slot NOT NULL,
    expected_pending_persistent_boot_preference omicron.public.hw_rot_slot,
    expected_transient_boot_preference omicron.public.hw_rot_slot,

    PRIMARY KEY(blueprint_id, hw_baseboard_id)
);

-- Blueprint information related to pending host OS phase 1 updates.
CREATE TABLE IF NOT EXISTS omicron.public.bp_pending_mgs_update_host_phase_1 (
    -- Foreign key into the `blueprint` table
    blueprint_id UUID NOT NULL,
    -- identify of the device to be updated
    -- (foreign key into the `hw_baseboard_id` table)
    hw_baseboard_id UUID NOT NULL,
    -- location of this device according to MGS
    sp_type omicron.public.sp_type NOT NULL,
    sp_slot INT4 NOT NULL,
    -- artifact to be deployed to this device
    artifact_sha256 STRING(64) NOT NULL,
    artifact_version STRING(64) NOT NULL,

    -- host-phase-1-specific details
    expected_active_phase_1_slot omicron.public.hw_m2_slot NOT NULL,
    expected_boot_disk omicron.public.hw_m2_slot NOT NULL,
    expected_active_phase_1_hash STRING(64) NOT NULL,
    expected_active_phase_2_hash STRING(64) NOT NULL,
    expected_inactive_phase_1_hash STRING(64) NOT NULL,
    expected_inactive_phase_2_hash STRING(64) NOT NULL,
    sled_agent_ip INET NOT NULL,
    sled_agent_port INT4 NOT NULL CHECK (sled_agent_port BETWEEN 0 AND 65535),

    PRIMARY KEY(blueprint_id, hw_baseboard_id)
);

-- Mapping of Omicron zone ID to CockroachDB node ID. This isn't directly used
-- by the blueprint tables above, but is used by the more general Reconfigurator
-- system along with them (e.g., to decommission expunged CRDB nodes).
CREATE TABLE IF NOT EXISTS omicron.public.cockroachdb_zone_id_to_node_id (
    omicron_zone_id UUID NOT NULL UNIQUE,
    crdb_node_id TEXT NOT NULL UNIQUE,

    -- We require the pair to be unique, and also require each column to be
    -- unique: there should only be one entry for a given zone ID, one entry for
    -- a given node ID, and we need a unique requirement on the pair (via this
    -- primary key) to support `ON CONFLICT DO NOTHING` idempotent inserts.
    PRIMARY KEY (omicron_zone_id, crdb_node_id)
);

/*
 * List of debug datasets available for use (e.g., by support bundles).
 *
 * This is a Reconfigurator rendezvous table: it reflects resources that
 * Reconfigurator has ensured exist. It is always possible that a resource
 * chosen from this table could be deleted after it's selected, but any
 * non-deleted row in this table is guaranteed to have been created.
 */
CREATE TABLE IF NOT EXISTS omicron.public.rendezvous_debug_dataset (
    /* ID of the dataset in a blueprint */
    id UUID PRIMARY KEY,

    /* Time this dataset was added to the table */
    time_created TIMESTAMPTZ NOT NULL,

    /*
     * If not NULL, indicates this dataset has been expunged in a blueprint.
     * Multiple Nexus instances operate concurrently, and it's possible any
     * given Nexus is operating on an old blueprint. We need to avoid a Nexus
     * operating on an old blueprint from inserting a dataset that has already
     * been expunged and removed from this table by a later blueprint, so
     * instead of hard deleting, we tombstone rows via this column.
     *
     * Hard deletion of tombstoned datasets will require some care with respect
     * to the problem above. For now we keep tombstoned datasets around forever.
     */
    time_tombstoned TIMESTAMPTZ,

    /* ID of the zpool on which this dataset is placed */
    pool_id UUID NOT NULL,

    /*
     * ID of the target blueprint the Reconfigurator reconciliation RPW was
     * acting on when this row was created.
     *
     * In practice, this will often be the same blueprint ID in which this
     * dataset was added, but it's not guaranteed to be (it could be any
     * descendent blueprint in which this dataset is still in service).
     */
    blueprint_id_when_created UUID NOT NULL,

    /*
     * ID of the target blueprint the Reconfigurator reconciliation RPW was
     * acting on when this row was tombstoned.
     *
     * In practice, this will often be the same blueprint ID in which this
     * dataset was expunged, but it's not guaranteed to be (it could be any
     * descendent blueprint in which this dataset is expunged and not yet
     * pruned).
     */
    blueprint_id_when_tombstoned UUID,

    /*
     * Either both `*_tombstoned` columns should be set (if this row has been
     * tombstoned) or neither should (if it has not).
     */
    CONSTRAINT tombstoned_consistency CHECK (
        (time_tombstoned IS NULL
            AND blueprint_id_when_tombstoned IS NULL)
        OR
        (time_tombstoned IS NOT NULL
            AND blueprint_id_when_tombstoned IS NOT NULL)
    )
);

/* Add an index which lets us find usable debug datasets */
CREATE INDEX IF NOT EXISTS lookup_usable_rendezvous_debug_dataset
    ON omicron.public.rendezvous_debug_dataset (id)
    WHERE time_tombstoned IS NULL;

/*******************************************************************/

/*
 * The `sled_instance` view's definition needs to be modified in a separate
 * transaction from the transaction that created it.
 */

COMMIT;
BEGIN;

-- Describes what happens when
-- (for affinity groups) instance cannot be co-located, or
-- (for anti-affinity groups) instance must be co-located, or
CREATE TYPE IF NOT EXISTS omicron.public.affinity_policy AS ENUM (
    -- If the affinity request cannot be satisfied, fail.
    'fail',

    -- If the affinity request cannot be satisfied, allow it anyway.
    'allow'
);

-- Determines what "co-location" means for instances within an affinity
-- or anti-affinity group.
CREATE TYPE IF NOT EXISTS omicron.public.failure_domain AS ENUM (
    -- Instances are co-located if they are on the same sled.
    'sled'
);

-- Describes a grouping of related instances that should be co-located.
CREATE TABLE IF NOT EXISTS omicron.public.affinity_group (
    id UUID PRIMARY KEY,
    name STRING(63) NOT NULL,
    description STRING(512) NOT NULL,
    time_created TIMESTAMPTZ NOT NULL,
    time_modified TIMESTAMPTZ NOT NULL,
    time_deleted TIMESTAMPTZ,
    -- Affinity groups are contained within projects
    project_id UUID NOT NULL,
    policy omicron.public.affinity_policy NOT NULL,
    failure_domain omicron.public.failure_domain NOT NULL
);

-- Names for affinity groups within a project should be unique
CREATE UNIQUE INDEX IF NOT EXISTS lookup_affinity_group_by_project ON omicron.public.affinity_group (
    project_id,
    name
) WHERE
    time_deleted IS NULL;

-- Describes an instance's membership within an affinity group
CREATE TABLE IF NOT EXISTS omicron.public.affinity_group_instance_membership (
    group_id UUID NOT NULL,
    instance_id UUID NOT NULL,

    PRIMARY KEY (group_id, instance_id)
);

-- We need to look up all memberships of an instance so we can revoke these
-- memberships efficiently when instances are deleted.
CREATE INDEX IF NOT EXISTS lookup_affinity_group_instance_membership_by_instance ON omicron.public.affinity_group_instance_membership (
    instance_id
);

-- Describes a collection of instances that should not be co-located.
CREATE TABLE IF NOT EXISTS omicron.public.anti_affinity_group (
    id UUID PRIMARY KEY,
    name STRING(63) NOT NULL,
    description STRING(512) NOT NULL,
    time_created TIMESTAMPTZ NOT NULL,
    time_modified TIMESTAMPTZ NOT NULL,
    time_deleted TIMESTAMPTZ,
    -- Anti-Affinity groups are contained within projects
    project_id UUID NOT NULL,
    policy omicron.public.affinity_policy NOT NULL,
    failure_domain omicron.public.failure_domain NOT NULL
);

-- Names for anti-affinity groups within a project should be unique
CREATE UNIQUE INDEX IF NOT EXISTS lookup_anti_affinity_group_by_project ON omicron.public.anti_affinity_group (
    project_id,
    name
) WHERE
    time_deleted IS NULL;

-- Describes an instance's membership within an anti-affinity group
CREATE TABLE IF NOT EXISTS omicron.public.anti_affinity_group_instance_membership (
    group_id UUID NOT NULL,
    instance_id UUID NOT NULL,

    PRIMARY KEY (group_id, instance_id)
);

-- We need to look up all memberships of an instance so we can revoke these
-- memberships efficiently when instances are deleted.
CREATE INDEX IF NOT EXISTS lookup_anti_affinity_group_instance_membership_by_instance ON omicron.public.anti_affinity_group_instance_membership (
    instance_id
);

-- Per-VMM state.
CREATE TABLE IF NOT EXISTS omicron.public.vmm (
    id UUID PRIMARY KEY,
    time_created TIMESTAMPTZ NOT NULL,
    time_deleted TIMESTAMPTZ,
    instance_id UUID NOT NULL,
    time_state_updated TIMESTAMPTZ NOT NULL,
    state_generation INT NOT NULL,
    sled_id UUID NOT NULL,
    propolis_ip INET NOT NULL,
    propolis_port INT4 NOT NULL CHECK (propolis_port BETWEEN 0 AND 65535) DEFAULT 12400,
    state omicron.public.vmm_state NOT NULL
);

CREATE INDEX IF NOT EXISTS lookup_vmms_by_sled_id ON omicron.public.vmm (
    sled_id
) WHERE time_deleted IS NULL;

/*
 * A special view of an instance provided to operators for insights into what's
 * running on a sled.
 *
 * This view replaces the placeholder `sled_instance` view defined above. Any
 * columns in the placeholder must appear in the replacement in the same order
 * and with the same types they had in the placeholder.
 */

CREATE OR REPLACE VIEW omicron.public.sled_instance
AS SELECT
   instance.id,
   instance.name,
   silo.name as silo_name,
   project.name as project_name,
   vmm.sled_id as active_sled_id,
   instance.time_created,
   instance.time_modified,
   instance.migration_id,
   instance.ncpus,
   instance.memory,
   vmm.state
FROM
    omicron.public.instance AS instance
    JOIN omicron.public.project AS project ON
            instance.project_id = project.id
    JOIN omicron.public.silo AS silo ON
            project.silo_id = silo.id
    JOIN omicron.public.vmm AS vmm ON
            instance.active_propolis_id = vmm.id
WHERE
    instance.time_deleted IS NULL AND vmm.time_deleted IS NULL;

CREATE SEQUENCE IF NOT EXISTS omicron.public.nat_version START 1 INCREMENT 1;

CREATE TABLE IF NOT EXISTS omicron.public.nat_entry (
    id UUID PRIMARY KEY DEFAULT gen_random_uuid(),
    external_address INET NOT NULL,
    first_port INT4 NOT NULL,
    last_port INT4 NOT NULL,
    sled_address INET NOT NULL,
    vni INT4 NOT NULL,
    mac INT8 NOT NULL,
    version_added INT8 NOT NULL DEFAULT nextval('omicron.public.nat_version'),
    version_removed INT8,
    time_created TIMESTAMPTZ NOT NULL DEFAULT now(),
    time_deleted TIMESTAMPTZ
);

CREATE UNIQUE INDEX IF NOT EXISTS nat_version_added ON omicron.public.nat_entry (
    version_added
)
STORING (
    external_address,
    first_port,
    last_port,
    sled_address,
    vni,
    mac,
    time_created,
    time_deleted
);

CREATE UNIQUE INDEX IF NOT EXISTS overlapping_nat_entry ON omicron.public.nat_entry (
    external_address,
    first_port,
    last_port
) WHERE time_deleted IS NULL;

CREATE INDEX IF NOT EXISTS nat_lookup ON omicron.public.nat_entry (external_address, first_port, last_port, sled_address, vni, mac);

CREATE UNIQUE INDEX IF NOT EXISTS nat_version_removed ON omicron.public.nat_entry (
    version_removed
)
STORING (
    external_address,
    first_port,
    last_port,
    sled_address,
    vni,
    mac,
    time_created,
    time_deleted
);

CREATE INDEX IF NOT EXISTS nat_lookup_by_vni ON omicron.public.nat_entry (
  vni
)
STORING (
  external_address,
  first_port,
  last_port,
  sled_address,
  mac,
  version_added,
  version_removed,
  time_created,
  time_deleted
);

/*
 * A view of the ipv4 nat change history
 * used to summarize changes for external viewing
 */
CREATE VIEW IF NOT EXISTS omicron.public.nat_changes
AS
-- Subquery:
-- We need to be able to order partial changesets. ORDER BY on separate columns
-- will not accomplish this, so we'll do this by interleaving version_added
-- and version_removed (version_removed taking priority if NOT NULL) and then sorting
-- on the appropriate version numbers at call time.
WITH interleaved_versions AS (
  -- fetch all active NAT entries (entries that have not been soft deleted)
  SELECT
    external_address,
    first_port,
    last_port,
    sled_address,
    vni,
    mac,
    -- rename version_added to version
    version_added AS version,
    -- create a new virtual column, boolean value representing whether or not
    -- the record has been soft deleted
    (version_removed IS NOT NULL) as deleted
  FROM omicron.public.nat_entry
  WHERE version_removed IS NULL

  -- combine the datasets, unifying the version_added and version_removed
  -- columns to a single `version` column so we can interleave and sort the entries
  UNION

  -- fetch all inactive NAT entries (entries that have been soft deleted)
  SELECT
    external_address,
    first_port,
    last_port,
    sled_address,
    vni,
    mac,
    -- rename version_removed to version
    version_removed AS version,
    -- create a new virtual column, boolean value representing whether or not
    -- the record has been soft deleted
    (version_removed IS NOT NULL) as deleted
  FROM omicron.public.nat_entry
  WHERE version_removed IS NOT NULL
)
-- this is our new "table"
-- here we select the columns from the subquery defined above
SELECT
  external_address,
  first_port,
  last_port,
  sled_address,
  vni,
  mac,
  version,
  deleted
FROM interleaved_versions;

CREATE TYPE IF NOT EXISTS omicron.public.bfd_mode AS ENUM (
    'single_hop',
    'multi_hop'
);

CREATE TABLE IF NOT EXISTS omicron.public.bfd_session (
    id UUID PRIMARY KEY,
    local INET,
    remote INET NOT NULL,
    detection_threshold INT8 NOT NULL,
    required_rx INT8 NOT NULL,
    switch TEXT NOT NULL,
    mode  omicron.public.bfd_mode,

    time_created TIMESTAMPTZ NOT NULL,
    time_modified TIMESTAMPTZ NOT NULL,
    time_deleted TIMESTAMPTZ
);

CREATE UNIQUE INDEX IF NOT EXISTS lookup_bfd_session ON omicron.public.bfd_session (
    remote,
    switch
) WHERE time_deleted IS NULL;


CREATE TABLE IF NOT EXISTS omicron.public.probe (
    id UUID NOT NULL PRIMARY KEY,
    name STRING(63) NOT NULL,
    description STRING(512) NOT NULL,
    time_created TIMESTAMPTZ NOT NULL,
    time_modified TIMESTAMPTZ NOT NULL,
    time_deleted TIMESTAMPTZ,
    project_id UUID NOT NULL,
    sled UUID NOT NULL
);

CREATE UNIQUE INDEX IF NOT EXISTS lookup_probe_by_name ON omicron.public.probe (
    name
) WHERE
    time_deleted IS NULL;

CREATE TYPE IF NOT EXISTS omicron.public.upstairs_repair_notification_type AS ENUM (
  'started',
  'succeeded',
  'failed'
);

CREATE TYPE IF NOT EXISTS omicron.public.upstairs_repair_type AS ENUM (
  'live',
  'reconciliation'
);

CREATE TABLE IF NOT EXISTS omicron.public.upstairs_repair_notification (
    time TIMESTAMPTZ NOT NULL,

    repair_id UUID NOT NULL,
    repair_type omicron.public.upstairs_repair_type NOT NULL,

    upstairs_id UUID NOT NULL,
    session_id UUID NOT NULL,

    region_id UUID NOT NULL,
    target_ip INET NOT NULL,
    target_port INT4 CHECK (target_port BETWEEN 0 AND 65535) NOT NULL,

    notification_type omicron.public.upstairs_repair_notification_type NOT NULL,

    /*
     * A repair is uniquely identified by the four UUIDs here, and a
     * notification is uniquely identified by its type.
     */
    PRIMARY KEY (repair_id, upstairs_id, session_id, region_id, notification_type)
);

CREATE TABLE IF NOT EXISTS omicron.public.upstairs_repair_progress (
    repair_id UUID NOT NULL,
    time TIMESTAMPTZ NOT NULL,
    current_item INT8 NOT NULL,
    total_items INT8 NOT NULL,

    PRIMARY KEY (repair_id, time, current_item, total_items)
);

CREATE TYPE IF NOT EXISTS omicron.public.downstairs_client_stop_request_reason_type AS ENUM (
  'replacing',
  'disabled',
  'failed_reconcile',
  'io_error',
  'bad_negotiation_order',
  'incompatible',
  'failed_live_repair',
  'too_many_outstanding_jobs',
  'deactivated'
);

CREATE TABLE IF NOT EXISTS omicron.public.downstairs_client_stop_request_notification (
    time TIMESTAMPTZ NOT NULL,
    upstairs_id UUID NOT NULL,
    downstairs_id UUID NOT NULL,
    reason omicron.public.downstairs_client_stop_request_reason_type NOT NULL,

    PRIMARY KEY (time, upstairs_id, downstairs_id, reason)
);

CREATE TYPE IF NOT EXISTS omicron.public.downstairs_client_stopped_reason_type AS ENUM (
  'connection_timeout',
  'connection_failed',
  'timeout',
  'write_failed',
  'read_failed',
  'requested_stop',
  'finished',
  'queue_closed',
  'receive_task_cancelled'
);

CREATE TABLE IF NOT EXISTS omicron.public.downstairs_client_stopped_notification (
    time TIMESTAMPTZ NOT NULL,
    upstairs_id UUID NOT NULL,
    downstairs_id UUID NOT NULL,
    reason omicron.public.downstairs_client_stopped_reason_type NOT NULL,

    PRIMARY KEY (time, upstairs_id, downstairs_id, reason)
);

CREATE INDEX IF NOT EXISTS rack_initialized ON omicron.public.rack (initialized);

-- table for tracking bootstore configuration changes over time
-- this makes reconciliation easier and also gives us a visible history of changes
CREATE TABLE IF NOT EXISTS omicron.public.bootstore_config (
    key TEXT NOT NULL,
    generation INT8 NOT NULL,
    PRIMARY KEY (key, generation),
    data JSONB NOT NULL,
    time_created TIMESTAMPTZ NOT NULL,
    time_deleted TIMESTAMPTZ
);

CREATE INDEX IF NOT EXISTS address_lot_names ON omicron.public.address_lot(name);

CREATE VIEW IF NOT EXISTS omicron.public.bgp_peer_view
AS
SELECT
 sp.switch_location,
 sp.port_name,
 bpc.addr,
 bpc.hold_time,
 bpc.idle_hold_time,
 bpc.delay_open,
 bpc.connect_retry,
 bpc.keepalive,
 bpc.remote_asn,
 bpc.min_ttl,
 bpc.md5_auth_key,
 bpc.multi_exit_discriminator,
 bpc.local_pref,
 bpc.enforce_first_as,
 bpc.vlan_id,
 bc.asn
FROM omicron.public.switch_port sp
JOIN omicron.public.switch_port_settings_bgp_peer_config bpc
ON sp.port_settings_id = bpc.port_settings_id
JOIN omicron.public.bgp_config bc ON bc.id = bpc.bgp_config_id;

CREATE INDEX IF NOT EXISTS switch_port_id_and_name
ON omicron.public.switch_port (port_settings_id, port_name) STORING (switch_location);

CREATE INDEX IF NOT EXISTS switch_port_name ON omicron.public.switch_port (port_name);

CREATE INDEX IF NOT EXISTS network_interface_by_parent
ON omicron.public.network_interface (parent_id)
STORING (name, kind, vpc_id, subnet_id, mac, ip, slot);

CREATE INDEX IF NOT EXISTS sled_by_policy_and_state
ON omicron.public.sled (sled_policy, sled_state, id) STORING (ip);

CREATE INDEX IF NOT EXISTS active_vmm
ON omicron.public.vmm (time_deleted, sled_id, instance_id);

CREATE INDEX IF NOT EXISTS v2p_mapping_details
ON omicron.public.network_interface (
  time_deleted, kind, subnet_id, vpc_id, parent_id
) STORING (mac, ip);

CREATE INDEX IF NOT EXISTS sled_by_policy
ON omicron.public.sled (sled_policy) STORING (ip, sled_state);

CREATE INDEX IF NOT EXISTS vmm_by_instance_id
ON omicron.public.vmm (instance_id) STORING (sled_id);

CREATE TYPE IF NOT EXISTS omicron.public.region_replacement_state AS ENUM (
  'requested',
  'allocating',
  'running',
  'driving',
  'replacement_done',
  'completing',
  'complete'
);

CREATE TABLE IF NOT EXISTS omicron.public.region_replacement (
    /* unique ID for this region replacement */
    id UUID PRIMARY KEY,

    request_time TIMESTAMPTZ NOT NULL,

    old_region_id UUID NOT NULL,

    volume_id UUID NOT NULL,

    old_region_volume_id UUID,

    new_region_id UUID,

    replacement_state omicron.public.region_replacement_state NOT NULL,

    operating_saga_id UUID
);

CREATE INDEX IF NOT EXISTS lookup_region_replacement_by_state on omicron.public.region_replacement (replacement_state);

CREATE TABLE IF NOT EXISTS omicron.public.volume_repair (
    volume_id UUID PRIMARY KEY,
    repair_id UUID NOT NULL
);

CREATE INDEX IF NOT EXISTS lookup_volume_repair_by_repair_id on omicron.public.volume_repair (
    repair_id
);

CREATE TYPE IF NOT EXISTS omicron.public.region_replacement_step_type AS ENUM (
  'propolis',
  'pantry'
);

CREATE TABLE IF NOT EXISTS omicron.public.region_replacement_step (
    replacement_id UUID NOT NULL,

    step_time TIMESTAMPTZ NOT NULL,

    step_type omicron.public.region_replacement_step_type NOT NULL,

    step_associated_instance_id UUID,
    step_associated_vmm_id UUID,

    step_associated_pantry_ip INET,
    step_associated_pantry_port INT4 CHECK (step_associated_pantry_port BETWEEN 0 AND 65535),
    step_associated_pantry_job_id UUID,

    PRIMARY KEY (replacement_id, step_time, step_type)
);

CREATE INDEX IF NOT EXISTS step_time_order on omicron.public.region_replacement_step (step_time);

CREATE INDEX IF NOT EXISTS search_for_repair_notifications ON omicron.public.upstairs_repair_notification (region_id, notification_type);

CREATE INDEX IF NOT EXISTS lookup_any_disk_by_volume_id ON omicron.public.disk (
    volume_id
);

CREATE TYPE IF NOT EXISTS omicron.public.region_snapshot_replacement_state AS ENUM (
  'requested',
  'allocating',
  'replacement_done',
  'deleting_old_volume',
  'running',
  'complete',
  'completing'
);

CREATE TYPE IF NOT EXISTS omicron.public.read_only_target_replacement_type AS ENUM (
  'region_snapshot',
  'read_only_region'
);

CREATE TABLE IF NOT EXISTS omicron.public.region_snapshot_replacement (
    id UUID PRIMARY KEY,

    request_time TIMESTAMPTZ NOT NULL,

    old_dataset_id UUID,
    old_region_id UUID NOT NULL,
    old_snapshot_id UUID,

    old_snapshot_volume_id UUID,

    new_region_id UUID,

    replacement_state omicron.public.region_snapshot_replacement_state NOT NULL,

    operating_saga_id UUID,

    new_region_volume_id UUID,

    replacement_type omicron.public.read_only_target_replacement_type NOT NULL,

    CONSTRAINT proper_replacement_fields CHECK (
      (
       (replacement_type = 'region_snapshot') AND
       ((old_dataset_id IS NOT NULL) AND (old_snapshot_id IS NOT NULL))
      ) OR (
       (replacement_type = 'read_only_region') AND
       ((old_dataset_id IS NULL) AND (old_snapshot_id IS NULL))
      )
    )
);

CREATE INDEX IF NOT EXISTS lookup_region_snapshot_replacement_by_state
ON omicron.public.region_snapshot_replacement (replacement_state);

CREATE TYPE IF NOT EXISTS omicron.public.region_snapshot_replacement_step_state AS ENUM (
  'requested',
  'running',
  'complete',
  'volume_deleted'
);

CREATE TABLE IF NOT EXISTS omicron.public.region_snapshot_replacement_step (
    id UUID PRIMARY KEY,

    request_id UUID NOT NULL,

    request_time TIMESTAMPTZ NOT NULL,

    volume_id UUID NOT NULL,

    old_snapshot_volume_id UUID,

    replacement_state omicron.public.region_snapshot_replacement_step_state NOT NULL,

    operating_saga_id UUID
);

CREATE INDEX IF NOT EXISTS lookup_region_snapshot_replacement_step_by_state
    on omicron.public.region_snapshot_replacement_step (replacement_state);

CREATE INDEX IF NOT EXISTS lookup_region_snapshot_replacement_step_by_old_volume_id
    on omicron.public.region_snapshot_replacement_step (old_snapshot_volume_id);

/*
 * Metadata for the schema itself. This version number isn't great, as there's
 * nothing to ensure it gets bumped when it should be, but it's a start.
 */
CREATE TABLE IF NOT EXISTS omicron.public.db_metadata (
    -- There should only be one row of this table for the whole DB.
    -- It's a little goofy, but filter on "singleton = true" before querying
    -- or applying updates, and you'll access the singleton row.
    --
    -- We also add a constraint on this table to ensure it's not possible to
    -- access the version of this table with "singleton = false".
    singleton BOOL NOT NULL PRIMARY KEY,
    time_created TIMESTAMPTZ NOT NULL,
    time_modified TIMESTAMPTZ NOT NULL,
    -- Semver representation of the DB version
    version STRING(64) NOT NULL,

    -- (Optional) Semver representation of the DB version to which we're upgrading
    target_version STRING(64),

    CHECK (singleton = true)
);

-- An allowlist of IP addresses that can make requests to user-facing services.
CREATE TABLE IF NOT EXISTS omicron.public.allow_list (
    id UUID PRIMARY KEY,
    time_created TIMESTAMPTZ NOT NULL,
    time_modified TIMESTAMPTZ NOT NULL,
    -- A nullable list of allowed source IPs.
    --
    -- NULL is used to indicate _any_ source IP is allowed. A _non-empty_ list
    -- represents an explicit allow list of IPs or IP subnets. Note that the
    -- list itself may never be empty.
    allowed_ips INET[] CHECK (array_length(allowed_ips, 1) > 0)
);

-- Insert default allowlist, allowing all traffic.
-- See `schema/crdb/insert-default-allowlist/up.sql` for details.
INSERT INTO omicron.public.allow_list (id, time_created, time_modified, allowed_ips)
VALUES (
    '001de000-a110-4000-8000-000000000000',
    NOW(),
    NOW(),
    NULL
)
ON CONFLICT (id)
DO NOTHING;

CREATE TYPE IF NOT EXISTS omicron.public.migration_state AS ENUM (
  'pending',
  'in_progress',
  'failed',
  'completed'
);

-- A table of the states of current migrations.
CREATE TABLE IF NOT EXISTS omicron.public.migration (
    id UUID PRIMARY KEY,

    /* The ID of the instance that was migrated */
    instance_id UUID NOT NULL,

    /* The time this migration record was created. */
    time_created TIMESTAMPTZ NOT NULL,

    /* The time this migration record was deleted. */
    time_deleted TIMESTAMPTZ,

    /* Note that there's no `time_modified/time_updated` timestamp for migration
     * records. This is because we track updated time separately for the source
     * and target sides of the migration, using separate `time_source_updated`
     * and time_target_updated` columns.
    */

    /* The state of the migration source */
    source_state omicron.public.migration_state NOT NULL,

    /* The ID of the migration source Propolis */
    source_propolis_id UUID NOT NULL,

    /* Generation number owned and incremented by the source sled-agent */
    source_gen INT8 NOT NULL DEFAULT 1,

    /* Timestamp of when the source field was last updated.
     *
     * This is provided by the sled-agent when publishing a migration state
     * update.
     */
    time_source_updated TIMESTAMPTZ,

    /* The state of the migration target */
    target_state omicron.public.migration_state NOT NULL,

    /* The ID of the migration target Propolis */
    target_propolis_id UUID NOT NULL,

    /* Generation number owned and incremented by the target sled-agent */
    target_gen INT8 NOT NULL DEFAULT 1,

    /* Timestamp of when the source field was last updated.
     *
     * This is provided by the sled-agent when publishing a migration state
     * update.
     */
    time_target_updated TIMESTAMPTZ
);

/* Lookup migrations by instance ID */
CREATE INDEX IF NOT EXISTS lookup_migrations_by_instance_id ON omicron.public.migration (
    instance_id
);

/* Migrations by time created.
 *
 * Currently, this is only used by OMDB for ordering the `omdb migration list`
 * output, but it may be used by other UIs in the future...
*/
CREATE INDEX IF NOT EXISTS migrations_by_time_created ON omicron.public.migration (
    time_created
);

/* Lookup region snapshot by snapshot id */
CREATE INDEX IF NOT EXISTS lookup_region_snapshot_by_snapshot_id on omicron.public.region_snapshot (
    snapshot_id
);

CREATE INDEX IF NOT EXISTS lookup_bgp_config_by_bgp_announce_set_id ON omicron.public.bgp_config (
    bgp_announce_set_id
) WHERE
    time_deleted IS NULL;

CREATE TYPE IF NOT EXISTS omicron.public.volume_resource_usage_type AS ENUM (
  'read_only_region',
  'region_snapshot'
);

/*
 * This table records when a Volume makes use of a read-only resource. When
 * there are no more entries for a particular read-only resource, then that
 * resource can be garbage collected.
 */
CREATE TABLE IF NOT EXISTS omicron.public.volume_resource_usage (
    usage_id UUID NOT NULL,

    volume_id UUID NOT NULL,

    usage_type omicron.public.volume_resource_usage_type NOT NULL,

    /*
     * This column contains a non-NULL value when the usage type is read_only
     * region
     */
    region_id UUID,

    /*
     * These columns contain non-NULL values when the usage type is region
     * snapshot
     */
    region_snapshot_dataset_id UUID,
    region_snapshot_region_id UUID,
    region_snapshot_snapshot_id UUID,

    PRIMARY KEY (usage_id),

    CONSTRAINT exactly_one_usage_source CHECK (
     (
      (usage_type = 'read_only_region') AND
      (region_id IS NOT NULL) AND
      (
       region_snapshot_dataset_id IS NULL AND
       region_snapshot_region_id IS NULL AND
       region_snapshot_snapshot_id IS NULL
      )
     )
    OR
     (
      (usage_type = 'region_snapshot') AND
      (region_id IS NULL) AND
      (
       region_snapshot_dataset_id IS NOT NULL AND
       region_snapshot_region_id IS NOT NULL AND
       region_snapshot_snapshot_id IS NOT NULL
      )
     )
    )
);

CREATE INDEX IF NOT EXISTS lookup_volume_resource_usage_by_region on omicron.public.volume_resource_usage (
    region_id
);

CREATE INDEX IF NOT EXISTS lookup_volume_resource_usage_by_snapshot on omicron.public.volume_resource_usage (
    region_snapshot_dataset_id, region_snapshot_region_id, region_snapshot_snapshot_id
);

CREATE UNIQUE INDEX IF NOT EXISTS one_record_per_volume_resource_usage on omicron.public.volume_resource_usage (
    volume_id,
    usage_type,
    region_id,
    region_snapshot_dataset_id,
    region_snapshot_region_id,
    region_snapshot_snapshot_id
);

CREATE TYPE IF NOT EXISTS omicron.public.audit_log_actor_kind AS ENUM (
    'user_builtin',
    'silo_user',
    'unauthenticated'
);

CREATE TYPE IF NOT EXISTS omicron.public.audit_log_result_kind AS ENUM (
    'success',
    'error',
    -- represents the case where we had to clean up a row and artificially
    -- complete it in order to get it into the log (because entries don't show
    -- up in the log until they're completed)
    'timeout'
);

CREATE TABLE IF NOT EXISTS omicron.public.audit_log (
    id UUID PRIMARY KEY,
    time_started TIMESTAMPTZ NOT NULL,
    -- request IDs are UUIDs but let's give them a little extra space
    -- https://github.com/oxidecomputer/dropshot/blob/83f78e7/dropshot/src/server.rs#L743
    request_id STRING(63) NOT NULL,
    request_uri STRING(512) NOT NULL,
    operation_id STRING(512) NOT NULL,
    source_ip INET NOT NULL,
    -- Pulled from request header if present and truncated
    user_agent STRING(256),

    -- these are all null if the request is unauthenticated. actor_id can
    -- be present while silo ID is null if the user is built in (non-silo).
    actor_id UUID,
    actor_silo_id UUID,
    -- actor kind indicating builtin user, silo user, or unauthenticated
    actor_kind omicron.public.audit_log_actor_kind NOT NULL,
    -- The name of the authn scheme used
    auth_method STRING(63),

    -- below are fields we can only fill in after the operation

    time_completed TIMESTAMPTZ,
    http_status_code INT4,

    -- only present on errors
    error_code STRING,
    error_message STRING,

    -- result kind indicating success, error, or timeout
    result_kind omicron.public.audit_log_result_kind,

    -- make sure time_completed and result_kind are either both null or both not
    CONSTRAINT time_completed_and_result_kind CHECK (
        (time_completed IS NULL AND result_kind IS NULL)
        OR (time_completed IS NOT NULL AND result_kind IS NOT NULL)
    ),

    -- Enforce consistency between result_kind and related fields:
    -- 'timeout': no HTTP status or error details
    -- 'success': requires HTTP status, no error details
    -- 'error': requires HTTP status and error message
    -- other/NULL: no HTTP status or error details
    CONSTRAINT result_kind_state_consistency CHECK (
        CASE result_kind
            WHEN 'timeout' THEN http_status_code IS NULL AND error_code IS NULL
                AND error_message IS NULL
            WHEN 'success' THEN error_code IS NULL AND error_message IS NULL AND
                http_status_code IS NOT NULL
            WHEN 'error' THEN http_status_code IS NOT NULL AND error_message IS
                NOT NULL
            ELSE http_status_code IS NULL AND error_code IS NULL AND error_message
                IS NULL
        END
    ),

    -- Ensure valid actor ID combinations
    -- Constraint: actor_kind and actor_id must be consistent
    CONSTRAINT actor_kind_and_id_consistent CHECK (
        -- For user_builtin: must have actor_id, must not have actor_silo_id
        (actor_kind = 'user_builtin' AND actor_id IS NOT NULL AND actor_silo_id IS NULL)
        OR
        -- For silo_user: must have both actor_id and actor_silo_id
        (actor_kind = 'silo_user' AND actor_id IS NOT NULL AND actor_silo_id IS NOT NULL)
        OR
        -- For unauthenticated: must not have actor_id or actor_silo_id
        (actor_kind = 'unauthenticated' AND actor_id IS NULL AND actor_silo_id IS NULL)
    )
);

-- When we query the audit log, we filter by time_completed and order by
-- (time_completed, id). CRDB docs talk about hash-sharded indexes for
-- sequential keys, but the PK on this table is the ID alone.
CREATE UNIQUE INDEX IF NOT EXISTS audit_log_by_time_completed
    ON omicron.public.audit_log (time_completed, id)
    WHERE time_completed IS NOT NULL;

-- View of audit log entries that have been "completed". This lets us treat that
-- subset of rows as its own table in the data model code. Completing an entry
-- means updating the entry after an operation is complete with the result of
-- the operation. Because we do not intend to fail or roll back the operation
-- if the completion write fails (while we do abort if the audit log entry
-- initialization call fails), it is always possible (though rare) that there
-- will be some incomplete entries remaining for operations that have in fact
-- completed. We intend to complete those periodically with some kind of job
-- and most likely mark them with a special third status that is neither success
-- nor failure.
CREATE VIEW IF NOT EXISTS omicron.public.audit_log_complete AS
SELECT
    id,
    time_started,
    request_id,
    request_uri,
    operation_id,
    source_ip,
    user_agent,
    actor_id,
    actor_silo_id,
    actor_kind,
    auth_method,
    time_completed,
    http_status_code,
    error_code,
    error_message,
    result_kind
FROM omicron.public.audit_log
WHERE
    time_completed IS NOT NULL
    AND result_kind IS NOT NULL;

/*
 * Alerts
 */


/*
 * Alert webhook receivers, receiver secrets, and receiver subscriptions.
 */

CREATE TABLE IF NOT EXISTS omicron.public.alert_receiver (
    /* Identity metadata (resource) */
    id UUID PRIMARY KEY,
    name STRING(63) NOT NULL,
    description STRING(512) NOT NULL,
    time_created TIMESTAMPTZ NOT NULL,
    time_modified TIMESTAMPTZ NOT NULL,
    time_deleted TIMESTAMPTZ,
    -- Child resource generation for secrets.
    secret_gen INT NOT NULL,

    -- Child resource generation for subscriptions. This is separate from
    -- `secret_gen`, as updating secrets and updating subscriptions are separate
    -- operations which don't conflict with each other.
    subscription_gen INT NOT NULL,
    -- URL of the endpoint webhooks are delivered to.
    endpoint STRING(512) NOT NULL
);

CREATE UNIQUE INDEX IF NOT EXISTS lookup_alert_rx_by_id
ON omicron.public.alert_receiver (id)
WHERE
    time_deleted IS NULL;

CREATE UNIQUE INDEX IF NOT EXISTS lookup_alert_rx_by_name
ON omicron.public.alert_receiver (
    name
) WHERE
    time_deleted IS NULL;

CREATE TABLE IF NOT EXISTS omicron.public.webhook_secret (
    -- ID of this secret.
    id UUID PRIMARY KEY,
    time_created TIMESTAMPTZ NOT NULL,
    -- N.B. that this will always be equal to `time_created` for secrets, as
    -- they are never modified once created.
    time_modified TIMESTAMPTZ NOT NULL,
    time_deleted TIMESTAMPTZ,
    -- UUID of the webhook receiver (foreign key into
    -- `omicron.public.webhook_rx`)
    rx_id UUID NOT NULL,
    -- Secret value.
    secret STRING(512) NOT NULL
);

CREATE INDEX IF NOT EXISTS lookup_webhook_secrets_by_rx
ON omicron.public.webhook_secret (
    rx_id
) WHERE
    time_deleted IS NULL;

-- Alert classes.
--
-- When creating new alert classes, be sure to add them here!
CREATE TYPE IF NOT EXISTS omicron.public.alert_class AS ENUM (
    -- Liveness probes, which are technically not real alerts, but, you know...
    'probe',
    -- Test classes used to test globbing.
    --
    -- These are not publicly exposed.
    'test.foo',
    'test.foo.bar',
    'test.foo.baz',
    'test.quux.bar',
    'test.quux.bar.baz'
    -- Add new alert classes here!
);

-- The set of alert class filters (either alert class names or alert class glob
-- patterns) associated with a alert receiver.
--
-- This is used when creating entries in the alert_subscription table to
-- indicate that a alert receiver is interested in a given event class.
CREATE TABLE IF NOT EXISTS omicron.public.alert_glob (
    -- UUID of the alert receiver (foreign key into
    -- `omicron.public.alert_receiver`)
    rx_id UUID NOT NULL,
    -- An event class glob to which this receiver is subscribed.
    glob STRING(512) NOT NULL,
    -- Regex used when evaluating this filter against concrete alert classes.
    regex STRING(512) NOT NULL,
    time_created TIMESTAMPTZ NOT NULL,
    -- The database schema version at which this glob was last expanded.
    --
    -- This is used to detect when a glob must be re-processed to generate exact
    -- subscriptions on schema changes.
    --
    -- If this is NULL, no exact subscriptions have been generated for this glob
    -- yet (i.e. it was just created)
    schema_version STRING(64),

    PRIMARY KEY (rx_id, glob)
);

-- Look up all event class globs for an alert receiver.
CREATE INDEX IF NOT EXISTS lookup_alert_globs_for_rx
ON omicron.public.alert_glob (
    rx_id
);

CREATE INDEX IF NOT EXISTS lookup_alert_globs_by_schema_version
ON omicron.public.alert_glob (schema_version);

CREATE TABLE IF NOT EXISTS omicron.public.alert_subscription (
    -- UUID of the alert receiver (foreign key into
    -- `omicron.public.alert_receiver`)
    rx_id UUID NOT NULL,
    -- An alert class to which the receiver is subscribed.
    alert_class omicron.public.alert_class NOT NULL,
    -- If this subscription is a concrete instantiation of a glob pattern, the
    -- value of the glob that created it (and, a foreign key into
    -- `webhook_rx_event_glob`). If the receiver is subscribed to this exact
    -- event class, then this is NULL.
    --
    -- This is used when deleting a glob subscription, as it is necessary to
    -- delete any concrete subscriptions to individual event classes matching
    -- that glob.
    glob STRING(512),

    time_created TIMESTAMPTZ NOT NULL,

    PRIMARY KEY (rx_id, alert_class)
);

-- Look up all receivers subscribed to an alert class. This is used by
-- the dispatcher to determine who is interested in a particular event.
CREATE INDEX IF NOT EXISTS lookup_alert_rxs_for_class
ON omicron.public.alert_subscription (
    alert_class
);

-- Look up all exact event class subscriptions for a receiver.
--
-- This is used when generating a view of all user-provided original
-- subscriptions provided for a receiver. That list is generated by looking up
-- all exact event class subscriptions for the receiver ID in this table,
-- combined with the list of all globs in the `alert_glob` table.
CREATE INDEX IF NOT EXISTS lookup_exact_subscriptions_for_alert_rx
on omicron.public.alert_subscription (
    rx_id
) WHERE glob IS NULL;

/*
 * Alert message queue.
 */

CREATE TABLE IF NOT EXISTS omicron.public.alert (
    id UUID PRIMARY KEY,
    time_created TIMESTAMPTZ NOT NULL,
    time_modified TIMESTAMPTZ NOT NULL,
    -- The class of alert that this is.
    alert_class omicron.public.alert_class NOT NULL,
    -- Actual alert data. The structure of this depends on the alert class.
    payload JSONB NOT NULL,

    -- Set when dispatch entries have been created for this alert.
    time_dispatched TIMESTAMPTZ,
    -- The number of receivers that this alart was dispatched to.
    num_dispatched INT8 NOT NULL,

    CONSTRAINT time_dispatched_set_if_dispatched CHECK (
        (num_dispatched = 0) OR (time_dispatched IS NOT NULL)
    ),

    CONSTRAINT num_dispatched_is_positive CHECK (
        (num_dispatched >= 0)
    )
);

-- Singleton probe alert
INSERT INTO omicron.public.alert (
    id,
    time_created,
    time_modified,
    alert_class,
    payload,
    time_dispatched,
    num_dispatched
) VALUES (
    -- NOTE: this UUID is duplicated in nexus_db_model::alert.
    '001de000-7768-4000-8000-000000000001',
    NOW(),
    NOW(),
    'probe',
    '{}',
    -- Pretend to be dispatched so we won't show up in "list alerts needing
    -- dispatch" queries
    NOW(),
    0
) ON CONFLICT DO NOTHING;

-- Look up webhook events in need of dispatching.
--
-- This is used by the message dispatcher when looking for events to dispatch.
CREATE INDEX IF NOT EXISTS lookup_undispatched_alerts
ON omicron.public.alert (
    id, time_created
) WHERE time_dispatched IS NULL;


/*
 * Alert message dispatching and delivery attempts.
 */

-- Describes why an alert delivery was triggered
CREATE TYPE IF NOT EXISTS omicron.public.alert_delivery_trigger AS ENUM (
    --  This delivery was triggered by the alert being dispatched.
    'alert',
    -- This delivery was triggered by an explicit call to the alert resend API.
    'resend',
    --- This delivery is a liveness probe.
    'probe'
);

-- Describes the state of an alert delivery
CREATE TYPE IF NOT EXISTS omicron.public.alert_delivery_state AS ENUM (
    --  This delivery has not yet completed.
    'pending',
    -- This delivery has failed.
    'failed',
    --- This delivery has completed successfully.
    'delivered'
);

-- Delivery dispatch table for webhook receivers.
CREATE TABLE IF NOT EXISTS omicron.public.webhook_delivery (
    -- UUID of this delivery.
    id UUID PRIMARY KEY,
    --- UUID of the alert (foreign key into `omicron.public.alert`).
    alert_id UUID NOT NULL,
    -- UUID of the webhook receiver (foreign key into
    -- `omicron.public.alert_receiver`)
    rx_id UUID NOT NULL,

    triggered_by omicron.public.alert_delivery_trigger NOT NULL,

    --- Delivery attempt count. Starts at 0.
    attempts INT2 NOT NULL,

    time_created TIMESTAMPTZ NOT NULL,
    -- If this is set, then this webhook message has either been delivered
    -- successfully, or is considered permanently failed.
    time_completed TIMESTAMPTZ,

    state omicron.public.alert_delivery_state NOT NULL,

    -- Deliverator coordination bits
    deliverator_id UUID,
    time_leased TIMESTAMPTZ,

    CONSTRAINT attempts_is_non_negative CHECK (attempts >= 0),
    CONSTRAINT active_deliveries_have_started_timestamps CHECK (
        (deliverator_id IS NULL) OR (
            deliverator_id IS NOT NULL AND time_leased IS NOT NULL
        )
    ),
    CONSTRAINT time_completed_iff_not_pending CHECK (
        (state = 'pending' AND time_completed IS NULL) OR
            (state != 'pending' AND time_completed IS NOT NULL)
    )
);

-- Ensure that initial delivery attempts (nexus-dispatched) are unique to avoid
-- duplicate work when an alert is dispatched. For deliveries created by calls
-- to the webhook event resend API, we don't enforce this constraint, to allow
-- re-delivery to be triggered multiple times.
CREATE UNIQUE INDEX IF NOT EXISTS one_webhook_event_dispatch_per_rx
ON omicron.public.webhook_delivery (
    alert_id, rx_id
)
WHERE
    triggered_by = 'alert';

-- Index for looking up all webhook messages dispatched to a receiver ID
CREATE INDEX IF NOT EXISTS lookup_webhook_delivery_dispatched_to_rx
ON omicron.public.webhook_delivery (
    rx_id, alert_id
);

-- Index for looking up all delivery attempts for an alert
CREATE INDEX IF NOT EXISTS lookup_webhook_deliveries_for_alert
ON omicron.public.webhook_delivery (
    alert_id
);

-- Index for looking up all currently in-flight webhook messages, and ordering
-- them by their creation times.
CREATE INDEX IF NOT EXISTS webhook_deliveries_in_flight
ON omicron.public.webhook_delivery (
    time_created, id
) WHERE
    time_completed IS NULL;

CREATE TYPE IF NOT EXISTS omicron.public.webhook_delivery_attempt_result as ENUM (
    -- The delivery attempt failed with an HTTP error.
    'failed_http_error',
    -- The delivery attempt failed because the receiver endpoint was
    -- unreachable.
    'failed_unreachable',
    --- The delivery attempt connected successfully but no response was received
    --  within the timeout.
    'failed_timeout',
    -- The delivery attempt succeeded.
    'succeeded'
);

CREATE TABLE IF NOT EXISTS omicron.public.webhook_delivery_attempt (
    -- Primary key
    id UUID PRIMARY KEY,
    -- Foreign key into `omicron.public.webhook_delivery`.
    delivery_id UUID NOT NULL,
    -- attempt number.
    attempt INT2 NOT NULL,

    -- UUID of the webhook receiver (foreign key into
    -- `omicron.public.webhook_rx`)
    rx_id UUID NOT NULL,

    result omicron.public.webhook_delivery_attempt_result NOT NULL,

    -- This is an INT4 to ensure we can store any unsigned 16-bit number,
    -- although status code > 599 would be Very Surprising...
    response_status INT4,
    response_duration INTERVAL,
    time_created TIMESTAMPTZ NOT NULL,
    -- UUID of the Nexus who did this delivery attempt.
    deliverator_id UUID NOT NULL,

    -- Attempt numbers start at 1
    CONSTRAINT attempts_start_at_1 CHECK (attempt >= 1),

    -- Ensure response status codes are not negative.
    -- We could be more prescriptive here, and also check that they're >= 100
    -- and <= 599, but some servers may return weird stuff, and we'd like to be
    -- able to record that they did that.
    CONSTRAINT response_status_is_unsigned CHECK (
        (response_status IS NOT NULL AND response_status >= 0) OR
            (response_status IS NULL)
    ),

    CONSTRAINT response_iff_not_unreachable CHECK (
        (
            -- If the result is 'succeedeed' or 'failed_http_error', response
            -- data must be present.
            (result = 'succeeded' OR result = 'failed_http_error') AND (
                response_status IS NOT NULL AND
                response_duration IS NOT NULL
            )
        ) OR (
            -- If the result is 'failed_unreachable' or 'failed_timeout', no
            -- response data is present.
            (result = 'failed_unreachable' OR result = 'failed_timeout') AND (
                response_status IS NULL AND
                response_duration IS NULL
            )
        )
    )
);

CREATE INDEX IF NOT EXISTS lookup_attempts_for_webhook_delivery
ON omicron.public.webhook_delivery_attempt (
    delivery_id
);

CREATE INDEX IF NOT EXISTS lookup_webhook_delivery_attempts_to_rx
ON omicron.public.webhook_delivery_attempt (
    rx_id
);

CREATE TYPE IF NOT EXISTS omicron.public.user_data_export_resource_type AS ENUM (
  'snapshot',
  'image'
);

CREATE TYPE IF NOT EXISTS omicron.public.user_data_export_state AS ENUM (
  'requested',
  'assigning',
  'live',
  'deleting',
  'deleted'
);

/*
 * This table contains a record when a snapshot is being exported.
 */
CREATE TABLE IF NOT EXISTS omicron.public.user_data_export (
    id UUID PRIMARY KEY,

    state omicron.public.user_data_export_state NOT NULL,
    operating_saga_id UUID,
    generation INT8 NOT NULL,

    resource_id UUID NOT NULL,
    resource_type omicron.public.user_data_export_resource_type NOT NULL,
    resource_deleted BOOL NOT NULL,

    pantry_ip INET,
    pantry_port INT4 CHECK (pantry_port BETWEEN 0 AND 65535),
    volume_id UUID
);

CREATE INDEX IF NOT EXISTS lookup_export_by_resource_type
ON omicron.public.user_data_export (resource_type);

CREATE UNIQUE INDEX IF NOT EXISTS one_export_record_per_resource
ON omicron.public.user_data_export (resource_id)
WHERE state != 'deleted';

CREATE INDEX IF NOT EXISTS lookup_export_by_volume
ON omicron.public.user_data_export (volume_id);

CREATE INDEX IF NOT EXISTS lookup_export_by_state
ON omicron.public.user_data_export (state);

/*
 * Ereports
 *
 * See RFD 520 for details:
 * https://rfd.shared.oxide.computer/rfd/520
 */

/* Ereports from service processors */
CREATE TABLE IF NOT EXISTS omicron.public.sp_ereport (
    /*
     * the primary key for an ereport is formed from the tuple of the
     * reporter's restart ID (a randomly generated UUID) and the ereport's ENA
     * (a 64-bit integer that uniquely identifies the ereport within that
     * restart of the reporter).
     *
     * see: https://rfd.shared.oxide.computer/rfd/520#ereport-metadata
     */
    restart_id UUID NOT NULL,
    ena INT8 NOT NULL,
    time_deleted TIMESTAMPTZ,

    /* time at which the ereport was collected */
    time_collected TIMESTAMPTZ NOT NULL,
    /* UUID of the Nexus instance that collected the ereport */
    collector_id UUID NOT NULL,

    /*
     * physical location of the reporting SP
     *
     * these fields are always present, as they are how requests to collect
     * ereports are indexed by MGS.
     */
    sp_type omicron.public.sp_type NOT NULL,
    sp_slot INT4 NOT NULL,

    /*
     * VPD identity of the reporting SP.
     *
     * unlike the physical location, these fields are nullable, as an ereport
     * may be generated in a state where the SP doesn't know who or what it is.
     * consider that "i don't know my own identity" is a reasonable condition
     * to want to generate an ereport about!
     */
    serial_number STRING,
    part_number STRING,

    /*
     * The ereport class, which indicates the category of event reported.
     *
     * This is nullable, as it is extracted from the report JSON, and reports
     * missing class information must still be ingested.
     */
    class STRING,

    /*
     * JSON representation of the ereport as received from the SP.
     *
     * the raw JSON representation of the ereport is always stored, alongside
     * any more structured data that we extract from it, as extracting data
     * from the received ereport requires additional knowledge of the ereport
     * formats generated by the SP and its various tasks. as these may change,
     * and new ereports may be added which Nexus may not yet be aware of,
     * we always store the raw JSON representation of the ereport. as Nexus
     * becomes aware of new ereport schemas, it can go back and extract
     * structured data from previously collected ereports with those schemas,
     * but this is only possible if the JSON blob is persisted.
     *
     * see also: https://rfd.shared.oxide.computer/rfd/520#data-model
     */
    report JSONB NOT NULL,

    PRIMARY KEY (restart_id, ena)
);

CREATE INDEX IF NOT EXISTS lookup_sp_ereports_by_slot
ON omicron.public.sp_ereport (
    sp_type,
    sp_slot,
    time_collected
)
where
    time_deleted IS NULL;

CREATE INDEX IF NOT EXISTS order_sp_ereports_by_timestamp
ON omicron.public.sp_ereport(
    time_collected
)
WHERE
    time_deleted IS NULL;

CREATE INDEX IF NOT EXISTS lookup_sp_ereports_by_serial
ON omicron.public.sp_ereport (
    serial_number
) WHERE
    time_deleted IS NULL;

/* Ereports from the host operating system */
CREATE TABLE IF NOT EXISTS omicron.public.host_ereport (
    /*
    * the primary key for an ereport is formed from the tuple of the
    * reporter's restart ID (a randomly generated UUID) and the ereport's ENA
    * (a 64-bit integer that uniquely identifies the ereport within that
    * restart of the reporter).
    *
    * see: https://rfd.shared.oxide.computer/rfd/520#ereport-metadata
    */
    restart_id UUID NOT NULL,
    ena INT8 NOT NULL,
    time_deleted TIMESTAMPTZ,

    /* time at which the ereport was collected */
    time_collected TIMESTAMPTZ NOT NULL,
    /* UUID of the Nexus instance that collected the ereport */
    collector_id UUID NOT NULL,

    /* identity of the reporting sled */
    sled_id UUID NOT NULL,
    sled_serial TEXT NOT NULL,

    /*
     * The ereport class, which indicates the category of event reported.
     *
     * This is nullable, as it is extracted from the report JSON, and reports
     * missing class information must still be ingested.
     */
    class STRING,

    /*
     * JSON representation of the ereport as received from the sled-agent.
     *
     * the raw JSON representation of the ereport is always stored, alongside
     * any more structured data that we extract from it, as extracting data
     * from the received ereport requires additional knowledge of the ereport
     * formats generated by the host OS' fault management system. as these may
     * change, and new ereports may be added which Nexus may not yet be aware
     * of, we always store the raw JSON representation of the ereport. as Nexus
     * becomes aware of new ereport schemas, it can go back and extract
     * structured data from previously collected ereports with those schemas,
     * but this is only possible if the JSON blob is persisted.
     *
     * see also: https://rfd.shared.oxide.computer/rfd/520#data-model
     */
    report JSONB NOT NULL,

    part_number STRING(63),

    PRIMARY KEY (restart_id, ena)
);

CREATE INDEX IF NOT EXISTS lookup_host_ereports_by_sled
ON omicron.public.host_ereport (
    sled_id,
    time_collected
)
WHERE
    time_deleted IS NULL;

CREATE INDEX IF NOT EXISTS order_host_ereports_by_timestamp
ON omicron.public.host_ereport (
    time_collected
)
WHERE
    time_deleted IS NULL;

CREATE INDEX IF NOT EXISTS lookup_host_ereports_by_serial
ON omicron.public.host_ereport (
    sled_serial
) WHERE
    time_deleted IS NULL;

/*
 * Keep this at the end of file so that the database does not contain a version
 * until it is fully populated.
 */
INSERT INTO omicron.public.db_metadata (
    singleton,
    time_created,
    time_modified,
    version,
    target_version
) VALUES
<<<<<<< HEAD
    (TRUE, NOW(), NOW(), '174.0.0', NULL)
=======
    (TRUE, NOW(), NOW(), '180.0.0', NULL)
>>>>>>> 61ad056c
ON CONFLICT DO NOTHING;

COMMIT;<|MERGE_RESOLUTION|>--- conflicted
+++ resolved
@@ -6550,11 +6550,7 @@
     version,
     target_version
 ) VALUES
-<<<<<<< HEAD
-    (TRUE, NOW(), NOW(), '174.0.0', NULL)
-=======
-    (TRUE, NOW(), NOW(), '180.0.0', NULL)
->>>>>>> 61ad056c
+    (TRUE, NOW(), NOW(), '181.0.0', NULL)
 ON CONFLICT DO NOTHING;
 
 COMMIT;