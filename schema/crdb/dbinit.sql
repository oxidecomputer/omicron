/*
 * dbinit.sql: raw SQL to initialize a database for use by Omicron
 *
 * It's not clear what the long-term story for managing the database schema will
 * be.  For now, this file can be used by the test suite and by developers (via
 * the "omicron-dev" program) to set up a local database with which to run the
 * system.
 */

/*
 * Important CockroachDB notes:
 *
 *    For timestamps, CockroachDB's docs recommend TIMESTAMPTZ rather than
 *    TIMESTAMP.  This does not change what is stored with each datum, but
 *    rather how it's interpreted when clients use it.  It should make no
 *    difference to us, so we stick with the recommendation.
 *
 *    We avoid explicit foreign keys due to this warning from the docs: "Foreign
 *    key dependencies can significantly impact query performance, as queries
 *    involving tables with foreign keys, or tables referenced by foreign keys,
 *    require CockroachDB to check two separate tables. We recommend using them
 *    sparingly."
 */

BEGIN;

/*
 * We assume the database and user do not already exist so that we don't
 * inadvertently clobber what's there.  If they might exist, the user has to
 * clear this first.
 *
 * NOTE: the database and user names MUST be kept in sync with the
 * initialization code and dbwipe.sql.
 */
CREATE DATABASE IF NOT EXISTS omicron;
CREATE USER IF NOT EXISTS omicron;
ALTER DEFAULT PRIVILEGES GRANT INSERT, SELECT, UPDATE, DELETE ON TABLES to omicron;

/*
 * Configure a replication factor of 5 to ensure that the system can maintain
 * availability in the face of any two node failures.
 */
ALTER RANGE default CONFIGURE ZONE USING num_replicas = 5;

/*
 * Racks
 */
CREATE TABLE IF NOT EXISTS omicron.public.rack (
    /* Identity metadata (asset) */
    id UUID PRIMARY KEY,
    time_created TIMESTAMPTZ NOT NULL,
    time_modified TIMESTAMPTZ NOT NULL,

    /*
     * Identifies if rack management has been transferred from RSS -> Nexus.
     * If "false", RSS is still managing sleds, services, and DNS records.
     *
     * This value is set to "true" when RSS calls the
     * "rack_initialization_complete" endpoint on Nexus' internal interface.
     *
     * See RFD 278 for more detail.
     */
    initialized BOOL NOT NULL,

    /* Used to configure the updates service URL */
    tuf_base_url STRING(512),

    /* The IPv6 underlay /56 prefix for the rack */
    rack_subnet INET
);

/*
 * Sleds
 */

-- The disposition for a particular sled. This is updated solely by the
-- operator, and not by Nexus.
CREATE TYPE IF NOT EXISTS omicron.public.sled_policy AS ENUM (
    -- The sled is in service, and new resources can be provisioned onto it.
    'in_service',
    -- The sled is in service, but the operator has indicated that new
    -- resources should not be provisioned onto it.
    'no_provision',
    -- The operator has marked that the sled has, or will be, removed from the
    -- rack, and it should be assumed that any resources currently on it are
    -- now permanently missing.
    'expunged'
);

-- The actual state of the sled. This is updated exclusively by Nexus.
--
-- Nexus's goal is to match the sled's state with the operator-indicated
-- policy. For example, if the sled_policy is "expunged" and the sled_state is
-- "active", Nexus will assume that the sled is gone. Based on that, Nexus will
-- reallocate resources currently on the expunged sled to other sleds, etc.
-- Once the expunged sled no longer has any resources attached to it, Nexus
-- will mark it as decommissioned.
CREATE TYPE IF NOT EXISTS omicron.public.sled_state AS ENUM (
    -- The sled has resources of any kind allocated on it, or, is available for
    -- new resources.
    --
    -- The sled can be in this state and have a different sled policy, e.g.
    -- "expunged".
    'active',

    -- The sled no longer has resources allocated on it, now or in the future.
    --
    -- This is a terminal state. This state is only valid if the sled policy is
    -- 'expunged'.
    'decommissioned'
);

CREATE TABLE IF NOT EXISTS omicron.public.sled (
    /* Identity metadata (asset) */
    id UUID PRIMARY KEY,
    time_created TIMESTAMPTZ NOT NULL,
    time_modified TIMESTAMPTZ NOT NULL,
    time_deleted TIMESTAMPTZ,
    rcgen INT NOT NULL,

    /* FK into the Rack table */
    rack_id UUID NOT NULL,

    /* Idenfities if this Sled is a Scrimlet */
    is_scrimlet BOOL NOT NULL,

    /* Baseboard information about the sled */
    serial_number STRING(63) NOT NULL,
    part_number STRING(63) NOT NULL,
    revision INT8 NOT NULL,

    /* CPU & RAM summary for the sled */
    usable_hardware_threads INT8 CHECK (usable_hardware_threads BETWEEN 0 AND 4294967295) NOT NULL,
    usable_physical_ram INT8 NOT NULL,
    reservoir_size INT8 CHECK (reservoir_size < usable_physical_ram) NOT NULL,

    /* The IP address and bound port of the sled agent server. */
    ip INET NOT NULL,
    port INT4 CHECK (port BETWEEN 0 AND 65535) NOT NULL,

    /* The last address allocated to a propolis instance on this sled. */
    last_used_address INET NOT NULL,

    /* The policy for the sled, updated exclusively by the operator */
    sled_policy omicron.public.sled_policy NOT NULL,

    /* The actual state of the sled, updated exclusively by Nexus */
    sled_state omicron.public.sled_state NOT NULL,

    /* Generation number owned and incremented by the sled-agent */
    sled_agent_gen INT8 NOT NULL DEFAULT 1
);

-- Add an index that ensures a given physical sled (identified by serial and
-- part number) can only be a commissioned member of the control plane once.
--
-- TODO Should `sled` reference `hw_baseboard_id` instead of having its own
-- serial/part columns?
CREATE UNIQUE INDEX IF NOT EXISTS commissioned_sled_uniqueness
    ON omicron.public.sled (serial_number, part_number)
    WHERE sled_state != 'decommissioned';

/* Add an index which lets us look up sleds on a rack */
CREATE UNIQUE INDEX IF NOT EXISTS lookup_sled_by_rack ON omicron.public.sled (
    rack_id,
    id
) WHERE time_deleted IS NULL;

/* Add an index which lets us look up sleds based on policy and state */
CREATE INDEX IF NOT EXISTS lookup_sled_by_policy_and_state ON omicron.public.sled (
    sled_policy,
    sled_state
);

CREATE TYPE IF NOT EXISTS omicron.public.sled_resource_kind AS ENUM (
    -- omicron.public.instance
    'instance'
    -- We expect to other resource kinds here in the future; e.g., to track
    -- resources used by control plane services. For now, we only track
    -- instances.
);

-- Accounting for programs using resources on a sled
CREATE TABLE IF NOT EXISTS omicron.public.sled_resource (
    -- Should match the UUID of the corresponding resource
    id UUID PRIMARY KEY,

    -- The sled where resources are being consumed
    sled_id UUID NOT NULL,

    -- The maximum number of hardware threads usable by this resource
    hardware_threads INT8 NOT NULL,

    -- The maximum amount of RSS RAM provisioned to this resource
    rss_ram INT8 NOT NULL,

    -- The maximum amount of Reservoir RAM provisioned to this resource
    reservoir_ram INT8 NOT NULL,

    -- Identifies the type of the resource
    kind omicron.public.sled_resource_kind NOT NULL
);

-- Allow looking up all resources which reside on a sled
CREATE UNIQUE INDEX IF NOT EXISTS lookup_resource_by_sled ON omicron.public.sled_resource (
    sled_id,
    id
);


-- Table of all sled subnets allocated for sleds added to an already initialized
-- rack. The sleds in this table and their allocated subnets are created before
-- a sled is added to the `sled` table. Addition to the `sled` table occurs
-- after the sled is initialized and notifies Nexus about itself.
--
-- For simplicity and space savings, this table doesn't actually contain the
-- full subnets for a given sled, but only the octet that extends a /56 rack
-- subnet to a /64 sled subnet. The rack subnet is maintained in the `rack`
-- table.
--
-- This table does not include subnet octets allocated during RSS and therefore
-- all of the octets start at 33. This makes the data in this table purely additive
-- post-RSS, which also implies that we cannot re-use subnet octets if an original
-- sled that was part of RSS was removed from the cluster.
CREATE TABLE IF NOT EXISTS omicron.public.sled_underlay_subnet_allocation (
    -- The physical identity of the sled
    -- (foreign key into `hw_baseboard_id` table)
    hw_baseboard_id UUID,

    -- The rack to which a sled is being added
    -- (foreign key into `rack` table)
    --
    -- We require this because the sled is not yet part of the sled table when
    -- we first allocate a subnet for it.
    rack_id UUID NOT NULL,

    -- The sled to which a subnet is being allocated
    --
    -- Eventually will be a foreign key into the `sled` table when the sled notifies nexus
    -- about itself after initialization.
    sled_id UUID NOT NULL,

    -- The octet that extends a /56 rack subnet to a /64 sled subnet
    --
    -- Always between 33 and 255 inclusive
    subnet_octet INT2 NOT NULL UNIQUE CHECK (subnet_octet BETWEEN 33 AND 255),

    PRIMARY KEY (hw_baseboard_id, sled_id)
);

-- Add an index which allows pagination by {rack_id, sled_id} pairs.
CREATE UNIQUE INDEX IF NOT EXISTS lookup_subnet_allocation_by_rack_and_sled ON omicron.public.sled_underlay_subnet_allocation (
    rack_id,
    sled_id
);

/*
 * Switches
 */

CREATE TABLE IF NOT EXISTS omicron.public.switch (
    /* Identity metadata (asset) */
    id UUID PRIMARY KEY,
    time_created TIMESTAMPTZ NOT NULL,
    time_modified TIMESTAMPTZ NOT NULL,
    time_deleted TIMESTAMPTZ,
    rcgen INT NOT NULL,

    /* FK into the Rack table */
    rack_id UUID NOT NULL,

    /* Baseboard information about the switch */
    serial_number STRING(63) NOT NULL,
    part_number STRING(63) NOT NULL,
    revision INT8 NOT NULL
);

/* Add an index which lets us look up switches on a rack */
CREATE UNIQUE INDEX IF NOT EXISTS lookup_switch_by_rack ON omicron.public.switch (
    rack_id,
    id
) WHERE time_deleted IS NULL;

/*
 * Services
 */

CREATE TYPE IF NOT EXISTS omicron.public.service_kind AS ENUM (
  'clickhouse',
  'clickhouse_keeper',
  'clickhouse_server',
  'cockroach',
  'crucible',
  'crucible_pantry',
  'dendrite',
  'external_dns',
  'internal_dns',
  'nexus',
  'ntp',
  'oximeter',
  'tfport',
  'mgd'
);

CREATE TYPE IF NOT EXISTS omicron.public.physical_disk_kind AS ENUM (
  'm2',
  'u2'
);

-- The disposition for a particular physical disk.
-- This is updated by the operator, either explicitly through an operator API,
-- or implicitly when altering sled policy.
CREATE TYPE IF NOT EXISTS omicron.public.physical_disk_policy AS ENUM (
    -- The disk is in service, and new resources can be provisioned onto it.
    'in_service',
    -- The disk has been, or will be, removed from the rack, and it should be
    -- assumed that any resources currently on it are now permanently missing.
    'expunged'
);

-- The actual state of a physical disk. This is updated exclusively by Nexus.
--
-- Nexus's goal is to match the physical disk's state with the
-- operator-indicated policy. For example, if the policy is "expunged" and the
-- state is "active", Nexus will assume that the physical disk is gone. Based
-- on that, Nexus will reallocate resources currently on the expunged disk
-- elsewhere, etc. Once the expunged disk no longer has any resources attached
-- to it, Nexus will mark it as decommissioned.
CREATE TYPE IF NOT EXISTS omicron.public.physical_disk_state AS ENUM (
    -- The disk has resources of any kind allocated on it, or, is available for
    -- new resources.
    --
    -- The disk can be in this state and have a different policy, e.g.
    -- "expunged".
    'active',

    -- The disk no longer has resources allocated on it, now or in the future.
    --
    -- This is a terminal state. This state is only valid if the policy is
    -- 'expunged'.
    'decommissioned'
);

-- A physical disk which exists inside the rack.
CREATE TABLE IF NOT EXISTS omicron.public.physical_disk (
    id UUID PRIMARY KEY,
    time_created TIMESTAMPTZ NOT NULL,
    time_modified TIMESTAMPTZ NOT NULL,
    time_deleted TIMESTAMPTZ,
    rcgen INT NOT NULL,

    vendor STRING(63) NOT NULL,
    serial STRING(63) NOT NULL,
    model STRING(63) NOT NULL,

    variant omicron.public.physical_disk_kind NOT NULL,

    -- FK into the Sled table
    sled_id UUID NOT NULL,

    disk_policy omicron.public.physical_disk_policy NOT NULL,
    disk_state omicron.public.physical_disk_state NOT NULL
);

-- This constraint only needs to be upheld for disks that are not deleted
-- nor decommissioned.
CREATE UNIQUE INDEX IF NOT EXISTS vendor_serial_model_unique on omicron.public.physical_disk (
  vendor, serial, model
) WHERE time_deleted IS NULL AND disk_state != 'decommissioned';

CREATE UNIQUE INDEX IF NOT EXISTS lookup_physical_disk_by_variant ON omicron.public.physical_disk (
    variant,
    id
) WHERE time_deleted IS NULL;

-- Make it efficient to look up physical disks by Sled.
CREATE UNIQUE INDEX IF NOT EXISTS lookup_physical_disk_by_sled ON omicron.public.physical_disk (
    sled_id,
    id
);

-- x509 certificates which may be used by services
CREATE TABLE IF NOT EXISTS omicron.public.certificate (
    -- Identity metadata (resource)
    id UUID PRIMARY KEY,
    name STRING(63) NOT NULL,
    description STRING(512) NOT NULL,
    time_created TIMESTAMPTZ NOT NULL,
    time_modified TIMESTAMPTZ NOT NULL,
    time_deleted TIMESTAMPTZ,

    -- which Silo this certificate is used for
    silo_id UUID NOT NULL,

    -- The service type which should use this certificate
    service omicron.public.service_kind NOT NULL,

    -- cert.pem file (certificate chain in PEM format) as a binary blob
    cert BYTES NOT NULL,

    -- key.pem file (private key in PEM format) as a binary blob
    key BYTES NOT NULL
);

-- Add an index which lets us look up certificates for a particular service
-- class.
CREATE UNIQUE INDEX IF NOT EXISTS lookup_certificate_by_service ON omicron.public.certificate (
    service,
    id
) WHERE
    time_deleted IS NULL;

-- Add an index which enforces that certificates have unique names, and which
-- allows pagination-by-name.
CREATE UNIQUE INDEX IF NOT EXISTS lookup_certificate_by_silo ON omicron.public.certificate (
    silo_id,
    name
) WHERE
    time_deleted IS NULL;

-- A table describing virtual resource provisioning which may be associated
-- with a collection of objects, including:
-- - Projects
-- - Silos
-- - Fleet
CREATE TABLE IF NOT EXISTS omicron.public.virtual_provisioning_collection (
    -- Should match the UUID of the corresponding collection.
    id UUID PRIMARY KEY,
    time_modified TIMESTAMPTZ NOT NULL DEFAULT NOW(),

    -- Identifies the type of the collection.
    collection_type STRING(63) NOT NULL,

    -- The amount of physical disk space which has been provisioned
    -- on behalf of the collection.
    virtual_disk_bytes_provisioned INT8 NOT NULL,

    -- The number of CPUs provisioned by VMs.
    cpus_provisioned INT8 NOT NULL,

    -- The amount of RAM provisioned by VMs.
    ram_provisioned INT8 NOT NULL
);

-- A table describing a single virtual resource which has been provisioned.
-- This may include:
-- - Disks
-- - Instances
-- - Snapshots
--
-- NOTE: You might think to yourself: "This table looks an awful lot like
-- the 'virtual_provisioning_collection' table, could they be condensed into
-- a single table?"
-- The answer to this question is unfortunately: "No". We use CTEs to both
-- UPDATE the collection table while INSERTing rows in the resource table, and
-- this would not be allowed if they came from the same table due to:
-- https://www.cockroachlabs.com/docs/v22.2/known-limitations#statements-containing-multiple-modification-subqueries-of-the-same-table-are-disallowed
-- However, by using separate tables, the CTE is able to function correctly.
CREATE TABLE IF NOT EXISTS omicron.public.virtual_provisioning_resource (
    -- Should match the UUID of the corresponding collection.
    id UUID PRIMARY KEY,
    time_modified TIMESTAMPTZ NOT NULL DEFAULT NOW(),

    -- Identifies the type of the resource.
    resource_type STRING(63) NOT NULL,

    -- The amount of physical disk space which has been provisioned
    -- on behalf of the resource.
    virtual_disk_bytes_provisioned INT8 NOT NULL,

    -- The number of CPUs provisioned.
    cpus_provisioned INT8 NOT NULL,

    -- The amount of RAM provisioned.
    ram_provisioned INT8 NOT NULL
);

-- ZPools of Storage, attached to Sleds.
-- These are backed by a single physical disk.
--
-- For information about the provisioned zpool, reference the
-- "omicron.public.inv_zpool" table, which returns information
-- that has actually been returned from the underlying sled.
CREATE TABLE IF NOT EXISTS omicron.public.zpool (
    /* Identity metadata (asset) */
    id UUID PRIMARY KEY,
    time_created TIMESTAMPTZ NOT NULL,
    time_modified TIMESTAMPTZ NOT NULL,
    time_deleted TIMESTAMPTZ,
    rcgen INT NOT NULL,

    /* FK into the Sled table */
    sled_id UUID NOT NULL,

    /* FK into the Physical Disk table */
    physical_disk_id UUID NOT NULL
);

/* Create an index on the physical disk id */
CREATE INDEX IF NOT EXISTS lookup_zpool_by_disk on omicron.public.zpool (
    physical_disk_id,
    id
) WHERE physical_disk_id IS NOT NULL AND time_deleted IS NULL;

CREATE TYPE IF NOT EXISTS omicron.public.dataset_kind AS ENUM (
  'crucible',
  'cockroach',
  'clickhouse',
  'clickhouse_keeper',
  'clickhouse_server',
  'external_dns',
  'internal_dns',
  'zone_root',
  'zone',
  'debug'
);

/*
 * A dataset of allocated space within a zpool.
 */
CREATE TABLE IF NOT EXISTS omicron.public.dataset (
    /* Identity metadata (asset) */
    id UUID PRIMARY KEY,
    time_created TIMESTAMPTZ NOT NULL,
    time_modified TIMESTAMPTZ NOT NULL,
    time_deleted TIMESTAMPTZ,
    rcgen INT NOT NULL,

    /* FK into the Pool table */
    pool_id UUID NOT NULL,

    /* Contact information for the dataset */
    ip INET,
    port INT4 CHECK (port BETWEEN 0 AND 65535),

    kind omicron.public.dataset_kind NOT NULL,

    /* An upper bound on the amount of space that might be in-use */
    size_used INT,

    /* Only valid if kind = zone -- the name of this zone */
    zone_name TEXT,

    /* Crucible must make use of 'size_used'; other datasets manage their own storage */
    CONSTRAINT size_used_column_set_for_crucible CHECK (
      (kind != 'crucible') OR
      (kind = 'crucible' AND size_used IS NOT NULL)
    ),

    CONSTRAINT ip_and_port_set_for_crucible CHECK (
      (kind != 'crucible') OR
      (kind = 'crucible' AND ip IS NOT NULL and port IS NOT NULL)
    ),

    CONSTRAINT zone_name_for_zone_kind CHECK (
      (kind != 'zone') OR
      (kind = 'zone' AND zone_name IS NOT NULL)
    )
);

/* Create an index on the size usage for Crucible's allocation */
CREATE INDEX IF NOT EXISTS lookup_dataset_by_size_used_crucible on omicron.public.dataset (
    size_used
) WHERE size_used IS NOT NULL AND time_deleted IS NULL AND kind = 'crucible';

/* Create an index on the size usage for any dataset */
CREATE INDEX IF NOT EXISTS lookup_dataset_by_size_used on omicron.public.dataset (
    size_used
) WHERE size_used IS NOT NULL AND time_deleted IS NULL;

/* Create an index on the zpool id */
CREATE INDEX IF NOT EXISTS lookup_dataset_by_zpool on omicron.public.dataset (
    pool_id,
    id
) WHERE pool_id IS NOT NULL AND time_deleted IS NULL;

/*
 * A region of space allocated to Crucible Downstairs, within a dataset.
 */
CREATE TABLE IF NOT EXISTS omicron.public.region (
    /* Identity metadata (asset) */
    id UUID PRIMARY KEY,
    time_created TIMESTAMPTZ NOT NULL,
    time_modified TIMESTAMPTZ NOT NULL,

    /* FK into the dataset table */
    dataset_id UUID NOT NULL,

    /* FK into the volume table */
    volume_id UUID NOT NULL,

    /* Metadata describing the region */
    block_size INT NOT NULL,
    blocks_per_extent INT NOT NULL,
    extent_count INT NOT NULL,

    port INT4,

    read_only BOOL NOT NULL
);

/*
 * Allow all regions belonging to a disk to be accessed quickly.
 */
CREATE UNIQUE INDEX IF NOT EXISTS lookup_region_by_volume on omicron.public.region (
    volume_id,
    id
);

/*
 * Allow all regions belonging to a dataset to be accessed quickly.
 */
CREATE UNIQUE INDEX IF NOT EXISTS lookup_region_by_dataset on omicron.public.region (
    dataset_id,
    id
);

CREATE INDEX IF NOT EXISTS lookup_regions_missing_ports
    on omicron.public.region (id)
    WHERE port IS NULL;

/*
 * A snapshot of a region, within a dataset.
 */
CREATE TABLE IF NOT EXISTS omicron.public.region_snapshot (
    dataset_id UUID NOT NULL,
    region_id UUID NOT NULL,

    /* Associated higher level virtual snapshot */
    snapshot_id UUID NOT NULL,

    /*
     * Target string, for identification as part of
     * volume construction request(s)
     */
    snapshot_addr TEXT NOT NULL,

    /* How many volumes reference this? */
    volume_references INT8 NOT NULL,

    /* Is this currently part of some resources_to_delete? */
    deleting BOOL NOT NULL,

    PRIMARY KEY (dataset_id, region_id, snapshot_id)
);

/* Index for use during join with region table */
CREATE INDEX IF NOT EXISTS lookup_region_by_dataset on omicron.public.region_snapshot (
    dataset_id, region_id
);

/*
 * Index on volume_references and snapshot_addr for crucible
 * resource accounting lookup
 */
CREATE INDEX IF NOT EXISTS lookup_region_snapshot_by_volume_reference on omicron.public.region_snapshot (
    volume_references
);

CREATE INDEX IF NOT EXISTS lookup_region_snapshot_by_snapshot_addr on omicron.public.region_snapshot (
    snapshot_addr
);

/*
 * A volume within Crucible
 */
CREATE TABLE IF NOT EXISTS omicron.public.volume (
    id UUID PRIMARY KEY,
    time_created TIMESTAMPTZ NOT NULL,
    time_modified TIMESTAMPTZ NOT NULL,
    time_deleted TIMESTAMPTZ,

    /* child resource generation number, per RFD 192 */
    rcgen INT NOT NULL,

    /*
     * A JSON document describing the construction of the volume, including all
     * sub volumes. This is what will be POSTed to propolis, and eventually
     * consumed by some Upstairs code to perform the volume creation. The Rust
     * type of this column should be Crucible::VolumeConstructionRequest.
     */
    data TEXT NOT NULL,

    /*
     * A JSON document describing what resources to clean up when deleting this
     * volume. The Rust type of this column should be the CrucibleResources
     * enum.
     */
    resources_to_clean_up TEXT
);

/* Quickly find deleted volumes */
CREATE INDEX IF NOT EXISTS lookup_volume_by_deleted on omicron.public.volume (
    time_deleted
);

/*
 * Silos
 */

CREATE TYPE IF NOT EXISTS omicron.public.authentication_mode AS ENUM (
  'local',
  'saml'
);

CREATE TYPE IF NOT EXISTS omicron.public.user_provision_type AS ENUM (
  'api_only',
  'jit'
);

CREATE TABLE IF NOT EXISTS omicron.public.silo (
    /* Identity metadata */
    id UUID PRIMARY KEY,
    name STRING(63) NOT NULL,
    description STRING(512) NOT NULL,
    time_created TIMESTAMPTZ NOT NULL,
    time_modified TIMESTAMPTZ NOT NULL,
    time_deleted TIMESTAMPTZ,

    discoverable BOOL NOT NULL,
    authentication_mode omicron.public.authentication_mode NOT NULL,
    user_provision_type omicron.public.user_provision_type NOT NULL,

    mapped_fleet_roles JSONB NOT NULL,

    /* child resource generation number, per RFD 192 */
    rcgen INT NOT NULL
);

CREATE UNIQUE INDEX IF NOT EXISTS lookup_silo_by_name ON omicron.public.silo (
    name
) WHERE
    time_deleted IS NULL;

/*
 * Silo users
 */
CREATE TABLE IF NOT EXISTS omicron.public.silo_user (
    id UUID PRIMARY KEY,
    time_created TIMESTAMPTZ NOT NULL,
    time_modified TIMESTAMPTZ NOT NULL,
    time_deleted TIMESTAMPTZ,

    silo_id UUID NOT NULL,
    external_id TEXT NOT NULL
);

/* This index lets us quickly find users for a given silo. */
CREATE UNIQUE INDEX IF NOT EXISTS lookup_silo_user_by_silo ON omicron.public.silo_user (
    silo_id,
    external_id
) WHERE
    time_deleted IS NULL;

CREATE TABLE IF NOT EXISTS omicron.public.silo_user_password_hash (
    silo_user_id UUID NOT NULL,
    hash TEXT NOT NULL,
    time_created TIMESTAMPTZ NOT NULL,

    PRIMARY KEY(silo_user_id)
);

/*
 * Silo groups
 */

CREATE TABLE IF NOT EXISTS omicron.public.silo_group (
    id UUID PRIMARY KEY,
    time_created TIMESTAMPTZ NOT NULL,
    time_modified TIMESTAMPTZ NOT NULL,
    time_deleted TIMESTAMPTZ,

    silo_id UUID NOT NULL,
    external_id TEXT NOT NULL
);

CREATE UNIQUE INDEX IF NOT EXISTS lookup_silo_group_by_silo ON omicron.public.silo_group (
    silo_id,
    external_id
) WHERE
    time_deleted IS NULL;

/*
 * Silo group membership
 */

CREATE TABLE IF NOT EXISTS omicron.public.silo_group_membership (
    silo_group_id UUID NOT NULL,
    silo_user_id UUID NOT NULL,

    PRIMARY KEY (silo_group_id, silo_user_id)
);

/*
 * The primary key lets us paginate through the users in a group.  We need to
 * index the same fields in the reverse order to be able to paginate through the
 * groups that a user is in.
 */
CREATE INDEX IF NOT EXISTS lookup_silo_group_by_user ON omicron.public.silo_group_membership (
    silo_user_id,
    silo_group_id
);

/*
 * Silo identity provider list
 */

CREATE TYPE IF NOT EXISTS omicron.public.provider_type AS ENUM (
  'saml'
);

CREATE TABLE IF NOT EXISTS omicron.public.identity_provider (
    /* Identity metadata */
    id UUID PRIMARY KEY,
    name STRING(63) NOT NULL,
    description STRING(512) NOT NULL,
    time_created TIMESTAMPTZ NOT NULL,
    time_modified TIMESTAMPTZ NOT NULL,
    time_deleted TIMESTAMPTZ,

    silo_id UUID NOT NULL,
    provider_type omicron.public.provider_type NOT NULL
);

CREATE UNIQUE INDEX IF NOT EXISTS lookup_idp_by_silo_id ON omicron.public.identity_provider (
    silo_id,
    id
) WHERE
    time_deleted IS NULL;

CREATE UNIQUE INDEX IF NOT EXISTS lookup_idp_by_silo_name ON omicron.public.identity_provider (
    silo_id,
    name
) WHERE
    time_deleted IS NULL;

/*
 * Silo SAML identity provider
 */
CREATE TABLE IF NOT EXISTS omicron.public.saml_identity_provider (
    /* Identity metadata */
    id UUID PRIMARY KEY,
    name STRING(63) NOT NULL,
    description STRING(512) NOT NULL,
    time_created TIMESTAMPTZ NOT NULL,
    time_modified TIMESTAMPTZ NOT NULL,
    time_deleted TIMESTAMPTZ,

    silo_id UUID NOT NULL,

    idp_metadata_document_string TEXT NOT NULL,

    idp_entity_id TEXT NOT NULL,
    sp_client_id TEXT NOT NULL,
    acs_url TEXT NOT NULL,
    slo_url TEXT NOT NULL,
    technical_contact_email TEXT NOT NULL,

    public_cert TEXT,
    private_key TEXT,

    group_attribute_name TEXT
);

CREATE UNIQUE INDEX IF NOT EXISTS lookup_saml_idp_by_silo_id ON omicron.public.saml_identity_provider (
    silo_id,
    id
) WHERE
    time_deleted IS NULL;

CREATE UNIQUE INDEX IF NOT EXISTS lookup_saml_idp_by_silo_name ON omicron.public.saml_identity_provider (
    silo_id,
    name
) WHERE
    time_deleted IS NULL;

/*
 * Users' public SSH keys, per RFD 44
 */
CREATE TABLE IF NOT EXISTS omicron.public.ssh_key (
    id UUID PRIMARY KEY,
    name STRING(63) NOT NULL,
    description STRING(512) NOT NULL,
    time_created TIMESTAMPTZ NOT NULL,
    time_modified TIMESTAMPTZ NOT NULL,
    time_deleted TIMESTAMPTZ,

    /* FK into silo_user table */
    silo_user_id UUID NOT NULL,

    /*
     * A 4096 bit RSA key without comment encodes to 726 ASCII characters.
     * A (256 bit) Ed25519 key w/o comment encodes to 82 ASCII characters.
     */
    public_key STRING(1023) NOT NULL
);

CREATE UNIQUE INDEX IF NOT EXISTS lookup_ssh_key_by_silo_user ON omicron.public.ssh_key (
    silo_user_id,
    name
) WHERE
    time_deleted IS NULL;

/**
 * Represents the SSH keys copied to an instance at create time by cloud-init.
 * Entries are added here when an instance is created (with configured SSH keys)
 * and removed when the instance is destroyed.
 *
 * TODO: Should this have time created / time deleted
 */
CREATE TABLE IF NOT EXISTS omicron.public.instance_ssh_key (
    instance_id UUID NOT NULL,
    ssh_key_id UUID NOT NULL,
    PRIMARY KEY (instance_id, ssh_key_id)
);

CREATE TABLE IF NOT EXISTS omicron.public.silo_quotas (
    silo_id UUID PRIMARY KEY,
    time_created TIMESTAMPTZ NOT NULL,
    time_modified TIMESTAMPTZ NOT NULL,
    cpus INT8 NOT NULL,
    memory_bytes INT8 NOT NULL,
    storage_bytes INT8 NOT NULL
);

/**
 * A view of the amount of provisioned and allocated (set by quotas) resources
 * on a given silo.
 */
CREATE VIEW IF NOT EXISTS omicron.public.silo_utilization
AS SELECT
    c.id AS silo_id,
    s.name AS silo_name,
    c.cpus_provisioned AS cpus_provisioned,
    c.ram_provisioned AS memory_provisioned,
    c.virtual_disk_bytes_provisioned AS storage_provisioned,
    q.cpus AS cpus_allocated,
    q.memory_bytes AS memory_allocated,
    q.storage_bytes AS storage_allocated,
    s.discoverable as silo_discoverable
FROM
    omicron.public.virtual_provisioning_collection AS c
    RIGHT JOIN omicron.public.silo_quotas AS q
    ON c.id = q.silo_id
    INNER JOIN omicron.public.silo AS s
    ON c.id = s.id
WHERE
    c.collection_type = 'Silo'
AND
    s.time_deleted IS NULL;

/*
 * Projects
 */

CREATE TABLE IF NOT EXISTS omicron.public.project (
    /* Identity metadata (resource) */
    id UUID PRIMARY KEY,
    name STRING(63) NOT NULL,
    description STRING(512) NOT NULL,
    time_created TIMESTAMPTZ NOT NULL,
    time_modified TIMESTAMPTZ NOT NULL,
    /* Indicates that the object has been deleted */
    time_deleted TIMESTAMPTZ,

    /* child resource generation number, per RFD 192 */
    rcgen INT NOT NULL,

    /* Which silo this project belongs to */
    silo_id UUID NOT NULL /* foreign key into "silo" table */
);

CREATE UNIQUE INDEX IF NOT EXISTS lookup_project_by_silo ON omicron.public.project (
    silo_id,
    name
) WHERE
    time_deleted IS NULL;

/*
 * Instances
 */

CREATE TYPE IF NOT EXISTS omicron.public.instance_state_v2 AS ENUM (
    /* The instance exists in the DB but its create saga is still in flight. */
    'creating',

    /*
     * The instance has no active VMM. Corresponds to the "stopped" external
     * state.
     */
    'no_vmm',

    /* The instance's state is derived from its active VMM's state. */
    'vmm',

    /* Something bad happened while trying to interact with the instance. */
    'failed',

    /* The instance has been destroyed. */
    'destroyed'
);

CREATE TYPE IF NOT EXISTS omicron.public.vmm_state AS ENUM (
    /*
     * The VMM is known to Nexus, but may not yet exist on a sled.
     *
     * VMM records are always inserted into the database in this state, and
     * then transition to 'starting' or 'migrating' once a sled-agent reports
     * that the VMM has been registered.
     */
    'creating',
    'starting',
    'running',
    'stopping',
    'stopped',
    'rebooting',
    'migrating',
    'failed',
    'destroyed',
    'saga_unwound'
);

CREATE TYPE IF NOT EXISTS omicron.public.instance_auto_restart AS ENUM (
    /*
     * The instance should not, under any circumstances, be automatically
     * rebooted by the control plane.
     */
    'never',
    /*
     * The instance should be automatically restarted if, and only if, the sled
     * it was running on has restarted or become unavailable. If the individual
     * Propolis VMM process for this instance crashes, it should *not* be
     * restarted automatically.
     */
     'sled_failures_only',
    /*
     * The instance should be automatically restarted any time a fault is
     * detected
     */
    'all_failures'
);


/*
 * TODO consider how we want to manage multiple sagas operating on the same
 * Instance -- e.g., reboot concurrent with destroy or concurrent reboots or the
 * like.  Or changing # of CPUs or memory size.
 */
CREATE TABLE IF NOT EXISTS omicron.public.instance (
    /* Identity metadata (resource) */
    id UUID PRIMARY KEY,
    name STRING(63) NOT NULL,
    description STRING(512) NOT NULL,
    time_created TIMESTAMPTZ NOT NULL,
    time_modified TIMESTAMPTZ NOT NULL,
    /* Indicates that the object has been deleted */
    /* This is redundant for Instances, but we keep it here for consistency. */
    time_deleted TIMESTAMPTZ,

    /* Every Instance is in exactly one Project at a time. */
    project_id UUID NOT NULL,

    /* user data for instance initialization systems (e.g. cloud-init) */
    user_data BYTES NOT NULL,

    /* The last-updated time and generation for the instance's state. */
    time_state_updated TIMESTAMPTZ NOT NULL,
    state_generation INT NOT NULL,

    /* FK into `vmm` for the Propolis server that's backing this instance. */
    active_propolis_id UUID,

    /* FK into `vmm` for the migration target Propolis server, if one exists. */
    target_propolis_id UUID,

    /* Identifies any ongoing migration for this instance. */
    migration_id UUID,

    /* Instance configuration */
    ncpus INT NOT NULL,
    memory INT NOT NULL,
    hostname STRING(63) NOT NULL,

    /* ID of the instance update saga that has locked this instance for
     * updating, if one exists. */
    updater_id UUID,

    /* Generation of the instance updater lock */
    updater_gen INT NOT NULL DEFAULT 0,

    /*
     * The internal instance state. If this is 'vmm', the externally-visible
     * instance state is derived from its active VMM's state. This column is
     * distant from its generation number and update time because it is
     * deleted and recreated by the schema upgrade process; see the
     * `separate-instance-and-vmm-states` schema change for details.
     */
    state omicron.public.instance_state_v2 NOT NULL,

    /*
     * What failures should result in an instance being automatically restarted
     * by the control plane.
     */
    auto_restart_policy omicron.public.instance_auto_restart,

    CONSTRAINT vmm_iff_active_propolis CHECK (
        ((state = 'vmm') AND (active_propolis_id IS NOT NULL)) OR
        ((state != 'vmm') AND (active_propolis_id IS NULL))
    )
);

-- Names for instances within a project should be unique
CREATE UNIQUE INDEX IF NOT EXISTS lookup_instance_by_project ON omicron.public.instance (
    project_id,
    name
) WHERE
    time_deleted IS NULL;

/*
 * A special view of an instance provided to operators for insights into what's running
 * on a sled.
 *
 * This view requires the VMM table, which doesn't exist yet, so create a
 * "placeholder" view here and replace it with the full view once the table is
 * defined. See the README for more context.
 */

CREATE VIEW IF NOT EXISTS omicron.public.sled_instance
AS SELECT
    instance.id
FROM
    omicron.public.instance AS instance
WHERE
    instance.time_deleted IS NULL;

/*
 * Guest-Visible, Virtual Disks
 */

/*
 * TODO The Rust enum to which this type is converted
 * carries data in some of its variants, such as the UUID
 * of the instance to which a disk is attached.
 *
 * This makes the conversion to/from this enum type here much
 * more difficult, since we need a way to manage that data
 * coherently.
 *
 * See <https://github.com/oxidecomputer/omicron/issues/312>.
 */
-- CREATE TYPE omicron.public.DiskState AS ENUM (
--     'creating',
--     'detached',
--     'attaching',
--     'attached',
--     'detaching',
--     'destroyed',
--     'faulted'
-- );

CREATE TYPE IF NOT EXISTS omicron.public.block_size AS ENUM (
  '512',
  '2048',
  '4096'
);

CREATE TABLE IF NOT EXISTS omicron.public.disk (
    /* Identity metadata (resource) */
    id UUID PRIMARY KEY,
    name STRING(63) NOT NULL,
    description STRING(512) NOT NULL,
    time_created TIMESTAMPTZ NOT NULL,
    time_modified TIMESTAMPTZ NOT NULL,
    /* Indicates that the object has been deleted */
    /* This is redundant for Disks, but we keep it here for consistency. */
    time_deleted TIMESTAMPTZ,

    /* child resource generation number, per RFD 192 */
    rcgen INT NOT NULL,

    /* Every Disk is in exactly one Project at a time. */
    project_id UUID NOT NULL,

    /* Every disk consists of a root volume */
    volume_id UUID NOT NULL,

    /*
     * TODO Would it make sense for the runtime state to live in a separate
     * table?
     */
    /* Runtime state */
    -- disk_state omicron.public.DiskState NOT NULL, /* TODO see above */
    disk_state STRING(32) NOT NULL,
    /*
     * Every Disk may be attaching to, attached to, or detaching from at most
     * one Instance at a time.
     */
    attach_instance_id UUID,
    state_generation INT NOT NULL,
    slot INT2 CHECK (slot >= 0 AND slot < 8),
    time_state_updated TIMESTAMPTZ NOT NULL,

    /* Disk configuration */
    size_bytes INT NOT NULL,
    block_size omicron.public.block_size NOT NULL,
    origin_snapshot UUID,
    origin_image UUID,

    pantry_address TEXT
);

CREATE UNIQUE INDEX IF NOT EXISTS lookup_disk_by_project ON omicron.public.disk (
    project_id,
    name
) WHERE
    time_deleted IS NULL;

CREATE UNIQUE INDEX IF NOT EXISTS lookup_disk_by_instance ON omicron.public.disk (
    attach_instance_id,
    id
) WHERE
    time_deleted IS NULL AND attach_instance_id IS NOT NULL;

CREATE UNIQUE INDEX IF NOT EXISTS lookup_deleted_disk ON omicron.public.disk (
    id
) WHERE
    time_deleted IS NOT NULL;

CREATE UNIQUE INDEX IF NOT EXISTS lookup_disk_by_volume_id ON omicron.public.disk (
    volume_id
) WHERE
    time_deleted IS NULL;

CREATE TABLE IF NOT EXISTS omicron.public.image (
    /* Identity metadata (resource) */
    id UUID PRIMARY KEY,
    name STRING(63) NOT NULL,
    description STRING(512) NOT NULL,
    time_created TIMESTAMPTZ NOT NULL,
    time_modified TIMESTAMPTZ NOT NULL,
    /* Indicates that the object has been deleted */
    time_deleted TIMESTAMPTZ,

    silo_id UUID NOT NULL,
    project_id UUID,

    volume_id UUID NOT NULL,

    url STRING(8192),
    os STRING(64) NOT NULL,
    version STRING(64) NOT NULL,
    digest TEXT,
    block_size omicron.public.block_size NOT NULL,
    size_bytes INT NOT NULL
);

CREATE VIEW IF NOT EXISTS omicron.public.project_image AS
SELECT
    id,
    name,
    description,
    time_created,
    time_modified,
    time_deleted,
    silo_id,
    project_id,
    volume_id,
    url,
    os,
    version,
    digest,
    block_size,
    size_bytes
FROM
    omicron.public.image
WHERE
    project_id IS NOT NULL;

CREATE VIEW IF NOT EXISTS omicron.public.silo_image AS
SELECT
    id,
    name,
    description,
    time_created,
    time_modified,
    time_deleted,
    silo_id,
    volume_id,
    url,
    os,
    version,
    digest,
    block_size,
    size_bytes
FROM
    omicron.public.image
WHERE
    project_id IS NULL;

/* Index for silo images */
CREATE UNIQUE INDEX IF NOT EXISTS lookup_image_by_silo on omicron.public.image (
    silo_id,
    name
) WHERE
    time_deleted is NULL AND
    project_id is NULL;

/* Index for project images */
CREATE UNIQUE INDEX IF NOT EXISTS lookup_image_by_silo_and_project on omicron.public.image (
    silo_id,
    project_id,
    name
) WHERE
    time_deleted is NULL AND
    project_id is NOT NULL;

CREATE TYPE IF NOT EXISTS omicron.public.snapshot_state AS ENUM (
  'creating',
  'ready',
  'faulted',
  'destroyed'
);

CREATE TABLE IF NOT EXISTS omicron.public.snapshot (
    /* Identity metadata (resource) */
    id UUID PRIMARY KEY,
    name STRING(63) NOT NULL,
    description STRING(512) NOT NULL,
    time_created TIMESTAMPTZ NOT NULL,
    time_modified TIMESTAMPTZ NOT NULL,
    /* Indicates that the object has been deleted */
    time_deleted TIMESTAMPTZ,

    /* Every Snapshot is in exactly one Project at a time. */
    project_id UUID NOT NULL,

    /* Every Snapshot originated from a single disk */
    disk_id UUID NOT NULL,

    /* Every Snapshot consists of a root volume */
    volume_id UUID NOT NULL,

    /* Where will the scrubbed blocks eventually land? */
    destination_volume_id UUID NOT NULL,

    gen INT NOT NULL,
    state omicron.public.snapshot_state NOT NULL,
    block_size omicron.public.block_size NOT NULL,

    /* Disk configuration (from the time the snapshot was taken) */
    size_bytes INT NOT NULL
);

CREATE UNIQUE INDEX IF NOT EXISTS lookup_snapshot_by_project ON omicron.public.snapshot (
    project_id,
    name
) WHERE
    time_deleted IS NULL;

/*
 * Oximeter collector servers.
 */
CREATE TABLE IF NOT EXISTS omicron.public.oximeter (
    id UUID PRIMARY KEY,
    time_created TIMESTAMPTZ NOT NULL,
    time_modified TIMESTAMPTZ NOT NULL,
    ip INET NOT NULL,
    port INT4 CHECK (port BETWEEN 0 AND 65535) NOT NULL
);

/*
 * The kind of metric producer each record corresponds to.
 */
CREATE TYPE IF NOT EXISTS omicron.public.producer_kind AS ENUM (
    -- A sled agent for an entry in the sled table.
    'sled_agent',
    -- A service in a blueprint (typically the current target blueprint, but it
    -- may reference a prior blueprint if the service is in the process of being
    -- removed).
    'service',
    -- A Propolis VMM for an instance in the omicron.public.instance table
    'instance',
    -- A management gateway service on a scrimlet.
    'management_gateway'
);

/*
 * Information about registered metric producers.
 */
CREATE TABLE IF NOT EXISTS omicron.public.metric_producer (
    id UUID PRIMARY KEY,
    time_created TIMESTAMPTZ NOT NULL,
    time_modified TIMESTAMPTZ NOT NULL,
    kind omicron.public.producer_kind NOT NULL,
    ip INET NOT NULL,
    port INT4 CHECK (port BETWEEN 0 AND 65535) NOT NULL,
    interval FLOAT NOT NULL,
    /* Oximeter collector instance to which this metric producer is assigned. */
    oximeter_id UUID NOT NULL
);

CREATE UNIQUE INDEX IF NOT EXISTS lookup_producer_by_oximeter ON omicron.public.metric_producer (
    oximeter_id,
    id
);

CREATE INDEX IF NOT EXISTS lookup_producer_by_time_modified ON omicron.public.metric_producer (
    time_modified
);

/*
 * VPCs and networking primitives
 */


CREATE TABLE IF NOT EXISTS omicron.public.vpc (
    /* Identity metadata (resource) */
    id UUID PRIMARY KEY,
    name STRING(63) NOT NULL,
    description STRING(512) NOT NULL,
    time_created TIMESTAMPTZ NOT NULL,
    time_modified TIMESTAMPTZ NOT NULL,
    /* Indicates that the object has been deleted */
    time_deleted TIMESTAMPTZ,
    project_id UUID NOT NULL,
    system_router_id UUID NOT NULL,
    dns_name STRING(63) NOT NULL,

    /*
     * The Geneve Virtual Network Identifier for this VPC. Note that this is a
     * 24-bit unsigned value, properties which are checked in the application,
     * not the database.
     */
    vni INT4 NOT NULL,

    /* The IPv6 prefix allocated to subnets. */
    ipv6_prefix INET NOT NULL,

    /* Used to ensure that two requests do not concurrently modify the
       VPC's firewall */
    firewall_gen INT NOT NULL,

    /* Child-resource generation number for VPC Subnets. */
    subnet_gen INT8 NOT NULL
);

CREATE UNIQUE INDEX IF NOT EXISTS lookup_vpc_by_project ON omicron.public.vpc (
    project_id,
    name
) WHERE
    time_deleted IS NULL;

CREATE UNIQUE INDEX IF NOT EXISTS lookup_vpc_by_vni ON omicron.public.vpc (
    vni
) WHERE
    time_deleted IS NULL;

CREATE TABLE IF NOT EXISTS omicron.public.vpc_subnet (
    /* Identity metadata (resource) */
    id UUID PRIMARY KEY,
    name STRING(63) NOT NULL,
    description STRING(512) NOT NULL,
    time_created TIMESTAMPTZ NOT NULL,
    time_modified TIMESTAMPTZ NOT NULL,
    /* Indicates that the object has been deleted */
    time_deleted TIMESTAMPTZ,
    vpc_id UUID NOT NULL,
    /* Child resource creation generation number */
    rcgen INT8 NOT NULL,
    ipv4_block INET NOT NULL,
    ipv6_block INET NOT NULL,
    /* nullable FK to the `vpc_router` table. */
    custom_router_id UUID
);

/* Subnet and network interface names are unique per VPC, not project */
CREATE UNIQUE INDEX IF NOT EXISTS vpc_subnet_vpc_id_name_key ON omicron.public.vpc_subnet (
    vpc_id,
    name
) WHERE
    time_deleted IS NULL;

/* The kind of network interface. */
CREATE TYPE IF NOT EXISTS omicron.public.network_interface_kind AS ENUM (
    /* An interface attached to a guest instance. */
    'instance',

    /* An interface attached to a service. */
    'service',
    'probe'
);

CREATE TABLE IF NOT EXISTS omicron.public.network_interface (
    /* Identity metadata (resource) */
    id UUID PRIMARY KEY,
    name STRING(63) NOT NULL,
    description STRING(512) NOT NULL,
    time_created TIMESTAMPTZ NOT NULL,
    time_modified TIMESTAMPTZ NOT NULL,
    /* Indicates that the object has been deleted */
    time_deleted TIMESTAMPTZ,

    /* The kind of network interface, e.g., instance */
    kind omicron.public.network_interface_kind NOT NULL,

    /*
     * FK into the parent resource of this interface (e.g. Instance, Service)
     * as determined by the `kind`.
     */
    parent_id UUID NOT NULL,

    /* FK into VPC table */
    vpc_id UUID NOT NULL,
    /* FK into VPCSubnet table. */
    subnet_id UUID NOT NULL,

    /*
     * The EUI-48 MAC address of the guest interface.
     *
     * Note that we use the bytes of a 64-bit integer, in big-endian byte order
     * to represent the MAC.
     */
    mac INT8 NOT NULL,

    /* The private VPC IP address of the interface. */
    ip INET NOT NULL,

    /*
     * Limited to 8 NICs per instance. This value must be kept in sync with
     * `crate::nexus::MAX_NICS_PER_INSTANCE`.
     */
    slot INT2 NOT NULL CHECK (slot >= 0 AND slot < 8),

    /* True if this interface is the primary interface.
     *
     * The primary interface appears in DNS and its address is used for external
     * connectivity.
     */
    is_primary BOOL NOT NULL,

    /*
     * A supplementary list of addresses/CIDR blocks which a NIC is
     * *allowed* to send/receive traffic on, in addition to its
     * assigned address.
     */
    transit_ips INET[] NOT NULL DEFAULT ARRAY[]
);

/* A view of the network_interface table for just instance-kind records. */
CREATE VIEW IF NOT EXISTS omicron.public.instance_network_interface AS
SELECT
    id,
    name,
    description,
    time_created,
    time_modified,
    time_deleted,
    parent_id AS instance_id,
    vpc_id,
    subnet_id,
    mac,
    ip,
    slot,
    is_primary,
    transit_ips
FROM
    omicron.public.network_interface
WHERE
    kind = 'instance';

/* A view of the network_interface table for just service-kind records. */
CREATE VIEW IF NOT EXISTS omicron.public.service_network_interface AS
SELECT
    id,
    name,
    description,
    time_created,
    time_modified,
    time_deleted,
    parent_id AS service_id,
    vpc_id,
    subnet_id,
    mac,
    ip,
    slot,
    is_primary
FROM
    omicron.public.network_interface
WHERE
    kind = 'service';

/* TODO-completeness

 * We currently have a NetworkInterface table with the IP and MAC addresses inline.
 * Eventually, we'll probably want to move these to their own tables, and
 * refer to them here, most notably to support multiple IPs per NIC, as well
 * as moving IPs between NICs on different instances, etc.
 */

/* Ensure we do not assign the same address twice within a subnet */
CREATE UNIQUE INDEX IF NOT EXISTS network_interface_subnet_id_ip_key ON omicron.public.network_interface (
    subnet_id,
    ip
) WHERE
    time_deleted IS NULL;

/* Ensure we do not assign the same MAC twice within a VPC
 * See RFD174's discussion on the scope of virtual MACs
 */
CREATE UNIQUE INDEX IF NOT EXISTS network_interface_vpc_id_mac_key ON omicron.public.network_interface (
    vpc_id,
    mac
) WHERE
    time_deleted IS NULL;

/*
 * Index used to verify that all interfaces for a resource (e.g. Instance,
 * Service) are contained within a single VPC, and that all interfaces are
 * in unique VPC Subnets.
 *
 * This is also used to quickly find the primary interface since
 * we store the `is_primary` column. Such queries are mostly used
 * when setting a new primary interface.
 */
CREATE UNIQUE INDEX IF NOT EXISTS network_interface_parent_id_name_kind_key ON omicron.public.network_interface (
    parent_id,
    name,
    kind
)
STORING (vpc_id, subnet_id, is_primary)
WHERE
    time_deleted IS NULL;

/*
 * Index used to verify that all interfaces for a resource (e.g. Instance,
 * Service) have unique slots.
 */
CREATE UNIQUE INDEX IF NOT EXISTS network_interface_parent_id_slot_key ON omicron.public.network_interface (
    parent_id,
    slot
)
WHERE
    time_deleted IS NULL;

CREATE TYPE IF NOT EXISTS omicron.public.vpc_firewall_rule_status AS ENUM (
    'disabled',
    'enabled'
);

CREATE TYPE IF NOT EXISTS omicron.public.vpc_firewall_rule_direction AS ENUM (
    'inbound',
    'outbound'
);

CREATE TYPE IF NOT EXISTS omicron.public.vpc_firewall_rule_action AS ENUM (
    'allow',
    'deny'
);

CREATE TYPE IF NOT EXISTS omicron.public.vpc_firewall_rule_protocol AS ENUM (
    'TCP',
    'UDP',
    'ICMP'
);

CREATE TABLE IF NOT EXISTS omicron.public.vpc_firewall_rule (
    /* Identity metadata (resource) */
    id UUID PRIMARY KEY,
    name STRING(63) NOT NULL,
    description STRING(512) NOT NULL,
    time_created TIMESTAMPTZ NOT NULL,
    time_modified TIMESTAMPTZ NOT NULL,
    /* Indicates that the object has been deleted */
    time_deleted TIMESTAMPTZ,

    vpc_id UUID NOT NULL,
    status omicron.public.vpc_firewall_rule_status NOT NULL,
    direction omicron.public.vpc_firewall_rule_direction NOT NULL,
    /* Array of targets. 128 was picked to include plenty of space for
       a tag, colon, and resource identifier. */
    targets STRING(128)[] NOT NULL,
    /* Also an array of targets */
    filter_hosts STRING(128)[],
    filter_ports STRING(11)[],
    filter_protocols omicron.public.vpc_firewall_rule_protocol[],
    action omicron.public.vpc_firewall_rule_action NOT NULL,
    priority INT4 CHECK (priority BETWEEN 0 AND 65535) NOT NULL
);

CREATE UNIQUE INDEX IF NOT EXISTS lookup_firewall_by_vpc ON omicron.public.vpc_firewall_rule (
    vpc_id,
    name
) WHERE
    time_deleted IS NULL;

CREATE TYPE IF NOT EXISTS omicron.public.vpc_router_kind AS ENUM (
    'system',
    'custom'
);

CREATE TABLE IF NOT EXISTS omicron.public.vpc_router (
    /* Identity metadata (resource) */
    id UUID PRIMARY KEY,
    name STRING(63) NOT NULL,
    description STRING(512) NOT NULL,
    time_created TIMESTAMPTZ NOT NULL,
    time_modified TIMESTAMPTZ NOT NULL,
    /* Indicates that the object has been deleted */
    time_deleted TIMESTAMPTZ,
    kind omicron.public.vpc_router_kind NOT NULL,
    vpc_id UUID NOT NULL,
    rcgen INT NOT NULL,
    /*
     * version information used to trigger VPC router RPW.
     * this is sensitive to CRUD on named resources beyond
     * routers e.g. instances, subnets, ...
     */
    resolved_version INT NOT NULL DEFAULT 0
);

CREATE UNIQUE INDEX IF NOT EXISTS lookup_router_by_vpc ON omicron.public.vpc_router (
    vpc_id,
    name
) WHERE
    time_deleted IS NULL;

CREATE TYPE IF NOT EXISTS omicron.public.router_route_kind AS ENUM (
    'default',
    'vpc_subnet',
    'vpc_peering',
    'custom'
);

CREATE TABLE IF NOT EXISTS omicron.public.router_route (
    /* Identity metadata (resource) */
    id UUID PRIMARY KEY,
    name STRING(63) NOT NULL,
    description STRING(512) NOT NULL,
    time_created TIMESTAMPTZ NOT NULL,
    time_modified TIMESTAMPTZ NOT NULL,
    /* Indicates that the object has been deleted */
    time_deleted TIMESTAMPTZ,

    /* FK to the `vpc_router` table. */
    vpc_router_id UUID NOT NULL,
    kind omicron.public.router_route_kind NOT NULL,
    target STRING(128) NOT NULL,
    destination STRING(128) NOT NULL
);

CREATE UNIQUE INDEX IF NOT EXISTS lookup_route_by_router ON omicron.public.router_route (
    vpc_router_id,
    name
) WHERE
    time_deleted IS NULL;

/*
 * An IP Pool, a collection of zero or more IP ranges for external IPs.
 */
CREATE TABLE IF NOT EXISTS omicron.public.ip_pool (
    /* Resource identity metadata */
    id UUID PRIMARY KEY,
    name STRING(63) NOT NULL,
    description STRING(512) NOT NULL,
    time_created TIMESTAMPTZ NOT NULL,
    time_modified TIMESTAMPTZ NOT NULL,
    time_deleted TIMESTAMPTZ,

    /* The collection's child-resource generation number */
    rcgen INT8 NOT NULL
);

/*
 * Index ensuring uniqueness of IP Pool names, globally.
 */
CREATE UNIQUE INDEX IF NOT EXISTS lookup_pool_by_name ON omicron.public.ip_pool (
    name
) WHERE
    time_deleted IS NULL;

-- The order here is most-specific first, and it matters because we use this
-- fact to select the most specific default in the case where there is both a
-- silo default and a fleet default. If we were to add a project type, it should
-- be added before silo.
CREATE TYPE IF NOT EXISTS omicron.public.ip_pool_resource_type AS ENUM (
    'silo'
);

-- join table associating IP pools with resources like fleet or silo
CREATE TABLE IF NOT EXISTS omicron.public.ip_pool_resource (
    ip_pool_id UUID NOT NULL,
    resource_type omicron.public.ip_pool_resource_type NOT NULL,
    resource_id UUID NOT NULL,
    is_default BOOL NOT NULL,
    -- TODO: timestamps for soft deletes?

    -- resource_type is redundant because resource IDs are globally unique, but
    -- logically it belongs here
    PRIMARY KEY (ip_pool_id, resource_type, resource_id)
);

-- a given resource can only have one default ip pool
CREATE UNIQUE INDEX IF NOT EXISTS one_default_ip_pool_per_resource ON omicron.public.ip_pool_resource (
    resource_id
) where
    is_default = true;

-- created solely to prevent a table scan when we delete links on silo delete
CREATE INDEX IF NOT EXISTS ip_pool_resource_id ON omicron.public.ip_pool_resource (
    resource_id
);
CREATE INDEX IF NOT EXISTS ip_pool_resource_ip_pool_id ON omicron.public.ip_pool_resource (
    ip_pool_id
);

/*
 * IP Pools are made up of a set of IP ranges, which are start/stop addresses.
 * Note that these need not be CIDR blocks or well-behaved subnets with a
 * specific netmask.
 */
CREATE TABLE IF NOT EXISTS omicron.public.ip_pool_range (
    id UUID PRIMARY KEY,
    time_created TIMESTAMPTZ NOT NULL,
    time_modified TIMESTAMPTZ NOT NULL,
    time_deleted TIMESTAMPTZ,
    first_address INET NOT NULL,
    /* The range is inclusive of the last address. */
    last_address INET NOT NULL,
    ip_pool_id UUID NOT NULL,
    /* Tracks child resources, IP addresses allocated out of this range. */
    rcgen INT8 NOT NULL
);

/*
 * These help Nexus enforce that the ranges within an IP Pool do not overlap
 * with any other ranges. See `nexus/src/db/queries/ip_pool.rs` for the actual
 * query which does that.
 */
CREATE UNIQUE INDEX IF NOT EXISTS lookup_pool_range_by_first_address ON omicron.public.ip_pool_range (
    first_address
)
STORING (last_address)
WHERE time_deleted IS NULL;
CREATE UNIQUE INDEX IF NOT EXISTS lookup_pool_range_by_last_address ON omicron.public.ip_pool_range (
    last_address
)
STORING (first_address)
WHERE time_deleted IS NULL;


/* The kind of external IP address. */
CREATE TYPE IF NOT EXISTS omicron.public.ip_kind AS ENUM (
    /*
     * Source NAT provided to all guests by default or for services that
     * only require outbound external connectivity.
     */
    'snat',

    /*
     * An ephemeral IP is a fixed, known address whose lifetime is the same as
     * the instance to which it is attached.
     * Not valid for services.
     */
    'ephemeral',

    /*
     * A floating IP is an independent, named API resource that can be assigned
     * to an instance or service.
     */
    'floating'
);

CREATE TYPE IF NOT EXISTS omicron.public.ip_attach_state AS ENUM (
    'detached',
    'attached',
    'detaching',
    'attaching'
);

/*
 * External IP addresses used for guest instances and externally-facing
 * services.
 */
CREATE TABLE IF NOT EXISTS omicron.public.external_ip (
    /* Identity metadata */
    id UUID PRIMARY KEY,

    /* Name for floating IPs. See the constraints below. */
    name STRING(63),

    /* Description for floating IPs. See the constraints below. */
    description STRING(512),

    time_created TIMESTAMPTZ NOT NULL,
    time_modified TIMESTAMPTZ NOT NULL,
    time_deleted TIMESTAMPTZ,

    /* FK to the `ip_pool` table. */
    ip_pool_id UUID NOT NULL,

    /* FK to the `ip_pool_range` table. */
    ip_pool_range_id UUID NOT NULL,

    /* True if this IP is associated with a service rather than an instance. */
    is_service BOOL NOT NULL,

    /* FK to the `instance` or `service` table. See constraints below. */
    parent_id UUID,

    /* The kind of external address, e.g., ephemeral. */
    kind omicron.public.ip_kind NOT NULL,

    /* The actual external IP address. */
    ip INET NOT NULL,

    /* The first port in the allowed range, inclusive. */
    first_port INT4 NOT NULL,

    /* The last port in the allowed range, also inclusive. */
    last_port INT4 NOT NULL,

    /* FK to the `project` table. */
    project_id UUID,

    /* State of this IP with regard to instance attach/detach
     * operations. This is mainly used to prevent concurrent use
     * across sagas and allow rollback to correct state.
     */
    state omicron.public.ip_attach_state NOT NULL,

    is_probe BOOL NOT NULL DEFAULT false,

    /* The name must be non-NULL iff this is a floating IP. */
    CONSTRAINT null_fip_name CHECK (
        (kind != 'floating' AND name IS NULL) OR
        (kind = 'floating' AND name IS NOT NULL)
    ),

    /* The description must be non-NULL iff this is a floating IP. */
    CONSTRAINT null_fip_description CHECK (
        (kind != 'floating' AND description IS NULL) OR
        (kind = 'floating' AND description IS NOT NULL)
    ),

    /* Only floating IPs can be attached to a project, and
     * they must have a parent project if they are instance FIPs.
     */
    CONSTRAINT null_project_id CHECK (
        (kind = 'floating' AND is_service = FALSE AND project_id is NOT NULL) OR
        ((kind != 'floating' OR is_service = TRUE) AND project_id IS NULL)
    ),

    /*
     * Only nullable if this is a floating/ephemeral IP, which may exist not
     * attached to any instance or service yet. Ephemeral IPs should not generally
     * exist without parent instances/services, but need to temporarily exist in
     * this state for live attachment.
     */
    CONSTRAINT null_snat_parent_id CHECK (
        (kind != 'snat') OR (parent_id IS NOT NULL)
    ),

    /* Ephemeral IPs are not supported for services. */
    CONSTRAINT ephemeral_kind_service CHECK (
        (kind = 'ephemeral' AND is_service = FALSE) OR (kind != 'ephemeral')
    ),

    /*
     * (Not detached) => non-null parent_id.
     * This is not a two-way implication because SNAT IPs
     * cannot have a null parent_id.
     */
    CONSTRAINT detached_null_parent_id CHECK (
        (state = 'detached') OR (parent_id IS NOT NULL)
    )
);

/*
 * Index used to support quickly looking up children of the IP Pool range table,
 * when checking for allocated addresses during deletion.
 */
CREATE INDEX IF NOT EXISTS external_ip_by_pool ON omicron.public.external_ip (
    ip_pool_id,
    ip_pool_range_id
)
    WHERE time_deleted IS NULL;

/*
 * Index used to enforce uniqueness of external IPs
 *
 * NOTE: This relies on the uniqueness constraint of IP addresses across all
 * pools, _and_ on the fact that the number of ports assigned to each instance
 * is fixed at compile time.
 */
CREATE UNIQUE INDEX IF NOT EXISTS external_ip_unique ON omicron.public.external_ip (
    ip,
    first_port
)
    WHERE time_deleted IS NULL;

CREATE UNIQUE INDEX IF NOT EXISTS lookup_external_ip_by_parent ON omicron.public.external_ip (
    parent_id,
    id
)
    WHERE parent_id IS NOT NULL AND time_deleted IS NULL;

/* Enforce a limit of one Ephemeral IP per instance */
CREATE UNIQUE INDEX IF NOT EXISTS one_ephemeral_ip_per_instance ON omicron.public.external_ip (
    parent_id
)
    WHERE kind = 'ephemeral' AND parent_id IS NOT NULL AND time_deleted IS NULL;

/* Enforce name-uniqueness of floating (service) IPs at fleet level. */
CREATE UNIQUE INDEX IF NOT EXISTS lookup_floating_ip_by_name on omicron.public.external_ip (
    name
) WHERE
    kind = 'floating' AND
    time_deleted is NULL AND
    project_id is NULL;

/* Enforce name-uniqueness of floating IPs at project level. */
CREATE UNIQUE INDEX IF NOT EXISTS lookup_floating_ip_by_name_and_project on omicron.public.external_ip (
    project_id,
    name
) WHERE
    kind = 'floating' AND
    time_deleted is NULL AND
    project_id is NOT NULL;

CREATE VIEW IF NOT EXISTS omicron.public.floating_ip AS
SELECT
    id,
    name,
    description,
    time_created,
    time_modified,
    time_deleted,
    ip_pool_id,
    ip_pool_range_id,
    is_service,
    parent_id,
    ip,
    project_id
FROM
    omicron.public.external_ip
WHERE
    omicron.public.external_ip.kind = 'floating' AND
    project_id IS NOT NULL;

/*******************************************************************/

/*
 * Sagas
 */

CREATE TYPE IF NOT EXISTS omicron.public.saga_state AS ENUM (
    'running',
    'unwinding',
    'done'
);


CREATE TABLE IF NOT EXISTS omicron.public.saga (
    /* immutable fields */

    /* unique identifier for this execution */
    id UUID PRIMARY KEY,
    /* unique id of the creator */
    creator UUID NOT NULL,
    /* time the saga was started */
    time_created TIMESTAMPTZ NOT NULL,
    /* saga name */
    name STRING(128) NOT NULL,
    /* saga DAG (includes params and name) */
    saga_dag JSONB NOT NULL,

    /*
     * TODO:
     * - id for current SEC (maybe NULL?)
     * - time of last adoption
     * - previous SEC? previous adoption time?
     * - number of adoptions?
     */
    saga_state omicron.public.saga_state NOT NULL,
    current_sec UUID,
    adopt_generation INT NOT NULL,
    adopt_time TIMESTAMPTZ NOT NULL
);

/*
 * For recovery (and probably takeover), we need to be able to list running
 * sagas by SEC.  We need to paginate this list by the id.
 */
CREATE UNIQUE INDEX IF NOT EXISTS lookup_saga_by_sec ON omicron.public.saga (
    current_sec, id
) WHERE saga_state != 'done';

/*
 * TODO more indexes for Saga?
 * - Debugging and/or reporting: saga_name? creator?
 */
/*
 * TODO: This is a data-carrying enum, see note on disk_state.
 *
 * See <https://github.com/oxidecomputer/omicron/issues/312>.
 */
-- CREATE TYPE omicron.public.saga_node_event_type AS ENUM (
--    'started',
--    'succeeded',
--    'failed'
--    'undo_started'
--    'undo_finished'
-- );

CREATE TABLE IF NOT EXISTS omicron.public.saga_node_event (
    saga_id UUID NOT NULL,
    node_id INT NOT NULL,
    -- event_type omicron.public.saga_node_event_type NOT NULL,
    event_type STRING(31) NOT NULL,
    data JSONB,
    event_time TIMESTAMPTZ NOT NULL,
    creator UUID NOT NULL,

    /*
     * It's important to be able to list the nodes in a saga.  We put the
     * node_id in the saga so that we can paginate the list.
     *
     * We make it a UNIQUE index and include the event_type to prevent two SECs
     * from attempting to record the same event for the same saga.  Whether this
     * should be allowed is still TBD.
     */
    PRIMARY KEY (saga_id, node_id, event_type)
);

/*******************************************************************/

/*
 * Sessions for use by web console.
 */
CREATE TABLE IF NOT EXISTS omicron.public.console_session (
    token STRING(40) PRIMARY KEY,
    time_created TIMESTAMPTZ NOT NULL,
    time_last_used TIMESTAMPTZ NOT NULL,
    silo_user_id UUID NOT NULL
);

-- to be used for cleaning up old tokens
-- It's okay that this index is non-unique because we don't need to page through
-- this list.  We'll just grab the next N, delete them, then repeat.
CREATE INDEX IF NOT EXISTS lookup_console_by_creation ON omicron.public.console_session (
    time_created
);

-- This index is used to remove sessions for a user that's being deleted.
CREATE INDEX IF NOT EXISTS lookup_console_by_silo_user ON omicron.public.console_session (
    silo_user_id
);

/*******************************************************************/

-- Describes a single uploaded TUF repo.
--
-- Identified by both a random uuid and its SHA256 hash. The hash could be the
-- primary key, but it seems unnecessarily large and unwieldy.
CREATE TABLE IF NOT EXISTS omicron.public.tuf_repo (
    id UUID PRIMARY KEY,
    time_created TIMESTAMPTZ NOT NULL,

    sha256 STRING(64) NOT NULL,

    -- The version of the targets.json role that was used to generate the repo.
    targets_role_version INT NOT NULL,

    -- The valid_until time for the repo.
    valid_until TIMESTAMPTZ NOT NULL,

    -- The system version described in the TUF repo.
    --
    -- This is the "true" primary key, but is not treated as such in the
    -- database because we may want to change this format in the future.
    -- Re-doing primary keys is annoying.
    --
    -- Because the system version is embedded in the repo's artifacts.json,
    -- each system version is associated with exactly one checksum.
    system_version STRING(64) NOT NULL,

    -- For debugging only:
    -- Filename provided by the user.
    file_name TEXT NOT NULL,

    CONSTRAINT unique_checksum UNIQUE (sha256),
    CONSTRAINT unique_system_version UNIQUE (system_version)
);

-- Describes an individual artifact from an uploaded TUF repo.
--
-- In the future, this may also be used to describe artifacts that are fetched
-- from a remote TUF repo, but that requires some additional design work.
CREATE TABLE IF NOT EXISTS omicron.public.tuf_artifact (
    name STRING(63) NOT NULL,
    version STRING(63) NOT NULL,
    -- This used to be an enum but is now a string, because it can represent
    -- artifact kinds currently unknown to a particular version of Nexus as
    -- well.
    kind STRING(63) NOT NULL,

    -- The time this artifact was first recorded.
    time_created TIMESTAMPTZ NOT NULL,

    -- The SHA256 hash of the artifact, typically obtained from the TUF
    -- targets.json (and validated at extract time).
    sha256 STRING(64) NOT NULL,
    -- The length of the artifact, in bytes.
    artifact_size INT8 NOT NULL,

    PRIMARY KEY (name, version, kind)
);

-- Reflects that a particular artifact was provided by a particular TUF repo.
-- This is a many-many mapping.
CREATE TABLE IF NOT EXISTS omicron.public.tuf_repo_artifact (
    tuf_repo_id UUID NOT NULL,
    tuf_artifact_name STRING(63) NOT NULL,
    tuf_artifact_version STRING(63) NOT NULL,
    tuf_artifact_kind STRING(63) NOT NULL,

    /*
    For the primary key, this definition uses the natural key rather than a
    smaller surrogate key (UUID). That's because with CockroachDB the most
    important factor in selecting a primary key is the ability to distribute
    well. In this case, the first element of the primary key is the tuf_repo_id,
    which is a random UUID.

    For more, see https://www.cockroachlabs.com/blog/how-to-choose-a-primary-key/.
    */
    PRIMARY KEY (
        tuf_repo_id, tuf_artifact_name, tuf_artifact_version, tuf_artifact_kind
    )
);

/*******************************************************************/

/*
 * DNS Propagation
 *
 * The tables here are the source of truth of DNS data for both internal and
 * external DNS.
 */

/*
 * A DNS group is a collection of DNS zones covered by a single version number.
 * We have two DNS Groups in our system: "internal" (for internal service
 * discovery) and "external" (which we expose on customer networks to provide
 * DNS for our own customer-facing services, like the API and console).
 *
 * Each DNS server is associated with exactly one DNS group.  Nexus propagates
 * the entire contents of a DNS group (i.e., all of its zones and all of those
 * zones' DNS names and associated records) to every server in that group.
 */
CREATE TYPE IF NOT EXISTS omicron.public.dns_group AS ENUM (
    'internal',
    'external'
);

/*
 * A DNS Zone is basically just a DNS name at the root of a subtree served by
 * one of our DNS servers.  In a typical system, there would be two DNS zones:
 *
 * (1) in the "internal" DNS group, a zone called "control-plane.oxide.internal"
 *     used by the control plane for internal service discovery
 *
 * (2) in the "external" DNS group, a zone whose name is owned by the customer
 *     and specified when the rack is set up for the first time.  We will use
 *     this zone to advertise addresses for the services we provide on the
 *     customer network (i.e., the API and console).
 */
CREATE TABLE IF NOT EXISTS omicron.public.dns_zone (
    id UUID PRIMARY KEY,
    time_created TIMESTAMPTZ NOT NULL,
    dns_group omicron.public.dns_group NOT NULL,
    zone_name TEXT NOT NULL
);

/*
 * It's allowed (although probably not correct) for the same DNS zone to appear
 * in both the internal and external groups.  It is not allowed to specify the
 * same DNS zone twice within the same group.
 */
CREATE UNIQUE INDEX IF NOT EXISTS lookup_dns_zone_by_group ON omicron.public.dns_zone (
    dns_group, zone_name
);

/*
 * All the data associated with a DNS group is gathered together and assigned a
 * single version number, sometimes called a generation number.  When changing
 * the DNS data for a group (e.g., to add a new DNS name), clients first insert
 * a new row into this table with the next available generation number.  (This
 * table is not strictly necessary.  Instead, we could put the current version
 * number for the group into a `dns_group` table, and clients could update that
 * instead of inserting into this table.  But by using a table here, we have a
 * debugging record of all past generation updates, including metadata about who
 * created them and why.)
 */
CREATE TABLE IF NOT EXISTS omicron.public.dns_version (
    dns_group omicron.public.dns_group NOT NULL,
    version INT8 NOT NULL,

    /* These fields are for debugging only. */
    time_created TIMESTAMPTZ NOT NULL,
    creator TEXT NOT NULL,
    comment TEXT NOT NULL,

    PRIMARY KEY(dns_group, version)
);

/*
 * The meat of the DNS data: a list of DNS names.  Each name has one or more
 * records stored in JSON.
 *
 * To facilitate clients getting a consistent snapshot of the DNS data at a
 * given version, each name is stored with the version in which it was added and
 * (optionally) the version in which it was removed.  The name and record data
 * are immutable, so changing the records for a given name should be expressed
 * as removing the old name (setting "version_removed") and creating a new
 * record for the same name at a new version.
 */
CREATE TABLE IF NOT EXISTS omicron.public.dns_name (
    dns_zone_id UUID NOT NULL,
    version_added INT8 NOT NULL,
    version_removed INT8,
    name TEXT NOT NULL,
    dns_record_data JSONB NOT NULL,

    PRIMARY KEY (dns_zone_id, name, version_added)
);

/*
 * Any given live name should only exist once.  (Put differently: the primary
 * key already prevents us from having the same name added twice in the same
 * version.  But you should also not be able to add a name in any version if the
 * name is currently still live (i.e., version_removed IS NULL).
 */
CREATE UNIQUE INDEX IF NOT EXISTS lookup_dns_name_by_zone ON omicron.public.dns_name (
    dns_zone_id, name
) WHERE version_removed IS NULL;

/*******************************************************************/

/*
 * Identity and Access Management (IAM)
 *
 * **For more details and a worked example using the tables here, see the
 * documentation for the omicron_nexus crate, "authz" module.**
 */

/*
 * Users built into the system
 *
 * The ids and names for these users are well-known (i.e., they are used by
 * Nexus directly, so changing these would potentially break compatibility).
 */
CREATE TABLE IF NOT EXISTS omicron.public.user_builtin (
    /*
     * Identity metadata
     *
     * TODO-cleanup This uses the "resource identity" pattern because we want a
     * name and description, but it's not valid to support soft-deleting these
     * records.
     */
    id UUID PRIMARY KEY,
    name STRING(63) NOT NULL,
    description STRING(512) NOT NULL,
    time_created TIMESTAMPTZ NOT NULL,
    time_modified TIMESTAMPTZ NOT NULL,
    time_deleted TIMESTAMPTZ
);

CREATE UNIQUE INDEX IF NOT EXISTS lookup_user_builtin_by_name ON omicron.public.user_builtin (name);

/* User used by Nexus to create other users.  Do NOT add more users here! */
INSERT INTO omicron.public.user_builtin (
    id,
    name,
    description,
    time_created,
    time_modified
) VALUES (
    /* NOTE: this uuid and name are duplicated in nexus::authn. */
    '001de000-05e4-4000-8000-000000000001',
    'db-init',
    'user used for database initialization',
    NOW(),
    NOW()
) ON CONFLICT DO NOTHING;

/*
 * OAuth 2.0 Device Authorization Grant (RFC 8628)
 */

-- Device authorization requests. These records are short-lived,
-- and removed as soon as a token is granted. This allows us to
-- use the `user_code` as primary key, despite it not having very
-- much entropy.
-- TODO: A background task should remove unused expired records.
CREATE TABLE IF NOT EXISTS omicron.public.device_auth_request (
    user_code STRING(20) PRIMARY KEY,
    client_id UUID NOT NULL,
    device_code STRING(40) NOT NULL,
    time_created TIMESTAMPTZ NOT NULL,
    time_expires TIMESTAMPTZ NOT NULL
);

-- Access tokens granted in response to successful device authorization flows.
CREATE TABLE IF NOT EXISTS omicron.public.device_access_token (
    token STRING(40) PRIMARY KEY,
    client_id UUID NOT NULL,
    device_code STRING(40) NOT NULL,
    silo_user_id UUID NOT NULL,
    time_requested TIMESTAMPTZ NOT NULL,
    time_created TIMESTAMPTZ NOT NULL,
    time_expires TIMESTAMPTZ
);

-- This UNIQUE constraint is critical for ensuring that at most
-- one token is ever created for a given device authorization flow.
CREATE UNIQUE INDEX IF NOT EXISTS lookup_device_access_token_by_client ON omicron.public.device_access_token (
    client_id, device_code
);

-- This index is used to remove tokens for a user that's being deleted.
CREATE INDEX IF NOT EXISTS lookup_device_access_token_by_silo_user ON omicron.public.device_access_token (
    silo_user_id
);

/*
 * Roles built into the system
 *
 * You can think of a built-in role as an opaque token to which we assign a
 * hardcoded set of permissions.  The role that we call "project.viewer"
 * corresponds to the "viewer" role on the "project" resource.  A user that has
 * this role on a particular Project is granted various read-only permissions on
 * that Project.  The specific permissions associated with the role are defined
 * in Omicron's Polar (Oso) policy file.
 *
 * A built-in role like "project.viewer" has four parts:
 *
 * * resource type: "project"
 * * role name: "viewer"
 * * full name: "project.viewer"
 * * description: "Project Viewer"
 *
 * Internally, we can treat the tuple (resource type, role name) as a composite
 * primary key.  Externally, we expose this as the full name.  This is
 * consistent with RFD 43 and other IAM systems.
 *
 * These fields look awfully close to the identity metadata that we use for most
 * other tables.  But they're just different enough that we can't use most of
 * the same abstractions:
 *
 * * "id": We have no need for a uuid because the (resource_type, role_name) is
 *   already unique and immutable.
 * * "name": What we call "full name" above could instead be called "name",
 *   which would be consistent with other identity metadata.  But it's not a
 *   legal "name" because of the period, and it would be confusing to have
 *   "resource type", "role name", and "name".
 * * "time_created": not that useful because it's whenever the system was
 *   initialized, and we have plenty of other timestamps for that
 * * "time_modified": does not apply because the role cannot be changed
 * * "time_deleted" does not apply because the role cannot be deleted
 *
 * If the set of roles and their permissions are fixed, why store them in the
 * database at all?  Because what's dynamic is the assignment of roles to users.
 * We have a separate table that says "user U has role ROLE on resource
 * RESOURCE".  How do we represent the ROLE part of this association?  We use a
 * foreign key into this "role_builtin" table.
 */
CREATE TABLE IF NOT EXISTS omicron.public.role_builtin (
    resource_type STRING(63),
    role_name STRING(63),
    description STRING(512),

    PRIMARY KEY(resource_type, role_name)
);

/*
 * Assignments between users, roles, and resources
 *
 * An actor has a role on a resource if there's a record in this table that
 * points to that actor, role, and resource.
 *
 * For more details and a worked example, see the omicron_nexus::authz
 * module-level documentation.
 */

CREATE TYPE IF NOT EXISTS omicron.public.identity_type AS ENUM (
  'user_builtin',
  'silo_user',
  'silo_group'
);

CREATE TABLE IF NOT EXISTS omicron.public.role_assignment (
    /* Composite foreign key into "role_builtin" table */
    resource_type STRING(63) NOT NULL,
    role_name STRING(63) NOT NULL,

    /*
     * Foreign key into some other resource table.  Which table?  This is
     * identified implicitly by "resource_type" above.
     */
    resource_id UUID NOT NULL,

    /*
     * Foreign key into some other user table.  Which table?  That's determined
     * by "identity_type".
     */
    identity_id UUID NOT NULL,
    identity_type omicron.public.identity_type NOT NULL,

    /*
     * The resource_id, identity_id, and role_name uniquely identify the role
     * assignment.  We include the resource_type and identity_type as
     * belt-and-suspenders, but there should only be one resource type for any
     * resource id and one identity type for any identity id.
     *
     * By organizing the primary key by resource id, then role name, then
     * identity information, we can use it to generated paginated listings of
     * role assignments for a resource, ordered by role name.  It's surprisingly
     * load-bearing that "identity_type" appears last.  That's because when we
     * list a page of role assignments for a resource sorted by role name and
     * then identity id, every field _except_ identity_type is used in the
     * query's filter or sort order.  If identity_type appeared before one of
     * those fields, CockroachDB wouldn't necessarily know it could use the
     * primary key index to efficiently serve the query.
     */
    PRIMARY KEY(
        resource_id,
        resource_type,
        role_name,
        identity_id,
        identity_type
     )
);

/*******************************************************************/

/*
 * External Networking
 *
 * **For more details on external networking see RFD 267**
 */

CREATE TYPE IF NOT EXISTS omicron.public.address_lot_kind AS ENUM (
    'infra',
    'pool'
);

CREATE TABLE IF NOT EXISTS omicron.public.address_lot (
    id UUID PRIMARY KEY,
    name STRING(63) NOT NULL,
    description STRING(512) NOT NULL,
    time_created TIMESTAMPTZ NOT NULL,
    time_modified TIMESTAMPTZ NOT NULL,
    time_deleted TIMESTAMPTZ,
    kind omicron.public.address_lot_kind NOT NULL
);

CREATE UNIQUE INDEX IF NOT EXISTS lookup_address_lot_by_name ON omicron.public.address_lot (
    name
) WHERE
    time_deleted IS NULL;

CREATE TABLE IF NOT EXISTS omicron.public.address_lot_block (
    id UUID PRIMARY KEY,
    address_lot_id UUID NOT NULL,
    first_address INET NOT NULL,
    last_address INET NOT NULL
);

CREATE INDEX IF NOT EXISTS lookup_address_lot_block_by_lot ON omicron.public.address_lot_block (
    address_lot_id
);

CREATE TABLE IF NOT EXISTS omicron.public.address_lot_rsvd_block (
    id UUID PRIMARY KEY,
    address_lot_id UUID NOT NULL,
    first_address INET NOT NULL,
    last_address INET NOT NULL,
    anycast BOOL NOT NULL
);

CREATE INDEX IF NOT EXISTS lookup_address_lot_rsvd_block_by_lot ON omicron.public.address_lot_rsvd_block (
    address_lot_id
);

CREATE INDEX IF NOT EXISTS lookup_address_lot_rsvd_block_by_anycast ON omicron.public.address_lot_rsvd_block (
    anycast
);

CREATE TABLE IF NOT EXISTS omicron.public.loopback_address (
    id UUID PRIMARY KEY,
    time_created TIMESTAMPTZ NOT NULL,
    time_modified TIMESTAMPTZ NOT NULL,
    address_lot_block_id UUID NOT NULL,
    rsvd_address_lot_block_id UUID NOT NULL,
    rack_id UUID NOT NULL,
    switch_location TEXT NOT NULL,
    address INET NOT NULL,
    anycast BOOL NOT NULL
);

/* TODO https://github.com/oxidecomputer/omicron/issues/3001 */

CREATE UNIQUE INDEX IF NOT EXISTS lookup_loopback_address ON omicron.public.loopback_address (
    address, rack_id, switch_location
);

CREATE TABLE IF NOT EXISTS omicron.public.switch_port (
    id UUID PRIMARY KEY,
    rack_id UUID,
    switch_location TEXT,
    port_name TEXT,
    port_settings_id UUID,

    CONSTRAINT switch_port_rack_locaction_name_unique UNIQUE (
        rack_id, switch_location, port_name
    )
);

CREATE INDEX IF NOT EXISTS lookup_switch_port_by_port_settings ON omicron.public.switch_port (port_settings_id);

/* port settings groups included from port settings objects */
CREATE TABLE IF NOT EXISTS omicron.public.switch_port_settings_groups (
    port_settings_id UUID,
    port_settings_group_id UUID,

    PRIMARY KEY (port_settings_id, port_settings_group_id)
);

CREATE TABLE IF NOT EXISTS omicron.public.switch_port_settings_group (
    id UUID PRIMARY KEY,
    /* port settings in this group */
    port_settings_id UUID NOT NULL,
    name STRING(63) NOT NULL,
    description STRING(512) NOT NULL,
    time_created TIMESTAMPTZ NOT NULL,
    time_modified TIMESTAMPTZ NOT NULL,
    time_deleted TIMESTAMPTZ
);

CREATE UNIQUE INDEX IF NOT EXISTS lookup_switch_port_settings_group_by_name ON omicron.public.switch_port_settings_group (
    name
) WHERE
    time_deleted IS NULL;

CREATE TABLE IF NOT EXISTS omicron.public.switch_port_settings (
    id UUID PRIMARY KEY,
    name STRING(63) NOT NULL,
    description STRING(512) NOT NULL,
    time_created TIMESTAMPTZ NOT NULL,
    time_modified TIMESTAMPTZ NOT NULL,
    time_deleted TIMESTAMPTZ
);

CREATE UNIQUE INDEX IF NOT EXISTS switch_port_settings_by_name ON omicron.public.switch_port_settings (
    name
) WHERE
    time_deleted IS NULL;

CREATE TYPE IF NOT EXISTS omicron.public.switch_port_geometry AS ENUM (
    'Qsfp28x1',
    'Qsfp28x2',
    'Sfp28x4'
);

CREATE TABLE IF NOT EXISTS omicron.public.switch_port_settings_port_config (
    port_settings_id UUID PRIMARY KEY,
    geometry omicron.public.switch_port_geometry
);

CREATE TYPE IF NOT EXISTS omicron.public.switch_link_fec AS ENUM (
    'Firecode',
    'None',
    'Rs'
);

CREATE TYPE IF NOT EXISTS omicron.public.switch_link_speed AS ENUM (
    '0G',
    '1G',
    '10G',
    '25G',
    '40G',
    '50G',
    '100G',
    '200G',
    '400G'
);

CREATE TABLE IF NOT EXISTS omicron.public.switch_port_settings_link_config (
    port_settings_id UUID,
    link_name TEXT,
    mtu INT4,
    fec omicron.public.switch_link_fec,
    speed omicron.public.switch_link_speed,
    autoneg BOOL NOT NULL DEFAULT false,
    lldp_link_config_id UUID,

    PRIMARY KEY (port_settings_id, link_name)
);

CREATE TABLE IF NOT EXISTS omicron.public.lldp_link_config (
    id UUID PRIMARY KEY,
    enabled BOOL NOT NULL,
    link_name STRING(63),
    link_description STRING(512),
    chassis_id STRING(63),
    system_name STRING(63),
    system_description STRING(612),
    management_ip TEXT,
    time_created TIMESTAMPTZ NOT NULL,
    time_modified TIMESTAMPTZ NOT NULL,
    time_deleted TIMESTAMPTZ
);

CREATE TYPE IF NOT EXISTS omicron.public.switch_interface_kind AS ENUM (
    'primary',
    'vlan',
    'loopback'
);

CREATE TABLE IF NOT EXISTS omicron.public.switch_port_settings_interface_config (
    port_settings_id UUID,
    id UUID PRIMARY KEY,
    interface_name TEXT NOT NULL,
    v6_enabled BOOL NOT NULL,
    kind omicron.public.switch_interface_kind
);

CREATE UNIQUE INDEX IF NOT EXISTS switch_port_settings_interface_config_by_id ON omicron.public.switch_port_settings_interface_config (
    port_settings_id, interface_name
);

CREATE TABLE IF NOT EXISTS omicron.public.switch_vlan_interface_config (
    interface_config_id UUID,
    vid INT4,

    PRIMARY KEY (interface_config_id, vid)
);

CREATE TABLE IF NOT EXISTS omicron.public.switch_port_settings_route_config (
    port_settings_id UUID,
    interface_name TEXT,
    dst INET,
    gw INET,
    vid INT4,
    local_pref INT8,

    /* TODO https://github.com/oxidecomputer/omicron/issues/3013 */
    PRIMARY KEY (port_settings_id, interface_name, dst, gw)
);

CREATE TABLE IF NOT EXISTS omicron.public.switch_port_settings_bgp_peer_config (
    port_settings_id UUID,
    bgp_config_id UUID NOT NULL,
    interface_name TEXT,
    addr INET,
    hold_time INT8,
    idle_hold_time INT8,
    delay_open INT8,
    connect_retry INT8,
    keepalive INT8,
    remote_asn INT8,
    min_ttl INT2,
    md5_auth_key TEXT,
    multi_exit_discriminator INT8,
    local_pref INT8,
    enforce_first_as BOOLEAN NOT NULL DEFAULT false,
    allow_import_list_active BOOLEAN NOT NULL DEFAULT false,
    allow_export_list_active BOOLEAN NOT NULL DEFAULT false,
    vlan_id INT4,

    /* TODO https://github.com/oxidecomputer/omicron/issues/3013 */
    PRIMARY KEY (port_settings_id, interface_name, addr)
);

CREATE TABLE IF NOT EXISTS omicron.public.switch_port_settings_bgp_peer_config_communities (
    port_settings_id UUID NOT NULL,
    interface_name TEXT NOT NULL,
    addr INET NOT NULL,
    community INT8 NOT NULL,

    PRIMARY KEY (port_settings_id, interface_name, addr, community)
);

CREATE TABLE IF NOT EXISTS omicron.public.switch_port_settings_bgp_peer_config_allow_import (
    port_settings_id UUID NOT NULL,
    interface_name TEXT NOT NULL,
    addr INET NOT NULL,
    prefix INET NOT NULL,

    PRIMARY KEY (port_settings_id, interface_name, addr, prefix)
);

CREATE TABLE IF NOT EXISTS omicron.public.switch_port_settings_bgp_peer_config_allow_export (
    port_settings_id UUID NOT NULL,
    interface_name TEXT NOT NULL,
    addr INET NOT NULL,
    prefix INET NOT NULL,

    PRIMARY KEY (port_settings_id, interface_name, addr, prefix)
);

CREATE TABLE IF NOT EXISTS omicron.public.bgp_config (
    id UUID PRIMARY KEY,
    name STRING(63) NOT NULL,
    description STRING(512) NOT NULL,
    time_created TIMESTAMPTZ NOT NULL,
    time_modified TIMESTAMPTZ NOT NULL,
    time_deleted TIMESTAMPTZ,
    asn INT8 NOT NULL,
    vrf TEXT,
    bgp_announce_set_id UUID NOT NULL,
    shaper TEXT,
    checker TEXT
);

CREATE UNIQUE INDEX IF NOT EXISTS lookup_bgp_config_by_name ON omicron.public.bgp_config (
    name
) WHERE
    time_deleted IS NULL;

CREATE INDEX IF NOT EXISTS lookup_bgp_config_by_asn ON omicron.public.bgp_config (
    asn
) WHERE time_deleted IS NULL;

CREATE TABLE IF NOT EXISTS omicron.public.bgp_announce_set (
    id UUID PRIMARY KEY,
    name STRING(63) NOT NULL,
    description STRING(512) NOT NULL,
    time_created TIMESTAMPTZ NOT NULL,
    time_modified TIMESTAMPTZ NOT NULL,
    time_deleted TIMESTAMPTZ
);

CREATE UNIQUE INDEX IF NOT EXISTS lookup_bgp_announce_set_by_name ON omicron.public.bgp_announce_set (
    name
) WHERE
    time_deleted IS NULL;

CREATE TABLE IF NOT EXISTS omicron.public.bgp_announcement (
    announce_set_id UUID,
    address_lot_block_id UUID NOT NULL,
    network INET,

    /* TODO https://github.com/oxidecomputer/omicron/issues/3013 */
    PRIMARY KEY (announce_set_id, network)
);

CREATE TABLE IF NOT EXISTS omicron.public.switch_port_settings_address_config (
    port_settings_id UUID,
    address_lot_block_id UUID NOT NULL,
    rsvd_address_lot_block_id UUID NOT NULL,
    address INET,
    interface_name TEXT,
    vlan_id INT4,

    /* TODO https://github.com/oxidecomputer/omicron/issues/3013 */
    PRIMARY KEY (port_settings_id, address, interface_name)
);

CREATE TABLE IF NOT EXISTS omicron.public.bootstore_keys (
    key TEXT NOT NULL PRIMARY KEY,
    generation INT8 NOT NULL
);

/*
 * Hardware/software inventory
 *
 * See RFD 433 for details.  Here are the highlights.
 *
 * Omicron periodically collects hardware/software inventory data from the
 * running system and stores it into the database.  Each discrete set of data is
 * called a **collection**.  Each collection contains lots of different kinds of
 * data, so there are many tables here.  For clarity, these tables are prefixed
 * with:
 *
 *     `inv_*` (examples: `inv_collection`, `inv_service_processor`)
 *
 *         Describes the complete set of hardware and software in the system.
 *         Rows in these tables are immutable, but they describe mutable facts
 *         about hardware and software (e.g., the slot that a disk is in).  When
 *         these facts change (e.g., a disk moves between slots), a new set of
 *         records is written.
 *
 * All rows in the `inv_*` tables point back to a particular collection.  They
 * represent the state observed at some particular time.  Generally, if two
 * observations came from two different places, they're not put into the same
 * row of the same table.  For example, caboose information comes from the SP,
 * but it doesn't go into the `inv_service_processor` table.  It goes in a
 * separate `inv_caboose` table.  This is debatable but it preserves a clearer
 * record of exactly what information came from where, since the separate record
 * has its own "source" and "time_collected".
 *
 * Information about service processors and roots of trust are joined with
 * information reported by sled agents via the baseboard id.
 *
 * Hardware and software identifiers are normalized for the usual database
 * design reasons.  This means instead of storing hardware and software
 * identifiers directly in the `inv_*` tables, these tables instead store
 * foreign keys into one of these groups of tables, whose names are also
 * prefixed for clarity:
 *
 *     `hw_*` (example: `hw_baseboard_id`)
 *
 *         Maps hardware-provided identifiers to UUIDs that are used as foreign
 *         keys in the rest of the schema. (Avoids embedding these identifiers
 *         into all the other tables.)
 *
 *     `sw_*` (example: `sw_caboose`)
 *
 *         Maps software-provided identifiers to UUIDs that are used as foreign
 *         keys in the rest of the schema. (Avoids embedding these identifiers
 *         into all the other tables.)
 *
 * Records in these tables are shared across potentially many collections.  To
 * see why this is useful, consider that `sw_caboose` records contain several
 * long identifiers (e.g., git commit, SHA sums) and in practice, most of the
 * time, we expect that all components of a given type will have the exact same
 * cabooses.  Rather than store the caboose contents in each
 * `inv_service_processor` row (for example), often replicating the exact same
 * contents for each SP for each collection, these rows just have pointers into
 * the `sw_caboose` table that stores this data once.  (This also makes it much
 * easier to determine that these components _do_ have the same cabooses.)
 *
 * On PC systems (i.e., non-Oxide hardware), most of these tables will be empty
 * because we do not support hardware inventory on these systems.
 *
 * Again, see RFD 433 for more on all this.
 */

/*
 * baseboard ids: this table assigns uuids to distinct part/serial values
 *
 * Usually we include the baseboard revision number when we reference the part
 * number and serial number.  The revision number is deliberately left out here.
 * If we happened to see the same baseboard part number and serial number with
 * different revisions, that's the same baseboard.
 */
CREATE TABLE IF NOT EXISTS omicron.public.hw_baseboard_id (
    id UUID PRIMARY KEY,
    part_number TEXT NOT NULL,
    serial_number TEXT NOT NULL
);
CREATE UNIQUE INDEX IF NOT EXISTS lookup_baseboard_id_by_props
    ON omicron.public.hw_baseboard_id (part_number, serial_number);

/* power states reportable by the SP */
CREATE TYPE IF NOT EXISTS omicron.public.hw_power_state AS ENUM (
    'A0',
    'A1',
    'A2'
);

/* root of trust firmware slots */
CREATE TYPE IF NOT EXISTS omicron.public.hw_rot_slot AS ENUM (
    'A',
    'B'
);

/* cabooses: this table assigns unique ids to distinct caboose contents */
CREATE TABLE IF NOT EXISTS omicron.public.sw_caboose (
    id UUID PRIMARY KEY,
    board TEXT NOT NULL,
    git_commit TEXT NOT NULL,
    name TEXT NOT NULL,
    version TEXT NOT NULL
);
CREATE UNIQUE INDEX IF NOT EXISTS caboose_properties
    on omicron.public.sw_caboose (board, git_commit, name, version);

/* root of trust pages: this table assigns unique ids to distinct RoT CMPA
   and CFPA page contents, each of which is a 512-byte blob */
CREATE TABLE IF NOT EXISTS omicron.public.sw_root_of_trust_page (
    id UUID PRIMARY KEY,
    data_base64 TEXT NOT NULL
);
CREATE UNIQUE INDEX IF NOT EXISTS root_of_trust_page_properties
    on omicron.public.sw_root_of_trust_page (data_base64);

/* Inventory Collections */

-- list of all collections
CREATE TABLE IF NOT EXISTS omicron.public.inv_collection (
    id UUID PRIMARY KEY,
    time_started TIMESTAMPTZ NOT NULL,
    time_done TIMESTAMPTZ NOT NULL,
    collector TEXT NOT NULL
);
-- Supports finding latest collection (to use) or the oldest collection (to
-- clean up)
CREATE INDEX IF NOT EXISTS inv_collection_by_time_started
    ON omicron.public.inv_collection (time_started);

-- list of errors generated during a collection
CREATE TABLE IF NOT EXISTS omicron.public.inv_collection_error (
    inv_collection_id UUID NOT NULL,
    idx INT4 NOT NULL,
    message TEXT
);
CREATE INDEX IF NOT EXISTS errors_by_collection
    ON omicron.public.inv_collection_error (inv_collection_id, idx);

/* what kind of slot MGS reported a device in */
CREATE TYPE IF NOT EXISTS omicron.public.sp_type AS ENUM (
    'sled',
    'switch',
    'power'
);

-- observations from and about service processors
-- also see `inv_root_of_trust`
CREATE TABLE IF NOT EXISTS omicron.public.inv_service_processor (
    -- where this observation came from
    -- (foreign key into `inv_collection` table)
    inv_collection_id UUID NOT NULL,
    -- which system this SP reports it is part of
    -- (foreign key into `hw_baseboard_id` table)
    hw_baseboard_id UUID NOT NULL,
    -- when this observation was made
    time_collected TIMESTAMPTZ NOT NULL,
    -- which MGS instance reported this data
    source TEXT NOT NULL,

    -- identity of this device according to MGS
    sp_type omicron.public.sp_type NOT NULL,
    sp_slot INT4 NOT NULL,

    -- Data from MGS "Get SP Info" API.  See MGS API documentation.
    baseboard_revision INT8 NOT NULL,
    hubris_archive_id TEXT NOT NULL,
    power_state omicron.public.hw_power_state NOT NULL,

    PRIMARY KEY (inv_collection_id, hw_baseboard_id)
);

CREATE TYPE IF NOT EXISTS omicron.public.rot_image_error AS ENUM (
        'unchecked',
        'first_page_erased',
        'partially_programmed',
        'invalid_length',
        'header_not_programmed',
        'bootloader_too_small',
        'bad_magic',
        'header_image_size',
        'unaligned_length',
        'unsupported_type',
        'not_thumb2',
        'reset_vector',
        'signature'
);

-- root of trust information reported by SP
-- There's usually one row here for each row in inv_service_processor, but not
-- necessarily.
CREATE TABLE IF NOT EXISTS omicron.public.inv_root_of_trust (
    -- where this observation came from
    -- (foreign key into `inv_collection` table)
    inv_collection_id UUID NOT NULL,
    -- which system this SP reports it is part of
    -- (foreign key into `hw_baseboard_id` table)
    hw_baseboard_id UUID NOT NULL,
    -- when this observation was made
    time_collected TIMESTAMPTZ NOT NULL,
    -- which MGS instance reported this data
    source TEXT NOT NULL,

    slot_active omicron.public.hw_rot_slot NOT NULL,
    slot_boot_pref_transient omicron.public.hw_rot_slot, -- nullable
    slot_boot_pref_persistent omicron.public.hw_rot_slot NOT NULL,
    slot_boot_pref_persistent_pending omicron.public.hw_rot_slot, -- nullable
    slot_a_sha3_256 TEXT, -- nullable
    slot_b_sha3_256 TEXT, -- nullable
    stage0_fwid TEXT, -- nullable
    stage0next_fwid TEXT, -- nullable

    slot_a_error omicron.public.rot_image_error, -- nullable
    slot_b_error omicron.public.rot_image_error, -- nullable
    stage0_error omicron.public.rot_image_error, -- nullable
    stage0next_error omicron.public.rot_image_error, -- nullable

    PRIMARY KEY (inv_collection_id, hw_baseboard_id)
);

CREATE TYPE IF NOT EXISTS omicron.public.caboose_which AS ENUM (
    'sp_slot_0',
    'sp_slot_1',
    'rot_slot_A',
    'rot_slot_B',
    'stage0',
    'stage0next'
);

-- cabooses found
CREATE TABLE IF NOT EXISTS omicron.public.inv_caboose (
    -- where this observation came from
    -- (foreign key into `inv_collection` table)
    inv_collection_id UUID NOT NULL,
    -- which system this SP reports it is part of
    -- (foreign key into `hw_baseboard_id` table)
    hw_baseboard_id UUID NOT NULL,
    -- when this observation was made
    time_collected TIMESTAMPTZ NOT NULL,
    -- which MGS instance reported this data
    source TEXT NOT NULL,

    which omicron.public.caboose_which NOT NULL,
    sw_caboose_id UUID NOT NULL,

    PRIMARY KEY (inv_collection_id, hw_baseboard_id, which)
);

CREATE TYPE IF NOT EXISTS omicron.public.root_of_trust_page_which AS ENUM (
    'cmpa',
    'cfpa_active',
    'cfpa_inactive',
    'cfpa_scratch'
);

-- root of trust key signing pages found
CREATE TABLE IF NOT EXISTS omicron.public.inv_root_of_trust_page (
    -- where this observation came from
    -- (foreign key into `inv_collection` table)
    inv_collection_id UUID NOT NULL,
    -- which system this SP reports it is part of
    -- (foreign key into `hw_baseboard_id` table)
    hw_baseboard_id UUID NOT NULL,
    -- when this observation was made
    time_collected TIMESTAMPTZ NOT NULL,
    -- which MGS instance reported this data
    source TEXT NOT NULL,

    which omicron.public.root_of_trust_page_which NOT NULL,
    sw_root_of_trust_page_id UUID NOT NULL,

    PRIMARY KEY (inv_collection_id, hw_baseboard_id, which)
);

CREATE TYPE IF NOT EXISTS omicron.public.sled_role AS ENUM (
    -- this sled is directly attached to a Sidecar
    'scrimlet',
    -- everything else
    'gimlet'
);

-- observations from and about sled agents
CREATE TABLE IF NOT EXISTS omicron.public.inv_sled_agent (
    -- where this observation came from
    -- (foreign key into `inv_collection` table)
    inv_collection_id UUID NOT NULL,
    -- when this observation was made
    time_collected TIMESTAMPTZ NOT NULL,
    -- URL of the sled agent that reported this data
    source TEXT NOT NULL,

    -- unique id for this sled (should be foreign keys into `sled` table, though
    -- it's conceivable a sled will report an id that we don't know about)
    sled_id UUID NOT NULL,

    -- which system this sled agent reports it's running on
    -- (foreign key into `hw_baseboard_id` table)
    -- This is optional because dev/test systems support running on non-Oxide
    -- hardware.
    hw_baseboard_id UUID,

    -- Many of the following properties are duplicated from the `sled` table,
    -- which predates the current inventory system.
    sled_agent_ip INET NOT NULL,
    sled_agent_port INT4 NOT NULL,
    sled_role omicron.public.sled_role NOT NULL,
    usable_hardware_threads INT8
        CHECK (usable_hardware_threads BETWEEN 0 AND 4294967295) NOT NULL,
    usable_physical_ram INT8 NOT NULL,
    reservoir_size INT8 CHECK (reservoir_size < usable_physical_ram) NOT NULL,

    PRIMARY KEY (inv_collection_id, sled_id)
);

CREATE TABLE IF NOT EXISTS omicron.public.inv_physical_disk (
    -- where this observation came from
    -- (foreign key into `inv_collection` table)
    inv_collection_id UUID NOT NULL,

    -- unique id for this sled (should be foreign keys into `sled` table, though
    -- it's conceivable a sled will report an id that we don't know about)
    sled_id UUID NOT NULL,
    -- The slot where this disk was last observed
    slot INT8 CHECK (slot >= 0) NOT NULL,

    vendor STRING(63) NOT NULL,
    model STRING(63) NOT NULL,
    serial STRING(63) NOT NULL,

    variant omicron.public.physical_disk_kind NOT NULL,

    -- FK consisting of:
    -- - Which collection this was
    -- - The sled reporting the disk
    -- - The slot in which this disk was found
    PRIMARY KEY (inv_collection_id, sled_id, slot)
);

CREATE TABLE IF NOT EXISTS omicron.public.inv_zpool (
    -- where this observation came from
    -- (foreign key into `inv_collection` table)
    inv_collection_id UUID NOT NULL,
    -- when this observation was made
    time_collected TIMESTAMPTZ NOT NULL,

    -- The control plane ID of the zpool
    id UUID NOT NULL,
    sled_id UUID NOT NULL,
    total_size INT NOT NULL,

    -- PK consisting of:
    -- - Which collection this was
    -- - The sled reporting the disk
    -- - The slot in which this disk was found
    PRIMARY KEY (inv_collection_id, sled_id, id)
);

-- Allow looking up the most recent Zpool by ID
CREATE INDEX IF NOT EXISTS inv_zpool_by_id_and_time ON omicron.public.inv_zpool (id, time_collected DESC);

CREATE TABLE IF NOT EXISTS omicron.public.inv_dataset (
    -- where this observation came from
    -- (foreign key into `inv_collection` table)
    inv_collection_id UUID NOT NULL,
    sled_id UUID NOT NULL,

    -- The control plane ID of the zpool.
    -- This is nullable because datasets have been historically
    -- self-managed by the Sled Agent, and some don't have explicit UUIDs.
    id UUID,

    name TEXT NOT NULL,
    available INT8 NOT NULL,
    used INT8 NOT NULL,
    quota INT8,
    reservation INT8,
    compression TEXT NOT NULL,

    -- PK consisting of:
    -- - Which collection this was
    -- - The sled reporting the disk
    -- - The name of this dataset
    PRIMARY KEY (inv_collection_id, sled_id, name)
);

CREATE TABLE IF NOT EXISTS omicron.public.inv_sled_omicron_zones (
    -- where this observation came from
    -- (foreign key into `inv_collection` table)
    inv_collection_id UUID NOT NULL,
    -- when this observation was made
    time_collected TIMESTAMPTZ NOT NULL,
    -- URL of the sled agent that reported this data
    source TEXT NOT NULL,

    -- unique id for this sled (should be foreign keys into `sled` table, though
    -- it's conceivable a sled will report an id that we don't know about)
    sled_id UUID NOT NULL,

    -- OmicronZonesConfig generation reporting these zones
    generation INT8 NOT NULL,

    PRIMARY KEY (inv_collection_id, sled_id)
);

CREATE TYPE IF NOT EXISTS omicron.public.zone_type AS ENUM (
  'boundary_ntp',
  'clickhouse',
  'clickhouse_keeper',
  'clickhouse_server',
  'cockroach_db',
  'crucible',
  'crucible_pantry',
  'external_dns',
  'internal_dns',
  'internal_ntp',
  'nexus',
  'oximeter'
);

-- observations from sled agents about Omicron-managed zones
CREATE TABLE IF NOT EXISTS omicron.public.inv_omicron_zone (
    -- where this observation came from
    -- (foreign key into `inv_collection` table)
    inv_collection_id UUID NOT NULL,

    -- unique id for this sled (should be foreign keys into `sled` table, though
    -- it's conceivable a sled will report an id that we don't know about)
    sled_id UUID NOT NULL,

    -- unique id for this zone
    id UUID NOT NULL,
    underlay_address INET NOT NULL,
    zone_type omicron.public.zone_type NOT NULL,

    -- SocketAddr of the "primary" service for this zone
    -- (what this describes varies by zone type, but all zones have at least one
    -- service in them)
    primary_service_ip INET NOT NULL,
    primary_service_port INT4
        CHECK (primary_service_port BETWEEN 0 AND 65535)
        NOT NULL,

    -- The remaining properties may be NULL for different kinds of zones.  The
    -- specific constraints are not enforced at the database layer, basically
    -- because it's really complicated to do that and it's not obvious that it's
    -- worthwhile.

    -- Some zones have a second service.  Like the primary one, the meaning of
    -- this is zone-type-dependent.
    second_service_ip INET,
    second_service_port INT4
        CHECK (second_service_port IS NULL
        OR second_service_port BETWEEN 0 AND 65535),

    -- Zones may have an associated dataset.  They're currently always on a U.2.
    -- The only thing we need to identify it here is the name of the zpool that
    -- it's on.
    dataset_zpool_name TEXT,

    -- Zones with external IPs have an associated NIC and sockaddr for listening
    -- (first is a foreign key into `inv_omicron_zone_nic`)
    nic_id UUID,

    -- Properties for internal DNS servers
    -- address attached to this zone from outside the sled's subnet
    dns_gz_address INET,
    dns_gz_address_index INT8,

    -- Properties common to both kinds of NTP zones
    ntp_ntp_servers TEXT[],
    ntp_dns_servers INET[],
    ntp_domain TEXT,

    -- Properties specific to Nexus zones
    nexus_external_tls BOOLEAN,
    nexus_external_dns_servers INET ARRAY,

    -- Source NAT configuration (currently used for boundary NTP only)
    snat_ip INET,
    snat_first_port INT4
        CHECK (snat_first_port IS NULL OR snat_first_port BETWEEN 0 AND 65535),
    snat_last_port INT4
        CHECK (snat_last_port IS NULL OR snat_last_port BETWEEN 0 AND 65535),

    -- TODO: This is nullable for backwards compatibility.
    -- Eventually, that nullability should be removed.
    filesystem_pool UUID,

    PRIMARY KEY (inv_collection_id, id)
);

CREATE TABLE IF NOT EXISTS omicron.public.inv_omicron_zone_nic (
    inv_collection_id UUID NOT NULL,
    id UUID NOT NULL,
    name TEXT NOT NULL,
    ip INET NOT NULL,
    mac INT8 NOT NULL,
    subnet INET NOT NULL,
    vni INT8 NOT NULL,
    is_primary BOOLEAN NOT NULL,
    slot INT2 NOT NULL,

    PRIMARY KEY (inv_collection_id, id)
);

/*
 * System-level blueprints
 *
 * See RFD 457 and 459 for context.
 *
 * A blueprint describes a potential system configuration. The primary table is
 * the `blueprint` table, which stores only a small amount of metadata about the
 * blueprint. The bulk of the information is stored in the `bp_*` tables below,
 * each of which references back to `blueprint` by ID.
 *
 * `bp_target` describes the "target blueprints" of the system. Insertion must
 * follow a strict set of rules:
 *
 * * The first target blueprint must have version=1, and must have no parent
 *   blueprint.
 * * The Nth target blueprint must have version=N, and its parent blueprint must
 *   be the blueprint that was the target at version=N-1.
 *
 * The result is that the current target blueprint can always be found by
 * looking at the maximally-versioned row in `bp_target`, and there is a linear
 * history from that blueprint all the way back to the version=1 blueprint. We
 * will eventually prune old blueprint targets, so it will not always be
 * possible to view the entire history.
 *
 * `bp_sled_omicron_zones`, `bp_omicron_zone`, and `bp_omicron_zone_nic` are
 * nearly identical to their `inv_*` counterparts, and record the
 * `OmicronZonesConfig` for each sled.
 */

CREATE TYPE IF NOT EXISTS omicron.public.bp_zone_disposition AS ENUM (
    'in_service',
    'quiesced',
    'expunged'
);

-- list of all blueprints
CREATE TABLE IF NOT EXISTS omicron.public.blueprint (
    id UUID PRIMARY KEY,

    -- This is effectively a foreign key back to this table; however, it is
    -- allowed to be NULL: the initial blueprint has no parent. Additionally,
    -- it may be non-NULL but no longer reference a row in this table: once a
    -- child blueprint has been created from a parent, it's possible for the
    -- parent to be deleted. We do not NULL out this field on such a deletion,
    -- so we can always see that there had been a particular parent even if it's
    -- now gone.
    parent_blueprint_id UUID,

    -- These fields are for debugging only.
    time_created TIMESTAMPTZ NOT NULL,
    creator TEXT NOT NULL,
    comment TEXT NOT NULL,

    -- identifies the latest internal DNS version when blueprint planning began
    internal_dns_version INT8 NOT NULL,
    -- identifies the latest external DNS version when blueprint planning began
    external_dns_version INT8 NOT NULL,
    -- identifies the CockroachDB state fingerprint when blueprint planning began
    cockroachdb_fingerprint TEXT NOT NULL,

    -- CockroachDB settings managed by blueprints.
    --
    -- We use NULL in these columns to reflect that blueprint execution should
    -- not modify the option; we're able to do this because CockroachDB settings
    -- require the value to be the correct type and not NULL. There is no value
    -- that represents "please reset this setting to the default value"; that is
    -- represented by the presence of the default value in that field.
    --
    -- `cluster.preserve_downgrade_option`
    cockroachdb_setting_preserve_downgrade TEXT
);

-- table describing both the current and historical target blueprints of the
-- system
CREATE TABLE IF NOT EXISTS omicron.public.bp_target (
    -- Monotonically increasing version for all bp_targets
    version INT8 PRIMARY KEY,

    -- Effectively a foreign key into the `blueprint` table, but may reference a
    -- blueprint that has been deleted (if this target is no longer the current
    -- target: the current target must not be deleted).
    blueprint_id UUID NOT NULL,

    -- Is this blueprint enabled?
    --
    -- Currently, we have no code that acts on this value; however, it exists as
    -- an escape hatch once we have automated blueprint planning and execution.
    -- An operator can set the current blueprint to disabled, which should stop
    -- planning and execution (presumably until a support case can address
    -- whatever issue the update system is causing).
    enabled BOOL NOT NULL,

    -- Timestamp for when this blueprint was made the current target
    time_made_target TIMESTAMPTZ NOT NULL
);

-- state of a sled in a blueprint
CREATE TABLE IF NOT EXISTS omicron.public.bp_sled_state (
    -- foreign key into `blueprint` table
    blueprint_id UUID NOT NULL,

    sled_id UUID NOT NULL,
    sled_state omicron.public.sled_state NOT NULL,
    PRIMARY KEY (blueprint_id, sled_id)
);

-- description of a collection of omicron physical disks stored in a blueprint.
CREATE TABLE IF NOT EXISTS omicron.public.bp_sled_omicron_physical_disks (
    -- foreign key into `blueprint` table
    blueprint_id UUID NOT NULL,

    sled_id UUID NOT NULL,
    generation INT8 NOT NULL,
    PRIMARY KEY (blueprint_id, sled_id)
);

-- description of omicron physical disks specified in a blueprint.
CREATE TABLE IF NOT EXISTS omicron.public.bp_omicron_physical_disk  (
    -- foreign key into the `blueprint` table
    blueprint_id UUID NOT NULL,

    -- unique id for this sled (should be foreign keys into `sled` table, though
    -- it's conceivable a blueprint could refer to a sled that no longer exists,
    -- particularly if the blueprint is older than the current target)
    sled_id UUID NOT NULL,

    vendor TEXT NOT NULL,
    serial TEXT NOT NULL,
    model TEXT NOT NULL,

    id UUID NOT NULL,
    pool_id UUID NOT NULL,

    PRIMARY KEY (blueprint_id, id)
);

-- see inv_sled_omicron_zones, which is identical except it references a
-- collection whereas this table references a blueprint
CREATE TABLE IF NOT EXISTS omicron.public.bp_sled_omicron_zones (
    -- foreign key into `blueprint` table
    blueprint_id UUID NOT NULL,

    sled_id UUID NOT NULL,
    generation INT8 NOT NULL,
    PRIMARY KEY (blueprint_id, sled_id)
);

-- description of omicron zones specified in a blueprint
--
-- This is currently identical to `inv_omicron_zone`, except that the foreign
-- keys reference other blueprint tables intead of inventory tables. We expect
-- their sameness to diverge over time as either inventory or blueprints (or
-- both) grow context-specific properties.
CREATE TABLE IF NOT EXISTS omicron.public.bp_omicron_zone (
    -- foreign key into the `blueprint` table
    blueprint_id UUID NOT NULL,

    -- unique id for this sled (should be foreign keys into `sled` table, though
    -- it's conceivable a blueprint could refer to a sled that no longer exists,
    -- particularly if the blueprint is older than the current target)
    sled_id UUID NOT NULL,

    -- unique id for this zone
    id UUID NOT NULL,
    underlay_address INET NOT NULL,
    zone_type omicron.public.zone_type NOT NULL,

    -- SocketAddr of the "primary" service for this zone
    -- (what this describes varies by zone type, but all zones have at least one
    -- service in them)
    primary_service_ip INET NOT NULL,
    primary_service_port INT4
        CHECK (primary_service_port BETWEEN 0 AND 65535)
        NOT NULL,

    -- The remaining properties may be NULL for different kinds of zones.  The
    -- specific constraints are not enforced at the database layer, basically
    -- because it's really complicated to do that and it's not obvious that it's
    -- worthwhile.

    -- Some zones have a second service.  Like the primary one, the meaning of
    -- this is zone-type-dependent.
    second_service_ip INET,
    second_service_port INT4
        CHECK (second_service_port IS NULL
        OR second_service_port BETWEEN 0 AND 65535),

    -- Zones may have an associated dataset.  They're currently always on a U.2.
    -- The only thing we need to identify it here is the name of the zpool that
    -- it's on.
    dataset_zpool_name TEXT,

    -- Zones with external IPs have an associated NIC and sockaddr for listening
    -- (first is a foreign key into `bp_omicron_zone_nic`)
    bp_nic_id UUID,

    -- Properties for internal DNS servers
    -- address attached to this zone from outside the sled's subnet
    dns_gz_address INET,
    dns_gz_address_index INT8,

    -- Properties common to both kinds of NTP zones
    ntp_ntp_servers TEXT[],
    ntp_dns_servers INET[],
    ntp_domain TEXT,

    -- Properties specific to Nexus zones
    nexus_external_tls BOOLEAN,
    nexus_external_dns_servers INET ARRAY,

    -- Source NAT configuration (currently used for boundary NTP only)
    snat_ip INET,
    snat_first_port INT4
        CHECK (snat_first_port IS NULL OR snat_first_port BETWEEN 0 AND 65535),
    snat_last_port INT4
        CHECK (snat_last_port IS NULL OR snat_last_port BETWEEN 0 AND 65535),

    -- Zone disposition
    disposition omicron.public.bp_zone_disposition NOT NULL,

    -- For some zones, either primary_service_ip or second_service_ip (but not
    -- both!) is an external IP address. For such zones, this is the ID of that
    -- external IP. In general this is a foreign key into
    -- omicron.public.external_ip, though the row many not exist: if this
    -- blueprint is old, it's possible the IP has been deleted, and if this
    -- blueprint has not yet been realized, it's possible the IP hasn't been
    -- created yet.
    external_ip_id UUID,

    -- TODO: This is nullable for backwards compatibility.
    -- Eventually, that nullability should be removed.
    filesystem_pool UUID,

    PRIMARY KEY (blueprint_id, id)
);

CREATE TABLE IF NOT EXISTS omicron.public.bp_omicron_zone_nic (
    blueprint_id UUID NOT NULL,
    id UUID NOT NULL,
    name TEXT NOT NULL,
    ip INET NOT NULL,
    mac INT8 NOT NULL,
    subnet INET NOT NULL,
    vni INT8 NOT NULL,
    is_primary BOOLEAN NOT NULL,
    slot INT2 NOT NULL,

    PRIMARY KEY (blueprint_id, id)
);

-- Mapping of Omicron zone ID to CockroachDB node ID. This isn't directly used
-- by the blueprint tables above, but is used by the more general Reconfigurator
-- system along with them (e.g., to decommission expunged CRDB nodes).
CREATE TABLE IF NOT EXISTS omicron.public.cockroachdb_zone_id_to_node_id (
    omicron_zone_id UUID NOT NULL UNIQUE,
    crdb_node_id TEXT NOT NULL UNIQUE,

    -- We require the pair to be unique, and also require each column to be
    -- unique: there should only be one entry for a given zone ID, one entry for
    -- a given node ID, and we need a unique requirement on the pair (via this
    -- primary key) to support `ON CONFLICT DO NOTHING` idempotent inserts.
    PRIMARY KEY (omicron_zone_id, crdb_node_id)
);

/*******************************************************************/

/*
 * The `sled_instance` view's definition needs to be modified in a separate
 * transaction from the transaction that created it.
 */

COMMIT;
BEGIN;

-- Per-VMM state.
CREATE TABLE IF NOT EXISTS omicron.public.vmm (
    id UUID PRIMARY KEY,
    time_created TIMESTAMPTZ NOT NULL,
    time_deleted TIMESTAMPTZ,
    instance_id UUID NOT NULL,
    time_state_updated TIMESTAMPTZ NOT NULL,
    state_generation INT NOT NULL,
    sled_id UUID NOT NULL,
    propolis_ip INET NOT NULL,
    propolis_port INT4 NOT NULL CHECK (propolis_port BETWEEN 0 AND 65535) DEFAULT 12400,
    state omicron.public.vmm_state NOT NULL
);

CREATE INDEX IF NOT EXISTS lookup_vmms_by_sled_id ON omicron.public.vmm (
    sled_id
) WHERE time_deleted IS NULL;

/*
 * A special view of an instance provided to operators for insights into what's
 * running on a sled.
 *
 * This view replaces the placeholder `sled_instance` view defined above. Any
 * columns in the placeholder must appear in the replacement in the same order
 * and with the same types they had in the placeholder.
 */

CREATE OR REPLACE VIEW omicron.public.sled_instance
AS SELECT
   instance.id,
   instance.name,
   silo.name as silo_name,
   project.name as project_name,
   vmm.sled_id as active_sled_id,
   instance.time_created,
   instance.time_modified,
   instance.migration_id,
   instance.ncpus,
   instance.memory,
   vmm.state
FROM
    omicron.public.instance AS instance
    JOIN omicron.public.project AS project ON
            instance.project_id = project.id
    JOIN omicron.public.silo AS silo ON
            project.silo_id = silo.id
    JOIN omicron.public.vmm AS vmm ON
            instance.active_propolis_id = vmm.id
WHERE
    instance.time_deleted IS NULL AND vmm.time_deleted IS NULL;

CREATE SEQUENCE IF NOT EXISTS omicron.public.ipv4_nat_version START 1 INCREMENT 1;

CREATE TABLE IF NOT EXISTS omicron.public.ipv4_nat_entry (
    id UUID PRIMARY KEY DEFAULT gen_random_uuid(),
    external_address INET NOT NULL,
    first_port INT4 NOT NULL,
    last_port INT4 NOT NULL,
    sled_address INET NOT NULL,
    vni INT4 NOT NULL,
    mac INT8 NOT NULL,
    version_added INT8 NOT NULL DEFAULT nextval('omicron.public.ipv4_nat_version'),
    version_removed INT8,
    time_created TIMESTAMPTZ NOT NULL DEFAULT now(),
    time_deleted TIMESTAMPTZ
);

CREATE UNIQUE INDEX IF NOT EXISTS ipv4_nat_version_added ON omicron.public.ipv4_nat_entry (
    version_added
)
STORING (
    external_address,
    first_port,
    last_port,
    sled_address,
    vni,
    mac,
    time_created,
    time_deleted
);

CREATE UNIQUE INDEX IF NOT EXISTS overlapping_ipv4_nat_entry ON omicron.public.ipv4_nat_entry (
    external_address,
    first_port,
    last_port
) WHERE time_deleted IS NULL;

CREATE INDEX IF NOT EXISTS ipv4_nat_lookup ON omicron.public.ipv4_nat_entry (external_address, first_port, last_port, sled_address, vni, mac);

CREATE UNIQUE INDEX IF NOT EXISTS ipv4_nat_version_removed ON omicron.public.ipv4_nat_entry (
    version_removed
)
STORING (
    external_address,
    first_port,
    last_port,
    sled_address,
    vni,
    mac,
    time_created,
    time_deleted
);

CREATE TYPE IF NOT EXISTS omicron.public.bfd_mode AS ENUM (
    'single_hop',
    'multi_hop'
);

CREATE TABLE IF NOT EXISTS omicron.public.bfd_session (
    id UUID PRIMARY KEY,
    local INET,
    remote INET NOT NULL,
    detection_threshold INT8 NOT NULL,
    required_rx INT8 NOT NULL,
    switch TEXT NOT NULL,
    mode  omicron.public.bfd_mode,

    time_created TIMESTAMPTZ NOT NULL,
    time_modified TIMESTAMPTZ NOT NULL,
    time_deleted TIMESTAMPTZ
);

CREATE UNIQUE INDEX IF NOT EXISTS lookup_bfd_session ON omicron.public.bfd_session (
    remote,
    switch
) WHERE time_deleted IS NULL;

CREATE INDEX IF NOT EXISTS ipv4_nat_lookup_by_vni ON omicron.public.ipv4_nat_entry (
  vni
)
STORING (
  external_address,
  first_port,
  last_port,
  sled_address,
  mac,
  version_added,
  version_removed,
  time_created,
  time_deleted
);

/*
 * A view of the ipv4 nat change history
 * used to summarize changes for external viewing
 */
CREATE VIEW IF NOT EXISTS omicron.public.ipv4_nat_changes
AS
-- Subquery:
-- We need to be able to order partial changesets. ORDER BY on separate columns
-- will not accomplish this, so we'll do this by interleaving version_added
-- and version_removed (version_removed taking priority if NOT NULL) and then sorting
-- on the appropriate version numbers at call time.
WITH interleaved_versions AS (
  -- fetch all active NAT entries (entries that have not been soft deleted)
  SELECT
    external_address,
    first_port,
    last_port,
    sled_address,
    vni,
    mac,
    -- rename version_added to version
    version_added AS version,
    -- create a new virtual column, boolean value representing whether or not
    -- the record has been soft deleted
    (version_removed IS NOT NULL) as deleted
  FROM omicron.public.ipv4_nat_entry
  WHERE version_removed IS NULL

  -- combine the datasets, unifying the version_added and version_removed
  -- columns to a single `version` column so we can interleave and sort the entries
  UNION

  -- fetch all inactive NAT entries (entries that have been soft deleted)
  SELECT
    external_address,
    first_port,
    last_port,
    sled_address,
    vni,
    mac,
    -- rename version_removed to version
    version_removed AS version,
    -- create a new virtual column, boolean value representing whether or not
    -- the record has been soft deleted
    (version_removed IS NOT NULL) as deleted
  FROM omicron.public.ipv4_nat_entry
  WHERE version_removed IS NOT NULL
)
-- this is our new "table"
-- here we select the columns from the subquery defined above
SELECT
  external_address,
  first_port,
  last_port,
  sled_address,
  vni,
  mac,
  version,
  deleted
FROM interleaved_versions;

CREATE TABLE IF NOT EXISTS omicron.public.probe (
    id UUID NOT NULL PRIMARY KEY,
    name STRING(63) NOT NULL,
    description STRING(512) NOT NULL,
    time_created TIMESTAMPTZ NOT NULL,
    time_modified TIMESTAMPTZ NOT NULL,
    time_deleted TIMESTAMPTZ,
    project_id UUID NOT NULL,
    sled UUID NOT NULL
);

CREATE UNIQUE INDEX IF NOT EXISTS lookup_probe_by_name ON omicron.public.probe (
    name
) WHERE
    time_deleted IS NULL;

CREATE TYPE IF NOT EXISTS omicron.public.upstairs_repair_notification_type AS ENUM (
  'started',
  'succeeded',
  'failed'
);

CREATE TYPE IF NOT EXISTS omicron.public.upstairs_repair_type AS ENUM (
  'live',
  'reconciliation'
);

CREATE TABLE IF NOT EXISTS omicron.public.upstairs_repair_notification (
    time TIMESTAMPTZ NOT NULL,

    repair_id UUID NOT NULL,
    repair_type omicron.public.upstairs_repair_type NOT NULL,

    upstairs_id UUID NOT NULL,
    session_id UUID NOT NULL,

    region_id UUID NOT NULL,
    target_ip INET NOT NULL,
    target_port INT4 CHECK (target_port BETWEEN 0 AND 65535) NOT NULL,

    notification_type omicron.public.upstairs_repair_notification_type NOT NULL,

    /*
     * A repair is uniquely identified by the four UUIDs here, and a
     * notification is uniquely identified by its type.
     */
    PRIMARY KEY (repair_id, upstairs_id, session_id, region_id, notification_type)
);

CREATE TABLE IF NOT EXISTS omicron.public.upstairs_repair_progress (
    repair_id UUID NOT NULL,
    time TIMESTAMPTZ NOT NULL,
    current_item INT8 NOT NULL,
    total_items INT8 NOT NULL,

    PRIMARY KEY (repair_id, time, current_item, total_items)
);

CREATE TYPE IF NOT EXISTS omicron.public.downstairs_client_stop_request_reason_type AS ENUM (
  'replacing',
  'disabled',
  'failed_reconcile',
  'io_error',
  'bad_negotiation_order',
  'incompatible',
  'failed_live_repair',
  'too_many_outstanding_jobs',
  'deactivated'
);

CREATE TABLE IF NOT EXISTS omicron.public.downstairs_client_stop_request_notification (
    time TIMESTAMPTZ NOT NULL,
    upstairs_id UUID NOT NULL,
    downstairs_id UUID NOT NULL,
    reason omicron.public.downstairs_client_stop_request_reason_type NOT NULL,

    PRIMARY KEY (time, upstairs_id, downstairs_id, reason)
);

CREATE TYPE IF NOT EXISTS omicron.public.downstairs_client_stopped_reason_type AS ENUM (
  'connection_timeout',
  'connection_failed',
  'timeout',
  'write_failed',
  'read_failed',
  'requested_stop',
  'finished',
  'queue_closed',
  'receive_task_cancelled'
);

CREATE TABLE IF NOT EXISTS omicron.public.downstairs_client_stopped_notification (
    time TIMESTAMPTZ NOT NULL,
    upstairs_id UUID NOT NULL,
    downstairs_id UUID NOT NULL,
    reason omicron.public.downstairs_client_stopped_reason_type NOT NULL,

    PRIMARY KEY (time, upstairs_id, downstairs_id, reason)
);

CREATE INDEX IF NOT EXISTS rack_initialized ON omicron.public.rack (initialized);

-- table for tracking bootstore configuration changes over time
-- this makes reconciliation easier and also gives us a visible history of changes
CREATE TABLE IF NOT EXISTS omicron.public.bootstore_config (
    key TEXT NOT NULL,
    generation INT8 NOT NULL,
    PRIMARY KEY (key, generation),
    data JSONB NOT NULL,
    time_created TIMESTAMPTZ NOT NULL,
    time_deleted TIMESTAMPTZ
);

CREATE INDEX IF NOT EXISTS address_lot_names ON omicron.public.address_lot(name);

CREATE VIEW IF NOT EXISTS omicron.public.bgp_peer_view
AS
SELECT
 sp.switch_location,
 sp.port_name,
 bpc.addr,
 bpc.hold_time,
 bpc.idle_hold_time,
 bpc.delay_open,
 bpc.connect_retry,
 bpc.keepalive,
 bpc.remote_asn,
 bpc.min_ttl,
 bpc.md5_auth_key,
 bpc.multi_exit_discriminator,
 bpc.local_pref,
 bpc.enforce_first_as,
 bpc.vlan_id,
 bc.asn
FROM omicron.public.switch_port sp
JOIN omicron.public.switch_port_settings_bgp_peer_config bpc
ON sp.port_settings_id = bpc.port_settings_id
JOIN omicron.public.bgp_config bc ON bc.id = bpc.bgp_config_id;

CREATE INDEX IF NOT EXISTS switch_port_id_and_name
ON omicron.public.switch_port (port_settings_id, port_name) STORING (switch_location);

CREATE INDEX IF NOT EXISTS switch_port_name ON omicron.public.switch_port (port_name);

CREATE INDEX IF NOT EXISTS network_interface_by_parent
ON omicron.public.network_interface (parent_id)
STORING (name, kind, vpc_id, subnet_id, mac, ip, slot);

CREATE INDEX IF NOT EXISTS sled_by_policy_and_state
ON omicron.public.sled (sled_policy, sled_state, id) STORING (ip);

CREATE INDEX IF NOT EXISTS active_vmm
ON omicron.public.vmm (time_deleted, sled_id, instance_id);

CREATE INDEX IF NOT EXISTS v2p_mapping_details
ON omicron.public.network_interface (
  time_deleted, kind, subnet_id, vpc_id, parent_id
) STORING (mac, ip);

CREATE INDEX IF NOT EXISTS sled_by_policy
ON omicron.public.sled (sled_policy) STORING (ip, sled_state);

CREATE INDEX IF NOT EXISTS vmm_by_instance_id
ON omicron.public.vmm (instance_id) STORING (sled_id);

CREATE TYPE IF NOT EXISTS omicron.public.region_replacement_state AS ENUM (
  'requested',
  'allocating',
  'running',
  'driving',
  'replacement_done',
  'completing',
  'complete'
);

CREATE TABLE IF NOT EXISTS omicron.public.region_replacement (
    /* unique ID for this region replacement */
    id UUID PRIMARY KEY,

    request_time TIMESTAMPTZ NOT NULL,

    old_region_id UUID NOT NULL,

    volume_id UUID NOT NULL,

    old_region_volume_id UUID,

    new_region_id UUID,

    replacement_state omicron.public.region_replacement_state NOT NULL,

    operating_saga_id UUID
);

CREATE INDEX IF NOT EXISTS lookup_region_replacement_by_state on omicron.public.region_replacement (replacement_state);

CREATE TABLE IF NOT EXISTS omicron.public.volume_repair (
    volume_id UUID PRIMARY KEY,
    repair_id UUID NOT NULL
);

CREATE INDEX IF NOT EXISTS lookup_volume_repair_by_repair_id on omicron.public.volume_repair (
    repair_id
);

CREATE TYPE IF NOT EXISTS omicron.public.region_replacement_step_type AS ENUM (
  'propolis',
  'pantry'
);

CREATE TABLE IF NOT EXISTS omicron.public.region_replacement_step (
    replacement_id UUID NOT NULL,

    step_time TIMESTAMPTZ NOT NULL,

    step_type omicron.public.region_replacement_step_type NOT NULL,

    step_associated_instance_id UUID,
    step_associated_vmm_id UUID,

    step_associated_pantry_ip INET,
    step_associated_pantry_port INT4 CHECK (step_associated_pantry_port BETWEEN 0 AND 65535),
    step_associated_pantry_job_id UUID,

    PRIMARY KEY (replacement_id, step_time, step_type)
);

CREATE INDEX IF NOT EXISTS step_time_order on omicron.public.region_replacement_step (step_time);

CREATE INDEX IF NOT EXISTS search_for_repair_notifications ON omicron.public.upstairs_repair_notification (region_id, notification_type);

CREATE INDEX IF NOT EXISTS lookup_any_disk_by_volume_id ON omicron.public.disk (
    volume_id
);

CREATE INDEX IF NOT EXISTS lookup_snapshot_by_destination_volume_id ON omicron.public.snapshot ( destination_volume_id );

CREATE TYPE IF NOT EXISTS omicron.public.region_snapshot_replacement_state AS ENUM (
  'requested',
  'allocating',
  'replacement_done',
  'deleting_old_volume',
  'running',
  'complete'
);

CREATE TABLE IF NOT EXISTS omicron.public.region_snapshot_replacement (
    id UUID PRIMARY KEY,

    request_time TIMESTAMPTZ NOT NULL,

    old_dataset_id UUID NOT NULL,
    old_region_id UUID NOT NULL,
    old_snapshot_id UUID NOT NULL,

    old_snapshot_volume_id UUID,

    new_region_id UUID,

    replacement_state omicron.public.region_snapshot_replacement_state NOT NULL,

    operating_saga_id UUID
);

CREATE INDEX IF NOT EXISTS lookup_region_snapshot_replacement_by_state on omicron.public.region_snapshot_replacement (replacement_state);

CREATE TYPE IF NOT EXISTS omicron.public.region_snapshot_replacement_step_state AS ENUM (
  'requested',
  'running',
  'complete',
  'volume_deleted'
);

CREATE TABLE IF NOT EXISTS omicron.public.region_snapshot_replacement_step (
    id UUID PRIMARY KEY,

    request_id UUID NOT NULL,

    request_time TIMESTAMPTZ NOT NULL,

    volume_id UUID NOT NULL,

    old_snapshot_volume_id UUID,

    replacement_state omicron.public.region_snapshot_replacement_step_state NOT NULL,

    operating_saga_id UUID
);

CREATE INDEX IF NOT EXISTS lookup_region_snapshot_replacement_step_by_state
    on omicron.public.region_snapshot_replacement_step (replacement_state);

CREATE INDEX IF NOT EXISTS lookup_region_snapshot_replacement_step_by_old_volume_id
    on omicron.public.region_snapshot_replacement_step (old_snapshot_volume_id);

/*
 * Metadata for the schema itself. This version number isn't great, as there's
 * nothing to ensure it gets bumped when it should be, but it's a start.
 */
CREATE TABLE IF NOT EXISTS omicron.public.db_metadata (
    -- There should only be one row of this table for the whole DB.
    -- It's a little goofy, but filter on "singleton = true" before querying
    -- or applying updates, and you'll access the singleton row.
    --
    -- We also add a constraint on this table to ensure it's not possible to
    -- access the version of this table with "singleton = false".
    singleton BOOL NOT NULL PRIMARY KEY,
    time_created TIMESTAMPTZ NOT NULL,
    time_modified TIMESTAMPTZ NOT NULL,
    -- Semver representation of the DB version
    version STRING(64) NOT NULL,

    -- (Optional) Semver representation of the DB version to which we're upgrading
    target_version STRING(64),

    CHECK (singleton = true)
);

-- An allowlist of IP addresses that can make requests to user-facing services.
CREATE TABLE IF NOT EXISTS omicron.public.allow_list (
    id UUID PRIMARY KEY,
    time_created TIMESTAMPTZ NOT NULL,
    time_modified TIMESTAMPTZ NOT NULL,
    -- A nullable list of allowed source IPs.
    --
    -- NULL is used to indicate _any_ source IP is allowed. A _non-empty_ list
    -- represents an explicit allow list of IPs or IP subnets. Note that the
    -- list itself may never be empty.
    allowed_ips INET[] CHECK (array_length(allowed_ips, 1) > 0)
);

-- Insert default allowlist, allowing all traffic.
-- See `schema/crdb/insert-default-allowlist/up.sql` for details.
INSERT INTO omicron.public.allow_list (id, time_created, time_modified, allowed_ips)
VALUES (
    '001de000-a110-4000-8000-000000000000',
    NOW(),
    NOW(),
    NULL
)
ON CONFLICT (id)
DO NOTHING;

CREATE TYPE IF NOT EXISTS omicron.public.migration_state AS ENUM (
  'pending',
  'in_progress',
  'failed',
  'completed'
);

-- A table of the states of current migrations.
CREATE TABLE IF NOT EXISTS omicron.public.migration (
    id UUID PRIMARY KEY,

    /* The ID of the instance that was migrated */
    instance_id UUID NOT NULL,

    /* The time this migration record was created. */
    time_created TIMESTAMPTZ NOT NULL,

    /* The time this migration record was deleted. */
    time_deleted TIMESTAMPTZ,

    /* Note that there's no `time_modified/time_updated` timestamp for migration
     * records. This is because we track updated time separately for the source
     * and target sides of the migration, using separate `time_source_updated`
     * and time_target_updated` columns.
    */

    /* The state of the migration source */
    source_state omicron.public.migration_state NOT NULL,

    /* The ID of the migration source Propolis */
    source_propolis_id UUID NOT NULL,

    /* Generation number owned and incremented by the source sled-agent */
    source_gen INT8 NOT NULL DEFAULT 1,

    /* Timestamp of when the source field was last updated.
     *
     * This is provided by the sled-agent when publishing a migration state
     * update.
     */
    time_source_updated TIMESTAMPTZ,

    /* The state of the migration target */
    target_state omicron.public.migration_state NOT NULL,

    /* The ID of the migration target Propolis */
    target_propolis_id UUID NOT NULL,

    /* Generation number owned and incremented by the target sled-agent */
    target_gen INT8 NOT NULL DEFAULT 1,

    /* Timestamp of when the source field was last updated.
     *
     * This is provided by the sled-agent when publishing a migration state
     * update.
     */
    time_target_updated TIMESTAMPTZ
);

/* Lookup migrations by instance ID */
CREATE INDEX IF NOT EXISTS lookup_migrations_by_instance_id ON omicron.public.migration (
    instance_id
);

/* Migrations by time created.
 *
 * Currently, this is only used by OMDB for ordering the `omdb migration list`
 * output, but it may be used by other UIs in the future...
*/
CREATE INDEX IF NOT EXISTS migrations_by_time_created ON omicron.public.migration (
    time_created
);

/* Lookup region snapshot by snapshot id */
CREATE INDEX IF NOT EXISTS lookup_region_snapshot_by_snapshot_id on omicron.public.region_snapshot (
    snapshot_id
);

/*
 * Keep this at the end of file so that the database does not contain a version
 * until it is fully populated.
 */
INSERT INTO omicron.public.db_metadata (
    singleton,
    time_created,
    time_modified,
    version,
    target_version
) VALUES
<<<<<<< HEAD
    (TRUE, NOW(), NOW(), '94.0.0', NULL)
=======
    (TRUE, NOW(), NOW(), '95.0.0', NULL)
>>>>>>> 70c8ede2
ON CONFLICT DO NOTHING;

COMMIT;<|MERGE_RESOLUTION|>--- conflicted
+++ resolved
@@ -4284,11 +4284,7 @@
     version,
     target_version
 ) VALUES
-<<<<<<< HEAD
-    (TRUE, NOW(), NOW(), '94.0.0', NULL)
-=======
-    (TRUE, NOW(), NOW(), '95.0.0', NULL)
->>>>>>> 70c8ede2
+    (TRUE, NOW(), NOW(), '96.0.0', NULL)
 ON CONFLICT DO NOTHING;
 
 COMMIT;