--- conflicted
+++ resolved
@@ -3712,11 +3712,7 @@
     version,
     target_version
 ) VALUES
-<<<<<<< HEAD
-    ( TRUE, NOW(), NOW(), '39.0.1', NULL)
-=======
-    ( TRUE, NOW(), NOW(), '45.0.0', NULL)
->>>>>>> a3fa5404
+    ( TRUE, NOW(), NOW(), '45.0.1', NULL)
 ON CONFLICT DO NOTHING;
 
 COMMIT;