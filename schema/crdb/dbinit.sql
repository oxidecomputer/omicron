/*
 * dbinit.sql: raw SQL to initialize a database for use by Omicron
 *
 * It's not clear what the long-term story for managing the database schema will
 * be.  For now, this file can be used by the test suite and by developers (via
 * the "omicron-dev" program) to set up a local database with which to run the
 * system.
 */

/*
 * Important CockroachDB notes:
 *
 *    For timestamps, CockroachDB's docs recommend TIMESTAMPTZ rather than
 *    TIMESTAMP.  This does not change what is stored with each datum, but
 *    rather how it's interpreted when clients use it.  It should make no
 *    difference to us, so we stick with the recommendation.
 *
 *    We avoid explicit foreign keys due to this warning from the docs: "Foreign
 *    key dependencies can significantly impact query performance, as queries
 *    involving tables with foreign keys, or tables referenced by foreign keys,
 *    require CockroachDB to check two separate tables. We recommend using them
 *    sparingly."
 */

BEGIN;

/*
 * We assume the database and user do not already exist so that we don't
 * inadvertently clobber what's there.  If they might exist, the user has to
 * clear this first.
 *
 * NOTE: the database and user names MUST be kept in sync with the
 * initialization code and dbwipe.sql.
 */
CREATE DATABASE IF NOT EXISTS omicron;
CREATE USER IF NOT EXISTS omicron;
ALTER DEFAULT PRIVILEGES GRANT INSERT, SELECT, UPDATE, DELETE ON TABLES to omicron;

/*
 * Configure a replication factor of 5 to ensure that the system can maintain
 * availability in the face of any two node failures.
 */
ALTER RANGE default CONFIGURE ZONE USING num_replicas = 5;

/*
 * Racks
 */
CREATE TABLE IF NOT EXISTS omicron.public.rack (
    /* Identity metadata (asset) */
    id UUID PRIMARY KEY,
    time_created TIMESTAMPTZ NOT NULL,
    time_modified TIMESTAMPTZ NOT NULL,

    /*
     * Identifies if rack management has been transferred from RSS -> Nexus.
     * If "false", RSS is still managing sleds, services, and DNS records.
     *
     * This value is set to "true" when RSS calls the
     * "rack_initialization_complete" endpoint on Nexus' internal interface.
     *
     * See RFD 278 for more detail.
     */
    initialized BOOL NOT NULL,

    /* Used to configure the updates service URL */
    tuf_base_url STRING(512),

    /* The IPv6 underlay /56 prefix for the rack */
    rack_subnet INET
);

/*
 * Sleds
 */

-- The disposition for a particular sled. This is updated solely by the
-- operator, and not by Nexus.
CREATE TYPE IF NOT EXISTS omicron.public.sled_policy AS ENUM (
    -- The sled is in service, and new resources can be provisioned onto it.
    'in_service',
    -- The sled is in service, but the operator has indicated that new
    -- resources should not be provisioned onto it.
    'no_provision',
    -- The operator has marked that the sled has, or will be, removed from the
    -- rack, and it should be assumed that any resources currently on it are
    -- now permanently missing.
    'expunged'
);

-- The actual state of the sled. This is updated exclusively by Nexus.
--
-- Nexus's goal is to match the sled's state with the operator-indicated
-- policy. For example, if the sled_policy is "expunged" and the sled_state is
-- "active", Nexus will assume that the sled is gone. Based on that, Nexus will
-- reallocate resources currently on the expunged sled to other sleds, etc.
-- Once the expunged sled no longer has any resources attached to it, Nexus
-- will mark it as decommissioned.
CREATE TYPE IF NOT EXISTS omicron.public.sled_state AS ENUM (
    -- The sled has resources of any kind allocated on it, or, is available for
    -- new resources.
    --
    -- The sled can be in this state and have a different sled policy, e.g.
    -- "expunged".
    'active',

    -- The sled no longer has resources allocated on it, now or in the future.
    --
    -- This is a terminal state. This state is only valid if the sled policy is
    -- 'expunged'.
    'decommissioned'
);

CREATE TABLE IF NOT EXISTS omicron.public.sled (
    /* Identity metadata (asset) */
    id UUID PRIMARY KEY,
    time_created TIMESTAMPTZ NOT NULL,
    time_modified TIMESTAMPTZ NOT NULL,
    time_deleted TIMESTAMPTZ,
    rcgen INT NOT NULL,

    /* FK into the Rack table */
    rack_id UUID NOT NULL,

    /* Idenfities if this Sled is a Scrimlet */
    is_scrimlet BOOL NOT NULL,

    /* Baseboard information about the sled */
    serial_number STRING(63) NOT NULL,
    part_number STRING(63) NOT NULL,
    revision INT8 NOT NULL,

    /* CPU & RAM summary for the sled */
    usable_hardware_threads INT8 CHECK (usable_hardware_threads BETWEEN 0 AND 4294967295) NOT NULL,
    usable_physical_ram INT8 NOT NULL,
    reservoir_size INT8 CHECK (reservoir_size < usable_physical_ram) NOT NULL,

    /* The IP address and bound port of the sled agent server. */
    ip INET NOT NULL,
    port INT4 CHECK (port BETWEEN 0 AND 65535) NOT NULL,

    /* The last address allocated to a propolis instance on this sled. */
    last_used_address INET NOT NULL,

    /* The policy for the sled, updated exclusively by the operator */
    sled_policy omicron.public.sled_policy NOT NULL,

    /* The actual state of the sled, updated exclusively by Nexus */
    sled_state omicron.public.sled_state NOT NULL,

    /* Generation number owned and incremented by the sled-agent */
    sled_agent_gen INT8 NOT NULL DEFAULT 1,

    -- This constraint should be upheld, even for deleted disks
    -- in the fleet.
    CONSTRAINT serial_part_revision_unique UNIQUE (
      serial_number, part_number, revision
    )
);

/* Add an index which lets us look up sleds on a rack */
CREATE UNIQUE INDEX IF NOT EXISTS lookup_sled_by_rack ON omicron.public.sled (
    rack_id,
    id
) WHERE time_deleted IS NULL;

CREATE TYPE IF NOT EXISTS omicron.public.sled_resource_kind AS ENUM (
    -- omicron.public.dataset
    'dataset',
    -- omicron.public.service
    'service',
    -- omicron.public.instance
    'instance',
    -- omicron.public.sled
    --
    -- reserved as an approximation of sled internal usage, such as "by the OS
    -- and all unaccounted services".
    'reserved'
);

-- Accounting for programs using resources on a sled
CREATE TABLE IF NOT EXISTS omicron.public.sled_resource (
    -- Should match the UUID of the corresponding service
    id UUID PRIMARY KEY,

    -- The sled where resources are being consumed
    sled_id UUID NOT NULL,

    -- Identifies the type of the resource
    kind omicron.public.sled_resource_kind NOT NULL,

    -- The maximum number of hardware threads usable by this resource
    hardware_threads INT8 NOT NULL,

    -- The maximum amount of RSS RAM provisioned to this resource
    rss_ram INT8 NOT NULL,

    -- The maximum amount of Reservoir RAM provisioned to this resource
    reservoir_ram INT8 NOT NULL
);

-- Allow looking up all resources which reside on a sled
CREATE UNIQUE INDEX IF NOT EXISTS lookup_resource_by_sled ON omicron.public.sled_resource (
    sled_id,
    id
);


-- Table of all sled subnets allocated for sleds added to an already initialized
-- rack. The sleds in this table and their allocated subnets are created before
-- a sled is added to the `sled` table. Addition to the `sled` table occurs
-- after the sled is initialized and notifies Nexus about itself.
--
-- For simplicity and space savings, this table doesn't actually contain the
-- full subnets for a given sled, but only the octet that extends a /56 rack
-- subnet to a /64 sled subnet. The rack subnet is maintained in the `rack`
-- table.
--
-- This table does not include subnet octets allocated during RSS and therefore
-- all of the octets start at 33. This makes the data in this table purely additive
-- post-RSS, which also implies that we cannot re-use subnet octets if an original
-- sled that was part of RSS was removed from the cluster.
CREATE TABLE IF NOT EXISTS omicron.public.sled_underlay_subnet_allocation (
    -- The physical identity of the sled
    -- (foreign key into `hw_baseboard_id` table)
    hw_baseboard_id UUID PRIMARY KEY,

    -- The rack to which a sled is being added
    -- (foreign key into `rack` table)
    --
    -- We require this because the sled is not yet part of the sled table when
    -- we first allocate a subnet for it.
    rack_id UUID NOT NULL,

    -- The sled to which a subnet is being allocated
    --
    -- Eventually will be a foreign key into the `sled` table when the sled notifies nexus
    -- about itself after initialization.
    sled_id UUID NOT NULL,

    -- The octet that extends a /56 rack subnet to a /64 sled subnet
    --
    -- Always between 33 and 255 inclusive
    subnet_octet INT2 NOT NULL UNIQUE CHECK (subnet_octet BETWEEN 33 AND 255)
);

-- Add an index which allows pagination by {rack_id, sled_id} pairs. 
CREATE UNIQUE INDEX IF NOT EXISTS lookup_subnet_allocation_by_rack_and_sled ON omicron.public.sled_underlay_subnet_allocation (
    rack_id,
    sled_id
);

/*
 * Switches
 */

CREATE TABLE IF NOT EXISTS omicron.public.switch (
    /* Identity metadata (asset) */
    id UUID PRIMARY KEY,
    time_created TIMESTAMPTZ NOT NULL,
    time_modified TIMESTAMPTZ NOT NULL,
    time_deleted TIMESTAMPTZ,
    rcgen INT NOT NULL,

    /* FK into the Rack table */
    rack_id UUID NOT NULL,

    /* Baseboard information about the switch */
    serial_number STRING(63) NOT NULL,
    part_number STRING(63) NOT NULL,
    revision INT8 NOT NULL
);

/* Add an index which lets us look up switches on a rack */
CREATE UNIQUE INDEX IF NOT EXISTS lookup_switch_by_rack ON omicron.public.switch (
    rack_id,
    id
) WHERE time_deleted IS NULL;

/*
 * Services
 */

CREATE TYPE IF NOT EXISTS omicron.public.service_kind AS ENUM (
  'clickhouse',
  'clickhouse_keeper',
  'cockroach',
  'crucible',
  'crucible_pantry',
  'dendrite',
  'external_dns',
  'internal_dns',
  'nexus',
  'ntp',
  'oximeter',
  'tfport',
  'mgd'
);

CREATE TABLE IF NOT EXISTS omicron.public.service (
    /* Identity metadata (asset) */
    id UUID PRIMARY KEY,
    time_created TIMESTAMPTZ NOT NULL,
    time_modified TIMESTAMPTZ NOT NULL,

    /* FK into the Sled table */
    sled_id UUID NOT NULL,
    /* For services in illumos zones, the zone's unique id (for debugging) */
    zone_id UUID,
    /* The IP address of the service. */
    ip INET NOT NULL,
    /* The UDP or TCP port on which the service listens. */
    port INT4 CHECK (port BETWEEN 0 AND 65535) NOT NULL,
    /* Indicates the type of service. */
    kind omicron.public.service_kind NOT NULL
);

/* Add an index which lets us look up the services on a sled */
CREATE UNIQUE INDEX IF NOT EXISTS lookup_service_by_sled ON omicron.public.service (
    sled_id,
    id
);

/* Look up (and paginate) services of a given kind. */
CREATE UNIQUE INDEX IF NOT EXISTS lookup_service_by_kind ON omicron.public.service (
    kind,
    id
);

CREATE TYPE IF NOT EXISTS omicron.public.physical_disk_kind AS ENUM (
  'm2',
  'u2'
);

-- A physical disk which exists inside the rack.
CREATE TABLE IF NOT EXISTS omicron.public.physical_disk (
    id UUID PRIMARY KEY,
    time_created TIMESTAMPTZ NOT NULL,
    time_modified TIMESTAMPTZ NOT NULL,
    time_deleted TIMESTAMPTZ,
    rcgen INT NOT NULL,

    vendor STRING(63) NOT NULL,
    serial STRING(63) NOT NULL,
    model STRING(63) NOT NULL,

    variant omicron.public.physical_disk_kind NOT NULL,

    -- FK into the Sled table
    sled_id UUID NOT NULL,

    -- This constraint should be upheld, even for deleted disks
    -- in the fleet.
    CONSTRAINT vendor_serial_model_unique UNIQUE (
      vendor, serial, model
    )
);

CREATE UNIQUE INDEX IF NOT EXISTS lookup_physical_disk_by_variant ON omicron.public.physical_disk (
    variant,
    id
) WHERE time_deleted IS NULL;

-- Make it efficient to look up physical disks by Sled.
CREATE UNIQUE INDEX IF NOT EXISTS lookup_physical_disk_by_sled ON omicron.public.physical_disk (
    sled_id,
    id
) WHERE time_deleted IS NULL;

-- x509 certificates which may be used by services
CREATE TABLE IF NOT EXISTS omicron.public.certificate (
    -- Identity metadata (resource)
    id UUID PRIMARY KEY,
    name STRING(63) NOT NULL,
    description STRING(512) NOT NULL,
    time_created TIMESTAMPTZ NOT NULL,
    time_modified TIMESTAMPTZ NOT NULL,
    time_deleted TIMESTAMPTZ,

    -- which Silo this certificate is used for
    silo_id UUID NOT NULL,

    -- The service type which should use this certificate
    service omicron.public.service_kind NOT NULL,

    -- cert.pem file (certificate chain in PEM format) as a binary blob
    cert BYTES NOT NULL,

    -- key.pem file (private key in PEM format) as a binary blob
    key BYTES NOT NULL
);

-- Add an index which lets us look up certificates for a particular service
-- class.
CREATE UNIQUE INDEX IF NOT EXISTS lookup_certificate_by_service ON omicron.public.certificate (
    service,
    id
) WHERE
    time_deleted IS NULL;

-- Add an index which enforces that certificates have unique names, and which
-- allows pagination-by-name.
CREATE UNIQUE INDEX IF NOT EXISTS lookup_certificate_by_silo ON omicron.public.certificate (
    silo_id,
    name
) WHERE
    time_deleted IS NULL;

-- A table describing virtual resource provisioning which may be associated
-- with a collection of objects, including:
-- - Projects
-- - Silos
-- - Fleet
CREATE TABLE IF NOT EXISTS omicron.public.virtual_provisioning_collection (
    -- Should match the UUID of the corresponding collection.
    id UUID PRIMARY KEY,
    time_modified TIMESTAMPTZ NOT NULL DEFAULT NOW(),

    -- Identifies the type of the collection.
    collection_type STRING(63) NOT NULL,

    -- The amount of physical disk space which has been provisioned
    -- on behalf of the collection.
    virtual_disk_bytes_provisioned INT8 NOT NULL,

    -- The number of CPUs provisioned by VMs.
    cpus_provisioned INT8 NOT NULL,

    -- The amount of RAM provisioned by VMs.
    ram_provisioned INT8 NOT NULL
);

-- A table describing a single virtual resource which has been provisioned.
-- This may include:
-- - Disks
-- - Instances
-- - Snapshots
--
-- NOTE: You might think to yourself: "This table looks an awful lot like
-- the 'virtual_provisioning_collection' table, could they be condensed into
-- a single table?"
-- The answer to this question is unfortunately: "No". We use CTEs to both
-- UPDATE the collection table while INSERTing rows in the resource table, and
-- this would not be allowed if they came from the same table due to:
-- https://www.cockroachlabs.com/docs/v22.2/known-limitations#statements-containing-multiple-modification-subqueries-of-the-same-table-are-disallowed
-- However, by using separate tables, the CTE is able to function correctly.
CREATE TABLE IF NOT EXISTS omicron.public.virtual_provisioning_resource (
    -- Should match the UUID of the corresponding collection.
    id UUID PRIMARY KEY,
    time_modified TIMESTAMPTZ NOT NULL DEFAULT NOW(),

    -- Identifies the type of the resource.
    resource_type STRING(63) NOT NULL,

    -- The amount of physical disk space which has been provisioned
    -- on behalf of the resource.
    virtual_disk_bytes_provisioned INT8 NOT NULL,

    -- The number of CPUs provisioned.
    cpus_provisioned INT8 NOT NULL,

    -- The amount of RAM provisioned.
    ram_provisioned INT8 NOT NULL
);

-- ZPools of Storage, attached to Sleds.
-- These are backed by a single physical disk.
--
-- For information about the provisioned zpool, reference the
-- "omicron.public.inv_zpool" table, which returns information
-- that has actually been returned from the underlying sled.
CREATE TABLE IF NOT EXISTS omicron.public.zpool (
    /* Identity metadata (asset) */
    id UUID PRIMARY KEY,
    time_created TIMESTAMPTZ NOT NULL,
    time_modified TIMESTAMPTZ NOT NULL,
    time_deleted TIMESTAMPTZ,
    rcgen INT NOT NULL,

    /* FK into the Sled table */
    sled_id UUID NOT NULL,

    /* FK into the Physical Disk table */
    physical_disk_id UUID NOT NULL
);

/* Create an index on the physical disk id */
CREATE INDEX IF NOT EXISTS lookup_zpool_by_disk on omicron.public.zpool (
    physical_disk_id,
    id
) WHERE physical_disk_id IS NOT NULL AND time_deleted IS NULL;

CREATE TYPE IF NOT EXISTS omicron.public.dataset_kind AS ENUM (
  'crucible',
  'cockroach',
  'clickhouse',
  'clickhouse_keeper',
  'external_dns',
  'internal_dns'
);

/*
 * A dataset of allocated space within a zpool.
 */
CREATE TABLE IF NOT EXISTS omicron.public.dataset (
    /* Identity metadata (asset) */
    id UUID PRIMARY KEY,
    time_created TIMESTAMPTZ NOT NULL,
    time_modified TIMESTAMPTZ NOT NULL,
    time_deleted TIMESTAMPTZ,
    rcgen INT NOT NULL,

    /* FK into the Pool table */
    pool_id UUID NOT NULL,

    /* Contact information for the dataset */
    ip INET NOT NULL,
    port INT4 CHECK (port BETWEEN 0 AND 65535) NOT NULL,

    kind omicron.public.dataset_kind NOT NULL,

    /* An upper bound on the amount of space that might be in-use */
    size_used INT,

    /* Crucible must make use of 'size_used'; other datasets manage their own storage */
    CONSTRAINT size_used_column_set_for_crucible CHECK (
      (kind != 'crucible') OR
      (kind = 'crucible' AND size_used IS NOT NULL)
    )
);

/* Create an index on the size usage for Crucible's allocation */
CREATE INDEX IF NOT EXISTS lookup_dataset_by_size_used_crucible on omicron.public.dataset (
    size_used
) WHERE size_used IS NOT NULL AND time_deleted IS NULL AND kind = 'crucible';

/* Create an index on the size usage for any dataset */
CREATE INDEX IF NOT EXISTS lookup_dataset_by_size_used on omicron.public.dataset (
    size_used
) WHERE size_used IS NOT NULL AND time_deleted IS NULL;

/* Create an index on the zpool id */
CREATE INDEX IF NOT EXISTS lookup_dataset_by_zpool on omicron.public.dataset (
    pool_id,
    id
) WHERE pool_id IS NOT NULL AND time_deleted IS NULL;

/*
 * A region of space allocated to Crucible Downstairs, within a dataset.
 */
CREATE TABLE IF NOT EXISTS omicron.public.region (
    /* Identity metadata (asset) */
    id UUID PRIMARY KEY,
    time_created TIMESTAMPTZ NOT NULL,
    time_modified TIMESTAMPTZ NOT NULL,

    /* FK into the dataset table */
    dataset_id UUID NOT NULL,

    /* FK into the volume table */
    volume_id UUID NOT NULL,

    /* Metadata describing the region */
    block_size INT NOT NULL,
    blocks_per_extent INT NOT NULL,
    extent_count INT NOT NULL
);

/*
 * Allow all regions belonging to a disk to be accessed quickly.
 */
CREATE UNIQUE INDEX IF NOT EXISTS lookup_region_by_volume on omicron.public.region (
    volume_id,
    id
);

/*
 * Allow all regions belonging to a dataset to be accessed quickly.
 */
CREATE UNIQUE INDEX IF NOT EXISTS lookup_region_by_dataset on omicron.public.region (
    dataset_id,
    id
);

/*
 * A snapshot of a region, within a dataset.
 */
CREATE TABLE IF NOT EXISTS omicron.public.region_snapshot (
    dataset_id UUID NOT NULL,
    region_id UUID NOT NULL,

    /* Associated higher level virtual snapshot */
    snapshot_id UUID NOT NULL,

    /*
     * Target string, for identification as part of
     * volume construction request(s)
     */
    snapshot_addr TEXT NOT NULL,

    /* How many volumes reference this? */
    volume_references INT8 NOT NULL,

    /* Is this currently part of some resources_to_delete? */
    deleting BOOL NOT NULL,

    PRIMARY KEY (dataset_id, region_id, snapshot_id)
);

/* Index for use during join with region table */
CREATE INDEX IF NOT EXISTS lookup_region_by_dataset on omicron.public.region_snapshot (
    dataset_id, region_id
);

/*
 * Index on volume_references and snapshot_addr for crucible
 * resource accounting lookup
 */
CREATE INDEX IF NOT EXISTS lookup_region_snapshot_by_volume_reference on omicron.public.region_snapshot (
    volume_references
);

CREATE INDEX IF NOT EXISTS lookup_region_snapshot_by_snapshot_addr on omicron.public.region_snapshot (
    snapshot_addr
);

/*
 * A volume within Crucible
 */
CREATE TABLE IF NOT EXISTS omicron.public.volume (
    id UUID PRIMARY KEY,
    time_created TIMESTAMPTZ NOT NULL,
    time_modified TIMESTAMPTZ NOT NULL,
    time_deleted TIMESTAMPTZ,

    /* child resource generation number, per RFD 192 */
    rcgen INT NOT NULL,

    /*
     * A JSON document describing the construction of the volume, including all
     * sub volumes. This is what will be POSTed to propolis, and eventually
     * consumed by some Upstairs code to perform the volume creation. The Rust
     * type of this column should be Crucible::VolumeConstructionRequest.
     */
    data TEXT NOT NULL,

    /*
     * A JSON document describing what resources to clean up when deleting this
     * volume. The Rust type of this column should be the CrucibleResources
     * enum.
     */
    resources_to_clean_up TEXT
);

/* Quickly find deleted volumes */
CREATE INDEX IF NOT EXISTS lookup_volume_by_deleted on omicron.public.volume (
    time_deleted
);

/*
 * Silos
 */

CREATE TYPE IF NOT EXISTS omicron.public.authentication_mode AS ENUM (
  'local',
  'saml'
);

CREATE TYPE IF NOT EXISTS omicron.public.user_provision_type AS ENUM (
  'api_only',
  'jit'
);

CREATE TABLE IF NOT EXISTS omicron.public.silo (
    /* Identity metadata */
    id UUID PRIMARY KEY,
    name STRING(63) NOT NULL,
    description STRING(512) NOT NULL,
    time_created TIMESTAMPTZ NOT NULL,
    time_modified TIMESTAMPTZ NOT NULL,
    time_deleted TIMESTAMPTZ,

    discoverable BOOL NOT NULL,
    authentication_mode omicron.public.authentication_mode NOT NULL,
    user_provision_type omicron.public.user_provision_type NOT NULL,

    mapped_fleet_roles JSONB NOT NULL,

    /* child resource generation number, per RFD 192 */
    rcgen INT NOT NULL
);

CREATE UNIQUE INDEX IF NOT EXISTS lookup_silo_by_name ON omicron.public.silo (
    name
) WHERE
    time_deleted IS NULL;

/*
 * Silo users
 */
CREATE TABLE IF NOT EXISTS omicron.public.silo_user (
    id UUID PRIMARY KEY,
    time_created TIMESTAMPTZ NOT NULL,
    time_modified TIMESTAMPTZ NOT NULL,
    time_deleted TIMESTAMPTZ,

    silo_id UUID NOT NULL,
    external_id TEXT NOT NULL
);

/* This index lets us quickly find users for a given silo. */
CREATE UNIQUE INDEX IF NOT EXISTS lookup_silo_user_by_silo ON omicron.public.silo_user (
    silo_id,
    external_id
) WHERE
    time_deleted IS NULL;

CREATE TABLE IF NOT EXISTS omicron.public.silo_user_password_hash (
    silo_user_id UUID NOT NULL,
    hash TEXT NOT NULL,
    time_created TIMESTAMPTZ NOT NULL,

    PRIMARY KEY(silo_user_id)
);

/*
 * Silo groups
 */

CREATE TABLE IF NOT EXISTS omicron.public.silo_group (
    id UUID PRIMARY KEY,
    time_created TIMESTAMPTZ NOT NULL,
    time_modified TIMESTAMPTZ NOT NULL,
    time_deleted TIMESTAMPTZ,

    silo_id UUID NOT NULL,
    external_id TEXT NOT NULL
);

CREATE UNIQUE INDEX IF NOT EXISTS lookup_silo_group_by_silo ON omicron.public.silo_group (
    silo_id,
    external_id
) WHERE
    time_deleted IS NULL;

/*
 * Silo group membership
 */

CREATE TABLE IF NOT EXISTS omicron.public.silo_group_membership (
    silo_group_id UUID NOT NULL,
    silo_user_id UUID NOT NULL,

    PRIMARY KEY (silo_group_id, silo_user_id)
);

/*
 * The primary key lets us paginate through the users in a group.  We need to
 * index the same fields in the reverse order to be able to paginate through the
 * groups that a user is in.
 */
CREATE INDEX IF NOT EXISTS lookup_silo_group_by_user ON omicron.public.silo_group_membership (
    silo_user_id,
    silo_group_id
);

/*
 * Silo identity provider list
 */

CREATE TYPE IF NOT EXISTS omicron.public.provider_type AS ENUM (
  'saml'
);

CREATE TABLE IF NOT EXISTS omicron.public.identity_provider (
    /* Identity metadata */
    id UUID PRIMARY KEY,
    name STRING(63) NOT NULL,
    description STRING(512) NOT NULL,
    time_created TIMESTAMPTZ NOT NULL,
    time_modified TIMESTAMPTZ NOT NULL,
    time_deleted TIMESTAMPTZ,

    silo_id UUID NOT NULL,
    provider_type omicron.public.provider_type NOT NULL
);

CREATE UNIQUE INDEX IF NOT EXISTS lookup_idp_by_silo_id ON omicron.public.identity_provider (
    silo_id,
    id
) WHERE
    time_deleted IS NULL;

CREATE UNIQUE INDEX IF NOT EXISTS lookup_idp_by_silo_name ON omicron.public.identity_provider (
    silo_id,
    name
) WHERE
    time_deleted IS NULL;

/*
 * Silo SAML identity provider
 */
CREATE TABLE IF NOT EXISTS omicron.public.saml_identity_provider (
    /* Identity metadata */
    id UUID PRIMARY KEY,
    name STRING(63) NOT NULL,
    description STRING(512) NOT NULL,
    time_created TIMESTAMPTZ NOT NULL,
    time_modified TIMESTAMPTZ NOT NULL,
    time_deleted TIMESTAMPTZ,

    silo_id UUID NOT NULL,

    idp_metadata_document_string TEXT NOT NULL,

    idp_entity_id TEXT NOT NULL,
    sp_client_id TEXT NOT NULL,
    acs_url TEXT NOT NULL,
    slo_url TEXT NOT NULL,
    technical_contact_email TEXT NOT NULL,

    public_cert TEXT,
    private_key TEXT,

    group_attribute_name TEXT
);

CREATE UNIQUE INDEX IF NOT EXISTS lookup_saml_idp_by_silo_id ON omicron.public.saml_identity_provider (
    silo_id,
    id
) WHERE
    time_deleted IS NULL;

CREATE UNIQUE INDEX IF NOT EXISTS lookup_saml_idp_by_silo_name ON omicron.public.saml_identity_provider (
    silo_id,
    name
) WHERE
    time_deleted IS NULL;

/*
 * Users' public SSH keys, per RFD 44
 */
CREATE TABLE IF NOT EXISTS omicron.public.ssh_key (
    id UUID PRIMARY KEY,
    name STRING(63) NOT NULL,
    description STRING(512) NOT NULL,
    time_created TIMESTAMPTZ NOT NULL,
    time_modified TIMESTAMPTZ NOT NULL,
    time_deleted TIMESTAMPTZ,

    /* FK into silo_user table */
    silo_user_id UUID NOT NULL,

    /*
     * A 4096 bit RSA key without comment encodes to 726 ASCII characters.
     * A (256 bit) Ed25519 key w/o comment encodes to 82 ASCII characters.
     */
    public_key STRING(1023) NOT NULL
);

CREATE UNIQUE INDEX IF NOT EXISTS lookup_ssh_key_by_silo_user ON omicron.public.ssh_key (
    silo_user_id,
    name
) WHERE
    time_deleted IS NULL;

/**
 * Represents the SSH keys copied to an instance at create time by cloud-init.
 * Entries are added here when an instance is created (with configured SSH keys)
 * and removed when the instance is destroyed.
 *
 * TODO: Should this have time created / time deleted
 */
CREATE TABLE IF NOT EXISTS omicron.public.instance_ssh_key (
    instance_id UUID NOT NULL,
    ssh_key_id UUID NOT NULL,
    PRIMARY KEY (instance_id, ssh_key_id)
);

CREATE TABLE IF NOT EXISTS omicron.public.silo_quotas (
    silo_id UUID PRIMARY KEY,
    time_created TIMESTAMPTZ NOT NULL,
    time_modified TIMESTAMPTZ NOT NULL,
    cpus INT8 NOT NULL,
    memory_bytes INT8 NOT NULL,
    storage_bytes INT8 NOT NULL
);

/**
 * A view of the amount of provisioned and allocated (set by quotas) resources
 * on a given silo.
 */
CREATE VIEW IF NOT EXISTS omicron.public.silo_utilization 
AS SELECT
    c.id AS silo_id,
    s.name AS silo_name,
    c.cpus_provisioned AS cpus_provisioned,
    c.ram_provisioned AS memory_provisioned,
    c.virtual_disk_bytes_provisioned AS storage_provisioned,
    q.cpus AS cpus_allocated,
    q.memory_bytes AS memory_allocated,
    q.storage_bytes AS storage_allocated,
    s.discoverable as silo_discoverable
FROM
    omicron.public.virtual_provisioning_collection AS c
    RIGHT JOIN omicron.public.silo_quotas AS q 
    ON c.id = q.silo_id
    INNER JOIN omicron.public.silo AS s
    ON c.id = s.id
WHERE
    c.collection_type = 'Silo'
AND
    s.time_deleted IS NULL;

/*
 * Projects
 */

CREATE TABLE IF NOT EXISTS omicron.public.project (
    /* Identity metadata (resource) */
    id UUID PRIMARY KEY,
    name STRING(63) NOT NULL,
    description STRING(512) NOT NULL,
    time_created TIMESTAMPTZ NOT NULL,
    time_modified TIMESTAMPTZ NOT NULL,
    /* Indicates that the object has been deleted */
    time_deleted TIMESTAMPTZ,

    /* child resource generation number, per RFD 192 */
    rcgen INT NOT NULL,

    /* Which silo this project belongs to */
    silo_id UUID NOT NULL /* foreign key into "silo" table */
);

CREATE UNIQUE INDEX IF NOT EXISTS lookup_project_by_silo ON omicron.public.project (
    silo_id,
    name
) WHERE
    time_deleted IS NULL;

/*
 * Instances
 */

CREATE TYPE IF NOT EXISTS omicron.public.instance_state AS ENUM (
    'creating',
    'starting',
    'running',
    'stopping',
    'stopped',
    'rebooting',
    'migrating',
    'repairing',
    'failed',
    'destroyed'
);

/*
 * TODO consider how we want to manage multiple sagas operating on the same
 * Instance -- e.g., reboot concurrent with destroy or concurrent reboots or the
 * like.  Or changing # of CPUs or memory size.
 */
CREATE TABLE IF NOT EXISTS omicron.public.instance (
    /* Identity metadata (resource) */
    id UUID PRIMARY KEY,
    name STRING(63) NOT NULL,
    description STRING(512) NOT NULL,
    time_created TIMESTAMPTZ NOT NULL,
    time_modified TIMESTAMPTZ NOT NULL,
    /* Indicates that the object has been deleted */
    /* This is redundant for Instances, but we keep it here for consistency. */
    time_deleted TIMESTAMPTZ,

    /* Every Instance is in exactly one Project at a time. */
    project_id UUID NOT NULL,

    /* user data for instance initialization systems (e.g. cloud-init) */
    user_data BYTES NOT NULL,

    /* The state of the instance when it has no active VMM. */
    state omicron.public.instance_state NOT NULL,
    time_state_updated TIMESTAMPTZ NOT NULL,
    state_generation INT NOT NULL,

    /* FK into `vmm` for the Propolis server that's backing this instance. */
    active_propolis_id UUID,

    /* FK into `vmm` for the migration target Propolis server, if one exists. */
    target_propolis_id UUID,

    /* Identifies any ongoing migration for this instance. */
    migration_id UUID,

    /* Instance configuration */
    ncpus INT NOT NULL,
    memory INT NOT NULL,
    hostname STRING(63) NOT NULL,
    boot_on_fault BOOL NOT NULL DEFAULT false
);

-- Names for instances within a project should be unique
CREATE UNIQUE INDEX IF NOT EXISTS lookup_instance_by_project ON omicron.public.instance (
    project_id,
    name
) WHERE
    time_deleted IS NULL;

/*
 * A special view of an instance provided to operators for insights into what's running 
 * on a sled.
 *
 * This view requires the VMM table, which doesn't exist yet, so create a
 * "placeholder" view here and replace it with the full view once the table is
 * defined. See the README for more context.
 */

CREATE VIEW IF NOT EXISTS omicron.public.sled_instance
AS SELECT
    instance.id
FROM
    omicron.public.instance AS instance
WHERE
    instance.time_deleted IS NULL;

/*
 * Guest-Visible, Virtual Disks
 */

/*
 * TODO The Rust enum to which this type is converted
 * carries data in some of its variants, such as the UUID
 * of the instance to which a disk is attached.
 *
 * This makes the conversion to/from this enum type here much
 * more difficult, since we need a way to manage that data
 * coherently.
 *
 * See <https://github.com/oxidecomputer/omicron/issues/312>.
 */
-- CREATE TYPE omicron.public.DiskState AS ENUM (
--     'creating',
--     'detached',
--     'attaching',
--     'attached',
--     'detaching',
--     'destroyed',
--     'faulted'
-- );

CREATE TYPE IF NOT EXISTS omicron.public.block_size AS ENUM (
  '512',
  '2048',
  '4096'
);

CREATE TABLE IF NOT EXISTS omicron.public.disk (
    /* Identity metadata (resource) */
    id UUID PRIMARY KEY,
    name STRING(63) NOT NULL,
    description STRING(512) NOT NULL,
    time_created TIMESTAMPTZ NOT NULL,
    time_modified TIMESTAMPTZ NOT NULL,
    /* Indicates that the object has been deleted */
    /* This is redundant for Disks, but we keep it here for consistency. */
    time_deleted TIMESTAMPTZ,

    /* child resource generation number, per RFD 192 */
    rcgen INT NOT NULL,

    /* Every Disk is in exactly one Project at a time. */
    project_id UUID NOT NULL,

    /* Every disk consists of a root volume */
    volume_id UUID NOT NULL,

    /*
     * TODO Would it make sense for the runtime state to live in a separate
     * table?
     */
    /* Runtime state */
    -- disk_state omicron.public.DiskState NOT NULL, /* TODO see above */
    disk_state STRING(32) NOT NULL,
    /*
     * Every Disk may be attaching to, attached to, or detaching from at most
     * one Instance at a time.
     */
    attach_instance_id UUID,
    state_generation INT NOT NULL,
    slot INT2 CHECK (slot >= 0 AND slot < 8),
    time_state_updated TIMESTAMPTZ NOT NULL,

    /* Disk configuration */
    size_bytes INT NOT NULL,
    block_size omicron.public.block_size NOT NULL,
    origin_snapshot UUID,
    origin_image UUID,

    pantry_address TEXT
);

CREATE UNIQUE INDEX IF NOT EXISTS lookup_disk_by_project ON omicron.public.disk (
    project_id,
    name
) WHERE
    time_deleted IS NULL;

CREATE UNIQUE INDEX IF NOT EXISTS lookup_disk_by_instance ON omicron.public.disk (
    attach_instance_id,
    id
) WHERE
    time_deleted IS NULL AND attach_instance_id IS NOT NULL;

CREATE UNIQUE INDEX IF NOT EXISTS lookup_deleted_disk ON omicron.public.disk (
    id
) WHERE
    time_deleted IS NOT NULL;

CREATE TABLE IF NOT EXISTS omicron.public.image (
    /* Identity metadata (resource) */
    id UUID PRIMARY KEY,
    name STRING(63) NOT NULL,
    description STRING(512) NOT NULL,
    time_created TIMESTAMPTZ NOT NULL,
    time_modified TIMESTAMPTZ NOT NULL,
    /* Indicates that the object has been deleted */
    time_deleted TIMESTAMPTZ,

    silo_id UUID NOT NULL,
    project_id UUID,

    volume_id UUID NOT NULL,

    url STRING(8192),
    os STRING(64) NOT NULL,
    version STRING(64) NOT NULL,
    digest TEXT,
    block_size omicron.public.block_size NOT NULL,
    size_bytes INT NOT NULL
);

CREATE VIEW IF NOT EXISTS omicron.public.project_image AS
SELECT
    id,
    name,
    description,
    time_created,
    time_modified,
    time_deleted,
    silo_id,
    project_id,
    volume_id,
    url,
    os,
    version,
    digest,
    block_size,
    size_bytes
FROM 
    omicron.public.image
WHERE 
    project_id IS NOT NULL;

CREATE VIEW IF NOT EXISTS omicron.public.silo_image AS
SELECT
    id,
    name,
    description,
    time_created,
    time_modified,
    time_deleted,
    silo_id,
    volume_id,
    url,
    os,
    version,
    digest,
    block_size,
    size_bytes
FROM 
    omicron.public.image
WHERE 
    project_id IS NULL;

/* Index for silo images */
CREATE UNIQUE INDEX IF NOT EXISTS lookup_image_by_silo on omicron.public.image (
    silo_id,
    name
) WHERE
    time_deleted is NULL AND
    project_id is NULL;

/* Index for project images */
CREATE UNIQUE INDEX IF NOT EXISTS lookup_image_by_silo_and_project on omicron.public.image (
    silo_id,
    project_id,
    name
) WHERE
    time_deleted is NULL AND
    project_id is NOT NULL;

CREATE TYPE IF NOT EXISTS omicron.public.snapshot_state AS ENUM (
  'creating',
  'ready',
  'faulted',
  'destroyed'
);

CREATE TABLE IF NOT EXISTS omicron.public.snapshot (
    /* Identity metadata (resource) */
    id UUID PRIMARY KEY,
    name STRING(63) NOT NULL,
    description STRING(512) NOT NULL,
    time_created TIMESTAMPTZ NOT NULL,
    time_modified TIMESTAMPTZ NOT NULL,
    /* Indicates that the object has been deleted */
    time_deleted TIMESTAMPTZ,

    /* Every Snapshot is in exactly one Project at a time. */
    project_id UUID NOT NULL,

    /* Every Snapshot originated from a single disk */
    disk_id UUID NOT NULL,

    /* Every Snapshot consists of a root volume */
    volume_id UUID NOT NULL,

    /* Where will the scrubbed blocks eventually land? */
    destination_volume_id UUID NOT NULL,

    gen INT NOT NULL,
    state omicron.public.snapshot_state NOT NULL,
    block_size omicron.public.block_size NOT NULL,

    /* Disk configuration (from the time the snapshot was taken) */
    size_bytes INT NOT NULL
);

CREATE UNIQUE INDEX IF NOT EXISTS lookup_snapshot_by_project ON omicron.public.snapshot (
    project_id,
    name
) WHERE
    time_deleted IS NULL;

/*
 * Oximeter collector servers.
 */
CREATE TABLE IF NOT EXISTS omicron.public.oximeter (
    id UUID PRIMARY KEY,
    time_created TIMESTAMPTZ NOT NULL,
    time_modified TIMESTAMPTZ NOT NULL,
    ip INET NOT NULL,
    port INT4 CHECK (port BETWEEN 0 AND 65535) NOT NULL
);

/*
 * The kind of metric producer each record corresponds to.
 */
CREATE TYPE IF NOT EXISTS omicron.public.producer_kind AS ENUM (
    -- A sled agent for an entry in the sled table.
    'sled_agent',
    -- A service in the omicron.public.service table
    'service',
    -- A Propolis VMM for an instance in the omicron.public.instance table
    'instance'
);

/*
 * Information about registered metric producers.
 */
CREATE TABLE IF NOT EXISTS omicron.public.metric_producer (
    id UUID PRIMARY KEY,
    time_created TIMESTAMPTZ NOT NULL,
    time_modified TIMESTAMPTZ NOT NULL,
    kind omicron.public.producer_kind NOT NULL,
    ip INET NOT NULL,
    port INT4 CHECK (port BETWEEN 0 AND 65535) NOT NULL,
    interval FLOAT NOT NULL,
    /* TODO: Is this length appropriate? */
    base_route STRING(512) NOT NULL,
    /* Oximeter collector instance to which this metric producer is assigned. */
    oximeter_id UUID NOT NULL
);

CREATE UNIQUE INDEX IF NOT EXISTS lookup_producer_by_oximeter ON omicron.public.metric_producer (
    oximeter_id,
    id
);

/*
 * VPCs and networking primitives
 */


CREATE TABLE IF NOT EXISTS omicron.public.vpc (
    /* Identity metadata (resource) */
    id UUID PRIMARY KEY,
    name STRING(63) NOT NULL,
    description STRING(512) NOT NULL,
    time_created TIMESTAMPTZ NOT NULL,
    time_modified TIMESTAMPTZ NOT NULL,
    /* Indicates that the object has been deleted */
    time_deleted TIMESTAMPTZ,
    project_id UUID NOT NULL,
    system_router_id UUID NOT NULL,
    dns_name STRING(63) NOT NULL,

    /*
     * The Geneve Virtual Network Identifier for this VPC. Note that this is a
     * 24-bit unsigned value, properties which are checked in the application,
     * not the database.
     */
    vni INT4 NOT NULL,

    /* The IPv6 prefix allocated to subnets. */
    ipv6_prefix INET NOT NULL,

    /* Used to ensure that two requests do not concurrently modify the
       VPC's firewall */
    firewall_gen INT NOT NULL,

    /* Child-resource generation number for VPC Subnets. */
    subnet_gen INT8 NOT NULL
);

CREATE UNIQUE INDEX IF NOT EXISTS lookup_vpc_by_project ON omicron.public.vpc (
    project_id,
    name
) WHERE
    time_deleted IS NULL;

CREATE UNIQUE INDEX IF NOT EXISTS lookup_vpc_by_vni ON omicron.public.vpc (
    vni
) WHERE
    time_deleted IS NULL;

CREATE TABLE IF NOT EXISTS omicron.public.vpc_subnet (
    /* Identity metadata (resource) */
    id UUID PRIMARY KEY,
    name STRING(63) NOT NULL,
    description STRING(512) NOT NULL,
    time_created TIMESTAMPTZ NOT NULL,
    time_modified TIMESTAMPTZ NOT NULL,
    /* Indicates that the object has been deleted */
    time_deleted TIMESTAMPTZ,
    vpc_id UUID NOT NULL,
    /* Child resource creation generation number */
    rcgen INT8 NOT NULL,
    ipv4_block INET NOT NULL,
    ipv6_block INET NOT NULL
);

/* Subnet and network interface names are unique per VPC, not project */
CREATE UNIQUE INDEX IF NOT EXISTS vpc_subnet_vpc_id_name_key ON omicron.public.vpc_subnet (
    vpc_id,
    name
) WHERE
    time_deleted IS NULL;

/* The kind of network interface. */
CREATE TYPE IF NOT EXISTS omicron.public.network_interface_kind AS ENUM (
    /* An interface attached to a guest instance. */
    'instance',

    /* An interface attached to a service. */
    'service'
);

CREATE TABLE IF NOT EXISTS omicron.public.network_interface (
    /* Identity metadata (resource) */
    id UUID PRIMARY KEY,
    name STRING(63) NOT NULL,
    description STRING(512) NOT NULL,
    time_created TIMESTAMPTZ NOT NULL,
    time_modified TIMESTAMPTZ NOT NULL,
    /* Indicates that the object has been deleted */
    time_deleted TIMESTAMPTZ,

    /* The kind of network interface, e.g., instance */
    kind omicron.public.network_interface_kind NOT NULL,

    /*
     * FK into the parent resource of this interface (e.g. Instance, Service)
     * as determined by the `kind`.
     */
    parent_id UUID NOT NULL,

    /* FK into VPC table */
    vpc_id UUID NOT NULL,
    /* FK into VPCSubnet table. */
    subnet_id UUID NOT NULL,

    /*
     * The EUI-48 MAC address of the guest interface.
     *
     * Note that we use the bytes of a 64-bit integer, in big-endian byte order
     * to represent the MAC.
     */
    mac INT8 NOT NULL,

    /* The private VPC IP address of the interface. */
    ip INET NOT NULL,

    /*
     * Limited to 8 NICs per instance. This value must be kept in sync with
     * `crate::nexus::MAX_NICS_PER_INSTANCE`.
     */
    slot INT2 NOT NULL CHECK (slot >= 0 AND slot < 8),

    /* True if this interface is the primary interface.
     *
     * The primary interface appears in DNS and its address is used for external
     * connectivity.
     */
    is_primary BOOL NOT NULL
);

/* A view of the network_interface table for just instance-kind records. */
CREATE VIEW IF NOT EXISTS omicron.public.instance_network_interface AS
SELECT
    id,
    name,
    description,
    time_created,
    time_modified,
    time_deleted,
    parent_id AS instance_id,
    vpc_id,
    subnet_id,
    mac,
    ip,
    slot,
    is_primary
FROM
    omicron.public.network_interface
WHERE
    kind = 'instance';

/* A view of the network_interface table for just service-kind records. */
CREATE VIEW IF NOT EXISTS omicron.public.service_network_interface AS
SELECT
    id,
    name,
    description,
    time_created,
    time_modified,
    time_deleted,
    parent_id AS service_id,
    vpc_id,
    subnet_id,
    mac,
    ip,
    slot,
    is_primary
FROM
    omicron.public.network_interface
WHERE
    kind = 'service';

/* TODO-completeness

 * We currently have a NetworkInterface table with the IP and MAC addresses inline.
 * Eventually, we'll probably want to move these to their own tables, and
 * refer to them here, most notably to support multiple IPs per NIC, as well
 * as moving IPs between NICs on different instances, etc.
 */

/* Ensure we do not assign the same address twice within a subnet */
CREATE UNIQUE INDEX IF NOT EXISTS network_interface_subnet_id_ip_key ON omicron.public.network_interface (
    subnet_id,
    ip
) WHERE
    time_deleted IS NULL;

/* Ensure we do not assign the same MAC twice within a VPC
 * See RFD174's discussion on the scope of virtual MACs
 */
CREATE UNIQUE INDEX IF NOT EXISTS network_interface_vpc_id_mac_key ON omicron.public.network_interface (
    vpc_id,
    mac
) WHERE
    time_deleted IS NULL;

/*
 * Index used to verify that all interfaces for a resource (e.g. Instance,
 * Service) are contained within a single VPC, and that all interfaces are
 * in unique VPC Subnets.
 *
 * This is also used to quickly find the primary interface since
 * we store the `is_primary` column. Such queries are mostly used
 * when setting a new primary interface.
 */
CREATE UNIQUE INDEX IF NOT EXISTS network_interface_parent_id_name_kind_key ON omicron.public.network_interface (
    parent_id,
    name,
    kind
)
STORING (vpc_id, subnet_id, is_primary)
WHERE
    time_deleted IS NULL;

/*
 * Index used to verify that all interfaces for a resource (e.g. Instance,
 * Service) have unique slots.
 */
CREATE UNIQUE INDEX IF NOT EXISTS network_interface_parent_id_slot_key ON omicron.public.network_interface (
    parent_id,
    slot
)
WHERE
    time_deleted IS NULL;

CREATE TYPE IF NOT EXISTS omicron.public.vpc_firewall_rule_status AS ENUM (
    'disabled',
    'enabled'
);

CREATE TYPE IF NOT EXISTS omicron.public.vpc_firewall_rule_direction AS ENUM (
    'inbound',
    'outbound'
);

CREATE TYPE IF NOT EXISTS omicron.public.vpc_firewall_rule_action AS ENUM (
    'allow',
    'deny'
);

CREATE TYPE IF NOT EXISTS omicron.public.vpc_firewall_rule_protocol AS ENUM (
    'TCP',
    'UDP',
    'ICMP'
);

CREATE TABLE IF NOT EXISTS omicron.public.vpc_firewall_rule (
    /* Identity metadata (resource) */
    id UUID PRIMARY KEY,
    name STRING(63) NOT NULL,
    description STRING(512) NOT NULL,
    time_created TIMESTAMPTZ NOT NULL,
    time_modified TIMESTAMPTZ NOT NULL,
    /* Indicates that the object has been deleted */
    time_deleted TIMESTAMPTZ,

    vpc_id UUID NOT NULL,
    status omicron.public.vpc_firewall_rule_status NOT NULL,
    direction omicron.public.vpc_firewall_rule_direction NOT NULL,
    /* Array of targets. 128 was picked to include plenty of space for
       a tag, colon, and resource identifier. */
    targets STRING(128)[] NOT NULL,
    /* Also an array of targets */
    filter_hosts STRING(128)[],
    filter_ports STRING(11)[],
    filter_protocols omicron.public.vpc_firewall_rule_protocol[],
    action omicron.public.vpc_firewall_rule_action NOT NULL,
    priority INT4 CHECK (priority BETWEEN 0 AND 65535) NOT NULL
);

CREATE UNIQUE INDEX IF NOT EXISTS lookup_firewall_by_vpc ON omicron.public.vpc_firewall_rule (
    vpc_id,
    name
) WHERE
    time_deleted IS NULL;

CREATE TYPE IF NOT EXISTS omicron.public.vpc_router_kind AS ENUM (
    'system',
    'custom'
);

CREATE TABLE IF NOT EXISTS omicron.public.vpc_router (
    /* Identity metadata (resource) */
    id UUID PRIMARY KEY,
    name STRING(63) NOT NULL,
    description STRING(512) NOT NULL,
    time_created TIMESTAMPTZ NOT NULL,
    time_modified TIMESTAMPTZ NOT NULL,
    /* Indicates that the object has been deleted */
    time_deleted TIMESTAMPTZ,
    kind omicron.public.vpc_router_kind NOT NULL,
    vpc_id UUID NOT NULL,
    rcgen INT NOT NULL
);

CREATE UNIQUE INDEX IF NOT EXISTS lookup_router_by_vpc ON omicron.public.vpc_router (
    vpc_id,
    name
) WHERE
    time_deleted IS NULL;

CREATE TYPE IF NOT EXISTS omicron.public.router_route_kind AS ENUM (
    'default',
    'vpc_subnet',
    'vpc_peering',
    'custom'
);

CREATE TABLE IF NOT EXISTS omicron.public.router_route (
    /* Identity metadata (resource) */
    id UUID PRIMARY KEY,
    name STRING(63) NOT NULL,
    description STRING(512) NOT NULL,
    time_created TIMESTAMPTZ NOT NULL,
    time_modified TIMESTAMPTZ NOT NULL,
    /* Indicates that the object has been deleted */
    time_deleted TIMESTAMPTZ,

    vpc_router_id UUID NOT NULL,
    kind omicron.public.router_route_kind NOT NULL,
    target STRING(128) NOT NULL,
    destination STRING(128) NOT NULL
);

CREATE UNIQUE INDEX IF NOT EXISTS lookup_route_by_router ON omicron.public.router_route (
    vpc_router_id,
    name
) WHERE
    time_deleted IS NULL;

/*
 * An IP Pool, a collection of zero or more IP ranges for external IPs.
 */
CREATE TABLE IF NOT EXISTS omicron.public.ip_pool (
    /* Resource identity metadata */
    id UUID PRIMARY KEY,
    name STRING(63) NOT NULL,
    description STRING(512) NOT NULL,
    time_created TIMESTAMPTZ NOT NULL,
    time_modified TIMESTAMPTZ NOT NULL,
    time_deleted TIMESTAMPTZ,

    /* The collection's child-resource generation number */
    rcgen INT8 NOT NULL
);

/*
 * Index ensuring uniqueness of IP Pool names, globally.
 */
CREATE UNIQUE INDEX IF NOT EXISTS lookup_pool_by_name ON omicron.public.ip_pool (
    name
) WHERE
    time_deleted IS NULL;

-- The order here is most-specific first, and it matters because we use this
-- fact to select the most specific default in the case where there is both a
-- silo default and a fleet default. If we were to add a project type, it should
-- be added before silo.
CREATE TYPE IF NOT EXISTS omicron.public.ip_pool_resource_type AS ENUM (
    'silo'
);

-- join table associating IP pools with resources like fleet or silo
CREATE TABLE IF NOT EXISTS omicron.public.ip_pool_resource (
    ip_pool_id UUID NOT NULL,
    resource_type omicron.public.ip_pool_resource_type NOT NULL,
    resource_id UUID NOT NULL,
    is_default BOOL NOT NULL,
    -- TODO: timestamps for soft deletes?

    -- resource_type is redundant because resource IDs are globally unique, but
    -- logically it belongs here
    PRIMARY KEY (ip_pool_id, resource_type, resource_id)
);

-- a given resource can only have one default ip pool
CREATE UNIQUE INDEX IF NOT EXISTS one_default_ip_pool_per_resource ON omicron.public.ip_pool_resource (
    resource_id
) where
    is_default = true;

-- created solely to prevent a table scan when we delete links on silo delete
CREATE INDEX IF NOT EXISTS ip_pool_resource_id ON omicron.public.ip_pool_resource (
    resource_id
);
CREATE INDEX IF NOT EXISTS ip_pool_resource_ip_pool_id ON omicron.public.ip_pool_resource (
    ip_pool_id
);

/*
 * IP Pools are made up of a set of IP ranges, which are start/stop addresses.
 * Note that these need not be CIDR blocks or well-behaved subnets with a
 * specific netmask.
 */
CREATE TABLE IF NOT EXISTS omicron.public.ip_pool_range (
    id UUID PRIMARY KEY,
    time_created TIMESTAMPTZ NOT NULL,
    time_modified TIMESTAMPTZ NOT NULL,
    time_deleted TIMESTAMPTZ,
    first_address INET NOT NULL,
    /* The range is inclusive of the last address. */
    last_address INET NOT NULL,
    ip_pool_id UUID NOT NULL,
    /* Tracks child resources, IP addresses allocated out of this range. */
    rcgen INT8 NOT NULL
);

/*
 * These help Nexus enforce that the ranges within an IP Pool do not overlap
 * with any other ranges. See `nexus/src/db/queries/ip_pool.rs` for the actual
 * query which does that.
 */
CREATE UNIQUE INDEX IF NOT EXISTS lookup_pool_range_by_first_address ON omicron.public.ip_pool_range (
    first_address
)
STORING (last_address)
WHERE time_deleted IS NULL;
CREATE UNIQUE INDEX IF NOT EXISTS lookup_pool_range_by_last_address ON omicron.public.ip_pool_range (
    last_address
)
STORING (first_address)
WHERE time_deleted IS NULL;


/* The kind of external IP address. */
CREATE TYPE IF NOT EXISTS omicron.public.ip_kind AS ENUM (
    /*
     * Source NAT provided to all guests by default or for services that
     * only require outbound external connectivity.
     */
    'snat',

    /*
     * An ephemeral IP is a fixed, known address whose lifetime is the same as
     * the instance to which it is attached.
     * Not valid for services.
     */
    'ephemeral',

    /*
     * A floating IP is an independent, named API resource that can be assigned
     * to an instance or service.
     */
    'floating'
);

CREATE TYPE IF NOT EXISTS omicron.public.ip_attach_state AS ENUM (
    'detached',
    'attached',
    'detaching',
    'attaching'
);

/*
 * External IP addresses used for guest instances and externally-facing
 * services.
 */
CREATE TABLE IF NOT EXISTS omicron.public.external_ip (
    /* Identity metadata */
    id UUID PRIMARY KEY,

    /* Name for floating IPs. See the constraints below. */
    name STRING(63),

    /* Description for floating IPs. See the constraints below. */
    description STRING(512),

    time_created TIMESTAMPTZ NOT NULL,
    time_modified TIMESTAMPTZ NOT NULL,
    time_deleted TIMESTAMPTZ,

    /* FK to the `ip_pool` table. */
    ip_pool_id UUID NOT NULL,

    /* FK to the `ip_pool_range` table. */
    ip_pool_range_id UUID NOT NULL,

    /* True if this IP is associated with a service rather than an instance. */
    is_service BOOL NOT NULL,

    /* FK to the `instance` or `service` table. See constraints below. */
    parent_id UUID,

    /* The kind of external address, e.g., ephemeral. */
    kind omicron.public.ip_kind NOT NULL,

    /* The actual external IP address. */
    ip INET NOT NULL,

    /* The first port in the allowed range, inclusive. */
    first_port INT4 NOT NULL,

    /* The last port in the allowed range, also inclusive. */
    last_port INT4 NOT NULL,

    /* FK to the `project` table. */
    project_id UUID,

    /* State of this IP with regard to instance attach/detach
     * operations. This is mainly used to prevent concurrent use
     * across sagas and allow rollback to correct state.
     */
    state omicron.public.ip_attach_state NOT NULL,

    /* The name must be non-NULL iff this is a floating IP. */
    CONSTRAINT null_fip_name CHECK (
        (kind != 'floating' AND name IS NULL) OR
        (kind = 'floating' AND name IS NOT NULL)
    ),

    /* The description must be non-NULL iff this is a floating IP. */
    CONSTRAINT null_fip_description CHECK (
        (kind != 'floating' AND description IS NULL) OR
        (kind = 'floating' AND description IS NOT NULL)
    ),

    /* Only floating IPs can be attached to a project, and
     * they must have a parent project if they are instance FIPs.
     */
    CONSTRAINT null_project_id CHECK (
        (kind = 'floating' AND is_service = FALSE AND project_id is NOT NULL) OR
        ((kind != 'floating' OR is_service = TRUE) AND project_id IS NULL)
    ),

    /*
     * Only nullable if this is a floating/ephemeral IP, which may exist not
     * attached to any instance or service yet. Ephemeral IPs should not generally
     * exist without parent instances/services, but need to temporarily exist in
     * this state for live attachment.
     */
    CONSTRAINT null_snat_parent_id CHECK (
        (kind != 'snat') OR (parent_id IS NOT NULL)
    ),

    /* Ephemeral IPs are not supported for services. */
    CONSTRAINT ephemeral_kind_service CHECK (
        (kind = 'ephemeral' AND is_service = FALSE) OR (kind != 'ephemeral')
    ),

    /*
     * (Not detached) => non-null parent_id.
     * This is not a two-way implication because SNAT IPs
     * cannot have a null parent_id.
     */
    CONSTRAINT detached_null_parent_id CHECK (
        (state = 'detached') OR (parent_id IS NOT NULL)
    )
);

/*
 * Index used to support quickly looking up children of the IP Pool range table,
 * when checking for allocated addresses during deletion.
 */
CREATE INDEX IF NOT EXISTS external_ip_by_pool ON omicron.public.external_ip (
    ip_pool_id,
    ip_pool_range_id
)
    WHERE time_deleted IS NULL;

/*
 * Index used to enforce uniqueness of external IPs
 *
 * NOTE: This relies on the uniqueness constraint of IP addresses across all
 * pools, _and_ on the fact that the number of ports assigned to each instance
 * is fixed at compile time.
 */
CREATE UNIQUE INDEX IF NOT EXISTS external_ip_unique ON omicron.public.external_ip (
    ip,
    first_port
)
    WHERE time_deleted IS NULL;

CREATE UNIQUE INDEX IF NOT EXISTS lookup_external_ip_by_parent ON omicron.public.external_ip (
    parent_id,
    id
)
    WHERE parent_id IS NOT NULL AND time_deleted IS NULL;

/* Enforce a limit of one Ephemeral IP per instance */
CREATE UNIQUE INDEX IF NOT EXISTS one_ephemeral_ip_per_instance ON omicron.public.external_ip (
    parent_id
)
    WHERE kind = 'ephemeral' AND parent_id IS NOT NULL AND time_deleted IS NULL;

/* Enforce name-uniqueness of floating (service) IPs at fleet level. */
CREATE UNIQUE INDEX IF NOT EXISTS lookup_floating_ip_by_name on omicron.public.external_ip (
    name
) WHERE
    kind = 'floating' AND
    time_deleted is NULL AND
    project_id is NULL;

/* Enforce name-uniqueness of floating IPs at project level. */
CREATE UNIQUE INDEX IF NOT EXISTS lookup_floating_ip_by_name_and_project on omicron.public.external_ip (
    project_id,
    name
) WHERE
    kind = 'floating' AND
    time_deleted is NULL AND
    project_id is NOT NULL;

CREATE VIEW IF NOT EXISTS omicron.public.floating_ip AS
SELECT
    id,
    name,
    description,
    time_created,
    time_modified,
    time_deleted,
    ip_pool_id,
    ip_pool_range_id,
    is_service,
    parent_id,
    ip,
    project_id
FROM
    omicron.public.external_ip
WHERE
    omicron.public.external_ip.kind = 'floating' AND
    project_id IS NOT NULL;

/*******************************************************************/

/*
 * Sagas
 */

CREATE TYPE IF NOT EXISTS omicron.public.saga_state AS ENUM (
    'running',
    'unwinding',
    'done'
);


CREATE TABLE IF NOT EXISTS omicron.public.saga (
    /* immutable fields */

    /* unique identifier for this execution */
    id UUID PRIMARY KEY,
    /* unique id of the creator */
    creator UUID NOT NULL,
    /* time the saga was started */
    time_created TIMESTAMPTZ NOT NULL,
    /* saga name */
    name STRING(128) NOT NULL,
    /* saga DAG (includes params and name) */
    saga_dag JSONB NOT NULL,

    /*
     * TODO:
     * - id for current SEC (maybe NULL?)
     * - time of last adoption
     * - previous SEC? previous adoption time?
     * - number of adoptions?
     */
    saga_state omicron.public.saga_state NOT NULL,
    current_sec UUID,
    adopt_generation INT NOT NULL,
    adopt_time TIMESTAMPTZ NOT NULL
);

/*
 * For recovery (and probably takeover), we need to be able to list running
 * sagas by SEC.  We need to paginate this list by the id.
 */
CREATE UNIQUE INDEX IF NOT EXISTS lookup_saga_by_sec ON omicron.public.saga (
    current_sec, id
) WHERE saga_state != 'done';

/*
 * TODO more indexes for Saga?
 * - Debugging and/or reporting: saga_name? creator?
 */
/*
 * TODO: This is a data-carrying enum, see note on disk_state.
 *
 * See <https://github.com/oxidecomputer/omicron/issues/312>.
 */
-- CREATE TYPE omicron.public.saga_node_event_type AS ENUM (
--    'started',
--    'succeeded',
--    'failed'
--    'undo_started'
--    'undo_finished'
-- );

CREATE TABLE IF NOT EXISTS omicron.public.saga_node_event (
    saga_id UUID NOT NULL,
    node_id INT NOT NULL,
    -- event_type omicron.public.saga_node_event_type NOT NULL,
    event_type STRING(31) NOT NULL,
    data JSONB,
    event_time TIMESTAMPTZ NOT NULL,
    creator UUID NOT NULL,

    /*
     * It's important to be able to list the nodes in a saga.  We put the
     * node_id in the saga so that we can paginate the list.
     *
     * We make it a UNIQUE index and include the event_type to prevent two SECs
     * from attempting to record the same event for the same saga.  Whether this
     * should be allowed is still TBD.
     */
    PRIMARY KEY (saga_id, node_id, event_type)
);

/*******************************************************************/

/*
 * Sessions for use by web console.
 */
CREATE TABLE IF NOT EXISTS omicron.public.console_session (
    token STRING(40) PRIMARY KEY,
    time_created TIMESTAMPTZ NOT NULL,
    time_last_used TIMESTAMPTZ NOT NULL,
    silo_user_id UUID NOT NULL
);

-- to be used for cleaning up old tokens
-- It's okay that this index is non-unique because we don't need to page through
-- this list.  We'll just grab the next N, delete them, then repeat.
CREATE INDEX IF NOT EXISTS lookup_console_by_creation ON omicron.public.console_session (
    time_created
);

-- This index is used to remove sessions for a user that's being deleted.
CREATE INDEX IF NOT EXISTS lookup_console_by_silo_user ON omicron.public.console_session (
    silo_user_id
);

/*******************************************************************/

-- Describes a single uploaded TUF repo.
--
-- Identified by both a random uuid and its SHA256 hash. The hash could be the
-- primary key, but it seems unnecessarily large and unwieldy.
CREATE TABLE IF NOT EXISTS omicron.public.tuf_repo (
    id UUID PRIMARY KEY,
    time_created TIMESTAMPTZ NOT NULL,

    sha256 STRING(64) NOT NULL,

    -- The version of the targets.json role that was used to generate the repo.
    targets_role_version INT NOT NULL,

    -- The valid_until time for the repo.
    valid_until TIMESTAMPTZ NOT NULL,

    -- The system version described in the TUF repo.
    --
    -- This is the "true" primary key, but is not treated as such in the
    -- database because we may want to change this format in the future.
    -- Re-doing primary keys is annoying.
    --
    -- Because the system version is embedded in the repo's artifacts.json,
    -- each system version is associated with exactly one checksum.
    system_version STRING(64) NOT NULL,

    -- For debugging only:
    -- Filename provided by the user.
    file_name TEXT NOT NULL,

    CONSTRAINT unique_checksum UNIQUE (sha256),
    CONSTRAINT unique_system_version UNIQUE (system_version)
);

-- Describes an individual artifact from an uploaded TUF repo.
--
-- In the future, this may also be used to describe artifacts that are fetched
-- from a remote TUF repo, but that requires some additional design work.
CREATE TABLE IF NOT EXISTS omicron.public.tuf_artifact (
    name STRING(63) NOT NULL,
    version STRING(63) NOT NULL,
    -- This used to be an enum but is now a string, because it can represent
    -- artifact kinds currently unknown to a particular version of Nexus as
    -- well.
    kind STRING(63) NOT NULL,

    -- The time this artifact was first recorded.
    time_created TIMESTAMPTZ NOT NULL,

    -- The SHA256 hash of the artifact, typically obtained from the TUF
    -- targets.json (and validated at extract time).
    sha256 STRING(64) NOT NULL,
    -- The length of the artifact, in bytes.
    artifact_size INT8 NOT NULL,

    PRIMARY KEY (name, version, kind)
);

-- Reflects that a particular artifact was provided by a particular TUF repo.
-- This is a many-many mapping.
CREATE TABLE IF NOT EXISTS omicron.public.tuf_repo_artifact (
    tuf_repo_id UUID NOT NULL,
    tuf_artifact_name STRING(63) NOT NULL,
    tuf_artifact_version STRING(63) NOT NULL,
    tuf_artifact_kind STRING(63) NOT NULL,

    /*
    For the primary key, this definition uses the natural key rather than a
    smaller surrogate key (UUID). That's because with CockroachDB the most
    important factor in selecting a primary key is the ability to distribute
    well. In this case, the first element of the primary key is the tuf_repo_id,
    which is a random UUID.

    For more, see https://www.cockroachlabs.com/blog/how-to-choose-a-primary-key/.
    */
    PRIMARY KEY (
        tuf_repo_id, tuf_artifact_name, tuf_artifact_version, tuf_artifact_kind
    )
);

/*******************************************************************/

/*
 * DNS Propagation
 *
 * The tables here are the source of truth of DNS data for both internal and
 * external DNS.
 */

/*
 * A DNS group is a collection of DNS zones covered by a single version number.
 * We have two DNS Groups in our system: "internal" (for internal service
 * discovery) and "external" (which we expose on customer networks to provide
 * DNS for our own customer-facing services, like the API and console).
 *
 * Each DNS server is associated with exactly one DNS group.  Nexus propagates
 * the entire contents of a DNS group (i.e., all of its zones and all of those
 * zones' DNS names and associated records) to every server in that group.
 */
CREATE TYPE IF NOT EXISTS omicron.public.dns_group AS ENUM (
    'internal',
    'external'
);

/*
 * A DNS Zone is basically just a DNS name at the root of a subtree served by
 * one of our DNS servers.  In a typical system, there would be two DNS zones:
 *
 * (1) in the "internal" DNS group, a zone called "control-plane.oxide.internal"
 *     used by the control plane for internal service discovery
 *
 * (2) in the "external" DNS group, a zone whose name is owned by the customer
 *     and specified when the rack is set up for the first time.  We will use
 *     this zone to advertise addresses for the services we provide on the
 *     customer network (i.e., the API and console).
 */
CREATE TABLE IF NOT EXISTS omicron.public.dns_zone (
    id UUID PRIMARY KEY,
    time_created TIMESTAMPTZ NOT NULL,
    dns_group omicron.public.dns_group NOT NULL,
    zone_name TEXT NOT NULL
);

/*
 * It's allowed (although probably not correct) for the same DNS zone to appear
 * in both the internal and external groups.  It is not allowed to specify the
 * same DNS zone twice within the same group.
 */
CREATE UNIQUE INDEX IF NOT EXISTS lookup_dns_zone_by_group ON omicron.public.dns_zone (
    dns_group, zone_name
);

/*
 * All the data associated with a DNS group is gathered together and assigned a
 * single version number, sometimes called a generation number.  When changing
 * the DNS data for a group (e.g., to add a new DNS name), clients first insert
 * a new row into this table with the next available generation number.  (This
 * table is not strictly necessary.  Instead, we could put the current version
 * number for the group into a `dns_group` table, and clients could update that
 * instead of inserting into this table.  But by using a table here, we have a
 * debugging record of all past generation updates, including metadata about who
 * created them and why.)
 */
CREATE TABLE IF NOT EXISTS omicron.public.dns_version (
    dns_group omicron.public.dns_group NOT NULL,
    version INT8 NOT NULL,

    /* These fields are for debugging only. */
    time_created TIMESTAMPTZ NOT NULL,
    creator TEXT NOT NULL,
    comment TEXT NOT NULL,

    PRIMARY KEY(dns_group, version)
);

/*
 * The meat of the DNS data: a list of DNS names.  Each name has one or more
 * records stored in JSON.
 *
 * To facilitate clients getting a consistent snapshot of the DNS data at a
 * given version, each name is stored with the version in which it was added and
 * (optionally) the version in which it was removed.  The name and record data
 * are immutable, so changing the records for a given name should be expressed
 * as removing the old name (setting "version_removed") and creating a new
 * record for the same name at a new version.
 */
CREATE TABLE IF NOT EXISTS omicron.public.dns_name (
    dns_zone_id UUID NOT NULL,
    version_added INT8 NOT NULL,
    version_removed INT8,
    name TEXT NOT NULL,
    dns_record_data JSONB NOT NULL,

    PRIMARY KEY (dns_zone_id, name, version_added)
);

/*
 * Any given live name should only exist once.  (Put differently: the primary
 * key already prevents us from having the same name added twice in the same
 * version.  But you should also not be able to add a name in any version if the
 * name is currently still live (i.e., version_removed IS NULL).
 */
CREATE UNIQUE INDEX IF NOT EXISTS lookup_dns_name_by_zone ON omicron.public.dns_name (
    dns_zone_id, name
) WHERE version_removed IS NULL;

/*******************************************************************/

/*
 * Identity and Access Management (IAM)
 *
 * **For more details and a worked example using the tables here, see the
 * documentation for the omicron_nexus crate, "authz" module.**
 */

/*
 * Users built into the system
 *
 * The ids and names for these users are well-known (i.e., they are used by
 * Nexus directly, so changing these would potentially break compatibility).
 */
CREATE TABLE IF NOT EXISTS omicron.public.user_builtin (
    /*
     * Identity metadata
     *
     * TODO-cleanup This uses the "resource identity" pattern because we want a
     * name and description, but it's not valid to support soft-deleting these
     * records.
     */
    id UUID PRIMARY KEY,
    name STRING(63) NOT NULL,
    description STRING(512) NOT NULL,
    time_created TIMESTAMPTZ NOT NULL,
    time_modified TIMESTAMPTZ NOT NULL,
    time_deleted TIMESTAMPTZ
);

CREATE UNIQUE INDEX IF NOT EXISTS lookup_user_builtin_by_name ON omicron.public.user_builtin (name);

/* User used by Nexus to create other users.  Do NOT add more users here! */
INSERT INTO omicron.public.user_builtin (
    id,
    name,
    description,
    time_created,
    time_modified
) VALUES (
    /* NOTE: this uuid and name are duplicated in nexus::authn. */
    '001de000-05e4-4000-8000-000000000001',
    'db-init',
    'user used for database initialization',
    NOW(),
    NOW()
) ON CONFLICT DO NOTHING;

/*
 * OAuth 2.0 Device Authorization Grant (RFC 8628)
 */

-- Device authorization requests. These records are short-lived,
-- and removed as soon as a token is granted. This allows us to
-- use the `user_code` as primary key, despite it not having very
-- much entropy.
-- TODO: A background task should remove unused expired records.
CREATE TABLE IF NOT EXISTS omicron.public.device_auth_request (
    user_code STRING(20) PRIMARY KEY,
    client_id UUID NOT NULL,
    device_code STRING(40) NOT NULL,
    time_created TIMESTAMPTZ NOT NULL,
    time_expires TIMESTAMPTZ NOT NULL
);

-- Access tokens granted in response to successful device authorization flows.
CREATE TABLE IF NOT EXISTS omicron.public.device_access_token (
    token STRING(40) PRIMARY KEY,
    client_id UUID NOT NULL,
    device_code STRING(40) NOT NULL,
    silo_user_id UUID NOT NULL,
    time_requested TIMESTAMPTZ NOT NULL,
    time_created TIMESTAMPTZ NOT NULL,
    time_expires TIMESTAMPTZ
);

-- This UNIQUE constraint is critical for ensuring that at most
-- one token is ever created for a given device authorization flow.
CREATE UNIQUE INDEX IF NOT EXISTS lookup_device_access_token_by_client ON omicron.public.device_access_token (
    client_id, device_code
);

-- This index is used to remove tokens for a user that's being deleted.
CREATE INDEX IF NOT EXISTS lookup_device_access_token_by_silo_user ON omicron.public.device_access_token (
    silo_user_id
);

/*
 * Roles built into the system
 *
 * You can think of a built-in role as an opaque token to which we assign a
 * hardcoded set of permissions.  The role that we call "project.viewer"
 * corresponds to the "viewer" role on the "project" resource.  A user that has
 * this role on a particular Project is granted various read-only permissions on
 * that Project.  The specific permissions associated with the role are defined
 * in Omicron's Polar (Oso) policy file.
 *
 * A built-in role like "project.viewer" has four parts:
 *
 * * resource type: "project"
 * * role name: "viewer"
 * * full name: "project.viewer"
 * * description: "Project Viewer"
 *
 * Internally, we can treat the tuple (resource type, role name) as a composite
 * primary key.  Externally, we expose this as the full name.  This is
 * consistent with RFD 43 and other IAM systems.
 *
 * These fields look awfully close to the identity metadata that we use for most
 * other tables.  But they're just different enough that we can't use most of
 * the same abstractions:
 *
 * * "id": We have no need for a uuid because the (resource_type, role_name) is
 *   already unique and immutable.
 * * "name": What we call "full name" above could instead be called "name",
 *   which would be consistent with other identity metadata.  But it's not a
 *   legal "name" because of the period, and it would be confusing to have
 *   "resource type", "role name", and "name".
 * * "time_created": not that useful because it's whenever the system was
 *   initialized, and we have plenty of other timestamps for that
 * * "time_modified": does not apply because the role cannot be changed
 * * "time_deleted" does not apply because the role cannot be deleted
 *
 * If the set of roles and their permissions are fixed, why store them in the
 * database at all?  Because what's dynamic is the assignment of roles to users.
 * We have a separate table that says "user U has role ROLE on resource
 * RESOURCE".  How do we represent the ROLE part of this association?  We use a
 * foreign key into this "role_builtin" table.
 */
CREATE TABLE IF NOT EXISTS omicron.public.role_builtin (
    resource_type STRING(63),
    role_name STRING(63),
    description STRING(512),

    PRIMARY KEY(resource_type, role_name)
);

/*
 * Assignments between users, roles, and resources
 *
 * An actor has a role on a resource if there's a record in this table that
 * points to that actor, role, and resource.
 *
 * For more details and a worked example, see the omicron_nexus::authz
 * module-level documentation.
 */

CREATE TYPE IF NOT EXISTS omicron.public.identity_type AS ENUM (
  'user_builtin',
  'silo_user',
  'silo_group'
);

CREATE TABLE IF NOT EXISTS omicron.public.role_assignment (
    /* Composite foreign key into "role_builtin" table */
    resource_type STRING(63) NOT NULL,
    role_name STRING(63) NOT NULL,

    /*
     * Foreign key into some other resource table.  Which table?  This is
     * identified implicitly by "resource_type" above.
     */
    resource_id UUID NOT NULL,

    /*
     * Foreign key into some other user table.  Which table?  That's determined
     * by "identity_type".
     */
    identity_id UUID NOT NULL,
    identity_type omicron.public.identity_type NOT NULL,

    /*
     * The resource_id, identity_id, and role_name uniquely identify the role
     * assignment.  We include the resource_type and identity_type as
     * belt-and-suspenders, but there should only be one resource type for any
     * resource id and one identity type for any identity id.
     *
     * By organizing the primary key by resource id, then role name, then
     * identity information, we can use it to generated paginated listings of
     * role assignments for a resource, ordered by role name.  It's surprisingly
     * load-bearing that "identity_type" appears last.  That's because when we
     * list a page of role assignments for a resource sorted by role name and
     * then identity id, every field _except_ identity_type is used in the
     * query's filter or sort order.  If identity_type appeared before one of
     * those fields, CockroachDB wouldn't necessarily know it could use the
     * primary key index to efficiently serve the query.
     */
    PRIMARY KEY(
        resource_id,
        resource_type,
        role_name,
        identity_id,
        identity_type
     )
);

/*******************************************************************/

/*
 * External Networking
 *
 * **For more details on external networking see RFD 267**
 */

CREATE TYPE IF NOT EXISTS omicron.public.address_lot_kind AS ENUM (
    'infra',
    'pool'
);

CREATE TABLE IF NOT EXISTS omicron.public.address_lot (
    id UUID PRIMARY KEY,
    name STRING(63) NOT NULL,
    description STRING(512) NOT NULL,
    time_created TIMESTAMPTZ NOT NULL,
    time_modified TIMESTAMPTZ NOT NULL,
    time_deleted TIMESTAMPTZ,
    kind omicron.public.address_lot_kind NOT NULL
);

CREATE UNIQUE INDEX IF NOT EXISTS lookup_address_lot_by_name ON omicron.public.address_lot (
    name
) WHERE
    time_deleted IS NULL;

CREATE TABLE IF NOT EXISTS omicron.public.address_lot_block (
    id UUID PRIMARY KEY,
    address_lot_id UUID NOT NULL,
    first_address INET NOT NULL,
    last_address INET NOT NULL
);

CREATE INDEX IF NOT EXISTS lookup_address_lot_block_by_lot ON omicron.public.address_lot_block (
    address_lot_id
);

CREATE TABLE IF NOT EXISTS omicron.public.address_lot_rsvd_block (
    id UUID PRIMARY KEY,
    address_lot_id UUID NOT NULL,
    first_address INET NOT NULL,
    last_address INET NOT NULL,
    anycast BOOL NOT NULL
);

CREATE INDEX IF NOT EXISTS lookup_address_lot_rsvd_block_by_lot ON omicron.public.address_lot_rsvd_block (
    address_lot_id
);

CREATE INDEX IF NOT EXISTS lookup_address_lot_rsvd_block_by_anycast ON omicron.public.address_lot_rsvd_block (
    anycast
);

CREATE TABLE IF NOT EXISTS omicron.public.loopback_address (
    id UUID PRIMARY KEY,
    time_created TIMESTAMPTZ NOT NULL,
    time_modified TIMESTAMPTZ NOT NULL,
    address_lot_block_id UUID NOT NULL,
    rsvd_address_lot_block_id UUID NOT NULL,
    rack_id UUID NOT NULL,
    switch_location TEXT NOT NULL,
    address INET NOT NULL,
    anycast BOOL NOT NULL
);

/* TODO https://github.com/oxidecomputer/omicron/issues/3001 */

CREATE UNIQUE INDEX IF NOT EXISTS lookup_loopback_address ON omicron.public.loopback_address (
    address, rack_id, switch_location
);

CREATE TABLE IF NOT EXISTS omicron.public.switch_port (
    id UUID PRIMARY KEY,
    rack_id UUID,
    switch_location TEXT,
    port_name TEXT,
    port_settings_id UUID,

    CONSTRAINT switch_port_rack_locaction_name_unique UNIQUE (
        rack_id, switch_location, port_name
    )
);

CREATE INDEX IF NOT EXISTS lookup_switch_port_by_port_settings ON omicron.public.switch_port (port_settings_id);

/* port settings groups included from port settings objects */
CREATE TABLE IF NOT EXISTS omicron.public.switch_port_settings_groups (
    port_settings_id UUID,
    port_settings_group_id UUID,

    PRIMARY KEY (port_settings_id, port_settings_group_id)
);

CREATE TABLE IF NOT EXISTS omicron.public.switch_port_settings_group (
    id UUID PRIMARY KEY,
    /* port settings in this group */
    port_settings_id UUID NOT NULL,
    name STRING(63) NOT NULL,
    description STRING(512) NOT NULL,
    time_created TIMESTAMPTZ NOT NULL,
    time_modified TIMESTAMPTZ NOT NULL,
    time_deleted TIMESTAMPTZ
);

CREATE UNIQUE INDEX IF NOT EXISTS lookup_switch_port_settings_group_by_name ON omicron.public.switch_port_settings_group (
    name
) WHERE
    time_deleted IS NULL;

CREATE TABLE IF NOT EXISTS omicron.public.switch_port_settings (
    id UUID PRIMARY KEY,
    name STRING(63) NOT NULL,
    description STRING(512) NOT NULL,
    time_created TIMESTAMPTZ NOT NULL,
    time_modified TIMESTAMPTZ NOT NULL,
    time_deleted TIMESTAMPTZ
);

CREATE UNIQUE INDEX IF NOT EXISTS switch_port_settings_by_name ON omicron.public.switch_port_settings (
    name
) WHERE
    time_deleted IS NULL;

CREATE TYPE IF NOT EXISTS omicron.public.switch_port_geometry AS ENUM (
    'Qsfp28x1',
    'Qsfp28x2',
    'Sfp28x4'
);

CREATE TABLE IF NOT EXISTS omicron.public.switch_port_settings_port_config (
    port_settings_id UUID PRIMARY KEY,
    geometry omicron.public.switch_port_geometry
);

CREATE TABLE IF NOT EXISTS omicron.public.switch_port_settings_link_config (
    port_settings_id UUID,
    lldp_service_config_id UUID NOT NULL,
    link_name TEXT,
    mtu INT4,

    PRIMARY KEY (port_settings_id, link_name)
);

CREATE TABLE IF NOT EXISTS omicron.public.lldp_service_config (
    id UUID PRIMARY KEY,
    lldp_config_id UUID,
    enabled BOOL NOT NULL
);

CREATE TABLE IF NOT EXISTS omicron.public.lldp_config (
    id UUID PRIMARY KEY,
    name STRING(63) NOT NULL,
    description STRING(512) NOT NULL,
    time_created TIMESTAMPTZ NOT NULL,
    time_modified TIMESTAMPTZ NOT NULL,
    time_deleted TIMESTAMPTZ,
    chassis_id TEXT,
    system_name TEXT,
    system_description TEXT,
    management_ip TEXT
);

CREATE UNIQUE INDEX IF NOT EXISTS lldp_config_by_name ON omicron.public.lldp_config (
    name
) WHERE
    time_deleted IS NULL;

CREATE TYPE IF NOT EXISTS omicron.public.switch_interface_kind AS ENUM (
    'primary',
    'vlan',
    'loopback'
);

CREATE TABLE IF NOT EXISTS omicron.public.switch_port_settings_interface_config (
    port_settings_id UUID,
    id UUID PRIMARY KEY,
    interface_name TEXT NOT NULL,
    v6_enabled BOOL NOT NULL,
    kind omicron.public.switch_interface_kind
);

CREATE UNIQUE INDEX IF NOT EXISTS switch_port_settings_interface_config_by_id ON omicron.public.switch_port_settings_interface_config (
    port_settings_id, interface_name
);

CREATE TABLE IF NOT EXISTS omicron.public.switch_vlan_interface_config (
    interface_config_id UUID,
    vid INT4,

    PRIMARY KEY (interface_config_id, vid)
);

CREATE TABLE IF NOT EXISTS omicron.public.switch_port_settings_route_config (
    port_settings_id UUID,
    interface_name TEXT,
    dst INET,
    gw INET,
    vid INT4,

    /* TODO https://github.com/oxidecomputer/omicron/issues/3013 */
    PRIMARY KEY (port_settings_id, interface_name, dst, gw)
);

CREATE TABLE IF NOT EXISTS omicron.public.switch_port_settings_bgp_peer_config (
    port_settings_id UUID,
    bgp_config_id UUID NOT NULL,
    interface_name TEXT,
    addr INET,
    hold_time INT8,
    idle_hold_time INT8,
    delay_open INT8,
    connect_retry INT8,
    keepalive INT8,

    /* TODO https://github.com/oxidecomputer/omicron/issues/3013 */
    PRIMARY KEY (port_settings_id, interface_name, addr)
);

CREATE TABLE IF NOT EXISTS omicron.public.bgp_config (
    id UUID PRIMARY KEY,
    name STRING(63) NOT NULL,
    description STRING(512) NOT NULL,
    time_created TIMESTAMPTZ NOT NULL,
    time_modified TIMESTAMPTZ NOT NULL,
    time_deleted TIMESTAMPTZ,
    asn INT8 NOT NULL,
    vrf TEXT,
    bgp_announce_set_id UUID NOT NULL
);

CREATE UNIQUE INDEX IF NOT EXISTS lookup_bgp_config_by_name ON omicron.public.bgp_config (
    name
) WHERE
    time_deleted IS NULL;

CREATE TABLE IF NOT EXISTS omicron.public.bgp_announce_set (
    id UUID PRIMARY KEY,
    name STRING(63) NOT NULL,
    description STRING(512) NOT NULL,
    time_created TIMESTAMPTZ NOT NULL,
    time_modified TIMESTAMPTZ NOT NULL,
    time_deleted TIMESTAMPTZ
);

CREATE UNIQUE INDEX IF NOT EXISTS lookup_bgp_announce_set_by_name ON omicron.public.bgp_announce_set (
    name
) WHERE
    time_deleted IS NULL;

CREATE TABLE IF NOT EXISTS omicron.public.bgp_announcement (
    announce_set_id UUID,
    address_lot_block_id UUID NOT NULL,
    network INET,

    /* TODO https://github.com/oxidecomputer/omicron/issues/3013 */
    PRIMARY KEY (announce_set_id, network)
);

CREATE TABLE IF NOT EXISTS omicron.public.switch_port_settings_address_config (
    port_settings_id UUID,
    address_lot_block_id UUID NOT NULL,
    rsvd_address_lot_block_id UUID NOT NULL,
    address INET,
    interface_name TEXT,

    /* TODO https://github.com/oxidecomputer/omicron/issues/3013 */
    PRIMARY KEY (port_settings_id, address, interface_name)
);

CREATE TABLE IF NOT EXISTS omicron.public.bootstore_keys (
    key TEXT NOT NULL PRIMARY KEY,
    generation INT8 NOT NULL
);

/*
 * Hardware/software inventory
 *
 * See RFD 433 for details.  Here are the highlights.
 *
 * Omicron periodically collects hardware/software inventory data from the
 * running system and stores it into the database.  Each discrete set of data is
 * called a **collection**.  Each collection contains lots of different kinds of
 * data, so there are many tables here.  For clarity, these tables are prefixed
 * with:
 *
 *     `inv_*` (examples: `inv_collection`, `inv_service_processor`)
 *
 *         Describes the complete set of hardware and software in the system.
 *         Rows in these tables are immutable, but they describe mutable facts
 *         about hardware and software (e.g., the slot that a disk is in).  When
 *         these facts change (e.g., a disk moves between slots), a new set of
 *         records is written.
 *
 * All rows in the `inv_*` tables point back to a particular collection.  They
 * represent the state observed at some particular time.  Generally, if two
 * observations came from two different places, they're not put into the same
 * row of the same table.  For example, caboose information comes from the SP,
 * but it doesn't go into the `inv_service_processor` table.  It goes in a
 * separate `inv_caboose` table.  This is debatable but it preserves a clearer
 * record of exactly what information came from where, since the separate record
 * has its own "source" and "time_collected".
 *
 * Information about service processors and roots of trust are joined with
 * information reported by sled agents via the baseboard id.
 *
 * Hardware and software identifiers are normalized for the usual database
 * design reasons.  This means instead of storing hardware and software
 * identifiers directly in the `inv_*` tables, these tables instead store
 * foreign keys into one of these groups of tables, whose names are also
 * prefixed for clarity:
 *
 *     `hw_*` (example: `hw_baseboard_id`)
 *
 *         Maps hardware-provided identifiers to UUIDs that are used as foreign
 *         keys in the rest of the schema. (Avoids embedding these identifiers
 *         into all the other tables.)
 *
 *     `sw_*` (example: `sw_caboose`)
 *
 *         Maps software-provided identifiers to UUIDs that are used as foreign
 *         keys in the rest of the schema. (Avoids embedding these identifiers
 *         into all the other tables.)
 *
 * Records in these tables are shared across potentially many collections.  To
 * see why this is useful, consider that `sw_caboose` records contain several
 * long identifiers (e.g., git commit, SHA sums) and in practice, most of the
 * time, we expect that all components of a given type will have the exact same
 * cabooses.  Rather than store the caboose contents in each
 * `inv_service_processor` row (for example), often replicating the exact same
 * contents for each SP for each collection, these rows just have pointers into
 * the `sw_caboose` table that stores this data once.  (This also makes it much
 * easier to determine that these components _do_ have the same cabooses.)
 *
 * On PC systems (i.e., non-Oxide hardware), most of these tables will be empty
 * because we do not support hardware inventory on these systems.
 *
 * Again, see RFD 433 for more on all this.
 */

/*
 * baseboard ids: this table assigns uuids to distinct part/serial values
 *
 * Usually we include the baseboard revision number when we reference the part
 * number and serial number.  The revision number is deliberately left out here.
 * If we happened to see the same baseboard part number and serial number with
 * different revisions, that's the same baseboard.
 */
CREATE TABLE IF NOT EXISTS omicron.public.hw_baseboard_id (
    id UUID PRIMARY KEY,
    part_number TEXT NOT NULL,
    serial_number TEXT NOT NULL
);
CREATE UNIQUE INDEX IF NOT EXISTS lookup_baseboard_id_by_props
    ON omicron.public.hw_baseboard_id (part_number, serial_number);

/* power states reportable by the SP */
CREATE TYPE IF NOT EXISTS omicron.public.hw_power_state AS ENUM (
    'A0',
    'A1',
    'A2'
);

/* root of trust firmware slots */
CREATE TYPE IF NOT EXISTS omicron.public.hw_rot_slot AS ENUM (
    'A',
    'B'
);

/* cabooses: this table assigns unique ids to distinct caboose contents */
CREATE TABLE IF NOT EXISTS omicron.public.sw_caboose (
    id UUID PRIMARY KEY,
    board TEXT NOT NULL,
    git_commit TEXT NOT NULL,
    name TEXT NOT NULL,
    version TEXT NOT NULL
);
CREATE UNIQUE INDEX IF NOT EXISTS caboose_properties
    on omicron.public.sw_caboose (board, git_commit, name, version);

/* root of trust pages: this table assigns unique ids to distinct RoT CMPA
   and CFPA page contents, each of which is a 512-byte blob */
CREATE TABLE IF NOT EXISTS omicron.public.sw_root_of_trust_page (
    id UUID PRIMARY KEY,
    data_base64 TEXT NOT NULL
);
CREATE UNIQUE INDEX IF NOT EXISTS root_of_trust_page_properties
    on omicron.public.sw_root_of_trust_page (data_base64);

/* Inventory Collections */

-- list of all collections
CREATE TABLE IF NOT EXISTS omicron.public.inv_collection (
    id UUID PRIMARY KEY,
    time_started TIMESTAMPTZ NOT NULL,
    time_done TIMESTAMPTZ NOT NULL,
    collector TEXT NOT NULL
);
-- Supports finding latest collection (to use) or the oldest collection (to
-- clean up)
CREATE INDEX IF NOT EXISTS inv_collection_by_time_started
    ON omicron.public.inv_collection (time_started);

-- list of errors generated during a collection
CREATE TABLE IF NOT EXISTS omicron.public.inv_collection_error (
    inv_collection_id UUID NOT NULL,
    idx INT4 NOT NULL,
    message TEXT
);
CREATE INDEX IF NOT EXISTS errors_by_collection
    ON omicron.public.inv_collection_error (inv_collection_id, idx);

/* what kind of slot MGS reported a device in */
CREATE TYPE IF NOT EXISTS omicron.public.sp_type AS ENUM (
    'sled',
    'switch',
    'power'
);

-- observations from and about service processors
-- also see `inv_root_of_trust`
CREATE TABLE IF NOT EXISTS omicron.public.inv_service_processor (
    -- where this observation came from
    -- (foreign key into `inv_collection` table)
    inv_collection_id UUID NOT NULL,
    -- which system this SP reports it is part of
    -- (foreign key into `hw_baseboard_id` table)
    hw_baseboard_id UUID NOT NULL,
    -- when this observation was made
    time_collected TIMESTAMPTZ NOT NULL,
    -- which MGS instance reported this data
    source TEXT NOT NULL,

    -- identity of this device according to MGS
    sp_type omicron.public.sp_type NOT NULL,
    sp_slot INT4 NOT NULL,

    -- Data from MGS "Get SP Info" API.  See MGS API documentation.
    baseboard_revision INT8 NOT NULL,
    hubris_archive_id TEXT NOT NULL,
    power_state omicron.public.hw_power_state NOT NULL,

    PRIMARY KEY (inv_collection_id, hw_baseboard_id)
);

-- root of trust information reported by SP
-- There's usually one row here for each row in inv_service_processor, but not
-- necessarily.
CREATE TABLE IF NOT EXISTS omicron.public.inv_root_of_trust (
    -- where this observation came from
    -- (foreign key into `inv_collection` table)
    inv_collection_id UUID NOT NULL,
    -- which system this SP reports it is part of
    -- (foreign key into `hw_baseboard_id` table)
    hw_baseboard_id UUID NOT NULL,
    -- when this observation was made
    time_collected TIMESTAMPTZ NOT NULL,
    -- which MGS instance reported this data
    source TEXT NOT NULL,

    slot_active omicron.public.hw_rot_slot NOT NULL,
    slot_boot_pref_transient omicron.public.hw_rot_slot, -- nullable
    slot_boot_pref_persistent omicron.public.hw_rot_slot NOT NULL,
    slot_boot_pref_persistent_pending omicron.public.hw_rot_slot, -- nullable
    slot_a_sha3_256 TEXT, -- nullable
    slot_b_sha3_256 TEXT, -- nullable

    PRIMARY KEY (inv_collection_id, hw_baseboard_id)
);

CREATE TYPE IF NOT EXISTS omicron.public.caboose_which AS ENUM (
    'sp_slot_0',
    'sp_slot_1',
    'rot_slot_A',
    'rot_slot_B'
);

-- cabooses found
CREATE TABLE IF NOT EXISTS omicron.public.inv_caboose (
    -- where this observation came from
    -- (foreign key into `inv_collection` table)
    inv_collection_id UUID NOT NULL,
    -- which system this SP reports it is part of
    -- (foreign key into `hw_baseboard_id` table)
    hw_baseboard_id UUID NOT NULL,
    -- when this observation was made
    time_collected TIMESTAMPTZ NOT NULL,
    -- which MGS instance reported this data
    source TEXT NOT NULL,

    which omicron.public.caboose_which NOT NULL,
    sw_caboose_id UUID NOT NULL,

    PRIMARY KEY (inv_collection_id, hw_baseboard_id, which)
);

CREATE TYPE IF NOT EXISTS omicron.public.root_of_trust_page_which AS ENUM (
    'cmpa',
    'cfpa_active',
    'cfpa_inactive',
    'cfpa_scratch'
);

-- root of trust key signing pages found
CREATE TABLE IF NOT EXISTS omicron.public.inv_root_of_trust_page (
    -- where this observation came from
    -- (foreign key into `inv_collection` table)
    inv_collection_id UUID NOT NULL,
    -- which system this SP reports it is part of
    -- (foreign key into `hw_baseboard_id` table)
    hw_baseboard_id UUID NOT NULL,
    -- when this observation was made
    time_collected TIMESTAMPTZ NOT NULL,
    -- which MGS instance reported this data
    source TEXT NOT NULL,

    which omicron.public.root_of_trust_page_which NOT NULL,
    sw_root_of_trust_page_id UUID NOT NULL,

    PRIMARY KEY (inv_collection_id, hw_baseboard_id, which)
);

CREATE TYPE IF NOT EXISTS omicron.public.sled_role AS ENUM (
    -- this sled is directly attached to a Sidecar
    'scrimlet',
    -- everything else
    'gimlet'
);

-- observations from and about sled agents
CREATE TABLE IF NOT EXISTS omicron.public.inv_sled_agent (
    -- where this observation came from
    -- (foreign key into `inv_collection` table)
    inv_collection_id UUID NOT NULL,
    -- when this observation was made
    time_collected TIMESTAMPTZ NOT NULL,
    -- URL of the sled agent that reported this data
    source TEXT NOT NULL,

    -- unique id for this sled (should be foreign keys into `sled` table, though
    -- it's conceivable a sled will report an id that we don't know about)
    sled_id UUID NOT NULL,

    -- which system this sled agent reports it's running on
    -- (foreign key into `hw_baseboard_id` table)
    -- This is optional because dev/test systems support running on non-Oxide
    -- hardware.
    hw_baseboard_id UUID,

    -- Many of the following properties are duplicated from the `sled` table,
    -- which predates the current inventory system.
    sled_agent_ip INET NOT NULL,
    sled_agent_port INT4 NOT NULL,
    sled_role omicron.public.sled_role NOT NULL,
    usable_hardware_threads INT8
        CHECK (usable_hardware_threads BETWEEN 0 AND 4294967295) NOT NULL,
    usable_physical_ram INT8 NOT NULL,
    reservoir_size INT8 CHECK (reservoir_size < usable_physical_ram) NOT NULL,

    PRIMARY KEY (inv_collection_id, sled_id)
);

CREATE TABLE IF NOT EXISTS omicron.public.inv_physical_disk (
    -- where this observation came from
    -- (foreign key into `inv_collection` table)
    inv_collection_id UUID NOT NULL,

    -- unique id for this sled (should be foreign keys into `sled` table, though
    -- it's conceivable a sled will report an id that we don't know about)
    sled_id UUID NOT NULL,
    -- The slot where this disk was last observed
    slot INT8 CHECK (slot >= 0) NOT NULL,

    vendor STRING(63) NOT NULL,
    model STRING(63) NOT NULL,
    serial STRING(63) NOT NULL,

    variant omicron.public.physical_disk_kind NOT NULL,

    -- FK consisting of:
    -- - Which collection this was
    -- - The sled reporting the disk
    -- - The slot in which this disk was found
    PRIMARY KEY (inv_collection_id, sled_id, slot)
);

CREATE TABLE IF NOT EXISTS omicron.public.inv_zpool (
    -- where this observation came from
    -- (foreign key into `inv_collection` table)
    inv_collection_id UUID NOT NULL,
    -- when this observation was made
    time_collected TIMESTAMPTZ NOT NULL,

    -- The control plane ID of the zpool
    id UUID NOT NULL,
    sled_id UUID NOT NULL,
    total_size INT NOT NULL,

    -- FK consisting of:
    -- - Which collection this was
    -- - The sled reporting the disk
    -- - The slot in which this disk was found
    PRIMARY KEY (inv_collection_id, sled_id, id)
);

-- Allow looking up the most recent Zpool by ID
CREATE INDEX IF NOT EXISTS inv_zpool_by_id_and_time ON omicron.public.inv_zpool (id, time_collected DESC);

CREATE TABLE IF NOT EXISTS omicron.public.inv_sled_omicron_zones (
    -- where this observation came from
    -- (foreign key into `inv_collection` table)
    inv_collection_id UUID NOT NULL,
    -- when this observation was made
    time_collected TIMESTAMPTZ NOT NULL,
    -- URL of the sled agent that reported this data
    source TEXT NOT NULL,

    -- unique id for this sled (should be foreign keys into `sled` table, though
    -- it's conceivable a sled will report an id that we don't know about)
    sled_id UUID NOT NULL,

    -- OmicronZonesConfig generation reporting these zones
    generation INT8 NOT NULL,

    PRIMARY KEY (inv_collection_id, sled_id)
);

CREATE TYPE IF NOT EXISTS omicron.public.zone_type AS ENUM (
  'boundary_ntp',
  'clickhouse',
  'clickhouse_keeper',
  'cockroach_db',
  'crucible',
  'crucible_pantry',
  'external_dns',
  'internal_dns',
  'internal_ntp',
  'nexus',
  'oximeter'
);

-- observations from sled agents about Omicron-managed zones
CREATE TABLE IF NOT EXISTS omicron.public.inv_omicron_zone (
    -- where this observation came from
    -- (foreign key into `inv_collection` table)
    inv_collection_id UUID NOT NULL,

    -- unique id for this sled (should be foreign keys into `sled` table, though
    -- it's conceivable a sled will report an id that we don't know about)
    sled_id UUID NOT NULL,

    -- unique id for this zone
    id UUID NOT NULL,
    underlay_address INET NOT NULL,
    zone_type omicron.public.zone_type NOT NULL,

    -- SocketAddr of the "primary" service for this zone
    -- (what this describes varies by zone type, but all zones have at least one
    -- service in them)
    primary_service_ip INET NOT NULL,
    primary_service_port INT4
        CHECK (primary_service_port BETWEEN 0 AND 65535)
        NOT NULL,

    -- The remaining properties may be NULL for different kinds of zones.  The
    -- specific constraints are not enforced at the database layer, basically
    -- because it's really complicated to do that and it's not obvious that it's
    -- worthwhile.

    -- Some zones have a second service.  Like the primary one, the meaning of
    -- this is zone-type-dependent.
    second_service_ip INET,
    second_service_port INT4
        CHECK (second_service_port IS NULL
        OR second_service_port BETWEEN 0 AND 65535),

    -- Zones may have an associated dataset.  They're currently always on a U.2.
    -- The only thing we need to identify it here is the name of the zpool that
    -- it's on.
    dataset_zpool_name TEXT,

    -- Zones with external IPs have an associated NIC and sockaddr for listening
    -- (first is a foreign key into `inv_omicron_zone_nic`)
    nic_id UUID,

    -- Properties for internal DNS servers
    -- address attached to this zone from outside the sled's subnet
    dns_gz_address INET,
    dns_gz_address_index INT8,

    -- Properties common to both kinds of NTP zones
    ntp_ntp_servers TEXT[],
    ntp_dns_servers INET[],
    ntp_domain TEXT,

    -- Properties specific to Nexus zones
    nexus_external_tls BOOLEAN,
    nexus_external_dns_servers INET ARRAY,

    -- Source NAT configuration (currently used for boundary NTP only)
    snat_ip INET,
    snat_first_port INT4
        CHECK (snat_first_port IS NULL OR snat_first_port BETWEEN 0 AND 65535),
    snat_last_port INT4
        CHECK (snat_last_port IS NULL OR snat_last_port BETWEEN 0 AND 65535),

    PRIMARY KEY (inv_collection_id, id)
);

CREATE TABLE IF NOT EXISTS omicron.public.inv_omicron_zone_nic (
    inv_collection_id UUID NOT NULL,
    id UUID NOT NULL,
    name TEXT NOT NULL,
    ip INET NOT NULL,
    mac INT8 NOT NULL,
    subnet INET NOT NULL,
    vni INT8 NOT NULL,
    is_primary BOOLEAN NOT NULL,
    slot INT2 NOT NULL,

    PRIMARY KEY (inv_collection_id, id)
);

/*
 * System-level blueprints
 *
 * See RFD 457 and 459 for context.
 *
 * A blueprint describes a potential system configuration. The primary table is
 * the `blueprint` table, which stores only a small amount of metadata about the
 * blueprint. The bulk of the information is stored in the `bp_*` tables below,
 * each of which references back to `blueprint` by ID.
 *
 * `bp_target` describes the "target blueprints" of the system. Insertion must
 * follow a strict set of rules:
 *
 * * The first target blueprint must have version=1, and must have no parent
 *   blueprint.
 * * The Nth target blueprint must have version=N, and its parent blueprint must
 *   be the blueprint that was the target at version=N-1.
 *
 * The result is that the current target blueprint can always be found by
 * looking at the maximally-versioned row in `bp_target`, and there is a linear
 * history from that blueprint all the way back to the version=1 blueprint. We
 * will eventually prune old blueprint targets, so it will not always be
 * possible to view the entire history.
 *
 * `bp_sled_omicron_zones`, `bp_omicron_zone`, and `bp_omicron_zone_nic` are
 * nearly identical to their `inv_*` counterparts, and record the
 * `OmicronZonesConfig` for each sled.
 *
 * `bp_omicron_zones_not_in_service` stores a list of Omicron zones (present in
 * `bp_omicron_zone`) that are NOT in service; e.g., should not appear in
 * internal DNS. Nexus's in-memory `Blueprint` representation stores the set of
 * zones that ARE in service. We invert that logic at this layer because we
 * expect most blueprints to have a relatively large number of omicron zones,
 * almost all of which will be in service. This is a minor and perhaps
 * unnecessary optimization at the database layer, but it's also relatively
 * simple and hidden by the relevant read and insert queries in
 * `nexus-db-queries`.
 */

-- list of all blueprints
CREATE TABLE IF NOT EXISTS omicron.public.blueprint (
    id UUID PRIMARY KEY,

    -- This is effectively a foreign key back to this table; however, it is
    -- allowed to be NULL: the initial blueprint has no parent. Additionally,
    -- it may be non-NULL but no longer reference a row in this table: once a
    -- child blueprint has been created from a parent, it's possible for the
    -- parent to be deleted. We do not NULL out this field on such a deletion,
    -- so we can always see that there had been a particular parent even if it's
    -- now gone.
    parent_blueprint_id UUID,

    -- These fields are for debugging only.
    time_created TIMESTAMPTZ NOT NULL,
    creator TEXT NOT NULL,
    comment TEXT NOT NULL,

    -- identifies the latest internal DNS version when blueprint planning began
    internal_dns_version INT8 NOT NULL,
    -- identifies the latest external DNS version when blueprint planning began
    external_dns_version INT8 NOT NULL
);

-- table describing both the current and historical target blueprints of the
-- system
CREATE TABLE IF NOT EXISTS omicron.public.bp_target (
    -- Monotonically increasing version for all bp_targets
    version INT8 PRIMARY KEY,

    -- Effectively a foreign key into the `blueprint` table, but may reference a
    -- blueprint that has been deleted (if this target is no longer the current
    -- target: the current target must not be deleted).
    blueprint_id UUID NOT NULL,

    -- Is this blueprint enabled?
    --
    -- Currently, we have no code that acts on this value; however, it exists as
    -- an escape hatch once we have automated blueprint planning and execution.
    -- An operator can set the current blueprint to disabled, which should stop
    -- planning and execution (presumably until a support case can address
    -- whatever issue the update system is causing).
    enabled BOOL NOT NULL,

    -- Timestamp for when this blueprint was made the current target
    time_made_target TIMESTAMPTZ NOT NULL
);

-- see inv_sled_omicron_zones, which is identical except it references a
-- collection whereas this table references a blueprint
CREATE TABLE IF NOT EXISTS omicron.public.bp_sled_omicron_zones (
    -- foreign key into `blueprint` table
    blueprint_id UUID NOT NULL,

    sled_id UUID NOT NULL,
    generation INT8 NOT NULL,
    PRIMARY KEY (blueprint_id, sled_id)
);

-- description of omicron zones specified in a blueprint
--
-- This is currently identical to `inv_omicron_zone`, except that the foreign
-- keys reference other blueprint tables intead of inventory tables. We expect
-- their sameness to diverge over time as either inventory or blueprints (or
-- both) grow context-specific properties.
CREATE TABLE IF NOT EXISTS omicron.public.bp_omicron_zone (
    -- foreign key into the `blueprint` table
    blueprint_id UUID NOT NULL,

    -- unique id for this sled (should be foreign keys into `sled` table, though
    -- it's conceivable a blueprint could refer to a sled that no longer exists,
    -- particularly if the blueprint is older than the current target)
    sled_id UUID NOT NULL,

    -- unique id for this zone
    id UUID NOT NULL,
    underlay_address INET NOT NULL,
    zone_type omicron.public.zone_type NOT NULL,

    -- SocketAddr of the "primary" service for this zone
    -- (what this describes varies by zone type, but all zones have at least one
    -- service in them)
    primary_service_ip INET NOT NULL,
    primary_service_port INT4
        CHECK (primary_service_port BETWEEN 0 AND 65535)
        NOT NULL,

    -- The remaining properties may be NULL for different kinds of zones.  The
    -- specific constraints are not enforced at the database layer, basically
    -- because it's really complicated to do that and it's not obvious that it's
    -- worthwhile.

    -- Some zones have a second service.  Like the primary one, the meaning of
    -- this is zone-type-dependent.
    second_service_ip INET,
    second_service_port INT4
        CHECK (second_service_port IS NULL
        OR second_service_port BETWEEN 0 AND 65535),

    -- Zones may have an associated dataset.  They're currently always on a U.2.
    -- The only thing we need to identify it here is the name of the zpool that
    -- it's on.
    dataset_zpool_name TEXT,

    -- Zones with external IPs have an associated NIC and sockaddr for listening
    -- (first is a foreign key into `bp_omicron_zone_nic`)
    bp_nic_id UUID,

    -- Properties for internal DNS servers
    -- address attached to this zone from outside the sled's subnet
    dns_gz_address INET,
    dns_gz_address_index INT8,

    -- Properties common to both kinds of NTP zones
    ntp_ntp_servers TEXT[],
    ntp_dns_servers INET[],
    ntp_domain TEXT,

    -- Properties specific to Nexus zones
    nexus_external_tls BOOLEAN,
    nexus_external_dns_servers INET ARRAY,

    -- Source NAT configuration (currently used for boundary NTP only)
    snat_ip INET,
    snat_first_port INT4
        CHECK (snat_first_port IS NULL OR snat_first_port BETWEEN 0 AND 65535),
    snat_last_port INT4
        CHECK (snat_last_port IS NULL OR snat_last_port BETWEEN 0 AND 65535),

    PRIMARY KEY (blueprint_id, id)
);

CREATE TABLE IF NOT EXISTS omicron.public.bp_omicron_zone_nic (
    blueprint_id UUID NOT NULL,
    id UUID NOT NULL,
    name TEXT NOT NULL,
    ip INET NOT NULL,
    mac INT8 NOT NULL,
    subnet INET NOT NULL,
    vni INT8 NOT NULL,
    is_primary BOOLEAN NOT NULL,
    slot INT2 NOT NULL,

    PRIMARY KEY (blueprint_id, id)
);

-- list of omicron zones that are considered NOT in-service for a blueprint
--
-- In Rust code, we generally want to deal with "zones in service", which means
-- they should appear in DNS. However, almost all zones in almost all blueprints
-- will be in service, so we can induce considerably less database work by
-- storing the zones _not_ in service. Our DB wrapper layer handles this
-- inversion, so the rest of our Rust code can ignore it.
CREATE TABLE IF NOT EXISTS omicron.public.bp_omicron_zones_not_in_service (
    blueprint_id UUID NOT NULL,
    bp_omicron_zone_id UUID NOT NULL,

    PRIMARY KEY (blueprint_id, bp_omicron_zone_id)
);

/*******************************************************************/

/*
 * The `sled_instance` view's definition needs to be modified in a separate
 * transaction from the transaction that created it.
 */

COMMIT;
BEGIN;

-- Per-VMM state.
CREATE TABLE IF NOT EXISTS omicron.public.vmm (
    id UUID PRIMARY KEY,
    time_created TIMESTAMPTZ NOT NULL,
    time_deleted TIMESTAMPTZ,
    instance_id UUID NOT NULL,
    state omicron.public.instance_state NOT NULL,
    time_state_updated TIMESTAMPTZ NOT NULL,
    state_generation INT NOT NULL,
    sled_id UUID NOT NULL,
    propolis_ip INET NOT NULL,
    propolis_port INT4 NOT NULL CHECK (propolis_port BETWEEN 0 AND 65535) DEFAULT 12400
);

/*
 * A special view of an instance provided to operators for insights into what's
 * running on a sled.
 *
 * This view replaces the placeholder `sled_instance` view defined above. Any
 * columns in the placeholder must appear in the replacement in the same order
 * and with the same types they had in the placeholder.
 */

CREATE OR REPLACE VIEW omicron.public.sled_instance
AS SELECT
   instance.id,
   instance.name,
   silo.name as silo_name,
   project.name as project_name,
   vmm.sled_id as active_sled_id,
   instance.time_created,
   instance.time_modified,
   instance.migration_id,
   instance.ncpus,
   instance.memory,
   vmm.state
FROM
    omicron.public.instance AS instance
    JOIN omicron.public.project AS project ON
            instance.project_id = project.id
    JOIN omicron.public.silo AS silo ON
            project.silo_id = silo.id
    JOIN omicron.public.vmm AS vmm ON
            instance.active_propolis_id = vmm.id
WHERE
    instance.time_deleted IS NULL AND vmm.time_deleted IS NULL;

CREATE TYPE IF NOT EXISTS omicron.public.switch_link_fec AS ENUM (
    'Firecode',
    'None',
    'Rs'
);

CREATE TYPE IF NOT EXISTS omicron.public.switch_link_speed AS ENUM (
    '0G',
    '1G',
    '10G',
    '25G',
    '40G',
    '50G',
    '100G',
    '200G',
    '400G'
);

ALTER TABLE omicron.public.switch_port_settings_link_config ADD COLUMN IF NOT EXISTS fec omicron.public.switch_link_fec;
ALTER TABLE omicron.public.switch_port_settings_link_config ADD COLUMN IF NOT EXISTS speed omicron.public.switch_link_speed;

CREATE SEQUENCE IF NOT EXISTS omicron.public.ipv4_nat_version START 1 INCREMENT 1;

CREATE TABLE IF NOT EXISTS omicron.public.ipv4_nat_entry (
    id UUID PRIMARY KEY DEFAULT gen_random_uuid(),
    external_address INET NOT NULL,
    first_port INT4 NOT NULL,
    last_port INT4 NOT NULL,
    sled_address INET NOT NULL,
    vni INT4 NOT NULL,
    mac INT8 NOT NULL,
    version_added INT8 NOT NULL DEFAULT nextval('omicron.public.ipv4_nat_version'),
    version_removed INT8,
    time_created TIMESTAMPTZ NOT NULL DEFAULT now(),
    time_deleted TIMESTAMPTZ
);

CREATE UNIQUE INDEX IF NOT EXISTS ipv4_nat_version_added ON omicron.public.ipv4_nat_entry (
    version_added
)
STORING (
    external_address,
    first_port,
    last_port,
    sled_address,
    vni,
    mac,
    time_created,
    time_deleted
);

CREATE UNIQUE INDEX IF NOT EXISTS overlapping_ipv4_nat_entry ON omicron.public.ipv4_nat_entry (
    external_address,
    first_port,
    last_port
) WHERE time_deleted IS NULL;

CREATE INDEX IF NOT EXISTS ipv4_nat_lookup ON omicron.public.ipv4_nat_entry (external_address, first_port, last_port, sled_address, vni, mac);

CREATE UNIQUE INDEX IF NOT EXISTS ipv4_nat_version_removed ON omicron.public.ipv4_nat_entry (
    version_removed
)
STORING (
    external_address,
    first_port,
    last_port,
    sled_address,
    vni,
    mac,
    time_created,
    time_deleted
);

CREATE TYPE IF NOT EXISTS omicron.public.bfd_mode AS ENUM (
    'single_hop',
    'multi_hop'
);

CREATE TABLE IF NOT EXISTS omicron.public.bfd_session (
    id UUID PRIMARY KEY,
    local INET,
    remote INET NOT NULL,
    detection_threshold INT8 NOT NULL,
    required_rx INT8 NOT NULL,
    switch TEXT NOT NULL,
    mode  omicron.public.bfd_mode,

    time_created TIMESTAMPTZ NOT NULL,
    time_modified TIMESTAMPTZ NOT NULL,
    time_deleted TIMESTAMPTZ
);

CREATE UNIQUE INDEX IF NOT EXISTS lookup_bfd_session ON omicron.public.bfd_session (
    remote,
    switch
) WHERE time_deleted IS NULL;

ALTER TABLE omicron.public.switch_port_settings_link_config ADD COLUMN IF NOT EXISTS autoneg BOOL NOT NULL DEFAULT false;

CREATE INDEX IF NOT EXISTS ipv4_nat_lookup_by_vni ON omicron.public.ipv4_nat_entry (
  vni
)
STORING (
  external_address,
  first_port,
  last_port,
  sled_address,
  mac,
  version_added,
  version_removed,
  time_created,
  time_deleted
);

/*
 * A view of the ipv4 nat change history
 * used to summarize changes for external viewing
 */
CREATE VIEW IF NOT EXISTS omicron.public.ipv4_nat_changes
AS
-- Subquery:
-- We need to be able to order partial changesets. ORDER BY on separate columns
-- will not accomplish this, so we'll do this by interleaving version_added
-- and version_removed (version_removed taking priority if NOT NULL) and then sorting
-- on the appropriate version numbers at call time.
WITH interleaved_versions AS (
  -- fetch all active NAT entries (entries that have not been soft deleted)
  SELECT
    external_address,
    first_port,
    last_port,
    sled_address,
    vni,
    mac,
    -- rename version_added to version
    version_added AS version,
    -- create a new virtual column, boolean value representing whether or not
    -- the record has been soft deleted
    (version_removed IS NOT NULL) as deleted
  FROM omicron.public.ipv4_nat_entry
  WHERE version_removed IS NULL

  -- combine the datasets, unifying the version_added and version_removed
  -- columns to a single `version` column so we can interleave and sort the entries
  UNION

  -- fetch all inactive NAT entries (entries that have been soft deleted)
  SELECT
    external_address,
    first_port,
    last_port,
    sled_address,
    vni,
    mac,
    -- rename version_removed to version
    version_removed AS version,
    -- create a new virtual column, boolean value representing whether or not
    -- the record has been soft deleted
    (version_removed IS NOT NULL) as deleted
  FROM omicron.public.ipv4_nat_entry
  WHERE version_removed IS NOT NULL
)
-- this is our new "table"
-- here we select the columns from the subquery defined above
SELECT
  external_address,
  first_port,
  last_port,
  sled_address,
  vni,
  mac,
  version,
  deleted
FROM interleaved_versions;

CREATE TABLE IF NOT EXISTS omicron.public.probe (
    id UUID NOT NULL PRIMARY KEY,
    name STRING(63) NOT NULL,
    description STRING(512) NOT NULL,
    time_created TIMESTAMPTZ NOT NULL,
    time_modified TIMESTAMPTZ NOT NULL,
    time_deleted TIMESTAMPTZ,
    project_id UUID NOT NULL,
    sled UUID NOT NULL
);

CREATE UNIQUE INDEX IF NOT EXISTS lookup_probe_by_name ON omicron.public.probe (
    name
) WHERE
    time_deleted IS NULL;

ALTER TABLE omicron.public.external_ip ADD COLUMN IF NOT EXISTS is_probe BOOL NOT NULL DEFAULT false;

ALTER TYPE omicron.public.network_interface_kind ADD VALUE IF NOT EXISTS 'probe';

CREATE TYPE IF NOT EXISTS omicron.public.upstairs_repair_notification_type AS ENUM (
  'started',
  'succeeded',
  'failed'
);

CREATE TYPE IF NOT EXISTS omicron.public.upstairs_repair_type AS ENUM (
  'live',
  'reconciliation'
);

CREATE TABLE IF NOT EXISTS omicron.public.upstairs_repair_notification (
    time TIMESTAMPTZ NOT NULL,

    repair_id UUID NOT NULL,
    repair_type omicron.public.upstairs_repair_type NOT NULL,

    upstairs_id UUID NOT NULL,
    session_id UUID NOT NULL,

    region_id UUID NOT NULL,
    target_ip INET NOT NULL,
    target_port INT4 CHECK (target_port BETWEEN 0 AND 65535) NOT NULL,

    notification_type omicron.public.upstairs_repair_notification_type NOT NULL,

    /*
     * A repair is uniquely identified by the four UUIDs here, and a
     * notification is uniquely identified by its type.
     */
    PRIMARY KEY (repair_id, upstairs_id, session_id, region_id, notification_type)
);

CREATE TABLE IF NOT EXISTS omicron.public.upstairs_repair_progress (
    repair_id UUID NOT NULL,
    time TIMESTAMPTZ NOT NULL,
    current_item INT8 NOT NULL,
    total_items INT8 NOT NULL,

    PRIMARY KEY (repair_id, time, current_item, total_items)
);

CREATE TYPE IF NOT EXISTS omicron.public.downstairs_client_stop_request_reason_type AS ENUM (
  'replacing',
  'disabled',
  'failed_reconcile',
  'io_error',
  'bad_negotiation_order',
  'incompatible',
  'failed_live_repair',
  'too_many_outstanding_jobs',
  'deactivated'
);

CREATE TABLE IF NOT EXISTS omicron.public.downstairs_client_stop_request_notification (
    time TIMESTAMPTZ NOT NULL,
    upstairs_id UUID NOT NULL,
    downstairs_id UUID NOT NULL,
    reason omicron.public.downstairs_client_stop_request_reason_type NOT NULL,

    PRIMARY KEY (time, upstairs_id, downstairs_id, reason)
);

CREATE TYPE IF NOT EXISTS omicron.public.downstairs_client_stopped_reason_type AS ENUM (
  'connection_timeout',
  'connection_failed',
  'timeout',
  'write_failed',
  'read_failed',
  'requested_stop',
  'finished',
  'queue_closed',
  'receive_task_cancelled'
);

CREATE TABLE IF NOT EXISTS omicron.public.downstairs_client_stopped_notification (
    time TIMESTAMPTZ NOT NULL,
    upstairs_id UUID NOT NULL,
    downstairs_id UUID NOT NULL,
    reason omicron.public.downstairs_client_stopped_reason_type NOT NULL,

    PRIMARY KEY (time, upstairs_id, downstairs_id, reason)
);

/*
 * Metadata for the schema itself. This version number isn't great, as there's
 * nothing to ensure it gets bumped when it should be, but it's a start.
 */
CREATE TABLE IF NOT EXISTS omicron.public.db_metadata (
    -- There should only be one row of this table for the whole DB.
    -- It's a little goofy, but filter on "singleton = true" before querying
    -- or applying updates, and you'll access the singleton row.
    --
    -- We also add a constraint on this table to ensure it's not possible to
    -- access the version of this table with "singleton = false".
    singleton BOOL NOT NULL PRIMARY KEY,
    time_created TIMESTAMPTZ NOT NULL,
    time_modified TIMESTAMPTZ NOT NULL,
    -- Semver representation of the DB version
    version STRING(64) NOT NULL,

    -- (Optional) Semver representation of the DB version to which we're upgrading
    target_version STRING(64),

    CHECK (singleton = true)
);

/*
 * Keep this at the end of file so that the database does not contain a version
 * until it is fully populated.
 */
INSERT INTO omicron.public.db_metadata (
    singleton,
    time_created,
    time_modified,
    version,
    target_version
) VALUES
<<<<<<< HEAD
    ( TRUE, NOW(), NOW(), '42.0.0', NULL)
=======
    ( TRUE, NOW(), NOW(), '43.0.0', NULL)
>>>>>>> 2406d9d9
ON CONFLICT DO NOTHING;

COMMIT;<|MERGE_RESOLUTION|>--- conflicted
+++ resolved
@@ -3692,11 +3692,7 @@
     version,
     target_version
 ) VALUES
-<<<<<<< HEAD
-    ( TRUE, NOW(), NOW(), '42.0.0', NULL)
-=======
-    ( TRUE, NOW(), NOW(), '43.0.0', NULL)
->>>>>>> 2406d9d9
+    ( TRUE, NOW(), NOW(), '44.0.0', NULL)
 ON CONFLICT DO NOTHING;
 
 COMMIT;