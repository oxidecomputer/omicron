--- conflicted
+++ resolved
@@ -5524,11 +5524,7 @@
     version,
     target_version
 ) VALUES
-<<<<<<< HEAD
-    (TRUE, NOW(), NOW(), '141.0.0', NULL)
-=======
-    (TRUE, NOW(), NOW(), '142.0.0', NULL)
->>>>>>> 49bb45c3
+    (TRUE, NOW(), NOW(), '143.0.0', NULL)
 ON CONFLICT DO NOTHING;
 
 COMMIT;