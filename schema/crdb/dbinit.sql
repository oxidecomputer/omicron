--- conflicted
+++ resolved
@@ -3552,7 +3552,6 @@
 
 ALTER TYPE omicron.public.network_interface_kind ADD VALUE IF NOT EXISTS 'probe';
 
-<<<<<<< HEAD
 CREATE TYPE IF NOT EXISTS omicron.public.upstairs_repair_notification_type AS ENUM (
   'started',
   'succeeded',
@@ -3637,7 +3636,6 @@
     PRIMARY KEY (time, upstairs_id, downstairs_id, reason)
 );
 
-=======
 /*
  * Metadata for the schema itself. This version number isn't great, as there's
  * nothing to ensure it gets bumped when it should be, but it's a start.
@@ -3665,7 +3663,6 @@
  * Keep this at the end of file so that the database does not contain a version
  * until it is fully populated.
  */
->>>>>>> bd46b6b3
 INSERT INTO omicron.public.db_metadata (
     singleton,
     time_created,
@@ -3673,11 +3670,7 @@
     version,
     target_version
 ) VALUES
-<<<<<<< HEAD
-    ( TRUE, NOW(), NOW(), '41.0.0', NULL)
-=======
-    ( TRUE, NOW(), NOW(), '42.0.0', NULL)
->>>>>>> bd46b6b3
+    ( TRUE, NOW(), NOW(), '43.0.0', NULL)
 ON CONFLICT DO NOTHING;
 
 COMMIT;