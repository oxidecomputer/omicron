--- conflicted
+++ resolved
@@ -5015,11 +5015,7 @@
     version,
     target_version
 ) VALUES
-<<<<<<< HEAD
-    (TRUE, NOW(), NOW(), '124.0.0', NULL)
-=======
-    (TRUE, NOW(), NOW(), '127.0.0', NULL)
->>>>>>> 06c17ba3
+    (TRUE, NOW(), NOW(), '128.0.0', NULL)
 ON CONFLICT DO NOTHING;
 
 COMMIT;