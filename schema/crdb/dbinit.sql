--- conflicted
+++ resolved
@@ -4115,11 +4115,7 @@
     version,
     target_version
 ) VALUES
-<<<<<<< HEAD
-    (TRUE, NOW(), NOW(), '76.0.0', NULL)
-=======
-    (TRUE, NOW(), NOW(), '78.0.0', NULL)
->>>>>>> 00572283
+    (TRUE, NOW(), NOW(), '79.0.0', NULL)
 ON CONFLICT DO NOTHING;
 
 COMMIT;