--- conflicted
+++ resolved
@@ -6102,11 +6102,7 @@
     version,
     target_version
 ) VALUES
-<<<<<<< HEAD
-    (TRUE, NOW(), NOW(), '152.0.0', NULL)
-=======
-    (TRUE, NOW(), NOW(), '153.0.0', NULL)
->>>>>>> 7d19f04c
+    (TRUE, NOW(), NOW(), '154.0.0', NULL)
 ON CONFLICT DO NOTHING;
 
 COMMIT;