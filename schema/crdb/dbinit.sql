--- conflicted
+++ resolved
@@ -7375,11 +7375,7 @@
     version,
     target_version
 ) VALUES
-<<<<<<< HEAD
-    (TRUE, NOW(), NOW(), '206.0.0', NULL)
-=======
-    (TRUE, NOW(), NOW(), '207.0.0', NULL)
->>>>>>> e5fa9fbe
+    (TRUE, NOW(), NOW(), '208.0.0', NULL)
 ON CONFLICT DO NOTHING;
 
 COMMIT;