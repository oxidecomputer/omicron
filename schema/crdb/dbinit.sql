--- conflicted
+++ resolved
@@ -4118,9 +4118,9 @@
     -- * the target release is ignored in favor of the install dataset
     -- * this field is set to 6
     --
-    -- Once the target release generation is updated to 6 or higher,
-    -- Reconfigurator knows that it is back in charge of driving the system to
-    -- the target release.
+    -- Once an operator sets a new target release, its generation will be 6 or
+    -- higher. Reconfigurator will then know that it is back in charge of
+    -- driving the system to the target release.
     --
     -- This is set to 1 by default in application code.
     target_release_minimum_generation INT8 NOT NULL
@@ -5720,11 +5720,7 @@
     version,
     target_version
 ) VALUES
-<<<<<<< HEAD
-    (TRUE, NOW(), NOW(), '145.0.0', NULL)
-=======
-    (TRUE, NOW(), NOW(), '148.0.0', NULL)
->>>>>>> a2856c94
+    (TRUE, NOW(), NOW(), '149.0.0', NULL)
 ON CONFLICT DO NOTHING;
 
 COMMIT;