--- conflicted
+++ resolved
@@ -4427,11 +4427,7 @@
     version,
     target_version
 ) VALUES
-<<<<<<< HEAD
-    (TRUE, NOW(), NOW(), '97.0.0', NULL)
-=======
-    (TRUE, NOW(), NOW(), '103.0.0', NULL)
->>>>>>> f3b7c887
+    (TRUE, NOW(), NOW(), '104.0.0', NULL)
 ON CONFLICT DO NOTHING;
 
 COMMIT;