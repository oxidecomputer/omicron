--- conflicted
+++ resolved
@@ -6105,11 +6105,7 @@
     version,
     target_version
 ) VALUES
-<<<<<<< HEAD
-    (TRUE, NOW(), NOW(), '141.0.0', NULL)
-=======
-    (TRUE, NOW(), NOW(), '153.0.0', NULL)
->>>>>>> f73ab8e0
+    (TRUE, NOW(), NOW(), '154.0.0', NULL)
 ON CONFLICT DO NOTHING;
 
 COMMIT;