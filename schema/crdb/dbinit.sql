--- conflicted
+++ resolved
@@ -2624,11 +2624,7 @@
     version,
     target_version
 ) VALUES
-<<<<<<< HEAD
     ( TRUE, NOW(), NOW(), '9.0.1', NULL)
-=======
-    ( TRUE, NOW(), NOW(), '8.0.0', NULL)
->>>>>>> ca1b0ba2
 ON CONFLICT DO NOTHING;
 
 COMMIT;