/*
 * dbinit.sql: raw SQL to initialize a database for use by Omicron
 *
 * It's not clear what the long-term story for managing the database schema will
 * be.  For now, this file can be used by the test suite and by developers (via
 * the "omicron-dev" program) to set up a local database with which to run the
 * system.
 */

/*
 * Important CockroachDB notes:
 *
 *    For timestamps, CockroachDB's docs recommend TIMESTAMPTZ rather than
 *    TIMESTAMP.  This does not change what is stored with each datum, but
 *    rather how it's interpreted when clients use it.  It should make no
 *    difference to us, so we stick with the recommendation.
 *
 *    We avoid explicit foreign keys due to this warning from the docs: "Foreign
 *    key dependencies can significantly impact query performance, as queries
 *    involving tables with foreign keys, or tables referenced by foreign keys,
 *    require CockroachDB to check two separate tables. We recommend using them
 *    sparingly."
 */

BEGIN;

/*
 * We assume the database and user do not already exist so that we don't
 * inadvertently clobber what's there.  If they might exist, the user has to
 * clear this first.
 *
 * NOTE: the database and user names MUST be kept in sync with the
 * initialization code and dbwipe.sql.
 */
CREATE DATABASE IF NOT EXISTS omicron;
CREATE USER IF NOT EXISTS omicron;
ALTER DEFAULT PRIVILEGES GRANT INSERT, SELECT, UPDATE, DELETE ON TABLES to omicron;

/*
 * Configure a replication factor of 5 to ensure that the system can maintain
 * availability in the face of any two node failures.
 */
ALTER RANGE default CONFIGURE ZONE USING num_replicas = 5;

/*
 * Racks
 */
CREATE TABLE IF NOT EXISTS omicron.public.rack (
    /* Identity metadata (asset) */
    id UUID PRIMARY KEY,
    time_created TIMESTAMPTZ NOT NULL,
    time_modified TIMESTAMPTZ NOT NULL,

    /*
     * Identifies if rack management has been transferred from RSS -> Nexus.
     * If "false", RSS is still managing sleds, services, and DNS records.
     *
     * This value is set to "true" when RSS calls the
     * "rack_initialization_complete" endpoint on Nexus' internal interface.
     *
     * See RFD 278 for more detail.
     */
    initialized BOOL NOT NULL,

    /* Used to configure the updates service URL */
    tuf_base_url STRING(512),

    /* The IPv6 underlay /56 prefix for the rack */
    rack_subnet INET
);

/*
 * Sleds
 */

-- The disposition for a particular sled. This is updated solely by the
-- operator, and not by Nexus.
CREATE TYPE IF NOT EXISTS omicron.public.sled_policy AS ENUM (
    -- The sled is in service, and new resources can be provisioned onto it.
    'in_service',
    -- The sled is in service, but the operator has indicated that new
    -- resources should not be provisioned onto it.
    'no_provision',
    -- The operator has marked that the sled has, or will be, removed from the
    -- rack, and it should be assumed that any resources currently on it are
    -- now permanently missing.
    'expunged'
);

-- The actual state of the sled. This is updated exclusively by Nexus.
--
-- Nexus's goal is to match the sled's state with the operator-indicated
-- policy. For example, if the sled_policy is "expunged" and the sled_state is
-- "active", Nexus will assume that the sled is gone. Based on that, Nexus will
-- reallocate resources currently on the expunged sled to other sleds, etc.
-- Once the expunged sled no longer has any resources attached to it, Nexus
-- will mark it as decommissioned.
CREATE TYPE IF NOT EXISTS omicron.public.sled_state AS ENUM (
    -- The sled has resources of any kind allocated on it, or, is available for
    -- new resources.
    --
    -- The sled can be in this state and have a different sled policy, e.g.
    -- "expunged".
    'active',

    -- The sled no longer has resources allocated on it, now or in the future.
    --
    -- This is a terminal state. This state is only valid if the sled policy is
    -- 'expunged'.
    'decommissioned'
);

CREATE TABLE IF NOT EXISTS omicron.public.sled (
    /* Identity metadata (asset) */
    id UUID PRIMARY KEY,
    time_created TIMESTAMPTZ NOT NULL,
    time_modified TIMESTAMPTZ NOT NULL,
    time_deleted TIMESTAMPTZ,
    rcgen INT NOT NULL,

    /* FK into the Rack table */
    rack_id UUID NOT NULL,

    /* Idenfities if this Sled is a Scrimlet */
    is_scrimlet BOOL NOT NULL,

    /* Baseboard information about the sled */
    serial_number STRING(63) NOT NULL,
    part_number STRING(63) NOT NULL,
    revision INT8 NOT NULL,

    /* CPU & RAM summary for the sled */
    usable_hardware_threads INT8 CHECK (usable_hardware_threads BETWEEN 0 AND 4294967295) NOT NULL,
    usable_physical_ram INT8 NOT NULL,
    reservoir_size INT8 CHECK (reservoir_size < usable_physical_ram) NOT NULL,

    /* The IP address and bound port of the sled agent server. */
    ip INET NOT NULL,
    port INT4 CHECK (port BETWEEN 0 AND 65535) NOT NULL,

    /* The last address allocated to a propolis instance on this sled. */
    last_used_address INET NOT NULL,

    /* The policy for the sled, updated exclusively by the operator */
    sled_policy omicron.public.sled_policy NOT NULL,

    /* The actual state of the sled, updated exclusively by Nexus */
    sled_state omicron.public.sled_state NOT NULL,

    /* Generation number owned and incremented by the sled-agent */
    sled_agent_gen INT8 NOT NULL DEFAULT 1
);

-- Add an index that ensures a given physical sled (identified by serial and
-- part number) can only be a commissioned member of the control plane once.
--
-- TODO Should `sled` reference `hw_baseboard_id` instead of having its own
-- serial/part columns?
CREATE UNIQUE INDEX IF NOT EXISTS commissioned_sled_uniqueness
    ON omicron.public.sled (serial_number, part_number)
    WHERE sled_state != 'decommissioned';

/* Add an index which lets us look up sleds on a rack */
CREATE UNIQUE INDEX IF NOT EXISTS lookup_sled_by_rack ON omicron.public.sled (
    rack_id,
    id
) WHERE time_deleted IS NULL;

/* Add an index which lets us look up sleds based on policy and state */
CREATE INDEX IF NOT EXISTS lookup_sled_by_policy_and_state ON omicron.public.sled (
    sled_policy,
    sled_state
);

CREATE TYPE IF NOT EXISTS omicron.public.sled_resource_kind AS ENUM (
    -- omicron.public.instance
    'instance'
    -- We expect to other resource kinds here in the future; e.g., to track
    -- resources used by control plane services. For now, we only track
    -- instances.
);

-- Accounting for programs using resources on a sled
CREATE TABLE IF NOT EXISTS omicron.public.sled_resource (
    -- Should match the UUID of the corresponding resource
    id UUID PRIMARY KEY,

    -- The sled where resources are being consumed
    sled_id UUID NOT NULL,

    -- The maximum number of hardware threads usable by this resource
    hardware_threads INT8 NOT NULL,

    -- The maximum amount of RSS RAM provisioned to this resource
    rss_ram INT8 NOT NULL,

    -- The maximum amount of Reservoir RAM provisioned to this resource
    reservoir_ram INT8 NOT NULL,

    -- Identifies the type of the resource
    kind omicron.public.sled_resource_kind NOT NULL
);

-- Allow looking up all resources which reside on a sled
CREATE UNIQUE INDEX IF NOT EXISTS lookup_resource_by_sled ON omicron.public.sled_resource (
    sled_id,
    id
);


-- Table of all sled subnets allocated for sleds added to an already initialized
-- rack. The sleds in this table and their allocated subnets are created before
-- a sled is added to the `sled` table. Addition to the `sled` table occurs
-- after the sled is initialized and notifies Nexus about itself.
--
-- For simplicity and space savings, this table doesn't actually contain the
-- full subnets for a given sled, but only the octet that extends a /56 rack
-- subnet to a /64 sled subnet. The rack subnet is maintained in the `rack`
-- table.
--
-- This table does not include subnet octets allocated during RSS and therefore
-- all of the octets start at 33. This makes the data in this table purely additive
-- post-RSS, which also implies that we cannot re-use subnet octets if an original
-- sled that was part of RSS was removed from the cluster.
CREATE TABLE IF NOT EXISTS omicron.public.sled_underlay_subnet_allocation (
    -- The physical identity of the sled
    -- (foreign key into `hw_baseboard_id` table)
    hw_baseboard_id UUID,

    -- The rack to which a sled is being added
    -- (foreign key into `rack` table)
    --
    -- We require this because the sled is not yet part of the sled table when
    -- we first allocate a subnet for it.
    rack_id UUID NOT NULL,

    -- The sled to which a subnet is being allocated
    --
    -- Eventually will be a foreign key into the `sled` table when the sled notifies nexus
    -- about itself after initialization.
    sled_id UUID NOT NULL,

    -- The octet that extends a /56 rack subnet to a /64 sled subnet
    --
    -- Always between 33 and 255 inclusive
    subnet_octet INT2 NOT NULL UNIQUE CHECK (subnet_octet BETWEEN 33 AND 255),

    PRIMARY KEY (hw_baseboard_id, sled_id)
);

-- Add an index which allows pagination by {rack_id, sled_id} pairs.
CREATE UNIQUE INDEX IF NOT EXISTS lookup_subnet_allocation_by_rack_and_sled ON omicron.public.sled_underlay_subnet_allocation (
    rack_id,
    sled_id
);

/*
 * Switches
 */

CREATE TABLE IF NOT EXISTS omicron.public.switch (
    /* Identity metadata (asset) */
    id UUID PRIMARY KEY,
    time_created TIMESTAMPTZ NOT NULL,
    time_modified TIMESTAMPTZ NOT NULL,
    time_deleted TIMESTAMPTZ,
    rcgen INT NOT NULL,

    /* FK into the Rack table */
    rack_id UUID NOT NULL,

    /* Baseboard information about the switch */
    serial_number STRING(63) NOT NULL,
    part_number STRING(63) NOT NULL,
    revision INT8 NOT NULL
);

/* Add an index which lets us look up switches on a rack */
CREATE UNIQUE INDEX IF NOT EXISTS lookup_switch_by_rack ON omicron.public.switch (
    rack_id,
    id
) WHERE time_deleted IS NULL;

/*
 * Services
 */

CREATE TYPE IF NOT EXISTS omicron.public.service_kind AS ENUM (
  'clickhouse',
  'clickhouse_keeper',
  'cockroach',
  'crucible',
  'crucible_pantry',
  'dendrite',
  'external_dns',
  'internal_dns',
  'nexus',
  'ntp',
  'oximeter',
  'tfport',
  'mgd'
);

CREATE TYPE IF NOT EXISTS omicron.public.physical_disk_kind AS ENUM (
  'm2',
  'u2'
);

-- The disposition for a particular physical disk.
-- This is updated by the operator, either explicitly through an operator API,
-- or implicitly when altering sled policy.
CREATE TYPE IF NOT EXISTS omicron.public.physical_disk_policy AS ENUM (
    -- The disk is in service, and new resources can be provisioned onto it.
    'in_service',
    -- The disk has been, or will be, removed from the rack, and it should be
    -- assumed that any resources currently on it are now permanently missing.
    'expunged'
);

-- The actual state of a physical disk. This is updated exclusively by Nexus.
--
-- Nexus's goal is to match the physical disk's state with the
-- operator-indicated policy. For example, if the policy is "expunged" and the
-- state is "active", Nexus will assume that the physical disk is gone. Based
-- on that, Nexus will reallocate resources currently on the expunged disk
-- elsewhere, etc. Once the expunged disk no longer has any resources attached
-- to it, Nexus will mark it as decommissioned.
CREATE TYPE IF NOT EXISTS omicron.public.physical_disk_state AS ENUM (
    -- The disk has resources of any kind allocated on it, or, is available for
    -- new resources.
    --
    -- The disk can be in this state and have a different policy, e.g.
    -- "expunged".
    'active',

    -- The disk no longer has resources allocated on it, now or in the future.
    --
    -- This is a terminal state. This state is only valid if the policy is
    -- 'expunged'.
    'decommissioned'
);

-- A physical disk which exists inside the rack.
CREATE TABLE IF NOT EXISTS omicron.public.physical_disk (
    id UUID PRIMARY KEY,
    time_created TIMESTAMPTZ NOT NULL,
    time_modified TIMESTAMPTZ NOT NULL,
    time_deleted TIMESTAMPTZ,
    rcgen INT NOT NULL,

    vendor STRING(63) NOT NULL,
    serial STRING(63) NOT NULL,
    model STRING(63) NOT NULL,

    variant omicron.public.physical_disk_kind NOT NULL,

    -- FK into the Sled table
    sled_id UUID NOT NULL,

    disk_policy omicron.public.physical_disk_policy NOT NULL,
    disk_state omicron.public.physical_disk_state NOT NULL
);

-- This constraint only needs to be upheld for disks that are not deleted
-- nor decommissioned.
CREATE UNIQUE INDEX IF NOT EXISTS vendor_serial_model_unique on omicron.public.physical_disk (
  vendor, serial, model
) WHERE time_deleted IS NULL AND disk_state != 'decommissioned';

CREATE UNIQUE INDEX IF NOT EXISTS lookup_physical_disk_by_variant ON omicron.public.physical_disk (
    variant,
    id
) WHERE time_deleted IS NULL;

-- Make it efficient to look up physical disks by Sled.
CREATE UNIQUE INDEX IF NOT EXISTS lookup_physical_disk_by_sled ON omicron.public.physical_disk (
    sled_id,
    id
);

-- x509 certificates which may be used by services
CREATE TABLE IF NOT EXISTS omicron.public.certificate (
    -- Identity metadata (resource)
    id UUID PRIMARY KEY,
    name STRING(63) NOT NULL,
    description STRING(512) NOT NULL,
    time_created TIMESTAMPTZ NOT NULL,
    time_modified TIMESTAMPTZ NOT NULL,
    time_deleted TIMESTAMPTZ,

    -- which Silo this certificate is used for
    silo_id UUID NOT NULL,

    -- The service type which should use this certificate
    service omicron.public.service_kind NOT NULL,

    -- cert.pem file (certificate chain in PEM format) as a binary blob
    cert BYTES NOT NULL,

    -- key.pem file (private key in PEM format) as a binary blob
    key BYTES NOT NULL
);

-- Add an index which lets us look up certificates for a particular service
-- class.
CREATE UNIQUE INDEX IF NOT EXISTS lookup_certificate_by_service ON omicron.public.certificate (
    service,
    id
) WHERE
    time_deleted IS NULL;

-- Add an index which enforces that certificates have unique names, and which
-- allows pagination-by-name.
CREATE UNIQUE INDEX IF NOT EXISTS lookup_certificate_by_silo ON omicron.public.certificate (
    silo_id,
    name
) WHERE
    time_deleted IS NULL;

-- A table describing virtual resource provisioning which may be associated
-- with a collection of objects, including:
-- - Projects
-- - Silos
-- - Fleet
CREATE TABLE IF NOT EXISTS omicron.public.virtual_provisioning_collection (
    -- Should match the UUID of the corresponding collection.
    id UUID PRIMARY KEY,
    time_modified TIMESTAMPTZ NOT NULL DEFAULT NOW(),

    -- Identifies the type of the collection.
    collection_type STRING(63) NOT NULL,

    -- The amount of physical disk space which has been provisioned
    -- on behalf of the collection.
    virtual_disk_bytes_provisioned INT8 NOT NULL,

    -- The number of CPUs provisioned by VMs.
    cpus_provisioned INT8 NOT NULL,

    -- The amount of RAM provisioned by VMs.
    ram_provisioned INT8 NOT NULL
);

-- A table describing a single virtual resource which has been provisioned.
-- This may include:
-- - Disks
-- - Instances
-- - Snapshots
--
-- NOTE: You might think to yourself: "This table looks an awful lot like
-- the 'virtual_provisioning_collection' table, could they be condensed into
-- a single table?"
-- The answer to this question is unfortunately: "No". We use CTEs to both
-- UPDATE the collection table while INSERTing rows in the resource table, and
-- this would not be allowed if they came from the same table due to:
-- https://www.cockroachlabs.com/docs/v22.2/known-limitations#statements-containing-multiple-modification-subqueries-of-the-same-table-are-disallowed
-- However, by using separate tables, the CTE is able to function correctly.
CREATE TABLE IF NOT EXISTS omicron.public.virtual_provisioning_resource (
    -- Should match the UUID of the corresponding collection.
    id UUID PRIMARY KEY,
    time_modified TIMESTAMPTZ NOT NULL DEFAULT NOW(),

    -- Identifies the type of the resource.
    resource_type STRING(63) NOT NULL,

    -- The amount of physical disk space which has been provisioned
    -- on behalf of the resource.
    virtual_disk_bytes_provisioned INT8 NOT NULL,

    -- The number of CPUs provisioned.
    cpus_provisioned INT8 NOT NULL,

    -- The amount of RAM provisioned.
    ram_provisioned INT8 NOT NULL
);

-- ZPools of Storage, attached to Sleds.
-- These are backed by a single physical disk.
--
-- For information about the provisioned zpool, reference the
-- "omicron.public.inv_zpool" table, which returns information
-- that has actually been returned from the underlying sled.
CREATE TABLE IF NOT EXISTS omicron.public.zpool (
    /* Identity metadata (asset) */
    id UUID PRIMARY KEY,
    time_created TIMESTAMPTZ NOT NULL,
    time_modified TIMESTAMPTZ NOT NULL,
    time_deleted TIMESTAMPTZ,
    rcgen INT NOT NULL,

    /* FK into the Sled table */
    sled_id UUID NOT NULL,

    /* FK into the Physical Disk table */
    physical_disk_id UUID NOT NULL
);

/* Create an index on the physical disk id */
CREATE INDEX IF NOT EXISTS lookup_zpool_by_disk on omicron.public.zpool (
    physical_disk_id,
    id
) WHERE physical_disk_id IS NOT NULL AND time_deleted IS NULL;

CREATE TYPE IF NOT EXISTS omicron.public.dataset_kind AS ENUM (
  'crucible',
  'cockroach',
  'clickhouse',
  'clickhouse_keeper',
  'external_dns',
  'internal_dns'
);

/*
 * A dataset of allocated space within a zpool.
 */
CREATE TABLE IF NOT EXISTS omicron.public.dataset (
    /* Identity metadata (asset) */
    id UUID PRIMARY KEY,
    time_created TIMESTAMPTZ NOT NULL,
    time_modified TIMESTAMPTZ NOT NULL,
    time_deleted TIMESTAMPTZ,
    rcgen INT NOT NULL,

    /* FK into the Pool table */
    pool_id UUID NOT NULL,

    /* Contact information for the dataset */
    ip INET NOT NULL,
    port INT4 CHECK (port BETWEEN 0 AND 65535) NOT NULL,

    kind omicron.public.dataset_kind NOT NULL,

    /* An upper bound on the amount of space that might be in-use */
    size_used INT,

    /* Crucible must make use of 'size_used'; other datasets manage their own storage */
    CONSTRAINT size_used_column_set_for_crucible CHECK (
      (kind != 'crucible') OR
      (kind = 'crucible' AND size_used IS NOT NULL)
    )
);

/* Create an index on the size usage for Crucible's allocation */
CREATE INDEX IF NOT EXISTS lookup_dataset_by_size_used_crucible on omicron.public.dataset (
    size_used
) WHERE size_used IS NOT NULL AND time_deleted IS NULL AND kind = 'crucible';

/* Create an index on the size usage for any dataset */
CREATE INDEX IF NOT EXISTS lookup_dataset_by_size_used on omicron.public.dataset (
    size_used
) WHERE size_used IS NOT NULL AND time_deleted IS NULL;

/* Create an index on the zpool id */
CREATE INDEX IF NOT EXISTS lookup_dataset_by_zpool on omicron.public.dataset (
    pool_id,
    id
) WHERE pool_id IS NOT NULL AND time_deleted IS NULL;

/*
 * A region of space allocated to Crucible Downstairs, within a dataset.
 */
CREATE TABLE IF NOT EXISTS omicron.public.region (
    /* Identity metadata (asset) */
    id UUID PRIMARY KEY,
    time_created TIMESTAMPTZ NOT NULL,
    time_modified TIMESTAMPTZ NOT NULL,

    /* FK into the dataset table */
    dataset_id UUID NOT NULL,

    /* FK into the volume table */
    volume_id UUID NOT NULL,

    /* Metadata describing the region */
    block_size INT NOT NULL,
    blocks_per_extent INT NOT NULL,
    extent_count INT NOT NULL
);

/*
 * Allow all regions belonging to a disk to be accessed quickly.
 */
CREATE UNIQUE INDEX IF NOT EXISTS lookup_region_by_volume on omicron.public.region (
    volume_id,
    id
);

/*
 * Allow all regions belonging to a dataset to be accessed quickly.
 */
CREATE UNIQUE INDEX IF NOT EXISTS lookup_region_by_dataset on omicron.public.region (
    dataset_id,
    id
);

/*
 * A snapshot of a region, within a dataset.
 */
CREATE TABLE IF NOT EXISTS omicron.public.region_snapshot (
    dataset_id UUID NOT NULL,
    region_id UUID NOT NULL,

    /* Associated higher level virtual snapshot */
    snapshot_id UUID NOT NULL,

    /*
     * Target string, for identification as part of
     * volume construction request(s)
     */
    snapshot_addr TEXT NOT NULL,

    /* How many volumes reference this? */
    volume_references INT8 NOT NULL,

    /* Is this currently part of some resources_to_delete? */
    deleting BOOL NOT NULL,

    PRIMARY KEY (dataset_id, region_id, snapshot_id)
);

/* Index for use during join with region table */
CREATE INDEX IF NOT EXISTS lookup_region_by_dataset on omicron.public.region_snapshot (
    dataset_id, region_id
);

/*
 * Index on volume_references and snapshot_addr for crucible
 * resource accounting lookup
 */
CREATE INDEX IF NOT EXISTS lookup_region_snapshot_by_volume_reference on omicron.public.region_snapshot (
    volume_references
);

CREATE INDEX IF NOT EXISTS lookup_region_snapshot_by_snapshot_addr on omicron.public.region_snapshot (
    snapshot_addr
);

/*
 * A volume within Crucible
 */
CREATE TABLE IF NOT EXISTS omicron.public.volume (
    id UUID PRIMARY KEY,
    time_created TIMESTAMPTZ NOT NULL,
    time_modified TIMESTAMPTZ NOT NULL,
    time_deleted TIMESTAMPTZ,

    /* child resource generation number, per RFD 192 */
    rcgen INT NOT NULL,

    /*
     * A JSON document describing the construction of the volume, including all
     * sub volumes. This is what will be POSTed to propolis, and eventually
     * consumed by some Upstairs code to perform the volume creation. The Rust
     * type of this column should be Crucible::VolumeConstructionRequest.
     */
    data TEXT NOT NULL,

    /*
     * A JSON document describing what resources to clean up when deleting this
     * volume. The Rust type of this column should be the CrucibleResources
     * enum.
     */
    resources_to_clean_up TEXT
);

/* Quickly find deleted volumes */
CREATE INDEX IF NOT EXISTS lookup_volume_by_deleted on omicron.public.volume (
    time_deleted
);

/*
 * Silos
 */

CREATE TYPE IF NOT EXISTS omicron.public.authentication_mode AS ENUM (
  'local',
  'saml'
);

CREATE TYPE IF NOT EXISTS omicron.public.user_provision_type AS ENUM (
  'api_only',
  'jit'
);

CREATE TABLE IF NOT EXISTS omicron.public.silo (
    /* Identity metadata */
    id UUID PRIMARY KEY,
    name STRING(63) NOT NULL,
    description STRING(512) NOT NULL,
    time_created TIMESTAMPTZ NOT NULL,
    time_modified TIMESTAMPTZ NOT NULL,
    time_deleted TIMESTAMPTZ,

    discoverable BOOL NOT NULL,
    authentication_mode omicron.public.authentication_mode NOT NULL,
    user_provision_type omicron.public.user_provision_type NOT NULL,

    mapped_fleet_roles JSONB NOT NULL,

    /* child resource generation number, per RFD 192 */
    rcgen INT NOT NULL
);

CREATE UNIQUE INDEX IF NOT EXISTS lookup_silo_by_name ON omicron.public.silo (
    name
) WHERE
    time_deleted IS NULL;

/*
 * Silo users
 */
CREATE TABLE IF NOT EXISTS omicron.public.silo_user (
    id UUID PRIMARY KEY,
    time_created TIMESTAMPTZ NOT NULL,
    time_modified TIMESTAMPTZ NOT NULL,
    time_deleted TIMESTAMPTZ,

    silo_id UUID NOT NULL,
    external_id TEXT NOT NULL
);

/* This index lets us quickly find users for a given silo. */
CREATE UNIQUE INDEX IF NOT EXISTS lookup_silo_user_by_silo ON omicron.public.silo_user (
    silo_id,
    external_id
) WHERE
    time_deleted IS NULL;

CREATE TABLE IF NOT EXISTS omicron.public.silo_user_password_hash (
    silo_user_id UUID NOT NULL,
    hash TEXT NOT NULL,
    time_created TIMESTAMPTZ NOT NULL,

    PRIMARY KEY(silo_user_id)
);

/*
 * Silo groups
 */

CREATE TABLE IF NOT EXISTS omicron.public.silo_group (
    id UUID PRIMARY KEY,
    time_created TIMESTAMPTZ NOT NULL,
    time_modified TIMESTAMPTZ NOT NULL,
    time_deleted TIMESTAMPTZ,

    silo_id UUID NOT NULL,
    external_id TEXT NOT NULL
);

CREATE UNIQUE INDEX IF NOT EXISTS lookup_silo_group_by_silo ON omicron.public.silo_group (
    silo_id,
    external_id
) WHERE
    time_deleted IS NULL;

/*
 * Silo group membership
 */

CREATE TABLE IF NOT EXISTS omicron.public.silo_group_membership (
    silo_group_id UUID NOT NULL,
    silo_user_id UUID NOT NULL,

    PRIMARY KEY (silo_group_id, silo_user_id)
);

/*
 * The primary key lets us paginate through the users in a group.  We need to
 * index the same fields in the reverse order to be able to paginate through the
 * groups that a user is in.
 */
CREATE INDEX IF NOT EXISTS lookup_silo_group_by_user ON omicron.public.silo_group_membership (
    silo_user_id,
    silo_group_id
);

/*
 * Silo identity provider list
 */

CREATE TYPE IF NOT EXISTS omicron.public.provider_type AS ENUM (
  'saml'
);

CREATE TABLE IF NOT EXISTS omicron.public.identity_provider (
    /* Identity metadata */
    id UUID PRIMARY KEY,
    name STRING(63) NOT NULL,
    description STRING(512) NOT NULL,
    time_created TIMESTAMPTZ NOT NULL,
    time_modified TIMESTAMPTZ NOT NULL,
    time_deleted TIMESTAMPTZ,

    silo_id UUID NOT NULL,
    provider_type omicron.public.provider_type NOT NULL
);

CREATE UNIQUE INDEX IF NOT EXISTS lookup_idp_by_silo_id ON omicron.public.identity_provider (
    silo_id,
    id
) WHERE
    time_deleted IS NULL;

CREATE UNIQUE INDEX IF NOT EXISTS lookup_idp_by_silo_name ON omicron.public.identity_provider (
    silo_id,
    name
) WHERE
    time_deleted IS NULL;

/*
 * Silo SAML identity provider
 */
CREATE TABLE IF NOT EXISTS omicron.public.saml_identity_provider (
    /* Identity metadata */
    id UUID PRIMARY KEY,
    name STRING(63) NOT NULL,
    description STRING(512) NOT NULL,
    time_created TIMESTAMPTZ NOT NULL,
    time_modified TIMESTAMPTZ NOT NULL,
    time_deleted TIMESTAMPTZ,

    silo_id UUID NOT NULL,

    idp_metadata_document_string TEXT NOT NULL,

    idp_entity_id TEXT NOT NULL,
    sp_client_id TEXT NOT NULL,
    acs_url TEXT NOT NULL,
    slo_url TEXT NOT NULL,
    technical_contact_email TEXT NOT NULL,

    public_cert TEXT,
    private_key TEXT,

    group_attribute_name TEXT
);

CREATE UNIQUE INDEX IF NOT EXISTS lookup_saml_idp_by_silo_id ON omicron.public.saml_identity_provider (
    silo_id,
    id
) WHERE
    time_deleted IS NULL;

CREATE UNIQUE INDEX IF NOT EXISTS lookup_saml_idp_by_silo_name ON omicron.public.saml_identity_provider (
    silo_id,
    name
) WHERE
    time_deleted IS NULL;

/*
 * Users' public SSH keys, per RFD 44
 */
CREATE TABLE IF NOT EXISTS omicron.public.ssh_key (
    id UUID PRIMARY KEY,
    name STRING(63) NOT NULL,
    description STRING(512) NOT NULL,
    time_created TIMESTAMPTZ NOT NULL,
    time_modified TIMESTAMPTZ NOT NULL,
    time_deleted TIMESTAMPTZ,

    /* FK into silo_user table */
    silo_user_id UUID NOT NULL,

    /*
     * A 4096 bit RSA key without comment encodes to 726 ASCII characters.
     * A (256 bit) Ed25519 key w/o comment encodes to 82 ASCII characters.
     */
    public_key STRING(1023) NOT NULL
);

CREATE UNIQUE INDEX IF NOT EXISTS lookup_ssh_key_by_silo_user ON omicron.public.ssh_key (
    silo_user_id,
    name
) WHERE
    time_deleted IS NULL;

/**
 * Represents the SSH keys copied to an instance at create time by cloud-init.
 * Entries are added here when an instance is created (with configured SSH keys)
 * and removed when the instance is destroyed.
 *
 * TODO: Should this have time created / time deleted
 */
CREATE TABLE IF NOT EXISTS omicron.public.instance_ssh_key (
    instance_id UUID NOT NULL,
    ssh_key_id UUID NOT NULL,
    PRIMARY KEY (instance_id, ssh_key_id)
);

CREATE TABLE IF NOT EXISTS omicron.public.silo_quotas (
    silo_id UUID PRIMARY KEY,
    time_created TIMESTAMPTZ NOT NULL,
    time_modified TIMESTAMPTZ NOT NULL,
    cpus INT8 NOT NULL,
    memory_bytes INT8 NOT NULL,
    storage_bytes INT8 NOT NULL
);

/**
 * A view of the amount of provisioned and allocated (set by quotas) resources
 * on a given silo.
 */
CREATE VIEW IF NOT EXISTS omicron.public.silo_utilization
AS SELECT
    c.id AS silo_id,
    s.name AS silo_name,
    c.cpus_provisioned AS cpus_provisioned,
    c.ram_provisioned AS memory_provisioned,
    c.virtual_disk_bytes_provisioned AS storage_provisioned,
    q.cpus AS cpus_allocated,
    q.memory_bytes AS memory_allocated,
    q.storage_bytes AS storage_allocated,
    s.discoverable as silo_discoverable
FROM
    omicron.public.virtual_provisioning_collection AS c
    RIGHT JOIN omicron.public.silo_quotas AS q
    ON c.id = q.silo_id
    INNER JOIN omicron.public.silo AS s
    ON c.id = s.id
WHERE
    c.collection_type = 'Silo'
AND
    s.time_deleted IS NULL;

/*
 * Projects
 */

CREATE TABLE IF NOT EXISTS omicron.public.project (
    /* Identity metadata (resource) */
    id UUID PRIMARY KEY,
    name STRING(63) NOT NULL,
    description STRING(512) NOT NULL,
    time_created TIMESTAMPTZ NOT NULL,
    time_modified TIMESTAMPTZ NOT NULL,
    /* Indicates that the object has been deleted */
    time_deleted TIMESTAMPTZ,

    /* child resource generation number, per RFD 192 */
    rcgen INT NOT NULL,

    /* Which silo this project belongs to */
    silo_id UUID NOT NULL /* foreign key into "silo" table */
);

CREATE UNIQUE INDEX IF NOT EXISTS lookup_project_by_silo ON omicron.public.project (
    silo_id,
    name
) WHERE
    time_deleted IS NULL;

/*
 * Instances
 */

CREATE TYPE IF NOT EXISTS omicron.public.instance_state AS ENUM (
    'creating',
    'starting',
    'running',
    'stopping',
    'stopped',
    'rebooting',
    'migrating',
    'repairing',
    'failed',
    'destroyed'
);

/*
 * TODO consider how we want to manage multiple sagas operating on the same
 * Instance -- e.g., reboot concurrent with destroy or concurrent reboots or the
 * like.  Or changing # of CPUs or memory size.
 */
CREATE TABLE IF NOT EXISTS omicron.public.instance (
    /* Identity metadata (resource) */
    id UUID PRIMARY KEY,
    name STRING(63) NOT NULL,
    description STRING(512) NOT NULL,
    time_created TIMESTAMPTZ NOT NULL,
    time_modified TIMESTAMPTZ NOT NULL,
    /* Indicates that the object has been deleted */
    /* This is redundant for Instances, but we keep it here for consistency. */
    time_deleted TIMESTAMPTZ,

    /* Every Instance is in exactly one Project at a time. */
    project_id UUID NOT NULL,

    /* user data for instance initialization systems (e.g. cloud-init) */
    user_data BYTES NOT NULL,

    /* The state of the instance when it has no active VMM. */
    state omicron.public.instance_state NOT NULL,
    time_state_updated TIMESTAMPTZ NOT NULL,
    state_generation INT NOT NULL,

    /* FK into `vmm` for the Propolis server that's backing this instance. */
    active_propolis_id UUID,

    /* FK into `vmm` for the migration target Propolis server, if one exists. */
    target_propolis_id UUID,

    /* Identifies any ongoing migration for this instance. */
    migration_id UUID,

    /* Instance configuration */
    ncpus INT NOT NULL,
    memory INT NOT NULL,
    hostname STRING(63) NOT NULL,
    boot_on_fault BOOL NOT NULL DEFAULT false
);

-- Names for instances within a project should be unique
CREATE UNIQUE INDEX IF NOT EXISTS lookup_instance_by_project ON omicron.public.instance (
    project_id,
    name
) WHERE
    time_deleted IS NULL;

/*
 * A special view of an instance provided to operators for insights into what's running
 * on a sled.
 *
 * This view requires the VMM table, which doesn't exist yet, so create a
 * "placeholder" view here and replace it with the full view once the table is
 * defined. See the README for more context.
 */

CREATE VIEW IF NOT EXISTS omicron.public.sled_instance
AS SELECT
    instance.id
FROM
    omicron.public.instance AS instance
WHERE
    instance.time_deleted IS NULL;

/*
 * Guest-Visible, Virtual Disks
 */

/*
 * TODO The Rust enum to which this type is converted
 * carries data in some of its variants, such as the UUID
 * of the instance to which a disk is attached.
 *
 * This makes the conversion to/from this enum type here much
 * more difficult, since we need a way to manage that data
 * coherently.
 *
 * See <https://github.com/oxidecomputer/omicron/issues/312>.
 */
-- CREATE TYPE omicron.public.DiskState AS ENUM (
--     'creating',
--     'detached',
--     'attaching',
--     'attached',
--     'detaching',
--     'destroyed',
--     'faulted'
-- );

CREATE TYPE IF NOT EXISTS omicron.public.block_size AS ENUM (
  '512',
  '2048',
  '4096'
);

CREATE TABLE IF NOT EXISTS omicron.public.disk (
    /* Identity metadata (resource) */
    id UUID PRIMARY KEY,
    name STRING(63) NOT NULL,
    description STRING(512) NOT NULL,
    time_created TIMESTAMPTZ NOT NULL,
    time_modified TIMESTAMPTZ NOT NULL,
    /* Indicates that the object has been deleted */
    /* This is redundant for Disks, but we keep it here for consistency. */
    time_deleted TIMESTAMPTZ,

    /* child resource generation number, per RFD 192 */
    rcgen INT NOT NULL,

    /* Every Disk is in exactly one Project at a time. */
    project_id UUID NOT NULL,

    /* Every disk consists of a root volume */
    volume_id UUID NOT NULL,

    /*
     * TODO Would it make sense for the runtime state to live in a separate
     * table?
     */
    /* Runtime state */
    -- disk_state omicron.public.DiskState NOT NULL, /* TODO see above */
    disk_state STRING(32) NOT NULL,
    /*
     * Every Disk may be attaching to, attached to, or detaching from at most
     * one Instance at a time.
     */
    attach_instance_id UUID,
    state_generation INT NOT NULL,
    slot INT2 CHECK (slot >= 0 AND slot < 8),
    time_state_updated TIMESTAMPTZ NOT NULL,

    /* Disk configuration */
    size_bytes INT NOT NULL,
    block_size omicron.public.block_size NOT NULL,
    origin_snapshot UUID,
    origin_image UUID,

    pantry_address TEXT
);

CREATE UNIQUE INDEX IF NOT EXISTS lookup_disk_by_project ON omicron.public.disk (
    project_id,
    name
) WHERE
    time_deleted IS NULL;

CREATE UNIQUE INDEX IF NOT EXISTS lookup_disk_by_instance ON omicron.public.disk (
    attach_instance_id,
    id
) WHERE
    time_deleted IS NULL AND attach_instance_id IS NOT NULL;

CREATE UNIQUE INDEX IF NOT EXISTS lookup_deleted_disk ON omicron.public.disk (
    id
) WHERE
    time_deleted IS NOT NULL;

CREATE UNIQUE INDEX IF NOT EXISTS lookup_disk_by_volume_id ON omicron.public.disk (
    volume_id
) WHERE
    time_deleted IS NULL;

CREATE TABLE IF NOT EXISTS omicron.public.image (
    /* Identity metadata (resource) */
    id UUID PRIMARY KEY,
    name STRING(63) NOT NULL,
    description STRING(512) NOT NULL,
    time_created TIMESTAMPTZ NOT NULL,
    time_modified TIMESTAMPTZ NOT NULL,
    /* Indicates that the object has been deleted */
    time_deleted TIMESTAMPTZ,

    silo_id UUID NOT NULL,
    project_id UUID,

    volume_id UUID NOT NULL,

    url STRING(8192),
    os STRING(64) NOT NULL,
    version STRING(64) NOT NULL,
    digest TEXT,
    block_size omicron.public.block_size NOT NULL,
    size_bytes INT NOT NULL
);

CREATE VIEW IF NOT EXISTS omicron.public.project_image AS
SELECT
    id,
    name,
    description,
    time_created,
    time_modified,
    time_deleted,
    silo_id,
    project_id,
    volume_id,
    url,
    os,
    version,
    digest,
    block_size,
    size_bytes
FROM
    omicron.public.image
WHERE
    project_id IS NOT NULL;

CREATE VIEW IF NOT EXISTS omicron.public.silo_image AS
SELECT
    id,
    name,
    description,
    time_created,
    time_modified,
    time_deleted,
    silo_id,
    volume_id,
    url,
    os,
    version,
    digest,
    block_size,
    size_bytes
FROM
    omicron.public.image
WHERE
    project_id IS NULL;

/* Index for silo images */
CREATE UNIQUE INDEX IF NOT EXISTS lookup_image_by_silo on omicron.public.image (
    silo_id,
    name
) WHERE
    time_deleted is NULL AND
    project_id is NULL;

/* Index for project images */
CREATE UNIQUE INDEX IF NOT EXISTS lookup_image_by_silo_and_project on omicron.public.image (
    silo_id,
    project_id,
    name
) WHERE
    time_deleted is NULL AND
    project_id is NOT NULL;

CREATE TYPE IF NOT EXISTS omicron.public.snapshot_state AS ENUM (
  'creating',
  'ready',
  'faulted',
  'destroyed'
);

CREATE TABLE IF NOT EXISTS omicron.public.snapshot (
    /* Identity metadata (resource) */
    id UUID PRIMARY KEY,
    name STRING(63) NOT NULL,
    description STRING(512) NOT NULL,
    time_created TIMESTAMPTZ NOT NULL,
    time_modified TIMESTAMPTZ NOT NULL,
    /* Indicates that the object has been deleted */
    time_deleted TIMESTAMPTZ,

    /* Every Snapshot is in exactly one Project at a time. */
    project_id UUID NOT NULL,

    /* Every Snapshot originated from a single disk */
    disk_id UUID NOT NULL,

    /* Every Snapshot consists of a root volume */
    volume_id UUID NOT NULL,

    /* Where will the scrubbed blocks eventually land? */
    destination_volume_id UUID NOT NULL,

    gen INT NOT NULL,
    state omicron.public.snapshot_state NOT NULL,
    block_size omicron.public.block_size NOT NULL,

    /* Disk configuration (from the time the snapshot was taken) */
    size_bytes INT NOT NULL
);

CREATE UNIQUE INDEX IF NOT EXISTS lookup_snapshot_by_project ON omicron.public.snapshot (
    project_id,
    name
) WHERE
    time_deleted IS NULL;

/*
 * Oximeter collector servers.
 */
CREATE TABLE IF NOT EXISTS omicron.public.oximeter (
    id UUID PRIMARY KEY,
    time_created TIMESTAMPTZ NOT NULL,
    time_modified TIMESTAMPTZ NOT NULL,
    ip INET NOT NULL,
    port INT4 CHECK (port BETWEEN 0 AND 65535) NOT NULL
);

/*
 * The kind of metric producer each record corresponds to.
 */
CREATE TYPE IF NOT EXISTS omicron.public.producer_kind AS ENUM (
    -- A sled agent for an entry in the sled table.
    'sled_agent',
    -- A service in a blueprint (typically the current target blueprint, but it
    -- may reference a prior blueprint if the service is in the process of being
    -- removed).
    'service',
    -- A Propolis VMM for an instance in the omicron.public.instance table
    'instance'
);

/*
 * Information about registered metric producers.
 */
CREATE TABLE IF NOT EXISTS omicron.public.metric_producer (
    id UUID PRIMARY KEY,
    time_created TIMESTAMPTZ NOT NULL,
    time_modified TIMESTAMPTZ NOT NULL,
    kind omicron.public.producer_kind NOT NULL,
    ip INET NOT NULL,
    port INT4 CHECK (port BETWEEN 0 AND 65535) NOT NULL,
    interval FLOAT NOT NULL,
    /* Oximeter collector instance to which this metric producer is assigned. */
    oximeter_id UUID NOT NULL
);

CREATE UNIQUE INDEX IF NOT EXISTS lookup_producer_by_oximeter ON omicron.public.metric_producer (
    oximeter_id,
    id
);

CREATE INDEX IF NOT EXISTS lookup_producer_by_time_modified ON omicron.public.metric_producer (
    time_modified
);

/*
 * VPCs and networking primitives
 */


CREATE TABLE IF NOT EXISTS omicron.public.vpc (
    /* Identity metadata (resource) */
    id UUID PRIMARY KEY,
    name STRING(63) NOT NULL,
    description STRING(512) NOT NULL,
    time_created TIMESTAMPTZ NOT NULL,
    time_modified TIMESTAMPTZ NOT NULL,
    /* Indicates that the object has been deleted */
    time_deleted TIMESTAMPTZ,
    project_id UUID NOT NULL,
    system_router_id UUID NOT NULL,
    dns_name STRING(63) NOT NULL,

    /*
     * The Geneve Virtual Network Identifier for this VPC. Note that this is a
     * 24-bit unsigned value, properties which are checked in the application,
     * not the database.
     */
    vni INT4 NOT NULL,

    /* The IPv6 prefix allocated to subnets. */
    ipv6_prefix INET NOT NULL,

    /* Used to ensure that two requests do not concurrently modify the
       VPC's firewall */
    firewall_gen INT NOT NULL,

    /* Child-resource generation number for VPC Subnets. */
    subnet_gen INT8 NOT NULL
);

CREATE UNIQUE INDEX IF NOT EXISTS lookup_vpc_by_project ON omicron.public.vpc (
    project_id,
    name
) WHERE
    time_deleted IS NULL;

CREATE UNIQUE INDEX IF NOT EXISTS lookup_vpc_by_vni ON omicron.public.vpc (
    vni
) WHERE
    time_deleted IS NULL;

CREATE TABLE IF NOT EXISTS omicron.public.vpc_subnet (
    /* Identity metadata (resource) */
    id UUID PRIMARY KEY,
    name STRING(63) NOT NULL,
    description STRING(512) NOT NULL,
    time_created TIMESTAMPTZ NOT NULL,
    time_modified TIMESTAMPTZ NOT NULL,
    /* Indicates that the object has been deleted */
    time_deleted TIMESTAMPTZ,
    vpc_id UUID NOT NULL,
    /* Child resource creation generation number */
    rcgen INT8 NOT NULL,
    ipv4_block INET NOT NULL,
    ipv6_block INET NOT NULL
);

/* Subnet and network interface names are unique per VPC, not project */
CREATE UNIQUE INDEX IF NOT EXISTS vpc_subnet_vpc_id_name_key ON omicron.public.vpc_subnet (
    vpc_id,
    name
) WHERE
    time_deleted IS NULL;

/* The kind of network interface. */
CREATE TYPE IF NOT EXISTS omicron.public.network_interface_kind AS ENUM (
    /* An interface attached to a guest instance. */
    'instance',

    /* An interface attached to a service. */
    'service'
);

CREATE TABLE IF NOT EXISTS omicron.public.network_interface (
    /* Identity metadata (resource) */
    id UUID PRIMARY KEY,
    name STRING(63) NOT NULL,
    description STRING(512) NOT NULL,
    time_created TIMESTAMPTZ NOT NULL,
    time_modified TIMESTAMPTZ NOT NULL,
    /* Indicates that the object has been deleted */
    time_deleted TIMESTAMPTZ,

    /* The kind of network interface, e.g., instance */
    kind omicron.public.network_interface_kind NOT NULL,

    /*
     * FK into the parent resource of this interface (e.g. Instance, Service)
     * as determined by the `kind`.
     */
    parent_id UUID NOT NULL,

    /* FK into VPC table */
    vpc_id UUID NOT NULL,
    /* FK into VPCSubnet table. */
    subnet_id UUID NOT NULL,

    /*
     * The EUI-48 MAC address of the guest interface.
     *
     * Note that we use the bytes of a 64-bit integer, in big-endian byte order
     * to represent the MAC.
     */
    mac INT8 NOT NULL,

    /* The private VPC IP address of the interface. */
    ip INET NOT NULL,

    /*
     * Limited to 8 NICs per instance. This value must be kept in sync with
     * `crate::nexus::MAX_NICS_PER_INSTANCE`.
     */
    slot INT2 NOT NULL CHECK (slot >= 0 AND slot < 8),

    /* True if this interface is the primary interface.
     *
     * The primary interface appears in DNS and its address is used for external
     * connectivity.
     */
    is_primary BOOL NOT NULL
);

/* A view of the network_interface table for just instance-kind records. */
CREATE VIEW IF NOT EXISTS omicron.public.instance_network_interface AS
SELECT
    id,
    name,
    description,
    time_created,
    time_modified,
    time_deleted,
    parent_id AS instance_id,
    vpc_id,
    subnet_id,
    mac,
    ip,
    slot,
    is_primary
FROM
    omicron.public.network_interface
WHERE
    kind = 'instance';

/* A view of the network_interface table for just service-kind records. */
CREATE VIEW IF NOT EXISTS omicron.public.service_network_interface AS
SELECT
    id,
    name,
    description,
    time_created,
    time_modified,
    time_deleted,
    parent_id AS service_id,
    vpc_id,
    subnet_id,
    mac,
    ip,
    slot,
    is_primary
FROM
    omicron.public.network_interface
WHERE
    kind = 'service';

/* TODO-completeness

 * We currently have a NetworkInterface table with the IP and MAC addresses inline.
 * Eventually, we'll probably want to move these to their own tables, and
 * refer to them here, most notably to support multiple IPs per NIC, as well
 * as moving IPs between NICs on different instances, etc.
 */

/* Ensure we do not assign the same address twice within a subnet */
CREATE UNIQUE INDEX IF NOT EXISTS network_interface_subnet_id_ip_key ON omicron.public.network_interface (
    subnet_id,
    ip
) WHERE
    time_deleted IS NULL;

/* Ensure we do not assign the same MAC twice within a VPC
 * See RFD174's discussion on the scope of virtual MACs
 */
CREATE UNIQUE INDEX IF NOT EXISTS network_interface_vpc_id_mac_key ON omicron.public.network_interface (
    vpc_id,
    mac
) WHERE
    time_deleted IS NULL;

/*
 * Index used to verify that all interfaces for a resource (e.g. Instance,
 * Service) are contained within a single VPC, and that all interfaces are
 * in unique VPC Subnets.
 *
 * This is also used to quickly find the primary interface since
 * we store the `is_primary` column. Such queries are mostly used
 * when setting a new primary interface.
 */
CREATE UNIQUE INDEX IF NOT EXISTS network_interface_parent_id_name_kind_key ON omicron.public.network_interface (
    parent_id,
    name,
    kind
)
STORING (vpc_id, subnet_id, is_primary)
WHERE
    time_deleted IS NULL;

/*
 * Index used to verify that all interfaces for a resource (e.g. Instance,
 * Service) have unique slots.
 */
CREATE UNIQUE INDEX IF NOT EXISTS network_interface_parent_id_slot_key ON omicron.public.network_interface (
    parent_id,
    slot
)
WHERE
    time_deleted IS NULL;

CREATE TYPE IF NOT EXISTS omicron.public.vpc_firewall_rule_status AS ENUM (
    'disabled',
    'enabled'
);

CREATE TYPE IF NOT EXISTS omicron.public.vpc_firewall_rule_direction AS ENUM (
    'inbound',
    'outbound'
);

CREATE TYPE IF NOT EXISTS omicron.public.vpc_firewall_rule_action AS ENUM (
    'allow',
    'deny'
);

CREATE TYPE IF NOT EXISTS omicron.public.vpc_firewall_rule_protocol AS ENUM (
    'TCP',
    'UDP',
    'ICMP'
);

CREATE TABLE IF NOT EXISTS omicron.public.vpc_firewall_rule (
    /* Identity metadata (resource) */
    id UUID PRIMARY KEY,
    name STRING(63) NOT NULL,
    description STRING(512) NOT NULL,
    time_created TIMESTAMPTZ NOT NULL,
    time_modified TIMESTAMPTZ NOT NULL,
    /* Indicates that the object has been deleted */
    time_deleted TIMESTAMPTZ,

    vpc_id UUID NOT NULL,
    status omicron.public.vpc_firewall_rule_status NOT NULL,
    direction omicron.public.vpc_firewall_rule_direction NOT NULL,
    /* Array of targets. 128 was picked to include plenty of space for
       a tag, colon, and resource identifier. */
    targets STRING(128)[] NOT NULL,
    /* Also an array of targets */
    filter_hosts STRING(128)[],
    filter_ports STRING(11)[],
    filter_protocols omicron.public.vpc_firewall_rule_protocol[],
    action omicron.public.vpc_firewall_rule_action NOT NULL,
    priority INT4 CHECK (priority BETWEEN 0 AND 65535) NOT NULL
);

CREATE UNIQUE INDEX IF NOT EXISTS lookup_firewall_by_vpc ON omicron.public.vpc_firewall_rule (
    vpc_id,
    name
) WHERE
    time_deleted IS NULL;

CREATE TYPE IF NOT EXISTS omicron.public.vpc_router_kind AS ENUM (
    'system',
    'custom'
);

CREATE TABLE IF NOT EXISTS omicron.public.vpc_router (
    /* Identity metadata (resource) */
    id UUID PRIMARY KEY,
    name STRING(63) NOT NULL,
    description STRING(512) NOT NULL,
    time_created TIMESTAMPTZ NOT NULL,
    time_modified TIMESTAMPTZ NOT NULL,
    /* Indicates that the object has been deleted */
    time_deleted TIMESTAMPTZ,
    kind omicron.public.vpc_router_kind NOT NULL,
    vpc_id UUID NOT NULL,
    rcgen INT NOT NULL
);

CREATE UNIQUE INDEX IF NOT EXISTS lookup_router_by_vpc ON omicron.public.vpc_router (
    vpc_id,
    name
) WHERE
    time_deleted IS NULL;

CREATE TYPE IF NOT EXISTS omicron.public.router_route_kind AS ENUM (
    'default',
    'vpc_subnet',
    'vpc_peering',
    'custom'
);

CREATE TABLE IF NOT EXISTS omicron.public.router_route (
    /* Identity metadata (resource) */
    id UUID PRIMARY KEY,
    name STRING(63) NOT NULL,
    description STRING(512) NOT NULL,
    time_created TIMESTAMPTZ NOT NULL,
    time_modified TIMESTAMPTZ NOT NULL,
    /* Indicates that the object has been deleted */
    time_deleted TIMESTAMPTZ,

    vpc_router_id UUID NOT NULL,
    kind omicron.public.router_route_kind NOT NULL,
    target STRING(128) NOT NULL,
    destination STRING(128) NOT NULL
);

CREATE UNIQUE INDEX IF NOT EXISTS lookup_route_by_router ON omicron.public.router_route (
    vpc_router_id,
    name
) WHERE
    time_deleted IS NULL;

/*
 * An IP Pool, a collection of zero or more IP ranges for external IPs.
 */
CREATE TABLE IF NOT EXISTS omicron.public.ip_pool (
    /* Resource identity metadata */
    id UUID PRIMARY KEY,
    name STRING(63) NOT NULL,
    description STRING(512) NOT NULL,
    time_created TIMESTAMPTZ NOT NULL,
    time_modified TIMESTAMPTZ NOT NULL,
    time_deleted TIMESTAMPTZ,

    /* The collection's child-resource generation number */
    rcgen INT8 NOT NULL
);

/*
 * Index ensuring uniqueness of IP Pool names, globally.
 */
CREATE UNIQUE INDEX IF NOT EXISTS lookup_pool_by_name ON omicron.public.ip_pool (
    name
) WHERE
    time_deleted IS NULL;

-- The order here is most-specific first, and it matters because we use this
-- fact to select the most specific default in the case where there is both a
-- silo default and a fleet default. If we were to add a project type, it should
-- be added before silo.
CREATE TYPE IF NOT EXISTS omicron.public.ip_pool_resource_type AS ENUM (
    'silo'
);

-- join table associating IP pools with resources like fleet or silo
CREATE TABLE IF NOT EXISTS omicron.public.ip_pool_resource (
    ip_pool_id UUID NOT NULL,
    resource_type omicron.public.ip_pool_resource_type NOT NULL,
    resource_id UUID NOT NULL,
    is_default BOOL NOT NULL,
    -- TODO: timestamps for soft deletes?

    -- resource_type is redundant because resource IDs are globally unique, but
    -- logically it belongs here
    PRIMARY KEY (ip_pool_id, resource_type, resource_id)
);

-- a given resource can only have one default ip pool
CREATE UNIQUE INDEX IF NOT EXISTS one_default_ip_pool_per_resource ON omicron.public.ip_pool_resource (
    resource_id
) where
    is_default = true;

-- created solely to prevent a table scan when we delete links on silo delete
CREATE INDEX IF NOT EXISTS ip_pool_resource_id ON omicron.public.ip_pool_resource (
    resource_id
);
CREATE INDEX IF NOT EXISTS ip_pool_resource_ip_pool_id ON omicron.public.ip_pool_resource (
    ip_pool_id
);

/*
 * IP Pools are made up of a set of IP ranges, which are start/stop addresses.
 * Note that these need not be CIDR blocks or well-behaved subnets with a
 * specific netmask.
 */
CREATE TABLE IF NOT EXISTS omicron.public.ip_pool_range (
    id UUID PRIMARY KEY,
    time_created TIMESTAMPTZ NOT NULL,
    time_modified TIMESTAMPTZ NOT NULL,
    time_deleted TIMESTAMPTZ,
    first_address INET NOT NULL,
    /* The range is inclusive of the last address. */
    last_address INET NOT NULL,
    ip_pool_id UUID NOT NULL,
    /* Tracks child resources, IP addresses allocated out of this range. */
    rcgen INT8 NOT NULL
);

/*
 * These help Nexus enforce that the ranges within an IP Pool do not overlap
 * with any other ranges. See `nexus/src/db/queries/ip_pool.rs` for the actual
 * query which does that.
 */
CREATE UNIQUE INDEX IF NOT EXISTS lookup_pool_range_by_first_address ON omicron.public.ip_pool_range (
    first_address
)
STORING (last_address)
WHERE time_deleted IS NULL;
CREATE UNIQUE INDEX IF NOT EXISTS lookup_pool_range_by_last_address ON omicron.public.ip_pool_range (
    last_address
)
STORING (first_address)
WHERE time_deleted IS NULL;


/* The kind of external IP address. */
CREATE TYPE IF NOT EXISTS omicron.public.ip_kind AS ENUM (
    /*
     * Source NAT provided to all guests by default or for services that
     * only require outbound external connectivity.
     */
    'snat',

    /*
     * An ephemeral IP is a fixed, known address whose lifetime is the same as
     * the instance to which it is attached.
     * Not valid for services.
     */
    'ephemeral',

    /*
     * A floating IP is an independent, named API resource that can be assigned
     * to an instance or service.
     */
    'floating'
);

CREATE TYPE IF NOT EXISTS omicron.public.ip_attach_state AS ENUM (
    'detached',
    'attached',
    'detaching',
    'attaching'
);

/*
 * External IP addresses used for guest instances and externally-facing
 * services.
 */
CREATE TABLE IF NOT EXISTS omicron.public.external_ip (
    /* Identity metadata */
    id UUID PRIMARY KEY,

    /* Name for floating IPs. See the constraints below. */
    name STRING(63),

    /* Description for floating IPs. See the constraints below. */
    description STRING(512),

    time_created TIMESTAMPTZ NOT NULL,
    time_modified TIMESTAMPTZ NOT NULL,
    time_deleted TIMESTAMPTZ,

    /* FK to the `ip_pool` table. */
    ip_pool_id UUID NOT NULL,

    /* FK to the `ip_pool_range` table. */
    ip_pool_range_id UUID NOT NULL,

    /* True if this IP is associated with a service rather than an instance. */
    is_service BOOL NOT NULL,

    /* FK to the `instance` or `service` table. See constraints below. */
    parent_id UUID,

    /* The kind of external address, e.g., ephemeral. */
    kind omicron.public.ip_kind NOT NULL,

    /* The actual external IP address. */
    ip INET NOT NULL,

    /* The first port in the allowed range, inclusive. */
    first_port INT4 NOT NULL,

    /* The last port in the allowed range, also inclusive. */
    last_port INT4 NOT NULL,

    /* FK to the `project` table. */
    project_id UUID,

    /* State of this IP with regard to instance attach/detach
     * operations. This is mainly used to prevent concurrent use
     * across sagas and allow rollback to correct state.
     */
    state omicron.public.ip_attach_state NOT NULL,

    /* The name must be non-NULL iff this is a floating IP. */
    CONSTRAINT null_fip_name CHECK (
        (kind != 'floating' AND name IS NULL) OR
        (kind = 'floating' AND name IS NOT NULL)
    ),

    /* The description must be non-NULL iff this is a floating IP. */
    CONSTRAINT null_fip_description CHECK (
        (kind != 'floating' AND description IS NULL) OR
        (kind = 'floating' AND description IS NOT NULL)
    ),

    /* Only floating IPs can be attached to a project, and
     * they must have a parent project if they are instance FIPs.
     */
    CONSTRAINT null_project_id CHECK (
        (kind = 'floating' AND is_service = FALSE AND project_id is NOT NULL) OR
        ((kind != 'floating' OR is_service = TRUE) AND project_id IS NULL)
    ),

    /*
     * Only nullable if this is a floating/ephemeral IP, which may exist not
     * attached to any instance or service yet. Ephemeral IPs should not generally
     * exist without parent instances/services, but need to temporarily exist in
     * this state for live attachment.
     */
    CONSTRAINT null_snat_parent_id CHECK (
        (kind != 'snat') OR (parent_id IS NOT NULL)
    ),

    /* Ephemeral IPs are not supported for services. */
    CONSTRAINT ephemeral_kind_service CHECK (
        (kind = 'ephemeral' AND is_service = FALSE) OR (kind != 'ephemeral')
    ),

    /*
     * (Not detached) => non-null parent_id.
     * This is not a two-way implication because SNAT IPs
     * cannot have a null parent_id.
     */
    CONSTRAINT detached_null_parent_id CHECK (
        (state = 'detached') OR (parent_id IS NOT NULL)
    )
);

/*
 * Index used to support quickly looking up children of the IP Pool range table,
 * when checking for allocated addresses during deletion.
 */
CREATE INDEX IF NOT EXISTS external_ip_by_pool ON omicron.public.external_ip (
    ip_pool_id,
    ip_pool_range_id
)
    WHERE time_deleted IS NULL;

/*
 * Index used to enforce uniqueness of external IPs
 *
 * NOTE: This relies on the uniqueness constraint of IP addresses across all
 * pools, _and_ on the fact that the number of ports assigned to each instance
 * is fixed at compile time.
 */
CREATE UNIQUE INDEX IF NOT EXISTS external_ip_unique ON omicron.public.external_ip (
    ip,
    first_port
)
    WHERE time_deleted IS NULL;

CREATE UNIQUE INDEX IF NOT EXISTS lookup_external_ip_by_parent ON omicron.public.external_ip (
    parent_id,
    id
)
    WHERE parent_id IS NOT NULL AND time_deleted IS NULL;

/* Enforce a limit of one Ephemeral IP per instance */
CREATE UNIQUE INDEX IF NOT EXISTS one_ephemeral_ip_per_instance ON omicron.public.external_ip (
    parent_id
)
    WHERE kind = 'ephemeral' AND parent_id IS NOT NULL AND time_deleted IS NULL;

/* Enforce name-uniqueness of floating (service) IPs at fleet level. */
CREATE UNIQUE INDEX IF NOT EXISTS lookup_floating_ip_by_name on omicron.public.external_ip (
    name
) WHERE
    kind = 'floating' AND
    time_deleted is NULL AND
    project_id is NULL;

/* Enforce name-uniqueness of floating IPs at project level. */
CREATE UNIQUE INDEX IF NOT EXISTS lookup_floating_ip_by_name_and_project on omicron.public.external_ip (
    project_id,
    name
) WHERE
    kind = 'floating' AND
    time_deleted is NULL AND
    project_id is NOT NULL;

CREATE VIEW IF NOT EXISTS omicron.public.floating_ip AS
SELECT
    id,
    name,
    description,
    time_created,
    time_modified,
    time_deleted,
    ip_pool_id,
    ip_pool_range_id,
    is_service,
    parent_id,
    ip,
    project_id
FROM
    omicron.public.external_ip
WHERE
    omicron.public.external_ip.kind = 'floating' AND
    project_id IS NOT NULL;

/*******************************************************************/

/*
 * Sagas
 */

CREATE TYPE IF NOT EXISTS omicron.public.saga_state AS ENUM (
    'running',
    'unwinding',
    'done'
);


CREATE TABLE IF NOT EXISTS omicron.public.saga (
    /* immutable fields */

    /* unique identifier for this execution */
    id UUID PRIMARY KEY,
    /* unique id of the creator */
    creator UUID NOT NULL,
    /* time the saga was started */
    time_created TIMESTAMPTZ NOT NULL,
    /* saga name */
    name STRING(128) NOT NULL,
    /* saga DAG (includes params and name) */
    saga_dag JSONB NOT NULL,

    /*
     * TODO:
     * - id for current SEC (maybe NULL?)
     * - time of last adoption
     * - previous SEC? previous adoption time?
     * - number of adoptions?
     */
    saga_state omicron.public.saga_state NOT NULL,
    current_sec UUID,
    adopt_generation INT NOT NULL,
    adopt_time TIMESTAMPTZ NOT NULL
);

/*
 * For recovery (and probably takeover), we need to be able to list running
 * sagas by SEC.  We need to paginate this list by the id.
 */
CREATE UNIQUE INDEX IF NOT EXISTS lookup_saga_by_sec ON omicron.public.saga (
    current_sec, id
) WHERE saga_state != 'done';

/*
 * TODO more indexes for Saga?
 * - Debugging and/or reporting: saga_name? creator?
 */
/*
 * TODO: This is a data-carrying enum, see note on disk_state.
 *
 * See <https://github.com/oxidecomputer/omicron/issues/312>.
 */
-- CREATE TYPE omicron.public.saga_node_event_type AS ENUM (
--    'started',
--    'succeeded',
--    'failed'
--    'undo_started'
--    'undo_finished'
-- );

CREATE TABLE IF NOT EXISTS omicron.public.saga_node_event (
    saga_id UUID NOT NULL,
    node_id INT NOT NULL,
    -- event_type omicron.public.saga_node_event_type NOT NULL,
    event_type STRING(31) NOT NULL,
    data JSONB,
    event_time TIMESTAMPTZ NOT NULL,
    creator UUID NOT NULL,

    /*
     * It's important to be able to list the nodes in a saga.  We put the
     * node_id in the saga so that we can paginate the list.
     *
     * We make it a UNIQUE index and include the event_type to prevent two SECs
     * from attempting to record the same event for the same saga.  Whether this
     * should be allowed is still TBD.
     */
    PRIMARY KEY (saga_id, node_id, event_type)
);

/*******************************************************************/

/*
 * Sessions for use by web console.
 */
CREATE TABLE IF NOT EXISTS omicron.public.console_session (
    token STRING(40) PRIMARY KEY,
    time_created TIMESTAMPTZ NOT NULL,
    time_last_used TIMESTAMPTZ NOT NULL,
    silo_user_id UUID NOT NULL
);

-- to be used for cleaning up old tokens
-- It's okay that this index is non-unique because we don't need to page through
-- this list.  We'll just grab the next N, delete them, then repeat.
CREATE INDEX IF NOT EXISTS lookup_console_by_creation ON omicron.public.console_session (
    time_created
);

-- This index is used to remove sessions for a user that's being deleted.
CREATE INDEX IF NOT EXISTS lookup_console_by_silo_user ON omicron.public.console_session (
    silo_user_id
);

/*******************************************************************/

-- Describes a single uploaded TUF repo.
--
-- Identified by both a random uuid and its SHA256 hash. The hash could be the
-- primary key, but it seems unnecessarily large and unwieldy.
CREATE TABLE IF NOT EXISTS omicron.public.tuf_repo (
    id UUID PRIMARY KEY,
    time_created TIMESTAMPTZ NOT NULL,

    sha256 STRING(64) NOT NULL,

    -- The version of the targets.json role that was used to generate the repo.
    targets_role_version INT NOT NULL,

    -- The valid_until time for the repo.
    valid_until TIMESTAMPTZ NOT NULL,

    -- The system version described in the TUF repo.
    --
    -- This is the "true" primary key, but is not treated as such in the
    -- database because we may want to change this format in the future.
    -- Re-doing primary keys is annoying.
    --
    -- Because the system version is embedded in the repo's artifacts.json,
    -- each system version is associated with exactly one checksum.
    system_version STRING(64) NOT NULL,

    -- For debugging only:
    -- Filename provided by the user.
    file_name TEXT NOT NULL,

    CONSTRAINT unique_checksum UNIQUE (sha256),
    CONSTRAINT unique_system_version UNIQUE (system_version)
);

-- Describes an individual artifact from an uploaded TUF repo.
--
-- In the future, this may also be used to describe artifacts that are fetched
-- from a remote TUF repo, but that requires some additional design work.
CREATE TABLE IF NOT EXISTS omicron.public.tuf_artifact (
    name STRING(63) NOT NULL,
    version STRING(63) NOT NULL,
    -- This used to be an enum but is now a string, because it can represent
    -- artifact kinds currently unknown to a particular version of Nexus as
    -- well.
    kind STRING(63) NOT NULL,

    -- The time this artifact was first recorded.
    time_created TIMESTAMPTZ NOT NULL,

    -- The SHA256 hash of the artifact, typically obtained from the TUF
    -- targets.json (and validated at extract time).
    sha256 STRING(64) NOT NULL,
    -- The length of the artifact, in bytes.
    artifact_size INT8 NOT NULL,

    PRIMARY KEY (name, version, kind)
);

-- Reflects that a particular artifact was provided by a particular TUF repo.
-- This is a many-many mapping.
CREATE TABLE IF NOT EXISTS omicron.public.tuf_repo_artifact (
    tuf_repo_id UUID NOT NULL,
    tuf_artifact_name STRING(63) NOT NULL,
    tuf_artifact_version STRING(63) NOT NULL,
    tuf_artifact_kind STRING(63) NOT NULL,

    /*
    For the primary key, this definition uses the natural key rather than a
    smaller surrogate key (UUID). That's because with CockroachDB the most
    important factor in selecting a primary key is the ability to distribute
    well. In this case, the first element of the primary key is the tuf_repo_id,
    which is a random UUID.

    For more, see https://www.cockroachlabs.com/blog/how-to-choose-a-primary-key/.
    */
    PRIMARY KEY (
        tuf_repo_id, tuf_artifact_name, tuf_artifact_version, tuf_artifact_kind
    )
);

/*******************************************************************/

/*
 * DNS Propagation
 *
 * The tables here are the source of truth of DNS data for both internal and
 * external DNS.
 */

/*
 * A DNS group is a collection of DNS zones covered by a single version number.
 * We have two DNS Groups in our system: "internal" (for internal service
 * discovery) and "external" (which we expose on customer networks to provide
 * DNS for our own customer-facing services, like the API and console).
 *
 * Each DNS server is associated with exactly one DNS group.  Nexus propagates
 * the entire contents of a DNS group (i.e., all of its zones and all of those
 * zones' DNS names and associated records) to every server in that group.
 */
CREATE TYPE IF NOT EXISTS omicron.public.dns_group AS ENUM (
    'internal',
    'external'
);

/*
 * A DNS Zone is basically just a DNS name at the root of a subtree served by
 * one of our DNS servers.  In a typical system, there would be two DNS zones:
 *
 * (1) in the "internal" DNS group, a zone called "control-plane.oxide.internal"
 *     used by the control plane for internal service discovery
 *
 * (2) in the "external" DNS group, a zone whose name is owned by the customer
 *     and specified when the rack is set up for the first time.  We will use
 *     this zone to advertise addresses for the services we provide on the
 *     customer network (i.e., the API and console).
 */
CREATE TABLE IF NOT EXISTS omicron.public.dns_zone (
    id UUID PRIMARY KEY,
    time_created TIMESTAMPTZ NOT NULL,
    dns_group omicron.public.dns_group NOT NULL,
    zone_name TEXT NOT NULL
);

/*
 * It's allowed (although probably not correct) for the same DNS zone to appear
 * in both the internal and external groups.  It is not allowed to specify the
 * same DNS zone twice within the same group.
 */
CREATE UNIQUE INDEX IF NOT EXISTS lookup_dns_zone_by_group ON omicron.public.dns_zone (
    dns_group, zone_name
);

/*
 * All the data associated with a DNS group is gathered together and assigned a
 * single version number, sometimes called a generation number.  When changing
 * the DNS data for a group (e.g., to add a new DNS name), clients first insert
 * a new row into this table with the next available generation number.  (This
 * table is not strictly necessary.  Instead, we could put the current version
 * number for the group into a `dns_group` table, and clients could update that
 * instead of inserting into this table.  But by using a table here, we have a
 * debugging record of all past generation updates, including metadata about who
 * created them and why.)
 */
CREATE TABLE IF NOT EXISTS omicron.public.dns_version (
    dns_group omicron.public.dns_group NOT NULL,
    version INT8 NOT NULL,

    /* These fields are for debugging only. */
    time_created TIMESTAMPTZ NOT NULL,
    creator TEXT NOT NULL,
    comment TEXT NOT NULL,

    PRIMARY KEY(dns_group, version)
);

/*
 * The meat of the DNS data: a list of DNS names.  Each name has one or more
 * records stored in JSON.
 *
 * To facilitate clients getting a consistent snapshot of the DNS data at a
 * given version, each name is stored with the version in which it was added and
 * (optionally) the version in which it was removed.  The name and record data
 * are immutable, so changing the records for a given name should be expressed
 * as removing the old name (setting "version_removed") and creating a new
 * record for the same name at a new version.
 */
CREATE TABLE IF NOT EXISTS omicron.public.dns_name (
    dns_zone_id UUID NOT NULL,
    version_added INT8 NOT NULL,
    version_removed INT8,
    name TEXT NOT NULL,
    dns_record_data JSONB NOT NULL,

    PRIMARY KEY (dns_zone_id, name, version_added)
);

/*
 * Any given live name should only exist once.  (Put differently: the primary
 * key already prevents us from having the same name added twice in the same
 * version.  But you should also not be able to add a name in any version if the
 * name is currently still live (i.e., version_removed IS NULL).
 */
CREATE UNIQUE INDEX IF NOT EXISTS lookup_dns_name_by_zone ON omicron.public.dns_name (
    dns_zone_id, name
) WHERE version_removed IS NULL;

/*******************************************************************/

/*
 * Identity and Access Management (IAM)
 *
 * **For more details and a worked example using the tables here, see the
 * documentation for the omicron_nexus crate, "authz" module.**
 */

/*
 * Users built into the system
 *
 * The ids and names for these users are well-known (i.e., they are used by
 * Nexus directly, so changing these would potentially break compatibility).
 */
CREATE TABLE IF NOT EXISTS omicron.public.user_builtin (
    /*
     * Identity metadata
     *
     * TODO-cleanup This uses the "resource identity" pattern because we want a
     * name and description, but it's not valid to support soft-deleting these
     * records.
     */
    id UUID PRIMARY KEY,
    name STRING(63) NOT NULL,
    description STRING(512) NOT NULL,
    time_created TIMESTAMPTZ NOT NULL,
    time_modified TIMESTAMPTZ NOT NULL,
    time_deleted TIMESTAMPTZ
);

CREATE UNIQUE INDEX IF NOT EXISTS lookup_user_builtin_by_name ON omicron.public.user_builtin (name);

/* User used by Nexus to create other users.  Do NOT add more users here! */
INSERT INTO omicron.public.user_builtin (
    id,
    name,
    description,
    time_created,
    time_modified
) VALUES (
    /* NOTE: this uuid and name are duplicated in nexus::authn. */
    '001de000-05e4-4000-8000-000000000001',
    'db-init',
    'user used for database initialization',
    NOW(),
    NOW()
) ON CONFLICT DO NOTHING;

/*
 * OAuth 2.0 Device Authorization Grant (RFC 8628)
 */

-- Device authorization requests. These records are short-lived,
-- and removed as soon as a token is granted. This allows us to
-- use the `user_code` as primary key, despite it not having very
-- much entropy.
-- TODO: A background task should remove unused expired records.
CREATE TABLE IF NOT EXISTS omicron.public.device_auth_request (
    user_code STRING(20) PRIMARY KEY,
    client_id UUID NOT NULL,
    device_code STRING(40) NOT NULL,
    time_created TIMESTAMPTZ NOT NULL,
    time_expires TIMESTAMPTZ NOT NULL
);

-- Access tokens granted in response to successful device authorization flows.
CREATE TABLE IF NOT EXISTS omicron.public.device_access_token (
    token STRING(40) PRIMARY KEY,
    client_id UUID NOT NULL,
    device_code STRING(40) NOT NULL,
    silo_user_id UUID NOT NULL,
    time_requested TIMESTAMPTZ NOT NULL,
    time_created TIMESTAMPTZ NOT NULL,
    time_expires TIMESTAMPTZ
);

-- This UNIQUE constraint is critical for ensuring that at most
-- one token is ever created for a given device authorization flow.
CREATE UNIQUE INDEX IF NOT EXISTS lookup_device_access_token_by_client ON omicron.public.device_access_token (
    client_id, device_code
);

-- This index is used to remove tokens for a user that's being deleted.
CREATE INDEX IF NOT EXISTS lookup_device_access_token_by_silo_user ON omicron.public.device_access_token (
    silo_user_id
);

/*
 * Roles built into the system
 *
 * You can think of a built-in role as an opaque token to which we assign a
 * hardcoded set of permissions.  The role that we call "project.viewer"
 * corresponds to the "viewer" role on the "project" resource.  A user that has
 * this role on a particular Project is granted various read-only permissions on
 * that Project.  The specific permissions associated with the role are defined
 * in Omicron's Polar (Oso) policy file.
 *
 * A built-in role like "project.viewer" has four parts:
 *
 * * resource type: "project"
 * * role name: "viewer"
 * * full name: "project.viewer"
 * * description: "Project Viewer"
 *
 * Internally, we can treat the tuple (resource type, role name) as a composite
 * primary key.  Externally, we expose this as the full name.  This is
 * consistent with RFD 43 and other IAM systems.
 *
 * These fields look awfully close to the identity metadata that we use for most
 * other tables.  But they're just different enough that we can't use most of
 * the same abstractions:
 *
 * * "id": We have no need for a uuid because the (resource_type, role_name) is
 *   already unique and immutable.
 * * "name": What we call "full name" above could instead be called "name",
 *   which would be consistent with other identity metadata.  But it's not a
 *   legal "name" because of the period, and it would be confusing to have
 *   "resource type", "role name", and "name".
 * * "time_created": not that useful because it's whenever the system was
 *   initialized, and we have plenty of other timestamps for that
 * * "time_modified": does not apply because the role cannot be changed
 * * "time_deleted" does not apply because the role cannot be deleted
 *
 * If the set of roles and their permissions are fixed, why store them in the
 * database at all?  Because what's dynamic is the assignment of roles to users.
 * We have a separate table that says "user U has role ROLE on resource
 * RESOURCE".  How do we represent the ROLE part of this association?  We use a
 * foreign key into this "role_builtin" table.
 */
CREATE TABLE IF NOT EXISTS omicron.public.role_builtin (
    resource_type STRING(63),
    role_name STRING(63),
    description STRING(512),

    PRIMARY KEY(resource_type, role_name)
);

/*
 * Assignments between users, roles, and resources
 *
 * An actor has a role on a resource if there's a record in this table that
 * points to that actor, role, and resource.
 *
 * For more details and a worked example, see the omicron_nexus::authz
 * module-level documentation.
 */

CREATE TYPE IF NOT EXISTS omicron.public.identity_type AS ENUM (
  'user_builtin',
  'silo_user',
  'silo_group'
);

CREATE TABLE IF NOT EXISTS omicron.public.role_assignment (
    /* Composite foreign key into "role_builtin" table */
    resource_type STRING(63) NOT NULL,
    role_name STRING(63) NOT NULL,

    /*
     * Foreign key into some other resource table.  Which table?  This is
     * identified implicitly by "resource_type" above.
     */
    resource_id UUID NOT NULL,

    /*
     * Foreign key into some other user table.  Which table?  That's determined
     * by "identity_type".
     */
    identity_id UUID NOT NULL,
    identity_type omicron.public.identity_type NOT NULL,

    /*
     * The resource_id, identity_id, and role_name uniquely identify the role
     * assignment.  We include the resource_type and identity_type as
     * belt-and-suspenders, but there should only be one resource type for any
     * resource id and one identity type for any identity id.
     *
     * By organizing the primary key by resource id, then role name, then
     * identity information, we can use it to generated paginated listings of
     * role assignments for a resource, ordered by role name.  It's surprisingly
     * load-bearing that "identity_type" appears last.  That's because when we
     * list a page of role assignments for a resource sorted by role name and
     * then identity id, every field _except_ identity_type is used in the
     * query's filter or sort order.  If identity_type appeared before one of
     * those fields, CockroachDB wouldn't necessarily know it could use the
     * primary key index to efficiently serve the query.
     */
    PRIMARY KEY(
        resource_id,
        resource_type,
        role_name,
        identity_id,
        identity_type
     )
);

/*******************************************************************/

/*
 * External Networking
 *
 * **For more details on external networking see RFD 267**
 */

CREATE TYPE IF NOT EXISTS omicron.public.address_lot_kind AS ENUM (
    'infra',
    'pool'
);

CREATE TABLE IF NOT EXISTS omicron.public.address_lot (
    id UUID PRIMARY KEY,
    name STRING(63) NOT NULL,
    description STRING(512) NOT NULL,
    time_created TIMESTAMPTZ NOT NULL,
    time_modified TIMESTAMPTZ NOT NULL,
    time_deleted TIMESTAMPTZ,
    kind omicron.public.address_lot_kind NOT NULL
);

CREATE UNIQUE INDEX IF NOT EXISTS lookup_address_lot_by_name ON omicron.public.address_lot (
    name
) WHERE
    time_deleted IS NULL;

CREATE TABLE IF NOT EXISTS omicron.public.address_lot_block (
    id UUID PRIMARY KEY,
    address_lot_id UUID NOT NULL,
    first_address INET NOT NULL,
    last_address INET NOT NULL
);

CREATE INDEX IF NOT EXISTS lookup_address_lot_block_by_lot ON omicron.public.address_lot_block (
    address_lot_id
);

CREATE TABLE IF NOT EXISTS omicron.public.address_lot_rsvd_block (
    id UUID PRIMARY KEY,
    address_lot_id UUID NOT NULL,
    first_address INET NOT NULL,
    last_address INET NOT NULL,
    anycast BOOL NOT NULL
);

CREATE INDEX IF NOT EXISTS lookup_address_lot_rsvd_block_by_lot ON omicron.public.address_lot_rsvd_block (
    address_lot_id
);

CREATE INDEX IF NOT EXISTS lookup_address_lot_rsvd_block_by_anycast ON omicron.public.address_lot_rsvd_block (
    anycast
);

CREATE TABLE IF NOT EXISTS omicron.public.loopback_address (
    id UUID PRIMARY KEY,
    time_created TIMESTAMPTZ NOT NULL,
    time_modified TIMESTAMPTZ NOT NULL,
    address_lot_block_id UUID NOT NULL,
    rsvd_address_lot_block_id UUID NOT NULL,
    rack_id UUID NOT NULL,
    switch_location TEXT NOT NULL,
    address INET NOT NULL,
    anycast BOOL NOT NULL
);

/* TODO https://github.com/oxidecomputer/omicron/issues/3001 */

CREATE UNIQUE INDEX IF NOT EXISTS lookup_loopback_address ON omicron.public.loopback_address (
    address, rack_id, switch_location
);

CREATE TABLE IF NOT EXISTS omicron.public.switch_port (
    id UUID PRIMARY KEY,
    rack_id UUID,
    switch_location TEXT,
    port_name TEXT,
    port_settings_id UUID,

    CONSTRAINT switch_port_rack_locaction_name_unique UNIQUE (
        rack_id, switch_location, port_name
    )
);

CREATE INDEX IF NOT EXISTS lookup_switch_port_by_port_settings ON omicron.public.switch_port (port_settings_id);

/* port settings groups included from port settings objects */
CREATE TABLE IF NOT EXISTS omicron.public.switch_port_settings_groups (
    port_settings_id UUID,
    port_settings_group_id UUID,

    PRIMARY KEY (port_settings_id, port_settings_group_id)
);

CREATE TABLE IF NOT EXISTS omicron.public.switch_port_settings_group (
    id UUID PRIMARY KEY,
    /* port settings in this group */
    port_settings_id UUID NOT NULL,
    name STRING(63) NOT NULL,
    description STRING(512) NOT NULL,
    time_created TIMESTAMPTZ NOT NULL,
    time_modified TIMESTAMPTZ NOT NULL,
    time_deleted TIMESTAMPTZ
);

CREATE UNIQUE INDEX IF NOT EXISTS lookup_switch_port_settings_group_by_name ON omicron.public.switch_port_settings_group (
    name
) WHERE
    time_deleted IS NULL;

CREATE TABLE IF NOT EXISTS omicron.public.switch_port_settings (
    id UUID PRIMARY KEY,
    name STRING(63) NOT NULL,
    description STRING(512) NOT NULL,
    time_created TIMESTAMPTZ NOT NULL,
    time_modified TIMESTAMPTZ NOT NULL,
    time_deleted TIMESTAMPTZ
);

CREATE UNIQUE INDEX IF NOT EXISTS switch_port_settings_by_name ON omicron.public.switch_port_settings (
    name
) WHERE
    time_deleted IS NULL;

CREATE TYPE IF NOT EXISTS omicron.public.switch_port_geometry AS ENUM (
    'Qsfp28x1',
    'Qsfp28x2',
    'Sfp28x4'
);

CREATE TABLE IF NOT EXISTS omicron.public.switch_port_settings_port_config (
    port_settings_id UUID PRIMARY KEY,
    geometry omicron.public.switch_port_geometry
);

CREATE TABLE IF NOT EXISTS omicron.public.switch_port_settings_link_config (
    port_settings_id UUID,
    lldp_service_config_id UUID NOT NULL,
    link_name TEXT,
    mtu INT4,

    PRIMARY KEY (port_settings_id, link_name)
);

CREATE TABLE IF NOT EXISTS omicron.public.lldp_service_config (
    id UUID PRIMARY KEY,
    lldp_config_id UUID,
    enabled BOOL NOT NULL
);

CREATE TABLE IF NOT EXISTS omicron.public.lldp_config (
    id UUID PRIMARY KEY,
    name STRING(63) NOT NULL,
    description STRING(512) NOT NULL,
    time_created TIMESTAMPTZ NOT NULL,
    time_modified TIMESTAMPTZ NOT NULL,
    time_deleted TIMESTAMPTZ,
    chassis_id TEXT,
    system_name TEXT,
    system_description TEXT,
    management_ip TEXT
);

CREATE UNIQUE INDEX IF NOT EXISTS lldp_config_by_name ON omicron.public.lldp_config (
    name
) WHERE
    time_deleted IS NULL;

CREATE TYPE IF NOT EXISTS omicron.public.switch_interface_kind AS ENUM (
    'primary',
    'vlan',
    'loopback'
);

CREATE TABLE IF NOT EXISTS omicron.public.switch_port_settings_interface_config (
    port_settings_id UUID,
    id UUID PRIMARY KEY,
    interface_name TEXT NOT NULL,
    v6_enabled BOOL NOT NULL,
    kind omicron.public.switch_interface_kind
);

CREATE UNIQUE INDEX IF NOT EXISTS switch_port_settings_interface_config_by_id ON omicron.public.switch_port_settings_interface_config (
    port_settings_id, interface_name
);

CREATE TABLE IF NOT EXISTS omicron.public.switch_vlan_interface_config (
    interface_config_id UUID,
    vid INT4,

    PRIMARY KEY (interface_config_id, vid)
);

CREATE TABLE IF NOT EXISTS omicron.public.switch_port_settings_route_config (
    port_settings_id UUID,
    interface_name TEXT,
    dst INET,
    gw INET,
    vid INT4,

    /* TODO https://github.com/oxidecomputer/omicron/issues/3013 */
    PRIMARY KEY (port_settings_id, interface_name, dst, gw)
);

CREATE TABLE IF NOT EXISTS omicron.public.switch_port_settings_bgp_peer_config (
    port_settings_id UUID,
    bgp_config_id UUID NOT NULL,
    interface_name TEXT,
    addr INET,
    hold_time INT8,
    idle_hold_time INT8,
    delay_open INT8,
    connect_retry INT8,
    keepalive INT8,
    remote_asn INT8,
    min_ttl INT2,
    md5_auth_key TEXT,
    multi_exit_discriminator INT8,
    local_pref INT8,
    enforce_first_as BOOLEAN NOT NULL DEFAULT false,
    allow_import_list_active BOOLEAN NOT NULL DEFAULT false,
    allow_export_list_active BOOLEAN NOT NULL DEFAULT false,
    vlan_id INT4,

    /* TODO https://github.com/oxidecomputer/omicron/issues/3013 */
    PRIMARY KEY (port_settings_id, interface_name, addr)
);

CREATE TABLE IF NOT EXISTS omicron.public.switch_port_settings_bgp_peer_config_communities (
    port_settings_id UUID NOT NULL,
    interface_name TEXT NOT NULL,
    addr INET NOT NULL,
    community INT8 NOT NULL,

    PRIMARY KEY (port_settings_id, interface_name, addr, community)
);

CREATE TABLE IF NOT EXISTS omicron.public.switch_port_settings_bgp_peer_config_allow_import (
    port_settings_id UUID NOT NULL,
    interface_name TEXT NOT NULL,
    addr INET NOT NULL,
    prefix INET NOT NULL,

    PRIMARY KEY (port_settings_id, interface_name, addr, prefix)
);

CREATE TABLE IF NOT EXISTS omicron.public.switch_port_settings_bgp_peer_config_allow_export (
    port_settings_id UUID NOT NULL,
    interface_name TEXT NOT NULL,
    addr INET NOT NULL,
    prefix INET NOT NULL,

    PRIMARY KEY (port_settings_id, interface_name, addr, prefix)
);

CREATE TABLE IF NOT EXISTS omicron.public.bgp_config (
    id UUID PRIMARY KEY,
    name STRING(63) NOT NULL,
    description STRING(512) NOT NULL,
    time_created TIMESTAMPTZ NOT NULL,
    time_modified TIMESTAMPTZ NOT NULL,
    time_deleted TIMESTAMPTZ,
    asn INT8 NOT NULL,
    vrf TEXT,
    bgp_announce_set_id UUID NOT NULL,
    shaper TEXT,
    checker TEXT
);

CREATE UNIQUE INDEX IF NOT EXISTS lookup_bgp_config_by_name ON omicron.public.bgp_config (
    name
) WHERE
    time_deleted IS NULL;

CREATE TABLE IF NOT EXISTS omicron.public.bgp_announce_set (
    id UUID PRIMARY KEY,
    name STRING(63) NOT NULL,
    description STRING(512) NOT NULL,
    time_created TIMESTAMPTZ NOT NULL,
    time_modified TIMESTAMPTZ NOT NULL,
    time_deleted TIMESTAMPTZ
);

CREATE UNIQUE INDEX IF NOT EXISTS lookup_bgp_announce_set_by_name ON omicron.public.bgp_announce_set (
    name
) WHERE
    time_deleted IS NULL;

CREATE TABLE IF NOT EXISTS omicron.public.bgp_announcement (
    announce_set_id UUID,
    address_lot_block_id UUID NOT NULL,
    network INET,

    /* TODO https://github.com/oxidecomputer/omicron/issues/3013 */
    PRIMARY KEY (announce_set_id, network)
);

CREATE TABLE IF NOT EXISTS omicron.public.switch_port_settings_address_config (
    port_settings_id UUID,
    address_lot_block_id UUID NOT NULL,
    rsvd_address_lot_block_id UUID NOT NULL,
    address INET,
    interface_name TEXT,

    /* TODO https://github.com/oxidecomputer/omicron/issues/3013 */
    PRIMARY KEY (port_settings_id, address, interface_name)
);

CREATE TABLE IF NOT EXISTS omicron.public.bootstore_keys (
    key TEXT NOT NULL PRIMARY KEY,
    generation INT8 NOT NULL
);

/*
 * Hardware/software inventory
 *
 * See RFD 433 for details.  Here are the highlights.
 *
 * Omicron periodically collects hardware/software inventory data from the
 * running system and stores it into the database.  Each discrete set of data is
 * called a **collection**.  Each collection contains lots of different kinds of
 * data, so there are many tables here.  For clarity, these tables are prefixed
 * with:
 *
 *     `inv_*` (examples: `inv_collection`, `inv_service_processor`)
 *
 *         Describes the complete set of hardware and software in the system.
 *         Rows in these tables are immutable, but they describe mutable facts
 *         about hardware and software (e.g., the slot that a disk is in).  When
 *         these facts change (e.g., a disk moves between slots), a new set of
 *         records is written.
 *
 * All rows in the `inv_*` tables point back to a particular collection.  They
 * represent the state observed at some particular time.  Generally, if two
 * observations came from two different places, they're not put into the same
 * row of the same table.  For example, caboose information comes from the SP,
 * but it doesn't go into the `inv_service_processor` table.  It goes in a
 * separate `inv_caboose` table.  This is debatable but it preserves a clearer
 * record of exactly what information came from where, since the separate record
 * has its own "source" and "time_collected".
 *
 * Information about service processors and roots of trust are joined with
 * information reported by sled agents via the baseboard id.
 *
 * Hardware and software identifiers are normalized for the usual database
 * design reasons.  This means instead of storing hardware and software
 * identifiers directly in the `inv_*` tables, these tables instead store
 * foreign keys into one of these groups of tables, whose names are also
 * prefixed for clarity:
 *
 *     `hw_*` (example: `hw_baseboard_id`)
 *
 *         Maps hardware-provided identifiers to UUIDs that are used as foreign
 *         keys in the rest of the schema. (Avoids embedding these identifiers
 *         into all the other tables.)
 *
 *     `sw_*` (example: `sw_caboose`)
 *
 *         Maps software-provided identifiers to UUIDs that are used as foreign
 *         keys in the rest of the schema. (Avoids embedding these identifiers
 *         into all the other tables.)
 *
 * Records in these tables are shared across potentially many collections.  To
 * see why this is useful, consider that `sw_caboose` records contain several
 * long identifiers (e.g., git commit, SHA sums) and in practice, most of the
 * time, we expect that all components of a given type will have the exact same
 * cabooses.  Rather than store the caboose contents in each
 * `inv_service_processor` row (for example), often replicating the exact same
 * contents for each SP for each collection, these rows just have pointers into
 * the `sw_caboose` table that stores this data once.  (This also makes it much
 * easier to determine that these components _do_ have the same cabooses.)
 *
 * On PC systems (i.e., non-Oxide hardware), most of these tables will be empty
 * because we do not support hardware inventory on these systems.
 *
 * Again, see RFD 433 for more on all this.
 */

/*
 * baseboard ids: this table assigns uuids to distinct part/serial values
 *
 * Usually we include the baseboard revision number when we reference the part
 * number and serial number.  The revision number is deliberately left out here.
 * If we happened to see the same baseboard part number and serial number with
 * different revisions, that's the same baseboard.
 */
CREATE TABLE IF NOT EXISTS omicron.public.hw_baseboard_id (
    id UUID PRIMARY KEY,
    part_number TEXT NOT NULL,
    serial_number TEXT NOT NULL
);
CREATE UNIQUE INDEX IF NOT EXISTS lookup_baseboard_id_by_props
    ON omicron.public.hw_baseboard_id (part_number, serial_number);

/* power states reportable by the SP */
CREATE TYPE IF NOT EXISTS omicron.public.hw_power_state AS ENUM (
    'A0',
    'A1',
    'A2'
);

/* root of trust firmware slots */
CREATE TYPE IF NOT EXISTS omicron.public.hw_rot_slot AS ENUM (
    'A',
    'B'
);

/* cabooses: this table assigns unique ids to distinct caboose contents */
CREATE TABLE IF NOT EXISTS omicron.public.sw_caboose (
    id UUID PRIMARY KEY,
    board TEXT NOT NULL,
    git_commit TEXT NOT NULL,
    name TEXT NOT NULL,
    version TEXT NOT NULL
);
CREATE UNIQUE INDEX IF NOT EXISTS caboose_properties
    on omicron.public.sw_caboose (board, git_commit, name, version);

/* root of trust pages: this table assigns unique ids to distinct RoT CMPA
   and CFPA page contents, each of which is a 512-byte blob */
CREATE TABLE IF NOT EXISTS omicron.public.sw_root_of_trust_page (
    id UUID PRIMARY KEY,
    data_base64 TEXT NOT NULL
);
CREATE UNIQUE INDEX IF NOT EXISTS root_of_trust_page_properties
    on omicron.public.sw_root_of_trust_page (data_base64);

/* Inventory Collections */

-- list of all collections
CREATE TABLE IF NOT EXISTS omicron.public.inv_collection (
    id UUID PRIMARY KEY,
    time_started TIMESTAMPTZ NOT NULL,
    time_done TIMESTAMPTZ NOT NULL,
    collector TEXT NOT NULL
);
-- Supports finding latest collection (to use) or the oldest collection (to
-- clean up)
CREATE INDEX IF NOT EXISTS inv_collection_by_time_started
    ON omicron.public.inv_collection (time_started);

-- list of errors generated during a collection
CREATE TABLE IF NOT EXISTS omicron.public.inv_collection_error (
    inv_collection_id UUID NOT NULL,
    idx INT4 NOT NULL,
    message TEXT
);
CREATE INDEX IF NOT EXISTS errors_by_collection
    ON omicron.public.inv_collection_error (inv_collection_id, idx);

/* what kind of slot MGS reported a device in */
CREATE TYPE IF NOT EXISTS omicron.public.sp_type AS ENUM (
    'sled',
    'switch',
    'power'
);

-- observations from and about service processors
-- also see `inv_root_of_trust`
CREATE TABLE IF NOT EXISTS omicron.public.inv_service_processor (
    -- where this observation came from
    -- (foreign key into `inv_collection` table)
    inv_collection_id UUID NOT NULL,
    -- which system this SP reports it is part of
    -- (foreign key into `hw_baseboard_id` table)
    hw_baseboard_id UUID NOT NULL,
    -- when this observation was made
    time_collected TIMESTAMPTZ NOT NULL,
    -- which MGS instance reported this data
    source TEXT NOT NULL,

    -- identity of this device according to MGS
    sp_type omicron.public.sp_type NOT NULL,
    sp_slot INT4 NOT NULL,

    -- Data from MGS "Get SP Info" API.  See MGS API documentation.
    baseboard_revision INT8 NOT NULL,
    hubris_archive_id TEXT NOT NULL,
    power_state omicron.public.hw_power_state NOT NULL,

    PRIMARY KEY (inv_collection_id, hw_baseboard_id)
);

-- root of trust information reported by SP
-- There's usually one row here for each row in inv_service_processor, but not
-- necessarily.
CREATE TABLE IF NOT EXISTS omicron.public.inv_root_of_trust (
    -- where this observation came from
    -- (foreign key into `inv_collection` table)
    inv_collection_id UUID NOT NULL,
    -- which system this SP reports it is part of
    -- (foreign key into `hw_baseboard_id` table)
    hw_baseboard_id UUID NOT NULL,
    -- when this observation was made
    time_collected TIMESTAMPTZ NOT NULL,
    -- which MGS instance reported this data
    source TEXT NOT NULL,

    slot_active omicron.public.hw_rot_slot NOT NULL,
    slot_boot_pref_transient omicron.public.hw_rot_slot, -- nullable
    slot_boot_pref_persistent omicron.public.hw_rot_slot NOT NULL,
    slot_boot_pref_persistent_pending omicron.public.hw_rot_slot, -- nullable
    slot_a_sha3_256 TEXT, -- nullable
    slot_b_sha3_256 TEXT, -- nullable

    PRIMARY KEY (inv_collection_id, hw_baseboard_id)
);

CREATE TYPE IF NOT EXISTS omicron.public.caboose_which AS ENUM (
    'sp_slot_0',
    'sp_slot_1',
    'rot_slot_A',
    'rot_slot_B'
);

-- cabooses found
CREATE TABLE IF NOT EXISTS omicron.public.inv_caboose (
    -- where this observation came from
    -- (foreign key into `inv_collection` table)
    inv_collection_id UUID NOT NULL,
    -- which system this SP reports it is part of
    -- (foreign key into `hw_baseboard_id` table)
    hw_baseboard_id UUID NOT NULL,
    -- when this observation was made
    time_collected TIMESTAMPTZ NOT NULL,
    -- which MGS instance reported this data
    source TEXT NOT NULL,

    which omicron.public.caboose_which NOT NULL,
    sw_caboose_id UUID NOT NULL,

    PRIMARY KEY (inv_collection_id, hw_baseboard_id, which)
);

CREATE TYPE IF NOT EXISTS omicron.public.root_of_trust_page_which AS ENUM (
    'cmpa',
    'cfpa_active',
    'cfpa_inactive',
    'cfpa_scratch'
);

-- root of trust key signing pages found
CREATE TABLE IF NOT EXISTS omicron.public.inv_root_of_trust_page (
    -- where this observation came from
    -- (foreign key into `inv_collection` table)
    inv_collection_id UUID NOT NULL,
    -- which system this SP reports it is part of
    -- (foreign key into `hw_baseboard_id` table)
    hw_baseboard_id UUID NOT NULL,
    -- when this observation was made
    time_collected TIMESTAMPTZ NOT NULL,
    -- which MGS instance reported this data
    source TEXT NOT NULL,

    which omicron.public.root_of_trust_page_which NOT NULL,
    sw_root_of_trust_page_id UUID NOT NULL,

    PRIMARY KEY (inv_collection_id, hw_baseboard_id, which)
);

CREATE TYPE IF NOT EXISTS omicron.public.sled_role AS ENUM (
    -- this sled is directly attached to a Sidecar
    'scrimlet',
    -- everything else
    'gimlet'
);

-- observations from and about sled agents
CREATE TABLE IF NOT EXISTS omicron.public.inv_sled_agent (
    -- where this observation came from
    -- (foreign key into `inv_collection` table)
    inv_collection_id UUID NOT NULL,
    -- when this observation was made
    time_collected TIMESTAMPTZ NOT NULL,
    -- URL of the sled agent that reported this data
    source TEXT NOT NULL,

    -- unique id for this sled (should be foreign keys into `sled` table, though
    -- it's conceivable a sled will report an id that we don't know about)
    sled_id UUID NOT NULL,

    -- which system this sled agent reports it's running on
    -- (foreign key into `hw_baseboard_id` table)
    -- This is optional because dev/test systems support running on non-Oxide
    -- hardware.
    hw_baseboard_id UUID,

    -- Many of the following properties are duplicated from the `sled` table,
    -- which predates the current inventory system.
    sled_agent_ip INET NOT NULL,
    sled_agent_port INT4 NOT NULL,
    sled_role omicron.public.sled_role NOT NULL,
    usable_hardware_threads INT8
        CHECK (usable_hardware_threads BETWEEN 0 AND 4294967295) NOT NULL,
    usable_physical_ram INT8 NOT NULL,
    reservoir_size INT8 CHECK (reservoir_size < usable_physical_ram) NOT NULL,

    PRIMARY KEY (inv_collection_id, sled_id)
);

CREATE TABLE IF NOT EXISTS omicron.public.inv_physical_disk (
    -- where this observation came from
    -- (foreign key into `inv_collection` table)
    inv_collection_id UUID NOT NULL,

    -- unique id for this sled (should be foreign keys into `sled` table, though
    -- it's conceivable a sled will report an id that we don't know about)
    sled_id UUID NOT NULL,
    -- The slot where this disk was last observed
    slot INT8 CHECK (slot >= 0) NOT NULL,

    vendor STRING(63) NOT NULL,
    model STRING(63) NOT NULL,
    serial STRING(63) NOT NULL,

    variant omicron.public.physical_disk_kind NOT NULL,

    -- FK consisting of:
    -- - Which collection this was
    -- - The sled reporting the disk
    -- - The slot in which this disk was found
    PRIMARY KEY (inv_collection_id, sled_id, slot)
);

CREATE TABLE IF NOT EXISTS omicron.public.inv_zpool (
    -- where this observation came from
    -- (foreign key into `inv_collection` table)
    inv_collection_id UUID NOT NULL,
    -- when this observation was made
    time_collected TIMESTAMPTZ NOT NULL,

    -- The control plane ID of the zpool
    id UUID NOT NULL,
    sled_id UUID NOT NULL,
    total_size INT NOT NULL,

    -- PK consisting of:
    -- - Which collection this was
    -- - The sled reporting the disk
    -- - The slot in which this disk was found
    PRIMARY KEY (inv_collection_id, sled_id, id)
);

-- Allow looking up the most recent Zpool by ID
CREATE INDEX IF NOT EXISTS inv_zpool_by_id_and_time ON omicron.public.inv_zpool (id, time_collected DESC);

CREATE TABLE IF NOT EXISTS omicron.public.inv_sled_omicron_zones (
    -- where this observation came from
    -- (foreign key into `inv_collection` table)
    inv_collection_id UUID NOT NULL,
    -- when this observation was made
    time_collected TIMESTAMPTZ NOT NULL,
    -- URL of the sled agent that reported this data
    source TEXT NOT NULL,

    -- unique id for this sled (should be foreign keys into `sled` table, though
    -- it's conceivable a sled will report an id that we don't know about)
    sled_id UUID NOT NULL,

    -- OmicronZonesConfig generation reporting these zones
    generation INT8 NOT NULL,

    PRIMARY KEY (inv_collection_id, sled_id)
);

CREATE TYPE IF NOT EXISTS omicron.public.zone_type AS ENUM (
  'boundary_ntp',
  'clickhouse',
  'clickhouse_keeper',
  'cockroach_db',
  'crucible',
  'crucible_pantry',
  'external_dns',
  'internal_dns',
  'internal_ntp',
  'nexus',
  'oximeter'
);

-- observations from sled agents about Omicron-managed zones
CREATE TABLE IF NOT EXISTS omicron.public.inv_omicron_zone (
    -- where this observation came from
    -- (foreign key into `inv_collection` table)
    inv_collection_id UUID NOT NULL,

    -- unique id for this sled (should be foreign keys into `sled` table, though
    -- it's conceivable a sled will report an id that we don't know about)
    sled_id UUID NOT NULL,

    -- unique id for this zone
    id UUID NOT NULL,
    underlay_address INET NOT NULL,
    zone_type omicron.public.zone_type NOT NULL,

    -- SocketAddr of the "primary" service for this zone
    -- (what this describes varies by zone type, but all zones have at least one
    -- service in them)
    primary_service_ip INET NOT NULL,
    primary_service_port INT4
        CHECK (primary_service_port BETWEEN 0 AND 65535)
        NOT NULL,

    -- The remaining properties may be NULL for different kinds of zones.  The
    -- specific constraints are not enforced at the database layer, basically
    -- because it's really complicated to do that and it's not obvious that it's
    -- worthwhile.

    -- Some zones have a second service.  Like the primary one, the meaning of
    -- this is zone-type-dependent.
    second_service_ip INET,
    second_service_port INT4
        CHECK (second_service_port IS NULL
        OR second_service_port BETWEEN 0 AND 65535),

    -- Zones may have an associated dataset.  They're currently always on a U.2.
    -- The only thing we need to identify it here is the name of the zpool that
    -- it's on.
    dataset_zpool_name TEXT,

    -- Zones with external IPs have an associated NIC and sockaddr for listening
    -- (first is a foreign key into `inv_omicron_zone_nic`)
    nic_id UUID,

    -- Properties for internal DNS servers
    -- address attached to this zone from outside the sled's subnet
    dns_gz_address INET,
    dns_gz_address_index INT8,

    -- Properties common to both kinds of NTP zones
    ntp_ntp_servers TEXT[],
    ntp_dns_servers INET[],
    ntp_domain TEXT,

    -- Properties specific to Nexus zones
    nexus_external_tls BOOLEAN,
    nexus_external_dns_servers INET ARRAY,

    -- Source NAT configuration (currently used for boundary NTP only)
    snat_ip INET,
    snat_first_port INT4
        CHECK (snat_first_port IS NULL OR snat_first_port BETWEEN 0 AND 65535),
    snat_last_port INT4
        CHECK (snat_last_port IS NULL OR snat_last_port BETWEEN 0 AND 65535),

    PRIMARY KEY (inv_collection_id, id)
);

CREATE TABLE IF NOT EXISTS omicron.public.inv_omicron_zone_nic (
    inv_collection_id UUID NOT NULL,
    id UUID NOT NULL,
    name TEXT NOT NULL,
    ip INET NOT NULL,
    mac INT8 NOT NULL,
    subnet INET NOT NULL,
    vni INT8 NOT NULL,
    is_primary BOOLEAN NOT NULL,
    slot INT2 NOT NULL,

    PRIMARY KEY (inv_collection_id, id)
);

/*
 * System-level blueprints
 *
 * See RFD 457 and 459 for context.
 *
 * A blueprint describes a potential system configuration. The primary table is
 * the `blueprint` table, which stores only a small amount of metadata about the
 * blueprint. The bulk of the information is stored in the `bp_*` tables below,
 * each of which references back to `blueprint` by ID.
 *
 * `bp_target` describes the "target blueprints" of the system. Insertion must
 * follow a strict set of rules:
 *
 * * The first target blueprint must have version=1, and must have no parent
 *   blueprint.
 * * The Nth target blueprint must have version=N, and its parent blueprint must
 *   be the blueprint that was the target at version=N-1.
 *
 * The result is that the current target blueprint can always be found by
 * looking at the maximally-versioned row in `bp_target`, and there is a linear
 * history from that blueprint all the way back to the version=1 blueprint. We
 * will eventually prune old blueprint targets, so it will not always be
 * possible to view the entire history.
 *
 * `bp_sled_omicron_zones`, `bp_omicron_zone`, and `bp_omicron_zone_nic` are
 * nearly identical to their `inv_*` counterparts, and record the
 * `OmicronZonesConfig` for each sled.
 */

CREATE TYPE IF NOT EXISTS omicron.public.bp_zone_disposition AS ENUM (
    'in_service',
    'quiesced',
    'expunged'
);

-- list of all blueprints
CREATE TABLE IF NOT EXISTS omicron.public.blueprint (
    id UUID PRIMARY KEY,

    -- This is effectively a foreign key back to this table; however, it is
    -- allowed to be NULL: the initial blueprint has no parent. Additionally,
    -- it may be non-NULL but no longer reference a row in this table: once a
    -- child blueprint has been created from a parent, it's possible for the
    -- parent to be deleted. We do not NULL out this field on such a deletion,
    -- so we can always see that there had been a particular parent even if it's
    -- now gone.
    parent_blueprint_id UUID,

    -- These fields are for debugging only.
    time_created TIMESTAMPTZ NOT NULL,
    creator TEXT NOT NULL,
    comment TEXT NOT NULL,

    -- identifies the latest internal DNS version when blueprint planning began
    internal_dns_version INT8 NOT NULL,
    -- identifies the latest external DNS version when blueprint planning began
    external_dns_version INT8 NOT NULL
);

-- table describing both the current and historical target blueprints of the
-- system
CREATE TABLE IF NOT EXISTS omicron.public.bp_target (
    -- Monotonically increasing version for all bp_targets
    version INT8 PRIMARY KEY,

    -- Effectively a foreign key into the `blueprint` table, but may reference a
    -- blueprint that has been deleted (if this target is no longer the current
    -- target: the current target must not be deleted).
    blueprint_id UUID NOT NULL,

    -- Is this blueprint enabled?
    --
    -- Currently, we have no code that acts on this value; however, it exists as
    -- an escape hatch once we have automated blueprint planning and execution.
    -- An operator can set the current blueprint to disabled, which should stop
    -- planning and execution (presumably until a support case can address
    -- whatever issue the update system is causing).
    enabled BOOL NOT NULL,

    -- Timestamp for when this blueprint was made the current target
    time_made_target TIMESTAMPTZ NOT NULL
);

-- state of a sled in a blueprint
CREATE TABLE IF NOT EXISTS omicron.public.bp_sled_state (
    -- foreign key into `blueprint` table
    blueprint_id UUID NOT NULL,

    sled_id UUID NOT NULL,
    sled_state omicron.public.sled_state NOT NULL,
    PRIMARY KEY (blueprint_id, sled_id)
);

-- description of a collection of omicron physical disks stored in a blueprint.
CREATE TABLE IF NOT EXISTS omicron.public.bp_sled_omicron_physical_disks (
    -- foreign key into `blueprint` table
    blueprint_id UUID NOT NULL,

    sled_id UUID NOT NULL,
    generation INT8 NOT NULL,
    PRIMARY KEY (blueprint_id, sled_id)
);

-- description of omicron physical disks specified in a blueprint.
CREATE TABLE IF NOT EXISTS omicron.public.bp_omicron_physical_disk  (
    -- foreign key into the `blueprint` table
    blueprint_id UUID NOT NULL,

    -- unique id for this sled (should be foreign keys into `sled` table, though
    -- it's conceivable a blueprint could refer to a sled that no longer exists,
    -- particularly if the blueprint is older than the current target)
    sled_id UUID NOT NULL,

    vendor TEXT NOT NULL,
    serial TEXT NOT NULL,
    model TEXT NOT NULL,

    id UUID NOT NULL,
    pool_id UUID NOT NULL,

    PRIMARY KEY (blueprint_id, id)
);

-- see inv_sled_omicron_zones, which is identical except it references a
-- collection whereas this table references a blueprint
CREATE TABLE IF NOT EXISTS omicron.public.bp_sled_omicron_zones (
    -- foreign key into `blueprint` table
    blueprint_id UUID NOT NULL,

    sled_id UUID NOT NULL,
    generation INT8 NOT NULL,
    PRIMARY KEY (blueprint_id, sled_id)
);

-- description of omicron zones specified in a blueprint
--
-- This is currently identical to `inv_omicron_zone`, except that the foreign
-- keys reference other blueprint tables intead of inventory tables. We expect
-- their sameness to diverge over time as either inventory or blueprints (or
-- both) grow context-specific properties.
CREATE TABLE IF NOT EXISTS omicron.public.bp_omicron_zone (
    -- foreign key into the `blueprint` table
    blueprint_id UUID NOT NULL,

    -- unique id for this sled (should be foreign keys into `sled` table, though
    -- it's conceivable a blueprint could refer to a sled that no longer exists,
    -- particularly if the blueprint is older than the current target)
    sled_id UUID NOT NULL,

    -- unique id for this zone
    id UUID NOT NULL,
    underlay_address INET NOT NULL,
    zone_type omicron.public.zone_type NOT NULL,

    -- SocketAddr of the "primary" service for this zone
    -- (what this describes varies by zone type, but all zones have at least one
    -- service in them)
    primary_service_ip INET NOT NULL,
    primary_service_port INT4
        CHECK (primary_service_port BETWEEN 0 AND 65535)
        NOT NULL,

    -- The remaining properties may be NULL for different kinds of zones.  The
    -- specific constraints are not enforced at the database layer, basically
    -- because it's really complicated to do that and it's not obvious that it's
    -- worthwhile.

    -- Some zones have a second service.  Like the primary one, the meaning of
    -- this is zone-type-dependent.
    second_service_ip INET,
    second_service_port INT4
        CHECK (second_service_port IS NULL
        OR second_service_port BETWEEN 0 AND 65535),

    -- Zones may have an associated dataset.  They're currently always on a U.2.
    -- The only thing we need to identify it here is the name of the zpool that
    -- it's on.
    dataset_zpool_name TEXT,

    -- Zones with external IPs have an associated NIC and sockaddr for listening
    -- (first is a foreign key into `bp_omicron_zone_nic`)
    bp_nic_id UUID,

    -- Properties for internal DNS servers
    -- address attached to this zone from outside the sled's subnet
    dns_gz_address INET,
    dns_gz_address_index INT8,

    -- Properties common to both kinds of NTP zones
    ntp_ntp_servers TEXT[],
    ntp_dns_servers INET[],
    ntp_domain TEXT,

    -- Properties specific to Nexus zones
    nexus_external_tls BOOLEAN,
    nexus_external_dns_servers INET ARRAY,

    -- Source NAT configuration (currently used for boundary NTP only)
    snat_ip INET,
    snat_first_port INT4
        CHECK (snat_first_port IS NULL OR snat_first_port BETWEEN 0 AND 65535),
    snat_last_port INT4
        CHECK (snat_last_port IS NULL OR snat_last_port BETWEEN 0 AND 65535),

    -- Zone disposition
    disposition omicron.public.bp_zone_disposition NOT NULL,

    -- For some zones, either primary_service_ip or second_service_ip (but not
    -- both!) is an external IP address. For such zones, this is the ID of that
    -- external IP. In general this is a foreign key into
    -- omicron.public.external_ip, though the row many not exist: if this
    -- blueprint is old, it's possible the IP has been deleted, and if this
    -- blueprint has not yet been realized, it's possible the IP hasn't been
    -- created yet.
    external_ip_id UUID,

    PRIMARY KEY (blueprint_id, id)
);

CREATE TABLE IF NOT EXISTS omicron.public.bp_omicron_zone_nic (
    blueprint_id UUID NOT NULL,
    id UUID NOT NULL,
    name TEXT NOT NULL,
    ip INET NOT NULL,
    mac INT8 NOT NULL,
    subnet INET NOT NULL,
    vni INT8 NOT NULL,
    is_primary BOOLEAN NOT NULL,
    slot INT2 NOT NULL,

    PRIMARY KEY (blueprint_id, id)
);

/*******************************************************************/

/*
 * The `sled_instance` view's definition needs to be modified in a separate
 * transaction from the transaction that created it.
 */

COMMIT;
BEGIN;

-- Per-VMM state.
CREATE TABLE IF NOT EXISTS omicron.public.vmm (
    id UUID PRIMARY KEY,
    time_created TIMESTAMPTZ NOT NULL,
    time_deleted TIMESTAMPTZ,
    instance_id UUID NOT NULL,
    state omicron.public.instance_state NOT NULL,
    time_state_updated TIMESTAMPTZ NOT NULL,
    state_generation INT NOT NULL,
    sled_id UUID NOT NULL,
    propolis_ip INET NOT NULL,
    propolis_port INT4 NOT NULL CHECK (propolis_port BETWEEN 0 AND 65535) DEFAULT 12400
);

CREATE INDEX IF NOT EXISTS lookup_vmms_by_sled_id ON omicron.public.vmm (
    sled_id
) WHERE time_deleted IS NULL;

/*
 * A special view of an instance provided to operators for insights into what's
 * running on a sled.
 *
 * This view replaces the placeholder `sled_instance` view defined above. Any
 * columns in the placeholder must appear in the replacement in the same order
 * and with the same types they had in the placeholder.
 */

CREATE OR REPLACE VIEW omicron.public.sled_instance
AS SELECT
   instance.id,
   instance.name,
   silo.name as silo_name,
   project.name as project_name,
   vmm.sled_id as active_sled_id,
   instance.time_created,
   instance.time_modified,
   instance.migration_id,
   instance.ncpus,
   instance.memory,
   vmm.state
FROM
    omicron.public.instance AS instance
    JOIN omicron.public.project AS project ON
            instance.project_id = project.id
    JOIN omicron.public.silo AS silo ON
            project.silo_id = silo.id
    JOIN omicron.public.vmm AS vmm ON
            instance.active_propolis_id = vmm.id
WHERE
    instance.time_deleted IS NULL AND vmm.time_deleted IS NULL;

CREATE TYPE IF NOT EXISTS omicron.public.switch_link_fec AS ENUM (
    'Firecode',
    'None',
    'Rs'
);

CREATE TYPE IF NOT EXISTS omicron.public.switch_link_speed AS ENUM (
    '0G',
    '1G',
    '10G',
    '25G',
    '40G',
    '50G',
    '100G',
    '200G',
    '400G'
);

ALTER TABLE omicron.public.switch_port_settings_link_config ADD COLUMN IF NOT EXISTS fec omicron.public.switch_link_fec;
ALTER TABLE omicron.public.switch_port_settings_link_config ADD COLUMN IF NOT EXISTS speed omicron.public.switch_link_speed;

CREATE SEQUENCE IF NOT EXISTS omicron.public.ipv4_nat_version START 1 INCREMENT 1;

CREATE TABLE IF NOT EXISTS omicron.public.ipv4_nat_entry (
    id UUID PRIMARY KEY DEFAULT gen_random_uuid(),
    external_address INET NOT NULL,
    first_port INT4 NOT NULL,
    last_port INT4 NOT NULL,
    sled_address INET NOT NULL,
    vni INT4 NOT NULL,
    mac INT8 NOT NULL,
    version_added INT8 NOT NULL DEFAULT nextval('omicron.public.ipv4_nat_version'),
    version_removed INT8,
    time_created TIMESTAMPTZ NOT NULL DEFAULT now(),
    time_deleted TIMESTAMPTZ
);

CREATE UNIQUE INDEX IF NOT EXISTS ipv4_nat_version_added ON omicron.public.ipv4_nat_entry (
    version_added
)
STORING (
    external_address,
    first_port,
    last_port,
    sled_address,
    vni,
    mac,
    time_created,
    time_deleted
);

CREATE UNIQUE INDEX IF NOT EXISTS overlapping_ipv4_nat_entry ON omicron.public.ipv4_nat_entry (
    external_address,
    first_port,
    last_port
) WHERE time_deleted IS NULL;

CREATE INDEX IF NOT EXISTS ipv4_nat_lookup ON omicron.public.ipv4_nat_entry (external_address, first_port, last_port, sled_address, vni, mac);

CREATE UNIQUE INDEX IF NOT EXISTS ipv4_nat_version_removed ON omicron.public.ipv4_nat_entry (
    version_removed
)
STORING (
    external_address,
    first_port,
    last_port,
    sled_address,
    vni,
    mac,
    time_created,
    time_deleted
);

CREATE TYPE IF NOT EXISTS omicron.public.bfd_mode AS ENUM (
    'single_hop',
    'multi_hop'
);

CREATE TABLE IF NOT EXISTS omicron.public.bfd_session (
    id UUID PRIMARY KEY,
    local INET,
    remote INET NOT NULL,
    detection_threshold INT8 NOT NULL,
    required_rx INT8 NOT NULL,
    switch TEXT NOT NULL,
    mode  omicron.public.bfd_mode,

    time_created TIMESTAMPTZ NOT NULL,
    time_modified TIMESTAMPTZ NOT NULL,
    time_deleted TIMESTAMPTZ
);

CREATE UNIQUE INDEX IF NOT EXISTS lookup_bfd_session ON omicron.public.bfd_session (
    remote,
    switch
) WHERE time_deleted IS NULL;

ALTER TABLE omicron.public.switch_port_settings_link_config ADD COLUMN IF NOT EXISTS autoneg BOOL NOT NULL DEFAULT false;

CREATE INDEX IF NOT EXISTS ipv4_nat_lookup_by_vni ON omicron.public.ipv4_nat_entry (
  vni
)
STORING (
  external_address,
  first_port,
  last_port,
  sled_address,
  mac,
  version_added,
  version_removed,
  time_created,
  time_deleted
);

/*
 * A view of the ipv4 nat change history
 * used to summarize changes for external viewing
 */
CREATE VIEW IF NOT EXISTS omicron.public.ipv4_nat_changes
AS
-- Subquery:
-- We need to be able to order partial changesets. ORDER BY on separate columns
-- will not accomplish this, so we'll do this by interleaving version_added
-- and version_removed (version_removed taking priority if NOT NULL) and then sorting
-- on the appropriate version numbers at call time.
WITH interleaved_versions AS (
  -- fetch all active NAT entries (entries that have not been soft deleted)
  SELECT
    external_address,
    first_port,
    last_port,
    sled_address,
    vni,
    mac,
    -- rename version_added to version
    version_added AS version,
    -- create a new virtual column, boolean value representing whether or not
    -- the record has been soft deleted
    (version_removed IS NOT NULL) as deleted
  FROM omicron.public.ipv4_nat_entry
  WHERE version_removed IS NULL

  -- combine the datasets, unifying the version_added and version_removed
  -- columns to a single `version` column so we can interleave and sort the entries
  UNION

  -- fetch all inactive NAT entries (entries that have been soft deleted)
  SELECT
    external_address,
    first_port,
    last_port,
    sled_address,
    vni,
    mac,
    -- rename version_removed to version
    version_removed AS version,
    -- create a new virtual column, boolean value representing whether or not
    -- the record has been soft deleted
    (version_removed IS NOT NULL) as deleted
  FROM omicron.public.ipv4_nat_entry
  WHERE version_removed IS NOT NULL
)
-- this is our new "table"
-- here we select the columns from the subquery defined above
SELECT
  external_address,
  first_port,
  last_port,
  sled_address,
  vni,
  mac,
  version,
  deleted
FROM interleaved_versions;

CREATE TABLE IF NOT EXISTS omicron.public.probe (
    id UUID NOT NULL PRIMARY KEY,
    name STRING(63) NOT NULL,
    description STRING(512) NOT NULL,
    time_created TIMESTAMPTZ NOT NULL,
    time_modified TIMESTAMPTZ NOT NULL,
    time_deleted TIMESTAMPTZ,
    project_id UUID NOT NULL,
    sled UUID NOT NULL
);

CREATE UNIQUE INDEX IF NOT EXISTS lookup_probe_by_name ON omicron.public.probe (
    name
) WHERE
    time_deleted IS NULL;

ALTER TABLE omicron.public.external_ip ADD COLUMN IF NOT EXISTS is_probe BOOL NOT NULL DEFAULT false;

ALTER TYPE omicron.public.network_interface_kind ADD VALUE IF NOT EXISTS 'probe';

CREATE TYPE IF NOT EXISTS omicron.public.upstairs_repair_notification_type AS ENUM (
  'started',
  'succeeded',
  'failed'
);

CREATE TYPE IF NOT EXISTS omicron.public.upstairs_repair_type AS ENUM (
  'live',
  'reconciliation'
);

CREATE TABLE IF NOT EXISTS omicron.public.upstairs_repair_notification (
    time TIMESTAMPTZ NOT NULL,

    repair_id UUID NOT NULL,
    repair_type omicron.public.upstairs_repair_type NOT NULL,

    upstairs_id UUID NOT NULL,
    session_id UUID NOT NULL,

    region_id UUID NOT NULL,
    target_ip INET NOT NULL,
    target_port INT4 CHECK (target_port BETWEEN 0 AND 65535) NOT NULL,

    notification_type omicron.public.upstairs_repair_notification_type NOT NULL,

    /*
     * A repair is uniquely identified by the four UUIDs here, and a
     * notification is uniquely identified by its type.
     */
    PRIMARY KEY (repair_id, upstairs_id, session_id, region_id, notification_type)
);

CREATE TABLE IF NOT EXISTS omicron.public.upstairs_repair_progress (
    repair_id UUID NOT NULL,
    time TIMESTAMPTZ NOT NULL,
    current_item INT8 NOT NULL,
    total_items INT8 NOT NULL,

    PRIMARY KEY (repair_id, time, current_item, total_items)
);

CREATE TYPE IF NOT EXISTS omicron.public.downstairs_client_stop_request_reason_type AS ENUM (
  'replacing',
  'disabled',
  'failed_reconcile',
  'io_error',
  'bad_negotiation_order',
  'incompatible',
  'failed_live_repair',
  'too_many_outstanding_jobs',
  'deactivated'
);

CREATE TABLE IF NOT EXISTS omicron.public.downstairs_client_stop_request_notification (
    time TIMESTAMPTZ NOT NULL,
    upstairs_id UUID NOT NULL,
    downstairs_id UUID NOT NULL,
    reason omicron.public.downstairs_client_stop_request_reason_type NOT NULL,

    PRIMARY KEY (time, upstairs_id, downstairs_id, reason)
);

CREATE TYPE IF NOT EXISTS omicron.public.downstairs_client_stopped_reason_type AS ENUM (
  'connection_timeout',
  'connection_failed',
  'timeout',
  'write_failed',
  'read_failed',
  'requested_stop',
  'finished',
  'queue_closed',
  'receive_task_cancelled'
);

CREATE TABLE IF NOT EXISTS omicron.public.downstairs_client_stopped_notification (
    time TIMESTAMPTZ NOT NULL,
    upstairs_id UUID NOT NULL,
    downstairs_id UUID NOT NULL,
    reason omicron.public.downstairs_client_stopped_reason_type NOT NULL,

    PRIMARY KEY (time, upstairs_id, downstairs_id, reason)
);

CREATE INDEX IF NOT EXISTS rack_initialized ON omicron.public.rack (initialized);

-- table for tracking bootstore configuration changes over time
-- this makes reconciliation easier and also gives us a visible history of changes
CREATE TABLE IF NOT EXISTS omicron.public.bootstore_config (
    key TEXT NOT NULL,
    generation INT8 NOT NULL,
    PRIMARY KEY (key, generation),
    data JSONB NOT NULL,
    time_created TIMESTAMPTZ NOT NULL,
    time_deleted TIMESTAMPTZ
);

CREATE INDEX IF NOT EXISTS address_lot_names ON omicron.public.address_lot(name);

CREATE VIEW IF NOT EXISTS omicron.public.bgp_peer_view
AS
SELECT
 sp.switch_location,
 sp.port_name,
 bpc.addr,
 bpc.hold_time,
 bpc.idle_hold_time,
 bpc.delay_open,
 bpc.connect_retry,
 bpc.keepalive,
 bpc.remote_asn,
 bpc.min_ttl,
 bpc.md5_auth_key,
 bpc.multi_exit_discriminator,
 bpc.local_pref,
 bpc.enforce_first_as,
 bpc.vlan_id,
 bc.asn
FROM omicron.public.switch_port sp
JOIN omicron.public.switch_port_settings_bgp_peer_config bpc
ON sp.port_settings_id = bpc.port_settings_id
JOIN omicron.public.bgp_config bc ON bc.id = bpc.bgp_config_id;

CREATE INDEX IF NOT EXISTS switch_port_id_and_name
ON omicron.public.switch_port (port_settings_id, port_name) STORING (switch_location);

CREATE INDEX IF NOT EXISTS switch_port_name ON omicron.public.switch_port (port_name);

COMMIT;
BEGIN;

-- view for v2p mapping rpw
CREATE VIEW IF NOT EXISTS omicron.public.v2p_mapping_view
AS
WITH VmV2pMappings AS (
  SELECT
    n.id as nic_id,
    s.id as sled_id,
    s.ip as sled_ip,
    v.vni,
    n.mac,
    n.ip
  FROM omicron.public.network_interface n
  JOIN omicron.public.vpc_subnet vs ON vs.id = n.subnet_id
  JOIN omicron.public.vpc v ON v.id = n.vpc_id
  JOIN omicron.public.vmm vmm ON n.parent_id = vmm.instance_id
  JOIN omicron.public.sled s ON vmm.sled_id = s.id
  WHERE n.time_deleted IS NULL
  AND n.kind = 'instance'
  AND s.sled_policy = 'in_service'
  AND s.sled_state = 'active'
),
ProbeV2pMapping AS (
  SELECT
    n.id as nic_id,
    s.id as sled_id,
    s.ip as sled_ip,
    v.vni,
    n.mac,
    n.ip
  FROM omicron.public.network_interface n
  JOIN omicron.public.vpc_subnet vs ON vs.id = n.subnet_id
  JOIN omicron.public.vpc v ON v.id = n.vpc_id
  JOIN omicron.public.probe p ON n.parent_id = p.id
  JOIN omicron.public.sled s ON p.sled = s.id
  WHERE n.time_deleted IS NULL
  AND n.kind = 'probe'
  AND s.sled_policy = 'in_service'
  AND s.sled_state = 'active'
)
SELECT nic_id, sled_id, sled_ip, vni, mac, ip FROM VmV2pMappings
UNION
SELECT nic_id, sled_id, sled_ip, vni, mac, ip FROM ProbeV2pMapping;

CREATE INDEX IF NOT EXISTS network_interface_by_parent
ON omicron.public.network_interface (parent_id)
STORING (name, kind, vpc_id, subnet_id, mac, ip, slot);

CREATE INDEX IF NOT EXISTS sled_by_policy_and_state
ON omicron.public.sled (sled_policy, sled_state, id) STORING (ip);

CREATE INDEX IF NOT EXISTS active_vmm
ON omicron.public.vmm (time_deleted, sled_id, instance_id);

CREATE INDEX IF NOT EXISTS v2p_mapping_details
ON omicron.public.network_interface (
  time_deleted, kind, subnet_id, vpc_id, parent_id
) STORING (mac, ip);

CREATE INDEX IF NOT EXISTS sled_by_policy
ON omicron.public.sled (sled_policy) STORING (ip, sled_state);

CREATE INDEX IF NOT EXISTS vmm_by_instance_id
ON omicron.public.vmm (instance_id) STORING (sled_id);

/*
 * Metadata for the schema itself. This version number isn't great, as there's
 * nothing to ensure it gets bumped when it should be, but it's a start.
 */
CREATE TABLE IF NOT EXISTS omicron.public.db_metadata (
    -- There should only be one row of this table for the whole DB.
    -- It's a little goofy, but filter on "singleton = true" before querying
    -- or applying updates, and you'll access the singleton row.
    --
    -- We also add a constraint on this table to ensure it's not possible to
    -- access the version of this table with "singleton = false".
    singleton BOOL NOT NULL PRIMARY KEY,
    time_created TIMESTAMPTZ NOT NULL,
    time_modified TIMESTAMPTZ NOT NULL,
    -- Semver representation of the DB version
    version STRING(64) NOT NULL,

    -- (Optional) Semver representation of the DB version to which we're upgrading
    target_version STRING(64),

    CHECK (singleton = true)
);

-- An allowlist of IP addresses that can make requests to user-facing services.
CREATE TABLE IF NOT EXISTS omicron.public.allow_list (
    id UUID PRIMARY KEY,
    time_created TIMESTAMPTZ NOT NULL,
    time_modified TIMESTAMPTZ NOT NULL,
    -- A nullable list of allowed source IPs.
    --
    -- NULL is used to indicate _any_ source IP is allowed. A _non-empty_ list
    -- represents an explicit allow list of IPs or IP subnets. Note that the
    -- list itself may never be empty.
    allowed_ips INET[] CHECK (array_length(allowed_ips, 1) > 0)
);

-- Insert default allowlist, allowing all traffic.
-- See `schema/crdb/insert-default-allowlist/up.sql` for details.
INSERT INTO omicron.public.allow_list (id, time_created, time_modified, allowed_ips)
VALUES (
    '001de000-a110-4000-8000-000000000000',
    NOW(),
    NOW(),
    NULL
)
ON CONFLICT (id)
DO NOTHING;


/*
 * Keep this at the end of file so that the database does not contain a version
 * until it is fully populated.
 */
INSERT INTO omicron.public.db_metadata (
    singleton,
    time_created,
    time_modified,
    version,
    target_version
) VALUES
<<<<<<< HEAD
    (TRUE, NOW(), NOW(), '60.0.0', NULL)
=======
    (TRUE, NOW(), NOW(), '63.0.0', NULL)
>>>>>>> e0a11849
ON CONFLICT DO NOTHING;

COMMIT;<|MERGE_RESOLUTION|>--- conflicted
+++ resolved
@@ -3926,11 +3926,7 @@
     version,
     target_version
 ) VALUES
-<<<<<<< HEAD
-    (TRUE, NOW(), NOW(), '60.0.0', NULL)
-=======
-    (TRUE, NOW(), NOW(), '63.0.0', NULL)
->>>>>>> e0a11849
+    (TRUE, NOW(), NOW(), '64.0.0', NULL)
 ON CONFLICT DO NOTHING;
 
 COMMIT;