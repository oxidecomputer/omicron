--- conflicted
+++ resolved
@@ -5003,11 +5003,7 @@
     version,
     target_version
 ) VALUES
-<<<<<<< HEAD
-    (TRUE, NOW(), NOW(), '129.0.0', NULL)
-=======
-    (TRUE, NOW(), NOW(), '130.0.0', NULL)
->>>>>>> 52d7df46
+    (TRUE, NOW(), NOW(), '131.0.0', NULL)
 ON CONFLICT DO NOTHING;
 
 COMMIT;