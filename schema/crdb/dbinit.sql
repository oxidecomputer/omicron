/*
 * dbinit.sql: raw SQL to initialize a database for use by Omicron
 *
 * It's not clear what the long-term story for managing the database schema will
 * be.  For now, this file can be used by the test suite and by developers (via
 * the "omicron-dev" program) to set up a local database with which to run the
 * system.
 */

/*
 * Important CockroachDB notes:
 *
 *    For timestamps, CockroachDB's docs recommend TIMESTAMPTZ rather than
 *    TIMESTAMP.  This does not change what is stored with each datum, but
 *    rather how it's interpreted when clients use it.  It should make no
 *    difference to us, so we stick with the recommendation.
 *
 *    We avoid explicit foreign keys due to this warning from the docs: "Foreign
 *    key dependencies can significantly impact query performance, as queries
 *    involving tables with foreign keys, or tables referenced by foreign keys,
 *    require CockroachDB to check two separate tables. We recommend using them
 *    sparingly."
 */

BEGIN;

/*
 * We assume the database and user do not already exist so that we don't
 * inadvertently clobber what's there.  If they might exist, the user has to
 * clear this first.
 *
 * NOTE: the database and user names MUST be kept in sync with the
 * initialization code and dbwipe.sql.
 */
CREATE DATABASE IF NOT EXISTS omicron;
CREATE USER IF NOT EXISTS omicron;
ALTER DEFAULT PRIVILEGES GRANT INSERT, SELECT, UPDATE, DELETE ON TABLES to omicron;

/*
 * Configure a replication factor of 5 to ensure that the system can maintain
 * availability in the face of any two node failures.
 */
ALTER RANGE default CONFIGURE ZONE USING num_replicas = 5;

/*
 * Racks
 */
CREATE TABLE IF NOT EXISTS omicron.public.rack (
    /* Identity metadata (asset) */
    id UUID PRIMARY KEY,
    time_created TIMESTAMPTZ NOT NULL,
    time_modified TIMESTAMPTZ NOT NULL,

    /*
     * Identifies if rack management has been transferred from RSS -> Nexus.
     * If "false", RSS is still managing sleds, services, and DNS records.
     *
     * This value is set to "true" when RSS calls the
     * "rack_initialization_complete" endpoint on Nexus' internal interface.
     *
     * See RFD 278 for more detail.
     */
    initialized BOOL NOT NULL,

    /* Used to configure the updates service URL */
    tuf_base_url STRING(512),

    /* The IPv6 underlay /56 prefix for the rack */
    rack_subnet INET
);

/*
 * Sleds
 */

CREATE TYPE IF NOT EXISTS omicron.public.sled_provision_state AS ENUM (
    -- New resources can be provisioned onto the sled
    'provisionable',
    -- New resources must not be provisioned onto the sled
    'non_provisionable'
);

CREATE TABLE IF NOT EXISTS omicron.public.sled (
    /* Identity metadata (asset) */
    id UUID PRIMARY KEY,
    time_created TIMESTAMPTZ NOT NULL,
    time_modified TIMESTAMPTZ NOT NULL,
    time_deleted TIMESTAMPTZ,
    rcgen INT NOT NULL,

    /* FK into the Rack table */
    rack_id UUID NOT NULL,

    /* Idenfities if this Sled is a Scrimlet */
    is_scrimlet BOOL NOT NULL,

    /* Baseboard information about the sled */
    serial_number STRING(63) NOT NULL,
    part_number STRING(63) NOT NULL,
    revision INT8 NOT NULL,

    /* CPU & RAM summary for the sled */
    usable_hardware_threads INT8 CHECK (usable_hardware_threads BETWEEN 0 AND 4294967295) NOT NULL,
    usable_physical_ram INT8 NOT NULL,
    reservoir_size INT8 CHECK (reservoir_size < usable_physical_ram) NOT NULL,

    /* The IP address and bound port of the sled agent server. */
    ip INET NOT NULL,
    port INT4 CHECK (port BETWEEN 0 AND 65535) NOT NULL,

    /* The last address allocated to an Oxide service on this sled. */
    last_used_address INET NOT NULL,

    /* The state of whether resources should be provisioned onto the sled */
    provision_state omicron.public.sled_provision_state NOT NULL,

    -- This constraint should be upheld, even for deleted disks
    -- in the fleet.
    CONSTRAINT serial_part_revision_unique UNIQUE (
      serial_number, part_number, revision
    )
);

/* Add an index which lets us look up sleds on a rack */
CREATE UNIQUE INDEX IF NOT EXISTS lookup_sled_by_rack ON omicron.public.sled (
    rack_id,
    id
) WHERE time_deleted IS NULL;

CREATE TYPE IF NOT EXISTS omicron.public.sled_resource_kind AS ENUM (
    -- omicron.public.dataset
    'dataset',
    -- omicron.public.service
    'service',
    -- omicron.public.instance
    'instance',
    -- omicron.public.sled
    --
    -- reserved as an approximation of sled internal usage, such as "by the OS
    -- and all unaccounted services".
    'reserved'
);

-- Accounting for programs using resources on a sled
CREATE TABLE IF NOT EXISTS omicron.public.sled_resource (
    -- Should match the UUID of the corresponding service
    id UUID PRIMARY KEY,

    -- The sled where resources are being consumed
    sled_id UUID NOT NULL,

    -- Identifies the type of the resource
    kind omicron.public.sled_resource_kind NOT NULL,

    -- The maximum number of hardware threads usable by this resource
    hardware_threads INT8 NOT NULL,

    -- The maximum amount of RSS RAM provisioned to this resource
    rss_ram INT8 NOT NULL,

    -- The maximum amount of Reservoir RAM provisioned to this resource
    reservoir_ram INT8 NOT NULL
);

-- Allow looking up all resources which reside on a sled
CREATE UNIQUE INDEX IF NOT EXISTS lookup_resource_by_sled ON omicron.public.sled_resource (
    sled_id,
    id
);


-- Table of all sled subnets allocated for sleds added to an already initialized
-- rack. The sleds in this table and their allocated subnets are created before
-- a sled is added to the `sled` table. Addition to the `sled` table occurs
-- after the sled is initialized and notifies Nexus about itself.
--
-- For simplicity and space savings, this table doesn't actually contain the
-- full subnets for a given sled, but only the octet that extends a /56 rack
-- subnet to a /64 sled subnet. The rack subnet is maintained in the `rack`
-- table.
--
-- This table does not include subnet octets allocated during RSS and therefore
-- all of the octets start at 33. This makes the data in this table purely additive
-- post-RSS, which also implies that we cannot re-use subnet octets if an original
-- sled that was part of RSS was removed from the cluster.
CREATE TABLE IF NOT EXISTS omicron.public.sled_underlay_subnet_allocation (
    -- The physical identity of the sled
    -- (foreign key into `hw_baseboard_id` table)
    hw_baseboard_id UUID PRIMARY KEY,

    -- The rack to which a sled is being added
    -- (foreign key into `rack` table)
    --
    -- We require this because the sled is not yet part of the sled table when
    -- we first allocate a subnet for it.
    rack_id UUID NOT NULL,

    -- The sled to which a subnet is being allocated
    --
    -- Eventually will be a foreign key into the `sled` table when the sled notifies nexus
    -- about itself after initialization.
    sled_id UUID NOT NULL,

    -- The octet that extends a /56 rack subnet to a /64 sled subnet
    --
    -- Always between 33 and 255 inclusive
    subnet_octet INT2 NOT NULL UNIQUE CHECK (subnet_octet BETWEEN 33 AND 255)
);

-- Add an index which allows pagination by {rack_id, sled_id} pairs. 
CREATE UNIQUE INDEX IF NOT EXISTS lookup_subnet_allocation_by_rack_and_sled ON omicron.public.sled_underlay_subnet_allocation (
    rack_id,
    sled_id
);

/*
 * Switches
 */

CREATE TABLE IF NOT EXISTS omicron.public.switch (
    /* Identity metadata (asset) */
    id UUID PRIMARY KEY,
    time_created TIMESTAMPTZ NOT NULL,
    time_modified TIMESTAMPTZ NOT NULL,
    time_deleted TIMESTAMPTZ,
    rcgen INT NOT NULL,

    /* FK into the Rack table */
    rack_id UUID NOT NULL,

    /* Baseboard information about the switch */
    serial_number STRING(63) NOT NULL,
    part_number STRING(63) NOT NULL,
    revision INT8 NOT NULL
);

/* Add an index which lets us look up switches on a rack */
CREATE UNIQUE INDEX IF NOT EXISTS lookup_switch_by_rack ON omicron.public.switch (
    rack_id,
    id
) WHERE time_deleted IS NULL;

/*
 * Services
 */

CREATE TYPE IF NOT EXISTS omicron.public.service_kind AS ENUM (
  'clickhouse',
  'clickhouse_keeper',
  'cockroach',
  'crucible',
  'crucible_pantry',
  'dendrite',
  'external_dns',
  'internal_dns',
  'nexus',
  'ntp',
  'oximeter',
  'tfport',
  'mgd'
);

CREATE TABLE IF NOT EXISTS omicron.public.service (
    /* Identity metadata (asset) */
    id UUID PRIMARY KEY,
    time_created TIMESTAMPTZ NOT NULL,
    time_modified TIMESTAMPTZ NOT NULL,

    /* FK into the Sled table */
    sled_id UUID NOT NULL,
    /* For services in illumos zones, the zone's unique id (for debugging) */
    zone_id UUID,
    /* The IP address of the service. */
    ip INET NOT NULL,
    /* The UDP or TCP port on which the service listens. */
    port INT4 CHECK (port BETWEEN 0 AND 65535) NOT NULL,
    /* Indicates the type of service. */
    kind omicron.public.service_kind NOT NULL
);

/* Add an index which lets us look up the services on a sled */
CREATE UNIQUE INDEX IF NOT EXISTS lookup_service_by_sled ON omicron.public.service (
    sled_id,
    id
);

/* Look up (and paginate) services of a given kind. */
CREATE UNIQUE INDEX IF NOT EXISTS lookup_service_by_kind ON omicron.public.service (
    kind,
    id
);

CREATE TYPE IF NOT EXISTS omicron.public.physical_disk_kind AS ENUM (
  'm2',
  'u2'
);

-- A physical disk which exists inside the rack.
CREATE TABLE IF NOT EXISTS omicron.public.physical_disk (
    id UUID PRIMARY KEY,
    time_created TIMESTAMPTZ NOT NULL,
    time_modified TIMESTAMPTZ NOT NULL,
    time_deleted TIMESTAMPTZ,
    rcgen INT NOT NULL,

    vendor STRING(63) NOT NULL,
    serial STRING(63) NOT NULL,
    model STRING(63) NOT NULL,

    variant omicron.public.physical_disk_kind NOT NULL,

    -- FK into the Sled table
    sled_id UUID NOT NULL,

    -- This constraint should be upheld, even for deleted disks
    -- in the fleet.
    CONSTRAINT vendor_serial_model_unique UNIQUE (
      vendor, serial, model
    )
);

CREATE UNIQUE INDEX IF NOT EXISTS lookup_physical_disk_by_variant ON omicron.public.physical_disk (
    variant,
    id
) WHERE time_deleted IS NULL;

-- Make it efficient to look up physical disks by Sled.
CREATE UNIQUE INDEX IF NOT EXISTS lookup_physical_disk_by_sled ON omicron.public.physical_disk (
    sled_id,
    id
) WHERE time_deleted IS NULL;

-- x509 certificates which may be used by services
CREATE TABLE IF NOT EXISTS omicron.public.certificate (
    -- Identity metadata (resource)
    id UUID PRIMARY KEY,
    name STRING(63) NOT NULL,
    description STRING(512) NOT NULL,
    time_created TIMESTAMPTZ NOT NULL,
    time_modified TIMESTAMPTZ NOT NULL,
    time_deleted TIMESTAMPTZ,

    -- which Silo this certificate is used for
    silo_id UUID NOT NULL,

    -- The service type which should use this certificate
    service omicron.public.service_kind NOT NULL,

    -- cert.pem file (certificate chain in PEM format) as a binary blob
    cert BYTES NOT NULL,

    -- key.pem file (private key in PEM format) as a binary blob
    key BYTES NOT NULL
);

-- Add an index which lets us look up certificates for a particular service
-- class.
CREATE UNIQUE INDEX IF NOT EXISTS lookup_certificate_by_service ON omicron.public.certificate (
    service,
    id
) WHERE
    time_deleted IS NULL;

-- Add an index which enforces that certificates have unique names, and which
-- allows pagination-by-name.
CREATE UNIQUE INDEX IF NOT EXISTS lookup_certificate_by_silo ON omicron.public.certificate (
    silo_id,
    name
) WHERE
    time_deleted IS NULL;

-- A table describing virtual resource provisioning which may be associated
-- with a collection of objects, including:
-- - Projects
-- - Silos
-- - Fleet
CREATE TABLE IF NOT EXISTS omicron.public.virtual_provisioning_collection (
    -- Should match the UUID of the corresponding collection.
    id UUID PRIMARY KEY,
    time_modified TIMESTAMPTZ NOT NULL DEFAULT NOW(),

    -- Identifies the type of the collection.
    collection_type STRING(63) NOT NULL,

    -- The amount of physical disk space which has been provisioned
    -- on behalf of the collection.
    virtual_disk_bytes_provisioned INT8 NOT NULL,

    -- The number of CPUs provisioned by VMs.
    cpus_provisioned INT8 NOT NULL,

    -- The amount of RAM provisioned by VMs.
    ram_provisioned INT8 NOT NULL
);

-- A table describing a single virtual resource which has been provisioned.
-- This may include:
-- - Disks
-- - Instances
-- - Snapshots
--
-- NOTE: You might think to yourself: "This table looks an awful lot like
-- the 'virtual_provisioning_collection' table, could they be condensed into
-- a single table?"
-- The answer to this question is unfortunately: "No". We use CTEs to both
-- UPDATE the collection table while INSERTing rows in the resource table, and
-- this would not be allowed if they came from the same table due to:
-- https://www.cockroachlabs.com/docs/v22.2/known-limitations#statements-containing-multiple-modification-subqueries-of-the-same-table-are-disallowed
-- However, by using separate tables, the CTE is able to function correctly.
CREATE TABLE IF NOT EXISTS omicron.public.virtual_provisioning_resource (
    -- Should match the UUID of the corresponding collection.
    id UUID PRIMARY KEY,
    time_modified TIMESTAMPTZ NOT NULL DEFAULT NOW(),

    -- Identifies the type of the resource.
    resource_type STRING(63) NOT NULL,

    -- The amount of physical disk space which has been provisioned
    -- on behalf of the resource.
    virtual_disk_bytes_provisioned INT8 NOT NULL,

    -- The number of CPUs provisioned.
    cpus_provisioned INT8 NOT NULL,

    -- The amount of RAM provisioned.
    ram_provisioned INT8 NOT NULL
);

/*
 * ZPools of Storage, attached to Sleds.
 * These are backed by a single physical disk.
 */
CREATE TABLE IF NOT EXISTS omicron.public.zpool (
    /* Identity metadata (asset) */
    id UUID PRIMARY KEY,
    time_created TIMESTAMPTZ NOT NULL,
    time_modified TIMESTAMPTZ NOT NULL,
    time_deleted TIMESTAMPTZ,
    rcgen INT NOT NULL,

    /* FK into the Sled table */
    sled_id UUID NOT NULL,

    /* FK into the Physical Disk table */
    physical_disk_id UUID NOT NULL,

    total_size INT NOT NULL
);

/* Create an index on the physical disk id */
CREATE INDEX IF NOT EXISTS lookup_zpool_by_disk on omicron.public.zpool (
    physical_disk_id,
    id
) WHERE physical_disk_id IS NOT NULL AND time_deleted IS NULL;

CREATE TYPE IF NOT EXISTS omicron.public.dataset_kind AS ENUM (
  'crucible',
  'cockroach',
  'clickhouse',
  'clickhouse_keeper',
  'external_dns',
  'internal_dns'
);

/*
 * A dataset of allocated space within a zpool.
 */
CREATE TABLE IF NOT EXISTS omicron.public.dataset (
    /* Identity metadata (asset) */
    id UUID PRIMARY KEY,
    time_created TIMESTAMPTZ NOT NULL,
    time_modified TIMESTAMPTZ NOT NULL,
    time_deleted TIMESTAMPTZ,
    rcgen INT NOT NULL,

    /* FK into the Pool table */
    pool_id UUID NOT NULL,

    /* Contact information for the dataset */
    ip INET NOT NULL,
    port INT4 CHECK (port BETWEEN 0 AND 65535) NOT NULL,

    kind omicron.public.dataset_kind NOT NULL,

    /* An upper bound on the amount of space that might be in-use */
    size_used INT,

    /* Crucible must make use of 'size_used'; other datasets manage their own storage */
    CONSTRAINT size_used_column_set_for_crucible CHECK (
      (kind != 'crucible') OR
      (kind = 'crucible' AND size_used IS NOT NULL)
    )
);

/* Create an index on the size usage for Crucible's allocation */
CREATE INDEX IF NOT EXISTS lookup_dataset_by_size_used_crucible on omicron.public.dataset (
    size_used
) WHERE size_used IS NOT NULL AND time_deleted IS NULL AND kind = 'crucible';

/* Create an index on the size usage for any dataset */
CREATE INDEX IF NOT EXISTS lookup_dataset_by_size_used on omicron.public.dataset (
    size_used
) WHERE size_used IS NOT NULL AND time_deleted IS NULL;

/* Create an index on the zpool id */
CREATE INDEX IF NOT EXISTS lookup_dataset_by_zpool on omicron.public.dataset (
    pool_id,
    id
) WHERE pool_id IS NOT NULL AND time_deleted IS NULL;

/*
 * A region of space allocated to Crucible Downstairs, within a dataset.
 */
CREATE TABLE IF NOT EXISTS omicron.public.region (
    /* Identity metadata (asset) */
    id UUID PRIMARY KEY,
    time_created TIMESTAMPTZ NOT NULL,
    time_modified TIMESTAMPTZ NOT NULL,

    /* FK into the dataset table */
    dataset_id UUID NOT NULL,

    /* FK into the volume table */
    volume_id UUID NOT NULL,

    /* Metadata describing the region */
    block_size INT NOT NULL,
    blocks_per_extent INT NOT NULL,
    extent_count INT NOT NULL
);

/*
 * Allow all regions belonging to a disk to be accessed quickly.
 */
CREATE UNIQUE INDEX IF NOT EXISTS lookup_region_by_volume on omicron.public.region (
    volume_id,
    id
);

/*
 * Allow all regions belonging to a dataset to be accessed quickly.
 */
CREATE UNIQUE INDEX IF NOT EXISTS lookup_region_by_dataset on omicron.public.region (
    dataset_id,
    id
);

/*
 * A snapshot of a region, within a dataset.
 */
CREATE TABLE IF NOT EXISTS omicron.public.region_snapshot (
    dataset_id UUID NOT NULL,
    region_id UUID NOT NULL,

    /* Associated higher level virtual snapshot */
    snapshot_id UUID NOT NULL,

    /*
     * Target string, for identification as part of
     * volume construction request(s)
     */
    snapshot_addr TEXT NOT NULL,

    /* How many volumes reference this? */
    volume_references INT8 NOT NULL,

    /* Is this currently part of some resources_to_delete? */
    deleting BOOL NOT NULL,

    PRIMARY KEY (dataset_id, region_id, snapshot_id)
);

/* Index for use during join with region table */
CREATE INDEX IF NOT EXISTS lookup_region_by_dataset on omicron.public.region_snapshot (
    dataset_id, region_id
);

/*
 * Index on volume_references and snapshot_addr for crucible
 * resource accounting lookup
 */
CREATE INDEX IF NOT EXISTS lookup_region_snapshot_by_volume_reference on omicron.public.region_snapshot (
    volume_references
);

CREATE INDEX IF NOT EXISTS lookup_region_snapshot_by_snapshot_addr on omicron.public.region_snapshot (
    snapshot_addr
);

/*
 * A volume within Crucible
 */
CREATE TABLE IF NOT EXISTS omicron.public.volume (
    id UUID PRIMARY KEY,
    time_created TIMESTAMPTZ NOT NULL,
    time_modified TIMESTAMPTZ NOT NULL,
    time_deleted TIMESTAMPTZ,

    /* child resource generation number, per RFD 192 */
    rcgen INT NOT NULL,

    /*
     * A JSON document describing the construction of the volume, including all
     * sub volumes. This is what will be POSTed to propolis, and eventually
     * consumed by some Upstairs code to perform the volume creation. The Rust
     * type of this column should be Crucible::VolumeConstructionRequest.
     */
    data TEXT NOT NULL,

    /*
     * A JSON document describing what resources to clean up when deleting this
     * volume. The Rust type of this column should be the CrucibleResources
     * enum.
     */
    resources_to_clean_up TEXT
);

/* Quickly find deleted volumes */
CREATE INDEX IF NOT EXISTS lookup_volume_by_deleted on omicron.public.volume (
    time_deleted
);

/*
 * Silos
 */

CREATE TYPE IF NOT EXISTS omicron.public.authentication_mode AS ENUM (
  'local',
  'saml'
);

CREATE TYPE IF NOT EXISTS omicron.public.user_provision_type AS ENUM (
  'api_only',
  'jit'
);

CREATE TABLE IF NOT EXISTS omicron.public.silo (
    /* Identity metadata */
    id UUID PRIMARY KEY,
    name STRING(63) NOT NULL,
    description STRING(512) NOT NULL,
    time_created TIMESTAMPTZ NOT NULL,
    time_modified TIMESTAMPTZ NOT NULL,
    time_deleted TIMESTAMPTZ,

    discoverable BOOL NOT NULL,
    authentication_mode omicron.public.authentication_mode NOT NULL,
    user_provision_type omicron.public.user_provision_type NOT NULL,

    mapped_fleet_roles JSONB NOT NULL,

    /* child resource generation number, per RFD 192 */
    rcgen INT NOT NULL
);

CREATE UNIQUE INDEX IF NOT EXISTS lookup_silo_by_name ON omicron.public.silo (
    name
) WHERE
    time_deleted IS NULL;

/*
 * Silo users
 */
CREATE TABLE IF NOT EXISTS omicron.public.silo_user (
    id UUID PRIMARY KEY,
    time_created TIMESTAMPTZ NOT NULL,
    time_modified TIMESTAMPTZ NOT NULL,
    time_deleted TIMESTAMPTZ,

    silo_id UUID NOT NULL,
    external_id TEXT NOT NULL
);

/* This index lets us quickly find users for a given silo. */
CREATE UNIQUE INDEX IF NOT EXISTS lookup_silo_user_by_silo ON omicron.public.silo_user (
    silo_id,
    external_id
) WHERE
    time_deleted IS NULL;

CREATE TABLE IF NOT EXISTS omicron.public.silo_user_password_hash (
    silo_user_id UUID NOT NULL,
    hash TEXT NOT NULL,
    time_created TIMESTAMPTZ NOT NULL,

    PRIMARY KEY(silo_user_id)
);

/*
 * Silo groups
 */

CREATE TABLE IF NOT EXISTS omicron.public.silo_group (
    id UUID PRIMARY KEY,
    time_created TIMESTAMPTZ NOT NULL,
    time_modified TIMESTAMPTZ NOT NULL,
    time_deleted TIMESTAMPTZ,

    silo_id UUID NOT NULL,
    external_id TEXT NOT NULL
);

CREATE UNIQUE INDEX IF NOT EXISTS lookup_silo_group_by_silo ON omicron.public.silo_group (
    silo_id,
    external_id
) WHERE
    time_deleted IS NULL;

/*
 * Silo group membership
 */

CREATE TABLE IF NOT EXISTS omicron.public.silo_group_membership (
    silo_group_id UUID NOT NULL,
    silo_user_id UUID NOT NULL,

    PRIMARY KEY (silo_group_id, silo_user_id)
);

/*
 * The primary key lets us paginate through the users in a group.  We need to
 * index the same fields in the reverse order to be able to paginate through the
 * groups that a user is in.
 */
CREATE INDEX IF NOT EXISTS lookup_silo_group_by_user ON omicron.public.silo_group_membership (
    silo_user_id,
    silo_group_id
);

/*
 * Silo identity provider list
 */

CREATE TYPE IF NOT EXISTS omicron.public.provider_type AS ENUM (
  'saml'
);

CREATE TABLE IF NOT EXISTS omicron.public.identity_provider (
    /* Identity metadata */
    id UUID PRIMARY KEY,
    name STRING(63) NOT NULL,
    description STRING(512) NOT NULL,
    time_created TIMESTAMPTZ NOT NULL,
    time_modified TIMESTAMPTZ NOT NULL,
    time_deleted TIMESTAMPTZ,

    silo_id UUID NOT NULL,
    provider_type omicron.public.provider_type NOT NULL
);

CREATE UNIQUE INDEX IF NOT EXISTS lookup_idp_by_silo_id ON omicron.public.identity_provider (
    silo_id,
    id
) WHERE
    time_deleted IS NULL;

CREATE UNIQUE INDEX IF NOT EXISTS lookup_idp_by_silo_name ON omicron.public.identity_provider (
    silo_id,
    name
) WHERE
    time_deleted IS NULL;

/*
 * Silo SAML identity provider
 */
CREATE TABLE IF NOT EXISTS omicron.public.saml_identity_provider (
    /* Identity metadata */
    id UUID PRIMARY KEY,
    name STRING(63) NOT NULL,
    description STRING(512) NOT NULL,
    time_created TIMESTAMPTZ NOT NULL,
    time_modified TIMESTAMPTZ NOT NULL,
    time_deleted TIMESTAMPTZ,

    silo_id UUID NOT NULL,

    idp_metadata_document_string TEXT NOT NULL,

    idp_entity_id TEXT NOT NULL,
    sp_client_id TEXT NOT NULL,
    acs_url TEXT NOT NULL,
    slo_url TEXT NOT NULL,
    technical_contact_email TEXT NOT NULL,

    public_cert TEXT,
    private_key TEXT,

    group_attribute_name TEXT
);

CREATE UNIQUE INDEX IF NOT EXISTS lookup_saml_idp_by_silo_id ON omicron.public.saml_identity_provider (
    silo_id,
    id
) WHERE
    time_deleted IS NULL;

CREATE UNIQUE INDEX IF NOT EXISTS lookup_saml_idp_by_silo_name ON omicron.public.saml_identity_provider (
    silo_id,
    name
) WHERE
    time_deleted IS NULL;

/*
 * Users' public SSH keys, per RFD 44
 */
CREATE TABLE IF NOT EXISTS omicron.public.ssh_key (
    id UUID PRIMARY KEY,
    name STRING(63) NOT NULL,
    description STRING(512) NOT NULL,
    time_created TIMESTAMPTZ NOT NULL,
    time_modified TIMESTAMPTZ NOT NULL,
    time_deleted TIMESTAMPTZ,

    /* FK into silo_user table */
    silo_user_id UUID NOT NULL,

    /*
     * A 4096 bit RSA key without comment encodes to 726 ASCII characters.
     * A (256 bit) Ed25519 key w/o comment encodes to 82 ASCII characters.
     */
    public_key STRING(1023) NOT NULL
);

CREATE UNIQUE INDEX IF NOT EXISTS lookup_ssh_key_by_silo_user ON omicron.public.ssh_key (
    silo_user_id,
    name
) WHERE
    time_deleted IS NULL;

/*
 * Projects
 */

CREATE TABLE IF NOT EXISTS omicron.public.project (
    /* Identity metadata (resource) */
    id UUID PRIMARY KEY,
    name STRING(63) NOT NULL,
    description STRING(512) NOT NULL,
    time_created TIMESTAMPTZ NOT NULL,
    time_modified TIMESTAMPTZ NOT NULL,
    /* Indicates that the object has been deleted */
    time_deleted TIMESTAMPTZ,

    /* child resource generation number, per RFD 192 */
    rcgen INT NOT NULL,

    /* Which silo this project belongs to */
    silo_id UUID NOT NULL /* foreign key into "silo" table */
);

CREATE UNIQUE INDEX IF NOT EXISTS lookup_project_by_silo ON omicron.public.project (
    silo_id,
    name
) WHERE
    time_deleted IS NULL;

/*
 * Instances
 */

CREATE TYPE IF NOT EXISTS omicron.public.instance_state AS ENUM (
    'creating',
    'starting',
    'running',
    'stopping',
    'stopped',
    'rebooting',
    'migrating',
    'repairing',
    'failed',
    'destroyed'
);

/*
 * TODO consider how we want to manage multiple sagas operating on the same
 * Instance -- e.g., reboot concurrent with destroy or concurrent reboots or the
 * like.  Or changing # of CPUs or memory size.
 */
CREATE TABLE IF NOT EXISTS omicron.public.instance (
    /* Identity metadata (resource) */
    id UUID PRIMARY KEY,
    name STRING(63) NOT NULL,
    description STRING(512) NOT NULL,
    time_created TIMESTAMPTZ NOT NULL,
    time_modified TIMESTAMPTZ NOT NULL,
    /* Indicates that the object has been deleted */
    /* This is redundant for Instances, but we keep it here for consistency. */
    time_deleted TIMESTAMPTZ,

    /* Every Instance is in exactly one Project at a time. */
    project_id UUID NOT NULL,

    /* user data for instance initialization systems (e.g. cloud-init) */
    user_data BYTES NOT NULL,

    /* The state of the instance when it has no active VMM. */
    state omicron.public.instance_state NOT NULL,
    time_state_updated TIMESTAMPTZ NOT NULL,
    state_generation INT NOT NULL,

    /* FK into `vmm` for the Propolis server that's backing this instance. */
    active_propolis_id UUID,

    /* FK into `vmm` for the migration target Propolis server, if one exists. */
    target_propolis_id UUID,

    /* Identifies any ongoing migration for this instance. */
    migration_id UUID,

    /* Instance configuration */
    ncpus INT NOT NULL,
    memory INT NOT NULL,
    hostname STRING(63) NOT NULL,
    boot_on_fault BOOL NOT NULL DEFAULT false
);

-- Names for instances within a project should be unique
CREATE UNIQUE INDEX IF NOT EXISTS lookup_instance_by_project ON omicron.public.instance (
    project_id,
    name
) WHERE
    time_deleted IS NULL;

/*
 * A special view of an instance provided to operators for insights into what's running 
 * on a sled.
 *
 * This view requires the VMM table, which doesn't exist yet, so create a
 * "placeholder" view here and replace it with the full view once the table is
 * defined. See the README for more context.
 */

CREATE VIEW IF NOT EXISTS omicron.public.sled_instance
AS SELECT
    instance.id
FROM
    omicron.public.instance AS instance
WHERE
    instance.time_deleted IS NULL;

/*
 * Guest-Visible, Virtual Disks
 */

/*
 * TODO The Rust enum to which this type is converted
 * carries data in some of its variants, such as the UUID
 * of the instance to which a disk is attached.
 *
 * This makes the conversion to/from this enum type here much
 * more difficult, since we need a way to manage that data
 * coherently.
 *
 * See <https://github.com/oxidecomputer/omicron/issues/312>.
 */
-- CREATE TYPE omicron.public.DiskState AS ENUM (
--     'creating',
--     'detached',
--     'attaching',
--     'attached',
--     'detaching',
--     'destroyed',
--     'faulted'
-- );

CREATE TYPE IF NOT EXISTS omicron.public.block_size AS ENUM (
  '512',
  '2048',
  '4096'
);

CREATE TABLE IF NOT EXISTS omicron.public.disk (
    /* Identity metadata (resource) */
    id UUID PRIMARY KEY,
    name STRING(63) NOT NULL,
    description STRING(512) NOT NULL,
    time_created TIMESTAMPTZ NOT NULL,
    time_modified TIMESTAMPTZ NOT NULL,
    /* Indicates that the object has been deleted */
    /* This is redundant for Disks, but we keep it here for consistency. */
    time_deleted TIMESTAMPTZ,

    /* child resource generation number, per RFD 192 */
    rcgen INT NOT NULL,

    /* Every Disk is in exactly one Project at a time. */
    project_id UUID NOT NULL,

    /* Every disk consists of a root volume */
    volume_id UUID NOT NULL,

    /*
     * TODO Would it make sense for the runtime state to live in a separate
     * table?
     */
    /* Runtime state */
    -- disk_state omicron.public.DiskState NOT NULL, /* TODO see above */
    disk_state STRING(32) NOT NULL,
    /*
     * Every Disk may be attaching to, attached to, or detaching from at most
     * one Instance at a time.
     */
    attach_instance_id UUID,
    state_generation INT NOT NULL,
    slot INT2 CHECK (slot >= 0 AND slot < 8),
    time_state_updated TIMESTAMPTZ NOT NULL,

    /* Disk configuration */
    size_bytes INT NOT NULL,
    block_size omicron.public.block_size NOT NULL,
    origin_snapshot UUID,
    origin_image UUID,

    pantry_address TEXT
);

CREATE UNIQUE INDEX IF NOT EXISTS lookup_disk_by_project ON omicron.public.disk (
    project_id,
    name
) WHERE
    time_deleted IS NULL;

CREATE UNIQUE INDEX IF NOT EXISTS lookup_disk_by_instance ON omicron.public.disk (
    attach_instance_id,
    id
) WHERE
    time_deleted IS NULL AND attach_instance_id IS NOT NULL;

CREATE TABLE IF NOT EXISTS omicron.public.image (
    /* Identity metadata (resource) */
    id UUID PRIMARY KEY,
    name STRING(63) NOT NULL,
    description STRING(512) NOT NULL,
    time_created TIMESTAMPTZ NOT NULL,
    time_modified TIMESTAMPTZ NOT NULL,
    /* Indicates that the object has been deleted */
    time_deleted TIMESTAMPTZ,

    silo_id UUID NOT NULL,
    project_id UUID,

    volume_id UUID NOT NULL,

    url STRING(8192),
    os STRING(64) NOT NULL,
    version STRING(64) NOT NULL,
    digest TEXT,
    block_size omicron.public.block_size NOT NULL,
    size_bytes INT NOT NULL
);

CREATE VIEW IF NOT EXISTS omicron.public.project_image AS
SELECT
    id,
    name,
    description,
    time_created,
    time_modified,
    time_deleted,
    silo_id,
    project_id,
    volume_id,
    url,
    os,
    version,
    digest,
    block_size,
    size_bytes
FROM 
    omicron.public.image
WHERE 
    project_id IS NOT NULL;

CREATE VIEW IF NOT EXISTS omicron.public.silo_image AS
SELECT
    id,
    name,
    description,
    time_created,
    time_modified,
    time_deleted,
    silo_id,
    volume_id,
    url,
    os,
    version,
    digest,
    block_size,
    size_bytes
FROM 
    omicron.public.image
WHERE 
    project_id IS NULL;

/* Index for silo images */
CREATE UNIQUE INDEX IF NOT EXISTS lookup_image_by_silo on omicron.public.image (
    silo_id,
    name
) WHERE
    time_deleted is NULL AND
    project_id is NULL;

/* Index for project images */
CREATE UNIQUE INDEX IF NOT EXISTS lookup_image_by_silo_and_project on omicron.public.image (
    silo_id,
    project_id,
    name
) WHERE
    time_deleted is NULL AND
    project_id is NOT NULL;

CREATE TYPE IF NOT EXISTS omicron.public.snapshot_state AS ENUM (
  'creating',
  'ready',
  'faulted',
  'destroyed'
);

CREATE TABLE IF NOT EXISTS omicron.public.snapshot (
    /* Identity metadata (resource) */
    id UUID PRIMARY KEY,
    name STRING(63) NOT NULL,
    description STRING(512) NOT NULL,
    time_created TIMESTAMPTZ NOT NULL,
    time_modified TIMESTAMPTZ NOT NULL,
    /* Indicates that the object has been deleted */
    time_deleted TIMESTAMPTZ,

    /* Every Snapshot is in exactly one Project at a time. */
    project_id UUID NOT NULL,

    /* Every Snapshot originated from a single disk */
    disk_id UUID NOT NULL,

    /* Every Snapshot consists of a root volume */
    volume_id UUID NOT NULL,

    /* Where will the scrubbed blocks eventually land? */
    destination_volume_id UUID NOT NULL,

    gen INT NOT NULL,
    state omicron.public.snapshot_state NOT NULL,
    block_size omicron.public.block_size NOT NULL,

    /* Disk configuration (from the time the snapshot was taken) */
    size_bytes INT NOT NULL
);

CREATE UNIQUE INDEX IF NOT EXISTS lookup_snapshot_by_project ON omicron.public.snapshot (
    project_id,
    name
) WHERE
    time_deleted IS NULL;

/*
 * Oximeter collector servers.
 */
CREATE TABLE IF NOT EXISTS omicron.public.oximeter (
    id UUID PRIMARY KEY,
    time_created TIMESTAMPTZ NOT NULL,
    time_modified TIMESTAMPTZ NOT NULL,
    ip INET NOT NULL,
    port INT4 CHECK (port BETWEEN 0 AND 65535) NOT NULL
);

/*
 * The kind of metric producer each record corresponds to.
 */
CREATE TYPE IF NOT EXISTS omicron.public.producer_kind AS ENUM (
    -- A sled agent for an entry in the sled table.
    'sled_agent',
    -- A service in the omicron.public.service table
    'service',
    -- A Propolis VMM for an instance in the omicron.public.instance table
    'instance'
);

/*
 * Information about registered metric producers.
 */
CREATE TABLE IF NOT EXISTS omicron.public.metric_producer (
    id UUID PRIMARY KEY,
    time_created TIMESTAMPTZ NOT NULL,
    time_modified TIMESTAMPTZ NOT NULL,
    kind omicron.public.producer_kind NOT NULL,
    ip INET NOT NULL,
    port INT4 CHECK (port BETWEEN 0 AND 65535) NOT NULL,
    interval FLOAT NOT NULL,
    /* TODO: Is this length appropriate? */
    base_route STRING(512) NOT NULL,
    /* Oximeter collector instance to which this metric producer is assigned. */
    oximeter_id UUID NOT NULL
);

CREATE UNIQUE INDEX IF NOT EXISTS lookup_producer_by_oximeter ON omicron.public.metric_producer (
    oximeter_id,
    id
);

/*
 * VPCs and networking primitives
 */


CREATE TABLE IF NOT EXISTS omicron.public.vpc (
    /* Identity metadata (resource) */
    id UUID PRIMARY KEY,
    name STRING(63) NOT NULL,
    description STRING(512) NOT NULL,
    time_created TIMESTAMPTZ NOT NULL,
    time_modified TIMESTAMPTZ NOT NULL,
    /* Indicates that the object has been deleted */
    time_deleted TIMESTAMPTZ,
    project_id UUID NOT NULL,
    system_router_id UUID NOT NULL,
    dns_name STRING(63) NOT NULL,

    /*
     * The Geneve Virtual Network Identifier for this VPC. Note that this is a
     * 24-bit unsigned value, properties which are checked in the application,
     * not the database.
     */
    vni INT4 NOT NULL,

    /* The IPv6 prefix allocated to subnets. */
    ipv6_prefix INET NOT NULL,

    /* Used to ensure that two requests do not concurrently modify the
       VPC's firewall */
    firewall_gen INT NOT NULL,

    /* Child-resource generation number for VPC Subnets. */
    subnet_gen INT8 NOT NULL
);

CREATE UNIQUE INDEX IF NOT EXISTS lookup_vpc_by_project ON omicron.public.vpc (
    project_id,
    name
) WHERE
    time_deleted IS NULL;

CREATE UNIQUE INDEX IF NOT EXISTS lookup_vpc_by_vni ON omicron.public.vpc (
    vni
) WHERE
    time_deleted IS NULL;

CREATE TABLE IF NOT EXISTS omicron.public.vpc_subnet (
    /* Identity metadata (resource) */
    id UUID PRIMARY KEY,
    name STRING(63) NOT NULL,
    description STRING(512) NOT NULL,
    time_created TIMESTAMPTZ NOT NULL,
    time_modified TIMESTAMPTZ NOT NULL,
    /* Indicates that the object has been deleted */
    time_deleted TIMESTAMPTZ,
    vpc_id UUID NOT NULL,
    /* Child resource creation generation number */
    rcgen INT8 NOT NULL,
    ipv4_block INET NOT NULL,
    ipv6_block INET NOT NULL
);

/* Subnet and network interface names are unique per VPC, not project */
CREATE UNIQUE INDEX IF NOT EXISTS vpc_subnet_vpc_id_name_key ON omicron.public.vpc_subnet (
    vpc_id,
    name
) WHERE
    time_deleted IS NULL;

/* The kind of network interface. */
CREATE TYPE IF NOT EXISTS omicron.public.network_interface_kind AS ENUM (
    /* An interface attached to a guest instance. */
    'instance',

    /* An interface attached to a service. */
    'service'
);

CREATE TABLE IF NOT EXISTS omicron.public.network_interface (
    /* Identity metadata (resource) */
    id UUID PRIMARY KEY,
    name STRING(63) NOT NULL,
    description STRING(512) NOT NULL,
    time_created TIMESTAMPTZ NOT NULL,
    time_modified TIMESTAMPTZ NOT NULL,
    /* Indicates that the object has been deleted */
    time_deleted TIMESTAMPTZ,

    /* The kind of network interface, e.g., instance */
    kind omicron.public.network_interface_kind NOT NULL,

    /*
     * FK into the parent resource of this interface (e.g. Instance, Service)
     * as determined by the `kind`.
     */
    parent_id UUID NOT NULL,

    /* FK into VPC table */
    vpc_id UUID NOT NULL,
    /* FK into VPCSubnet table. */
    subnet_id UUID NOT NULL,

    /*
     * The EUI-48 MAC address of the guest interface.
     *
     * Note that we use the bytes of a 64-bit integer, in big-endian byte order
     * to represent the MAC.
     */
    mac INT8 NOT NULL,

    /* The private VPC IP address of the interface. */
    ip INET NOT NULL,

    /*
     * Limited to 8 NICs per instance. This value must be kept in sync with
     * `crate::nexus::MAX_NICS_PER_INSTANCE`.
     */
    slot INT2 NOT NULL CHECK (slot >= 0 AND slot < 8),

    /* True if this interface is the primary interface.
     *
     * The primary interface appears in DNS and its address is used for external
     * connectivity.
     */
    is_primary BOOL NOT NULL
);

/* A view of the network_interface table for just instance-kind records. */
CREATE VIEW IF NOT EXISTS omicron.public.instance_network_interface AS
SELECT
    id,
    name,
    description,
    time_created,
    time_modified,
    time_deleted,
    parent_id AS instance_id,
    vpc_id,
    subnet_id,
    mac,
    ip,
    slot,
    is_primary
FROM
    omicron.public.network_interface
WHERE
    kind = 'instance';

/* A view of the network_interface table for just service-kind records. */
CREATE VIEW IF NOT EXISTS omicron.public.service_network_interface AS
SELECT
    id,
    name,
    description,
    time_created,
    time_modified,
    time_deleted,
    parent_id AS service_id,
    vpc_id,
    subnet_id,
    mac,
    ip,
    slot,
    is_primary
FROM
    omicron.public.network_interface
WHERE
    kind = 'service';

/* TODO-completeness

 * We currently have a NetworkInterface table with the IP and MAC addresses inline.
 * Eventually, we'll probably want to move these to their own tables, and
 * refer to them here, most notably to support multiple IPs per NIC, as well
 * as moving IPs between NICs on different instances, etc.
 */

/* Ensure we do not assign the same address twice within a subnet */
CREATE UNIQUE INDEX IF NOT EXISTS network_interface_subnet_id_ip_key ON omicron.public.network_interface (
    subnet_id,
    ip
) WHERE
    time_deleted IS NULL;

/* Ensure we do not assign the same MAC twice within a VPC
 * See RFD174's discussion on the scope of virtual MACs
 */
CREATE UNIQUE INDEX IF NOT EXISTS network_interface_vpc_id_mac_key ON omicron.public.network_interface (
    vpc_id,
    mac
) WHERE
    time_deleted IS NULL;

/*
 * Index used to verify that all interfaces for a resource (e.g. Instance,
 * Service) are contained within a single VPC, and that all interfaces are
 * in unique VPC Subnets.
 *
 * This is also used to quickly find the primary interface since
 * we store the `is_primary` column. Such queries are mostly used
 * when setting a new primary interface.
 */
CREATE UNIQUE INDEX IF NOT EXISTS network_interface_parent_id_name_kind_key ON omicron.public.network_interface (
    parent_id,
    name,
    kind
)
STORING (vpc_id, subnet_id, is_primary)
WHERE
    time_deleted IS NULL;

CREATE TYPE IF NOT EXISTS omicron.public.vpc_firewall_rule_status AS ENUM (
    'disabled',
    'enabled'
);

CREATE TYPE IF NOT EXISTS omicron.public.vpc_firewall_rule_direction AS ENUM (
    'inbound',
    'outbound'
);

CREATE TYPE IF NOT EXISTS omicron.public.vpc_firewall_rule_action AS ENUM (
    'allow',
    'deny'
);

CREATE TYPE IF NOT EXISTS omicron.public.vpc_firewall_rule_protocol AS ENUM (
    'TCP',
    'UDP',
    'ICMP'
);

CREATE TABLE IF NOT EXISTS omicron.public.vpc_firewall_rule (
    /* Identity metadata (resource) */
    id UUID PRIMARY KEY,
    name STRING(63) NOT NULL,
    description STRING(512) NOT NULL,
    time_created TIMESTAMPTZ NOT NULL,
    time_modified TIMESTAMPTZ NOT NULL,
    /* Indicates that the object has been deleted */
    time_deleted TIMESTAMPTZ,

    vpc_id UUID NOT NULL,
    status omicron.public.vpc_firewall_rule_status NOT NULL,
    direction omicron.public.vpc_firewall_rule_direction NOT NULL,
    /* Array of targets. 128 was picked to include plenty of space for
       a tag, colon, and resource identifier. */
    targets STRING(128)[] NOT NULL,
    /* Also an array of targets */
    filter_hosts STRING(128)[],
    filter_ports STRING(11)[],
    filter_protocols omicron.public.vpc_firewall_rule_protocol[],
    action omicron.public.vpc_firewall_rule_action NOT NULL,
    priority INT4 CHECK (priority BETWEEN 0 AND 65535) NOT NULL
);

CREATE UNIQUE INDEX IF NOT EXISTS lookup_firewall_by_vpc ON omicron.public.vpc_firewall_rule (
    vpc_id,
    name
) WHERE
    time_deleted IS NULL;

CREATE TYPE IF NOT EXISTS omicron.public.vpc_router_kind AS ENUM (
    'system',
    'custom'
);

CREATE TABLE IF NOT EXISTS omicron.public.vpc_router (
    /* Identity metadata (resource) */
    id UUID PRIMARY KEY,
    name STRING(63) NOT NULL,
    description STRING(512) NOT NULL,
    time_created TIMESTAMPTZ NOT NULL,
    time_modified TIMESTAMPTZ NOT NULL,
    /* Indicates that the object has been deleted */
    time_deleted TIMESTAMPTZ,
    kind omicron.public.vpc_router_kind NOT NULL,
    vpc_id UUID NOT NULL,
    rcgen INT NOT NULL
);

CREATE UNIQUE INDEX IF NOT EXISTS lookup_router_by_vpc ON omicron.public.vpc_router (
    vpc_id,
    name
) WHERE
    time_deleted IS NULL;

CREATE TYPE IF NOT EXISTS omicron.public.router_route_kind AS ENUM (
    'default',
    'vpc_subnet',
    'vpc_peering',
    'custom'
);

CREATE TABLE IF NOT EXISTS omicron.public.router_route (
    /* Identity metadata (resource) */
    id UUID PRIMARY KEY,
    name STRING(63) NOT NULL,
    description STRING(512) NOT NULL,
    time_created TIMESTAMPTZ NOT NULL,
    time_modified TIMESTAMPTZ NOT NULL,
    /* Indicates that the object has been deleted */
    time_deleted TIMESTAMPTZ,

    vpc_router_id UUID NOT NULL,
    kind omicron.public.router_route_kind NOT NULL,
    target STRING(128) NOT NULL,
    destination STRING(128) NOT NULL
);

CREATE UNIQUE INDEX IF NOT EXISTS lookup_route_by_router ON omicron.public.router_route (
    vpc_router_id,
    name
) WHERE
    time_deleted IS NULL;

/*
 * An IP Pool, a collection of zero or more IP ranges for external IPs.
 */
CREATE TABLE IF NOT EXISTS omicron.public.ip_pool (
    /* Resource identity metadata */
    id UUID PRIMARY KEY,
    name STRING(63) NOT NULL,
    description STRING(512) NOT NULL,
    time_created TIMESTAMPTZ NOT NULL,
    time_modified TIMESTAMPTZ NOT NULL,
    time_deleted TIMESTAMPTZ,

    /* The collection's child-resource generation number */
    rcgen INT8 NOT NULL
);

/*
 * Index ensuring uniqueness of IP Pool names, globally.
 */
CREATE UNIQUE INDEX IF NOT EXISTS lookup_pool_by_name ON omicron.public.ip_pool (
    name
) WHERE
    time_deleted IS NULL;

-- The order here is most-specific first, and it matters because we use this
-- fact to select the most specific default in the case where there is both a
-- silo default and a fleet default. If we were to add a project type, it should
-- be added before silo.
CREATE TYPE IF NOT EXISTS omicron.public.ip_pool_resource_type AS ENUM (
    'silo',
    'fleet'
);

-- join table associating IP pools with resources like fleet or silo
CREATE TABLE IF NOT EXISTS omicron.public.ip_pool_resource (
    ip_pool_id UUID NOT NULL,
    resource_type ip_pool_resource_type NOT NULL,
    resource_id UUID NOT NULL,
    is_default BOOL NOT NULL,
    -- TODO: timestamps for soft deletes?

    -- resource_type is redundant because resource IDs are globally unique, but
    -- logically it belongs here
    PRIMARY KEY (ip_pool_id, resource_type, resource_id)
);

-- a given resource can only have one default ip pool
CREATE UNIQUE INDEX IF NOT EXISTS one_default_ip_pool_per_resource ON omicron.public.ip_pool_resource (
    resource_id
) where
    is_default = true;

/*
 * IP Pools are made up of a set of IP ranges, which are start/stop addresses.
 * Note that these need not be CIDR blocks or well-behaved subnets with a
 * specific netmask.
 */
CREATE TABLE IF NOT EXISTS omicron.public.ip_pool_range (
    id UUID PRIMARY KEY,
    time_created TIMESTAMPTZ NOT NULL,
    time_modified TIMESTAMPTZ NOT NULL,
    time_deleted TIMESTAMPTZ,
    first_address INET NOT NULL,
    /* The range is inclusive of the last address. */
    last_address INET NOT NULL,
    ip_pool_id UUID NOT NULL,
    /* Tracks child resources, IP addresses allocated out of this range. */
    rcgen INT8 NOT NULL
);

/*
 * These help Nexus enforce that the ranges within an IP Pool do not overlap
 * with any other ranges. See `nexus/src/db/queries/ip_pool.rs` for the actual
 * query which does that.
 */
CREATE UNIQUE INDEX IF NOT EXISTS lookup_pool_range_by_first_address ON omicron.public.ip_pool_range (
    first_address
)
STORING (last_address)
WHERE time_deleted IS NULL;
CREATE UNIQUE INDEX IF NOT EXISTS lookup_pool_range_by_last_address ON omicron.public.ip_pool_range (
    last_address
)
STORING (first_address)
WHERE time_deleted IS NULL;


/* The kind of external IP address. */
CREATE TYPE IF NOT EXISTS omicron.public.ip_kind AS ENUM (
    /*
     * Source NAT provided to all guests by default or for services that
     * only require outbound external connectivity.
     */
    'snat',

    /*
     * An ephemeral IP is a fixed, known address whose lifetime is the same as
     * the instance to which it is attached.
     * Not valid for services.
     */
    'ephemeral',

    /*
     * A floating IP is an independent, named API resource that can be assigned
     * to an instance or service.
     */
    'floating'
);

/*
 * External IP addresses used for guest instances and externally-facing
 * services.
 */
CREATE TABLE IF NOT EXISTS omicron.public.external_ip (
    /* Identity metadata */
    id UUID PRIMARY KEY,

    /* Name for floating IPs. See the constraints below. */
    name STRING(63),

    /* Description for floating IPs. See the constraints below. */
    description STRING(512),

    time_created TIMESTAMPTZ NOT NULL,
    time_modified TIMESTAMPTZ NOT NULL,
    time_deleted TIMESTAMPTZ,

    /* FK to the `ip_pool` table. */
    ip_pool_id UUID NOT NULL,

    /* FK to the `ip_pool_range` table. */
    ip_pool_range_id UUID NOT NULL,

    /* True if this IP is associated with a service rather than an instance. */
    is_service BOOL NOT NULL,

    /* FK to the `instance` or `service` table. See constraints below. */
    parent_id UUID,

    /* The kind of external address, e.g., ephemeral. */
    kind omicron.public.ip_kind NOT NULL,

    /* The actual external IP address. */
    ip INET NOT NULL,

    /* The first port in the allowed range, inclusive. */
    first_port INT4 NOT NULL,

    /* The last port in the allowed range, also inclusive. */
    last_port INT4 NOT NULL,

    /* The name must be non-NULL iff this is a floating IP. */
    CONSTRAINT null_fip_name CHECK (
        (kind != 'floating' AND name IS NULL) OR
        (kind = 'floating' AND name IS NOT NULL)
    ),

    /* The description must be non-NULL iff this is a floating IP. */
    CONSTRAINT null_fip_description CHECK (
        (kind != 'floating' AND description IS NULL) OR
        (kind = 'floating' AND description IS NOT NULL)
    ),

    /*
     * Only nullable if this is a floating IP, which may exist not
     * attached to any instance or service yet.
     */
    CONSTRAINT null_non_fip_parent_id CHECK (
        (kind != 'floating' AND parent_id is NOT NULL) OR (kind = 'floating')
    ),

    /* Ephemeral IPs are not supported for services. */
    CONSTRAINT ephemeral_kind_service CHECK (
        (kind = 'ephemeral' AND is_service = FALSE) OR (kind != 'ephemeral')
    )
);

/*
 * Index used to support quickly looking up children of the IP Pool range table,
 * when checking for allocated addresses during deletion.
 */
CREATE INDEX IF NOT EXISTS external_ip_by_pool ON omicron.public.external_ip (
    ip_pool_id,
    ip_pool_range_id
)
    WHERE time_deleted IS NULL;

/*
 * Index used to enforce uniqueness of external IPs
 *
 * NOTE: This relies on the uniqueness constraint of IP addresses across all
 * pools, _and_ on the fact that the number of ports assigned to each instance
 * is fixed at compile time.
 */
CREATE UNIQUE INDEX IF NOT EXISTS external_ip_unique ON omicron.public.external_ip (
    ip,
    first_port
)
    WHERE time_deleted IS NULL;

CREATE UNIQUE INDEX IF NOT EXISTS lookup_external_ip_by_parent ON omicron.public.external_ip (
    parent_id,
    id
)
    WHERE parent_id IS NOT NULL AND time_deleted IS NULL;

/*******************************************************************/

/*
 * Sagas
 */

CREATE TYPE IF NOT EXISTS omicron.public.saga_state AS ENUM (
    'running',
    'unwinding',
    'done'
);


CREATE TABLE IF NOT EXISTS omicron.public.saga (
    /* immutable fields */

    /* unique identifier for this execution */
    id UUID PRIMARY KEY,
    /* unique id of the creator */
    creator UUID NOT NULL,
    /* time the saga was started */
    time_created TIMESTAMPTZ NOT NULL,
    /* saga name */
    name STRING(128) NOT NULL,
    /* saga DAG (includes params and name) */
    saga_dag JSONB NOT NULL,

    /*
     * TODO:
     * - id for current SEC (maybe NULL?)
     * - time of last adoption
     * - previous SEC? previous adoption time?
     * - number of adoptions?
     */
    saga_state omicron.public.saga_state NOT NULL,
    current_sec UUID,
    adopt_generation INT NOT NULL,
    adopt_time TIMESTAMPTZ NOT NULL
);

/*
 * For recovery (and probably takeover), we need to be able to list running
 * sagas by SEC.  We need to paginate this list by the id.
 */
CREATE UNIQUE INDEX IF NOT EXISTS lookup_saga_by_sec ON omicron.public.saga (
    current_sec, id
) WHERE saga_state != 'done';

/*
 * TODO more indexes for Saga?
 * - Debugging and/or reporting: saga_name? creator?
 */
/*
 * TODO: This is a data-carrying enum, see note on disk_state.
 *
 * See <https://github.com/oxidecomputer/omicron/issues/312>.
 */
-- CREATE TYPE omicron.public.saga_node_event_type AS ENUM (
--    'started',
--    'succeeded',
--    'failed'
--    'undo_started'
--    'undo_finished'
-- );

CREATE TABLE IF NOT EXISTS omicron.public.saga_node_event (
    saga_id UUID NOT NULL,
    node_id INT NOT NULL,
    -- event_type omicron.public.saga_node_event_type NOT NULL,
    event_type STRING(31) NOT NULL,
    data JSONB,
    event_time TIMESTAMPTZ NOT NULL,
    creator UUID NOT NULL,

    /*
     * It's important to be able to list the nodes in a saga.  We put the
     * node_id in the saga so that we can paginate the list.
     *
     * We make it a UNIQUE index and include the event_type to prevent two SECs
     * from attempting to record the same event for the same saga.  Whether this
     * should be allowed is still TBD.
     */
    PRIMARY KEY (saga_id, node_id, event_type)
);

/*******************************************************************/

/*
 * Sessions for use by web console.
 */
CREATE TABLE IF NOT EXISTS omicron.public.console_session (
    token STRING(40) PRIMARY KEY,
    time_created TIMESTAMPTZ NOT NULL,
    time_last_used TIMESTAMPTZ NOT NULL,
    silo_user_id UUID NOT NULL
);

-- to be used for cleaning up old tokens
-- It's okay that this index is non-unique because we don't need to page through
-- this list.  We'll just grab the next N, delete them, then repeat.
CREATE INDEX IF NOT EXISTS lookup_console_by_creation ON omicron.public.console_session (
    time_created
);

-- This index is used to remove sessions for a user that's being deleted.
CREATE INDEX IF NOT EXISTS lookup_console_by_silo_user ON omicron.public.console_session (
    silo_user_id
);

/*******************************************************************/

CREATE TYPE IF NOT EXISTS omicron.public.update_artifact_kind AS ENUM (
    -- Sled artifacts
    'gimlet_sp',
    'gimlet_rot',
    'host',
    'trampoline',
    'control_plane',

    -- PSC artifacts
    'psc_sp',
    'psc_rot',

    -- Switch artifacts
    'switch_sp',
    'switch_rot'
);

CREATE TABLE IF NOT EXISTS omicron.public.update_artifact (
    name STRING(63) NOT NULL,
    version STRING(63) NOT NULL,
    kind omicron.public.update_artifact_kind NOT NULL,

    /* the version of the targets.json role this came from */
    targets_role_version INT NOT NULL,

    /* when the metadata this artifact was cached from expires */
    valid_until TIMESTAMPTZ NOT NULL,

    /* data about the target from the targets.json role */
    target_name STRING(512) NOT NULL,
    target_sha256 STRING(64) NOT NULL,
    target_length INT NOT NULL,

    PRIMARY KEY (name, version, kind)
);

/* This index is used to quickly find outdated artifacts. */
CREATE INDEX IF NOT EXISTS lookup_artifact_by_targets_role_version ON omicron.public.update_artifact (
    targets_role_version
);

/*
 * System updates
 */
CREATE TABLE IF NOT EXISTS omicron.public.system_update (
    /* Identity metadata (asset) */
    id UUID PRIMARY KEY,
    time_created TIMESTAMPTZ NOT NULL,
    time_modified TIMESTAMPTZ NOT NULL,

    -- Because the version is unique, it could be the PK, but that would make
    -- this resource different from every other resource for little benefit.

    -- Unique semver version
    version STRING(64) NOT NULL -- TODO: length
);

CREATE UNIQUE INDEX IF NOT EXISTS lookup_update_by_version ON omicron.public.system_update (
    version
);

 
CREATE TYPE IF NOT EXISTS omicron.public.updateable_component_type AS ENUM (
    'bootloader_for_rot',
    'bootloader_for_sp',
    'bootloader_for_host_proc',
    'hubris_for_psc_rot',
    'hubris_for_psc_sp',
    'hubris_for_sidecar_rot',
    'hubris_for_sidecar_sp',
    'hubris_for_gimlet_rot',
    'hubris_for_gimlet_sp',
    'helios_host_phase_1',
    'helios_host_phase_2',
    'host_omicron'
);

/*
 * Component updates. Associated with at least one system_update through
 * system_update_component_update.
 */
CREATE TABLE IF NOT EXISTS omicron.public.component_update (
    /* Identity metadata (asset) */
    id UUID PRIMARY KEY,
    time_created TIMESTAMPTZ NOT NULL,
    time_modified TIMESTAMPTZ NOT NULL,

    -- On component updates there's no device ID because the update can apply to
    -- multiple instances of a given device kind

    -- The *system* update version associated with this version (this is confusing, will rename)
    version STRING(64) NOT NULL, -- TODO: length
    -- TODO: add component update version to component_update

    component_type omicron.public.updateable_component_type NOT NULL
);

-- version is unique per component type
CREATE UNIQUE INDEX IF NOT EXISTS lookup_component_by_type_and_version ON omicron.public.component_update (
    component_type, version
);

/*
 * Associate system updates with component updates. Not done with a
 * system_update_id field on component_update because the same component update
 * may be part of more than one system update.
 */
CREATE TABLE IF NOT EXISTS omicron.public.system_update_component_update (
    system_update_id UUID NOT NULL,
    component_update_id UUID NOT NULL,

    PRIMARY KEY (system_update_id, component_update_id)
);

-- For now, the plan is to treat stopped, failed, completed as sub-cases of
-- "steady" described by a "reason". But reason is not implemented yet.
-- Obviously this could be a boolean, but boolean status fields never stay
-- boolean for long.
CREATE TYPE IF NOT EXISTS omicron.public.update_status AS ENUM (
    'updating',
    'steady'
);

/*
 * Updateable components and their update status
 */
CREATE TABLE IF NOT EXISTS omicron.public.updateable_component (
    /* Identity metadata (asset) */
    id UUID PRIMARY KEY,
    time_created TIMESTAMPTZ NOT NULL,
    time_modified TIMESTAMPTZ NOT NULL,

    -- Free-form string that comes from the device
    device_id STRING(40) NOT NULL,

    component_type omicron.public.updateable_component_type NOT NULL,

    -- The semver version of this component's own software
    version STRING(64) NOT NULL, -- TODO: length

    -- The version of the system update this component's software came from.
    -- This may need to be nullable if we are registering components before we
    -- know about system versions at all
    system_version STRING(64) NOT NULL, -- TODO: length

    status omicron.public.update_status NOT NULL
    -- TODO: status reason for updateable_component
);

-- can't have two components of the same type with the same device ID
CREATE UNIQUE INDEX IF NOT EXISTS lookup_component_by_type_and_device ON omicron.public.updateable_component (
    component_type, device_id
);

CREATE INDEX IF NOT EXISTS lookup_component_by_system_version ON omicron.public.updateable_component (
    system_version
);

/*
 * System updates
 */
CREATE TABLE IF NOT EXISTS omicron.public.update_deployment (
    /* Identity metadata (asset) */
    id UUID PRIMARY KEY,
    time_created TIMESTAMPTZ NOT NULL,
    time_modified TIMESTAMPTZ NOT NULL,

    -- semver version of corresponding system update
    -- TODO: this makes sense while version is the PK of system_update, but
    -- if/when I change that back to ID, this needs to be the ID too
    version STRING(64) NOT NULL,

    status omicron.public.update_status NOT NULL
    -- TODO: status reason for update_deployment
);

CREATE INDEX IF NOT EXISTS lookup_deployment_by_creation on omicron.public.update_deployment (
    time_created
);

/*******************************************************************/

/*
 * DNS Propagation
 *
 * The tables here are the source of truth of DNS data for both internal and
 * external DNS.
 */

/*
 * A DNS group is a collection of DNS zones covered by a single version number.
 * We have two DNS Groups in our system: "internal" (for internal service
 * discovery) and "external" (which we expose on customer networks to provide
 * DNS for our own customer-facing services, like the API and console).
 *
 * Each DNS server is associated with exactly one DNS group.  Nexus propagates
 * the entire contents of a DNS group (i.e., all of its zones and all of those
 * zones' DNS names and associated records) to every server in that group.
 */
CREATE TYPE IF NOT EXISTS omicron.public.dns_group AS ENUM (
    'internal',
    'external'
);

/*
 * A DNS Zone is basically just a DNS name at the root of a subtree served by
 * one of our DNS servers.  In a typical system, there would be two DNS zones:
 *
 * (1) in the "internal" DNS group, a zone called "control-plane.oxide.internal"
 *     used by the control plane for internal service discovery
 *
 * (2) in the "external" DNS group, a zone whose name is owned by the customer
 *     and specified when the rack is set up for the first time.  We will use
 *     this zone to advertise addresses for the services we provide on the
 *     customer network (i.e., the API and console).
 */
CREATE TABLE IF NOT EXISTS omicron.public.dns_zone (
    id UUID PRIMARY KEY,
    time_created TIMESTAMPTZ NOT NULL,
    dns_group omicron.public.dns_group NOT NULL,
    zone_name TEXT NOT NULL
);

/*
 * It's allowed (although probably not correct) for the same DNS zone to appear
 * in both the internal and external groups.  It is not allowed to specify the
 * same DNS zone twice within the same group.
 */
CREATE UNIQUE INDEX IF NOT EXISTS lookup_dns_zone_by_group ON omicron.public.dns_zone (
    dns_group, zone_name
);

/*
 * All the data associated with a DNS group is gathered together and assigned a
 * single version number, sometimes called a generation number.  When changing
 * the DNS data for a group (e.g., to add a new DNS name), clients first insert
 * a new row into this table with the next available generation number.  (This
 * table is not strictly necessary.  Instead, we could put the current version
 * number for the group into a `dns_group` table, and clients could update that
 * instead of inserting into this table.  But by using a table here, we have a
 * debugging record of all past generation updates, including metadata about who
 * created them and why.)
 */
CREATE TABLE IF NOT EXISTS omicron.public.dns_version (
    dns_group omicron.public.dns_group NOT NULL,
    version INT8 NOT NULL,

    /* These fields are for debugging only. */
    time_created TIMESTAMPTZ NOT NULL,
    creator TEXT NOT NULL,
    comment TEXT NOT NULL,

    PRIMARY KEY(dns_group, version)
);

/*
 * The meat of the DNS data: a list of DNS names.  Each name has one or more
 * records stored in JSON.
 *
 * To facilitate clients getting a consistent snapshot of the DNS data at a
 * given version, each name is stored with the version in which it was added and
 * (optionally) the version in which it was removed.  The name and record data
 * are immutable, so changing the records for a given name should be expressed
 * as removing the old name (setting "version_removed") and creating a new
 * record for the same name at a new version.
 */
CREATE TABLE IF NOT EXISTS omicron.public.dns_name (
    dns_zone_id UUID NOT NULL,
    version_added INT8 NOT NULL,
    version_removed INT8,
    name TEXT NOT NULL,
    dns_record_data JSONB NOT NULL,

    PRIMARY KEY (dns_zone_id, name, version_added)
);

/*
 * Any given live name should only exist once.  (Put differently: the primary
 * key already prevents us from having the same name added twice in the same
 * version.  But you should also not be able to add a name in any version if the
 * name is currently still live (i.e., version_removed IS NULL).
 */
CREATE UNIQUE INDEX IF NOT EXISTS lookup_dns_name_by_zone ON omicron.public.dns_name (
    dns_zone_id, name
) WHERE version_removed IS NULL;

/*******************************************************************/

/*
 * Identity and Access Management (IAM)
 *
 * **For more details and a worked example using the tables here, see the
 * documentation for the omicron_nexus crate, "authz" module.**
 */

/*
 * Users built into the system
 *
 * The ids and names for these users are well-known (i.e., they are used by
 * Nexus directly, so changing these would potentially break compatibility).
 */
CREATE TABLE IF NOT EXISTS omicron.public.user_builtin (
    /*
     * Identity metadata
     *
     * TODO-cleanup This uses the "resource identity" pattern because we want a
     * name and description, but it's not valid to support soft-deleting these
     * records.
     */
    id UUID PRIMARY KEY,
    name STRING(63) NOT NULL,
    description STRING(512) NOT NULL,
    time_created TIMESTAMPTZ NOT NULL,
    time_modified TIMESTAMPTZ NOT NULL,
    time_deleted TIMESTAMPTZ
);

CREATE UNIQUE INDEX IF NOT EXISTS lookup_user_builtin_by_name ON omicron.public.user_builtin (name);

/* User used by Nexus to create other users.  Do NOT add more users here! */
INSERT INTO omicron.public.user_builtin (
    id,
    name,
    description,
    time_created,
    time_modified
) VALUES (
    /* NOTE: this uuid and name are duplicated in nexus::authn. */
    '001de000-05e4-4000-8000-000000000001',
    'db-init',
    'user used for database initialization',
    NOW(),
    NOW()
) ON CONFLICT DO NOTHING;

/*
 * OAuth 2.0 Device Authorization Grant (RFC 8628)
 */

-- Device authorization requests. These records are short-lived,
-- and removed as soon as a token is granted. This allows us to
-- use the `user_code` as primary key, despite it not having very
-- much entropy.
-- TODO: A background task should remove unused expired records.
CREATE TABLE IF NOT EXISTS omicron.public.device_auth_request (
    user_code STRING(20) PRIMARY KEY,
    client_id UUID NOT NULL,
    device_code STRING(40) NOT NULL,
    time_created TIMESTAMPTZ NOT NULL,
    time_expires TIMESTAMPTZ NOT NULL
);

-- Access tokens granted in response to successful device authorization flows.
CREATE TABLE IF NOT EXISTS omicron.public.device_access_token (
    token STRING(40) PRIMARY KEY,
    client_id UUID NOT NULL,
    device_code STRING(40) NOT NULL,
    silo_user_id UUID NOT NULL,
    time_requested TIMESTAMPTZ NOT NULL,
    time_created TIMESTAMPTZ NOT NULL,
    time_expires TIMESTAMPTZ
);

-- This UNIQUE constraint is critical for ensuring that at most
-- one token is ever created for a given device authorization flow.
CREATE UNIQUE INDEX IF NOT EXISTS lookup_device_access_token_by_client ON omicron.public.device_access_token (
    client_id, device_code
);

-- This index is used to remove tokens for a user that's being deleted.
CREATE INDEX IF NOT EXISTS lookup_device_access_token_by_silo_user ON omicron.public.device_access_token (
    silo_user_id
);

/*
 * Roles built into the system
 *
 * You can think of a built-in role as an opaque token to which we assign a
 * hardcoded set of permissions.  The role that we call "project.viewer"
 * corresponds to the "viewer" role on the "project" resource.  A user that has
 * this role on a particular Project is granted various read-only permissions on
 * that Project.  The specific permissions associated with the role are defined
 * in Omicron's Polar (Oso) policy file.
 *
 * A built-in role like "project.viewer" has four parts:
 *
 * * resource type: "project"
 * * role name: "viewer"
 * * full name: "project.viewer"
 * * description: "Project Viewer"
 *
 * Internally, we can treat the tuple (resource type, role name) as a composite
 * primary key.  Externally, we expose this as the full name.  This is
 * consistent with RFD 43 and other IAM systems.
 *
 * These fields look awfully close to the identity metadata that we use for most
 * other tables.  But they're just different enough that we can't use most of
 * the same abstractions:
 *
 * * "id": We have no need for a uuid because the (resource_type, role_name) is
 *   already unique and immutable.
 * * "name": What we call "full name" above could instead be called "name",
 *   which would be consistent with other identity metadata.  But it's not a
 *   legal "name" because of the period, and it would be confusing to have
 *   "resource type", "role name", and "name".
 * * "time_created": not that useful because it's whenever the system was
 *   initialized, and we have plenty of other timestamps for that
 * * "time_modified": does not apply because the role cannot be changed
 * * "time_deleted" does not apply because the role cannot be deleted
 *
 * If the set of roles and their permissions are fixed, why store them in the
 * database at all?  Because what's dynamic is the assignment of roles to users.
 * We have a separate table that says "user U has role ROLE on resource
 * RESOURCE".  How do we represent the ROLE part of this association?  We use a
 * foreign key into this "role_builtin" table.
 */
CREATE TABLE IF NOT EXISTS omicron.public.role_builtin (
    resource_type STRING(63),
    role_name STRING(63),
    description STRING(512),

    PRIMARY KEY(resource_type, role_name)
);

/*
 * Assignments between users, roles, and resources
 *
 * An actor has a role on a resource if there's a record in this table that
 * points to that actor, role, and resource.
 *
 * For more details and a worked example, see the omicron_nexus::authz
 * module-level documentation.
 */

CREATE TYPE IF NOT EXISTS omicron.public.identity_type AS ENUM (
  'user_builtin',
  'silo_user',
  'silo_group'
);

CREATE TABLE IF NOT EXISTS omicron.public.role_assignment (
    /* Composite foreign key into "role_builtin" table */
    resource_type STRING(63) NOT NULL,
    role_name STRING(63) NOT NULL,

    /*
     * Foreign key into some other resource table.  Which table?  This is
     * identified implicitly by "resource_type" above.
     */
    resource_id UUID NOT NULL,

    /*
     * Foreign key into some other user table.  Which table?  That's determined
     * by "identity_type".
     */
    identity_id UUID NOT NULL,
    identity_type omicron.public.identity_type NOT NULL,

    /*
     * The resource_id, identity_id, and role_name uniquely identify the role
     * assignment.  We include the resource_type and identity_type as
     * belt-and-suspenders, but there should only be one resource type for any
     * resource id and one identity type for any identity id.
     *
     * By organizing the primary key by resource id, then role name, then
     * identity information, we can use it to generated paginated listings of
     * role assignments for a resource, ordered by role name.  It's surprisingly
     * load-bearing that "identity_type" appears last.  That's because when we
     * list a page of role assignments for a resource sorted by role name and
     * then identity id, every field _except_ identity_type is used in the
     * query's filter or sort order.  If identity_type appeared before one of
     * those fields, CockroachDB wouldn't necessarily know it could use the
     * primary key index to efficiently serve the query.
     */
    PRIMARY KEY(
        resource_id,
        resource_type,
        role_name,
        identity_id,
        identity_type
     )
);

/*******************************************************************/

/*
 * External Networking
 *
 * **For more details on external networking see RFD 267**
 */

CREATE TYPE IF NOT EXISTS omicron.public.address_lot_kind AS ENUM (
    'infra',
    'pool'
);

CREATE TABLE IF NOT EXISTS omicron.public.address_lot (
    id UUID PRIMARY KEY,
    name STRING(63) NOT NULL,
    description STRING(512) NOT NULL,
    time_created TIMESTAMPTZ NOT NULL,
    time_modified TIMESTAMPTZ NOT NULL,
    time_deleted TIMESTAMPTZ,
    kind omicron.public.address_lot_kind NOT NULL
);

CREATE UNIQUE INDEX IF NOT EXISTS lookup_address_lot_by_name ON omicron.public.address_lot (
    name
) WHERE
    time_deleted IS NULL;

CREATE TABLE IF NOT EXISTS omicron.public.address_lot_block (
    id UUID PRIMARY KEY,
    address_lot_id UUID NOT NULL,
    first_address INET NOT NULL,
    last_address INET NOT NULL
);

CREATE INDEX IF NOT EXISTS lookup_address_lot_block_by_lot ON omicron.public.address_lot_block (
    address_lot_id
);

CREATE TABLE IF NOT EXISTS omicron.public.address_lot_rsvd_block (
    id UUID PRIMARY KEY,
    address_lot_id UUID NOT NULL,
    first_address INET NOT NULL,
    last_address INET NOT NULL,
    anycast BOOL NOT NULL
);

CREATE INDEX IF NOT EXISTS lookup_address_lot_rsvd_block_by_lot ON omicron.public.address_lot_rsvd_block (
    address_lot_id
);

CREATE INDEX IF NOT EXISTS lookup_address_lot_rsvd_block_by_anycast ON omicron.public.address_lot_rsvd_block (
    anycast
);

CREATE TABLE IF NOT EXISTS omicron.public.loopback_address (
    id UUID PRIMARY KEY,
    time_created TIMESTAMPTZ NOT NULL,
    time_modified TIMESTAMPTZ NOT NULL,
    address_lot_block_id UUID NOT NULL,
    rsvd_address_lot_block_id UUID NOT NULL,
    rack_id UUID NOT NULL,
    switch_location TEXT NOT NULL,
    address INET NOT NULL,
    anycast BOOL NOT NULL
);

/* TODO https://github.com/oxidecomputer/omicron/issues/3001 */

CREATE UNIQUE INDEX IF NOT EXISTS lookup_loopback_address ON omicron.public.loopback_address (
    address, rack_id, switch_location
);

CREATE TABLE IF NOT EXISTS omicron.public.switch_port (
    id UUID PRIMARY KEY,
    rack_id UUID,
    switch_location TEXT,
    port_name TEXT,
    port_settings_id UUID,

    CONSTRAINT switch_port_rack_locaction_name_unique UNIQUE (
        rack_id, switch_location, port_name
    )
);

CREATE INDEX IF NOT EXISTS lookup_switch_port_by_port_settings ON omicron.public.switch_port (port_settings_id);

/* port settings groups included from port settings objects */
CREATE TABLE IF NOT EXISTS omicron.public.switch_port_settings_groups (
    port_settings_id UUID,
    port_settings_group_id UUID,

    PRIMARY KEY (port_settings_id, port_settings_group_id)
);

CREATE TABLE IF NOT EXISTS omicron.public.switch_port_settings_group (
    id UUID PRIMARY KEY,
    /* port settings in this group */
    port_settings_id UUID NOT NULL,
    name STRING(63) NOT NULL,
    description STRING(512) NOT NULL,
    time_created TIMESTAMPTZ NOT NULL,
    time_modified TIMESTAMPTZ NOT NULL,
    time_deleted TIMESTAMPTZ
);

CREATE UNIQUE INDEX IF NOT EXISTS lookup_switch_port_settings_group_by_name ON omicron.public.switch_port_settings_group (
    name
) WHERE
    time_deleted IS NULL;

CREATE TABLE IF NOT EXISTS omicron.public.switch_port_settings (
    id UUID PRIMARY KEY,
    name STRING(63) NOT NULL,
    description STRING(512) NOT NULL,
    time_created TIMESTAMPTZ NOT NULL,
    time_modified TIMESTAMPTZ NOT NULL,
    time_deleted TIMESTAMPTZ
);

CREATE UNIQUE INDEX IF NOT EXISTS switch_port_settings_by_name ON omicron.public.switch_port_settings (
    name
) WHERE
    time_deleted IS NULL;

CREATE TYPE IF NOT EXISTS omicron.public.switch_port_geometry AS ENUM (
    'Qsfp28x1',
    'Qsfp28x2',
    'Sfp28x4'
);

CREATE TABLE IF NOT EXISTS omicron.public.switch_port_settings_port_config (
    port_settings_id UUID PRIMARY KEY,
    geometry omicron.public.switch_port_geometry
);

CREATE TABLE IF NOT EXISTS omicron.public.switch_port_settings_link_config (
    port_settings_id UUID,
    lldp_service_config_id UUID NOT NULL,
    link_name TEXT,
    mtu INT4,

    PRIMARY KEY (port_settings_id, link_name)
);

CREATE TABLE IF NOT EXISTS omicron.public.lldp_service_config (
    id UUID PRIMARY KEY,
    lldp_config_id UUID,
    enabled BOOL NOT NULL
);

CREATE TABLE IF NOT EXISTS omicron.public.lldp_config (
    id UUID PRIMARY KEY,
    name STRING(63) NOT NULL,
    description STRING(512) NOT NULL,
    time_created TIMESTAMPTZ NOT NULL,
    time_modified TIMESTAMPTZ NOT NULL,
    time_deleted TIMESTAMPTZ,
    chassis_id TEXT,
    system_name TEXT,
    system_description TEXT,
    management_ip TEXT
);

CREATE UNIQUE INDEX IF NOT EXISTS lldp_config_by_name ON omicron.public.lldp_config (
    name
) WHERE
    time_deleted IS NULL;

CREATE TYPE IF NOT EXISTS omicron.public.switch_interface_kind AS ENUM (
    'primary',
    'vlan',
    'loopback'
);

CREATE TABLE IF NOT EXISTS omicron.public.switch_port_settings_interface_config (
    port_settings_id UUID,
    id UUID PRIMARY KEY,
    interface_name TEXT NOT NULL,
    v6_enabled BOOL NOT NULL,
    kind omicron.public.switch_interface_kind
);

CREATE UNIQUE INDEX IF NOT EXISTS switch_port_settings_interface_config_by_id ON omicron.public.switch_port_settings_interface_config (
    port_settings_id, interface_name
);

CREATE TABLE IF NOT EXISTS omicron.public.switch_vlan_interface_config (
    interface_config_id UUID,
    vid INT4,

    PRIMARY KEY (interface_config_id, vid)
);

CREATE TABLE IF NOT EXISTS omicron.public.switch_port_settings_route_config (
    port_settings_id UUID,
    interface_name TEXT,
    dst INET,
    gw INET,
    vid INT4,

    /* TODO https://github.com/oxidecomputer/omicron/issues/3013 */
    PRIMARY KEY (port_settings_id, interface_name, dst, gw)
);

CREATE TABLE IF NOT EXISTS omicron.public.switch_port_settings_bgp_peer_config (
    port_settings_id UUID,
    bgp_config_id UUID NOT NULL,
    interface_name TEXT,
    addr INET,
    hold_time INT8,
    idle_hold_time INT8,
    delay_open INT8,
    connect_retry INT8,
    keepalive INT8,

    /* TODO https://github.com/oxidecomputer/omicron/issues/3013 */
    PRIMARY KEY (port_settings_id, interface_name, addr)
);

CREATE TABLE IF NOT EXISTS omicron.public.bgp_config (
    id UUID PRIMARY KEY,
    name STRING(63) NOT NULL,
    description STRING(512) NOT NULL,
    time_created TIMESTAMPTZ NOT NULL,
    time_modified TIMESTAMPTZ NOT NULL,
    time_deleted TIMESTAMPTZ,
    asn INT8 NOT NULL,
    vrf TEXT,
    bgp_announce_set_id UUID NOT NULL
);

CREATE UNIQUE INDEX IF NOT EXISTS lookup_bgp_config_by_name ON omicron.public.bgp_config (
    name
) WHERE
    time_deleted IS NULL;

CREATE TABLE IF NOT EXISTS omicron.public.bgp_announce_set (
    id UUID PRIMARY KEY,
    name STRING(63) NOT NULL,
    description STRING(512) NOT NULL,
    time_created TIMESTAMPTZ NOT NULL,
    time_modified TIMESTAMPTZ NOT NULL,
    time_deleted TIMESTAMPTZ
);

CREATE UNIQUE INDEX IF NOT EXISTS lookup_bgp_announce_set_by_name ON omicron.public.bgp_announce_set (
    name
) WHERE
    time_deleted IS NULL;

CREATE TABLE IF NOT EXISTS omicron.public.bgp_announcement (
    announce_set_id UUID,
    address_lot_block_id UUID NOT NULL,
    network INET,

    /* TODO https://github.com/oxidecomputer/omicron/issues/3013 */
    PRIMARY KEY (announce_set_id, network)
);

CREATE TABLE IF NOT EXISTS omicron.public.switch_port_settings_address_config (
    port_settings_id UUID,
    address_lot_block_id UUID NOT NULL,
    rsvd_address_lot_block_id UUID NOT NULL,
    address INET,
    interface_name TEXT,

    /* TODO https://github.com/oxidecomputer/omicron/issues/3013 */
    PRIMARY KEY (port_settings_id, address, interface_name)
);

CREATE TABLE IF NOT EXISTS omicron.public.bootstore_keys (
    key TEXT NOT NULL PRIMARY KEY,
    generation INT8 NOT NULL
);

/*
 * Hardware/software inventory
 *
 * See RFD 433 for details.  Here are the highlights.
 *
 * Omicron periodically collects hardware/software inventory data from the
 * running system and stores it into the database.  Each discrete set of data is
 * called a **collection**.  Each collection contains lots of different kinds of
 * data, so there are many tables here.  For clarity, these tables are prefixed
 * with:
 *
 *     `inv_*` (examples: `inv_collection`, `inv_service_processor`)
 *
 *         Describes the complete set of hardware and software in the system.
 *         Rows in these tables are immutable, but they describe mutable facts
 *         about hardware and software (e.g., the slot that a disk is in).  When
 *         these facts change (e.g., a disk moves between slots), a new set of
 *         records is written.
 *
 * All rows in the `inv_*` tables point back to a particular collection.  They
 * represent the state observed at some particular time.  Generally, if two
 * observations came from two different places, they're not put into the same
 * row of the same table.  For example, caboose information comes from the SP,
 * but it doesn't go into the `inv_service_processor` table.  It goes in a
 * separate `inv_caboose` table.  This is debatable but it preserves a clearer
 * record of exactly what information came from where, since the separate record
 * has its own "source" and "time_collected".
 *
 * Information about service processors and roots of trust are joined with
 * information reported by sled agents via the baseboard id.
 *
 * Hardware and software identifiers are normalized for the usual database
 * design reasons.  This means instead of storing hardware and software
 * identifiers directly in the `inv_*` tables, these tables instead store
 * foreign keys into one of these groups of tables, whose names are also
 * prefixed for clarity:
 *
 *     `hw_*` (example: `hw_baseboard_id`)
 *
 *         Maps hardware-provided identifiers to UUIDs that are used as foreign
 *         keys in the rest of the schema. (Avoids embedding these identifiers
 *         into all the other tables.)
 *
 *     `sw_*` (example: `sw_caboose`)
 *
 *         Maps software-provided identifiers to UUIDs that are used as foreign
 *         keys in the rest of the schema. (Avoids embedding these identifiers
 *         into all the other tables.)
 *
 * Records in these tables are shared across potentially many collections.  To
 * see why this is useful, consider that `sw_caboose` records contain several
 * long identifiers (e.g., git commit, SHA sums) and in practice, most of the
 * time, we expect that all components of a given type will have the exact same
 * cabooses.  Rather than store the caboose contents in each
 * `inv_service_processor` row (for example), often replicating the exact same
 * contents for each SP for each collection, these rows just have pointers into
 * the `sw_caboose` table that stores this data once.  (This also makes it much
 * easier to determine that these components _do_ have the same cabooses.)
 *
 * On PC systems (i.e., non-Oxide hardware), most of these tables will be empty
 * because we do not support hardware inventory on these systems.
 *
 * Again, see RFD 433 for more on all this.
 */

/*
 * baseboard ids: this table assigns uuids to distinct part/serial values
 *
 * Usually we include the baseboard revision number when we reference the part
 * number and serial number.  The revision number is deliberately left out here.
 * If we happened to see the same baseboard part number and serial number with
 * different revisions, that's the same baseboard.
 */
CREATE TABLE IF NOT EXISTS omicron.public.hw_baseboard_id (
    id UUID PRIMARY KEY,
    part_number TEXT NOT NULL,
    serial_number TEXT NOT NULL
);
CREATE UNIQUE INDEX IF NOT EXISTS lookup_baseboard_id_by_props
    ON omicron.public.hw_baseboard_id (part_number, serial_number);

/* power states reportable by the SP */
CREATE TYPE IF NOT EXISTS omicron.public.hw_power_state AS ENUM (
    'A0',
    'A1',
    'A2'
);

/* root of trust firmware slots */
CREATE TYPE IF NOT EXISTS omicron.public.hw_rot_slot AS ENUM (
    'A',
    'B'
);

/* cabooses: this table assigns unique ids to distinct caboose contents */
CREATE TABLE IF NOT EXISTS omicron.public.sw_caboose (
    id UUID PRIMARY KEY,
    board TEXT NOT NULL,
    git_commit TEXT NOT NULL,
    name TEXT NOT NULL,
    version TEXT NOT NULL
);
CREATE UNIQUE INDEX IF NOT EXISTS caboose_properties
    on omicron.public.sw_caboose (board, git_commit, name, version);

/* root of trust pages: this table assigns unique ids to distinct RoT CMPA
   and CFPA page contents, each of which is a 512-byte blob */
CREATE TABLE IF NOT EXISTS omicron.public.sw_root_of_trust_page (
    id UUID PRIMARY KEY,
    data_base64 TEXT NOT NULL
);
CREATE UNIQUE INDEX IF NOT EXISTS root_of_trust_page_properties
    on omicron.public.sw_root_of_trust_page (data_base64);

/* Inventory Collections */

-- list of all collections
CREATE TABLE IF NOT EXISTS omicron.public.inv_collection (
    id UUID PRIMARY KEY,
    time_started TIMESTAMPTZ NOT NULL,
    time_done TIMESTAMPTZ NOT NULL,
    collector TEXT NOT NULL
);
-- Supports finding latest collection (to use) or the oldest collection (to
-- clean up)
CREATE INDEX IF NOT EXISTS inv_collection_by_time_started
    ON omicron.public.inv_collection (time_started);

-- list of errors generated during a collection
CREATE TABLE IF NOT EXISTS omicron.public.inv_collection_error (
    inv_collection_id UUID NOT NULL,
    idx INT4 NOT NULL,
    message TEXT
);
CREATE INDEX IF NOT EXISTS errors_by_collection
    ON omicron.public.inv_collection_error (inv_collection_id, idx);

/* what kind of slot MGS reported a device in */
CREATE TYPE IF NOT EXISTS omicron.public.sp_type AS ENUM (
    'sled',
    'switch',
    'power'
);

-- observations from and about service processors
-- also see `inv_root_of_trust`
CREATE TABLE IF NOT EXISTS omicron.public.inv_service_processor (
    -- where this observation came from
    -- (foreign key into `inv_collection` table)
    inv_collection_id UUID NOT NULL,
    -- which system this SP reports it is part of
    -- (foreign key into `hw_baseboard_id` table)
    hw_baseboard_id UUID NOT NULL,
    -- when this observation was made
    time_collected TIMESTAMPTZ NOT NULL,
    -- which MGS instance reported this data
    source TEXT NOT NULL,

    -- identity of this device according to MGS
    sp_type omicron.public.sp_type NOT NULL,
    sp_slot INT4 NOT NULL,

    -- Data from MGS "Get SP Info" API.  See MGS API documentation.
    baseboard_revision INT8 NOT NULL,
    hubris_archive_id TEXT NOT NULL,
    power_state omicron.public.hw_power_state NOT NULL,

    PRIMARY KEY (inv_collection_id, hw_baseboard_id)
);

-- root of trust information reported by SP
-- There's usually one row here for each row in inv_service_processor, but not
-- necessarily.
CREATE TABLE IF NOT EXISTS omicron.public.inv_root_of_trust (
    -- where this observation came from
    -- (foreign key into `inv_collection` table)
    inv_collection_id UUID NOT NULL,
    -- which system this SP reports it is part of
    -- (foreign key into `hw_baseboard_id` table)
    hw_baseboard_id UUID NOT NULL,
    -- when this observation was made
    time_collected TIMESTAMPTZ NOT NULL,
    -- which MGS instance reported this data
    source TEXT NOT NULL,

    slot_active omicron.public.hw_rot_slot NOT NULL,
    slot_boot_pref_transient omicron.public.hw_rot_slot, -- nullable
    slot_boot_pref_persistent omicron.public.hw_rot_slot NOT NULL,
    slot_boot_pref_persistent_pending omicron.public.hw_rot_slot, -- nullable
    slot_a_sha3_256 TEXT, -- nullable
    slot_b_sha3_256 TEXT, -- nullable

    PRIMARY KEY (inv_collection_id, hw_baseboard_id)
);

CREATE TYPE IF NOT EXISTS omicron.public.caboose_which AS ENUM (
    'sp_slot_0',
    'sp_slot_1',
    'rot_slot_A',
    'rot_slot_B'
);

-- cabooses found
CREATE TABLE IF NOT EXISTS omicron.public.inv_caboose (
    -- where this observation came from
    -- (foreign key into `inv_collection` table)
    inv_collection_id UUID NOT NULL,
    -- which system this SP reports it is part of
    -- (foreign key into `hw_baseboard_id` table)
    hw_baseboard_id UUID NOT NULL,
    -- when this observation was made
    time_collected TIMESTAMPTZ NOT NULL,
    -- which MGS instance reported this data
    source TEXT NOT NULL,

    which omicron.public.caboose_which NOT NULL,
    sw_caboose_id UUID NOT NULL,

    PRIMARY KEY (inv_collection_id, hw_baseboard_id, which)
);

CREATE TYPE IF NOT EXISTS omicron.public.root_of_trust_page_which AS ENUM (
    'cmpa',
    'cfpa_active',
    'cfpa_inactive',
    'cfpa_scratch'
);

-- root of trust key signing pages found
CREATE TABLE IF NOT EXISTS omicron.public.inv_root_of_trust_page (
    -- where this observation came from
    -- (foreign key into `inv_collection` table)
    inv_collection_id UUID NOT NULL,
    -- which system this SP reports it is part of
    -- (foreign key into `hw_baseboard_id` table)
    hw_baseboard_id UUID NOT NULL,
    -- when this observation was made
    time_collected TIMESTAMPTZ NOT NULL,
    -- which MGS instance reported this data
    source TEXT NOT NULL,

    which omicron.public.root_of_trust_page_which NOT NULL,
    sw_root_of_trust_page_id UUID NOT NULL,

    PRIMARY KEY (inv_collection_id, hw_baseboard_id, which)
);

/*******************************************************************/

/*
 * The `sled_instance` view's definition needs to be modified in a separate
 * transaction from the transaction that created it.
 */

COMMIT;
BEGIN;

CREATE TABLE IF NOT EXISTS omicron.public.db_metadata (
    -- There should only be one row of this table for the whole DB.
    -- It's a little goofy, but filter on "singleton = true" before querying
    -- or applying updates, and you'll access the singleton row.
    --
    -- We also add a constraint on this table to ensure it's not possible to
    -- access the version of this table with "singleton = false".
    singleton BOOL NOT NULL PRIMARY KEY,
    time_created TIMESTAMPTZ NOT NULL,
    time_modified TIMESTAMPTZ NOT NULL,
    -- Semver representation of the DB version
    version STRING(64) NOT NULL,

    -- (Optional) Semver representation of the DB version to which we're upgrading
    target_version STRING(64),

    CHECK (singleton = true)
);

-- Per-VMM state.
CREATE TABLE IF NOT EXISTS omicron.public.vmm (
    id UUID PRIMARY KEY,
    time_created TIMESTAMPTZ NOT NULL,
    time_deleted TIMESTAMPTZ,
    instance_id UUID NOT NULL,
    state omicron.public.instance_state NOT NULL,
    time_state_updated TIMESTAMPTZ NOT NULL,
    state_generation INT NOT NULL,
    sled_id UUID NOT NULL,
    propolis_ip INET NOT NULL
);

/*
 * A special view of an instance provided to operators for insights into what's
 * running on a sled.
 *
 * This view replaces the placeholder `sled_instance` view defined above. Any
 * columns in the placeholder must appear in the replacement in the same order
 * and with the same types they had in the placeholder.
 */

CREATE OR REPLACE VIEW omicron.public.sled_instance
AS SELECT
   instance.id,
   instance.name,
   silo.name as silo_name,
   project.name as project_name,
   vmm.sled_id as active_sled_id,
   instance.time_created,
   instance.time_modified,
   instance.migration_id,
   instance.ncpus,
   instance.memory,
   vmm.state
FROM
    omicron.public.instance AS instance
    JOIN omicron.public.project AS project ON
            instance.project_id = project.id
    JOIN omicron.public.silo AS silo ON
            project.silo_id = silo.id
    JOIN omicron.public.vmm AS vmm ON
            instance.active_propolis_id = vmm.id
WHERE
    instance.time_deleted IS NULL AND vmm.time_deleted IS NULL;

CREATE TYPE IF NOT EXISTS omicron.public.switch_link_fec AS ENUM (
    'Firecode',
    'None',
    'Rs'
);

CREATE TYPE IF NOT EXISTS omicron.public.switch_link_speed AS ENUM (
    '0G',
    '1G',
    '10G',
    '25G',
    '40G',
    '50G',
    '100G',
    '200G',
    '400G'
);

ALTER TABLE omicron.public.switch_port_settings_link_config ADD COLUMN IF NOT EXISTS fec omicron.public.switch_link_fec;
ALTER TABLE omicron.public.switch_port_settings_link_config ADD COLUMN IF NOT EXISTS speed omicron.public.switch_link_speed;

CREATE SEQUENCE IF NOT EXISTS omicron.public.ipv4_nat_version START 1 INCREMENT 1;

CREATE TABLE IF NOT EXISTS omicron.public.ipv4_nat_entry (
    id UUID PRIMARY KEY DEFAULT gen_random_uuid(),
    external_address INET NOT NULL,
    first_port INT4 NOT NULL,
    last_port INT4 NOT NULL,
    sled_address INET NOT NULL,
    vni INT4 NOT NULL,
    mac INT8 NOT NULL,
    version_added INT8 NOT NULL DEFAULT nextval('omicron.public.ipv4_nat_version'),
    version_removed INT8,
    time_created TIMESTAMPTZ NOT NULL DEFAULT now(),
    time_deleted TIMESTAMPTZ
);

CREATE UNIQUE INDEX IF NOT EXISTS ipv4_nat_version_added ON omicron.public.ipv4_nat_entry (
    version_added
)
STORING (
    external_address,
    first_port,
    last_port,
    sled_address,
    vni,
    mac,
    time_created,
    time_deleted
);

CREATE UNIQUE INDEX IF NOT EXISTS overlapping_ipv4_nat_entry ON omicron.public.ipv4_nat_entry (
    external_address,
    first_port,
    last_port
) WHERE time_deleted IS NULL;

CREATE INDEX IF NOT EXISTS ipv4_nat_lookup ON omicron.public.ipv4_nat_entry (external_address, first_port, last_port, sled_address, vni, mac);

CREATE UNIQUE INDEX IF NOT EXISTS ipv4_nat_version_removed ON omicron.public.ipv4_nat_entry (
    version_removed
)
STORING (
    external_address,
    first_port,
    last_port,
    sled_address,
    vni,
    mac,
    time_created,
    time_deleted
);

/*
 * Metadata for the schema itself. This version number isn't great, as there's
 * nothing to ensure it gets bumped when it should be, but it's a start.
 */
CREATE TABLE IF NOT EXISTS omicron.public.db_metadata (
    -- There should only be one row of this table for the whole DB.
    -- It's a little goofy, but filter on "singleton = true" before querying
    -- or applying updates, and you'll access the singleton row.
    --
    -- We also add a constraint on this table to ensure it's not possible to
    -- access the version of this table with "singleton = false".
    singleton BOOL NOT NULL PRIMARY KEY,
    time_created TIMESTAMPTZ NOT NULL,
    time_modified TIMESTAMPTZ NOT NULL,
    -- Semver representation of the DB version
    version STRING(64) NOT NULL,

    -- (Optional) Semver representation of the DB version to which we're upgrading
    target_version STRING(64),

    CHECK (singleton = true)
);

ALTER TABLE omicron.public.switch_port_settings_link_config ADD COLUMN IF NOT EXISTS autoneg BOOL NOT NULL DEFAULT false;

INSERT INTO omicron.public.db_metadata (
    singleton,
    time_created,
    time_modified,
    version,
    target_version
) VALUES
<<<<<<< HEAD
    ( TRUE, NOW(), NOW(), '19.0.1', NULL)
=======
    ( TRUE, NOW(), NOW(), '17.0.0', NULL)
>>>>>>> 6f2d1c5b
ON CONFLICT DO NOTHING;

COMMIT;<|MERGE_RESOLUTION|>--- conflicted
+++ resolved
@@ -3017,11 +3017,7 @@
     version,
     target_version
 ) VALUES
-<<<<<<< HEAD
     ( TRUE, NOW(), NOW(), '19.0.1', NULL)
-=======
-    ( TRUE, NOW(), NOW(), '17.0.0', NULL)
->>>>>>> 6f2d1c5b
 ON CONFLICT DO NOTHING;
 
 COMMIT;