/*
 * dbinit.sql: raw SQL to initialize a database for use by Omicron
 *
 * It's not clear what the long-term story for managing the database schema will
 * be.  For now, this file can be used by the test suite and by developers (via
 * the "omicron-dev" program) to set up a local database with which to run the
 * system.
 */

/*
 * Important CockroachDB notes:
 *
 *    For timestamps, CockroachDB's docs recommend TIMESTAMPTZ rather than
 *    TIMESTAMP.  This does not change what is stored with each datum, but
 *    rather how it's interpreted when clients use it.  It should make no
 *    difference to us, so we stick with the recommendation.
 *
 *    We avoid explicit foreign keys due to this warning from the docs: "Foreign
 *    key dependencies can significantly impact query performance, as queries
 *    involving tables with foreign keys, or tables referenced by foreign keys,
 *    require CockroachDB to check two separate tables. We recommend using them
 *    sparingly."
 */

BEGIN;

/*
 * We assume the database and user do not already exist so that we don't
 * inadvertently clobber what's there.  If they might exist, the user has to
 * clear this first.
 *
 * NOTE: the database and user names MUST be kept in sync with the
 * initialization code and dbwipe.sql.
 */
CREATE DATABASE IF NOT EXISTS omicron;
CREATE USER IF NOT EXISTS omicron;
ALTER DEFAULT PRIVILEGES GRANT INSERT, SELECT, UPDATE, DELETE ON TABLES to omicron;

/*
 * Configure a replication factor of 5 to ensure that the system can maintain
 * availability in the face of any two node failures.
 */
ALTER RANGE default CONFIGURE ZONE USING num_replicas = 5;

/*
 * Racks
 */
CREATE TABLE IF NOT EXISTS omicron.public.rack (
    /* Identity metadata (asset) */
    id UUID PRIMARY KEY,
    time_created TIMESTAMPTZ NOT NULL,
    time_modified TIMESTAMPTZ NOT NULL,

    /*
     * Identifies if rack management has been transferred from RSS -> Nexus.
     * If "false", RSS is still managing sleds, services, and DNS records.
     *
     * This value is set to "true" when RSS calls the
     * "rack_initialization_complete" endpoint on Nexus' internal interface.
     *
     * See RFD 278 for more detail.
     */
    initialized BOOL NOT NULL,

    /* Used to configure the updates service URL */
    tuf_base_url STRING(512)
);

/*
 * Sleds
 */

CREATE TABLE IF NOT EXISTS omicron.public.sled (
    /* Identity metadata (asset) */
    id UUID PRIMARY KEY,
    time_created TIMESTAMPTZ NOT NULL,
    time_modified TIMESTAMPTZ NOT NULL,
    time_deleted TIMESTAMPTZ,
    rcgen INT NOT NULL,

    /* FK into the Rack table */
    rack_id UUID NOT NULL,

    /* Idenfities if this Sled is a Scrimlet */
    is_scrimlet BOOL NOT NULL,

    /* Baseboard information about the sled */
    serial_number STRING(63) NOT NULL,
    part_number STRING(63) NOT NULL,
    revision INT8 NOT NULL,

    /* CPU & RAM summary for the sled */
    usable_hardware_threads INT8 CHECK (usable_hardware_threads BETWEEN 0 AND 4294967295) NOT NULL,
    usable_physical_ram INT8 NOT NULL,
    reservoir_size INT8 CHECK (reservoir_size < usable_physical_ram) NOT NULL,

    /* The IP address and bound port of the sled agent server. */
    ip INET NOT NULL,
    port INT4 CHECK (port BETWEEN 0 AND 65535) NOT NULL,

    /* The last address allocated to an Oxide service on this sled. */
    last_used_address INET NOT NULL,

    -- This constraint should be upheld, even for deleted disks
    -- in the fleet.
    CONSTRAINT serial_part_revision_unique UNIQUE (
      serial_number, part_number, revision
    )
);

/* Add an index which lets us look up sleds on a rack */
CREATE UNIQUE INDEX IF NOT EXISTS lookup_sled_by_rack ON omicron.public.sled (
    rack_id,
    id
) WHERE time_deleted IS NULL;

CREATE TYPE IF NOT EXISTS omicron.public.sled_resource_kind AS ENUM (
    -- omicron.public.dataset
    'dataset',
    -- omicron.public.service
    'service',
    -- omicron.public.instance
    'instance',
    -- omicron.public.sled
    --
    -- reserved as an approximation of sled internal usage, such as "by the OS
    -- and all unaccounted services".
    'reserved'
);

-- Accounting for programs using resources on a sled
CREATE TABLE IF NOT EXISTS omicron.public.sled_resource (
    -- Should match the UUID of the corresponding service
    id UUID PRIMARY KEY,

    -- The sled where resources are being consumed
    sled_id UUID NOT NULL,

    -- Identifies the type of the resource
    kind omicron.public.sled_resource_kind NOT NULL,

    -- The maximum number of hardware threads usable by this resource
    hardware_threads INT8 NOT NULL,

    -- The maximum amount of RSS RAM provisioned to this resource
    rss_ram INT8 NOT NULL,

    -- The maximum amount of Reservoir RAM provisioned to this resource
    reservoir_ram INT8 NOT NULL
);

-- Allow looking up all resources which reside on a sled
CREATE UNIQUE INDEX IF NOT EXISTS lookup_resource_by_sled ON omicron.public.sled_resource (
    sled_id,
    id
);

/*
 * Switches
 */

CREATE TABLE IF NOT EXISTS omicron.public.switch (
    /* Identity metadata (asset) */
    id UUID PRIMARY KEY,
    time_created TIMESTAMPTZ NOT NULL,
    time_modified TIMESTAMPTZ NOT NULL,
    time_deleted TIMESTAMPTZ,
    rcgen INT NOT NULL,

    /* FK into the Rack table */
    rack_id UUID NOT NULL,

    /* Baseboard information about the switch */
    serial_number STRING(63) NOT NULL,
    part_number STRING(63) NOT NULL,
    revision INT8 NOT NULL
);

/* Add an index which lets us look up switches on a rack */
CREATE UNIQUE INDEX IF NOT EXISTS lookup_switch_by_rack ON omicron.public.switch (
    rack_id,
    id
) WHERE time_deleted IS NULL;

/*
 * Services
 */

CREATE TYPE IF NOT EXISTS omicron.public.service_kind AS ENUM (
  'clickhouse',
  'cockroach',
  'crucible',
  'crucible_pantry',
  'dendrite',
  'external_dns',
  'internal_dns',
  'nexus',
  'ntp',
  'oximeter',
  'tfport'
);

CREATE TABLE IF NOT EXISTS omicron.public.service (
    /* Identity metadata (asset) */
    id UUID PRIMARY KEY,
    time_created TIMESTAMPTZ NOT NULL,
    time_modified TIMESTAMPTZ NOT NULL,

    /* FK into the Sled table */
    sled_id UUID NOT NULL,
    /* For services in illumos zones, the zone's unique id (for debugging) */
    zone_id UUID,
    /* The IP address of the service. */
    ip INET NOT NULL,
    /* The UDP or TCP port on which the service listens. */
    port INT4 CHECK (port BETWEEN 0 AND 65535) NOT NULL,
    /* Indicates the type of service. */
    kind omicron.public.service_kind NOT NULL
);

/* Add an index which lets us look up the services on a sled */
CREATE UNIQUE INDEX IF NOT EXISTS lookup_service_by_sled ON omicron.public.service (
    sled_id,
    id
);

/* Look up (and paginate) services of a given kind. */
CREATE UNIQUE INDEX IF NOT EXISTS lookup_service_by_kind ON omicron.public.service (
    kind,
    id
);

CREATE TYPE IF NOT EXISTS omicron.public.physical_disk_kind AS ENUM (
  'm2',
  'u2'
);

-- A physical disk which exists inside the rack.
CREATE TABLE IF NOT EXISTS omicron.public.physical_disk (
    id UUID PRIMARY KEY,
    time_created TIMESTAMPTZ NOT NULL,
    time_modified TIMESTAMPTZ NOT NULL,
    time_deleted TIMESTAMPTZ,
    rcgen INT NOT NULL,

    vendor STRING(63) NOT NULL,
    serial STRING(63) NOT NULL,
    model STRING(63) NOT NULL,

    variant omicron.public.physical_disk_kind NOT NULL,

    -- FK into the Sled table
    sled_id UUID NOT NULL,

    -- This constraint should be upheld, even for deleted disks
    -- in the fleet.
    CONSTRAINT vendor_serial_model_unique UNIQUE (
      vendor, serial, model
    )
);

CREATE UNIQUE INDEX IF NOT EXISTS lookup_physical_disk_by_variant ON omicron.public.physical_disk (
    variant,
    id
) WHERE time_deleted IS NULL;

-- Make it efficient to look up physical disks by Sled.
CREATE UNIQUE INDEX IF NOT EXISTS lookup_physical_disk_by_sled ON omicron.public.physical_disk (
    sled_id,
    id
) WHERE time_deleted IS NULL;

-- x509 certificates which may be used by services
CREATE TABLE IF NOT EXISTS omicron.public.certificate (
    -- Identity metadata (resource)
    id UUID PRIMARY KEY,
    name STRING(63) NOT NULL,
    description STRING(512) NOT NULL,
    time_created TIMESTAMPTZ NOT NULL,
    time_modified TIMESTAMPTZ NOT NULL,
    time_deleted TIMESTAMPTZ,

    -- which Silo this certificate is used for
    silo_id UUID NOT NULL,

    -- The service type which should use this certificate
    service omicron.public.service_kind NOT NULL,

    -- cert.pem file (certificate chain in PEM format) as a binary blob
    cert BYTES NOT NULL,

    -- key.pem file (private key in PEM format) as a binary blob
    key BYTES NOT NULL
);

-- Add an index which lets us look up certificates for a particular service
-- class.
CREATE UNIQUE INDEX IF NOT EXISTS lookup_certificate_by_service ON omicron.public.certificate (
    service,
    id
) WHERE
    time_deleted IS NULL;

-- Add an index which enforces that certificates have unique names, and which
-- allows pagination-by-name.
CREATE UNIQUE INDEX IF NOT EXISTS lookup_certificate_by_silo ON omicron.public.certificate (
    silo_id,
    name
) WHERE
    time_deleted IS NULL;

-- A table describing virtual resource provisioning which may be associated
-- with a collection of objects, including:
-- - Projects
-- - Silos
-- - Fleet
CREATE TABLE IF NOT EXISTS omicron.public.virtual_provisioning_collection (
    -- Should match the UUID of the corresponding collection.
    id UUID PRIMARY KEY,
    time_modified TIMESTAMPTZ NOT NULL DEFAULT NOW(),

    -- Identifies the type of the collection.
    collection_type STRING(63) NOT NULL,

    -- The amount of physical disk space which has been provisioned
    -- on behalf of the collection.
    virtual_disk_bytes_provisioned INT8 NOT NULL,

    -- The number of CPUs provisioned by VMs.
    cpus_provisioned INT8 NOT NULL,

    -- The amount of RAM provisioned by VMs.
    ram_provisioned INT8 NOT NULL
);

-- A table describing a single virtual resource which has been provisioned.
-- This may include:
-- - Disks
-- - Instances
-- - Snapshots
--
-- NOTE: You might think to yourself: "This table looks an awful lot like
-- the 'virtual_provisioning_collection' table, could they be condensed into
-- a single table?"
-- The answer to this question is unfortunately: "No". We use CTEs to both
-- UPDATE the collection table while INSERTing rows in the resource table, and
-- this would not be allowed if they came from the same table due to:
-- https://www.cockroachlabs.com/docs/v22.2/known-limitations#statements-containing-multiple-modification-subqueries-of-the-same-table-are-disallowed
-- However, by using separate tables, the CTE is able to function correctly.
CREATE TABLE IF NOT EXISTS omicron.public.virtual_provisioning_resource (
    -- Should match the UUID of the corresponding collection.
    id UUID PRIMARY KEY,
    time_modified TIMESTAMPTZ NOT NULL DEFAULT NOW(),

    -- Identifies the type of the resource.
    resource_type STRING(63) NOT NULL,

    -- The amount of physical disk space which has been provisioned
    -- on behalf of the resource.
    virtual_disk_bytes_provisioned INT8 NOT NULL,

    -- The number of CPUs provisioned.
    cpus_provisioned INT8 NOT NULL,

    -- The amount of RAM provisioned.
    ram_provisioned INT8 NOT NULL
);

/*
 * ZPools of Storage, attached to Sleds.
 * These are backed by a single physical disk.
 */
CREATE TABLE IF NOT EXISTS omicron.public.zpool (
    /* Identity metadata (asset) */
    id UUID PRIMARY KEY,
    time_created TIMESTAMPTZ NOT NULL,
    time_modified TIMESTAMPTZ NOT NULL,
    time_deleted TIMESTAMPTZ,
    rcgen INT NOT NULL,

    /* FK into the Sled table */
    sled_id UUID NOT NULL,

    /* FK into the Physical Disk table */
    physical_disk_id UUID NOT NULL,

    total_size INT NOT NULL
);

CREATE TYPE IF NOT EXISTS omicron.public.dataset_kind AS ENUM (
  'crucible',
  'cockroach',
  'clickhouse',
  'external_dns',
  'internal_dns'
);

/*
 * A dataset of allocated space within a zpool.
 */
CREATE TABLE IF NOT EXISTS omicron.public.dataset (
    /* Identity metadata (asset) */
    id UUID PRIMARY KEY,
    time_created TIMESTAMPTZ NOT NULL,
    time_modified TIMESTAMPTZ NOT NULL,
    time_deleted TIMESTAMPTZ,
    rcgen INT NOT NULL,

    /* FK into the Pool table */
    pool_id UUID NOT NULL,

    /* Contact information for the dataset */
    ip INET NOT NULL,
    port INT4 CHECK (port BETWEEN 0 AND 65535) NOT NULL,

    kind omicron.public.dataset_kind NOT NULL,

    /* An upper bound on the amount of space that might be in-use */
    size_used INT,

    /* Crucible must make use of 'size_used'; other datasets manage their own storage */
    CONSTRAINT size_used_column_set_for_crucible CHECK (
      (kind != 'crucible') OR
      (kind = 'crucible' AND size_used IS NOT NULL)
    )
);

/* Create an index on the size usage for Crucible's allocation */
CREATE INDEX IF NOT EXISTS lookup_dataset_by_size_used_crucible on omicron.public.dataset (
    size_used
) WHERE size_used IS NOT NULL AND time_deleted IS NULL AND kind = 'crucible';

/* Create an index on the size usage for any dataset */
CREATE INDEX IF NOT EXISTS lookup_dataset_by_size_used on omicron.public.dataset (
    size_used
) WHERE size_used IS NOT NULL AND time_deleted IS NULL;

/*
 * A region of space allocated to Crucible Downstairs, within a dataset.
 */
CREATE TABLE IF NOT EXISTS omicron.public.region (
    /* Identity metadata (asset) */
    id UUID PRIMARY KEY,
    time_created TIMESTAMPTZ NOT NULL,
    time_modified TIMESTAMPTZ NOT NULL,

    /* FK into the dataset table */
    dataset_id UUID NOT NULL,

    /* FK into the volume table */
    volume_id UUID NOT NULL,

    /* Metadata describing the region */
    block_size INT NOT NULL,
    blocks_per_extent INT NOT NULL,
    extent_count INT NOT NULL
);

/*
 * Allow all regions belonging to a disk to be accessed quickly.
 */
CREATE UNIQUE INDEX IF NOT EXISTS lookup_region_by_volume on omicron.public.region (
    volume_id,
    id
);

/*
 * Allow all regions belonging to a dataset to be accessed quickly.
 */
CREATE UNIQUE INDEX IF NOT EXISTS lookup_region_by_dataset on omicron.public.region (
    dataset_id,
    id
);

/*
 * A snapshot of a region, within a dataset.
 */
CREATE TABLE IF NOT EXISTS omicron.public.region_snapshot (
    dataset_id UUID NOT NULL,
    region_id UUID NOT NULL,

    /* Associated higher level virtual snapshot */
    snapshot_id UUID NOT NULL,

    /*
     * Target string, for identification as part of
     * volume construction request(s)
     */
    snapshot_addr TEXT NOT NULL,

    /* How many volumes reference this? */
    volume_references INT8 NOT NULL,

    PRIMARY KEY (dataset_id, region_id, snapshot_id)
);

/* Index for use during join with region table */
CREATE INDEX IF NOT EXISTS lookup_region_by_dataset on omicron.public.region_snapshot (
    dataset_id, region_id
);

/*
 * Index on volume_references and snapshot_addr for crucible
 * resource accounting lookup
 */
CREATE INDEX IF NOT EXISTS lookup_region_snapshot_by_volume_reference on omicron.public.region_snapshot (
    volume_references
);

CREATE INDEX IF NOT EXISTS lookup_region_snapshot_by_snapshot_addr on omicron.public.region_snapshot (
    snapshot_addr
);

/*
 * A volume within Crucible
 */
CREATE TABLE IF NOT EXISTS omicron.public.volume (
    id UUID PRIMARY KEY,
    time_created TIMESTAMPTZ NOT NULL,
    time_modified TIMESTAMPTZ NOT NULL,
    time_deleted TIMESTAMPTZ,

    /* child resource generation number, per RFD 192 */
    rcgen INT NOT NULL,

    /*
     * A JSON document describing the construction of the volume, including all
     * sub volumes. This is what will be POSTed to propolis, and eventually
     * consumed by some Upstairs code to perform the volume creation. The Rust
     * type of this column should be Crucible::VolumeConstructionRequest.
     */
    data TEXT NOT NULL,

    /*
     * A JSON document describing what resources to clean up when deleting this
     * volume. The Rust type of this column should be the CrucibleResources
     * enum.
     */
    resources_to_clean_up TEXT
);

/* Quickly find deleted volumes */
CREATE INDEX IF NOT EXISTS lookup_volume_by_deleted on omicron.public.volume (
    time_deleted
);

/*
 * Silos
 */

CREATE TYPE IF NOT EXISTS omicron.public.authentication_mode AS ENUM (
  'local',
  'saml'
);

CREATE TYPE IF NOT EXISTS omicron.public.user_provision_type AS ENUM (
  'api_only',
  'jit'
);

CREATE TABLE IF NOT EXISTS omicron.public.silo (
    /* Identity metadata */
    id UUID PRIMARY KEY,
    name STRING(63) NOT NULL,
    description STRING(512) NOT NULL,
    time_created TIMESTAMPTZ NOT NULL,
    time_modified TIMESTAMPTZ NOT NULL,
    time_deleted TIMESTAMPTZ,

    discoverable BOOL NOT NULL,
    authentication_mode omicron.public.authentication_mode NOT NULL,
    user_provision_type omicron.public.user_provision_type NOT NULL,

    mapped_fleet_roles JSONB NOT NULL,

    /* child resource generation number, per RFD 192 */
    rcgen INT NOT NULL
);

CREATE UNIQUE INDEX IF NOT EXISTS lookup_silo_by_name ON omicron.public.silo (
    name
) WHERE
    time_deleted IS NULL;

/*
 * Silo users
 */
CREATE TABLE IF NOT EXISTS omicron.public.silo_user (
    id UUID PRIMARY KEY,
    time_created TIMESTAMPTZ NOT NULL,
    time_modified TIMESTAMPTZ NOT NULL,
    time_deleted TIMESTAMPTZ,

    silo_id UUID NOT NULL,
    external_id TEXT NOT NULL
);

/* This index lets us quickly find users for a given silo. */
CREATE UNIQUE INDEX IF NOT EXISTS lookup_silo_user_by_silo ON omicron.public.silo_user (
    silo_id,
    external_id
) WHERE
    time_deleted IS NULL;

CREATE TABLE IF NOT EXISTS omicron.public.silo_user_password_hash (
    silo_user_id UUID NOT NULL,
    hash TEXT NOT NULL,
    time_created TIMESTAMPTZ NOT NULL,

    PRIMARY KEY(silo_user_id)
);

/*
 * Silo groups
 */

CREATE TABLE IF NOT EXISTS omicron.public.silo_group (
    id UUID PRIMARY KEY,
    time_created TIMESTAMPTZ NOT NULL,
    time_modified TIMESTAMPTZ NOT NULL,
    time_deleted TIMESTAMPTZ,

    silo_id UUID NOT NULL,
    external_id TEXT NOT NULL
);

CREATE UNIQUE INDEX IF NOT EXISTS lookup_silo_group_by_silo ON omicron.public.silo_group (
    silo_id,
    external_id
) WHERE
    time_deleted IS NULL;

/*
 * Silo group membership
 */

CREATE TABLE IF NOT EXISTS omicron.public.silo_group_membership (
    silo_group_id UUID NOT NULL,
    silo_user_id UUID NOT NULL,

    PRIMARY KEY (silo_group_id, silo_user_id)
);

/*
 * The primary key lets us paginate through the users in a group.  We need to
 * index the same fields in the reverse order to be able to paginate through the
 * groups that a user is in.
 */
CREATE INDEX IF NOT EXISTS lookup_silo_group_by_user ON omicron.public.silo_group_membership (
    silo_user_id,
    silo_group_id
);

/*
 * Silo identity provider list
 */

CREATE TYPE IF NOT EXISTS omicron.public.provider_type AS ENUM (
  'saml'
);

CREATE TABLE IF NOT EXISTS omicron.public.identity_provider (
    /* Identity metadata */
    id UUID PRIMARY KEY,
    name STRING(63) NOT NULL,
    description STRING(512) NOT NULL,
    time_created TIMESTAMPTZ NOT NULL,
    time_modified TIMESTAMPTZ NOT NULL,
    time_deleted TIMESTAMPTZ,

    silo_id UUID NOT NULL,
    provider_type omicron.public.provider_type NOT NULL
);

CREATE UNIQUE INDEX IF NOT EXISTS lookup_idp_by_silo_id ON omicron.public.identity_provider (
    silo_id,
    id
) WHERE
    time_deleted IS NULL;

CREATE UNIQUE INDEX IF NOT EXISTS lookup_idp_by_silo_name ON omicron.public.identity_provider (
    silo_id,
    name
) WHERE
    time_deleted IS NULL;

/*
 * Silo SAML identity provider
 */
CREATE TABLE IF NOT EXISTS omicron.public.saml_identity_provider (
    /* Identity metadata */
    id UUID PRIMARY KEY,
    name STRING(63) NOT NULL,
    description STRING(512) NOT NULL,
    time_created TIMESTAMPTZ NOT NULL,
    time_modified TIMESTAMPTZ NOT NULL,
    time_deleted TIMESTAMPTZ,

    silo_id UUID NOT NULL,

    idp_metadata_document_string TEXT NOT NULL,

    idp_entity_id TEXT NOT NULL,
    sp_client_id TEXT NOT NULL,
    acs_url TEXT NOT NULL,
    slo_url TEXT NOT NULL,
    technical_contact_email TEXT NOT NULL,

    public_cert TEXT,
    private_key TEXT,

    group_attribute_name TEXT
);

CREATE UNIQUE INDEX IF NOT EXISTS lookup_saml_idp_by_silo_id ON omicron.public.saml_identity_provider (
    silo_id,
    id
) WHERE
    time_deleted IS NULL;

CREATE UNIQUE INDEX IF NOT EXISTS lookup_saml_idp_by_silo_name ON omicron.public.saml_identity_provider (
    silo_id,
    name
) WHERE
    time_deleted IS NULL;

/*
 * Users' public SSH keys, per RFD 44
 */
CREATE TABLE IF NOT EXISTS omicron.public.ssh_key (
    id UUID PRIMARY KEY,
    name STRING(63) NOT NULL,
    description STRING(512) NOT NULL,
    time_created TIMESTAMPTZ NOT NULL,
    time_modified TIMESTAMPTZ NOT NULL,
    time_deleted TIMESTAMPTZ,

    /* FK into silo_user table */
    silo_user_id UUID NOT NULL,

    /*
     * A 4096 bit RSA key without comment encodes to 726 ASCII characters.
     * A (256 bit) Ed25519 key w/o comment encodes to 82 ASCII characters.
     */
    public_key STRING(1023) NOT NULL
);

CREATE UNIQUE INDEX IF NOT EXISTS lookup_ssh_key_by_silo_user ON omicron.public.ssh_key (
    silo_user_id,
    name
) WHERE
    time_deleted IS NULL;

/*
 * Projects
 */

CREATE TABLE IF NOT EXISTS omicron.public.project (
    /* Identity metadata (resource) */
    id UUID PRIMARY KEY,
    name STRING(63) NOT NULL,
    description STRING(512) NOT NULL,
    time_created TIMESTAMPTZ NOT NULL,
    time_modified TIMESTAMPTZ NOT NULL,
    /* Indicates that the object has been deleted */
    time_deleted TIMESTAMPTZ,

    /* child resource generation number, per RFD 192 */
    rcgen INT NOT NULL,

    /* Which silo this project belongs to */
    silo_id UUID NOT NULL /* foreign key into "silo" table */
);

CREATE UNIQUE INDEX IF NOT EXISTS lookup_project_by_silo ON omicron.public.project (
    silo_id,
    name
) WHERE
    time_deleted IS NULL;

/*
 * Instances
 */

CREATE TYPE IF NOT EXISTS omicron.public.instance_state AS ENUM (
    'creating',
    'starting',
    'running',
    'stopping',
    'stopped',
    'rebooting',
    'migrating',
    'repairing',
    'failed',
    'destroyed'
);

/*
 * TODO consider how we want to manage multiple sagas operating on the same
 * Instance -- e.g., reboot concurrent with destroy or concurrent reboots or the
 * like.  Or changing # of CPUs or memory size.
 */
CREATE TABLE IF NOT EXISTS omicron.public.instance (
    /* Identity metadata (resource) */
    id UUID PRIMARY KEY,
    name STRING(63) NOT NULL,
    description STRING(512) NOT NULL,
    time_created TIMESTAMPTZ NOT NULL,
    time_modified TIMESTAMPTZ NOT NULL,
    /* Indicates that the object has been deleted */
    /* This is redundant for Instances, but we keep it here for consistency. */
    time_deleted TIMESTAMPTZ,

    /* Every Instance is in exactly one Project at a time. */
    project_id UUID NOT NULL,

    /* user data for instance initialization systems (e.g. cloud-init) */
    user_data BYTES NOT NULL,

    /*
     * TODO Would it make sense for the runtime state to live in a separate
     * table?
     */
    /* Runtime state */
    state omicron.public.instance_state NOT NULL,
    time_state_updated TIMESTAMPTZ NOT NULL,
    state_generation INT NOT NULL,
    /*
     * Sled where the VM is currently running, if any.  Note that when we
     * support live migration, there may be multiple sleds associated with
     * this Instance, but only one will be truly active.  Still, consumers of
     * this information should consider whether they also want to know the other
     * sleds involved in the migration.
     */
    active_sled_id UUID,

    /* Identifies the underlying propolis-server backing the instance. */
    active_propolis_id UUID NOT NULL,
    active_propolis_ip INET,

    /* Identifies the target propolis-server during a migration of the instance. */
    target_propolis_id UUID,

    /*
     * Identifies an ongoing migration for this instance.
     */
    migration_id UUID,

    /*
     * A generation number protecting information about the "location" of a
     * running instance: its active server ID, Propolis ID and IP, and migration
     * information. This is used for mutual exclusion (to allow only one
     * migration to proceed at a time) and to coordinate state changes when a
     * migration finishes.
     */
    propolis_generation INT NOT NULL,

    /* Instance configuration */
    ncpus INT NOT NULL,
    memory INT NOT NULL,
    hostname STRING(63) NOT NULL,
    boot_on_fault BOOL NOT NULL DEFAULT false
);

-- Names for instances within a project should be unique
CREATE UNIQUE INDEX IF NOT EXISTS lookup_instance_by_project ON omicron.public.instance (
    project_id,
    name
) WHERE
    time_deleted IS NULL;

-- Allow looking up instances by server. This is particularly
-- useful for resource accounting within a sled.
CREATE UNIQUE INDEX IF NOT EXISTS lookup_instance_by_sled ON omicron.public.instance (
    active_sled_id,
    id
) WHERE
    time_deleted IS NULL;

/*
 * A special view of an instance provided to operators for insights into what's running 
 * on a sled.
 */

CREATE VIEW IF NOT EXISTS omicron.public.sled_instance 
AS SELECT
   instance.id,
   instance.name,
   silo.name as silo_name,
   project.name as project_name,
   instance.active_sled_id,
   instance.time_created,
   instance.time_modified,
   instance.migration_id,
   instance.ncpus,
   instance.memory,
   instance.state
FROM
    omicron.public.instance AS instance
    JOIN omicron.public.project AS project ON
            instance.project_id = project.id
    JOIN omicron.public.silo AS silo ON
            project.silo_id = silo.id
WHERE
    instance.time_deleted IS NULL;


/*
 * Guest-Visible, Virtual Disks
 */

/*
 * TODO The Rust enum to which this type is converted
 * carries data in some of its variants, such as the UUID
 * of the instance to which a disk is attached.
 *
 * This makes the conversion to/from this enum type here much
 * more difficult, since we need a way to manage that data
 * coherently.
 *
 * See <https://github.com/oxidecomputer/omicron/issues/312>.
 */
-- CREATE TYPE omicron.public.DiskState AS ENUM (
--     'creating',
--     'detached',
--     'attaching',
--     'attached',
--     'detaching',
--     'destroyed',
--     'faulted'
-- );

CREATE TYPE IF NOT EXISTS omicron.public.block_size AS ENUM (
  '512',
  '2048',
  '4096'
);

CREATE TABLE IF NOT EXISTS omicron.public.disk (
    /* Identity metadata (resource) */
    id UUID PRIMARY KEY,
    name STRING(63) NOT NULL,
    description STRING(512) NOT NULL,
    time_created TIMESTAMPTZ NOT NULL,
    time_modified TIMESTAMPTZ NOT NULL,
    /* Indicates that the object has been deleted */
    /* This is redundant for Disks, but we keep it here for consistency. */
    time_deleted TIMESTAMPTZ,

    /* child resource generation number, per RFD 192 */
    rcgen INT NOT NULL,

    /* Every Disk is in exactly one Project at a time. */
    project_id UUID NOT NULL,

    /* Every disk consists of a root volume */
    volume_id UUID NOT NULL,

    /*
     * TODO Would it make sense for the runtime state to live in a separate
     * table?
     */
    /* Runtime state */
    -- disk_state omicron.public.DiskState NOT NULL, /* TODO see above */
    disk_state STRING(32) NOT NULL,
    /*
     * Every Disk may be attaching to, attached to, or detaching from at most
     * one Instance at a time.
     */
    attach_instance_id UUID,
    state_generation INT NOT NULL,
    slot INT2 CHECK (slot >= 0 AND slot < 8),
    time_state_updated TIMESTAMPTZ NOT NULL,

    /* Disk configuration */
    size_bytes INT NOT NULL,
    block_size omicron.public.block_size NOT NULL,
    origin_snapshot UUID,
    origin_image UUID,

    pantry_address TEXT
);

CREATE UNIQUE INDEX IF NOT EXISTS lookup_disk_by_project ON omicron.public.disk (
    project_id,
    name
) WHERE
    time_deleted IS NULL;

CREATE UNIQUE INDEX IF NOT EXISTS lookup_disk_by_instance ON omicron.public.disk (
    attach_instance_id,
    id
) WHERE
    time_deleted IS NULL AND attach_instance_id IS NOT NULL;

CREATE TABLE IF NOT EXISTS omicron.public.image (
    /* Identity metadata (resource) */
    id UUID PRIMARY KEY,
    name STRING(63) NOT NULL,
    description STRING(512) NOT NULL,
    time_created TIMESTAMPTZ NOT NULL,
    time_modified TIMESTAMPTZ NOT NULL,
    /* Indicates that the object has been deleted */
    time_deleted TIMESTAMPTZ,

    silo_id UUID NOT NULL,
    project_id UUID,

    volume_id UUID NOT NULL,

    url STRING(8192),
    os STRING(64) NOT NULL,
    version STRING(64) NOT NULL,
    digest TEXT,
    block_size omicron.public.block_size NOT NULL,
    size_bytes INT NOT NULL
);

CREATE VIEW IF NOT EXISTS omicron.public.project_image AS
SELECT
    id,
    name,
    description,
    time_created,
    time_modified,
    time_deleted,
    silo_id,
    project_id,
    volume_id,
    url,
    os,
    version,
    digest,
    block_size,
    size_bytes
FROM 
    omicron.public.image
WHERE 
    project_id IS NOT NULL;

CREATE VIEW IF NOT EXISTS omicron.public.silo_image AS
SELECT
    id,
    name,
    description,
    time_created,
    time_modified,
    time_deleted,
    silo_id,
    volume_id,
    url,
    os,
    version,
    digest,
    block_size,
    size_bytes
FROM 
    omicron.public.image
WHERE 
    project_id IS NULL;

/* Index for silo images */
CREATE UNIQUE INDEX IF NOT EXISTS lookup_image_by_silo on omicron.public.image (
    silo_id,
    name
) WHERE
    time_deleted is NULL AND
    project_id is NULL;

/* Index for project images */
CREATE UNIQUE INDEX IF NOT EXISTS lookup_image_by_silo_and_project on omicron.public.image (
    silo_id,
    project_id,
    name
) WHERE
    time_deleted is NULL AND
    project_id is NOT NULL;

CREATE TYPE IF NOT EXISTS omicron.public.snapshot_state AS ENUM (
  'creating',
  'ready',
  'faulted',
  'destroyed'
);

CREATE TABLE IF NOT EXISTS omicron.public.snapshot (
    /* Identity metadata (resource) */
    id UUID PRIMARY KEY,
    name STRING(63) NOT NULL,
    description STRING(512) NOT NULL,
    time_created TIMESTAMPTZ NOT NULL,
    time_modified TIMESTAMPTZ NOT NULL,
    /* Indicates that the object has been deleted */
    time_deleted TIMESTAMPTZ,

    /* Every Snapshot is in exactly one Project at a time. */
    project_id UUID NOT NULL,

    /* Every Snapshot originated from a single disk */
    disk_id UUID NOT NULL,

    /* Every Snapshot consists of a root volume */
    volume_id UUID NOT NULL,

    /* Where will the scrubbed blocks eventually land? */
    destination_volume_id UUID NOT NULL,

    gen INT NOT NULL,
    state omicron.public.snapshot_state NOT NULL,
    block_size omicron.public.block_size NOT NULL,

    /* Disk configuration (from the time the snapshot was taken) */
    size_bytes INT NOT NULL
);

CREATE UNIQUE INDEX IF NOT EXISTS lookup_snapshot_by_project ON omicron.public.snapshot (
    project_id,
    name
) WHERE
    time_deleted IS NULL;

/*
 * Oximeter collector servers.
 */
CREATE TABLE IF NOT EXISTS omicron.public.oximeter (
    id UUID PRIMARY KEY,
    time_created TIMESTAMPTZ NOT NULL,
    time_modified TIMESTAMPTZ NOT NULL,
    ip INET NOT NULL,
    port INT4 CHECK (port BETWEEN 0 AND 65535) NOT NULL
);

/*
 * Information about registered metric producers.
 */
CREATE TABLE IF NOT EXISTS omicron.public.metric_producer (
    id UUID PRIMARY KEY,
    time_created TIMESTAMPTZ NOT NULL,
    time_modified TIMESTAMPTZ NOT NULL,
    ip INET NOT NULL,
    port INT4 CHECK (port BETWEEN 0 AND 65535) NOT NULL,
    interval FLOAT NOT NULL,
    /* TODO: Is this length appropriate? */
    base_route STRING(512) NOT NULL,
    /* Oximeter collector instance to which this metric producer is assigned. */
    oximeter_id UUID NOT NULL
);

CREATE UNIQUE INDEX IF NOT EXISTS lookup_producer_by_oximeter ON omicron.public.metric_producer (
    oximeter_id,
    id
);

/*
 * VPCs and networking primitives
 */


CREATE TABLE IF NOT EXISTS omicron.public.vpc (
    /* Identity metadata (resource) */
    id UUID PRIMARY KEY,
    name STRING(63) NOT NULL,
    description STRING(512) NOT NULL,
    time_created TIMESTAMPTZ NOT NULL,
    time_modified TIMESTAMPTZ NOT NULL,
    /* Indicates that the object has been deleted */
    time_deleted TIMESTAMPTZ,
    project_id UUID NOT NULL,
    system_router_id UUID NOT NULL,
    dns_name STRING(63) NOT NULL,

    /*
     * The Geneve Virtual Network Identifier for this VPC. Note that this is a
     * 24-bit unsigned value, properties which are checked in the application,
     * not the database.
     */
    vni INT4 NOT NULL,

    /* The IPv6 prefix allocated to subnets. */
    ipv6_prefix INET NOT NULL,

    /* Used to ensure that two requests do not concurrently modify the
       VPC's firewall */
    firewall_gen INT NOT NULL,

    /* Child-resource generation number for VPC Subnets. */
    subnet_gen INT8 NOT NULL
);

CREATE UNIQUE INDEX IF NOT EXISTS lookup_vpc_by_project ON omicron.public.vpc (
    project_id,
    name
) WHERE
    time_deleted IS NULL;

CREATE UNIQUE INDEX IF NOT EXISTS lookup_vpc_by_vni ON omicron.public.vpc (
    vni
) WHERE
    time_deleted IS NULL;

CREATE TABLE IF NOT EXISTS omicron.public.vpc_subnet (
    /* Identity metadata (resource) */
    id UUID PRIMARY KEY,
    name STRING(63) NOT NULL,
    description STRING(512) NOT NULL,
    time_created TIMESTAMPTZ NOT NULL,
    time_modified TIMESTAMPTZ NOT NULL,
    /* Indicates that the object has been deleted */
    time_deleted TIMESTAMPTZ,
    vpc_id UUID NOT NULL,
    /* Child resource creation generation number */
    rcgen INT8 NOT NULL,
    ipv4_block INET NOT NULL,
    ipv6_block INET NOT NULL
);

/* Subnet and network interface names are unique per VPC, not project */
CREATE UNIQUE INDEX IF NOT EXISTS vpc_subnet_vpc_id_name_key ON omicron.public.vpc_subnet (
    vpc_id,
    name
) WHERE
    time_deleted IS NULL;

/* The kind of network interface. */
CREATE TYPE IF NOT EXISTS omicron.public.network_interface_kind AS ENUM (
    /* An interface attached to a guest instance. */
    'instance',

    /* An interface attached to a service. */
    'service'
);

CREATE TABLE IF NOT EXISTS omicron.public.network_interface (
    /* Identity metadata (resource) */
    id UUID PRIMARY KEY,
    name STRING(63) NOT NULL,
    description STRING(512) NOT NULL,
    time_created TIMESTAMPTZ NOT NULL,
    time_modified TIMESTAMPTZ NOT NULL,
    /* Indicates that the object has been deleted */
    time_deleted TIMESTAMPTZ,

    /* The kind of network interface, e.g., instance */
    kind omicron.public.network_interface_kind NOT NULL,

    /*
     * FK into the parent resource of this interface (e.g. Instance, Service)
     * as determined by the `kind`.
     */
    parent_id UUID NOT NULL,

    /* FK into VPC table */
    vpc_id UUID NOT NULL,
    /* FK into VPCSubnet table. */
    subnet_id UUID NOT NULL,

    /*
     * The EUI-48 MAC address of the guest interface.
     *
     * Note that we use the bytes of a 64-bit integer, in big-endian byte order
     * to represent the MAC.
     */
    mac INT8 NOT NULL,

    /* The private VPC IP address of the interface. */
    ip INET NOT NULL,

    /*
     * Limited to 8 NICs per instance. This value must be kept in sync with
     * `crate::nexus::MAX_NICS_PER_INSTANCE`.
     */
    slot INT2 NOT NULL CHECK (slot >= 0 AND slot < 8),

    /* True if this interface is the primary interface.
     *
     * The primary interface appears in DNS and its address is used for external
     * connectivity.
     */
    is_primary BOOL NOT NULL
);

/* A view of the network_interface table for just instance-kind records. */
CREATE VIEW IF NOT EXISTS omicron.public.instance_network_interface AS
SELECT
    id,
    name,
    description,
    time_created,
    time_modified,
    time_deleted,
    parent_id AS instance_id,
    vpc_id,
    subnet_id,
    mac,
    ip,
    slot,
    is_primary
FROM
    omicron.public.network_interface
WHERE
    kind = 'instance';

/* A view of the network_interface table for just service-kind records. */
CREATE VIEW IF NOT EXISTS omicron.public.service_network_interface AS
SELECT
    id,
    name,
    description,
    time_created,
    time_modified,
    time_deleted,
    parent_id AS service_id,
    vpc_id,
    subnet_id,
    mac,
    ip,
    slot,
    is_primary
FROM
    omicron.public.network_interface
WHERE
    kind = 'service';

/* TODO-completeness

 * We currently have a NetworkInterface table with the IP and MAC addresses inline.
 * Eventually, we'll probably want to move these to their own tables, and
 * refer to them here, most notably to support multiple IPs per NIC, as well
 * as moving IPs between NICs on different instances, etc.
 */

/* Ensure we do not assign the same address twice within a subnet */
CREATE UNIQUE INDEX IF NOT EXISTS network_interface_subnet_id_ip_key ON omicron.public.network_interface (
    subnet_id,
    ip
) WHERE
    time_deleted IS NULL;

/* Ensure we do not assign the same MAC twice within a VPC
 * See RFD174's discussion on the scope of virtual MACs
 */
CREATE UNIQUE INDEX IF NOT EXISTS network_interface_vpc_id_mac_key ON omicron.public.network_interface (
    vpc_id,
    mac
) WHERE
    time_deleted IS NULL;

/*
 * Index used to verify that all interfaces for a resource (e.g. Instance,
 * Service) are contained within a single VPC, and that all interfaces are
 * in unique VPC Subnets.
 *
 * This is also used to quickly find the primary interface since
 * we store the `is_primary` column. Such queries are mostly used
 * when setting a new primary interface.
 */
CREATE UNIQUE INDEX IF NOT EXISTS network_interface_parent_id_name_kind_key ON omicron.public.network_interface (
    parent_id,
    name,
    kind
)
STORING (vpc_id, subnet_id, is_primary)
WHERE
    time_deleted IS NULL;

CREATE TYPE IF NOT EXISTS omicron.public.vpc_firewall_rule_status AS ENUM (
    'disabled',
    'enabled'
);

CREATE TYPE IF NOT EXISTS omicron.public.vpc_firewall_rule_direction AS ENUM (
    'inbound',
    'outbound'
);

CREATE TYPE IF NOT EXISTS omicron.public.vpc_firewall_rule_action AS ENUM (
    'allow',
    'deny'
);

CREATE TYPE IF NOT EXISTS omicron.public.vpc_firewall_rule_protocol AS ENUM (
    'TCP',
    'UDP',
    'ICMP'
);

CREATE TABLE IF NOT EXISTS omicron.public.vpc_firewall_rule (
    /* Identity metadata (resource) */
    id UUID PRIMARY KEY,
    name STRING(63) NOT NULL,
    description STRING(512) NOT NULL,
    time_created TIMESTAMPTZ NOT NULL,
    time_modified TIMESTAMPTZ NOT NULL,
    /* Indicates that the object has been deleted */
    time_deleted TIMESTAMPTZ,

    vpc_id UUID NOT NULL,
    status omicron.public.vpc_firewall_rule_status NOT NULL,
    direction omicron.public.vpc_firewall_rule_direction NOT NULL,
    /* Array of targets. 128 was picked to include plenty of space for
       a tag, colon, and resource identifier. */
    targets STRING(128)[] NOT NULL,
    /* Also an array of targets */
    filter_hosts STRING(128)[],
    filter_ports STRING(11)[],
    filter_protocols omicron.public.vpc_firewall_rule_protocol[],
    action omicron.public.vpc_firewall_rule_action NOT NULL,
    priority INT4 CHECK (priority BETWEEN 0 AND 65535) NOT NULL
);

CREATE UNIQUE INDEX IF NOT EXISTS lookup_firewall_by_vpc ON omicron.public.vpc_firewall_rule (
    vpc_id,
    name
) WHERE
    time_deleted IS NULL;

CREATE TYPE IF NOT EXISTS omicron.public.vpc_router_kind AS ENUM (
    'system',
    'custom'
);

CREATE TABLE IF NOT EXISTS omicron.public.vpc_router (
    /* Identity metadata (resource) */
    id UUID PRIMARY KEY,
    name STRING(63) NOT NULL,
    description STRING(512) NOT NULL,
    time_created TIMESTAMPTZ NOT NULL,
    time_modified TIMESTAMPTZ NOT NULL,
    /* Indicates that the object has been deleted */
    time_deleted TIMESTAMPTZ,
    kind omicron.public.vpc_router_kind NOT NULL,
    vpc_id UUID NOT NULL,
    rcgen INT NOT NULL
);

CREATE UNIQUE INDEX IF NOT EXISTS lookup_router_by_vpc ON omicron.public.vpc_router (
    vpc_id,
    name
) WHERE
    time_deleted IS NULL;

CREATE TYPE IF NOT EXISTS omicron.public.router_route_kind AS ENUM (
    'default',
    'vpc_subnet',
    'vpc_peering',
    'custom'
);

CREATE TABLE IF NOT EXISTS omicron.public.router_route (
    /* Identity metadata (resource) */
    id UUID PRIMARY KEY,
    name STRING(63) NOT NULL,
    description STRING(512) NOT NULL,
    time_created TIMESTAMPTZ NOT NULL,
    time_modified TIMESTAMPTZ NOT NULL,
    /* Indicates that the object has been deleted */
    time_deleted TIMESTAMPTZ,

    vpc_router_id UUID NOT NULL,
    kind omicron.public.router_route_kind NOT NULL,
    target STRING(128) NOT NULL,
    destination STRING(128) NOT NULL
);

CREATE UNIQUE INDEX IF NOT EXISTS lookup_route_by_router ON omicron.public.router_route (
    vpc_router_id,
    name
) WHERE
    time_deleted IS NULL;

/*
 * An IP Pool, a collection of zero or more IP ranges for external IPs.
 */
CREATE TABLE IF NOT EXISTS omicron.public.ip_pool (
    /* Resource identity metadata */
    id UUID PRIMARY KEY,
    name STRING(63) NOT NULL,
    description STRING(512) NOT NULL,
    time_created TIMESTAMPTZ NOT NULL,
    time_modified TIMESTAMPTZ NOT NULL,
    time_deleted TIMESTAMPTZ,

    /* The collection's child-resource generation number */
    rcgen INT8 NOT NULL,

    /*
     * Association with a silo. silo_id is also used to mark an IP pool as
     * "internal" by associating it with the oxide-internal silo. Null silo_id
     * means the pool is can be used fleet-wide.
     */
    silo_id UUID,

    /* Is this the default pool for its scope (fleet or silo) */
    is_default BOOLEAN NOT NULL DEFAULT FALSE
);

/*
 * Ensure there can only be one default pool for the fleet or a given silo.
 * Coalesce is needed because otherwise different nulls are considered to be
 * distinct from each other.
 */
CREATE UNIQUE INDEX IF NOT EXISTS one_default_pool_per_scope ON omicron.public.ip_pool (
    COALESCE(silo_id, '00000000-0000-0000-0000-000000000000'::uuid)
) WHERE
    is_default = true AND time_deleted IS NULL;

/*
 * Index ensuring uniqueness of IP Pool names, globally.
 */
CREATE UNIQUE INDEX IF NOT EXISTS lookup_pool_by_name ON omicron.public.ip_pool (
    name
) WHERE
    time_deleted IS NULL;

/*
 * IP Pools are made up of a set of IP ranges, which are start/stop addresses.
 * Note that these need not be CIDR blocks or well-behaved subnets with a
 * specific netmask.
 */
CREATE TABLE IF NOT EXISTS omicron.public.ip_pool_range (
    id UUID PRIMARY KEY,
    time_created TIMESTAMPTZ NOT NULL,
    time_modified TIMESTAMPTZ NOT NULL,
    time_deleted TIMESTAMPTZ,
    first_address INET NOT NULL,
    /* The range is inclusive of the last address. */
    last_address INET NOT NULL,
    ip_pool_id UUID NOT NULL,
    /* Tracks child resources, IP addresses allocated out of this range. */
    rcgen INT8 NOT NULL
);

/*
 * These help Nexus enforce that the ranges within an IP Pool do not overlap
 * with any other ranges. See `nexus/src/db/queries/ip_pool.rs` for the actual
 * query which does that.
 */
CREATE UNIQUE INDEX IF NOT EXISTS lookup_pool_range_by_first_address ON omicron.public.ip_pool_range (
    first_address
)
STORING (last_address)
WHERE time_deleted IS NULL;
CREATE UNIQUE INDEX IF NOT EXISTS lookup_pool_range_by_last_address ON omicron.public.ip_pool_range (
    last_address
)
STORING (first_address)
WHERE time_deleted IS NULL;


/* The kind of external IP address. */
CREATE TYPE IF NOT EXISTS omicron.public.ip_kind AS ENUM (
    /*
     * Source NAT provided to all guests by default or for services that
     * only require outbound external connectivity.
     */
    'snat',

    /*
     * An ephemeral IP is a fixed, known address whose lifetime is the same as
     * the instance to which it is attached.
     * Not valid for services.
     */
    'ephemeral',

    /*
     * A floating IP is an independent, named API resource that can be assigned
     * to an instance or service.
     */
    'floating'
);

/*
 * External IP addresses used for guest instances and externally-facing
 * services.
 */
CREATE TABLE IF NOT EXISTS omicron.public.external_ip (
    /* Identity metadata */
    id UUID PRIMARY KEY,

    /* Name for floating IPs. See the constraints below. */
    name STRING(63),

    /* Description for floating IPs. See the constraints below. */
    description STRING(512),

    time_created TIMESTAMPTZ NOT NULL,
    time_modified TIMESTAMPTZ NOT NULL,
    time_deleted TIMESTAMPTZ,

    /* FK to the `ip_pool` table. */
    ip_pool_id UUID NOT NULL,

    /* FK to the `ip_pool_range` table. */
    ip_pool_range_id UUID NOT NULL,

    /* True if this IP is associated with a service rather than an instance. */
    is_service BOOL NOT NULL,

    /* FK to the `instance` or `service` table. See constraints below. */
    parent_id UUID,

    /* The kind of external address, e.g., ephemeral. */
    kind omicron.public.ip_kind NOT NULL,

    /* The actual external IP address. */
    ip INET NOT NULL,

    /* The first port in the allowed range, inclusive. */
    first_port INT4 NOT NULL,

    /* The last port in the allowed range, also inclusive. */
    last_port INT4 NOT NULL,

    /* The name must be non-NULL iff this is a floating IP. */
    CONSTRAINT null_fip_name CHECK (
        (kind != 'floating' AND name IS NULL) OR
        (kind = 'floating' AND name IS NOT NULL)
    ),

    /* The description must be non-NULL iff this is a floating IP. */
    CONSTRAINT null_fip_description CHECK (
        (kind != 'floating' AND description IS NULL) OR
        (kind = 'floating' AND description IS NOT NULL)
    ),

    /*
     * Only nullable if this is a floating IP, which may exist not
     * attached to any instance or service yet.
     */
    CONSTRAINT null_non_fip_parent_id CHECK (
        (kind != 'floating' AND parent_id is NOT NULL) OR (kind = 'floating')
    ),

    /* Ephemeral IPs are not supported for services. */
    CONSTRAINT ephemeral_kind_service CHECK (
        (kind = 'ephemeral' AND is_service = FALSE) OR (kind != 'ephemeral')
    )
);

/*
 * Index used to support quickly looking up children of the IP Pool range table,
 * when checking for allocated addresses during deletion.
 */
CREATE INDEX IF NOT EXISTS external_ip_by_pool ON omicron.public.external_ip (
    ip_pool_id,
    ip_pool_range_id
)
    WHERE time_deleted IS NULL;

/*
 * Index used to enforce uniqueness of external IPs
 *
 * NOTE: This relies on the uniqueness constraint of IP addresses across all
 * pools, _and_ on the fact that the number of ports assigned to each instance
 * is fixed at compile time.
 */
CREATE UNIQUE INDEX IF NOT EXISTS external_ip_unique ON omicron.public.external_ip (
    ip,
    first_port
)
    WHERE time_deleted IS NULL;

CREATE UNIQUE INDEX IF NOT EXISTS lookup_external_ip_by_parent ON omicron.public.external_ip (
    parent_id,
    id
)
    WHERE parent_id IS NOT NULL AND time_deleted IS NULL;

/*******************************************************************/

/*
 * Sagas
 */

CREATE TYPE IF NOT EXISTS omicron.public.saga_state AS ENUM (
    'running',
    'unwinding',
    'done'
);


CREATE TABLE IF NOT EXISTS omicron.public.saga (
    /* immutable fields */

    /* unique identifier for this execution */
    id UUID PRIMARY KEY,
    /* unique id of the creator */
    creator UUID NOT NULL,
    /* time the saga was started */
    time_created TIMESTAMPTZ NOT NULL,
    /* saga name */
    name STRING(128) NOT NULL,
    /* saga DAG (includes params and name) */
    saga_dag JSONB NOT NULL,

    /*
     * TODO:
     * - id for current SEC (maybe NULL?)
     * - time of last adoption
     * - previous SEC? previous adoption time?
     * - number of adoptions?
     */
    saga_state omicron.public.saga_state NOT NULL,
    current_sec UUID,
    adopt_generation INT NOT NULL,
    adopt_time TIMESTAMPTZ NOT NULL
);

/*
 * For recovery (and probably takeover), we need to be able to list running
 * sagas by SEC.  We need to paginate this list by the id.
 */
CREATE UNIQUE INDEX IF NOT EXISTS lookup_saga_by_sec ON omicron.public.saga (
    current_sec, id
) WHERE saga_state != 'done';

/*
 * TODO more indexes for Saga?
 * - Debugging and/or reporting: saga_name? creator?
 */
/*
 * TODO: This is a data-carrying enum, see note on disk_state.
 *
 * See <https://github.com/oxidecomputer/omicron/issues/312>.
 */
-- CREATE TYPE omicron.public.saga_node_event_type AS ENUM (
--    'started',
--    'succeeded',
--    'failed'
--    'undo_started'
--    'undo_finished'
-- );

CREATE TABLE IF NOT EXISTS omicron.public.saga_node_event (
    saga_id UUID NOT NULL,
    node_id INT NOT NULL,
    -- event_type omicron.public.saga_node_event_type NOT NULL,
    event_type STRING(31) NOT NULL,
    data JSONB,
    event_time TIMESTAMPTZ NOT NULL,
    creator UUID NOT NULL,

    /*
     * It's important to be able to list the nodes in a saga.  We put the
     * node_id in the saga so that we can paginate the list.
     *
     * We make it a UNIQUE index and include the event_type to prevent two SECs
     * from attempting to record the same event for the same saga.  Whether this
     * should be allowed is still TBD.
     */
    PRIMARY KEY (saga_id, node_id, event_type)
);

/*******************************************************************/

/*
 * Sessions for use by web console.
 */
CREATE TABLE IF NOT EXISTS omicron.public.console_session (
    token STRING(40) PRIMARY KEY,
    time_created TIMESTAMPTZ NOT NULL,
    time_last_used TIMESTAMPTZ NOT NULL,
    silo_user_id UUID NOT NULL
);

-- to be used for cleaning up old tokens
-- It's okay that this index is non-unique because we don't need to page through
-- this list.  We'll just grab the next N, delete them, then repeat.
CREATE INDEX IF NOT EXISTS lookup_console_by_creation ON omicron.public.console_session (
    time_created
);

-- This index is used to remove sessions for a user that's being deleted.
CREATE INDEX IF NOT EXISTS lookup_console_by_silo_user ON omicron.public.console_session (
    silo_user_id
);

/*******************************************************************/

CREATE TYPE IF NOT EXISTS omicron.public.update_artifact_kind AS ENUM (
    -- Sled artifacts
    'gimlet_sp',
    'gimlet_rot',
    'host',
    'trampoline',
    'control_plane',

    -- PSC artifacts
    'psc_sp',
    'psc_rot',

    -- Switch artifacts
    'switch_sp',
    'switch_rot'
);

CREATE TABLE IF NOT EXISTS omicron.public.update_artifact (
    name STRING(63) NOT NULL,
    version STRING(63) NOT NULL,
    kind omicron.public.update_artifact_kind NOT NULL,

    /* the version of the targets.json role this came from */
    targets_role_version INT NOT NULL,

    /* when the metadata this artifact was cached from expires */
    valid_until TIMESTAMPTZ NOT NULL,

    /* data about the target from the targets.json role */
    target_name STRING(512) NOT NULL,
    target_sha256 STRING(64) NOT NULL,
    target_length INT NOT NULL,

    PRIMARY KEY (name, version, kind)
);

/* This index is used to quickly find outdated artifacts. */
CREATE INDEX IF NOT EXISTS lookup_artifact_by_targets_role_version ON omicron.public.update_artifact (
    targets_role_version
);

/*
 * System updates
 */
CREATE TABLE IF NOT EXISTS omicron.public.system_update (
    /* Identity metadata (asset) */
    id UUID PRIMARY KEY,
    time_created TIMESTAMPTZ NOT NULL,
    time_modified TIMESTAMPTZ NOT NULL,

    -- Because the version is unique, it could be the PK, but that would make
    -- this resource different from every other resource for little benefit.

    -- Unique semver version
    version STRING(64) NOT NULL -- TODO: length
);

CREATE UNIQUE INDEX IF NOT EXISTS lookup_update_by_version ON omicron.public.system_update (
    version
);

 
CREATE TYPE IF NOT EXISTS omicron.public.updateable_component_type AS ENUM (
    'bootloader_for_rot',
    'bootloader_for_sp',
    'bootloader_for_host_proc',
    'hubris_for_psc_rot',
    'hubris_for_psc_sp',
    'hubris_for_sidecar_rot',
    'hubris_for_sidecar_sp',
    'hubris_for_gimlet_rot',
    'hubris_for_gimlet_sp',
    'helios_host_phase_1',
    'helios_host_phase_2',
    'host_omicron'
);

/*
 * Component updates. Associated with at least one system_update through
 * system_update_component_update.
 */
CREATE TABLE IF NOT EXISTS omicron.public.component_update (
    /* Identity metadata (asset) */
    id UUID PRIMARY KEY,
    time_created TIMESTAMPTZ NOT NULL,
    time_modified TIMESTAMPTZ NOT NULL,

    -- On component updates there's no device ID because the update can apply to
    -- multiple instances of a given device kind

    -- The *system* update version associated with this version (this is confusing, will rename)
    version STRING(64) NOT NULL, -- TODO: length
    -- TODO: add component update version to component_update

    component_type omicron.public.updateable_component_type NOT NULL
);

-- version is unique per component type
CREATE UNIQUE INDEX IF NOT EXISTS lookup_component_by_type_and_version ON omicron.public.component_update (
    component_type, version
);

/*
 * Associate system updates with component updates. Not done with a
 * system_update_id field on component_update because the same component update
 * may be part of more than one system update.
 */
CREATE TABLE IF NOT EXISTS omicron.public.system_update_component_update (
    system_update_id UUID NOT NULL,
    component_update_id UUID NOT NULL,

    PRIMARY KEY (system_update_id, component_update_id)
);

-- For now, the plan is to treat stopped, failed, completed as sub-cases of
-- "steady" described by a "reason". But reason is not implemented yet.
-- Obviously this could be a boolean, but boolean status fields never stay
-- boolean for long.
CREATE TYPE IF NOT EXISTS omicron.public.update_status AS ENUM (
    'updating',
    'steady'
);

/*
 * Updateable components and their update status
 */
CREATE TABLE IF NOT EXISTS omicron.public.updateable_component (
    /* Identity metadata (asset) */
    id UUID PRIMARY KEY,
    time_created TIMESTAMPTZ NOT NULL,
    time_modified TIMESTAMPTZ NOT NULL,

    -- Free-form string that comes from the device
    device_id STRING(40) NOT NULL,

    component_type omicron.public.updateable_component_type NOT NULL,

    -- The semver version of this component's own software
    version STRING(64) NOT NULL, -- TODO: length

    -- The version of the system update this component's software came from.
    -- This may need to be nullable if we are registering components before we
    -- know about system versions at all
    system_version STRING(64) NOT NULL, -- TODO: length

    status omicron.public.update_status NOT NULL
    -- TODO: status reason for updateable_component
);

-- can't have two components of the same type with the same device ID
CREATE UNIQUE INDEX IF NOT EXISTS lookup_component_by_type_and_device ON omicron.public.updateable_component (
    component_type, device_id
);

CREATE INDEX IF NOT EXISTS lookup_component_by_system_version ON omicron.public.updateable_component (
    system_version
);

/*
 * System updates
 */
CREATE TABLE IF NOT EXISTS omicron.public.update_deployment (
    /* Identity metadata (asset) */
    id UUID PRIMARY KEY,
    time_created TIMESTAMPTZ NOT NULL,
    time_modified TIMESTAMPTZ NOT NULL,

    -- semver version of corresponding system update
    -- TODO: this makes sense while version is the PK of system_update, but
    -- if/when I change that back to ID, this needs to be the ID too
    version STRING(64) NOT NULL,

    status omicron.public.update_status NOT NULL
    -- TODO: status reason for update_deployment
);

CREATE INDEX IF NOT EXISTS lookup_deployment_by_creation on omicron.public.update_deployment (
    time_created
);

/*******************************************************************/

/*
 * DNS Propagation
 *
 * The tables here are the source of truth of DNS data for both internal and
 * external DNS.
 */

/*
 * A DNS group is a collection of DNS zones covered by a single version number.
 * We have two DNS Groups in our system: "internal" (for internal service
 * discovery) and "external" (which we expose on customer networks to provide
 * DNS for our own customer-facing services, like the API and console).
 *
 * Each DNS server is associated with exactly one DNS group.  Nexus propagates
 * the entire contents of a DNS group (i.e., all of its zones and all of those
 * zones' DNS names and associated records) to every server in that group.
 */
CREATE TYPE IF NOT EXISTS omicron.public.dns_group AS ENUM (
    'internal',
    'external'
);

/*
 * A DNS Zone is basically just a DNS name at the root of a subtree served by
 * one of our DNS servers.  In a typical system, there would be two DNS zones:
 *
 * (1) in the "internal" DNS group, a zone called "control-plane.oxide.internal"
 *     used by the control plane for internal service discovery
 *
 * (2) in the "external" DNS group, a zone whose name is owned by the customer
 *     and specified when the rack is set up for the first time.  We will use
 *     this zone to advertise addresses for the services we provide on the
 *     customer network (i.e., the API and console).
 */
CREATE TABLE IF NOT EXISTS omicron.public.dns_zone (
    id UUID PRIMARY KEY,
    time_created TIMESTAMPTZ NOT NULL,
    dns_group omicron.public.dns_group NOT NULL,
    zone_name TEXT NOT NULL
);

/*
 * It's allowed (although probably not correct) for the same DNS zone to appear
 * in both the internal and external groups.  It is not allowed to specify the
 * same DNS zone twice within the same group.
 */
CREATE UNIQUE INDEX IF NOT EXISTS lookup_dns_zone_by_group ON omicron.public.dns_zone (
    dns_group, zone_name
);

/*
 * All the data associated with a DNS group is gathered together and assigned a
 * single version number, sometimes called a generation number.  When changing
 * the DNS data for a group (e.g., to add a new DNS name), clients first insert
 * a new row into this table with the next available generation number.  (This
 * table is not strictly necessary.  Instead, we could put the current version
 * number for the group into a `dns_group` table, and clients could update that
 * instead of inserting into this table.  But by using a table here, we have a
 * debugging record of all past generation updates, including metadata about who
 * created them and why.)
 */
CREATE TABLE IF NOT EXISTS omicron.public.dns_version (
    dns_group omicron.public.dns_group NOT NULL,
    version INT8 NOT NULL,

    /* These fields are for debugging only. */
    time_created TIMESTAMPTZ NOT NULL,
    creator TEXT NOT NULL,
    comment TEXT NOT NULL,

    PRIMARY KEY(dns_group, version)
);

/*
 * The meat of the DNS data: a list of DNS names.  Each name has one or more
 * records stored in JSON.
 *
 * To facilitate clients getting a consistent snapshot of the DNS data at a
 * given version, each name is stored with the version in which it was added and
 * (optionally) the version in which it was removed.  The name and record data
 * are immutable, so changing the records for a given name should be expressed
 * as removing the old name (setting "version_removed") and creating a new
 * record for the same name at a new version.
 */
CREATE TABLE IF NOT EXISTS omicron.public.dns_name (
    dns_zone_id UUID NOT NULL,
    version_added INT8 NOT NULL,
    version_removed INT8,
    name TEXT NOT NULL,
    dns_record_data JSONB NOT NULL,

    PRIMARY KEY (dns_zone_id, name, version_added)
);

/*
 * Any given live name should only exist once.  (Put differently: the primary
 * key already prevents us from having the same name added twice in the same
 * version.  But you should also not be able to add a name in any version if the
 * name is currently still live (i.e., version_removed IS NULL).
 */
CREATE UNIQUE INDEX IF NOT EXISTS lookup_dns_name_by_zone ON omicron.public.dns_name (
    dns_zone_id, name
) WHERE version_removed IS NULL;

/*******************************************************************/

/*
 * Identity and Access Management (IAM)
 *
 * **For more details and a worked example using the tables here, see the
 * documentation for the omicron_nexus crate, "authz" module.**
 */

/*
 * Users built into the system
 *
 * The ids and names for these users are well-known (i.e., they are used by
 * Nexus directly, so changing these would potentially break compatibility).
 */
CREATE TABLE IF NOT EXISTS omicron.public.user_builtin (
    /*
     * Identity metadata
     *
     * TODO-cleanup This uses the "resource identity" pattern because we want a
     * name and description, but it's not valid to support soft-deleting these
     * records.
     */
    id UUID PRIMARY KEY,
    name STRING(63) NOT NULL,
    description STRING(512) NOT NULL,
    time_created TIMESTAMPTZ NOT NULL,
    time_modified TIMESTAMPTZ NOT NULL,
    time_deleted TIMESTAMPTZ
);

CREATE UNIQUE INDEX IF NOT EXISTS lookup_user_builtin_by_name ON omicron.public.user_builtin (name);

/* User used by Nexus to create other users.  Do NOT add more users here! */
INSERT INTO omicron.public.user_builtin (
    id,
    name,
    description,
    time_created,
    time_modified
) VALUES (
    /* NOTE: this uuid and name are duplicated in nexus::authn. */
    '001de000-05e4-4000-8000-000000000001',
    'db-init',
    'user used for database initialization',
    NOW(),
    NOW()
) ON CONFLICT DO NOTHING;

/*
 * OAuth 2.0 Device Authorization Grant (RFC 8628)
 */

-- Device authorization requests. These records are short-lived,
-- and removed as soon as a token is granted. This allows us to
-- use the `user_code` as primary key, despite it not having very
-- much entropy.
-- TODO: A background task should remove unused expired records.
CREATE TABLE IF NOT EXISTS omicron.public.device_auth_request (
    user_code STRING(20) PRIMARY KEY,
    client_id UUID NOT NULL,
    device_code STRING(40) NOT NULL,
    time_created TIMESTAMPTZ NOT NULL,
    time_expires TIMESTAMPTZ NOT NULL
);

-- Access tokens granted in response to successful device authorization flows.
CREATE TABLE IF NOT EXISTS omicron.public.device_access_token (
    token STRING(40) PRIMARY KEY,
    client_id UUID NOT NULL,
    device_code STRING(40) NOT NULL,
    silo_user_id UUID NOT NULL,
    time_requested TIMESTAMPTZ NOT NULL,
    time_created TIMESTAMPTZ NOT NULL,
    time_expires TIMESTAMPTZ
);

-- This UNIQUE constraint is critical for ensuring that at most
-- one token is ever created for a given device authorization flow.
CREATE UNIQUE INDEX IF NOT EXISTS lookup_device_access_token_by_client ON omicron.public.device_access_token (
    client_id, device_code
);

-- This index is used to remove tokens for a user that's being deleted.
CREATE INDEX IF NOT EXISTS lookup_device_access_token_by_silo_user ON omicron.public.device_access_token (
    silo_user_id
);

/*
 * Roles built into the system
 *
 * You can think of a built-in role as an opaque token to which we assign a
 * hardcoded set of permissions.  The role that we call "project.viewer"
 * corresponds to the "viewer" role on the "project" resource.  A user that has
 * this role on a particular Project is granted various read-only permissions on
 * that Project.  The specific permissions associated with the role are defined
 * in Omicron's Polar (Oso) policy file.
 *
 * A built-in role like "project.viewer" has four parts:
 *
 * * resource type: "project"
 * * role name: "viewer"
 * * full name: "project.viewer"
 * * description: "Project Viewer"
 *
 * Internally, we can treat the tuple (resource type, role name) as a composite
 * primary key.  Externally, we expose this as the full name.  This is
 * consistent with RFD 43 and other IAM systems.
 *
 * These fields look awfully close to the identity metadata that we use for most
 * other tables.  But they're just different enough that we can't use most of
 * the same abstractions:
 *
 * * "id": We have no need for a uuid because the (resource_type, role_name) is
 *   already unique and immutable.
 * * "name": What we call "full name" above could instead be called "name",
 *   which would be consistent with other identity metadata.  But it's not a
 *   legal "name" because of the period, and it would be confusing to have
 *   "resource type", "role name", and "name".
 * * "time_created": not that useful because it's whenever the system was
 *   initialized, and we have plenty of other timestamps for that
 * * "time_modified": does not apply because the role cannot be changed
 * * "time_deleted" does not apply because the role cannot be deleted
 *
 * If the set of roles and their permissions are fixed, why store them in the
 * database at all?  Because what's dynamic is the assignment of roles to users.
 * We have a separate table that says "user U has role ROLE on resource
 * RESOURCE".  How do we represent the ROLE part of this association?  We use a
 * foreign key into this "role_builtin" table.
 */
CREATE TABLE IF NOT EXISTS omicron.public.role_builtin (
    resource_type STRING(63),
    role_name STRING(63),
    description STRING(512),

    PRIMARY KEY(resource_type, role_name)
);

/*
 * Assignments between users, roles, and resources
 *
 * An actor has a role on a resource if there's a record in this table that
 * points to that actor, role, and resource.
 *
 * For more details and a worked example, see the omicron_nexus::authz
 * module-level documentation.
 */

CREATE TYPE IF NOT EXISTS omicron.public.identity_type AS ENUM (
  'user_builtin',
  'silo_user',
  'silo_group'
);

CREATE TABLE IF NOT EXISTS omicron.public.role_assignment (
    /* Composite foreign key into "role_builtin" table */
    resource_type STRING(63) NOT NULL,
    role_name STRING(63) NOT NULL,

    /*
     * Foreign key into some other resource table.  Which table?  This is
     * identified implicitly by "resource_type" above.
     */
    resource_id UUID NOT NULL,

    /*
     * Foreign key into some other user table.  Which table?  That's determined
     * by "identity_type".
     */
    identity_id UUID NOT NULL,
    identity_type omicron.public.identity_type NOT NULL,

    /*
     * The resource_id, identity_id, and role_name uniquely identify the role
     * assignment.  We include the resource_type and identity_type as
     * belt-and-suspenders, but there should only be one resource type for any
     * resource id and one identity type for any identity id.
     *
     * By organizing the primary key by resource id, then role name, then
     * identity information, we can use it to generated paginated listings of
     * role assignments for a resource, ordered by role name.  It's surprisingly
     * load-bearing that "identity_type" appears last.  That's because when we
     * list a page of role assignments for a resource sorted by role name and
     * then identity id, every field _except_ identity_type is used in the
     * query's filter or sort order.  If identity_type appeared before one of
     * those fields, CockroachDB wouldn't necessarily know it could use the
     * primary key index to efficiently serve the query.
     */
    PRIMARY KEY(
        resource_id,
        resource_type,
        role_name,
        identity_id,
        identity_type
     )
);

/*******************************************************************/

/*
 * External Networking
 *
 * **For more details on external networking see RFD 267**
 */

CREATE TYPE IF NOT EXISTS omicron.public.address_lot_kind AS ENUM (
    'infra',
    'pool'
);

CREATE TABLE IF NOT EXISTS omicron.public.address_lot (
    id UUID PRIMARY KEY,
    name STRING(63) NOT NULL,
    description STRING(512) NOT NULL,
    time_created TIMESTAMPTZ NOT NULL,
    time_modified TIMESTAMPTZ NOT NULL,
    time_deleted TIMESTAMPTZ,
    kind omicron.public.address_lot_kind NOT NULL
);

CREATE UNIQUE INDEX IF NOT EXISTS lookup_address_lot_by_name ON omicron.public.address_lot (
    name
) WHERE
    time_deleted IS NULL;

CREATE TABLE IF NOT EXISTS omicron.public.address_lot_block (
    id UUID PRIMARY KEY,
    address_lot_id UUID NOT NULL,
    first_address INET NOT NULL,
    last_address INET NOT NULL
);

CREATE INDEX IF NOT EXISTS lookup_address_lot_block_by_lot ON omicron.public.address_lot_block (
    address_lot_id
);

CREATE TABLE IF NOT EXISTS omicron.public.address_lot_rsvd_block (
    id UUID PRIMARY KEY,
    address_lot_id UUID NOT NULL,
    first_address INET NOT NULL,
    last_address INET NOT NULL,
    anycast BOOL NOT NULL
);

CREATE INDEX IF NOT EXISTS lookup_address_lot_rsvd_block_by_lot ON omicron.public.address_lot_rsvd_block (
    address_lot_id
);

CREATE INDEX IF NOT EXISTS lookup_address_lot_rsvd_block_by_anycast ON omicron.public.address_lot_rsvd_block (
    anycast
);

CREATE TABLE IF NOT EXISTS omicron.public.loopback_address (
    id UUID PRIMARY KEY,
    time_created TIMESTAMPTZ NOT NULL,
    time_modified TIMESTAMPTZ NOT NULL,
    address_lot_block_id UUID NOT NULL,
    rsvd_address_lot_block_id UUID NOT NULL,
    rack_id UUID NOT NULL,
    switch_location TEXT NOT NULL,
    address INET NOT NULL,
    anycast BOOL NOT NULL
);

/* TODO https://github.com/oxidecomputer/omicron/issues/3001 */

CREATE UNIQUE INDEX IF NOT EXISTS lookup_loopback_address ON omicron.public.loopback_address (
    address, rack_id, switch_location
);

CREATE TABLE IF NOT EXISTS omicron.public.switch_port (
    id UUID PRIMARY KEY,
    rack_id UUID,
    switch_location TEXT,
    port_name TEXT,
    port_settings_id UUID,

    CONSTRAINT switch_port_rack_locaction_name_unique UNIQUE (
        rack_id, switch_location, port_name
    )
);

CREATE INDEX IF NOT EXISTS lookup_switch_port_by_port_settings ON omicron.public.switch_port (port_settings_id);

/* port settings groups included from port settings objects */
CREATE TABLE IF NOT EXISTS omicron.public.switch_port_settings_groups (
    port_settings_id UUID,
    port_settings_group_id UUID,

    PRIMARY KEY (port_settings_id, port_settings_group_id)
);

CREATE TABLE IF NOT EXISTS omicron.public.switch_port_settings_group (
    id UUID PRIMARY KEY,
    /* port settings in this group */
    port_settings_id UUID NOT NULL,
    name STRING(63) NOT NULL,
    description STRING(512) NOT NULL,
    time_created TIMESTAMPTZ NOT NULL,
    time_modified TIMESTAMPTZ NOT NULL,
    time_deleted TIMESTAMPTZ
);

CREATE UNIQUE INDEX IF NOT EXISTS lookup_switch_port_settings_group_by_name ON omicron.public.switch_port_settings_group (
    name
) WHERE
    time_deleted IS NULL;

CREATE TABLE IF NOT EXISTS omicron.public.switch_port_settings (
    id UUID PRIMARY KEY,
    name STRING(63) NOT NULL,
    description STRING(512) NOT NULL,
    time_created TIMESTAMPTZ NOT NULL,
    time_modified TIMESTAMPTZ NOT NULL,
    time_deleted TIMESTAMPTZ
);

CREATE UNIQUE INDEX IF NOT EXISTS switch_port_settings_by_name ON omicron.public.switch_port_settings (
    name
) WHERE
    time_deleted IS NULL;

CREATE TYPE IF NOT EXISTS omicron.public.switch_port_geometry AS ENUM (
    'Qsfp28x1',
    'Qsfp28x2',
    'Sfp28x4'
);

CREATE TABLE IF NOT EXISTS omicron.public.switch_port_settings_port_config (
    port_settings_id UUID PRIMARY KEY,
    geometry omicron.public.switch_port_geometry
);

CREATE TABLE IF NOT EXISTS omicron.public.switch_port_settings_link_config (
    port_settings_id UUID,
    lldp_service_config_id UUID NOT NULL,
    link_name TEXT,
    mtu INT4,

    PRIMARY KEY (port_settings_id, link_name)
);

CREATE TABLE IF NOT EXISTS omicron.public.lldp_service_config (
    id UUID PRIMARY KEY,
    lldp_config_id UUID,
    enabled BOOL NOT NULL
);

CREATE TABLE IF NOT EXISTS omicron.public.lldp_config (
    id UUID PRIMARY KEY,
    name STRING(63) NOT NULL,
    description STRING(512) NOT NULL,
    time_created TIMESTAMPTZ NOT NULL,
    time_modified TIMESTAMPTZ NOT NULL,
    time_deleted TIMESTAMPTZ,
    chassis_id TEXT,
    system_name TEXT,
    system_description TEXT,
    management_ip TEXT
);

CREATE UNIQUE INDEX IF NOT EXISTS lldp_config_by_name ON omicron.public.lldp_config (
    name
) WHERE
    time_deleted IS NULL;

CREATE TYPE IF NOT EXISTS omicron.public.switch_interface_kind AS ENUM (
    'primary',
    'vlan',
    'loopback'
);

CREATE TABLE IF NOT EXISTS omicron.public.switch_port_settings_interface_config (
    port_settings_id UUID,
    id UUID PRIMARY KEY,
    interface_name TEXT NOT NULL,
    v6_enabled BOOL NOT NULL,
    kind omicron.public.switch_interface_kind
);

CREATE UNIQUE INDEX IF NOT EXISTS switch_port_settings_interface_config_by_id ON omicron.public.switch_port_settings_interface_config (
    port_settings_id, interface_name
);

CREATE TABLE IF NOT EXISTS omicron.public.switch_vlan_interface_config (
    interface_config_id UUID,
    vid INT4,

    PRIMARY KEY (interface_config_id, vid)
);

CREATE TABLE IF NOT EXISTS omicron.public.switch_port_settings_route_config (
    port_settings_id UUID,
    interface_name TEXT,
    dst INET,
    gw INET,
    vid INT4,

    /* TODO https://github.com/oxidecomputer/omicron/issues/3013 */
    PRIMARY KEY (port_settings_id, interface_name, dst, gw)
);

CREATE TABLE IF NOT EXISTS omicron.public.switch_port_settings_bgp_peer_config (
    port_settings_id UUID,
    bgp_announce_set_id UUID NOT NULL,
    bgp_config_id UUID NOT NULL,
    interface_name TEXT,
    addr INET,

    /* TODO https://github.com/oxidecomputer/omicron/issues/3013 */
    PRIMARY KEY (port_settings_id, interface_name, addr)
);

CREATE TABLE IF NOT EXISTS omicron.public.bgp_config (
    id UUID PRIMARY KEY,
    name STRING(63) NOT NULL,
    description STRING(512) NOT NULL,
    time_created TIMESTAMPTZ NOT NULL,
    time_modified TIMESTAMPTZ NOT NULL,
    time_deleted TIMESTAMPTZ,
    asn INT8 NOT NULL,
    vrf TEXT
);

CREATE UNIQUE INDEX IF NOT EXISTS lookup_bgp_config_by_name ON omicron.public.bgp_config (
    name
) WHERE
    time_deleted IS NULL;

CREATE TABLE IF NOT EXISTS omicron.public.bgp_announce_set (
    id UUID PRIMARY KEY,
    name STRING(63) NOT NULL,
    description STRING(512) NOT NULL,
    time_created TIMESTAMPTZ NOT NULL,
    time_modified TIMESTAMPTZ NOT NULL,
    time_deleted TIMESTAMPTZ
);

CREATE UNIQUE INDEX IF NOT EXISTS lookup_bgp_announce_set_by_name ON omicron.public.bgp_announce_set (
    name
) WHERE
    time_deleted IS NULL;

CREATE TABLE IF NOT EXISTS omicron.public.bgp_announcement (
    announce_set_id UUID,
    address_lot_block_id UUID NOT NULL,
    network INET,

    /* TODO https://github.com/oxidecomputer/omicron/issues/3013 */
    PRIMARY KEY (announce_set_id, network)
);

CREATE TABLE IF NOT EXISTS omicron.public.switch_port_settings_address_config (
    port_settings_id UUID,
    address_lot_block_id UUID NOT NULL,
    rsvd_address_lot_block_id UUID NOT NULL,
    address INET,
    interface_name TEXT,

    /* TODO https://github.com/oxidecomputer/omicron/issues/3013 */
    PRIMARY KEY (port_settings_id, address, interface_name)
);

/*******************************************************************/

/*
 * Metadata for the schema itself. This version number isn't great, as there's
 * nothing to ensure it gets bumped when it should be, but it's a start.
 */

CREATE TABLE IF NOT EXISTS omicron.public.db_metadata (
    -- There should only be one row of this table for the whole DB.
    -- It's a little goofy, but filter on "singleton = true" before querying
    -- or applying updates, and you'll access the singleton row.
    --
    -- We also add a constraint on this table to ensure it's not possible to
    -- access the version of this table with "singleton = false".
    singleton BOOL NOT NULL PRIMARY KEY,
    time_created TIMESTAMPTZ NOT NULL,
    time_modified TIMESTAMPTZ NOT NULL,
    -- Semver representation of the DB version
    version STRING(64) NOT NULL,

    -- (Optional) Semver representation of the DB version to which we're upgrading
    target_version STRING(64),

    CHECK (singleton = true)
);

INSERT INTO omicron.public.db_metadata (
    singleton,
    time_created,
    time_modified,
    version,
    target_version
) VALUES
<<<<<<< HEAD
    ( TRUE, NOW(), NOW(), '4.0.0', NULL)
=======
    ( TRUE, NOW(), NOW(), '3.0.3', NULL)
>>>>>>> 1c1c20e0
ON CONFLICT DO NOTHING;

CREATE TABLE IF NOT EXISTS omicron.public.resource_lock (
    resource_id UUID PRIMARY KEY,
    lock_id UUID NOT NULL
);

COMMIT;<|MERGE_RESOLUTION|>--- conflicted
+++ resolved
@@ -2559,11 +2559,7 @@
     version,
     target_version
 ) VALUES
-<<<<<<< HEAD
     ( TRUE, NOW(), NOW(), '4.0.0', NULL)
-=======
-    ( TRUE, NOW(), NOW(), '3.0.3', NULL)
->>>>>>> 1c1c20e0
 ON CONFLICT DO NOTHING;
 
 CREATE TABLE IF NOT EXISTS omicron.public.resource_lock (
