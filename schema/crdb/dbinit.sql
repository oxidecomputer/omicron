/*
 * dbinit.sql: raw SQL to initialize a database for use by Omicron
 *
 * It's not clear what the long-term story for managing the database schema will
 * be.  For now, this file can be used by the test suite and by developers (via
 * the "omicron-dev" program) to set up a local database with which to run the
 * system.
 */

/*
 * Important CockroachDB notes:
 *
 *    For timestamps, CockroachDB's docs recommend TIMESTAMPTZ rather than
 *    TIMESTAMP.  This does not change what is stored with each datum, but
 *    rather how it's interpreted when clients use it.  It should make no
 *    difference to us, so we stick with the recommendation.
 *
 *    We avoid explicit foreign keys due to this warning from the docs: "Foreign
 *    key dependencies can significantly impact query performance, as queries
 *    involving tables with foreign keys, or tables referenced by foreign keys,
 *    require CockroachDB to check two separate tables. We recommend using them
 *    sparingly."
 */

BEGIN;

/*
 * We assume the database and user do not already exist so that we don't
 * inadvertently clobber what's there.  If they might exist, the user has to
 * clear this first.
 *
 * NOTE: the database and user names MUST be kept in sync with the
 * initialization code and dbwipe.sql.
 */
CREATE DATABASE IF NOT EXISTS omicron;
CREATE USER IF NOT EXISTS omicron;
ALTER DEFAULT PRIVILEGES GRANT INSERT, SELECT, UPDATE, DELETE ON TABLES to omicron;

/*
 * Configure a replication factor of 5 to ensure that the system can maintain
 * availability in the face of any two node failures.
 */
ALTER RANGE default CONFIGURE ZONE USING num_replicas = 5;

/*
 * Racks
 */
CREATE TABLE IF NOT EXISTS omicron.public.rack (
    /* Identity metadata (asset) */
    id UUID PRIMARY KEY,
    time_created TIMESTAMPTZ NOT NULL,
    time_modified TIMESTAMPTZ NOT NULL,

    /*
     * Identifies if rack management has been transferred from RSS -> Nexus.
     * If "false", RSS is still managing sleds, services, and DNS records.
     *
     * This value is set to "true" when RSS calls the
     * "rack_initialization_complete" endpoint on Nexus' internal interface.
     *
     * See RFD 278 for more detail.
     */
    initialized BOOL NOT NULL,

    /* Used to configure the updates service URL */
    tuf_base_url STRING(512),

    /* The IPv6 underlay /56 prefix for the rack */
    rack_subnet INET
);

/*
 * Sleds
 */

-- The disposition for a particular sled. This is updated solely by the
-- operator, and not by Nexus.
CREATE TYPE IF NOT EXISTS omicron.public.sled_policy AS ENUM (
    -- The sled is in service, and new resources can be provisioned onto it.
    'in_service',
    -- The sled is in service, but the operator has indicated that new
    -- resources should not be provisioned onto it.
    'no_provision',
    -- The operator has marked that the sled has, or will be, removed from the
    -- rack, and it should be assumed that any resources currently on it are
    -- now permanently missing.
    'expunged'
);

-- The actual state of the sled. This is updated exclusively by Nexus.
--
-- Nexus's goal is to match the sled's state with the operator-indicated
-- policy. For example, if the sled_policy is "expunged" and the sled_state is
-- "active", Nexus will assume that the sled is gone. Based on that, Nexus will
-- reallocate resources currently on the expunged sled to other sleds, etc.
-- Once the expunged sled no longer has any resources attached to it, Nexus
-- will mark it as decommissioned.
CREATE TYPE IF NOT EXISTS omicron.public.sled_state AS ENUM (
    -- The sled has resources of any kind allocated on it, or, is available for
    -- new resources.
    --
    -- The sled can be in this state and have a different sled policy, e.g.
    -- "expunged".
    'active',

    -- The sled no longer has resources allocated on it, now or in the future.
    --
    -- This is a terminal state. This state is only valid if the sled policy is
    -- 'expunged'.
    'decommissioned'
);

CREATE TABLE IF NOT EXISTS omicron.public.sled (
    /* Identity metadata (asset) */
    id UUID PRIMARY KEY,
    time_created TIMESTAMPTZ NOT NULL,
    time_modified TIMESTAMPTZ NOT NULL,
    time_deleted TIMESTAMPTZ,
    rcgen INT NOT NULL,

    /* FK into the Rack table */
    rack_id UUID NOT NULL,

    /* Idenfities if this Sled is a Scrimlet */
    is_scrimlet BOOL NOT NULL,

    /* Baseboard information about the sled */
    serial_number STRING(63) NOT NULL,
    part_number STRING(63) NOT NULL,
    revision INT8 NOT NULL,

    /* CPU & RAM summary for the sled */
    usable_hardware_threads INT8 CHECK (usable_hardware_threads BETWEEN 0 AND 4294967295) NOT NULL,
    usable_physical_ram INT8 NOT NULL,
    reservoir_size INT8 CHECK (reservoir_size < usable_physical_ram) NOT NULL,

    /* The IP address and bound port of the sled agent server. */
    ip INET NOT NULL,
    port INT4 CHECK (port BETWEEN 0 AND 65535) NOT NULL,

    /* The last address allocated to a propolis instance on this sled. */
    last_used_address INET NOT NULL,

    /* The policy for the sled, updated exclusively by the operator */
    sled_policy omicron.public.sled_policy NOT NULL,

    /* The actual state of the sled, updated exclusively by Nexus */
    sled_state omicron.public.sled_state NOT NULL,

    /* Generation number owned and incremented by the sled-agent */
    sled_agent_gen INT8 NOT NULL DEFAULT 1,

    -- This constraint should be upheld, even for deleted disks
    -- in the fleet.
    CONSTRAINT serial_part_revision_unique UNIQUE (
      serial_number, part_number, revision
    )
);

/* Add an index which lets us look up sleds on a rack */
CREATE UNIQUE INDEX IF NOT EXISTS lookup_sled_by_rack ON omicron.public.sled (
    rack_id,
    id
) WHERE time_deleted IS NULL;

CREATE TYPE IF NOT EXISTS omicron.public.sled_resource_kind AS ENUM (
    -- omicron.public.instance
    'instance'
    -- We expect to other resource kinds here in the future; e.g., to track
    -- resources used by control plane services. For now, we only track
    -- instances.
);

-- Accounting for programs using resources on a sled
CREATE TABLE IF NOT EXISTS omicron.public.sled_resource (
    -- Should match the UUID of the corresponding resource
    id UUID PRIMARY KEY,

    -- The sled where resources are being consumed
    sled_id UUID NOT NULL,

    -- The maximum number of hardware threads usable by this resource
    hardware_threads INT8 NOT NULL,

    -- The maximum amount of RSS RAM provisioned to this resource
    rss_ram INT8 NOT NULL,

    -- The maximum amount of Reservoir RAM provisioned to this resource
    reservoir_ram INT8 NOT NULL,

    -- Identifies the type of the resource
    kind omicron.public.sled_resource_kind NOT NULL
);

-- Allow looking up all resources which reside on a sled
CREATE UNIQUE INDEX IF NOT EXISTS lookup_resource_by_sled ON omicron.public.sled_resource (
    sled_id,
    id
);


-- Table of all sled subnets allocated for sleds added to an already initialized
-- rack. The sleds in this table and their allocated subnets are created before
-- a sled is added to the `sled` table. Addition to the `sled` table occurs
-- after the sled is initialized and notifies Nexus about itself.
--
-- For simplicity and space savings, this table doesn't actually contain the
-- full subnets for a given sled, but only the octet that extends a /56 rack
-- subnet to a /64 sled subnet. The rack subnet is maintained in the `rack`
-- table.
--
-- This table does not include subnet octets allocated during RSS and therefore
-- all of the octets start at 33. This makes the data in this table purely additive
-- post-RSS, which also implies that we cannot re-use subnet octets if an original
-- sled that was part of RSS was removed from the cluster.
CREATE TABLE IF NOT EXISTS omicron.public.sled_underlay_subnet_allocation (
    -- The physical identity of the sled
    -- (foreign key into `hw_baseboard_id` table)
    hw_baseboard_id UUID PRIMARY KEY,

    -- The rack to which a sled is being added
    -- (foreign key into `rack` table)
    --
    -- We require this because the sled is not yet part of the sled table when
    -- we first allocate a subnet for it.
    rack_id UUID NOT NULL,

    -- The sled to which a subnet is being allocated
    --
    -- Eventually will be a foreign key into the `sled` table when the sled notifies nexus
    -- about itself after initialization.
    sled_id UUID NOT NULL,

    -- The octet that extends a /56 rack subnet to a /64 sled subnet
    --
    -- Always between 33 and 255 inclusive
    subnet_octet INT2 NOT NULL UNIQUE CHECK (subnet_octet BETWEEN 33 AND 255)
);

-- Add an index which allows pagination by {rack_id, sled_id} pairs.
CREATE UNIQUE INDEX IF NOT EXISTS lookup_subnet_allocation_by_rack_and_sled ON omicron.public.sled_underlay_subnet_allocation (
    rack_id,
    sled_id
);

/*
 * Switches
 */

CREATE TABLE IF NOT EXISTS omicron.public.switch (
    /* Identity metadata (asset) */
    id UUID PRIMARY KEY,
    time_created TIMESTAMPTZ NOT NULL,
    time_modified TIMESTAMPTZ NOT NULL,
    time_deleted TIMESTAMPTZ,
    rcgen INT NOT NULL,

    /* FK into the Rack table */
    rack_id UUID NOT NULL,

    /* Baseboard information about the switch */
    serial_number STRING(63) NOT NULL,
    part_number STRING(63) NOT NULL,
    revision INT8 NOT NULL
);

/* Add an index which lets us look up switches on a rack */
CREATE UNIQUE INDEX IF NOT EXISTS lookup_switch_by_rack ON omicron.public.switch (
    rack_id,
    id
) WHERE time_deleted IS NULL;

/*
 * Services
 */

CREATE TYPE IF NOT EXISTS omicron.public.service_kind AS ENUM (
  'clickhouse',
  'clickhouse_keeper',
  'cockroach',
  'crucible',
  'crucible_pantry',
  'dendrite',
  'external_dns',
  'internal_dns',
  'nexus',
  'ntp',
  'oximeter',
  'tfport',
  'mgd'
);

CREATE TYPE IF NOT EXISTS omicron.public.physical_disk_kind AS ENUM (
  'm2',
  'u2'
);

-- The disposition for a particular physical disk.
-- This is updated by the operator, either explicitly through an operator API,
-- or implicitly when altering sled policy.
CREATE TYPE IF NOT EXISTS omicron.public.physical_disk_policy AS ENUM (
    -- The disk is in service, and new resources can be provisioned onto it.
    'in_service',
    -- The disk has been, or will be, removed from the rack, and it should be
    -- assumed that any resources currently on it are now permanently missing.
    'expunged'
);

-- The actual state of a physical disk. This is updated exclusively by Nexus.
--
-- Nexus's goal is to match the physical disk's state with the
-- operator-indicated policy. For example, if the policy is "expunged" and the
-- state is "active", Nexus will assume that the physical disk is gone. Based
-- on that, Nexus will reallocate resources currently on the expunged disk
-- elsewhere, etc. Once the expunged disk no longer has any resources attached
-- to it, Nexus will mark it as decommissioned.
CREATE TYPE IF NOT EXISTS omicron.public.physical_disk_state AS ENUM (
    -- The disk has resources of any kind allocated on it, or, is available for
    -- new resources.
    --
    -- The disk can be in this state and have a different policy, e.g.
    -- "expunged".
    'active',

    -- The disk no longer has resources allocated on it, now or in the future.
    --
    -- This is a terminal state. This state is only valid if the policy is
    -- 'expunged'.
    'decommissioned'
);

-- A physical disk which exists inside the rack.
CREATE TABLE IF NOT EXISTS omicron.public.physical_disk (
    id UUID PRIMARY KEY,
    time_created TIMESTAMPTZ NOT NULL,
    time_modified TIMESTAMPTZ NOT NULL,
    time_deleted TIMESTAMPTZ,
    rcgen INT NOT NULL,

    vendor STRING(63) NOT NULL,
    serial STRING(63) NOT NULL,
    model STRING(63) NOT NULL,

    variant omicron.public.physical_disk_kind NOT NULL,

    -- FK into the Sled table
    sled_id UUID NOT NULL,

    disk_policy omicron.public.physical_disk_policy NOT NULL,
    disk_state omicron.public.physical_disk_state NOT NULL,

    -- This constraint should be upheld, even for deleted disks
    -- in the fleet.
    CONSTRAINT vendor_serial_model_unique UNIQUE (
      vendor, serial, model
    )
);

CREATE UNIQUE INDEX IF NOT EXISTS lookup_physical_disk_by_variant ON omicron.public.physical_disk (
    variant,
    id
) WHERE time_deleted IS NULL;

-- Make it efficient to look up physical disks by Sled.
CREATE UNIQUE INDEX IF NOT EXISTS lookup_physical_disk_by_sled ON omicron.public.physical_disk (
    sled_id,
    id
) WHERE time_deleted IS NULL;

-- x509 certificates which may be used by services
CREATE TABLE IF NOT EXISTS omicron.public.certificate (
    -- Identity metadata (resource)
    id UUID PRIMARY KEY,
    name STRING(63) NOT NULL,
    description STRING(512) NOT NULL,
    time_created TIMESTAMPTZ NOT NULL,
    time_modified TIMESTAMPTZ NOT NULL,
    time_deleted TIMESTAMPTZ,

    -- which Silo this certificate is used for
    silo_id UUID NOT NULL,

    -- The service type which should use this certificate
    service omicron.public.service_kind NOT NULL,

    -- cert.pem file (certificate chain in PEM format) as a binary blob
    cert BYTES NOT NULL,

    -- key.pem file (private key in PEM format) as a binary blob
    key BYTES NOT NULL
);

-- Add an index which lets us look up certificates for a particular service
-- class.
CREATE UNIQUE INDEX IF NOT EXISTS lookup_certificate_by_service ON omicron.public.certificate (
    service,
    id
) WHERE
    time_deleted IS NULL;

-- Add an index which enforces that certificates have unique names, and which
-- allows pagination-by-name.
CREATE UNIQUE INDEX IF NOT EXISTS lookup_certificate_by_silo ON omicron.public.certificate (
    silo_id,
    name
) WHERE
    time_deleted IS NULL;

-- A table describing virtual resource provisioning which may be associated
-- with a collection of objects, including:
-- - Projects
-- - Silos
-- - Fleet
CREATE TABLE IF NOT EXISTS omicron.public.virtual_provisioning_collection (
    -- Should match the UUID of the corresponding collection.
    id UUID PRIMARY KEY,
    time_modified TIMESTAMPTZ NOT NULL DEFAULT NOW(),

    -- Identifies the type of the collection.
    collection_type STRING(63) NOT NULL,

    -- The amount of physical disk space which has been provisioned
    -- on behalf of the collection.
    virtual_disk_bytes_provisioned INT8 NOT NULL,

    -- The number of CPUs provisioned by VMs.
    cpus_provisioned INT8 NOT NULL,

    -- The amount of RAM provisioned by VMs.
    ram_provisioned INT8 NOT NULL
);

-- A table describing a single virtual resource which has been provisioned.
-- This may include:
-- - Disks
-- - Instances
-- - Snapshots
--
-- NOTE: You might think to yourself: "This table looks an awful lot like
-- the 'virtual_provisioning_collection' table, could they be condensed into
-- a single table?"
-- The answer to this question is unfortunately: "No". We use CTEs to both
-- UPDATE the collection table while INSERTing rows in the resource table, and
-- this would not be allowed if they came from the same table due to:
-- https://www.cockroachlabs.com/docs/v22.2/known-limitations#statements-containing-multiple-modification-subqueries-of-the-same-table-are-disallowed
-- However, by using separate tables, the CTE is able to function correctly.
CREATE TABLE IF NOT EXISTS omicron.public.virtual_provisioning_resource (
    -- Should match the UUID of the corresponding collection.
    id UUID PRIMARY KEY,
    time_modified TIMESTAMPTZ NOT NULL DEFAULT NOW(),

    -- Identifies the type of the resource.
    resource_type STRING(63) NOT NULL,

    -- The amount of physical disk space which has been provisioned
    -- on behalf of the resource.
    virtual_disk_bytes_provisioned INT8 NOT NULL,

    -- The number of CPUs provisioned.
    cpus_provisioned INT8 NOT NULL,

    -- The amount of RAM provisioned.
    ram_provisioned INT8 NOT NULL
);

-- ZPools of Storage, attached to Sleds.
-- These are backed by a single physical disk.
--
-- For information about the provisioned zpool, reference the
-- "omicron.public.inv_zpool" table, which returns information
-- that has actually been returned from the underlying sled.
CREATE TABLE IF NOT EXISTS omicron.public.zpool (
    /* Identity metadata (asset) */
    id UUID PRIMARY KEY,
    time_created TIMESTAMPTZ NOT NULL,
    time_modified TIMESTAMPTZ NOT NULL,
    time_deleted TIMESTAMPTZ,
    rcgen INT NOT NULL,

    /* FK into the Sled table */
    sled_id UUID NOT NULL,

    /* FK into the Physical Disk table */
    physical_disk_id UUID NOT NULL
);

/* Create an index on the physical disk id */
CREATE INDEX IF NOT EXISTS lookup_zpool_by_disk on omicron.public.zpool (
    physical_disk_id,
    id
) WHERE physical_disk_id IS NOT NULL AND time_deleted IS NULL;

CREATE TYPE IF NOT EXISTS omicron.public.dataset_kind AS ENUM (
  'crucible',
  'cockroach',
  'clickhouse',
  'clickhouse_keeper',
  'external_dns',
  'internal_dns'
);

/*
 * A dataset of allocated space within a zpool.
 */
CREATE TABLE IF NOT EXISTS omicron.public.dataset (
    /* Identity metadata (asset) */
    id UUID PRIMARY KEY,
    time_created TIMESTAMPTZ NOT NULL,
    time_modified TIMESTAMPTZ NOT NULL,
    time_deleted TIMESTAMPTZ,
    rcgen INT NOT NULL,

    /* FK into the Pool table */
    pool_id UUID NOT NULL,

    /* Contact information for the dataset */
    ip INET NOT NULL,
    port INT4 CHECK (port BETWEEN 0 AND 65535) NOT NULL,

    kind omicron.public.dataset_kind NOT NULL,

    /* An upper bound on the amount of space that might be in-use */
    size_used INT,

    /* Crucible must make use of 'size_used'; other datasets manage their own storage */
    CONSTRAINT size_used_column_set_for_crucible CHECK (
      (kind != 'crucible') OR
      (kind = 'crucible' AND size_used IS NOT NULL)
    )
);

/* Create an index on the size usage for Crucible's allocation */
CREATE INDEX IF NOT EXISTS lookup_dataset_by_size_used_crucible on omicron.public.dataset (
    size_used
) WHERE size_used IS NOT NULL AND time_deleted IS NULL AND kind = 'crucible';

/* Create an index on the size usage for any dataset */
CREATE INDEX IF NOT EXISTS lookup_dataset_by_size_used on omicron.public.dataset (
    size_used
) WHERE size_used IS NOT NULL AND time_deleted IS NULL;

/* Create an index on the zpool id */
CREATE INDEX IF NOT EXISTS lookup_dataset_by_zpool on omicron.public.dataset (
    pool_id,
    id
) WHERE pool_id IS NOT NULL AND time_deleted IS NULL;

/*
 * A region of space allocated to Crucible Downstairs, within a dataset.
 */
CREATE TABLE IF NOT EXISTS omicron.public.region (
    /* Identity metadata (asset) */
    id UUID PRIMARY KEY,
    time_created TIMESTAMPTZ NOT NULL,
    time_modified TIMESTAMPTZ NOT NULL,

    /* FK into the dataset table */
    dataset_id UUID NOT NULL,

    /* FK into the volume table */
    volume_id UUID NOT NULL,

    /* Metadata describing the region */
    block_size INT NOT NULL,
    blocks_per_extent INT NOT NULL,
    extent_count INT NOT NULL
);

/*
 * Allow all regions belonging to a disk to be accessed quickly.
 */
CREATE UNIQUE INDEX IF NOT EXISTS lookup_region_by_volume on omicron.public.region (
    volume_id,
    id
);

/*
 * Allow all regions belonging to a dataset to be accessed quickly.
 */
CREATE UNIQUE INDEX IF NOT EXISTS lookup_region_by_dataset on omicron.public.region (
    dataset_id,
    id
);

/*
 * A snapshot of a region, within a dataset.
 */
CREATE TABLE IF NOT EXISTS omicron.public.region_snapshot (
    dataset_id UUID NOT NULL,
    region_id UUID NOT NULL,

    /* Associated higher level virtual snapshot */
    snapshot_id UUID NOT NULL,

    /*
     * Target string, for identification as part of
     * volume construction request(s)
     */
    snapshot_addr TEXT NOT NULL,

    /* How many volumes reference this? */
    volume_references INT8 NOT NULL,

    /* Is this currently part of some resources_to_delete? */
    deleting BOOL NOT NULL,

    PRIMARY KEY (dataset_id, region_id, snapshot_id)
);

/* Index for use during join with region table */
CREATE INDEX IF NOT EXISTS lookup_region_by_dataset on omicron.public.region_snapshot (
    dataset_id, region_id
);

/*
 * Index on volume_references and snapshot_addr for crucible
 * resource accounting lookup
 */
CREATE INDEX IF NOT EXISTS lookup_region_snapshot_by_volume_reference on omicron.public.region_snapshot (
    volume_references
);

CREATE INDEX IF NOT EXISTS lookup_region_snapshot_by_snapshot_addr on omicron.public.region_snapshot (
    snapshot_addr
);

/*
 * A volume within Crucible
 */
CREATE TABLE IF NOT EXISTS omicron.public.volume (
    id UUID PRIMARY KEY,
    time_created TIMESTAMPTZ NOT NULL,
    time_modified TIMESTAMPTZ NOT NULL,
    time_deleted TIMESTAMPTZ,

    /* child resource generation number, per RFD 192 */
    rcgen INT NOT NULL,

    /*
     * A JSON document describing the construction of the volume, including all
     * sub volumes. This is what will be POSTed to propolis, and eventually
     * consumed by some Upstairs code to perform the volume creation. The Rust
     * type of this column should be Crucible::VolumeConstructionRequest.
     */
    data TEXT NOT NULL,

    /*
     * A JSON document describing what resources to clean up when deleting this
     * volume. The Rust type of this column should be the CrucibleResources
     * enum.
     */
    resources_to_clean_up TEXT
);

/* Quickly find deleted volumes */
CREATE INDEX IF NOT EXISTS lookup_volume_by_deleted on omicron.public.volume (
    time_deleted
);

/*
 * Silos
 */

CREATE TYPE IF NOT EXISTS omicron.public.authentication_mode AS ENUM (
  'local',
  'saml'
);

CREATE TYPE IF NOT EXISTS omicron.public.user_provision_type AS ENUM (
  'api_only',
  'jit'
);

CREATE TABLE IF NOT EXISTS omicron.public.silo (
    /* Identity metadata */
    id UUID PRIMARY KEY,
    name STRING(63) NOT NULL,
    description STRING(512) NOT NULL,
    time_created TIMESTAMPTZ NOT NULL,
    time_modified TIMESTAMPTZ NOT NULL,
    time_deleted TIMESTAMPTZ,

    discoverable BOOL NOT NULL,
    authentication_mode omicron.public.authentication_mode NOT NULL,
    user_provision_type omicron.public.user_provision_type NOT NULL,

    mapped_fleet_roles JSONB NOT NULL,

    /* child resource generation number, per RFD 192 */
    rcgen INT NOT NULL
);

CREATE UNIQUE INDEX IF NOT EXISTS lookup_silo_by_name ON omicron.public.silo (
    name
) WHERE
    time_deleted IS NULL;

/*
 * Silo users
 */
CREATE TABLE IF NOT EXISTS omicron.public.silo_user (
    id UUID PRIMARY KEY,
    time_created TIMESTAMPTZ NOT NULL,
    time_modified TIMESTAMPTZ NOT NULL,
    time_deleted TIMESTAMPTZ,

    silo_id UUID NOT NULL,
    external_id TEXT NOT NULL
);

/* This index lets us quickly find users for a given silo. */
CREATE UNIQUE INDEX IF NOT EXISTS lookup_silo_user_by_silo ON omicron.public.silo_user (
    silo_id,
    external_id
) WHERE
    time_deleted IS NULL;

CREATE TABLE IF NOT EXISTS omicron.public.silo_user_password_hash (
    silo_user_id UUID NOT NULL,
    hash TEXT NOT NULL,
    time_created TIMESTAMPTZ NOT NULL,

    PRIMARY KEY(silo_user_id)
);

/*
 * Silo groups
 */

CREATE TABLE IF NOT EXISTS omicron.public.silo_group (
    id UUID PRIMARY KEY,
    time_created TIMESTAMPTZ NOT NULL,
    time_modified TIMESTAMPTZ NOT NULL,
    time_deleted TIMESTAMPTZ,

    silo_id UUID NOT NULL,
    external_id TEXT NOT NULL
);

CREATE UNIQUE INDEX IF NOT EXISTS lookup_silo_group_by_silo ON omicron.public.silo_group (
    silo_id,
    external_id
) WHERE
    time_deleted IS NULL;

/*
 * Silo group membership
 */

CREATE TABLE IF NOT EXISTS omicron.public.silo_group_membership (
    silo_group_id UUID NOT NULL,
    silo_user_id UUID NOT NULL,

    PRIMARY KEY (silo_group_id, silo_user_id)
);

/*
 * The primary key lets us paginate through the users in a group.  We need to
 * index the same fields in the reverse order to be able to paginate through the
 * groups that a user is in.
 */
CREATE INDEX IF NOT EXISTS lookup_silo_group_by_user ON omicron.public.silo_group_membership (
    silo_user_id,
    silo_group_id
);

/*
 * Silo identity provider list
 */

CREATE TYPE IF NOT EXISTS omicron.public.provider_type AS ENUM (
  'saml'
);

CREATE TABLE IF NOT EXISTS omicron.public.identity_provider (
    /* Identity metadata */
    id UUID PRIMARY KEY,
    name STRING(63) NOT NULL,
    description STRING(512) NOT NULL,
    time_created TIMESTAMPTZ NOT NULL,
    time_modified TIMESTAMPTZ NOT NULL,
    time_deleted TIMESTAMPTZ,

    silo_id UUID NOT NULL,
    provider_type omicron.public.provider_type NOT NULL
);

CREATE UNIQUE INDEX IF NOT EXISTS lookup_idp_by_silo_id ON omicron.public.identity_provider (
    silo_id,
    id
) WHERE
    time_deleted IS NULL;

CREATE UNIQUE INDEX IF NOT EXISTS lookup_idp_by_silo_name ON omicron.public.identity_provider (
    silo_id,
    name
) WHERE
    time_deleted IS NULL;

/*
 * Silo SAML identity provider
 */
CREATE TABLE IF NOT EXISTS omicron.public.saml_identity_provider (
    /* Identity metadata */
    id UUID PRIMARY KEY,
    name STRING(63) NOT NULL,
    description STRING(512) NOT NULL,
    time_created TIMESTAMPTZ NOT NULL,
    time_modified TIMESTAMPTZ NOT NULL,
    time_deleted TIMESTAMPTZ,

    silo_id UUID NOT NULL,

    idp_metadata_document_string TEXT NOT NULL,

    idp_entity_id TEXT NOT NULL,
    sp_client_id TEXT NOT NULL,
    acs_url TEXT NOT NULL,
    slo_url TEXT NOT NULL,
    technical_contact_email TEXT NOT NULL,

    public_cert TEXT,
    private_key TEXT,

    group_attribute_name TEXT
);

CREATE UNIQUE INDEX IF NOT EXISTS lookup_saml_idp_by_silo_id ON omicron.public.saml_identity_provider (
    silo_id,
    id
) WHERE
    time_deleted IS NULL;

CREATE UNIQUE INDEX IF NOT EXISTS lookup_saml_idp_by_silo_name ON omicron.public.saml_identity_provider (
    silo_id,
    name
) WHERE
    time_deleted IS NULL;

/*
 * Users' public SSH keys, per RFD 44
 */
CREATE TABLE IF NOT EXISTS omicron.public.ssh_key (
    id UUID PRIMARY KEY,
    name STRING(63) NOT NULL,
    description STRING(512) NOT NULL,
    time_created TIMESTAMPTZ NOT NULL,
    time_modified TIMESTAMPTZ NOT NULL,
    time_deleted TIMESTAMPTZ,

    /* FK into silo_user table */
    silo_user_id UUID NOT NULL,

    /*
     * A 4096 bit RSA key without comment encodes to 726 ASCII characters.
     * A (256 bit) Ed25519 key w/o comment encodes to 82 ASCII characters.
     */
    public_key STRING(1023) NOT NULL
);

CREATE UNIQUE INDEX IF NOT EXISTS lookup_ssh_key_by_silo_user ON omicron.public.ssh_key (
    silo_user_id,
    name
) WHERE
    time_deleted IS NULL;

/**
 * Represents the SSH keys copied to an instance at create time by cloud-init.
 * Entries are added here when an instance is created (with configured SSH keys)
 * and removed when the instance is destroyed.
 *
 * TODO: Should this have time created / time deleted
 */
CREATE TABLE IF NOT EXISTS omicron.public.instance_ssh_key (
    instance_id UUID NOT NULL,
    ssh_key_id UUID NOT NULL,
    PRIMARY KEY (instance_id, ssh_key_id)
);

CREATE TABLE IF NOT EXISTS omicron.public.silo_quotas (
    silo_id UUID PRIMARY KEY,
    time_created TIMESTAMPTZ NOT NULL,
    time_modified TIMESTAMPTZ NOT NULL,
    cpus INT8 NOT NULL,
    memory_bytes INT8 NOT NULL,
    storage_bytes INT8 NOT NULL
);

/**
 * A view of the amount of provisioned and allocated (set by quotas) resources
 * on a given silo.
 */
CREATE VIEW IF NOT EXISTS omicron.public.silo_utilization
AS SELECT
    c.id AS silo_id,
    s.name AS silo_name,
    c.cpus_provisioned AS cpus_provisioned,
    c.ram_provisioned AS memory_provisioned,
    c.virtual_disk_bytes_provisioned AS storage_provisioned,
    q.cpus AS cpus_allocated,
    q.memory_bytes AS memory_allocated,
    q.storage_bytes AS storage_allocated,
    s.discoverable as silo_discoverable
FROM
    omicron.public.virtual_provisioning_collection AS c
    RIGHT JOIN omicron.public.silo_quotas AS q
    ON c.id = q.silo_id
    INNER JOIN omicron.public.silo AS s
    ON c.id = s.id
WHERE
    c.collection_type = 'Silo'
AND
    s.time_deleted IS NULL;

/*
 * Projects
 */

CREATE TABLE IF NOT EXISTS omicron.public.project (
    /* Identity metadata (resource) */
    id UUID PRIMARY KEY,
    name STRING(63) NOT NULL,
    description STRING(512) NOT NULL,
    time_created TIMESTAMPTZ NOT NULL,
    time_modified TIMESTAMPTZ NOT NULL,
    /* Indicates that the object has been deleted */
    time_deleted TIMESTAMPTZ,

    /* child resource generation number, per RFD 192 */
    rcgen INT NOT NULL,

    /* Which silo this project belongs to */
    silo_id UUID NOT NULL /* foreign key into "silo" table */
);

CREATE UNIQUE INDEX IF NOT EXISTS lookup_project_by_silo ON omicron.public.project (
    silo_id,
    name
) WHERE
    time_deleted IS NULL;

/*
 * Instances
 */

CREATE TYPE IF NOT EXISTS omicron.public.instance_state AS ENUM (
    'creating',
    'starting',
    'running',
    'stopping',
    'stopped',
    'rebooting',
    'migrating',
    'repairing',
    'failed',
    'destroyed'
);

/*
 * TODO consider how we want to manage multiple sagas operating on the same
 * Instance -- e.g., reboot concurrent with destroy or concurrent reboots or the
 * like.  Or changing # of CPUs or memory size.
 */
CREATE TABLE IF NOT EXISTS omicron.public.instance (
    /* Identity metadata (resource) */
    id UUID PRIMARY KEY,
    name STRING(63) NOT NULL,
    description STRING(512) NOT NULL,
    time_created TIMESTAMPTZ NOT NULL,
    time_modified TIMESTAMPTZ NOT NULL,
    /* Indicates that the object has been deleted */
    /* This is redundant for Instances, but we keep it here for consistency. */
    time_deleted TIMESTAMPTZ,

    /* Every Instance is in exactly one Project at a time. */
    project_id UUID NOT NULL,

    /* user data for instance initialization systems (e.g. cloud-init) */
    user_data BYTES NOT NULL,

    /* The state of the instance when it has no active VMM. */
    state omicron.public.instance_state NOT NULL,
    time_state_updated TIMESTAMPTZ NOT NULL,
    state_generation INT NOT NULL,

    /* FK into `vmm` for the Propolis server that's backing this instance. */
    active_propolis_id UUID,

    /* FK into `vmm` for the migration target Propolis server, if one exists. */
    target_propolis_id UUID,

    /* Identifies any ongoing migration for this instance. */
    migration_id UUID,

    /* Instance configuration */
    ncpus INT NOT NULL,
    memory INT NOT NULL,
    hostname STRING(63) NOT NULL,
    boot_on_fault BOOL NOT NULL DEFAULT false
);

-- Names for instances within a project should be unique
CREATE UNIQUE INDEX IF NOT EXISTS lookup_instance_by_project ON omicron.public.instance (
    project_id,
    name
) WHERE
    time_deleted IS NULL;

/*
 * A special view of an instance provided to operators for insights into what's running
 * on a sled.
 *
 * This view requires the VMM table, which doesn't exist yet, so create a
 * "placeholder" view here and replace it with the full view once the table is
 * defined. See the README for more context.
 */

CREATE VIEW IF NOT EXISTS omicron.public.sled_instance
AS SELECT
    instance.id
FROM
    omicron.public.instance AS instance
WHERE
    instance.time_deleted IS NULL;

/*
 * Guest-Visible, Virtual Disks
 */

/*
 * TODO The Rust enum to which this type is converted
 * carries data in some of its variants, such as the UUID
 * of the instance to which a disk is attached.
 *
 * This makes the conversion to/from this enum type here much
 * more difficult, since we need a way to manage that data
 * coherently.
 *
 * See <https://github.com/oxidecomputer/omicron/issues/312>.
 */
-- CREATE TYPE omicron.public.DiskState AS ENUM (
--     'creating',
--     'detached',
--     'attaching',
--     'attached',
--     'detaching',
--     'destroyed',
--     'faulted'
-- );

CREATE TYPE IF NOT EXISTS omicron.public.block_size AS ENUM (
  '512',
  '2048',
  '4096'
);

CREATE TABLE IF NOT EXISTS omicron.public.disk (
    /* Identity metadata (resource) */
    id UUID PRIMARY KEY,
    name STRING(63) NOT NULL,
    description STRING(512) NOT NULL,
    time_created TIMESTAMPTZ NOT NULL,
    time_modified TIMESTAMPTZ NOT NULL,
    /* Indicates that the object has been deleted */
    /* This is redundant for Disks, but we keep it here for consistency. */
    time_deleted TIMESTAMPTZ,

    /* child resource generation number, per RFD 192 */
    rcgen INT NOT NULL,

    /* Every Disk is in exactly one Project at a time. */
    project_id UUID NOT NULL,

    /* Every disk consists of a root volume */
    volume_id UUID NOT NULL,

    /*
     * TODO Would it make sense for the runtime state to live in a separate
     * table?
     */
    /* Runtime state */
    -- disk_state omicron.public.DiskState NOT NULL, /* TODO see above */
    disk_state STRING(32) NOT NULL,
    /*
     * Every Disk may be attaching to, attached to, or detaching from at most
     * one Instance at a time.
     */
    attach_instance_id UUID,
    state_generation INT NOT NULL,
    slot INT2 CHECK (slot >= 0 AND slot < 8),
    time_state_updated TIMESTAMPTZ NOT NULL,

    /* Disk configuration */
    size_bytes INT NOT NULL,
    block_size omicron.public.block_size NOT NULL,
    origin_snapshot UUID,
    origin_image UUID,

    pantry_address TEXT
);

CREATE UNIQUE INDEX IF NOT EXISTS lookup_disk_by_project ON omicron.public.disk (
    project_id,
    name
) WHERE
    time_deleted IS NULL;

CREATE UNIQUE INDEX IF NOT EXISTS lookup_disk_by_instance ON omicron.public.disk (
    attach_instance_id,
    id
) WHERE
    time_deleted IS NULL AND attach_instance_id IS NOT NULL;

CREATE UNIQUE INDEX IF NOT EXISTS lookup_deleted_disk ON omicron.public.disk (
    id
) WHERE
    time_deleted IS NOT NULL;

CREATE UNIQUE INDEX IF NOT EXISTS lookup_disk_by_volume_id ON omicron.public.disk (
    volume_id
) WHERE
    time_deleted IS NULL;

CREATE TABLE IF NOT EXISTS omicron.public.image (
    /* Identity metadata (resource) */
    id UUID PRIMARY KEY,
    name STRING(63) NOT NULL,
    description STRING(512) NOT NULL,
    time_created TIMESTAMPTZ NOT NULL,
    time_modified TIMESTAMPTZ NOT NULL,
    /* Indicates that the object has been deleted */
    time_deleted TIMESTAMPTZ,

    silo_id UUID NOT NULL,
    project_id UUID,

    volume_id UUID NOT NULL,

    url STRING(8192),
    os STRING(64) NOT NULL,
    version STRING(64) NOT NULL,
    digest TEXT,
    block_size omicron.public.block_size NOT NULL,
    size_bytes INT NOT NULL
);

CREATE VIEW IF NOT EXISTS omicron.public.project_image AS
SELECT
    id,
    name,
    description,
    time_created,
    time_modified,
    time_deleted,
    silo_id,
    project_id,
    volume_id,
    url,
    os,
    version,
    digest,
    block_size,
    size_bytes
FROM
    omicron.public.image
WHERE
    project_id IS NOT NULL;

CREATE VIEW IF NOT EXISTS omicron.public.silo_image AS
SELECT
    id,
    name,
    description,
    time_created,
    time_modified,
    time_deleted,
    silo_id,
    volume_id,
    url,
    os,
    version,
    digest,
    block_size,
    size_bytes
FROM
    omicron.public.image
WHERE
    project_id IS NULL;

/* Index for silo images */
CREATE UNIQUE INDEX IF NOT EXISTS lookup_image_by_silo on omicron.public.image (
    silo_id,
    name
) WHERE
    time_deleted is NULL AND
    project_id is NULL;

/* Index for project images */
CREATE UNIQUE INDEX IF NOT EXISTS lookup_image_by_silo_and_project on omicron.public.image (
    silo_id,
    project_id,
    name
) WHERE
    time_deleted is NULL AND
    project_id is NOT NULL;

CREATE TYPE IF NOT EXISTS omicron.public.snapshot_state AS ENUM (
  'creating',
  'ready',
  'faulted',
  'destroyed'
);

CREATE TABLE IF NOT EXISTS omicron.public.snapshot (
    /* Identity metadata (resource) */
    id UUID PRIMARY KEY,
    name STRING(63) NOT NULL,
    description STRING(512) NOT NULL,
    time_created TIMESTAMPTZ NOT NULL,
    time_modified TIMESTAMPTZ NOT NULL,
    /* Indicates that the object has been deleted */
    time_deleted TIMESTAMPTZ,

    /* Every Snapshot is in exactly one Project at a time. */
    project_id UUID NOT NULL,

    /* Every Snapshot originated from a single disk */
    disk_id UUID NOT NULL,

    /* Every Snapshot consists of a root volume */
    volume_id UUID NOT NULL,

    /* Where will the scrubbed blocks eventually land? */
    destination_volume_id UUID NOT NULL,

    gen INT NOT NULL,
    state omicron.public.snapshot_state NOT NULL,
    block_size omicron.public.block_size NOT NULL,

    /* Disk configuration (from the time the snapshot was taken) */
    size_bytes INT NOT NULL
);

CREATE UNIQUE INDEX IF NOT EXISTS lookup_snapshot_by_project ON omicron.public.snapshot (
    project_id,
    name
) WHERE
    time_deleted IS NULL;

/*
 * Oximeter collector servers.
 */
CREATE TABLE IF NOT EXISTS omicron.public.oximeter (
    id UUID PRIMARY KEY,
    time_created TIMESTAMPTZ NOT NULL,
    time_modified TIMESTAMPTZ NOT NULL,
    ip INET NOT NULL,
    port INT4 CHECK (port BETWEEN 0 AND 65535) NOT NULL
);

/*
 * The kind of metric producer each record corresponds to.
 */
CREATE TYPE IF NOT EXISTS omicron.public.producer_kind AS ENUM (
    -- A sled agent for an entry in the sled table.
    'sled_agent',
    -- A service in a blueprint (typically the current target blueprint, but it
    -- may reference a prior blueprint if the service is in the process of being
    -- removed).
    'service',
    -- A Propolis VMM for an instance in the omicron.public.instance table
    'instance'
);

/*
 * Information about registered metric producers.
 */
CREATE TABLE IF NOT EXISTS omicron.public.metric_producer (
    id UUID PRIMARY KEY,
    time_created TIMESTAMPTZ NOT NULL,
    time_modified TIMESTAMPTZ NOT NULL,
    kind omicron.public.producer_kind NOT NULL,
    ip INET NOT NULL,
    port INT4 CHECK (port BETWEEN 0 AND 65535) NOT NULL,
    interval FLOAT NOT NULL,
    /* TODO: Is this length appropriate? */
    base_route STRING(512) NOT NULL,
    /* Oximeter collector instance to which this metric producer is assigned. */
    oximeter_id UUID NOT NULL
);

CREATE UNIQUE INDEX IF NOT EXISTS lookup_producer_by_oximeter ON omicron.public.metric_producer (
    oximeter_id,
    id
);

CREATE INDEX IF NOT EXISTS lookup_producer_by_time_modified ON omicron.public.metric_producer (
    time_modified
);

/*
 * VPCs and networking primitives
 */


CREATE TABLE IF NOT EXISTS omicron.public.vpc (
    /* Identity metadata (resource) */
    id UUID PRIMARY KEY,
    name STRING(63) NOT NULL,
    description STRING(512) NOT NULL,
    time_created TIMESTAMPTZ NOT NULL,
    time_modified TIMESTAMPTZ NOT NULL,
    /* Indicates that the object has been deleted */
    time_deleted TIMESTAMPTZ,
    project_id UUID NOT NULL,
    system_router_id UUID NOT NULL,
    dns_name STRING(63) NOT NULL,

    /*
     * The Geneve Virtual Network Identifier for this VPC. Note that this is a
     * 24-bit unsigned value, properties which are checked in the application,
     * not the database.
     */
    vni INT4 NOT NULL,

    /* The IPv6 prefix allocated to subnets. */
    ipv6_prefix INET NOT NULL,

    /* Used to ensure that two requests do not concurrently modify the
       VPC's firewall */
    firewall_gen INT NOT NULL,

    /* Child-resource generation number for VPC Subnets. */
    subnet_gen INT8 NOT NULL
);

CREATE UNIQUE INDEX IF NOT EXISTS lookup_vpc_by_project ON omicron.public.vpc (
    project_id,
    name
) WHERE
    time_deleted IS NULL;

CREATE UNIQUE INDEX IF NOT EXISTS lookup_vpc_by_vni ON omicron.public.vpc (
    vni
) WHERE
    time_deleted IS NULL;

CREATE TABLE IF NOT EXISTS omicron.public.vpc_subnet (
    /* Identity metadata (resource) */
    id UUID PRIMARY KEY,
    name STRING(63) NOT NULL,
    description STRING(512) NOT NULL,
    time_created TIMESTAMPTZ NOT NULL,
    time_modified TIMESTAMPTZ NOT NULL,
    /* Indicates that the object has been deleted */
    time_deleted TIMESTAMPTZ,
    vpc_id UUID NOT NULL,
    /* Child resource creation generation number */
    rcgen INT8 NOT NULL,
    ipv4_block INET NOT NULL,
    ipv6_block INET NOT NULL
);

/* Subnet and network interface names are unique per VPC, not project */
CREATE UNIQUE INDEX IF NOT EXISTS vpc_subnet_vpc_id_name_key ON omicron.public.vpc_subnet (
    vpc_id,
    name
) WHERE
    time_deleted IS NULL;

/* The kind of network interface. */
CREATE TYPE IF NOT EXISTS omicron.public.network_interface_kind AS ENUM (
    /* An interface attached to a guest instance. */
    'instance',

    /* An interface attached to a service. */
    'service'
);

CREATE TABLE IF NOT EXISTS omicron.public.network_interface (
    /* Identity metadata (resource) */
    id UUID PRIMARY KEY,
    name STRING(63) NOT NULL,
    description STRING(512) NOT NULL,
    time_created TIMESTAMPTZ NOT NULL,
    time_modified TIMESTAMPTZ NOT NULL,
    /* Indicates that the object has been deleted */
    time_deleted TIMESTAMPTZ,

    /* The kind of network interface, e.g., instance */
    kind omicron.public.network_interface_kind NOT NULL,

    /*
     * FK into the parent resource of this interface (e.g. Instance, Service)
     * as determined by the `kind`.
     */
    parent_id UUID NOT NULL,

    /* FK into VPC table */
    vpc_id UUID NOT NULL,
    /* FK into VPCSubnet table. */
    subnet_id UUID NOT NULL,

    /*
     * The EUI-48 MAC address of the guest interface.
     *
     * Note that we use the bytes of a 64-bit integer, in big-endian byte order
     * to represent the MAC.
     */
    mac INT8 NOT NULL,

    /* The private VPC IP address of the interface. */
    ip INET NOT NULL,

    /*
     * Limited to 8 NICs per instance. This value must be kept in sync with
     * `crate::nexus::MAX_NICS_PER_INSTANCE`.
     */
    slot INT2 NOT NULL CHECK (slot >= 0 AND slot < 8),

    /* True if this interface is the primary interface.
     *
     * The primary interface appears in DNS and its address is used for external
     * connectivity.
     */
    is_primary BOOL NOT NULL
);

/* A view of the network_interface table for just instance-kind records. */
CREATE VIEW IF NOT EXISTS omicron.public.instance_network_interface AS
SELECT
    id,
    name,
    description,
    time_created,
    time_modified,
    time_deleted,
    parent_id AS instance_id,
    vpc_id,
    subnet_id,
    mac,
    ip,
    slot,
    is_primary
FROM
    omicron.public.network_interface
WHERE
    kind = 'instance';

/* A view of the network_interface table for just service-kind records. */
CREATE VIEW IF NOT EXISTS omicron.public.service_network_interface AS
SELECT
    id,
    name,
    description,
    time_created,
    time_modified,
    time_deleted,
    parent_id AS service_id,
    vpc_id,
    subnet_id,
    mac,
    ip,
    slot,
    is_primary
FROM
    omicron.public.network_interface
WHERE
    kind = 'service';

/* TODO-completeness

 * We currently have a NetworkInterface table with the IP and MAC addresses inline.
 * Eventually, we'll probably want to move these to their own tables, and
 * refer to them here, most notably to support multiple IPs per NIC, as well
 * as moving IPs between NICs on different instances, etc.
 */

/* Ensure we do not assign the same address twice within a subnet */
CREATE UNIQUE INDEX IF NOT EXISTS network_interface_subnet_id_ip_key ON omicron.public.network_interface (
    subnet_id,
    ip
) WHERE
    time_deleted IS NULL;

/* Ensure we do not assign the same MAC twice within a VPC
 * See RFD174's discussion on the scope of virtual MACs
 */
CREATE UNIQUE INDEX IF NOT EXISTS network_interface_vpc_id_mac_key ON omicron.public.network_interface (
    vpc_id,
    mac
) WHERE
    time_deleted IS NULL;

/*
 * Index used to verify that all interfaces for a resource (e.g. Instance,
 * Service) are contained within a single VPC, and that all interfaces are
 * in unique VPC Subnets.
 *
 * This is also used to quickly find the primary interface since
 * we store the `is_primary` column. Such queries are mostly used
 * when setting a new primary interface.
 */
CREATE UNIQUE INDEX IF NOT EXISTS network_interface_parent_id_name_kind_key ON omicron.public.network_interface (
    parent_id,
    name,
    kind
)
STORING (vpc_id, subnet_id, is_primary)
WHERE
    time_deleted IS NULL;

/*
 * Index used to verify that all interfaces for a resource (e.g. Instance,
 * Service) have unique slots.
 */
CREATE UNIQUE INDEX IF NOT EXISTS network_interface_parent_id_slot_key ON omicron.public.network_interface (
    parent_id,
    slot
)
WHERE
    time_deleted IS NULL;

CREATE TYPE IF NOT EXISTS omicron.public.vpc_firewall_rule_status AS ENUM (
    'disabled',
    'enabled'
);

CREATE TYPE IF NOT EXISTS omicron.public.vpc_firewall_rule_direction AS ENUM (
    'inbound',
    'outbound'
);

CREATE TYPE IF NOT EXISTS omicron.public.vpc_firewall_rule_action AS ENUM (
    'allow',
    'deny'
);

CREATE TYPE IF NOT EXISTS omicron.public.vpc_firewall_rule_protocol AS ENUM (
    'TCP',
    'UDP',
    'ICMP'
);

CREATE TABLE IF NOT EXISTS omicron.public.vpc_firewall_rule (
    /* Identity metadata (resource) */
    id UUID PRIMARY KEY,
    name STRING(63) NOT NULL,
    description STRING(512) NOT NULL,
    time_created TIMESTAMPTZ NOT NULL,
    time_modified TIMESTAMPTZ NOT NULL,
    /* Indicates that the object has been deleted */
    time_deleted TIMESTAMPTZ,

    vpc_id UUID NOT NULL,
    status omicron.public.vpc_firewall_rule_status NOT NULL,
    direction omicron.public.vpc_firewall_rule_direction NOT NULL,
    /* Array of targets. 128 was picked to include plenty of space for
       a tag, colon, and resource identifier. */
    targets STRING(128)[] NOT NULL,
    /* Also an array of targets */
    filter_hosts STRING(128)[],
    filter_ports STRING(11)[],
    filter_protocols omicron.public.vpc_firewall_rule_protocol[],
    action omicron.public.vpc_firewall_rule_action NOT NULL,
    priority INT4 CHECK (priority BETWEEN 0 AND 65535) NOT NULL
);

CREATE UNIQUE INDEX IF NOT EXISTS lookup_firewall_by_vpc ON omicron.public.vpc_firewall_rule (
    vpc_id,
    name
) WHERE
    time_deleted IS NULL;

CREATE TYPE IF NOT EXISTS omicron.public.vpc_router_kind AS ENUM (
    'system',
    'custom'
);

CREATE TABLE IF NOT EXISTS omicron.public.vpc_router (
    /* Identity metadata (resource) */
    id UUID PRIMARY KEY,
    name STRING(63) NOT NULL,
    description STRING(512) NOT NULL,
    time_created TIMESTAMPTZ NOT NULL,
    time_modified TIMESTAMPTZ NOT NULL,
    /* Indicates that the object has been deleted */
    time_deleted TIMESTAMPTZ,
    kind omicron.public.vpc_router_kind NOT NULL,
    vpc_id UUID NOT NULL,
    rcgen INT NOT NULL
);

CREATE UNIQUE INDEX IF NOT EXISTS lookup_router_by_vpc ON omicron.public.vpc_router (
    vpc_id,
    name
) WHERE
    time_deleted IS NULL;

CREATE TYPE IF NOT EXISTS omicron.public.router_route_kind AS ENUM (
    'default',
    'vpc_subnet',
    'vpc_peering',
    'custom'
);

CREATE TABLE IF NOT EXISTS omicron.public.router_route (
    /* Identity metadata (resource) */
    id UUID PRIMARY KEY,
    name STRING(63) NOT NULL,
    description STRING(512) NOT NULL,
    time_created TIMESTAMPTZ NOT NULL,
    time_modified TIMESTAMPTZ NOT NULL,
    /* Indicates that the object has been deleted */
    time_deleted TIMESTAMPTZ,

    vpc_router_id UUID NOT NULL,
    kind omicron.public.router_route_kind NOT NULL,
    target STRING(128) NOT NULL,
    destination STRING(128) NOT NULL
);

CREATE UNIQUE INDEX IF NOT EXISTS lookup_route_by_router ON omicron.public.router_route (
    vpc_router_id,
    name
) WHERE
    time_deleted IS NULL;

/*
 * An IP Pool, a collection of zero or more IP ranges for external IPs.
 */
CREATE TABLE IF NOT EXISTS omicron.public.ip_pool (
    /* Resource identity metadata */
    id UUID PRIMARY KEY,
    name STRING(63) NOT NULL,
    description STRING(512) NOT NULL,
    time_created TIMESTAMPTZ NOT NULL,
    time_modified TIMESTAMPTZ NOT NULL,
    time_deleted TIMESTAMPTZ,

    /* The collection's child-resource generation number */
    rcgen INT8 NOT NULL
);

/*
 * Index ensuring uniqueness of IP Pool names, globally.
 */
CREATE UNIQUE INDEX IF NOT EXISTS lookup_pool_by_name ON omicron.public.ip_pool (
    name
) WHERE
    time_deleted IS NULL;

-- The order here is most-specific first, and it matters because we use this
-- fact to select the most specific default in the case where there is both a
-- silo default and a fleet default. If we were to add a project type, it should
-- be added before silo.
CREATE TYPE IF NOT EXISTS omicron.public.ip_pool_resource_type AS ENUM (
    'silo'
);

-- join table associating IP pools with resources like fleet or silo
CREATE TABLE IF NOT EXISTS omicron.public.ip_pool_resource (
    ip_pool_id UUID NOT NULL,
    resource_type omicron.public.ip_pool_resource_type NOT NULL,
    resource_id UUID NOT NULL,
    is_default BOOL NOT NULL,
    -- TODO: timestamps for soft deletes?

    -- resource_type is redundant because resource IDs are globally unique, but
    -- logically it belongs here
    PRIMARY KEY (ip_pool_id, resource_type, resource_id)
);

-- a given resource can only have one default ip pool
CREATE UNIQUE INDEX IF NOT EXISTS one_default_ip_pool_per_resource ON omicron.public.ip_pool_resource (
    resource_id
) where
    is_default = true;

-- created solely to prevent a table scan when we delete links on silo delete
CREATE INDEX IF NOT EXISTS ip_pool_resource_id ON omicron.public.ip_pool_resource (
    resource_id
);
CREATE INDEX IF NOT EXISTS ip_pool_resource_ip_pool_id ON omicron.public.ip_pool_resource (
    ip_pool_id
);

/*
 * IP Pools are made up of a set of IP ranges, which are start/stop addresses.
 * Note that these need not be CIDR blocks or well-behaved subnets with a
 * specific netmask.
 */
CREATE TABLE IF NOT EXISTS omicron.public.ip_pool_range (
    id UUID PRIMARY KEY,
    time_created TIMESTAMPTZ NOT NULL,
    time_modified TIMESTAMPTZ NOT NULL,
    time_deleted TIMESTAMPTZ,
    first_address INET NOT NULL,
    /* The range is inclusive of the last address. */
    last_address INET NOT NULL,
    ip_pool_id UUID NOT NULL,
    /* Tracks child resources, IP addresses allocated out of this range. */
    rcgen INT8 NOT NULL
);

/*
 * These help Nexus enforce that the ranges within an IP Pool do not overlap
 * with any other ranges. See `nexus/src/db/queries/ip_pool.rs` for the actual
 * query which does that.
 */
CREATE UNIQUE INDEX IF NOT EXISTS lookup_pool_range_by_first_address ON omicron.public.ip_pool_range (
    first_address
)
STORING (last_address)
WHERE time_deleted IS NULL;
CREATE UNIQUE INDEX IF NOT EXISTS lookup_pool_range_by_last_address ON omicron.public.ip_pool_range (
    last_address
)
STORING (first_address)
WHERE time_deleted IS NULL;


/* The kind of external IP address. */
CREATE TYPE IF NOT EXISTS omicron.public.ip_kind AS ENUM (
    /*
     * Source NAT provided to all guests by default or for services that
     * only require outbound external connectivity.
     */
    'snat',

    /*
     * An ephemeral IP is a fixed, known address whose lifetime is the same as
     * the instance to which it is attached.
     * Not valid for services.
     */
    'ephemeral',

    /*
     * A floating IP is an independent, named API resource that can be assigned
     * to an instance or service.
     */
    'floating'
);

CREATE TYPE IF NOT EXISTS omicron.public.ip_attach_state AS ENUM (
    'detached',
    'attached',
    'detaching',
    'attaching'
);

/*
 * External IP addresses used for guest instances and externally-facing
 * services.
 */
CREATE TABLE IF NOT EXISTS omicron.public.external_ip (
    /* Identity metadata */
    id UUID PRIMARY KEY,

    /* Name for floating IPs. See the constraints below. */
    name STRING(63),

    /* Description for floating IPs. See the constraints below. */
    description STRING(512),

    time_created TIMESTAMPTZ NOT NULL,
    time_modified TIMESTAMPTZ NOT NULL,
    time_deleted TIMESTAMPTZ,

    /* FK to the `ip_pool` table. */
    ip_pool_id UUID NOT NULL,

    /* FK to the `ip_pool_range` table. */
    ip_pool_range_id UUID NOT NULL,

    /* True if this IP is associated with a service rather than an instance. */
    is_service BOOL NOT NULL,

    /* FK to the `instance` or `service` table. See constraints below. */
    parent_id UUID,

    /* The kind of external address, e.g., ephemeral. */
    kind omicron.public.ip_kind NOT NULL,

    /* The actual external IP address. */
    ip INET NOT NULL,

    /* The first port in the allowed range, inclusive. */
    first_port INT4 NOT NULL,

    /* The last port in the allowed range, also inclusive. */
    last_port INT4 NOT NULL,

    /* FK to the `project` table. */
    project_id UUID,

    /* State of this IP with regard to instance attach/detach
     * operations. This is mainly used to prevent concurrent use
     * across sagas and allow rollback to correct state.
     */
    state omicron.public.ip_attach_state NOT NULL,

    /* The name must be non-NULL iff this is a floating IP. */
    CONSTRAINT null_fip_name CHECK (
        (kind != 'floating' AND name IS NULL) OR
        (kind = 'floating' AND name IS NOT NULL)
    ),

    /* The description must be non-NULL iff this is a floating IP. */
    CONSTRAINT null_fip_description CHECK (
        (kind != 'floating' AND description IS NULL) OR
        (kind = 'floating' AND description IS NOT NULL)
    ),

    /* Only floating IPs can be attached to a project, and
     * they must have a parent project if they are instance FIPs.
     */
    CONSTRAINT null_project_id CHECK (
        (kind = 'floating' AND is_service = FALSE AND project_id is NOT NULL) OR
        ((kind != 'floating' OR is_service = TRUE) AND project_id IS NULL)
    ),

    /*
     * Only nullable if this is a floating/ephemeral IP, which may exist not
     * attached to any instance or service yet. Ephemeral IPs should not generally
     * exist without parent instances/services, but need to temporarily exist in
     * this state for live attachment.
     */
    CONSTRAINT null_snat_parent_id CHECK (
        (kind != 'snat') OR (parent_id IS NOT NULL)
    ),

    /* Ephemeral IPs are not supported for services. */
    CONSTRAINT ephemeral_kind_service CHECK (
        (kind = 'ephemeral' AND is_service = FALSE) OR (kind != 'ephemeral')
    ),

    /*
     * (Not detached) => non-null parent_id.
     * This is not a two-way implication because SNAT IPs
     * cannot have a null parent_id.
     */
    CONSTRAINT detached_null_parent_id CHECK (
        (state = 'detached') OR (parent_id IS NOT NULL)
    )
);

/*
 * Index used to support quickly looking up children of the IP Pool range table,
 * when checking for allocated addresses during deletion.
 */
CREATE INDEX IF NOT EXISTS external_ip_by_pool ON omicron.public.external_ip (
    ip_pool_id,
    ip_pool_range_id
)
    WHERE time_deleted IS NULL;

/*
 * Index used to enforce uniqueness of external IPs
 *
 * NOTE: This relies on the uniqueness constraint of IP addresses across all
 * pools, _and_ on the fact that the number of ports assigned to each instance
 * is fixed at compile time.
 */
CREATE UNIQUE INDEX IF NOT EXISTS external_ip_unique ON omicron.public.external_ip (
    ip,
    first_port
)
    WHERE time_deleted IS NULL;

CREATE UNIQUE INDEX IF NOT EXISTS lookup_external_ip_by_parent ON omicron.public.external_ip (
    parent_id,
    id
)
    WHERE parent_id IS NOT NULL AND time_deleted IS NULL;

/* Enforce a limit of one Ephemeral IP per instance */
CREATE UNIQUE INDEX IF NOT EXISTS one_ephemeral_ip_per_instance ON omicron.public.external_ip (
    parent_id
)
    WHERE kind = 'ephemeral' AND parent_id IS NOT NULL AND time_deleted IS NULL;

/* Enforce name-uniqueness of floating (service) IPs at fleet level. */
CREATE UNIQUE INDEX IF NOT EXISTS lookup_floating_ip_by_name on omicron.public.external_ip (
    name
) WHERE
    kind = 'floating' AND
    time_deleted is NULL AND
    project_id is NULL;

/* Enforce name-uniqueness of floating IPs at project level. */
CREATE UNIQUE INDEX IF NOT EXISTS lookup_floating_ip_by_name_and_project on omicron.public.external_ip (
    project_id,
    name
) WHERE
    kind = 'floating' AND
    time_deleted is NULL AND
    project_id is NOT NULL;

CREATE VIEW IF NOT EXISTS omicron.public.floating_ip AS
SELECT
    id,
    name,
    description,
    time_created,
    time_modified,
    time_deleted,
    ip_pool_id,
    ip_pool_range_id,
    is_service,
    parent_id,
    ip,
    project_id
FROM
    omicron.public.external_ip
WHERE
    omicron.public.external_ip.kind = 'floating' AND
    project_id IS NOT NULL;

/*******************************************************************/

/*
 * Sagas
 */

CREATE TYPE IF NOT EXISTS omicron.public.saga_state AS ENUM (
    'running',
    'unwinding',
    'done'
);


CREATE TABLE IF NOT EXISTS omicron.public.saga (
    /* immutable fields */

    /* unique identifier for this execution */
    id UUID PRIMARY KEY,
    /* unique id of the creator */
    creator UUID NOT NULL,
    /* time the saga was started */
    time_created TIMESTAMPTZ NOT NULL,
    /* saga name */
    name STRING(128) NOT NULL,
    /* saga DAG (includes params and name) */
    saga_dag JSONB NOT NULL,

    /*
     * TODO:
     * - id for current SEC (maybe NULL?)
     * - time of last adoption
     * - previous SEC? previous adoption time?
     * - number of adoptions?
     */
    saga_state omicron.public.saga_state NOT NULL,
    current_sec UUID,
    adopt_generation INT NOT NULL,
    adopt_time TIMESTAMPTZ NOT NULL
);

/*
 * For recovery (and probably takeover), we need to be able to list running
 * sagas by SEC.  We need to paginate this list by the id.
 */
CREATE UNIQUE INDEX IF NOT EXISTS lookup_saga_by_sec ON omicron.public.saga (
    current_sec, id
) WHERE saga_state != 'done';

/*
 * TODO more indexes for Saga?
 * - Debugging and/or reporting: saga_name? creator?
 */
/*
 * TODO: This is a data-carrying enum, see note on disk_state.
 *
 * See <https://github.com/oxidecomputer/omicron/issues/312>.
 */
-- CREATE TYPE omicron.public.saga_node_event_type AS ENUM (
--    'started',
--    'succeeded',
--    'failed'
--    'undo_started'
--    'undo_finished'
-- );

CREATE TABLE IF NOT EXISTS omicron.public.saga_node_event (
    saga_id UUID NOT NULL,
    node_id INT NOT NULL,
    -- event_type omicron.public.saga_node_event_type NOT NULL,
    event_type STRING(31) NOT NULL,
    data JSONB,
    event_time TIMESTAMPTZ NOT NULL,
    creator UUID NOT NULL,

    /*
     * It's important to be able to list the nodes in a saga.  We put the
     * node_id in the saga so that we can paginate the list.
     *
     * We make it a UNIQUE index and include the event_type to prevent two SECs
     * from attempting to record the same event for the same saga.  Whether this
     * should be allowed is still TBD.
     */
    PRIMARY KEY (saga_id, node_id, event_type)
);

/*******************************************************************/

/*
 * Sessions for use by web console.
 */
CREATE TABLE IF NOT EXISTS omicron.public.console_session (
    token STRING(40) PRIMARY KEY,
    time_created TIMESTAMPTZ NOT NULL,
    time_last_used TIMESTAMPTZ NOT NULL,
    silo_user_id UUID NOT NULL
);

-- to be used for cleaning up old tokens
-- It's okay that this index is non-unique because we don't need to page through
-- this list.  We'll just grab the next N, delete them, then repeat.
CREATE INDEX IF NOT EXISTS lookup_console_by_creation ON omicron.public.console_session (
    time_created
);

-- This index is used to remove sessions for a user that's being deleted.
CREATE INDEX IF NOT EXISTS lookup_console_by_silo_user ON omicron.public.console_session (
    silo_user_id
);

/*******************************************************************/

-- Describes a single uploaded TUF repo.
--
-- Identified by both a random uuid and its SHA256 hash. The hash could be the
-- primary key, but it seems unnecessarily large and unwieldy.
CREATE TABLE IF NOT EXISTS omicron.public.tuf_repo (
    id UUID PRIMARY KEY,
    time_created TIMESTAMPTZ NOT NULL,

    sha256 STRING(64) NOT NULL,

    -- The version of the targets.json role that was used to generate the repo.
    targets_role_version INT NOT NULL,

    -- The valid_until time for the repo.
    valid_until TIMESTAMPTZ NOT NULL,

    -- The system version described in the TUF repo.
    --
    -- This is the "true" primary key, but is not treated as such in the
    -- database because we may want to change this format in the future.
    -- Re-doing primary keys is annoying.
    --
    -- Because the system version is embedded in the repo's artifacts.json,
    -- each system version is associated with exactly one checksum.
    system_version STRING(64) NOT NULL,

    -- For debugging only:
    -- Filename provided by the user.
    file_name TEXT NOT NULL,

    CONSTRAINT unique_checksum UNIQUE (sha256),
    CONSTRAINT unique_system_version UNIQUE (system_version)
);

-- Describes an individual artifact from an uploaded TUF repo.
--
-- In the future, this may also be used to describe artifacts that are fetched
-- from a remote TUF repo, but that requires some additional design work.
CREATE TABLE IF NOT EXISTS omicron.public.tuf_artifact (
    name STRING(63) NOT NULL,
    version STRING(63) NOT NULL,
    -- This used to be an enum but is now a string, because it can represent
    -- artifact kinds currently unknown to a particular version of Nexus as
    -- well.
    kind STRING(63) NOT NULL,

    -- The time this artifact was first recorded.
    time_created TIMESTAMPTZ NOT NULL,

    -- The SHA256 hash of the artifact, typically obtained from the TUF
    -- targets.json (and validated at extract time).
    sha256 STRING(64) NOT NULL,
    -- The length of the artifact, in bytes.
    artifact_size INT8 NOT NULL,

    PRIMARY KEY (name, version, kind)
);

-- Reflects that a particular artifact was provided by a particular TUF repo.
-- This is a many-many mapping.
CREATE TABLE IF NOT EXISTS omicron.public.tuf_repo_artifact (
    tuf_repo_id UUID NOT NULL,
    tuf_artifact_name STRING(63) NOT NULL,
    tuf_artifact_version STRING(63) NOT NULL,
    tuf_artifact_kind STRING(63) NOT NULL,

    /*
    For the primary key, this definition uses the natural key rather than a
    smaller surrogate key (UUID). That's because with CockroachDB the most
    important factor in selecting a primary key is the ability to distribute
    well. In this case, the first element of the primary key is the tuf_repo_id,
    which is a random UUID.

    For more, see https://www.cockroachlabs.com/blog/how-to-choose-a-primary-key/.
    */
    PRIMARY KEY (
        tuf_repo_id, tuf_artifact_name, tuf_artifact_version, tuf_artifact_kind
    )
);

/*******************************************************************/

/*
 * DNS Propagation
 *
 * The tables here are the source of truth of DNS data for both internal and
 * external DNS.
 */

/*
 * A DNS group is a collection of DNS zones covered by a single version number.
 * We have two DNS Groups in our system: "internal" (for internal service
 * discovery) and "external" (which we expose on customer networks to provide
 * DNS for our own customer-facing services, like the API and console).
 *
 * Each DNS server is associated with exactly one DNS group.  Nexus propagates
 * the entire contents of a DNS group (i.e., all of its zones and all of those
 * zones' DNS names and associated records) to every server in that group.
 */
CREATE TYPE IF NOT EXISTS omicron.public.dns_group AS ENUM (
    'internal',
    'external'
);

/*
 * A DNS Zone is basically just a DNS name at the root of a subtree served by
 * one of our DNS servers.  In a typical system, there would be two DNS zones:
 *
 * (1) in the "internal" DNS group, a zone called "control-plane.oxide.internal"
 *     used by the control plane for internal service discovery
 *
 * (2) in the "external" DNS group, a zone whose name is owned by the customer
 *     and specified when the rack is set up for the first time.  We will use
 *     this zone to advertise addresses for the services we provide on the
 *     customer network (i.e., the API and console).
 */
CREATE TABLE IF NOT EXISTS omicron.public.dns_zone (
    id UUID PRIMARY KEY,
    time_created TIMESTAMPTZ NOT NULL,
    dns_group omicron.public.dns_group NOT NULL,
    zone_name TEXT NOT NULL
);

/*
 * It's allowed (although probably not correct) for the same DNS zone to appear
 * in both the internal and external groups.  It is not allowed to specify the
 * same DNS zone twice within the same group.
 */
CREATE UNIQUE INDEX IF NOT EXISTS lookup_dns_zone_by_group ON omicron.public.dns_zone (
    dns_group, zone_name
);

/*
 * All the data associated with a DNS group is gathered together and assigned a
 * single version number, sometimes called a generation number.  When changing
 * the DNS data for a group (e.g., to add a new DNS name), clients first insert
 * a new row into this table with the next available generation number.  (This
 * table is not strictly necessary.  Instead, we could put the current version
 * number for the group into a `dns_group` table, and clients could update that
 * instead of inserting into this table.  But by using a table here, we have a
 * debugging record of all past generation updates, including metadata about who
 * created them and why.)
 */
CREATE TABLE IF NOT EXISTS omicron.public.dns_version (
    dns_group omicron.public.dns_group NOT NULL,
    version INT8 NOT NULL,

    /* These fields are for debugging only. */
    time_created TIMESTAMPTZ NOT NULL,
    creator TEXT NOT NULL,
    comment TEXT NOT NULL,

    PRIMARY KEY(dns_group, version)
);

/*
 * The meat of the DNS data: a list of DNS names.  Each name has one or more
 * records stored in JSON.
 *
 * To facilitate clients getting a consistent snapshot of the DNS data at a
 * given version, each name is stored with the version in which it was added and
 * (optionally) the version in which it was removed.  The name and record data
 * are immutable, so changing the records for a given name should be expressed
 * as removing the old name (setting "version_removed") and creating a new
 * record for the same name at a new version.
 */
CREATE TABLE IF NOT EXISTS omicron.public.dns_name (
    dns_zone_id UUID NOT NULL,
    version_added INT8 NOT NULL,
    version_removed INT8,
    name TEXT NOT NULL,
    dns_record_data JSONB NOT NULL,

    PRIMARY KEY (dns_zone_id, name, version_added)
);

/*
 * Any given live name should only exist once.  (Put differently: the primary
 * key already prevents us from having the same name added twice in the same
 * version.  But you should also not be able to add a name in any version if the
 * name is currently still live (i.e., version_removed IS NULL).
 */
CREATE UNIQUE INDEX IF NOT EXISTS lookup_dns_name_by_zone ON omicron.public.dns_name (
    dns_zone_id, name
) WHERE version_removed IS NULL;

/*******************************************************************/

/*
 * Identity and Access Management (IAM)
 *
 * **For more details and a worked example using the tables here, see the
 * documentation for the omicron_nexus crate, "authz" module.**
 */

/*
 * Users built into the system
 *
 * The ids and names for these users are well-known (i.e., they are used by
 * Nexus directly, so changing these would potentially break compatibility).
 */
CREATE TABLE IF NOT EXISTS omicron.public.user_builtin (
    /*
     * Identity metadata
     *
     * TODO-cleanup This uses the "resource identity" pattern because we want a
     * name and description, but it's not valid to support soft-deleting these
     * records.
     */
    id UUID PRIMARY KEY,
    name STRING(63) NOT NULL,
    description STRING(512) NOT NULL,
    time_created TIMESTAMPTZ NOT NULL,
    time_modified TIMESTAMPTZ NOT NULL,
    time_deleted TIMESTAMPTZ
);

CREATE UNIQUE INDEX IF NOT EXISTS lookup_user_builtin_by_name ON omicron.public.user_builtin (name);

/* User used by Nexus to create other users.  Do NOT add more users here! */
INSERT INTO omicron.public.user_builtin (
    id,
    name,
    description,
    time_created,
    time_modified
) VALUES (
    /* NOTE: this uuid and name are duplicated in nexus::authn. */
    '001de000-05e4-4000-8000-000000000001',
    'db-init',
    'user used for database initialization',
    NOW(),
    NOW()
) ON CONFLICT DO NOTHING;

/*
 * OAuth 2.0 Device Authorization Grant (RFC 8628)
 */

-- Device authorization requests. These records are short-lived,
-- and removed as soon as a token is granted. This allows us to
-- use the `user_code` as primary key, despite it not having very
-- much entropy.
-- TODO: A background task should remove unused expired records.
CREATE TABLE IF NOT EXISTS omicron.public.device_auth_request (
    user_code STRING(20) PRIMARY KEY,
    client_id UUID NOT NULL,
    device_code STRING(40) NOT NULL,
    time_created TIMESTAMPTZ NOT NULL,
    time_expires TIMESTAMPTZ NOT NULL
);

-- Access tokens granted in response to successful device authorization flows.
CREATE TABLE IF NOT EXISTS omicron.public.device_access_token (
    token STRING(40) PRIMARY KEY,
    client_id UUID NOT NULL,
    device_code STRING(40) NOT NULL,
    silo_user_id UUID NOT NULL,
    time_requested TIMESTAMPTZ NOT NULL,
    time_created TIMESTAMPTZ NOT NULL,
    time_expires TIMESTAMPTZ
);

-- This UNIQUE constraint is critical for ensuring that at most
-- one token is ever created for a given device authorization flow.
CREATE UNIQUE INDEX IF NOT EXISTS lookup_device_access_token_by_client ON omicron.public.device_access_token (
    client_id, device_code
);

-- This index is used to remove tokens for a user that's being deleted.
CREATE INDEX IF NOT EXISTS lookup_device_access_token_by_silo_user ON omicron.public.device_access_token (
    silo_user_id
);

/*
 * Roles built into the system
 *
 * You can think of a built-in role as an opaque token to which we assign a
 * hardcoded set of permissions.  The role that we call "project.viewer"
 * corresponds to the "viewer" role on the "project" resource.  A user that has
 * this role on a particular Project is granted various read-only permissions on
 * that Project.  The specific permissions associated with the role are defined
 * in Omicron's Polar (Oso) policy file.
 *
 * A built-in role like "project.viewer" has four parts:
 *
 * * resource type: "project"
 * * role name: "viewer"
 * * full name: "project.viewer"
 * * description: "Project Viewer"
 *
 * Internally, we can treat the tuple (resource type, role name) as a composite
 * primary key.  Externally, we expose this as the full name.  This is
 * consistent with RFD 43 and other IAM systems.
 *
 * These fields look awfully close to the identity metadata that we use for most
 * other tables.  But they're just different enough that we can't use most of
 * the same abstractions:
 *
 * * "id": We have no need for a uuid because the (resource_type, role_name) is
 *   already unique and immutable.
 * * "name": What we call "full name" above could instead be called "name",
 *   which would be consistent with other identity metadata.  But it's not a
 *   legal "name" because of the period, and it would be confusing to have
 *   "resource type", "role name", and "name".
 * * "time_created": not that useful because it's whenever the system was
 *   initialized, and we have plenty of other timestamps for that
 * * "time_modified": does not apply because the role cannot be changed
 * * "time_deleted" does not apply because the role cannot be deleted
 *
 * If the set of roles and their permissions are fixed, why store them in the
 * database at all?  Because what's dynamic is the assignment of roles to users.
 * We have a separate table that says "user U has role ROLE on resource
 * RESOURCE".  How do we represent the ROLE part of this association?  We use a
 * foreign key into this "role_builtin" table.
 */
CREATE TABLE IF NOT EXISTS omicron.public.role_builtin (
    resource_type STRING(63),
    role_name STRING(63),
    description STRING(512),

    PRIMARY KEY(resource_type, role_name)
);

/*
 * Assignments between users, roles, and resources
 *
 * An actor has a role on a resource if there's a record in this table that
 * points to that actor, role, and resource.
 *
 * For more details and a worked example, see the omicron_nexus::authz
 * module-level documentation.
 */

CREATE TYPE IF NOT EXISTS omicron.public.identity_type AS ENUM (
  'user_builtin',
  'silo_user',
  'silo_group'
);

CREATE TABLE IF NOT EXISTS omicron.public.role_assignment (
    /* Composite foreign key into "role_builtin" table */
    resource_type STRING(63) NOT NULL,
    role_name STRING(63) NOT NULL,

    /*
     * Foreign key into some other resource table.  Which table?  This is
     * identified implicitly by "resource_type" above.
     */
    resource_id UUID NOT NULL,

    /*
     * Foreign key into some other user table.  Which table?  That's determined
     * by "identity_type".
     */
    identity_id UUID NOT NULL,
    identity_type omicron.public.identity_type NOT NULL,

    /*
     * The resource_id, identity_id, and role_name uniquely identify the role
     * assignment.  We include the resource_type and identity_type as
     * belt-and-suspenders, but there should only be one resource type for any
     * resource id and one identity type for any identity id.
     *
     * By organizing the primary key by resource id, then role name, then
     * identity information, we can use it to generated paginated listings of
     * role assignments for a resource, ordered by role name.  It's surprisingly
     * load-bearing that "identity_type" appears last.  That's because when we
     * list a page of role assignments for a resource sorted by role name and
     * then identity id, every field _except_ identity_type is used in the
     * query's filter or sort order.  If identity_type appeared before one of
     * those fields, CockroachDB wouldn't necessarily know it could use the
     * primary key index to efficiently serve the query.
     */
    PRIMARY KEY(
        resource_id,
        resource_type,
        role_name,
        identity_id,
        identity_type
     )
);

/*******************************************************************/

/*
 * External Networking
 *
 * **For more details on external networking see RFD 267**
 */

CREATE TYPE IF NOT EXISTS omicron.public.address_lot_kind AS ENUM (
    'infra',
    'pool'
);

CREATE TABLE IF NOT EXISTS omicron.public.address_lot (
    id UUID PRIMARY KEY,
    name STRING(63) NOT NULL,
    description STRING(512) NOT NULL,
    time_created TIMESTAMPTZ NOT NULL,
    time_modified TIMESTAMPTZ NOT NULL,
    time_deleted TIMESTAMPTZ,
    kind omicron.public.address_lot_kind NOT NULL
);

CREATE UNIQUE INDEX IF NOT EXISTS lookup_address_lot_by_name ON omicron.public.address_lot (
    name
) WHERE
    time_deleted IS NULL;

CREATE TABLE IF NOT EXISTS omicron.public.address_lot_block (
    id UUID PRIMARY KEY,
    address_lot_id UUID NOT NULL,
    first_address INET NOT NULL,
    last_address INET NOT NULL
);

CREATE INDEX IF NOT EXISTS lookup_address_lot_block_by_lot ON omicron.public.address_lot_block (
    address_lot_id
);

CREATE TABLE IF NOT EXISTS omicron.public.address_lot_rsvd_block (
    id UUID PRIMARY KEY,
    address_lot_id UUID NOT NULL,
    first_address INET NOT NULL,
    last_address INET NOT NULL,
    anycast BOOL NOT NULL
);

CREATE INDEX IF NOT EXISTS lookup_address_lot_rsvd_block_by_lot ON omicron.public.address_lot_rsvd_block (
    address_lot_id
);

CREATE INDEX IF NOT EXISTS lookup_address_lot_rsvd_block_by_anycast ON omicron.public.address_lot_rsvd_block (
    anycast
);

CREATE TABLE IF NOT EXISTS omicron.public.loopback_address (
    id UUID PRIMARY KEY,
    time_created TIMESTAMPTZ NOT NULL,
    time_modified TIMESTAMPTZ NOT NULL,
    address_lot_block_id UUID NOT NULL,
    rsvd_address_lot_block_id UUID NOT NULL,
    rack_id UUID NOT NULL,
    switch_location TEXT NOT NULL,
    address INET NOT NULL,
    anycast BOOL NOT NULL
);

/* TODO https://github.com/oxidecomputer/omicron/issues/3001 */

CREATE UNIQUE INDEX IF NOT EXISTS lookup_loopback_address ON omicron.public.loopback_address (
    address, rack_id, switch_location
);

CREATE TABLE IF NOT EXISTS omicron.public.switch_port (
    id UUID PRIMARY KEY,
    rack_id UUID,
    switch_location TEXT,
    port_name TEXT,
    port_settings_id UUID,

    CONSTRAINT switch_port_rack_locaction_name_unique UNIQUE (
        rack_id, switch_location, port_name
    )
);

CREATE INDEX IF NOT EXISTS lookup_switch_port_by_port_settings ON omicron.public.switch_port (port_settings_id);

/* port settings groups included from port settings objects */
CREATE TABLE IF NOT EXISTS omicron.public.switch_port_settings_groups (
    port_settings_id UUID,
    port_settings_group_id UUID,

    PRIMARY KEY (port_settings_id, port_settings_group_id)
);

CREATE TABLE IF NOT EXISTS omicron.public.switch_port_settings_group (
    id UUID PRIMARY KEY,
    /* port settings in this group */
    port_settings_id UUID NOT NULL,
    name STRING(63) NOT NULL,
    description STRING(512) NOT NULL,
    time_created TIMESTAMPTZ NOT NULL,
    time_modified TIMESTAMPTZ NOT NULL,
    time_deleted TIMESTAMPTZ
);

CREATE UNIQUE INDEX IF NOT EXISTS lookup_switch_port_settings_group_by_name ON omicron.public.switch_port_settings_group (
    name
) WHERE
    time_deleted IS NULL;

CREATE TABLE IF NOT EXISTS omicron.public.switch_port_settings (
    id UUID PRIMARY KEY,
    name STRING(63) NOT NULL,
    description STRING(512) NOT NULL,
    time_created TIMESTAMPTZ NOT NULL,
    time_modified TIMESTAMPTZ NOT NULL,
    time_deleted TIMESTAMPTZ
);

CREATE UNIQUE INDEX IF NOT EXISTS switch_port_settings_by_name ON omicron.public.switch_port_settings (
    name
) WHERE
    time_deleted IS NULL;

CREATE TYPE IF NOT EXISTS omicron.public.switch_port_geometry AS ENUM (
    'Qsfp28x1',
    'Qsfp28x2',
    'Sfp28x4'
);

CREATE TABLE IF NOT EXISTS omicron.public.switch_port_settings_port_config (
    port_settings_id UUID PRIMARY KEY,
    geometry omicron.public.switch_port_geometry
);

CREATE TABLE IF NOT EXISTS omicron.public.switch_port_settings_link_config (
    port_settings_id UUID,
    lldp_service_config_id UUID NOT NULL,
    link_name TEXT,
    mtu INT4,

    PRIMARY KEY (port_settings_id, link_name)
);

CREATE TABLE IF NOT EXISTS omicron.public.lldp_service_config (
    id UUID PRIMARY KEY,
    lldp_config_id UUID,
    enabled BOOL NOT NULL
);

CREATE TABLE IF NOT EXISTS omicron.public.lldp_config (
    id UUID PRIMARY KEY,
    name STRING(63) NOT NULL,
    description STRING(512) NOT NULL,
    time_created TIMESTAMPTZ NOT NULL,
    time_modified TIMESTAMPTZ NOT NULL,
    time_deleted TIMESTAMPTZ,
    chassis_id TEXT,
    system_name TEXT,
    system_description TEXT,
    management_ip TEXT
);

CREATE UNIQUE INDEX IF NOT EXISTS lldp_config_by_name ON omicron.public.lldp_config (
    name
) WHERE
    time_deleted IS NULL;

CREATE TYPE IF NOT EXISTS omicron.public.switch_interface_kind AS ENUM (
    'primary',
    'vlan',
    'loopback'
);

CREATE TABLE IF NOT EXISTS omicron.public.switch_port_settings_interface_config (
    port_settings_id UUID,
    id UUID PRIMARY KEY,
    interface_name TEXT NOT NULL,
    v6_enabled BOOL NOT NULL,
    kind omicron.public.switch_interface_kind
);

CREATE UNIQUE INDEX IF NOT EXISTS switch_port_settings_interface_config_by_id ON omicron.public.switch_port_settings_interface_config (
    port_settings_id, interface_name
);

CREATE TABLE IF NOT EXISTS omicron.public.switch_vlan_interface_config (
    interface_config_id UUID,
    vid INT4,

    PRIMARY KEY (interface_config_id, vid)
);

CREATE TABLE IF NOT EXISTS omicron.public.switch_port_settings_route_config (
    port_settings_id UUID,
    interface_name TEXT,
    dst INET,
    gw INET,
    vid INT4,

    /* TODO https://github.com/oxidecomputer/omicron/issues/3013 */
    PRIMARY KEY (port_settings_id, interface_name, dst, gw)
);

CREATE TABLE IF NOT EXISTS omicron.public.switch_port_settings_bgp_peer_config (
    port_settings_id UUID,
    bgp_config_id UUID NOT NULL,
    interface_name TEXT,
    addr INET,
    hold_time INT8,
    idle_hold_time INT8,
    delay_open INT8,
    connect_retry INT8,
    keepalive INT8,

    /* TODO https://github.com/oxidecomputer/omicron/issues/3013 */
    PRIMARY KEY (port_settings_id, interface_name, addr)
);

CREATE TABLE IF NOT EXISTS omicron.public.bgp_config (
    id UUID PRIMARY KEY,
    name STRING(63) NOT NULL,
    description STRING(512) NOT NULL,
    time_created TIMESTAMPTZ NOT NULL,
    time_modified TIMESTAMPTZ NOT NULL,
    time_deleted TIMESTAMPTZ,
    asn INT8 NOT NULL,
    vrf TEXT,
    bgp_announce_set_id UUID NOT NULL
);

CREATE UNIQUE INDEX IF NOT EXISTS lookup_bgp_config_by_name ON omicron.public.bgp_config (
    name
) WHERE
    time_deleted IS NULL;

CREATE TABLE IF NOT EXISTS omicron.public.bgp_announce_set (
    id UUID PRIMARY KEY,
    name STRING(63) NOT NULL,
    description STRING(512) NOT NULL,
    time_created TIMESTAMPTZ NOT NULL,
    time_modified TIMESTAMPTZ NOT NULL,
    time_deleted TIMESTAMPTZ
);

CREATE UNIQUE INDEX IF NOT EXISTS lookup_bgp_announce_set_by_name ON omicron.public.bgp_announce_set (
    name
) WHERE
    time_deleted IS NULL;

CREATE TABLE IF NOT EXISTS omicron.public.bgp_announcement (
    announce_set_id UUID,
    address_lot_block_id UUID NOT NULL,
    network INET,

    /* TODO https://github.com/oxidecomputer/omicron/issues/3013 */
    PRIMARY KEY (announce_set_id, network)
);

CREATE TABLE IF NOT EXISTS omicron.public.switch_port_settings_address_config (
    port_settings_id UUID,
    address_lot_block_id UUID NOT NULL,
    rsvd_address_lot_block_id UUID NOT NULL,
    address INET,
    interface_name TEXT,

    /* TODO https://github.com/oxidecomputer/omicron/issues/3013 */
    PRIMARY KEY (port_settings_id, address, interface_name)
);

CREATE TABLE IF NOT EXISTS omicron.public.bootstore_keys (
    key TEXT NOT NULL PRIMARY KEY,
    generation INT8 NOT NULL
);

/*
 * Hardware/software inventory
 *
 * See RFD 433 for details.  Here are the highlights.
 *
 * Omicron periodically collects hardware/software inventory data from the
 * running system and stores it into the database.  Each discrete set of data is
 * called a **collection**.  Each collection contains lots of different kinds of
 * data, so there are many tables here.  For clarity, these tables are prefixed
 * with:
 *
 *     `inv_*` (examples: `inv_collection`, `inv_service_processor`)
 *
 *         Describes the complete set of hardware and software in the system.
 *         Rows in these tables are immutable, but they describe mutable facts
 *         about hardware and software (e.g., the slot that a disk is in).  When
 *         these facts change (e.g., a disk moves between slots), a new set of
 *         records is written.
 *
 * All rows in the `inv_*` tables point back to a particular collection.  They
 * represent the state observed at some particular time.  Generally, if two
 * observations came from two different places, they're not put into the same
 * row of the same table.  For example, caboose information comes from the SP,
 * but it doesn't go into the `inv_service_processor` table.  It goes in a
 * separate `inv_caboose` table.  This is debatable but it preserves a clearer
 * record of exactly what information came from where, since the separate record
 * has its own "source" and "time_collected".
 *
 * Information about service processors and roots of trust are joined with
 * information reported by sled agents via the baseboard id.
 *
 * Hardware and software identifiers are normalized for the usual database
 * design reasons.  This means instead of storing hardware and software
 * identifiers directly in the `inv_*` tables, these tables instead store
 * foreign keys into one of these groups of tables, whose names are also
 * prefixed for clarity:
 *
 *     `hw_*` (example: `hw_baseboard_id`)
 *
 *         Maps hardware-provided identifiers to UUIDs that are used as foreign
 *         keys in the rest of the schema. (Avoids embedding these identifiers
 *         into all the other tables.)
 *
 *     `sw_*` (example: `sw_caboose`)
 *
 *         Maps software-provided identifiers to UUIDs that are used as foreign
 *         keys in the rest of the schema. (Avoids embedding these identifiers
 *         into all the other tables.)
 *
 * Records in these tables are shared across potentially many collections.  To
 * see why this is useful, consider that `sw_caboose` records contain several
 * long identifiers (e.g., git commit, SHA sums) and in practice, most of the
 * time, we expect that all components of a given type will have the exact same
 * cabooses.  Rather than store the caboose contents in each
 * `inv_service_processor` row (for example), often replicating the exact same
 * contents for each SP for each collection, these rows just have pointers into
 * the `sw_caboose` table that stores this data once.  (This also makes it much
 * easier to determine that these components _do_ have the same cabooses.)
 *
 * On PC systems (i.e., non-Oxide hardware), most of these tables will be empty
 * because we do not support hardware inventory on these systems.
 *
 * Again, see RFD 433 for more on all this.
 */

/*
 * baseboard ids: this table assigns uuids to distinct part/serial values
 *
 * Usually we include the baseboard revision number when we reference the part
 * number and serial number.  The revision number is deliberately left out here.
 * If we happened to see the same baseboard part number and serial number with
 * different revisions, that's the same baseboard.
 */
CREATE TABLE IF NOT EXISTS omicron.public.hw_baseboard_id (
    id UUID PRIMARY KEY,
    part_number TEXT NOT NULL,
    serial_number TEXT NOT NULL
);
CREATE UNIQUE INDEX IF NOT EXISTS lookup_baseboard_id_by_props
    ON omicron.public.hw_baseboard_id (part_number, serial_number);

/* power states reportable by the SP */
CREATE TYPE IF NOT EXISTS omicron.public.hw_power_state AS ENUM (
    'A0',
    'A1',
    'A2'
);

/* root of trust firmware slots */
CREATE TYPE IF NOT EXISTS omicron.public.hw_rot_slot AS ENUM (
    'A',
    'B'
);

/* cabooses: this table assigns unique ids to distinct caboose contents */
CREATE TABLE IF NOT EXISTS omicron.public.sw_caboose (
    id UUID PRIMARY KEY,
    board TEXT NOT NULL,
    git_commit TEXT NOT NULL,
    name TEXT NOT NULL,
    version TEXT NOT NULL
);
CREATE UNIQUE INDEX IF NOT EXISTS caboose_properties
    on omicron.public.sw_caboose (board, git_commit, name, version);

/* root of trust pages: this table assigns unique ids to distinct RoT CMPA
   and CFPA page contents, each of which is a 512-byte blob */
CREATE TABLE IF NOT EXISTS omicron.public.sw_root_of_trust_page (
    id UUID PRIMARY KEY,
    data_base64 TEXT NOT NULL
);
CREATE UNIQUE INDEX IF NOT EXISTS root_of_trust_page_properties
    on omicron.public.sw_root_of_trust_page (data_base64);

/* Inventory Collections */

-- list of all collections
CREATE TABLE IF NOT EXISTS omicron.public.inv_collection (
    id UUID PRIMARY KEY,
    time_started TIMESTAMPTZ NOT NULL,
    time_done TIMESTAMPTZ NOT NULL,
    collector TEXT NOT NULL
);
-- Supports finding latest collection (to use) or the oldest collection (to
-- clean up)
CREATE INDEX IF NOT EXISTS inv_collection_by_time_started
    ON omicron.public.inv_collection (time_started);

-- list of errors generated during a collection
CREATE TABLE IF NOT EXISTS omicron.public.inv_collection_error (
    inv_collection_id UUID NOT NULL,
    idx INT4 NOT NULL,
    message TEXT
);
CREATE INDEX IF NOT EXISTS errors_by_collection
    ON omicron.public.inv_collection_error (inv_collection_id, idx);

/* what kind of slot MGS reported a device in */
CREATE TYPE IF NOT EXISTS omicron.public.sp_type AS ENUM (
    'sled',
    'switch',
    'power'
);

-- observations from and about service processors
-- also see `inv_root_of_trust`
CREATE TABLE IF NOT EXISTS omicron.public.inv_service_processor (
    -- where this observation came from
    -- (foreign key into `inv_collection` table)
    inv_collection_id UUID NOT NULL,
    -- which system this SP reports it is part of
    -- (foreign key into `hw_baseboard_id` table)
    hw_baseboard_id UUID NOT NULL,
    -- when this observation was made
    time_collected TIMESTAMPTZ NOT NULL,
    -- which MGS instance reported this data
    source TEXT NOT NULL,

    -- identity of this device according to MGS
    sp_type omicron.public.sp_type NOT NULL,
    sp_slot INT4 NOT NULL,

    -- Data from MGS "Get SP Info" API.  See MGS API documentation.
    baseboard_revision INT8 NOT NULL,
    hubris_archive_id TEXT NOT NULL,
    power_state omicron.public.hw_power_state NOT NULL,

    PRIMARY KEY (inv_collection_id, hw_baseboard_id)
);

-- root of trust information reported by SP
-- There's usually one row here for each row in inv_service_processor, but not
-- necessarily.
CREATE TABLE IF NOT EXISTS omicron.public.inv_root_of_trust (
    -- where this observation came from
    -- (foreign key into `inv_collection` table)
    inv_collection_id UUID NOT NULL,
    -- which system this SP reports it is part of
    -- (foreign key into `hw_baseboard_id` table)
    hw_baseboard_id UUID NOT NULL,
    -- when this observation was made
    time_collected TIMESTAMPTZ NOT NULL,
    -- which MGS instance reported this data
    source TEXT NOT NULL,

    slot_active omicron.public.hw_rot_slot NOT NULL,
    slot_boot_pref_transient omicron.public.hw_rot_slot, -- nullable
    slot_boot_pref_persistent omicron.public.hw_rot_slot NOT NULL,
    slot_boot_pref_persistent_pending omicron.public.hw_rot_slot, -- nullable
    slot_a_sha3_256 TEXT, -- nullable
    slot_b_sha3_256 TEXT, -- nullable

    PRIMARY KEY (inv_collection_id, hw_baseboard_id)
);

CREATE TYPE IF NOT EXISTS omicron.public.caboose_which AS ENUM (
    'sp_slot_0',
    'sp_slot_1',
    'rot_slot_A',
    'rot_slot_B'
);

-- cabooses found
CREATE TABLE IF NOT EXISTS omicron.public.inv_caboose (
    -- where this observation came from
    -- (foreign key into `inv_collection` table)
    inv_collection_id UUID NOT NULL,
    -- which system this SP reports it is part of
    -- (foreign key into `hw_baseboard_id` table)
    hw_baseboard_id UUID NOT NULL,
    -- when this observation was made
    time_collected TIMESTAMPTZ NOT NULL,
    -- which MGS instance reported this data
    source TEXT NOT NULL,

    which omicron.public.caboose_which NOT NULL,
    sw_caboose_id UUID NOT NULL,

    PRIMARY KEY (inv_collection_id, hw_baseboard_id, which)
);

CREATE TYPE IF NOT EXISTS omicron.public.root_of_trust_page_which AS ENUM (
    'cmpa',
    'cfpa_active',
    'cfpa_inactive',
    'cfpa_scratch'
);

-- root of trust key signing pages found
CREATE TABLE IF NOT EXISTS omicron.public.inv_root_of_trust_page (
    -- where this observation came from
    -- (foreign key into `inv_collection` table)
    inv_collection_id UUID NOT NULL,
    -- which system this SP reports it is part of
    -- (foreign key into `hw_baseboard_id` table)
    hw_baseboard_id UUID NOT NULL,
    -- when this observation was made
    time_collected TIMESTAMPTZ NOT NULL,
    -- which MGS instance reported this data
    source TEXT NOT NULL,

    which omicron.public.root_of_trust_page_which NOT NULL,
    sw_root_of_trust_page_id UUID NOT NULL,

    PRIMARY KEY (inv_collection_id, hw_baseboard_id, which)
);

CREATE TYPE IF NOT EXISTS omicron.public.sled_role AS ENUM (
    -- this sled is directly attached to a Sidecar
    'scrimlet',
    -- everything else
    'gimlet'
);

-- observations from and about sled agents
CREATE TABLE IF NOT EXISTS omicron.public.inv_sled_agent (
    -- where this observation came from
    -- (foreign key into `inv_collection` table)
    inv_collection_id UUID NOT NULL,
    -- when this observation was made
    time_collected TIMESTAMPTZ NOT NULL,
    -- URL of the sled agent that reported this data
    source TEXT NOT NULL,

    -- unique id for this sled (should be foreign keys into `sled` table, though
    -- it's conceivable a sled will report an id that we don't know about)
    sled_id UUID NOT NULL,

    -- which system this sled agent reports it's running on
    -- (foreign key into `hw_baseboard_id` table)
    -- This is optional because dev/test systems support running on non-Oxide
    -- hardware.
    hw_baseboard_id UUID,

    -- Many of the following properties are duplicated from the `sled` table,
    -- which predates the current inventory system.
    sled_agent_ip INET NOT NULL,
    sled_agent_port INT4 NOT NULL,
    sled_role omicron.public.sled_role NOT NULL,
    usable_hardware_threads INT8
        CHECK (usable_hardware_threads BETWEEN 0 AND 4294967295) NOT NULL,
    usable_physical_ram INT8 NOT NULL,
    reservoir_size INT8 CHECK (reservoir_size < usable_physical_ram) NOT NULL,

    PRIMARY KEY (inv_collection_id, sled_id)
);

CREATE TABLE IF NOT EXISTS omicron.public.inv_physical_disk (
    -- where this observation came from
    -- (foreign key into `inv_collection` table)
    inv_collection_id UUID NOT NULL,

    -- unique id for this sled (should be foreign keys into `sled` table, though
    -- it's conceivable a sled will report an id that we don't know about)
    sled_id UUID NOT NULL,
    -- The slot where this disk was last observed
    slot INT8 CHECK (slot >= 0) NOT NULL,

    vendor STRING(63) NOT NULL,
    model STRING(63) NOT NULL,
    serial STRING(63) NOT NULL,

    variant omicron.public.physical_disk_kind NOT NULL,

    -- FK consisting of:
    -- - Which collection this was
    -- - The sled reporting the disk
    -- - The slot in which this disk was found
    PRIMARY KEY (inv_collection_id, sled_id, slot)
);

CREATE TABLE IF NOT EXISTS omicron.public.inv_zpool (
    -- where this observation came from
    -- (foreign key into `inv_collection` table)
    inv_collection_id UUID NOT NULL,
    -- when this observation was made
    time_collected TIMESTAMPTZ NOT NULL,

    -- The control plane ID of the zpool
    id UUID NOT NULL,
    sled_id UUID NOT NULL,
    total_size INT NOT NULL,

    -- PK consisting of:
    -- - Which collection this was
    -- - The sled reporting the disk
    -- - The slot in which this disk was found
    PRIMARY KEY (inv_collection_id, sled_id, id)
);

-- Allow looking up the most recent Zpool by ID
CREATE INDEX IF NOT EXISTS inv_zpool_by_id_and_time ON omicron.public.inv_zpool (id, time_collected DESC);

CREATE TABLE IF NOT EXISTS omicron.public.inv_sled_omicron_zones (
    -- where this observation came from
    -- (foreign key into `inv_collection` table)
    inv_collection_id UUID NOT NULL,
    -- when this observation was made
    time_collected TIMESTAMPTZ NOT NULL,
    -- URL of the sled agent that reported this data
    source TEXT NOT NULL,

    -- unique id for this sled (should be foreign keys into `sled` table, though
    -- it's conceivable a sled will report an id that we don't know about)
    sled_id UUID NOT NULL,

    -- OmicronZonesConfig generation reporting these zones
    generation INT8 NOT NULL,

    PRIMARY KEY (inv_collection_id, sled_id)
);

CREATE TYPE IF NOT EXISTS omicron.public.zone_type AS ENUM (
  'boundary_ntp',
  'clickhouse',
  'clickhouse_keeper',
  'cockroach_db',
  'crucible',
  'crucible_pantry',
  'external_dns',
  'internal_dns',
  'internal_ntp',
  'nexus',
  'oximeter'
);

-- observations from sled agents about Omicron-managed zones
CREATE TABLE IF NOT EXISTS omicron.public.inv_omicron_zone (
    -- where this observation came from
    -- (foreign key into `inv_collection` table)
    inv_collection_id UUID NOT NULL,

    -- unique id for this sled (should be foreign keys into `sled` table, though
    -- it's conceivable a sled will report an id that we don't know about)
    sled_id UUID NOT NULL,

    -- unique id for this zone
    id UUID NOT NULL,
    underlay_address INET NOT NULL,
    zone_type omicron.public.zone_type NOT NULL,

    -- SocketAddr of the "primary" service for this zone
    -- (what this describes varies by zone type, but all zones have at least one
    -- service in them)
    primary_service_ip INET NOT NULL,
    primary_service_port INT4
        CHECK (primary_service_port BETWEEN 0 AND 65535)
        NOT NULL,

    -- The remaining properties may be NULL for different kinds of zones.  The
    -- specific constraints are not enforced at the database layer, basically
    -- because it's really complicated to do that and it's not obvious that it's
    -- worthwhile.

    -- Some zones have a second service.  Like the primary one, the meaning of
    -- this is zone-type-dependent.
    second_service_ip INET,
    second_service_port INT4
        CHECK (second_service_port IS NULL
        OR second_service_port BETWEEN 0 AND 65535),

    -- Zones may have an associated dataset.  They're currently always on a U.2.
    -- The only thing we need to identify it here is the name of the zpool that
    -- it's on.
    dataset_zpool_name TEXT,

    -- Zones with external IPs have an associated NIC and sockaddr for listening
    -- (first is a foreign key into `inv_omicron_zone_nic`)
    nic_id UUID,

    -- Properties for internal DNS servers
    -- address attached to this zone from outside the sled's subnet
    dns_gz_address INET,
    dns_gz_address_index INT8,

    -- Properties common to both kinds of NTP zones
    ntp_ntp_servers TEXT[],
    ntp_dns_servers INET[],
    ntp_domain TEXT,

    -- Properties specific to Nexus zones
    nexus_external_tls BOOLEAN,
    nexus_external_dns_servers INET ARRAY,

    -- Source NAT configuration (currently used for boundary NTP only)
    snat_ip INET,
    snat_first_port INT4
        CHECK (snat_first_port IS NULL OR snat_first_port BETWEEN 0 AND 65535),
    snat_last_port INT4
        CHECK (snat_last_port IS NULL OR snat_last_port BETWEEN 0 AND 65535),

    PRIMARY KEY (inv_collection_id, id)
);

CREATE TABLE IF NOT EXISTS omicron.public.inv_omicron_zone_nic (
    inv_collection_id UUID NOT NULL,
    id UUID NOT NULL,
    name TEXT NOT NULL,
    ip INET NOT NULL,
    mac INT8 NOT NULL,
    subnet INET NOT NULL,
    vni INT8 NOT NULL,
    is_primary BOOLEAN NOT NULL,
    slot INT2 NOT NULL,

    PRIMARY KEY (inv_collection_id, id)
);

/*
 * System-level blueprints
 *
 * See RFD 457 and 459 for context.
 *
 * A blueprint describes a potential system configuration. The primary table is
 * the `blueprint` table, which stores only a small amount of metadata about the
 * blueprint. The bulk of the information is stored in the `bp_*` tables below,
 * each of which references back to `blueprint` by ID.
 *
 * `bp_target` describes the "target blueprints" of the system. Insertion must
 * follow a strict set of rules:
 *
 * * The first target blueprint must have version=1, and must have no parent
 *   blueprint.
 * * The Nth target blueprint must have version=N, and its parent blueprint must
 *   be the blueprint that was the target at version=N-1.
 *
 * The result is that the current target blueprint can always be found by
 * looking at the maximally-versioned row in `bp_target`, and there is a linear
 * history from that blueprint all the way back to the version=1 blueprint. We
 * will eventually prune old blueprint targets, so it will not always be
 * possible to view the entire history.
 *
 * `bp_sled_omicron_zones`, `bp_omicron_zone`, and `bp_omicron_zone_nic` are
 * nearly identical to their `inv_*` counterparts, and record the
 * `OmicronZonesConfig` for each sled.
 */

CREATE TYPE IF NOT EXISTS omicron.public.bp_zone_disposition AS ENUM (
    'in_service',
    'quiesced',
    'expunged'
);

-- list of all blueprints
CREATE TABLE IF NOT EXISTS omicron.public.blueprint (
    id UUID PRIMARY KEY,

    -- This is effectively a foreign key back to this table; however, it is
    -- allowed to be NULL: the initial blueprint has no parent. Additionally,
    -- it may be non-NULL but no longer reference a row in this table: once a
    -- child blueprint has been created from a parent, it's possible for the
    -- parent to be deleted. We do not NULL out this field on such a deletion,
    -- so we can always see that there had been a particular parent even if it's
    -- now gone.
    parent_blueprint_id UUID,

    -- These fields are for debugging only.
    time_created TIMESTAMPTZ NOT NULL,
    creator TEXT NOT NULL,
    comment TEXT NOT NULL,

    -- identifies the latest internal DNS version when blueprint planning began
    internal_dns_version INT8 NOT NULL,
    -- identifies the latest external DNS version when blueprint planning began
    external_dns_version INT8 NOT NULL
);

-- table describing both the current and historical target blueprints of the
-- system
CREATE TABLE IF NOT EXISTS omicron.public.bp_target (
    -- Monotonically increasing version for all bp_targets
    version INT8 PRIMARY KEY,

    -- Effectively a foreign key into the `blueprint` table, but may reference a
    -- blueprint that has been deleted (if this target is no longer the current
    -- target: the current target must not be deleted).
    blueprint_id UUID NOT NULL,

    -- Is this blueprint enabled?
    --
    -- Currently, we have no code that acts on this value; however, it exists as
    -- an escape hatch once we have automated blueprint planning and execution.
    -- An operator can set the current blueprint to disabled, which should stop
    -- planning and execution (presumably until a support case can address
    -- whatever issue the update system is causing).
    enabled BOOL NOT NULL,

    -- Timestamp for when this blueprint was made the current target
    time_made_target TIMESTAMPTZ NOT NULL
);

-- see inv_sled_omicron_zones, which is identical except it references a
-- collection whereas this table references a blueprint
CREATE TABLE IF NOT EXISTS omicron.public.bp_sled_omicron_zones (
    -- foreign key into `blueprint` table
    blueprint_id UUID NOT NULL,

    sled_id UUID NOT NULL,
    generation INT8 NOT NULL,
    PRIMARY KEY (blueprint_id, sled_id)
);

-- description of omicron zones specified in a blueprint
--
-- This is currently identical to `inv_omicron_zone`, except that the foreign
-- keys reference other blueprint tables intead of inventory tables. We expect
-- their sameness to diverge over time as either inventory or blueprints (or
-- both) grow context-specific properties.
CREATE TABLE IF NOT EXISTS omicron.public.bp_omicron_zone (
    -- foreign key into the `blueprint` table
    blueprint_id UUID NOT NULL,

    -- unique id for this sled (should be foreign keys into `sled` table, though
    -- it's conceivable a blueprint could refer to a sled that no longer exists,
    -- particularly if the blueprint is older than the current target)
    sled_id UUID NOT NULL,

    -- unique id for this zone
    id UUID NOT NULL,
    underlay_address INET NOT NULL,
    zone_type omicron.public.zone_type NOT NULL,

    -- SocketAddr of the "primary" service for this zone
    -- (what this describes varies by zone type, but all zones have at least one
    -- service in them)
    primary_service_ip INET NOT NULL,
    primary_service_port INT4
        CHECK (primary_service_port BETWEEN 0 AND 65535)
        NOT NULL,

    -- The remaining properties may be NULL for different kinds of zones.  The
    -- specific constraints are not enforced at the database layer, basically
    -- because it's really complicated to do that and it's not obvious that it's
    -- worthwhile.

    -- Some zones have a second service.  Like the primary one, the meaning of
    -- this is zone-type-dependent.
    second_service_ip INET,
    second_service_port INT4
        CHECK (second_service_port IS NULL
        OR second_service_port BETWEEN 0 AND 65535),

    -- Zones may have an associated dataset.  They're currently always on a U.2.
    -- The only thing we need to identify it here is the name of the zpool that
    -- it's on.
    dataset_zpool_name TEXT,

    -- Zones with external IPs have an associated NIC and sockaddr for listening
    -- (first is a foreign key into `bp_omicron_zone_nic`)
    bp_nic_id UUID,

    -- Properties for internal DNS servers
    -- address attached to this zone from outside the sled's subnet
    dns_gz_address INET,
    dns_gz_address_index INT8,

    -- Properties common to both kinds of NTP zones
    ntp_ntp_servers TEXT[],
    ntp_dns_servers INET[],
    ntp_domain TEXT,

    -- Properties specific to Nexus zones
    nexus_external_tls BOOLEAN,
    nexus_external_dns_servers INET ARRAY,

    -- Source NAT configuration (currently used for boundary NTP only)
    snat_ip INET,
    snat_first_port INT4
        CHECK (snat_first_port IS NULL OR snat_first_port BETWEEN 0 AND 65535),
    snat_last_port INT4
        CHECK (snat_last_port IS NULL OR snat_last_port BETWEEN 0 AND 65535),

    -- Zone disposition
    disposition omicron.public.bp_zone_disposition NOT NULL,

    PRIMARY KEY (blueprint_id, id)
);

CREATE TABLE IF NOT EXISTS omicron.public.bp_omicron_zone_nic (
    blueprint_id UUID NOT NULL,
    id UUID NOT NULL,
    name TEXT NOT NULL,
    ip INET NOT NULL,
    mac INT8 NOT NULL,
    subnet INET NOT NULL,
    vni INT8 NOT NULL,
    is_primary BOOLEAN NOT NULL,
    slot INT2 NOT NULL,

    PRIMARY KEY (blueprint_id, id)
);

/*******************************************************************/

/*
 * The `sled_instance` view's definition needs to be modified in a separate
 * transaction from the transaction that created it.
 */

COMMIT;
BEGIN;

-- Per-VMM state.
CREATE TABLE IF NOT EXISTS omicron.public.vmm (
    id UUID PRIMARY KEY,
    time_created TIMESTAMPTZ NOT NULL,
    time_deleted TIMESTAMPTZ,
    instance_id UUID NOT NULL,
    state omicron.public.instance_state NOT NULL,
    time_state_updated TIMESTAMPTZ NOT NULL,
    state_generation INT NOT NULL,
    sled_id UUID NOT NULL,
    propolis_ip INET NOT NULL,
    propolis_port INT4 NOT NULL CHECK (propolis_port BETWEEN 0 AND 65535) DEFAULT 12400
);

/*
 * A special view of an instance provided to operators for insights into what's
 * running on a sled.
 *
 * This view replaces the placeholder `sled_instance` view defined above. Any
 * columns in the placeholder must appear in the replacement in the same order
 * and with the same types they had in the placeholder.
 */

CREATE OR REPLACE VIEW omicron.public.sled_instance
AS SELECT
   instance.id,
   instance.name,
   silo.name as silo_name,
   project.name as project_name,
   vmm.sled_id as active_sled_id,
   instance.time_created,
   instance.time_modified,
   instance.migration_id,
   instance.ncpus,
   instance.memory,
   vmm.state
FROM
    omicron.public.instance AS instance
    JOIN omicron.public.project AS project ON
            instance.project_id = project.id
    JOIN omicron.public.silo AS silo ON
            project.silo_id = silo.id
    JOIN omicron.public.vmm AS vmm ON
            instance.active_propolis_id = vmm.id
WHERE
    instance.time_deleted IS NULL AND vmm.time_deleted IS NULL;

CREATE TYPE IF NOT EXISTS omicron.public.switch_link_fec AS ENUM (
    'Firecode',
    'None',
    'Rs'
);

CREATE TYPE IF NOT EXISTS omicron.public.switch_link_speed AS ENUM (
    '0G',
    '1G',
    '10G',
    '25G',
    '40G',
    '50G',
    '100G',
    '200G',
    '400G'
);

ALTER TABLE omicron.public.switch_port_settings_link_config ADD COLUMN IF NOT EXISTS fec omicron.public.switch_link_fec;
ALTER TABLE omicron.public.switch_port_settings_link_config ADD COLUMN IF NOT EXISTS speed omicron.public.switch_link_speed;

CREATE SEQUENCE IF NOT EXISTS omicron.public.ipv4_nat_version START 1 INCREMENT 1;

CREATE TABLE IF NOT EXISTS omicron.public.ipv4_nat_entry (
    id UUID PRIMARY KEY DEFAULT gen_random_uuid(),
    external_address INET NOT NULL,
    first_port INT4 NOT NULL,
    last_port INT4 NOT NULL,
    sled_address INET NOT NULL,
    vni INT4 NOT NULL,
    mac INT8 NOT NULL,
    version_added INT8 NOT NULL DEFAULT nextval('omicron.public.ipv4_nat_version'),
    version_removed INT8,
    time_created TIMESTAMPTZ NOT NULL DEFAULT now(),
    time_deleted TIMESTAMPTZ
);

CREATE UNIQUE INDEX IF NOT EXISTS ipv4_nat_version_added ON omicron.public.ipv4_nat_entry (
    version_added
)
STORING (
    external_address,
    first_port,
    last_port,
    sled_address,
    vni,
    mac,
    time_created,
    time_deleted
);

CREATE UNIQUE INDEX IF NOT EXISTS overlapping_ipv4_nat_entry ON omicron.public.ipv4_nat_entry (
    external_address,
    first_port,
    last_port
) WHERE time_deleted IS NULL;

CREATE INDEX IF NOT EXISTS ipv4_nat_lookup ON omicron.public.ipv4_nat_entry (external_address, first_port, last_port, sled_address, vni, mac);

CREATE UNIQUE INDEX IF NOT EXISTS ipv4_nat_version_removed ON omicron.public.ipv4_nat_entry (
    version_removed
)
STORING (
    external_address,
    first_port,
    last_port,
    sled_address,
    vni,
    mac,
    time_created,
    time_deleted
);

CREATE TYPE IF NOT EXISTS omicron.public.bfd_mode AS ENUM (
    'single_hop',
    'multi_hop'
);

CREATE TABLE IF NOT EXISTS omicron.public.bfd_session (
    id UUID PRIMARY KEY,
    local INET,
    remote INET NOT NULL,
    detection_threshold INT8 NOT NULL,
    required_rx INT8 NOT NULL,
    switch TEXT NOT NULL,
    mode  omicron.public.bfd_mode,

    time_created TIMESTAMPTZ NOT NULL,
    time_modified TIMESTAMPTZ NOT NULL,
    time_deleted TIMESTAMPTZ
);

CREATE UNIQUE INDEX IF NOT EXISTS lookup_bfd_session ON omicron.public.bfd_session (
    remote,
    switch
) WHERE time_deleted IS NULL;

ALTER TABLE omicron.public.switch_port_settings_link_config ADD COLUMN IF NOT EXISTS autoneg BOOL NOT NULL DEFAULT false;

CREATE INDEX IF NOT EXISTS ipv4_nat_lookup_by_vni ON omicron.public.ipv4_nat_entry (
  vni
)
STORING (
  external_address,
  first_port,
  last_port,
  sled_address,
  mac,
  version_added,
  version_removed,
  time_created,
  time_deleted
);

/*
 * A view of the ipv4 nat change history
 * used to summarize changes for external viewing
 */
CREATE VIEW IF NOT EXISTS omicron.public.ipv4_nat_changes
AS
-- Subquery:
-- We need to be able to order partial changesets. ORDER BY on separate columns
-- will not accomplish this, so we'll do this by interleaving version_added
-- and version_removed (version_removed taking priority if NOT NULL) and then sorting
-- on the appropriate version numbers at call time.
WITH interleaved_versions AS (
  -- fetch all active NAT entries (entries that have not been soft deleted)
  SELECT
    external_address,
    first_port,
    last_port,
    sled_address,
    vni,
    mac,
    -- rename version_added to version
    version_added AS version,
    -- create a new virtual column, boolean value representing whether or not
    -- the record has been soft deleted
    (version_removed IS NOT NULL) as deleted
  FROM omicron.public.ipv4_nat_entry
  WHERE version_removed IS NULL

  -- combine the datasets, unifying the version_added and version_removed
  -- columns to a single `version` column so we can interleave and sort the entries
  UNION

  -- fetch all inactive NAT entries (entries that have been soft deleted)
  SELECT
    external_address,
    first_port,
    last_port,
    sled_address,
    vni,
    mac,
    -- rename version_removed to version
    version_removed AS version,
    -- create a new virtual column, boolean value representing whether or not
    -- the record has been soft deleted
    (version_removed IS NOT NULL) as deleted
  FROM omicron.public.ipv4_nat_entry
  WHERE version_removed IS NOT NULL
)
-- this is our new "table"
-- here we select the columns from the subquery defined above
SELECT
  external_address,
  first_port,
  last_port,
  sled_address,
  vni,
  mac,
  version,
  deleted
FROM interleaved_versions;

CREATE TABLE IF NOT EXISTS omicron.public.probe (
    id UUID NOT NULL PRIMARY KEY,
    name STRING(63) NOT NULL,
    description STRING(512) NOT NULL,
    time_created TIMESTAMPTZ NOT NULL,
    time_modified TIMESTAMPTZ NOT NULL,
    time_deleted TIMESTAMPTZ,
    project_id UUID NOT NULL,
    sled UUID NOT NULL
);

CREATE UNIQUE INDEX IF NOT EXISTS lookup_probe_by_name ON omicron.public.probe (
    name
) WHERE
    time_deleted IS NULL;

ALTER TABLE omicron.public.external_ip ADD COLUMN IF NOT EXISTS is_probe BOOL NOT NULL DEFAULT false;

ALTER TYPE omicron.public.network_interface_kind ADD VALUE IF NOT EXISTS 'probe';

CREATE TYPE IF NOT EXISTS omicron.public.upstairs_repair_notification_type AS ENUM (
  'started',
  'succeeded',
  'failed'
);

CREATE TYPE IF NOT EXISTS omicron.public.upstairs_repair_type AS ENUM (
  'live',
  'reconciliation'
);

CREATE TABLE IF NOT EXISTS omicron.public.upstairs_repair_notification (
    time TIMESTAMPTZ NOT NULL,

    repair_id UUID NOT NULL,
    repair_type omicron.public.upstairs_repair_type NOT NULL,

    upstairs_id UUID NOT NULL,
    session_id UUID NOT NULL,

    region_id UUID NOT NULL,
    target_ip INET NOT NULL,
    target_port INT4 CHECK (target_port BETWEEN 0 AND 65535) NOT NULL,

    notification_type omicron.public.upstairs_repair_notification_type NOT NULL,

    /*
     * A repair is uniquely identified by the four UUIDs here, and a
     * notification is uniquely identified by its type.
     */
    PRIMARY KEY (repair_id, upstairs_id, session_id, region_id, notification_type)
);

CREATE TABLE IF NOT EXISTS omicron.public.upstairs_repair_progress (
    repair_id UUID NOT NULL,
    time TIMESTAMPTZ NOT NULL,
    current_item INT8 NOT NULL,
    total_items INT8 NOT NULL,

    PRIMARY KEY (repair_id, time, current_item, total_items)
);

CREATE TYPE IF NOT EXISTS omicron.public.downstairs_client_stop_request_reason_type AS ENUM (
  'replacing',
  'disabled',
  'failed_reconcile',
  'io_error',
  'bad_negotiation_order',
  'incompatible',
  'failed_live_repair',
  'too_many_outstanding_jobs',
  'deactivated'
);

CREATE TABLE IF NOT EXISTS omicron.public.downstairs_client_stop_request_notification (
    time TIMESTAMPTZ NOT NULL,
    upstairs_id UUID NOT NULL,
    downstairs_id UUID NOT NULL,
    reason omicron.public.downstairs_client_stop_request_reason_type NOT NULL,

    PRIMARY KEY (time, upstairs_id, downstairs_id, reason)
);

CREATE TYPE IF NOT EXISTS omicron.public.downstairs_client_stopped_reason_type AS ENUM (
  'connection_timeout',
  'connection_failed',
  'timeout',
  'write_failed',
  'read_failed',
  'requested_stop',
  'finished',
  'queue_closed',
  'receive_task_cancelled'
);

CREATE TABLE IF NOT EXISTS omicron.public.downstairs_client_stopped_notification (
    time TIMESTAMPTZ NOT NULL,
    upstairs_id UUID NOT NULL,
    downstairs_id UUID NOT NULL,
    reason omicron.public.downstairs_client_stopped_reason_type NOT NULL,

    PRIMARY KEY (time, upstairs_id, downstairs_id, reason)
);

CREATE INDEX IF NOT EXISTS rack_initialized ON omicron.public.rack (initialized);

-- table for tracking bootstore configuration changes over time
-- this makes reconciliation easier and also gives us a visible history of changes
CREATE TABLE IF NOT EXISTS omicron.public.bootstore_config (
    key TEXT NOT NULL,
    generation INT8 NOT NULL,
    PRIMARY KEY (key, generation),
    data JSONB NOT NULL,
    time_created TIMESTAMPTZ NOT NULL,
    time_deleted TIMESTAMPTZ
);

CREATE INDEX IF NOT EXISTS address_lot_names ON omicron.public.address_lot(name);

CREATE VIEW IF NOT EXISTS omicron.public.bgp_peer_view
AS
SELECT
 sp.switch_location,
 sp.port_name,
 bpc.addr,
 bpc.hold_time,
 bpc.idle_hold_time,
 bpc.delay_open,
 bpc.connect_retry,
 bpc.keepalive,
 bc.asn
FROM omicron.public.switch_port sp
JOIN omicron.public.switch_port_settings_bgp_peer_config bpc
ON sp.port_settings_id = bpc.port_settings_id
JOIN omicron.public.bgp_config bc ON bc.id = bpc.bgp_config_id;

CREATE INDEX IF NOT EXISTS switch_port_id_and_name
ON omicron.public.switch_port (port_settings_id, port_name) STORING (switch_location);

CREATE INDEX IF NOT EXISTS switch_port_name ON omicron.public.switch_port (port_name);

/*
 * Metadata for the schema itself. This version number isn't great, as there's
 * nothing to ensure it gets bumped when it should be, but it's a start.
 */
CREATE TABLE IF NOT EXISTS omicron.public.db_metadata (
    -- There should only be one row of this table for the whole DB.
    -- It's a little goofy, but filter on "singleton = true" before querying
    -- or applying updates, and you'll access the singleton row.
    --
    -- We also add a constraint on this table to ensure it's not possible to
    -- access the version of this table with "singleton = false".
    singleton BOOL NOT NULL PRIMARY KEY,
    time_created TIMESTAMPTZ NOT NULL,
    time_modified TIMESTAMPTZ NOT NULL,
    -- Semver representation of the DB version
    version STRING(64) NOT NULL,

    -- (Optional) Semver representation of the DB version to which we're upgrading
    target_version STRING(64),

    CHECK (singleton = true)
);

/*
 * Keep this at the end of file so that the database does not contain a version
 * until it is fully populated.
 */
INSERT INTO omicron.public.db_metadata (
    singleton,
    time_created,
    time_modified,
    version,
    target_version
) VALUES
<<<<<<< HEAD
    ( TRUE, NOW(), NOW(), '50.0.0', NULL)
=======
    ( TRUE, NOW(), NOW(), '51.0.0', NULL)
>>>>>>> c1da84da
ON CONFLICT DO NOTHING;

COMMIT;<|MERGE_RESOLUTION|>--- conflicted
+++ resolved
@@ -3726,11 +3726,7 @@
     version,
     target_version
 ) VALUES
-<<<<<<< HEAD
-    ( TRUE, NOW(), NOW(), '50.0.0', NULL)
-=======
-    ( TRUE, NOW(), NOW(), '51.0.0', NULL)
->>>>>>> c1da84da
+    ( TRUE, NOW(), NOW(), '52.0.0', NULL)
 ON CONFLICT DO NOTHING;
 
 COMMIT;