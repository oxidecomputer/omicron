/*
 * dbinit.sql: raw SQL to initialize a database for use by Omicron
 *
 * It's not clear what the long-term story for managing the database schema will
 * be.  For now, this file can be used by the test suite and by developers (via
 * the "omicron-dev" program) to set up a local database with which to run the
 * system.
 */

/*
 * Important CockroachDB notes:
 *
 *    For timestamps, CockroachDB's docs recommend TIMESTAMPTZ rather than
 *    TIMESTAMP.  This does not change what is stored with each datum, but
 *    rather how it's interpreted when clients use it.  It should make no
 *    difference to us, so we stick with the recommendation.
 *
 *    We avoid explicit foreign keys due to this warning from the docs: "Foreign
 *    key dependencies can significantly impact query performance, as queries
 *    involving tables with foreign keys, or tables referenced by foreign keys,
 *    require CockroachDB to check two separate tables. We recommend using them
 *    sparingly."
 */

BEGIN;

/*
 * We assume the database and user do not already exist so that we don't
 * inadvertently clobber what's there.  If they might exist, the user has to
 * clear this first.
 *
 * NOTE: the database and user names MUST be kept in sync with the
 * initialization code and dbwipe.sql.
 */
CREATE DATABASE IF NOT EXISTS omicron;
CREATE USER IF NOT EXISTS omicron;
ALTER DEFAULT PRIVILEGES GRANT INSERT, SELECT, UPDATE, DELETE ON TABLES to omicron;

/*
 * Configure a replication factor of 5 to ensure that the system can maintain
 * availability in the face of any two node failures.
 */
ALTER RANGE default CONFIGURE ZONE USING num_replicas = 5;


/*
 * The deployment strategy for clickhouse
 */
CREATE TYPE IF NOT EXISTS omicron.public.clickhouse_mode AS ENUM (
   -- Only deploy a single node clickhouse
   'single_node_only',

   -- Only deploy a clickhouse cluster without any single node deployments
   'cluster_only',

   -- Deploy both a single node and cluster deployment.
   -- This is the strategy for stage 1 described in RFD 468
   'both'
);

/*
 * A planning policy for clickhouse for a single multirack setup
 *
 * We currently implicitly tie this policy to a rack, as we don't yet support
 * multirack. Multiple parts of this database schema are going to have to change
 * to support multirack, so we add one more for now.
 */
CREATE TABLE IF NOT EXISTS omicron.public.clickhouse_policy (
    -- Monotonically increasing version for all policies
    --
    -- This is similar to `bp_target` which will also require being changed for
    -- multirack to associate with some sort of rack group ID.
    version INT8 PRIMARY KEY,

    clickhouse_mode omicron.public.clickhouse_mode NOT NULL,

    -- Only greater than 0 when clickhouse cluster is enabled
    clickhouse_cluster_target_servers INT2 NOT NULL,
    -- Only greater than 0 when clickhouse cluster is enabled
    clickhouse_cluster_target_keepers INT2 NOT NULL,

    time_created TIMESTAMPTZ NOT NULL
);


/*
 * The ClickHouse installation Oximeter should read from
 */
CREATE TYPE IF NOT EXISTS omicron.public.oximeter_read_mode AS ENUM (
   -- Read from the single node ClickHouse installation
   'single_node',

   -- Read from the replicated ClickHouse cluster
   'cluster'
);

/*
 * A planning policy for oximeter_read for a single multirack setup
 */
CREATE TABLE IF NOT EXISTS omicron.public.oximeter_read_policy (
    -- Monotonically increasing version for all policies
    version INT8 PRIMARY KEY,

    oximeter_read_mode omicron.public.oximeter_read_mode NOT NULL,

    time_created TIMESTAMPTZ NOT NULL
);

/*
* Oximeter read policy defaults to reading from a single node ClickHouse server.
*/
INSERT INTO omicron.public.oximeter_read_policy (
    version,
    oximeter_read_mode,
    time_created
) VALUES (
    1,
    'single_node',
    NOW()
) ON CONFLICT DO NOTHING;

/*
 * Racks
 */
CREATE TABLE IF NOT EXISTS omicron.public.rack (
    /* Identity metadata (asset) */
    id UUID PRIMARY KEY,
    time_created TIMESTAMPTZ NOT NULL,
    time_modified TIMESTAMPTZ NOT NULL,

    /*
     * Identifies if rack management has been transferred from RSS -> Nexus.
     * If "false", RSS is still managing sleds, services, and DNS records.
     *
     * This value is set to "true" when RSS calls the
     * "rack_initialization_complete" endpoint on Nexus' internal interface.
     *
     * See RFD 278 for more detail.
     */
    initialized BOOL NOT NULL,

    /* Used to configure the updates service URL */
    tuf_base_url STRING(512),

    /* The IPv6 underlay /56 prefix for the rack */
    rack_subnet INET
);

/*
 * Sleds
 */

-- The disposition for a particular sled. This is updated solely by the
-- operator, and not by Nexus.
CREATE TYPE IF NOT EXISTS omicron.public.sled_policy AS ENUM (
    -- The sled is in service, and new resources can be provisioned onto it.
    'in_service',
    -- The sled is in service, but the operator has indicated that new
    -- resources should not be provisioned onto it.
    'no_provision',
    -- The operator has marked that the sled has, or will be, removed from the
    -- rack, and it should be assumed that any resources currently on it are
    -- now permanently missing.
    'expunged'
);

-- The actual state of the sled. This is updated exclusively by Nexus.
--
-- Nexus's goal is to match the sled's state with the operator-indicated
-- policy. For example, if the sled_policy is "expunged" and the sled_state is
-- "active", Nexus will assume that the sled is gone. Based on that, Nexus will
-- reallocate resources currently on the expunged sled to other sleds, etc.
-- Once the expunged sled no longer has any resources attached to it, Nexus
-- will mark it as decommissioned.
CREATE TYPE IF NOT EXISTS omicron.public.sled_state AS ENUM (
    -- The sled has resources of any kind allocated on it, or, is available for
    -- new resources.
    --
    -- The sled can be in this state and have a different sled policy, e.g.
    -- "expunged".
    'active',

    -- The sled no longer has resources allocated on it, now or in the future.
    --
    -- This is a terminal state. This state is only valid if the sled policy is
    -- 'expunged'.
    'decommissioned'
);

-- The model of CPU installed in a particular sled, discovered by sled-agent
-- and reported to Nexus. This determines what VMs can run on a sled: instances
-- that require a specific minimum CPU platform can only run on sleds whose
-- CPUs support all the features of that platform.
CREATE TYPE IF NOT EXISTS omicron.public.sled_cpu_family AS ENUM (
    -- Sled-agent didn't recognize the sled's CPU.
    'unknown',

    -- AMD Milan, or lab CPU close enough that sled-agent reported it as one.
    'amd_milan',

    -- AMD Turin, or lab CPU close enough that sled-agent reported it as one.
    'amd_turin',

    -- AMD Turin Dense. There are no "Turin Dense-likes", so this is precise.
    'amd_turin_dense'
);

CREATE TABLE IF NOT EXISTS omicron.public.sled (
    /* Identity metadata (asset) */
    id UUID PRIMARY KEY,
    time_created TIMESTAMPTZ NOT NULL,
    time_modified TIMESTAMPTZ NOT NULL,
    time_deleted TIMESTAMPTZ,
    rcgen INT NOT NULL,

    /* FK into the Rack table */
    rack_id UUID NOT NULL,

    /* Idenfities if this Sled is a Scrimlet */
    is_scrimlet BOOL NOT NULL,

    /* Baseboard information about the sled */
    serial_number STRING(63) NOT NULL,
    part_number STRING(63) NOT NULL,
    revision INT8 NOT NULL,

    /* CPU & RAM summary for the sled */
    usable_hardware_threads INT8 CHECK (usable_hardware_threads BETWEEN 0 AND 4294967295) NOT NULL,
    usable_physical_ram INT8 NOT NULL,
    reservoir_size INT8 CHECK (reservoir_size < usable_physical_ram) NOT NULL,

    /* The IP address and bound port of the sled agent server. */
    ip INET NOT NULL,
    port INT4 CHECK (port BETWEEN 0 AND 65535) NOT NULL,

    /* The last address allocated to a propolis instance on this sled. */
    last_used_address INET NOT NULL,

    /* The policy for the sled, updated exclusively by the operator */
    sled_policy omicron.public.sled_policy NOT NULL,

    /* The actual state of the sled, updated exclusively by Nexus */
    sled_state omicron.public.sled_state NOT NULL,

    /* Generation number owned and incremented by the sled-agent */
    sled_agent_gen INT8 NOT NULL DEFAULT 1,

    /* The bound port of the Repo Depot API server, running on the same IP as
       the sled agent server. */
    repo_depot_port INT4 CHECK (port BETWEEN 0 AND 65535) NOT NULL,

    /* The sled's detected CPU family. */
    cpu_family omicron.public.sled_cpu_family NOT NULL
);

-- Add an index that ensures a given physical sled (identified by serial and
-- part number) can only be a commissioned member of the control plane once.
--
-- TODO Should `sled` reference `hw_baseboard_id` instead of having its own
-- serial/part columns?
CREATE UNIQUE INDEX IF NOT EXISTS commissioned_sled_uniqueness
    ON omicron.public.sled (serial_number, part_number)
    WHERE sled_state != 'decommissioned';

/* Add an index which lets us look up sleds on a rack */
CREATE UNIQUE INDEX IF NOT EXISTS lookup_sled_by_rack ON omicron.public.sled (
    rack_id,
    id
) WHERE time_deleted IS NULL;

/* Add an index which lets us look up sleds based on policy and state */
CREATE INDEX IF NOT EXISTS lookup_sled_by_policy_and_state ON omicron.public.sled (
    sled_policy,
    sled_state
);

-- Accounting for VMMs using resources on a sled
CREATE TABLE IF NOT EXISTS omicron.public.sled_resource_vmm (
    -- Should match the UUID of the corresponding VMM
    id UUID PRIMARY KEY,

    -- The sled where resources are being consumed
    sled_id UUID NOT NULL,

    -- The maximum number of hardware threads usable by this VMM
    hardware_threads INT8 NOT NULL,

    -- The maximum amount of RSS RAM provisioned to this VMM
    rss_ram INT8 NOT NULL,

    -- The maximum amount of Reservoir RAM provisioned to this VMM
    reservoir_ram INT8 NOT NULL,

    -- The UUID of the instance to which this VMM belongs.
    --
    -- This should eventually become NOT NULL for all VMMs, but is
    -- still nullable for backwards compatibility purposes. Specifically,
    -- the "instance start" saga can create rows in this table before creating
    -- rows for "omicron.public.vmm", which we would use for back-filling.
    -- If we tried to backfill + make this column non-nullable while that saga
    -- was mid-execution, we would still have some rows in this table with nullable
    -- values that would be more complex to fix.
    instance_id UUID
);

-- Allow looking up all VMM resources which reside on a sled
CREATE UNIQUE INDEX IF NOT EXISTS lookup_vmm_resource_by_sled ON omicron.public.sled_resource_vmm (
    sled_id,
    id
);

-- Allow looking up all resources by instance
CREATE INDEX IF NOT EXISTS lookup_vmm_resource_by_instance ON omicron.public.sled_resource_vmm (
    instance_id
);

-- Table of all sled subnets allocated for sleds added to an already initialized
-- rack. The sleds in this table and their allocated subnets are created before
-- a sled is added to the `sled` table. Addition to the `sled` table occurs
-- after the sled is initialized and notifies Nexus about itself.
--
-- For simplicity and space savings, this table doesn't actually contain the
-- full subnets for a given sled, but only the octet that extends a /56 rack
-- subnet to a /64 sled subnet. The rack subnet is maintained in the `rack`
-- table.
--
-- This table does not include subnet octets allocated during RSS and therefore
-- all of the octets start at 33. This makes the data in this table purely additive
-- post-RSS, which also implies that we cannot re-use subnet octets if an original
-- sled that was part of RSS was removed from the cluster.
CREATE TABLE IF NOT EXISTS omicron.public.sled_underlay_subnet_allocation (
    -- The physical identity of the sled
    -- (foreign key into `hw_baseboard_id` table)
    hw_baseboard_id UUID,

    -- The rack to which a sled is being added
    -- (foreign key into `rack` table)
    --
    -- We require this because the sled is not yet part of the sled table when
    -- we first allocate a subnet for it.
    rack_id UUID NOT NULL,

    -- The sled to which a subnet is being allocated
    --
    -- Eventually will be a foreign key into the `sled` table when the sled notifies nexus
    -- about itself after initialization.
    sled_id UUID NOT NULL,

    -- The octet that extends a /56 rack subnet to a /64 sled subnet
    --
    -- Always between 33 and 255 inclusive
    subnet_octet INT2 NOT NULL UNIQUE CHECK (subnet_octet BETWEEN 33 AND 255),

    PRIMARY KEY (hw_baseboard_id, sled_id)
);

-- Add an index which allows pagination by {rack_id, sled_id} pairs.
CREATE UNIQUE INDEX IF NOT EXISTS lookup_subnet_allocation_by_rack_and_sled ON omicron.public.sled_underlay_subnet_allocation (
    rack_id,
    sled_id
);

/*
 * Switches
 */

CREATE TABLE IF NOT EXISTS omicron.public.switch (
    /* Identity metadata (asset) */
    id UUID PRIMARY KEY,
    time_created TIMESTAMPTZ NOT NULL,
    time_modified TIMESTAMPTZ NOT NULL,
    time_deleted TIMESTAMPTZ,
    rcgen INT NOT NULL,

    /* FK into the Rack table */
    rack_id UUID NOT NULL,

    /* Baseboard information about the switch */
    serial_number STRING(63) NOT NULL,
    part_number STRING(63) NOT NULL,
    revision INT8 NOT NULL
);

/* Add an index which lets us look up switches on a rack */
CREATE UNIQUE INDEX IF NOT EXISTS lookup_switch_by_rack ON omicron.public.switch (
    rack_id,
    id
) WHERE time_deleted IS NULL;

/*
 * Services
 */

CREATE TYPE IF NOT EXISTS omicron.public.service_kind AS ENUM (
  'clickhouse',
  'clickhouse_keeper',
  'clickhouse_server',
  'cockroach',
  'crucible',
  'crucible_pantry',
  'dendrite',
  'external_dns',
  'internal_dns',
  'nexus',
  'ntp',
  'oximeter',
  'tfport',
  'mgd'
);

CREATE TYPE IF NOT EXISTS omicron.public.physical_disk_kind AS ENUM (
  'm2',
  'u2'
);

-- The disposition for a particular physical disk.
-- This is updated by the operator, either explicitly through an operator API,
-- or implicitly when altering sled policy.
CREATE TYPE IF NOT EXISTS omicron.public.physical_disk_policy AS ENUM (
    -- The disk is in service, and new resources can be provisioned onto it.
    'in_service',
    -- The disk has been, or will be, removed from the rack, and it should be
    -- assumed that any resources currently on it are now permanently missing.
    'expunged'
);

-- The actual state of a physical disk. This is updated exclusively by Nexus.
--
-- Nexus's goal is to match the physical disk's state with the
-- operator-indicated policy. For example, if the policy is "expunged" and the
-- state is "active", Nexus will assume that the physical disk is gone. Based
-- on that, Nexus will reallocate resources currently on the expunged disk
-- elsewhere, etc. Once the expunged disk no longer has any resources attached
-- to it, Nexus will mark it as decommissioned.
CREATE TYPE IF NOT EXISTS omicron.public.physical_disk_state AS ENUM (
    -- The disk has resources of any kind allocated on it, or, is available for
    -- new resources.
    --
    -- The disk can be in this state and have a different policy, e.g.
    -- "expunged".
    'active',

    -- The disk no longer has resources allocated on it, now or in the future.
    --
    -- This is a terminal state. This state is only valid if the policy is
    -- 'expunged'.
    'decommissioned'
);

-- A physical disk which exists inside the rack.
--
-- This is currently limited to U.2 disks, which are managed by the
-- control plane. A disk may exist within inventory, but not in this row:
-- if that's the case, it is not explicitly "managed" by Nexus.
CREATE TABLE IF NOT EXISTS omicron.public.physical_disk (
    id UUID PRIMARY KEY,
    time_created TIMESTAMPTZ NOT NULL,
    time_modified TIMESTAMPTZ NOT NULL,
    time_deleted TIMESTAMPTZ,
    rcgen INT NOT NULL,

    vendor STRING(63) NOT NULL,
    serial STRING(63) NOT NULL,
    model STRING(63) NOT NULL,

    variant omicron.public.physical_disk_kind NOT NULL,

    -- FK into the Sled table
    sled_id UUID NOT NULL,

    disk_policy omicron.public.physical_disk_policy NOT NULL,
    disk_state omicron.public.physical_disk_state NOT NULL,

    -- This table should be limited to U.2s, and disallow inserting
    -- other disk kinds, unless we explicitly want them to be controlled
    -- by Nexus.
    --
    -- See https://github.com/oxidecomputer/omicron/issues/8258 for additional
    -- context.
    CONSTRAINT physical_disk_variant_u2 CHECK (variant = 'u2')
);

-- This constraint only needs to be upheld for disks that are not deleted
-- nor decommissioned.
CREATE UNIQUE INDEX IF NOT EXISTS vendor_serial_model_unique on omicron.public.physical_disk (
  vendor, serial, model
) WHERE time_deleted IS NULL AND disk_state != 'decommissioned';

CREATE UNIQUE INDEX IF NOT EXISTS lookup_physical_disk_by_variant ON omicron.public.physical_disk (
    variant,
    id
) WHERE time_deleted IS NULL;

-- Make it efficient to look up physical disks by Sled.
CREATE UNIQUE INDEX IF NOT EXISTS lookup_physical_disk_by_sled ON omicron.public.physical_disk (
    sled_id,
    id
);

-- x509 certificates which may be used by services
CREATE TABLE IF NOT EXISTS omicron.public.certificate (
    -- Identity metadata (resource)
    id UUID PRIMARY KEY,
    name STRING(63) NOT NULL,
    description STRING(512) NOT NULL,
    time_created TIMESTAMPTZ NOT NULL,
    time_modified TIMESTAMPTZ NOT NULL,
    time_deleted TIMESTAMPTZ,

    -- which Silo this certificate is used for
    silo_id UUID NOT NULL,

    -- The service type which should use this certificate
    service omicron.public.service_kind NOT NULL,

    -- cert.pem file (certificate chain in PEM format) as a binary blob
    cert BYTES NOT NULL,

    -- key.pem file (private key in PEM format) as a binary blob
    key BYTES NOT NULL
);

-- Add an index which lets us look up certificates for a particular service
-- class.
CREATE UNIQUE INDEX IF NOT EXISTS lookup_certificate_by_service ON omicron.public.certificate (
    service,
    id
) WHERE
    time_deleted IS NULL;

-- Add an index which enforces that certificates have unique names, and which
-- allows pagination-by-name.
CREATE UNIQUE INDEX IF NOT EXISTS lookup_certificate_by_silo ON omicron.public.certificate (
    silo_id,
    name
) WHERE
    time_deleted IS NULL;

-- A table describing virtual resource provisioning which may be associated
-- with a collection of objects, including:
-- - Projects
-- - Silos
-- - Fleet
CREATE TABLE IF NOT EXISTS omicron.public.virtual_provisioning_collection (
    -- Should match the UUID of the corresponding collection.
    id UUID PRIMARY KEY,
    time_modified TIMESTAMPTZ NOT NULL DEFAULT NOW(),

    -- Identifies the type of the collection.
    collection_type STRING(63) NOT NULL,

    -- The amount of physical disk space which has been provisioned
    -- on behalf of the collection.
    virtual_disk_bytes_provisioned INT8 NOT NULL,

    -- The number of CPUs provisioned by VMs.
    cpus_provisioned INT8 NOT NULL,

    -- The amount of RAM provisioned by VMs.
    ram_provisioned INT8 NOT NULL
);

-- A table describing a single virtual resource which has been provisioned.
-- This may include:
-- - Disks
-- - Instances
-- - Snapshots
--
-- NOTE: You might think to yourself: "This table looks an awful lot like
-- the 'virtual_provisioning_collection' table, could they be condensed into
-- a single table?"
-- The answer to this question is unfortunately: "No". We use CTEs to both
-- UPDATE the collection table while INSERTing rows in the resource table, and
-- this would not be allowed if they came from the same table due to:
-- https://www.cockroachlabs.com/docs/v22.2/known-limitations#statements-containing-multiple-modification-subqueries-of-the-same-table-are-disallowed
-- However, by using separate tables, the CTE is able to function correctly.
CREATE TABLE IF NOT EXISTS omicron.public.virtual_provisioning_resource (
    -- Should match the UUID of the corresponding collection.
    id UUID PRIMARY KEY,
    time_modified TIMESTAMPTZ NOT NULL DEFAULT NOW(),

    -- Identifies the type of the resource.
    resource_type STRING(63) NOT NULL,

    -- The amount of physical disk space which has been provisioned
    -- on behalf of the resource.
    virtual_disk_bytes_provisioned INT8 NOT NULL,

    -- The number of CPUs provisioned.
    cpus_provisioned INT8 NOT NULL,

    -- The amount of RAM provisioned.
    ram_provisioned INT8 NOT NULL
);

-- ZPools of Storage, attached to Sleds.
-- These are backed by a single physical disk.
--
-- For information about the provisioned zpool, reference the
-- "omicron.public.inv_zpool" table, which returns information
-- that has actually been returned from the underlying sled.
CREATE TABLE IF NOT EXISTS omicron.public.zpool (
    /* Identity metadata (asset) */
    id UUID PRIMARY KEY,
    time_created TIMESTAMPTZ NOT NULL,
    time_modified TIMESTAMPTZ NOT NULL,
    time_deleted TIMESTAMPTZ,
    rcgen INT NOT NULL,

    /* FK into the Sled table */
    sled_id UUID NOT NULL,

    /* FK into the Physical Disk table */
    physical_disk_id UUID NOT NULL,

    /*
     * How many bytes to reserve for non-Crucible control plane storage
     */
    control_plane_storage_buffer INT NOT NULL
);

/* Create an index on the physical disk id */
CREATE INDEX IF NOT EXISTS lookup_zpool_by_disk on omicron.public.zpool (
    physical_disk_id,
    id
) WHERE physical_disk_id IS NOT NULL AND time_deleted IS NULL;

-- TODO-cleanup If modifying this enum, please remove 'update'; see
-- https://github.com/oxidecomputer/omicron/issues/8268.
CREATE TYPE IF NOT EXISTS omicron.public.dataset_kind AS ENUM (
  'crucible',
  'cockroach',
  'clickhouse',
  'clickhouse_keeper',
  'clickhouse_server',
  'external_dns',
  'internal_dns',
  'zone_root',
  'zone',
  'debug',
  'update'
);

/*
 * Table tracking the contact information and size used by datasets associated
 * with Crucible zones.
 *
 * This is a Reconfigurator rendezvous table: it reflects resources that
 * Reconfigurator has ensured exist. It is always possible that a resource
 * chosen from this table could be deleted after it's selected, but any
 * non-deleted row in this table is guaranteed to have been created.
 */
CREATE TABLE IF NOT EXISTS omicron.public.crucible_dataset (
    /* Identity metadata (asset) */
    id UUID PRIMARY KEY,
    time_created TIMESTAMPTZ NOT NULL,
    time_modified TIMESTAMPTZ NOT NULL,
    time_deleted TIMESTAMPTZ,
    rcgen INT NOT NULL,

    /* FK into the Pool table */
    pool_id UUID NOT NULL,

    /*
     * Contact information for the dataset: socket address of the Crucible
     * agent service that owns this dataset
     */
    ip INET NOT NULL,
    port INT4 CHECK (port BETWEEN 0 AND 65535) NOT NULL,

    /*
     * An upper bound on the amount of space that might be in-use
     *
     * This field is owned by Nexus. When a new row is inserted during the
     * Reconfigurator rendezvous process, this field is set to 0. Reconfigurator
     * otherwise ignores this field. It's updated by Nexus as region allocations
     * and deletions are performed using this dataset.
     *
     * Note that the value in this column is _not_ the sum of requested region
     * sizes, but sum of the size *reserved* by the Crucible agent for the
     * dataset that contains the regions (which is larger than the the actual
     * region size).
     */
    size_used INT NOT NULL,

    /* Do not consider this dataset during region allocation */
    no_provision BOOL NOT NULL
);

/* Create an index on the size usage for any Crucible dataset */
CREATE INDEX IF NOT EXISTS lookup_crucible_dataset_by_size_used ON
    omicron.public.crucible_dataset (size_used)
  WHERE time_deleted IS NULL;

/* Create an index on the zpool id */
CREATE INDEX IF NOT EXISTS lookup_crucible_dataset_by_zpool ON
    omicron.public.crucible_dataset (pool_id, id)
  WHERE time_deleted IS NULL;

CREATE INDEX IF NOT EXISTS lookup_crucible_dataset_by_ip ON
  omicron.public.crucible_dataset (ip);

CREATE TYPE IF NOT EXISTS omicron.public.region_reservation_percent AS ENUM (
  '25'
);

/*
 * A region of space allocated to Crucible Downstairs, within a dataset.
 */
CREATE TABLE IF NOT EXISTS omicron.public.region (
    /* Identity metadata (asset) */
    id UUID PRIMARY KEY,
    time_created TIMESTAMPTZ NOT NULL,
    time_modified TIMESTAMPTZ NOT NULL,

    /* FK into the dataset table */
    dataset_id UUID NOT NULL,

    /* FK into the volume table */
    volume_id UUID NOT NULL,

    /* Metadata describing the region */
    block_size INT NOT NULL,
    blocks_per_extent INT NOT NULL,
    extent_count INT NOT NULL,

    port INT4,

    read_only BOOL NOT NULL,

    deleting BOOL NOT NULL,

    /*
     * The Crucible Agent will reserve space for a region with overhead for
     * on-disk metadata that the downstairs needs to store. Record here the
     * overhead associated with a specific region as this may change or be
     * configurable in the future.
     */
    reservation_percent omicron.public.region_reservation_percent NOT NULL
);

/*
 * Allow all regions belonging to a disk to be accessed quickly.
 */
CREATE UNIQUE INDEX IF NOT EXISTS lookup_region_by_volume on omicron.public.region (
    volume_id,
    id
);

/*
 * Allow all regions belonging to a dataset to be accessed quickly.
 */
CREATE UNIQUE INDEX IF NOT EXISTS lookup_region_by_dataset on omicron.public.region (
    dataset_id,
    id
);

CREATE INDEX IF NOT EXISTS lookup_regions_missing_ports
    on omicron.public.region (id)
    WHERE port IS NULL;

CREATE INDEX IF NOT EXISTS lookup_regions_by_read_only
    on omicron.public.region (read_only);

/*
 * A snapshot of a region, within a dataset.
 */
CREATE TABLE IF NOT EXISTS omicron.public.region_snapshot (
    dataset_id UUID NOT NULL,
    region_id UUID NOT NULL,

    /* Associated higher level virtual snapshot */
    snapshot_id UUID NOT NULL,

    /*
     * Target string, for identification as part of
     * volume construction request(s)
     */
    snapshot_addr TEXT NOT NULL,

    /* How many volumes reference this? */
    volume_references INT8 NOT NULL,

    /* Is this currently part of some resources_to_delete? */
    deleting BOOL NOT NULL,

    PRIMARY KEY (dataset_id, region_id, snapshot_id)
);

/* Indexes for use during join with region table */
CREATE INDEX IF NOT EXISTS lookup_region_by_dataset on omicron.public.region_snapshot (
    dataset_id, region_id
);

CREATE INDEX IF NOT EXISTS lookup_region_snapshot_by_region_id on omicron.public.region_snapshot (
    region_id
);

CREATE INDEX IF NOT EXISTS lookup_region_snapshot_by_deleting on omicron.public.region_snapshot (
    deleting
);

/*
 * Index on volume_references and snapshot_addr for crucible
 * resource accounting lookup
 */
CREATE INDEX IF NOT EXISTS lookup_region_snapshot_by_volume_reference on omicron.public.region_snapshot (
    volume_references
);

CREATE INDEX IF NOT EXISTS lookup_region_snapshot_by_snapshot_addr on omicron.public.region_snapshot (
    snapshot_addr
);

/*
 * A volume within Crucible
 */
CREATE TABLE IF NOT EXISTS omicron.public.volume (
    id UUID PRIMARY KEY,
    time_created TIMESTAMPTZ NOT NULL,
    time_modified TIMESTAMPTZ NOT NULL,
    time_deleted TIMESTAMPTZ,

    /* child resource generation number, per RFD 192 */
    rcgen INT NOT NULL,

    /*
     * A JSON document describing the construction of the volume, including all
     * sub volumes. This is what will be POSTed to propolis, and eventually
     * consumed by some Upstairs code to perform the volume creation. The Rust
     * type of this column should be Crucible::VolumeConstructionRequest.
     */
    data TEXT NOT NULL,

    /*
     * A JSON document describing what resources to clean up when deleting this
     * volume. The Rust type of this column should be the CrucibleResources
     * enum.
     */
    resources_to_clean_up TEXT
);

/* Quickly find deleted volumes */
CREATE INDEX IF NOT EXISTS lookup_volume_by_deleted on omicron.public.volume (
    time_deleted
);

/*
 * Silos
 */

CREATE TYPE IF NOT EXISTS omicron.public.authentication_mode AS ENUM (
  'local',
  'saml'
);

CREATE TYPE IF NOT EXISTS omicron.public.user_provision_type AS ENUM (
  'api_only',
  'jit'
);

CREATE TABLE IF NOT EXISTS omicron.public.silo (
    /* Identity metadata */
    id UUID PRIMARY KEY,
    name STRING(63) NOT NULL,
    description STRING(512) NOT NULL,
    time_created TIMESTAMPTZ NOT NULL,
    time_modified TIMESTAMPTZ NOT NULL,
    time_deleted TIMESTAMPTZ,

    discoverable BOOL NOT NULL,
    authentication_mode omicron.public.authentication_mode NOT NULL,
    user_provision_type omicron.public.user_provision_type NOT NULL,

    mapped_fleet_roles JSONB NOT NULL,

    /* child resource generation number, per RFD 192 */
    rcgen INT NOT NULL
);

CREATE UNIQUE INDEX IF NOT EXISTS lookup_silo_by_name ON omicron.public.silo (
    name
) WHERE
    time_deleted IS NULL;

/*
 * Silo users
 */
CREATE TABLE IF NOT EXISTS omicron.public.silo_user (
    id UUID PRIMARY KEY,
    time_created TIMESTAMPTZ NOT NULL,
    time_modified TIMESTAMPTZ NOT NULL,
    time_deleted TIMESTAMPTZ,

    silo_id UUID NOT NULL,
    external_id TEXT NOT NULL
);

/* This index lets us quickly find users for a given silo. */
CREATE UNIQUE INDEX IF NOT EXISTS lookup_silo_user_by_silo ON omicron.public.silo_user (
    silo_id,
    external_id
) WHERE
    time_deleted IS NULL;

CREATE TABLE IF NOT EXISTS omicron.public.silo_user_password_hash (
    silo_user_id UUID NOT NULL,
    hash TEXT NOT NULL,
    time_created TIMESTAMPTZ NOT NULL,

    PRIMARY KEY(silo_user_id)
);

/*
 * Silo groups
 */

CREATE TABLE IF NOT EXISTS omicron.public.silo_group (
    id UUID PRIMARY KEY,
    time_created TIMESTAMPTZ NOT NULL,
    time_modified TIMESTAMPTZ NOT NULL,
    time_deleted TIMESTAMPTZ,

    silo_id UUID NOT NULL,
    external_id TEXT NOT NULL
);

CREATE UNIQUE INDEX IF NOT EXISTS lookup_silo_group_by_silo ON omicron.public.silo_group (
    silo_id,
    external_id
) WHERE
    time_deleted IS NULL;

/*
 * Silo group membership
 */

CREATE TABLE IF NOT EXISTS omicron.public.silo_group_membership (
    silo_group_id UUID NOT NULL,
    silo_user_id UUID NOT NULL,

    PRIMARY KEY (silo_group_id, silo_user_id)
);

/*
 * The primary key lets us paginate through the users in a group.  We need to
 * index the same fields in the reverse order to be able to paginate through the
 * groups that a user is in.
 */
CREATE INDEX IF NOT EXISTS lookup_silo_group_by_user ON omicron.public.silo_group_membership (
    silo_user_id,
    silo_group_id
);

/*
 * Silo identity provider list
 */

CREATE TYPE IF NOT EXISTS omicron.public.provider_type AS ENUM (
  'saml'
);

CREATE TABLE IF NOT EXISTS omicron.public.identity_provider (
    /* Identity metadata */
    id UUID PRIMARY KEY,
    name STRING(63) NOT NULL,
    description STRING(512) NOT NULL,
    time_created TIMESTAMPTZ NOT NULL,
    time_modified TIMESTAMPTZ NOT NULL,
    time_deleted TIMESTAMPTZ,

    silo_id UUID NOT NULL,
    provider_type omicron.public.provider_type NOT NULL
);

CREATE UNIQUE INDEX IF NOT EXISTS lookup_idp_by_silo_id ON omicron.public.identity_provider (
    silo_id,
    id
) WHERE
    time_deleted IS NULL;

CREATE UNIQUE INDEX IF NOT EXISTS lookup_idp_by_silo_name ON omicron.public.identity_provider (
    silo_id,
    name
) WHERE
    time_deleted IS NULL;

/*
 * Silo SAML identity provider
 */
CREATE TABLE IF NOT EXISTS omicron.public.saml_identity_provider (
    /* Identity metadata */
    id UUID PRIMARY KEY,
    name STRING(63) NOT NULL,
    description STRING(512) NOT NULL,
    time_created TIMESTAMPTZ NOT NULL,
    time_modified TIMESTAMPTZ NOT NULL,
    time_deleted TIMESTAMPTZ,

    silo_id UUID NOT NULL,

    idp_metadata_document_string TEXT NOT NULL,

    idp_entity_id TEXT NOT NULL,
    sp_client_id TEXT NOT NULL,
    acs_url TEXT NOT NULL,
    slo_url TEXT NOT NULL,
    technical_contact_email TEXT NOT NULL,

    public_cert TEXT,
    private_key TEXT,

    group_attribute_name TEXT
);

CREATE UNIQUE INDEX IF NOT EXISTS lookup_saml_idp_by_silo_id ON omicron.public.saml_identity_provider (
    silo_id,
    id
) WHERE
    time_deleted IS NULL;

CREATE UNIQUE INDEX IF NOT EXISTS lookup_saml_idp_by_silo_name ON omicron.public.saml_identity_provider (
    silo_id,
    name
) WHERE
    time_deleted IS NULL;

/*
 * Users' public SSH keys, per RFD 44
 */
CREATE TABLE IF NOT EXISTS omicron.public.ssh_key (
    id UUID PRIMARY KEY,
    name STRING(63) NOT NULL,
    description STRING(512) NOT NULL,
    time_created TIMESTAMPTZ NOT NULL,
    time_modified TIMESTAMPTZ NOT NULL,
    time_deleted TIMESTAMPTZ,

    /* FK into silo_user table */
    silo_user_id UUID NOT NULL,

    /*
     * A 4096 bit RSA key without comment encodes to 726 ASCII characters.
     * A (256 bit) Ed25519 key w/o comment encodes to 82 ASCII characters.
     */
    public_key STRING(1023) NOT NULL
);

CREATE UNIQUE INDEX IF NOT EXISTS lookup_ssh_key_by_silo_user ON omicron.public.ssh_key (
    silo_user_id,
    name
) WHERE
    time_deleted IS NULL;

/**
 * Represents the SSH keys copied to an instance at create time by cloud-init.
 * Entries are added here when an instance is created (with configured SSH keys)
 * and removed when the instance is destroyed.
 *
 * TODO: Should this have time created / time deleted
 */
CREATE TABLE IF NOT EXISTS omicron.public.instance_ssh_key (
    instance_id UUID NOT NULL,
    ssh_key_id UUID NOT NULL,
    PRIMARY KEY (instance_id, ssh_key_id)
);

CREATE TABLE IF NOT EXISTS omicron.public.silo_quotas (
    silo_id UUID PRIMARY KEY,
    time_created TIMESTAMPTZ NOT NULL,
    time_modified TIMESTAMPTZ NOT NULL,
    cpus INT8 NOT NULL,
    memory_bytes INT8 NOT NULL,
    storage_bytes INT8 NOT NULL
);

/**
 * A view of the amount of provisioned and allocated (set by quotas) resources
 * on a given silo.
 */
CREATE VIEW IF NOT EXISTS omicron.public.silo_utilization
AS SELECT
    c.id AS silo_id,
    s.name AS silo_name,
    c.cpus_provisioned AS cpus_provisioned,
    c.ram_provisioned AS memory_provisioned,
    c.virtual_disk_bytes_provisioned AS storage_provisioned,
    q.cpus AS cpus_allocated,
    q.memory_bytes AS memory_allocated,
    q.storage_bytes AS storage_allocated,
    s.discoverable as silo_discoverable
FROM
    omicron.public.virtual_provisioning_collection AS c
    RIGHT JOIN omicron.public.silo_quotas AS q
    ON c.id = q.silo_id
    INNER JOIN omicron.public.silo AS s
    ON c.id = s.id
WHERE
    c.collection_type = 'Silo'
AND
    s.time_deleted IS NULL;

CREATE TABLE IF NOT EXISTS omicron.public.silo_auth_settings (
    silo_id UUID PRIMARY KEY,
    time_created TIMESTAMPTZ NOT NULL,
    time_modified TIMESTAMPTZ NOT NULL,

    -- null means no max: users can tokens that never expire
    device_token_max_ttl_seconds INT8 CHECK (device_token_max_ttl_seconds > 0)
);
/*
 * Projects
 */

CREATE TABLE IF NOT EXISTS omicron.public.project (
    /* Identity metadata (resource) */
    id UUID PRIMARY KEY,
    name STRING(63) NOT NULL,
    description STRING(512) NOT NULL,
    time_created TIMESTAMPTZ NOT NULL,
    time_modified TIMESTAMPTZ NOT NULL,
    /* Indicates that the object has been deleted */
    time_deleted TIMESTAMPTZ,

    /* child resource generation number, per RFD 192 */
    rcgen INT NOT NULL,

    /* Which silo this project belongs to */
    silo_id UUID NOT NULL /* foreign key into "silo" table */
);

CREATE UNIQUE INDEX IF NOT EXISTS lookup_project_by_silo ON omicron.public.project (
    silo_id,
    name
) WHERE
    time_deleted IS NULL;

/*
 * Instances
 */

CREATE TYPE IF NOT EXISTS omicron.public.instance_state_v2 AS ENUM (
    /* The instance exists in the DB but its create saga is still in flight. */
    'creating',

    /*
     * The instance has no active VMM. Corresponds to the "stopped" external
     * state.
     */
    'no_vmm',

    /* The instance's state is derived from its active VMM's state. */
    'vmm',

    /* Something bad happened while trying to interact with the instance. */
    'failed',

    /* The instance has been destroyed. */
    'destroyed'
);

CREATE TYPE IF NOT EXISTS omicron.public.vmm_state AS ENUM (
    /*
     * The VMM is known to Nexus, but may not yet exist on a sled.
     *
     * VMM records are always inserted into the database in this state, and
     * then transition to 'starting' or 'migrating' once a sled-agent reports
     * that the VMM has been registered.
     */
    'creating',
    'starting',
    'running',
    'stopping',
    'stopped',
    'rebooting',
    'migrating',
    'failed',
    'destroyed',
    'saga_unwound'
);

CREATE TYPE IF NOT EXISTS omicron.public.instance_auto_restart AS ENUM (
    /*
     * The instance should not, under any circumstances, be automatically
     * rebooted by the control plane.
     */
    'never',
    /*
     * If this instance is running and unexpectedly fails (e.g. due to a host
     * software crash or unexpected host reboot), the control plane will make a
     * best-effort attempt to restart it. The control plane may choose not to
     * restart the instance to preserve the overall availability of the system.
     */
     'best_effort'
);

/*
 * Represents the *desired* state of an instance, as requested by the user.
*/
CREATE TYPE IF NOT EXISTS omicron.public.instance_intended_state AS ENUM (
    /* The instance should be running. */
    'running',

    /* The instance was asked to stop by an API request. */
    'stopped',

    /* The guest OS shut down the virtual machine.
     *
     * This is distinct from the 'stopped' intent, which represents a stop
     * requested by the API.
     */
    'guest_shutdown',

    /* The instance should be destroyed. */
    'destroyed'
);

/*
 * TODO consider how we want to manage multiple sagas operating on the same
 * Instance -- e.g., reboot concurrent with destroy or concurrent reboots or the
 * like.  Or changing # of CPUs or memory size.
 */
CREATE TABLE IF NOT EXISTS omicron.public.instance (
    /* Identity metadata (resource) */
    id UUID PRIMARY KEY,
    name STRING(63) NOT NULL,
    description STRING(512) NOT NULL,
    time_created TIMESTAMPTZ NOT NULL,
    time_modified TIMESTAMPTZ NOT NULL,
    /* Indicates that the object has been deleted */
    /* This is redundant for Instances, but we keep it here for consistency. */
    time_deleted TIMESTAMPTZ,

    /* Every Instance is in exactly one Project at a time. */
    project_id UUID NOT NULL,

    /* user data for instance initialization systems (e.g. cloud-init) */
    user_data BYTES NOT NULL,

    /* The last-updated time and generation for the instance's state. */
    time_state_updated TIMESTAMPTZ NOT NULL,
    state_generation INT NOT NULL,

    /* FK into `vmm` for the Propolis server that's backing this instance. */
    active_propolis_id UUID,

    /* FK into `vmm` for the migration target Propolis server, if one exists. */
    target_propolis_id UUID,

    /* Identifies any ongoing migration for this instance. */
    migration_id UUID,

    /* Instance configuration */
    ncpus INT NOT NULL,
    memory INT NOT NULL,
    hostname STRING(63) NOT NULL,

    /* ID of the instance update saga that has locked this instance for
     * updating, if one exists. */
    updater_id UUID,

    /* Generation of the instance updater lock */
    updater_gen INT NOT NULL DEFAULT 0,

    /*
     * The internal instance state. If this is 'vmm', the externally-visible
     * instance state is derived from its active VMM's state. This column is
     * distant from its generation number and update time because it is
     * deleted and recreated by the schema upgrade process; see the
     * `separate-instance-and-vmm-states` schema change for details.
     */
    state omicron.public.instance_state_v2 NOT NULL,

    /*
     * The time of the most recent auto-restart attempt, or NULL if the control
     * plane has never attempted to automatically restart this instance.
     */
    time_last_auto_restarted TIMESTAMPTZ,

    /*
     * What failures should result in an instance being automatically restarted
     * by the control plane.
     */
    auto_restart_policy omicron.public.instance_auto_restart,
    /*
     * The cooldown period that must elapse between consecutive auto restart
     * attempts. If this is NULL, no cooldown period is explicitly configured
     * for this instance, and the default cooldown period should be used.
     */
     auto_restart_cooldown INTERVAL,

    /*
     * Which disk, if any, is the one this instance should be directed to boot
     * from. With a boot device selected, guest OSes cannot configure their
     * boot policy for future boots, so also permit NULL to indicate a guest
     * does not want our policy, and instead should be permitted control over
     * its boot-time fates.
     */
    boot_disk_id UUID,

    /*
     * The intended state of the instance, as requested by the user.
     *
     * This may differ from its current state, and is used to determine what
     * action should be taken when the instance's VMM state changes.
     */
    intended_state omicron.public.instance_intended_state NOT NULL,

    CONSTRAINT vmm_iff_active_propolis CHECK (
        ((state = 'vmm') AND (active_propolis_id IS NOT NULL)) OR
        ((state != 'vmm') AND (active_propolis_id IS NULL))
    )
);

-- Names for instances within a project should be unique
CREATE UNIQUE INDEX IF NOT EXISTS lookup_instance_by_project ON omicron.public.instance (
    project_id,
    name
) WHERE
    time_deleted IS NULL;

-- Many control plane operations wish to select all the instances in particular
-- states.
CREATE INDEX IF NOT EXISTS lookup_instance_by_state
ON
    omicron.public.instance (state)
WHERE
    time_deleted IS NULL;

/*
 * A special view of an instance provided to operators for insights into what's running
 * on a sled.
 *
 * This view requires the VMM table, which doesn't exist yet, so create a
 * "placeholder" view here and replace it with the full view once the table is
 * defined. See the README for more context.
 */

CREATE VIEW IF NOT EXISTS omicron.public.sled_instance
AS SELECT
    instance.id
FROM
    omicron.public.instance AS instance
WHERE
    instance.time_deleted IS NULL;

/*
 * Guest-Visible, Virtual Disks
 */

/*
 * TODO The Rust enum to which this type is converted
 * carries data in some of its variants, such as the UUID
 * of the instance to which a disk is attached.
 *
 * This makes the conversion to/from this enum type here much
 * more difficult, since we need a way to manage that data
 * coherently.
 *
 * See <https://github.com/oxidecomputer/omicron/issues/312>.
 */
-- CREATE TYPE omicron.public.DiskState AS ENUM (
--     'creating',
--     'detached',
--     'attaching',
--     'attached',
--     'detaching',
--     'destroyed',
--     'faulted'
-- );

CREATE TYPE IF NOT EXISTS omicron.public.block_size AS ENUM (
  '512',
  '2048',
  '4096'
);

CREATE TABLE IF NOT EXISTS omicron.public.disk (
    /* Identity metadata (resource) */
    id UUID PRIMARY KEY,
    name STRING(63) NOT NULL,
    description STRING(512) NOT NULL,
    time_created TIMESTAMPTZ NOT NULL,
    time_modified TIMESTAMPTZ NOT NULL,
    /* Indicates that the object has been deleted */
    /* This is redundant for Disks, but we keep it here for consistency. */
    time_deleted TIMESTAMPTZ,

    /* child resource generation number, per RFD 192 */
    rcgen INT NOT NULL,

    /* Every Disk is in exactly one Project at a time. */
    project_id UUID NOT NULL,

    /* Every disk consists of a root volume */
    volume_id UUID NOT NULL,

    /*
     * TODO Would it make sense for the runtime state to live in a separate
     * table?
     */
    /* Runtime state */
    -- disk_state omicron.public.DiskState NOT NULL, /* TODO see above */
    disk_state STRING(32) NOT NULL,
    /*
     * Every Disk may be attaching to, attached to, or detaching from at most
     * one Instance at a time.
     */
    attach_instance_id UUID,
    state_generation INT NOT NULL,
    slot INT2 CHECK (slot >= 0 AND slot < 8),
    time_state_updated TIMESTAMPTZ NOT NULL,

    /* Disk configuration */
    size_bytes INT NOT NULL,
    block_size omicron.public.block_size NOT NULL,
    origin_snapshot UUID,
    origin_image UUID,

    pantry_address TEXT
);

CREATE UNIQUE INDEX IF NOT EXISTS lookup_disk_by_project ON omicron.public.disk (
    project_id,
    name
) WHERE
    time_deleted IS NULL;

CREATE UNIQUE INDEX IF NOT EXISTS lookup_disk_by_instance ON omicron.public.disk (
    attach_instance_id,
    id
) WHERE
    time_deleted IS NULL AND attach_instance_id IS NOT NULL;

CREATE UNIQUE INDEX IF NOT EXISTS lookup_deleted_disk ON omicron.public.disk (
    id
) WHERE
    time_deleted IS NOT NULL;

CREATE UNIQUE INDEX IF NOT EXISTS lookup_disk_by_volume_id ON omicron.public.disk (
    volume_id
) WHERE
    time_deleted IS NULL;

CREATE TABLE IF NOT EXISTS omicron.public.image (
    /* Identity metadata (resource) */
    id UUID PRIMARY KEY,
    name STRING(63) NOT NULL,
    description STRING(512) NOT NULL,
    time_created TIMESTAMPTZ NOT NULL,
    time_modified TIMESTAMPTZ NOT NULL,
    /* Indicates that the object has been deleted */
    time_deleted TIMESTAMPTZ,

    silo_id UUID NOT NULL,
    project_id UUID,

    volume_id UUID NOT NULL,

    url STRING(8192),
    os STRING(64) NOT NULL,
    version STRING(64) NOT NULL,
    digest TEXT,
    block_size omicron.public.block_size NOT NULL,
    size_bytes INT NOT NULL
);

CREATE VIEW IF NOT EXISTS omicron.public.project_image AS
SELECT
    id,
    name,
    description,
    time_created,
    time_modified,
    time_deleted,
    silo_id,
    project_id,
    volume_id,
    url,
    os,
    version,
    digest,
    block_size,
    size_bytes
FROM
    omicron.public.image
WHERE
    project_id IS NOT NULL;

CREATE VIEW IF NOT EXISTS omicron.public.silo_image AS
SELECT
    id,
    name,
    description,
    time_created,
    time_modified,
    time_deleted,
    silo_id,
    volume_id,
    url,
    os,
    version,
    digest,
    block_size,
    size_bytes
FROM
    omicron.public.image
WHERE
    project_id IS NULL;

/* Index for silo images */
CREATE UNIQUE INDEX IF NOT EXISTS lookup_image_by_silo on omicron.public.image (
    silo_id,
    name
) WHERE
    time_deleted is NULL AND
    project_id is NULL;

/* Index for project images */
CREATE UNIQUE INDEX IF NOT EXISTS lookup_image_by_silo_and_project on omicron.public.image (
    silo_id,
    project_id,
    name
) WHERE
    time_deleted is NULL AND
    project_id is NOT NULL;

CREATE TYPE IF NOT EXISTS omicron.public.snapshot_state AS ENUM (
  'creating',
  'ready',
  'faulted',
  'destroyed'
);

CREATE TABLE IF NOT EXISTS omicron.public.snapshot (
    /* Identity metadata (resource) */
    id UUID PRIMARY KEY,
    name STRING(63) NOT NULL,
    description STRING(512) NOT NULL,
    time_created TIMESTAMPTZ NOT NULL,
    time_modified TIMESTAMPTZ NOT NULL,
    /* Indicates that the object has been deleted */
    time_deleted TIMESTAMPTZ,

    /* Every Snapshot is in exactly one Project at a time. */
    project_id UUID NOT NULL,

    /* Every Snapshot originated from a single disk */
    disk_id UUID NOT NULL,

    /* Every Snapshot consists of a root volume */
    volume_id UUID NOT NULL,

    /* Where will the scrubbed blocks eventually land? */
    destination_volume_id UUID NOT NULL,

    gen INT NOT NULL,
    state omicron.public.snapshot_state NOT NULL,
    block_size omicron.public.block_size NOT NULL,

    /* Disk configuration (from the time the snapshot was taken) */
    size_bytes INT NOT NULL
);

CREATE UNIQUE INDEX IF NOT EXISTS lookup_snapshot_by_project
    ON omicron.public.snapshot (
        project_id,
        name
    ) WHERE
        time_deleted IS NULL;

CREATE INDEX IF NOT EXISTS lookup_snapshot_by_destination_volume_id
    ON omicron.public.snapshot ( destination_volume_id );

CREATE INDEX IF NOT EXISTS lookup_snapshot_by_volume_id
    ON omicron.public.snapshot ( volume_id );

/*
 * Oximeter collector servers.
 */
CREATE TABLE IF NOT EXISTS omicron.public.oximeter (
    id UUID PRIMARY KEY,
    time_created TIMESTAMPTZ NOT NULL,
    time_modified TIMESTAMPTZ NOT NULL,
    ip INET NOT NULL,
    port INT4 CHECK (port BETWEEN 0 AND 65535) NOT NULL,
    time_expunged TIMESTAMPTZ
);

/*
 * The query Nexus runs to choose an Oximeter instance for new metric producers
 * involves listing the non-expunged instances sorted by ID, which would require
 * a full table scan without this index.
 */
CREATE UNIQUE INDEX IF NOT EXISTS list_non_expunged_oximeter ON omicron.public.oximeter (
    id
) WHERE
    time_expunged IS NULL;

/*
 * The kind of metric producer each record corresponds to.
 */
CREATE TYPE IF NOT EXISTS omicron.public.producer_kind AS ENUM (
    -- A sled agent for an entry in the sled table.
    'sled_agent',
    -- A service in a blueprint (typically the current target blueprint, but it
    -- may reference a prior blueprint if the service is in the process of being
    -- removed).
    'service',
    -- A Propolis VMM for an instance in the omicron.public.instance table
    'instance',
    -- A management gateway service on a scrimlet.
    'management_gateway'
);

/*
 * Information about registered metric producers.
 */
CREATE TABLE IF NOT EXISTS omicron.public.metric_producer (
    id UUID PRIMARY KEY,
    time_created TIMESTAMPTZ NOT NULL,
    time_modified TIMESTAMPTZ NOT NULL,
    kind omicron.public.producer_kind NOT NULL,
    ip INET NOT NULL,
    port INT4 CHECK (port BETWEEN 0 AND 65535) NOT NULL,
    interval FLOAT NOT NULL,
    /* Oximeter collector instance to which this metric producer is assigned. */
    oximeter_id UUID NOT NULL
);

CREATE UNIQUE INDEX IF NOT EXISTS lookup_producer_by_oximeter ON omicron.public.metric_producer (
    oximeter_id,
    id
);

CREATE INDEX IF NOT EXISTS lookup_producer_by_time_modified ON omicron.public.metric_producer (
    time_modified
);

/*
 * VPCs and networking primitives
 */


CREATE TABLE IF NOT EXISTS omicron.public.vpc (
    /* Identity metadata (resource) */
    id UUID PRIMARY KEY,
    name STRING(63) NOT NULL,
    description STRING(512) NOT NULL,
    time_created TIMESTAMPTZ NOT NULL,
    time_modified TIMESTAMPTZ NOT NULL,
    /* Indicates that the object has been deleted */
    time_deleted TIMESTAMPTZ,
    project_id UUID NOT NULL,
    system_router_id UUID NOT NULL,
    dns_name STRING(63) NOT NULL,

    /*
     * The Geneve Virtual Network Identifier for this VPC. Note that this is a
     * 24-bit unsigned value, properties which are checked in the application,
     * not the database.
     */
    vni INT4 NOT NULL,

    /* The IPv6 prefix allocated to subnets. */
    ipv6_prefix INET NOT NULL,

    /* Used to ensure that two requests do not concurrently modify the
       VPC's firewall */
    firewall_gen INT NOT NULL,

    /* Child-resource generation number for VPC Subnets. */
    subnet_gen INT8 NOT NULL
);

CREATE UNIQUE INDEX IF NOT EXISTS lookup_vpc_by_project ON omicron.public.vpc (
    project_id,
    name
) WHERE
    time_deleted IS NULL;

CREATE UNIQUE INDEX IF NOT EXISTS lookup_vpc_by_vni ON omicron.public.vpc (
    vni
) WHERE
    time_deleted IS NULL;

CREATE TABLE IF NOT EXISTS omicron.public.vpc_subnet (
    /* Identity metadata (resource) */
    id UUID PRIMARY KEY,
    name STRING(63) NOT NULL,
    description STRING(512) NOT NULL,
    time_created TIMESTAMPTZ NOT NULL,
    time_modified TIMESTAMPTZ NOT NULL,
    /* Indicates that the object has been deleted */
    time_deleted TIMESTAMPTZ,
    vpc_id UUID NOT NULL,
    /* Child resource creation generation number */
    rcgen INT8 NOT NULL,
    ipv4_block INET NOT NULL,
    ipv6_block INET NOT NULL,
    /* nullable FK to the `vpc_router` table. */
    custom_router_id UUID
);

/* Subnet and network interface names are unique per VPC, not project */
CREATE UNIQUE INDEX IF NOT EXISTS vpc_subnet_vpc_id_name_key ON omicron.public.vpc_subnet (
    vpc_id,
    name
) WHERE
    time_deleted IS NULL;

/* The kind of network interface. */
CREATE TYPE IF NOT EXISTS omicron.public.network_interface_kind AS ENUM (
    /* An interface attached to a guest instance. */
    'instance',

    /* An interface attached to a service. */
    'service',
    'probe'
);

CREATE TABLE IF NOT EXISTS omicron.public.network_interface (
    /* Identity metadata (resource) */
    id UUID PRIMARY KEY,
    name STRING(63) NOT NULL,
    description STRING(512) NOT NULL,
    time_created TIMESTAMPTZ NOT NULL,
    time_modified TIMESTAMPTZ NOT NULL,
    /* Indicates that the object has been deleted */
    time_deleted TIMESTAMPTZ,

    /* The kind of network interface, e.g., instance */
    kind omicron.public.network_interface_kind NOT NULL,

    /*
     * FK into the parent resource of this interface (e.g. Instance, Service)
     * as determined by the `kind`.
     */
    parent_id UUID NOT NULL,

    /* FK into VPC table */
    vpc_id UUID NOT NULL,
    /* FK into VPCSubnet table. */
    subnet_id UUID NOT NULL,

    /*
     * The EUI-48 MAC address of the guest interface.
     *
     * Note that we use the bytes of a 64-bit integer, in big-endian byte order
     * to represent the MAC.
     */
    mac INT8 NOT NULL,

    /* The private VPC IP address of the interface. */
    ip INET NOT NULL,

    /*
     * Limited to 8 NICs per instance. This value must be kept in sync with
     * `crate::nexus::MAX_NICS_PER_INSTANCE`.
     */
    slot INT2 NOT NULL CHECK (slot >= 0 AND slot < 8),

    /* True if this interface is the primary interface.
     *
     * The primary interface appears in DNS and its address is used for external
     * connectivity.
     */
    is_primary BOOL NOT NULL,

    /*
     * A supplementary list of addresses/CIDR blocks which a NIC is
     * *allowed* to send/receive traffic on, in addition to its
     * assigned address.
     */
    transit_ips INET[] NOT NULL DEFAULT ARRAY[]
);

CREATE INDEX IF NOT EXISTS instance_network_interface_mac
    ON omicron.public.network_interface (mac) STORING (time_deleted);

/* A view of the network_interface table for just instance-kind records. */
CREATE VIEW IF NOT EXISTS omicron.public.instance_network_interface AS
SELECT
    id,
    name,
    description,
    time_created,
    time_modified,
    time_deleted,
    parent_id AS instance_id,
    vpc_id,
    subnet_id,
    mac,
    ip,
    slot,
    is_primary,
    transit_ips
FROM
    omicron.public.network_interface
WHERE
    kind = 'instance';

/* A view of the network_interface table for just service-kind records. */
CREATE VIEW IF NOT EXISTS omicron.public.service_network_interface AS
SELECT
    id,
    name,
    description,
    time_created,
    time_modified,
    time_deleted,
    parent_id AS service_id,
    vpc_id,
    subnet_id,
    mac,
    ip,
    slot,
    is_primary
FROM
    omicron.public.network_interface
WHERE
    kind = 'service';

/* TODO-completeness

 * We currently have a NetworkInterface table with the IP and MAC addresses inline.
 * Eventually, we'll probably want to move these to their own tables, and
 * refer to them here, most notably to support multiple IPs per NIC, as well
 * as moving IPs between NICs on different instances, etc.
 */

/* Ensure we do not assign the same address twice within a subnet */
CREATE UNIQUE INDEX IF NOT EXISTS network_interface_subnet_id_ip_key ON omicron.public.network_interface (
    subnet_id,
    ip
) WHERE
    time_deleted IS NULL;

/* Ensure we do not assign the same MAC twice within a VPC
 * See RFD174's discussion on the scope of virtual MACs
 */
CREATE UNIQUE INDEX IF NOT EXISTS network_interface_vpc_id_mac_key ON omicron.public.network_interface (
    vpc_id,
    mac
) WHERE
    time_deleted IS NULL;

/*
 * Index used to verify that all interfaces for a resource (e.g. Instance,
 * Service) are contained within a single VPC, and that all interfaces are
 * in unique VPC Subnets.
 *
 * This is also used to quickly find the primary interface since
 * we store the `is_primary` column. Such queries are mostly used
 * when setting a new primary interface.
 */
CREATE UNIQUE INDEX IF NOT EXISTS network_interface_parent_id_name_kind_key ON omicron.public.network_interface (
    parent_id,
    name,
    kind
)
STORING (vpc_id, subnet_id, is_primary)
WHERE
    time_deleted IS NULL;

/*
 * Index used to verify that all interfaces for a resource (e.g. Instance,
 * Service) have unique slots.
 */
CREATE UNIQUE INDEX IF NOT EXISTS network_interface_parent_id_slot_key ON omicron.public.network_interface (
    parent_id,
    slot
)
WHERE
    time_deleted IS NULL;

CREATE TYPE IF NOT EXISTS omicron.public.vpc_firewall_rule_status AS ENUM (
    'disabled',
    'enabled'
);

CREATE TYPE IF NOT EXISTS omicron.public.vpc_firewall_rule_direction AS ENUM (
    'inbound',
    'outbound'
);

CREATE TYPE IF NOT EXISTS omicron.public.vpc_firewall_rule_action AS ENUM (
    'allow',
    'deny'
);

CREATE TABLE IF NOT EXISTS omicron.public.vpc_firewall_rule (
    /* Identity metadata (resource) */
    id UUID PRIMARY KEY,
    name STRING(63) NOT NULL,
    description STRING(512) NOT NULL,
    time_created TIMESTAMPTZ NOT NULL,
    time_modified TIMESTAMPTZ NOT NULL,
    /* Indicates that the object has been deleted */
    time_deleted TIMESTAMPTZ,

    vpc_id UUID NOT NULL,
    status omicron.public.vpc_firewall_rule_status NOT NULL,
    direction omicron.public.vpc_firewall_rule_direction NOT NULL,
    /* Array of targets. 128 was picked to include plenty of space for
       a tag, colon, and resource identifier. */
    targets STRING(128)[] NOT NULL,
    /* Also an array of targets */
    filter_hosts STRING(128)[],
    filter_ports STRING(11)[],
    action omicron.public.vpc_firewall_rule_action NOT NULL,
    priority INT4 CHECK (priority BETWEEN 0 AND 65535) NOT NULL,
    filter_protocols STRING(32)[]
);

CREATE UNIQUE INDEX IF NOT EXISTS lookup_firewall_by_vpc ON omicron.public.vpc_firewall_rule (
    vpc_id,
    name
) WHERE
    time_deleted IS NULL;

CREATE TYPE IF NOT EXISTS omicron.public.vpc_router_kind AS ENUM (
    'system',
    'custom'
);

CREATE TABLE IF NOT EXISTS omicron.public.vpc_router (
    /* Identity metadata (resource) */
    id UUID PRIMARY KEY,
    name STRING(63) NOT NULL,
    description STRING(512) NOT NULL,
    time_created TIMESTAMPTZ NOT NULL,
    time_modified TIMESTAMPTZ NOT NULL,
    /* Indicates that the object has been deleted */
    time_deleted TIMESTAMPTZ,
    kind omicron.public.vpc_router_kind NOT NULL,
    vpc_id UUID NOT NULL,
    rcgen INT NOT NULL,
    /*
     * version information used to trigger VPC router RPW.
     * this is sensitive to CRUD on named resources beyond
     * routers e.g. instances, subnets, ...
     */
    resolved_version INT NOT NULL DEFAULT 0
);

CREATE UNIQUE INDEX IF NOT EXISTS lookup_router_by_vpc ON omicron.public.vpc_router (
    vpc_id,
    name
) WHERE
    time_deleted IS NULL;

/* Index used to accelerate vpc_increment_rpw_version and list. */
CREATE INDEX IF NOT EXISTS lookup_routers_in_vpc ON omicron.public.vpc_router (
    vpc_id
) WHERE
    time_deleted IS NULL;

CREATE TYPE IF NOT EXISTS omicron.public.router_route_kind AS ENUM (
    'default',
    'vpc_subnet',
    'vpc_peering',
    'custom'
);

CREATE TABLE IF NOT EXISTS omicron.public.router_route (
    /* Identity metadata (resource) */
    id UUID PRIMARY KEY,
    name STRING(63) NOT NULL,
    description STRING(512) NOT NULL,
    time_created TIMESTAMPTZ NOT NULL,
    time_modified TIMESTAMPTZ NOT NULL,
    /* Indicates that the object has been deleted */
    time_deleted TIMESTAMPTZ,

    /* FK to the `vpc_router` table. */
    vpc_router_id UUID NOT NULL,
    kind omicron.public.router_route_kind NOT NULL,
    target STRING(128) NOT NULL,
    destination STRING(128) NOT NULL,

    /* FK to the `vpc_subnet` table. See constraints below */
    vpc_subnet_id UUID,

    /*
     * Only nullable if this is rule is not, in-fact, virtual and tightly coupled to a
     * linked item. Today, these are 'vpc_subnet' rules and their parent subnets.
     * 'vpc_peering' routes may also fall into this category in future.
     *
     * User-created/modifiable routes must have this field as NULL.
     */
    CONSTRAINT non_null_vpc_subnet CHECK (
        (kind = 'vpc_subnet' AND vpc_subnet_id IS NOT NULL) OR
        (kind != 'vpc_subnet' AND vpc_subnet_id IS NULL)
    )
);

CREATE UNIQUE INDEX IF NOT EXISTS lookup_route_by_router ON omicron.public.router_route (
    vpc_router_id,
    name
) WHERE
    time_deleted IS NULL;

-- Enforce uniqueness of 'vpc_subnet' routes on parent (and help add/delete).
CREATE UNIQUE INDEX IF NOT EXISTS lookup_subnet_route_by_id ON omicron.public.router_route (
    vpc_subnet_id
) WHERE
    time_deleted IS NULL AND kind = 'vpc_subnet';

CREATE TABLE IF NOT EXISTS omicron.public.internet_gateway (
    id UUID PRIMARY KEY,
    name STRING(63) NOT NULL,
    description STRING(512) NOT NULL,
    time_created TIMESTAMPTZ NOT NULL,
    time_modified TIMESTAMPTZ NOT NULL,
    time_deleted TIMESTAMPTZ,
    vpc_id UUID NOT NULL,
    rcgen INT NOT NULL,
    resolved_version INT NOT NULL DEFAULT 0
);

CREATE UNIQUE INDEX IF NOT EXISTS lookup_internet_gateway_by_vpc ON omicron.public.internet_gateway (
    vpc_id,
    name
) WHERE
    time_deleted IS NULL;

CREATE TABLE IF NOT EXISTS omicron.public.internet_gateway_ip_pool (
    id UUID PRIMARY KEY,
    name STRING(63) NOT NULL,
    description STRING(512) NOT NULL,
    time_created TIMESTAMPTZ NOT NULL,
    time_modified TIMESTAMPTZ NOT NULL,
    time_deleted TIMESTAMPTZ,
    internet_gateway_id UUID,
    ip_pool_id UUID
);

CREATE INDEX IF NOT EXISTS lookup_internet_gateway_ip_pool_by_igw_id ON omicron.public.internet_gateway_ip_pool (
    internet_gateway_id
) WHERE
    time_deleted IS NULL;

CREATE TABLE IF NOT EXISTS omicron.public.internet_gateway_ip_address (
    id UUID PRIMARY KEY,
    name STRING(63) NOT NULL,
    description STRING(512) NOT NULL,
    time_created TIMESTAMPTZ NOT NULL,
    time_modified TIMESTAMPTZ NOT NULL,
    time_deleted TIMESTAMPTZ,
    internet_gateway_id UUID,
    address INET
);

CREATE UNIQUE INDEX IF NOT EXISTS lookup_internet_gateway_ip_address_by_igw_id ON omicron.public.internet_gateway_ip_address (
    internet_gateway_id
) WHERE
    time_deleted IS NULL;

/* The IP version of an IP address. */
CREATE TYPE IF NOT EXISTS omicron.public.ip_version AS ENUM (
    'v4',
    'v6'
);

/*
 * An IP Pool, a collection of zero or more IP ranges for external IPs.
 */
CREATE TABLE IF NOT EXISTS omicron.public.ip_pool (
    /* Resource identity metadata */
    id UUID PRIMARY KEY,
    name STRING(63) NOT NULL,
    description STRING(512) NOT NULL,
    time_created TIMESTAMPTZ NOT NULL,
    time_modified TIMESTAMPTZ NOT NULL,
    time_deleted TIMESTAMPTZ,

    /* The collection's child-resource generation number */
    rcgen INT8 NOT NULL,

    /* The IP version of the ranges contained in this pool. */
    ip_version omicron.public.ip_version NOT NULL
);

/*
 * Index ensuring uniqueness of IP Pool names, globally.
 */
CREATE UNIQUE INDEX IF NOT EXISTS lookup_pool_by_name ON omicron.public.ip_pool (
    name
) WHERE
    time_deleted IS NULL;

-- The order here is most-specific first, and it matters because we use this
-- fact to select the most specific default in the case where there is both a
-- silo default and a fleet default. If we were to add a project type, it should
-- be added before silo.
CREATE TYPE IF NOT EXISTS omicron.public.ip_pool_resource_type AS ENUM (
    'silo'
);

-- join table associating IP pools with resources like fleet or silo
CREATE TABLE IF NOT EXISTS omicron.public.ip_pool_resource (
    ip_pool_id UUID NOT NULL,
    resource_type omicron.public.ip_pool_resource_type NOT NULL,
    resource_id UUID NOT NULL,
    is_default BOOL NOT NULL,
    -- TODO: timestamps for soft deletes?

    -- resource_type is redundant because resource IDs are globally unique, but
    -- logically it belongs here
    PRIMARY KEY (ip_pool_id, resource_type, resource_id)
);

-- a given resource can only have one default ip pool
CREATE UNIQUE INDEX IF NOT EXISTS one_default_ip_pool_per_resource ON omicron.public.ip_pool_resource (
    resource_id
) where
    is_default = true;

-- created solely to prevent a table scan when we delete links on silo delete
CREATE INDEX IF NOT EXISTS ip_pool_resource_id ON omicron.public.ip_pool_resource (
    resource_id
);
CREATE INDEX IF NOT EXISTS ip_pool_resource_ip_pool_id ON omicron.public.ip_pool_resource (
    ip_pool_id
);

/*
 * IP Pools are made up of a set of IP ranges, which are start/stop addresses.
 * Note that these need not be CIDR blocks or well-behaved subnets with a
 * specific netmask.
 */
CREATE TABLE IF NOT EXISTS omicron.public.ip_pool_range (
    id UUID PRIMARY KEY,
    time_created TIMESTAMPTZ NOT NULL,
    time_modified TIMESTAMPTZ NOT NULL,
    time_deleted TIMESTAMPTZ,
    first_address INET NOT NULL,
    /* The range is inclusive of the last address. */
    last_address INET NOT NULL,
    /* FK into the `ip_pool` table. */
    ip_pool_id UUID NOT NULL,
    /* Tracks child resources, IP addresses allocated out of this range. */
    rcgen INT8 NOT NULL
);

/*
 * These help Nexus enforce that the ranges within an IP Pool do not overlap
 * with any other ranges. See `nexus/src/db/queries/ip_pool.rs` for the actual
 * query which does that.
 */
CREATE UNIQUE INDEX IF NOT EXISTS lookup_pool_range_by_first_address ON omicron.public.ip_pool_range (
    first_address
)
STORING (last_address)
WHERE time_deleted IS NULL;
CREATE UNIQUE INDEX IF NOT EXISTS lookup_pool_range_by_last_address ON omicron.public.ip_pool_range (
    last_address
)
STORING (first_address)
WHERE time_deleted IS NULL;


/* The kind of external IP address. */
CREATE TYPE IF NOT EXISTS omicron.public.ip_kind AS ENUM (
    /*
     * Source NAT provided to all guests by default or for services that
     * only require outbound external connectivity.
     */
    'snat',

    /*
     * An ephemeral IP is a fixed, known address whose lifetime is the same as
     * the instance to which it is attached.
     * Not valid for services.
     */
    'ephemeral',

    /*
     * A floating IP is an independent, named API resource that can be assigned
     * to an instance or service.
     */
    'floating'
);

CREATE TYPE IF NOT EXISTS omicron.public.ip_attach_state AS ENUM (
    'detached',
    'attached',
    'detaching',
    'attaching'
);

/*
 * External IP addresses used for guest instances and externally-facing
 * services.
 */
CREATE TABLE IF NOT EXISTS omicron.public.external_ip (
    /* Identity metadata */
    id UUID PRIMARY KEY,

    /* Name for floating IPs. See the constraints below. */
    name STRING(63),

    /* Description for floating IPs. See the constraints below. */
    description STRING(512),

    time_created TIMESTAMPTZ NOT NULL,
    time_modified TIMESTAMPTZ NOT NULL,
    time_deleted TIMESTAMPTZ,

    /* FK to the `ip_pool` table. */
    ip_pool_id UUID NOT NULL,

    /* FK to the `ip_pool_range` table. */
    ip_pool_range_id UUID NOT NULL,

    /* True if this IP is associated with a service rather than an instance. */
    is_service BOOL NOT NULL,

    /* FK to the `instance` or `service` table. See constraints below. */
    parent_id UUID,

    /* The kind of external address, e.g., ephemeral. */
    kind omicron.public.ip_kind NOT NULL,

    /* The actual external IP address. */
    ip INET NOT NULL,

    /* The first port in the allowed range, inclusive. */
    first_port INT4 NOT NULL,

    /* The last port in the allowed range, also inclusive. */
    last_port INT4 NOT NULL,

    /* FK to the `project` table. */
    project_id UUID,

    /* State of this IP with regard to instance attach/detach
     * operations. This is mainly used to prevent concurrent use
     * across sagas and allow rollback to correct state.
     */
    state omicron.public.ip_attach_state NOT NULL,

    is_probe BOOL NOT NULL DEFAULT false,

    /* The name must be non-NULL iff this is a floating IP. */
    CONSTRAINT null_fip_name CHECK (
        (kind != 'floating' AND name IS NULL) OR
        (kind = 'floating' AND name IS NOT NULL)
    ),

    /* The description must be non-NULL iff this is a floating IP. */
    CONSTRAINT null_fip_description CHECK (
        (kind != 'floating' AND description IS NULL) OR
        (kind = 'floating' AND description IS NOT NULL)
    ),

    /* Only floating IPs can be attached to a project, and
     * they must have a parent project if they are instance FIPs.
     */
    CONSTRAINT null_project_id CHECK (
        (kind = 'floating' AND is_service = FALSE AND project_id is NOT NULL) OR
        ((kind != 'floating' OR is_service = TRUE) AND project_id IS NULL)
    ),

    /*
     * Only nullable if this is a floating/ephemeral IP, which may exist not
     * attached to any instance or service yet. Ephemeral IPs should not generally
     * exist without parent instances/services, but need to temporarily exist in
     * this state for live attachment.
     */
    CONSTRAINT null_snat_parent_id CHECK (
        (kind != 'snat') OR (parent_id IS NOT NULL)
    ),

    /* Ephemeral IPs are not supported for services. */
    CONSTRAINT ephemeral_kind_service CHECK (
        (kind = 'ephemeral' AND is_service = FALSE) OR (kind != 'ephemeral')
    ),

    /*
     * (Not detached) => non-null parent_id.
     * This is not a two-way implication because SNAT IPs
     * cannot have a null parent_id.
     */
    CONSTRAINT detached_null_parent_id CHECK (
        (state = 'detached') OR (parent_id IS NOT NULL)
    )
);

/*
 * Index used to support quickly looking up children of the IP Pool range table,
 * when checking for allocated addresses during deletion.
 */
CREATE INDEX IF NOT EXISTS external_ip_by_pool ON omicron.public.external_ip (
    ip_pool_id,
    ip_pool_range_id
)
    WHERE time_deleted IS NULL;

/*
 * Index used to enforce uniqueness of external IPs
 *
 * NOTE: This relies on the uniqueness constraint of IP addresses across all
 * pools, _and_ on the fact that the number of ports assigned to each instance
 * is fixed at compile time.
 */
CREATE UNIQUE INDEX IF NOT EXISTS external_ip_unique ON omicron.public.external_ip (
    ip,
    first_port
)
    WHERE time_deleted IS NULL;

CREATE UNIQUE INDEX IF NOT EXISTS lookup_external_ip_by_parent ON omicron.public.external_ip (
    parent_id,
    id
)
    WHERE parent_id IS NOT NULL AND time_deleted IS NULL;

/* Enforce a limit of one Ephemeral IP per instance */
CREATE UNIQUE INDEX IF NOT EXISTS one_ephemeral_ip_per_instance ON omicron.public.external_ip (
    parent_id
)
    WHERE kind = 'ephemeral' AND parent_id IS NOT NULL AND time_deleted IS NULL;

/* Enforce name-uniqueness of floating (service) IPs at fleet level. */
CREATE UNIQUE INDEX IF NOT EXISTS lookup_floating_ip_by_name on omicron.public.external_ip (
    name
) WHERE
    kind = 'floating' AND
    time_deleted is NULL AND
    project_id is NULL;

/* Enforce name-uniqueness of floating IPs at project level. */
CREATE UNIQUE INDEX IF NOT EXISTS lookup_floating_ip_by_name_and_project on omicron.public.external_ip (
    project_id,
    name
) WHERE
    kind = 'floating' AND
    time_deleted is NULL AND
    project_id is NOT NULL;

CREATE VIEW IF NOT EXISTS omicron.public.floating_ip AS
SELECT
    id,
    name,
    description,
    time_created,
    time_modified,
    time_deleted,
    ip_pool_id,
    ip_pool_range_id,
    is_service,
    parent_id,
    ip,
    project_id
FROM
    omicron.public.external_ip
WHERE
    omicron.public.external_ip.kind = 'floating' AND
    project_id IS NOT NULL;

/*******************************************************************/

/*
 * Sagas
 */

CREATE TYPE IF NOT EXISTS omicron.public.saga_state AS ENUM (
    'running',
    'unwinding',
    'done',
    'abandoned'
);


CREATE TABLE IF NOT EXISTS omicron.public.saga (
    /* immutable fields */

    /* unique identifier for this execution */
    id UUID PRIMARY KEY,
    /* unique id of the creator */
    creator UUID NOT NULL,
    /* time the saga was started */
    time_created TIMESTAMPTZ NOT NULL,
    /* saga name */
    name STRING(128) NOT NULL,
    /* saga DAG (includes params and name) */
    saga_dag JSONB NOT NULL,

    /*
     * TODO:
     * - id for current SEC (maybe NULL?)
     * - time of last adoption
     * - previous SEC? previous adoption time?
     * - number of adoptions?
     */
    saga_state omicron.public.saga_state NOT NULL,
    current_sec UUID,
    adopt_generation INT NOT NULL,
    adopt_time TIMESTAMPTZ NOT NULL
);

/*
 * For recovery (and probably takeover), we need to be able to list running
 * sagas by SEC.  We need to paginate this list by the id.
 */
CREATE UNIQUE INDEX IF NOT EXISTS lookup_saga_by_sec ON omicron.public.saga (
    current_sec, id
) WHERE saga_state != 'done';

/*
 * TODO more indexes for Saga?
 * - Debugging and/or reporting: saga_name? creator?
 */
/*
 * TODO: This is a data-carrying enum, see note on disk_state.
 *
 * See <https://github.com/oxidecomputer/omicron/issues/312>.
 */
-- CREATE TYPE omicron.public.saga_node_event_type AS ENUM (
--    'started',
--    'succeeded',
--    'failed'
--    'undo_started'
--    'undo_finished'
-- );

CREATE TABLE IF NOT EXISTS omicron.public.saga_node_event (
    saga_id UUID NOT NULL,
    node_id INT NOT NULL,
    -- event_type omicron.public.saga_node_event_type NOT NULL,
    event_type STRING(31) NOT NULL,
    data JSONB,
    event_time TIMESTAMPTZ NOT NULL,
    creator UUID NOT NULL,

    /*
     * It's important to be able to list the nodes in a saga.  We put the
     * node_id in the saga so that we can paginate the list.
     *
     * We make it a UNIQUE index and include the event_type to prevent two SECs
     * from attempting to record the same event for the same saga.  Whether this
     * should be allowed is still TBD.
     */
    PRIMARY KEY (saga_id, node_id, event_type)
);

/*******************************************************************/

/*
 * Sessions for use by web console.
 */
CREATE TABLE IF NOT EXISTS omicron.public.console_session (
    id UUID PRIMARY KEY,
    token STRING(40) NOT NULL,
    time_created TIMESTAMPTZ NOT NULL,
    time_last_used TIMESTAMPTZ NOT NULL,
    silo_user_id UUID NOT NULL
);

-- to be used for cleaning up old tokens
-- It's okay that this index is non-unique because we don't need to page through
-- this list.  We'll just grab the next N, delete them, then repeat.
CREATE INDEX IF NOT EXISTS lookup_console_by_creation
    ON omicron.public.console_session (time_created);

-- This index is used to remove sessions for a user that's being deleted.
CREATE INDEX IF NOT EXISTS lookup_console_by_silo_user
    ON omicron.public.console_session (silo_user_id);

-- We added a UUID as the primary key, but we need the token to keep acting like
-- it did before. "When you change a primary key with ALTER PRIMARY KEY, the old
-- primary key index becomes a secondary index." We chose to use DROP CONSTRAINT
-- and ADD CONSTRAINT instead and manually create the index.
-- https://www.cockroachlabs.com/docs/v22.1/primary-key#changing-primary-key-columns
CREATE UNIQUE INDEX IF NOT EXISTS console_session_token_unique
	ON omicron.public.console_session (token);

/*******************************************************************/

-- Describes a single uploaded TUF repo.
--
-- Identified by both a random uuid and its SHA256 hash. The hash could be the
-- primary key, but it seems unnecessarily large and unwieldy.
CREATE TABLE IF NOT EXISTS omicron.public.tuf_repo (
    id UUID PRIMARY KEY,
    time_created TIMESTAMPTZ NOT NULL,

    -- TODO: Repos fetched over HTTP will not have a SHA256 hash; this is an
    -- implementation detail of our ZIP archives.
    sha256 STRING(64) NOT NULL,

    -- The version of the targets.json role that was used to generate the repo.
    targets_role_version INT NOT NULL,

    -- The valid_until time for the repo.
    -- TODO: Figure out timestamp validity policy for uploaded repos vs those
    -- fetched over HTTP; my (iliana's) current presumption is that we will make
    -- this NULL for uploaded ZIP archives of repos.
    valid_until TIMESTAMPTZ NOT NULL,

    -- The system version described in the TUF repo.
    --
    -- This is the "true" primary key, but is not treated as such in the
    -- database because we may want to change this format in the future.
    -- Re-doing primary keys is annoying.
    --
    -- Because the system version is embedded in the repo's artifacts.json,
    -- each system version is associated with exactly one checksum.
    system_version STRING(64) NOT NULL,

    -- For debugging only:
    -- Filename provided by the user.
    file_name TEXT NOT NULL,

    CONSTRAINT unique_checksum UNIQUE (sha256),
    CONSTRAINT unique_system_version UNIQUE (system_version)
);

-- Describes an individual artifact from an uploaded TUF repo.
--
-- In the future, this may also be used to describe artifacts that are fetched
-- from a remote TUF repo, but that requires some additional design work.
CREATE TABLE IF NOT EXISTS omicron.public.tuf_artifact (
    id UUID PRIMARY KEY,
    name STRING(63) NOT NULL,
    version STRING(64) NOT NULL,
    -- This used to be an enum but is now a string, because it can represent
    -- artifact kinds currently unknown to a particular version of Nexus as
    -- well.
    kind STRING(63) NOT NULL,

    -- The time this artifact was first recorded.
    time_created TIMESTAMPTZ NOT NULL,

    -- The SHA256 hash of the artifact, typically obtained from the TUF
    -- targets.json (and validated at extract time).
    sha256 STRING(64) NOT NULL,
    -- The length of the artifact, in bytes.
    artifact_size INT8 NOT NULL,

    -- The generation number this artifact was added for.
    generation_added INT8 NOT NULL,

    -- Sign (root key hash table) hash of a signed RoT or RoT bootloader image.
    sign BYTES, -- nullable

    -- Board (caboose BORD) for artifacts that are Hubris archives.
    board TEXT, -- nullable (null for non-Hubris artifacts)

    CONSTRAINT unique_name_version_kind UNIQUE (name, version, kind)
);

CREATE UNIQUE INDEX IF NOT EXISTS tuf_artifact_added
    ON omicron.public.tuf_artifact (generation_added, id)
    STORING (name, version, kind, time_created, sha256, artifact_size);

-- RFD 554: (kind, hash) is unique for artifacts. This index is used while
-- looking up artifacts.
CREATE UNIQUE INDEX IF NOT EXISTS tuf_artifact_kind_sha256
    ON omicron.public.tuf_artifact (kind, sha256);

-- Reflects that a particular artifact was provided by a particular TUF repo.
-- This is a many-many mapping.
CREATE TABLE IF NOT EXISTS omicron.public.tuf_repo_artifact (
    tuf_repo_id UUID NOT NULL,
    tuf_artifact_id UUID NOT NULL,

    PRIMARY KEY (tuf_repo_id, tuf_artifact_id)
);

-- Generation number for the current list of TUF artifacts the system wants.
-- This is incremented whenever a TUF repo is added or removed.
CREATE TABLE IF NOT EXISTS omicron.public.tuf_generation (
    -- There should only be one row of this table for the whole DB.
    -- It's a little goofy, but filter on "singleton = true" before querying
    -- or applying updates, and you'll access the singleton row.
    --
    -- We also add a constraint on this table to ensure it's not possible to
    -- access the version of this table with "singleton = false".
    singleton BOOL NOT NULL PRIMARY KEY,
    -- Generation number owned and incremented by Nexus
    generation INT8 NOT NULL,

    CHECK (singleton = true)
);
INSERT INTO omicron.public.tuf_generation (
    singleton,
    generation
) VALUES
    (TRUE, 1)
ON CONFLICT DO NOTHING;

-- Trusted TUF root roles, used to verify TUF repo signatures
CREATE TABLE IF NOT EXISTS omicron.public.tuf_trust_root (
    id UUID PRIMARY KEY,
    time_created TIMESTAMPTZ NOT NULL,
    time_deleted TIMESTAMPTZ,
    root_role JSONB NOT NULL
);

-- This index is used for paginating through non-deleted roots.
CREATE UNIQUE INDEX IF NOT EXISTS tuf_trust_root_by_id
ON omicron.public.tuf_trust_root (id)
WHERE
    time_deleted IS NULL;

/*******************************************************************/

-- The source of the software release that should be deployed to the rack.
CREATE TYPE IF NOT EXISTS omicron.public.target_release_source AS ENUM (
    'unspecified',
    'system_version'
);

-- Software releases that should be/have been deployed to the rack. The
-- current target release is the one with the largest generation number.
CREATE TABLE IF NOT EXISTS omicron.public.target_release (
    generation INT8 NOT NULL PRIMARY KEY,
    time_requested TIMESTAMPTZ NOT NULL,
    release_source omicron.public.target_release_source NOT NULL,
    tuf_repo_id UUID, -- "foreign key" into the `tuf_repo` table
    CONSTRAINT tuf_repo_for_system_version CHECK (
      (release_source != 'system_version' AND tuf_repo_id IS NULL) OR
      (release_source = 'system_version' AND tuf_repo_id IS NOT NULL)
    )
);

-- System software is by default from the `install` dataset.
INSERT INTO omicron.public.target_release (
    generation,
    time_requested,
    release_source,
    tuf_repo_id
) VALUES (
    1,
    NOW(),
    'unspecified',
    NULL
) ON CONFLICT DO NOTHING;

/*******************************************************************/

/*
 * Support Bundles
 */


CREATE TYPE IF NOT EXISTS omicron.public.support_bundle_state AS ENUM (
  -- The bundle is currently being created.
  --
  -- It might have storage that is partially allocated on a sled.
  'collecting',

  -- The bundle has been collected successfully, and has storage on
  -- a particular sled.
  'active',

  -- The user has explicitly requested that a bundle be destroyed.
  -- We must ensure that storage backing that bundle is gone before
  -- it is automatically deleted.
  'destroying',

  -- The support bundle is failing.
  -- This happens when Nexus is expunged partway through collection.
  --
  -- A different Nexus must ensure that storage is gone before the
  -- bundle can be marked "failed".
  'failing',

  -- The bundle has finished failing.
  --
  -- The only action that can be taken on this bundle is to delete it.
  'failed'
);

CREATE TABLE IF NOT EXISTS omicron.public.support_bundle (
    id UUID PRIMARY KEY,
    time_created TIMESTAMPTZ NOT NULL,
    reason_for_creation TEXT NOT NULL,
    reason_for_failure TEXT,
    state omicron.public.support_bundle_state NOT NULL,
    zpool_id UUID NOT NULL,
    dataset_id UUID NOT NULL,

    -- The Nexus which is in charge of collecting the support bundle,
    -- and later managing its storage.
    assigned_nexus UUID,

    user_comment TEXT

);

-- The "UNIQUE" part of this index helps enforce that we allow one support bundle
-- per debug dataset. This constraint can be removed, if the query responsible
-- for allocation changes to allocate more intelligently.
CREATE UNIQUE INDEX IF NOT EXISTS one_bundle_per_dataset ON omicron.public.support_bundle (
    dataset_id
);

CREATE INDEX IF NOT EXISTS lookup_bundle_by_nexus ON omicron.public.support_bundle (
    assigned_nexus
);

CREATE INDEX IF NOT EXISTS lookup_bundle_by_creation ON omicron.public.support_bundle (
    time_created
);

/*******************************************************************/

/*
 * DNS Propagation
 *
 * The tables here are the source of truth of DNS data for both internal and
 * external DNS.
 */

/*
 * A DNS group is a collection of DNS zones covered by a single version number.
 * We have two DNS Groups in our system: "internal" (for internal service
 * discovery) and "external" (which we expose on customer networks to provide
 * DNS for our own customer-facing services, like the API and console).
 *
 * Each DNS server is associated with exactly one DNS group.  Nexus propagates
 * the entire contents of a DNS group (i.e., all of its zones and all of those
 * zones' DNS names and associated records) to every server in that group.
 */
CREATE TYPE IF NOT EXISTS omicron.public.dns_group AS ENUM (
    'internal',
    'external'
);

/*
 * A DNS Zone is basically just a DNS name at the root of a subtree served by
 * one of our DNS servers.  In a typical system, there would be two DNS zones:
 *
 * (1) in the "internal" DNS group, a zone called "control-plane.oxide.internal"
 *     used by the control plane for internal service discovery
 *
 * (2) in the "external" DNS group, a zone whose name is owned by the customer
 *     and specified when the rack is set up for the first time.  We will use
 *     this zone to advertise addresses for the services we provide on the
 *     customer network (i.e., the API and console).
 */
CREATE TABLE IF NOT EXISTS omicron.public.dns_zone (
    id UUID PRIMARY KEY,
    time_created TIMESTAMPTZ NOT NULL,
    dns_group omicron.public.dns_group NOT NULL,
    zone_name TEXT NOT NULL
);

/*
 * It's allowed (although probably not correct) for the same DNS zone to appear
 * in both the internal and external groups.  It is not allowed to specify the
 * same DNS zone twice within the same group.
 */
CREATE UNIQUE INDEX IF NOT EXISTS lookup_dns_zone_by_group ON omicron.public.dns_zone (
    dns_group, zone_name
);

/*
 * All the data associated with a DNS group is gathered together and assigned a
 * single version number, sometimes called a generation number.  When changing
 * the DNS data for a group (e.g., to add a new DNS name), clients first insert
 * a new row into this table with the next available generation number.  (This
 * table is not strictly necessary.  Instead, we could put the current version
 * number for the group into a `dns_group` table, and clients could update that
 * instead of inserting into this table.  But by using a table here, we have a
 * debugging record of all past generation updates, including metadata about who
 * created them and why.)
 */
CREATE TABLE IF NOT EXISTS omicron.public.dns_version (
    dns_group omicron.public.dns_group NOT NULL,
    version INT8 NOT NULL,

    /* These fields are for debugging only. */
    time_created TIMESTAMPTZ NOT NULL,
    creator TEXT NOT NULL,
    comment TEXT NOT NULL,

    PRIMARY KEY(dns_group, version)
);

/*
 * The meat of the DNS data: a list of DNS names.  Each name has one or more
 * records stored in JSON.
 *
 * To facilitate clients getting a consistent snapshot of the DNS data at a
 * given version, each name is stored with the version in which it was added and
 * (optionally) the version in which it was removed.  The name and record data
 * are immutable, so changing the records for a given name should be expressed
 * as removing the old name (setting "version_removed") and creating a new
 * record for the same name at a new version.
 */
CREATE TABLE IF NOT EXISTS omicron.public.dns_name (
    dns_zone_id UUID NOT NULL,
    version_added INT8 NOT NULL,
    version_removed INT8,
    name TEXT NOT NULL,
    dns_record_data JSONB NOT NULL,

    PRIMARY KEY (dns_zone_id, name, version_added)
);

/*
 * Any given live name should only exist once.  (Put differently: the primary
 * key already prevents us from having the same name added twice in the same
 * version.  But you should also not be able to add a name in any version if the
 * name is currently still live (i.e., version_removed IS NULL).
 */
CREATE UNIQUE INDEX IF NOT EXISTS lookup_dns_name_by_zone ON omicron.public.dns_name (
    dns_zone_id, name
) WHERE version_removed IS NULL;

/*******************************************************************/

/*
 * Identity and Access Management (IAM)
 *
 * **For more details and a worked example using the tables here, see the
 * documentation for the omicron_nexus crate, "authz" module.**
 */

/*
 * Users built into the system
 *
 * The ids and names for these users are well-known (i.e., they are used by
 * Nexus directly, so changing these would potentially break compatibility).
 */
CREATE TABLE IF NOT EXISTS omicron.public.user_builtin (
    /*
     * Identity metadata
     *
     * TODO-cleanup This uses the "resource identity" pattern because we want a
     * name and description, but it's not valid to support soft-deleting these
     * records.
     */
    id UUID PRIMARY KEY,
    name STRING(63) NOT NULL,
    description STRING(512) NOT NULL,
    time_created TIMESTAMPTZ NOT NULL,
    time_modified TIMESTAMPTZ NOT NULL,
    time_deleted TIMESTAMPTZ
);

CREATE UNIQUE INDEX IF NOT EXISTS lookup_user_builtin_by_name ON omicron.public.user_builtin (name);

/* User used by Nexus to create other users.  Do NOT add more users here! */
INSERT INTO omicron.public.user_builtin (
    id,
    name,
    description,
    time_created,
    time_modified
) VALUES (
    /* NOTE: this uuid and name are duplicated in nexus::authn. */
    '001de000-05e4-4000-8000-000000000001',
    'db-init',
    'user used for database initialization',
    NOW(),
    NOW()
) ON CONFLICT DO NOTHING;

/*
 * OAuth 2.0 Device Authorization Grant (RFC 8628)
 */

-- Device authorization requests. These records are short-lived,
-- and removed as soon as a token is granted. This allows us to
-- use the `user_code` as primary key, despite it not having very
-- much entropy.
-- TODO: A background task should remove unused expired records.
CREATE TABLE IF NOT EXISTS omicron.public.device_auth_request (
    user_code STRING(20) PRIMARY KEY,
    client_id UUID NOT NULL,
    device_code STRING(40) NOT NULL,
    time_created TIMESTAMPTZ NOT NULL,
    time_expires TIMESTAMPTZ NOT NULL,
    -- requested TTL for the token in seconds (if specified by the user)
    token_ttl_seconds INT8 CHECK (token_ttl_seconds > 0)
);

-- Access tokens granted in response to successful device authorization flows.
CREATE TABLE IF NOT EXISTS omicron.public.device_access_token (
    id UUID PRIMARY KEY,
    token STRING(40) NOT NULL,
    client_id UUID NOT NULL,
    device_code STRING(40) NOT NULL,
    silo_user_id UUID NOT NULL,
    time_requested TIMESTAMPTZ NOT NULL,
    time_created TIMESTAMPTZ NOT NULL,
    time_expires TIMESTAMPTZ
);

-- This UNIQUE constraint is critical for ensuring that at most
-- one token is ever created for a given device authorization flow.
CREATE UNIQUE INDEX IF NOT EXISTS lookup_device_access_token_by_client
    ON omicron.public.device_access_token (client_id, device_code);

-- We added a UUID as the primary key, but we need the token to keep acting like
-- it did before
CREATE UNIQUE INDEX IF NOT EXISTS device_access_token_unique
    ON omicron.public.device_access_token (token);

-- This index is used to remove tokens for a user that's being deleted.
CREATE INDEX IF NOT EXISTS lookup_device_access_token_by_silo_user
    ON omicron.public.device_access_token (silo_user_id);


/*
 * Assignments between users, roles, and resources
 *
 * An actor has a role on a resource if there's a record in this table that
 * points to that actor, role, and resource.
 *
 * For more details and a worked example, see the omicron_nexus::authz
 * module-level documentation.
 */

CREATE TYPE IF NOT EXISTS omicron.public.identity_type AS ENUM (
  'user_builtin',
  'silo_user',
  'silo_group'
);

CREATE TABLE IF NOT EXISTS omicron.public.role_assignment (
    resource_type STRING(63) NOT NULL,
    role_name STRING(63) NOT NULL,

    /*
     * Foreign key into some other resource table.  Which table?  This is
     * identified implicitly by "resource_type" above.
     */
    resource_id UUID NOT NULL,

    /*
     * Foreign key into some other user table.  Which table?  That's determined
     * by "identity_type".
     */
    identity_id UUID NOT NULL,
    identity_type omicron.public.identity_type NOT NULL,

    /*
     * The resource_id, identity_id, and role_name uniquely identify the role
     * assignment.  We include the resource_type and identity_type as
     * belt-and-suspenders, but there should only be one resource type for any
     * resource id and one identity type for any identity id.
     *
     * By organizing the primary key by resource id, then role name, then
     * identity information, we can use it to generated paginated listings of
     * role assignments for a resource, ordered by role name.  It's surprisingly
     * load-bearing that "identity_type" appears last.  That's because when we
     * list a page of role assignments for a resource sorted by role name and
     * then identity id, every field _except_ identity_type is used in the
     * query's filter or sort order.  If identity_type appeared before one of
     * those fields, CockroachDB wouldn't necessarily know it could use the
     * primary key index to efficiently serve the query.
     */
    PRIMARY KEY(
        resource_id,
        resource_type,
        role_name,
        identity_id,
        identity_type
     )
);

/*******************************************************************/

/*
 * External Networking
 *
 * **For more details on external networking see RFD 267**
 */

CREATE TYPE IF NOT EXISTS omicron.public.address_lot_kind AS ENUM (
    'infra',
    'pool'
);

CREATE TABLE IF NOT EXISTS omicron.public.address_lot (
    id UUID PRIMARY KEY,
    name STRING(63) NOT NULL,
    description STRING(512) NOT NULL,
    time_created TIMESTAMPTZ NOT NULL,
    time_modified TIMESTAMPTZ NOT NULL,
    time_deleted TIMESTAMPTZ,
    kind omicron.public.address_lot_kind NOT NULL
);

CREATE UNIQUE INDEX IF NOT EXISTS lookup_address_lot_by_name ON omicron.public.address_lot (
    name
) WHERE
    time_deleted IS NULL;

CREATE TABLE IF NOT EXISTS omicron.public.address_lot_block (
    id UUID PRIMARY KEY,
    address_lot_id UUID NOT NULL,
    first_address INET NOT NULL,
    last_address INET NOT NULL
);

CREATE INDEX IF NOT EXISTS lookup_address_lot_block_by_lot ON omicron.public.address_lot_block (
    address_lot_id
);

CREATE TABLE IF NOT EXISTS omicron.public.address_lot_rsvd_block (
    id UUID PRIMARY KEY,
    address_lot_id UUID NOT NULL,
    first_address INET NOT NULL,
    last_address INET NOT NULL,
    anycast BOOL NOT NULL
);

CREATE INDEX IF NOT EXISTS lookup_address_lot_rsvd_block_by_lot ON omicron.public.address_lot_rsvd_block (
    address_lot_id
);

CREATE INDEX IF NOT EXISTS lookup_address_lot_rsvd_block_by_anycast ON omicron.public.address_lot_rsvd_block (
    anycast
);

CREATE TABLE IF NOT EXISTS omicron.public.loopback_address (
    id UUID PRIMARY KEY,
    time_created TIMESTAMPTZ NOT NULL,
    time_modified TIMESTAMPTZ NOT NULL,
    address_lot_block_id UUID NOT NULL,
    rsvd_address_lot_block_id UUID NOT NULL,
    rack_id UUID NOT NULL,
    switch_location TEXT NOT NULL,
    address INET NOT NULL,
    anycast BOOL NOT NULL
);

/* TODO https://github.com/oxidecomputer/omicron/issues/3001 */

CREATE UNIQUE INDEX IF NOT EXISTS lookup_loopback_address ON omicron.public.loopback_address (
    address, rack_id, switch_location
);

CREATE TABLE IF NOT EXISTS omicron.public.switch_port (
    id UUID PRIMARY KEY,
    rack_id UUID,
    switch_location TEXT,
    port_name TEXT,
    port_settings_id UUID,

    CONSTRAINT switch_port_rack_locaction_name_unique UNIQUE (
        rack_id, switch_location, port_name
    )
);

CREATE INDEX IF NOT EXISTS lookup_switch_port_by_port_settings ON omicron.public.switch_port (port_settings_id);

/* port settings groups included from port settings objects */
CREATE TABLE IF NOT EXISTS omicron.public.switch_port_settings_groups (
    port_settings_id UUID,
    port_settings_group_id UUID,

    PRIMARY KEY (port_settings_id, port_settings_group_id)
);

CREATE TABLE IF NOT EXISTS omicron.public.switch_port_settings_group (
    id UUID PRIMARY KEY,
    /* port settings in this group */
    port_settings_id UUID NOT NULL,
    name STRING(63) NOT NULL,
    description STRING(512) NOT NULL,
    time_created TIMESTAMPTZ NOT NULL,
    time_modified TIMESTAMPTZ NOT NULL,
    time_deleted TIMESTAMPTZ
);

CREATE UNIQUE INDEX IF NOT EXISTS lookup_switch_port_settings_group_by_name ON omicron.public.switch_port_settings_group (
    name
) WHERE
    time_deleted IS NULL;

CREATE TABLE IF NOT EXISTS omicron.public.switch_port_settings (
    id UUID PRIMARY KEY,
    name STRING(63) NOT NULL,
    description STRING(512) NOT NULL,
    time_created TIMESTAMPTZ NOT NULL,
    time_modified TIMESTAMPTZ NOT NULL,
    time_deleted TIMESTAMPTZ
);

CREATE UNIQUE INDEX IF NOT EXISTS switch_port_settings_by_name ON omicron.public.switch_port_settings (
    name
) WHERE
    time_deleted IS NULL;

CREATE TYPE IF NOT EXISTS omicron.public.switch_port_geometry AS ENUM (
    'Qsfp28x1',
    'Qsfp28x2',
    'Sfp28x4'
);

CREATE TABLE IF NOT EXISTS omicron.public.switch_port_settings_port_config (
    port_settings_id UUID PRIMARY KEY,
    geometry omicron.public.switch_port_geometry
);

CREATE TYPE IF NOT EXISTS omicron.public.switch_link_fec AS ENUM (
    'Firecode',
    'None',
    'Rs'
);

CREATE TYPE IF NOT EXISTS omicron.public.switch_link_speed AS ENUM (
    '0G',
    '1G',
    '10G',
    '25G',
    '40G',
    '50G',
    '100G',
    '200G',
    '400G'
);

CREATE TABLE IF NOT EXISTS omicron.public.switch_port_settings_link_config (
    port_settings_id UUID,
    link_name TEXT,
    mtu INT4,
    fec omicron.public.switch_link_fec,
    speed omicron.public.switch_link_speed,
    autoneg BOOL NOT NULL DEFAULT false,
    lldp_link_config_id UUID,
    tx_eq_config_id UUID,

    PRIMARY KEY (port_settings_id, link_name)
);

CREATE TABLE IF NOT EXISTS omicron.public.lldp_link_config (
    id UUID PRIMARY KEY,
    enabled BOOL NOT NULL,
    link_name STRING(63),
    link_description STRING(512),
    chassis_id STRING(63),
    system_name STRING(63),
    system_description STRING(612),
    time_created TIMESTAMPTZ NOT NULL,
    time_modified TIMESTAMPTZ NOT NULL,
    time_deleted TIMESTAMPTZ,
    management_ip INET
);

CREATE TABLE IF NOT EXISTS omicron.public.tx_eq_config (
    id UUID PRIMARY KEY,
    pre1 INT4,
    pre2 INT4,
    main INT4,
    post2 INT4,
    post1 INT4
);

CREATE TYPE IF NOT EXISTS omicron.public.switch_interface_kind AS ENUM (
    'primary',
    'vlan',
    'loopback'
);

CREATE TABLE IF NOT EXISTS omicron.public.switch_port_settings_interface_config (
    port_settings_id UUID,
    id UUID PRIMARY KEY,
    interface_name TEXT NOT NULL,
    v6_enabled BOOL NOT NULL,
    kind omicron.public.switch_interface_kind
);

CREATE UNIQUE INDEX IF NOT EXISTS switch_port_settings_interface_config_by_id ON omicron.public.switch_port_settings_interface_config (
    port_settings_id, interface_name
);

CREATE TABLE IF NOT EXISTS omicron.public.switch_vlan_interface_config (
    interface_config_id UUID,
    vid INT4,

    PRIMARY KEY (interface_config_id, vid)
);

CREATE TABLE IF NOT EXISTS omicron.public.switch_port_settings_route_config (
    port_settings_id UUID,
    interface_name TEXT,
    dst INET,
    gw INET,
    vid INT4,
    rib_priority INT2,

    /* TODO https://github.com/oxidecomputer/omicron/issues/3013 */
    PRIMARY KEY (port_settings_id, interface_name, dst, gw)
);

CREATE TABLE IF NOT EXISTS omicron.public.switch_port_settings_bgp_peer_config (
    port_settings_id UUID,
    bgp_config_id UUID NOT NULL,
    interface_name TEXT,
    addr INET,
    hold_time INT8,
    idle_hold_time INT8,
    delay_open INT8,
    connect_retry INT8,
    keepalive INT8,
    remote_asn INT8,
    min_ttl INT2,
    md5_auth_key TEXT,
    multi_exit_discriminator INT8,
    local_pref INT8,
    enforce_first_as BOOLEAN NOT NULL DEFAULT false,
    allow_import_list_active BOOLEAN NOT NULL DEFAULT false,
    allow_export_list_active BOOLEAN NOT NULL DEFAULT false,
    vlan_id INT4,

    /* TODO https://github.com/oxidecomputer/omicron/issues/3013 */
    PRIMARY KEY (port_settings_id, interface_name, addr)
);

CREATE INDEX IF NOT EXISTS lookup_sps_bgp_peer_config_by_bgp_config_id on omicron.public.switch_port_settings_bgp_peer_config(
    bgp_config_id
);

CREATE TABLE IF NOT EXISTS omicron.public.switch_port_settings_bgp_peer_config_communities (
    port_settings_id UUID NOT NULL,
    interface_name TEXT NOT NULL,
    addr INET NOT NULL,
    community INT8 NOT NULL,

    PRIMARY KEY (port_settings_id, interface_name, addr, community)
);

CREATE TABLE IF NOT EXISTS omicron.public.switch_port_settings_bgp_peer_config_allow_import (
    port_settings_id UUID NOT NULL,
    interface_name TEXT NOT NULL,
    addr INET NOT NULL,
    prefix INET NOT NULL,

    PRIMARY KEY (port_settings_id, interface_name, addr, prefix)
);

CREATE TABLE IF NOT EXISTS omicron.public.switch_port_settings_bgp_peer_config_allow_export (
    port_settings_id UUID NOT NULL,
    interface_name TEXT NOT NULL,
    addr INET NOT NULL,
    prefix INET NOT NULL,

    PRIMARY KEY (port_settings_id, interface_name, addr, prefix)
);

CREATE TABLE IF NOT EXISTS omicron.public.bgp_config (
    id UUID PRIMARY KEY,
    name STRING(63) NOT NULL,
    description STRING(512) NOT NULL,
    time_created TIMESTAMPTZ NOT NULL,
    time_modified TIMESTAMPTZ NOT NULL,
    time_deleted TIMESTAMPTZ,
    asn INT8 NOT NULL,
    vrf TEXT,
    bgp_announce_set_id UUID NOT NULL,
    shaper TEXT,
    checker TEXT
);

CREATE UNIQUE INDEX IF NOT EXISTS lookup_bgp_config_by_name ON omicron.public.bgp_config (
    name
) WHERE
    time_deleted IS NULL;

CREATE INDEX IF NOT EXISTS lookup_bgp_config_by_asn ON omicron.public.bgp_config (
    asn
) WHERE time_deleted IS NULL;

CREATE TABLE IF NOT EXISTS omicron.public.bgp_announce_set (
    id UUID PRIMARY KEY,
    name STRING(63) NOT NULL,
    description STRING(512) NOT NULL,
    time_created TIMESTAMPTZ NOT NULL,
    time_modified TIMESTAMPTZ NOT NULL,
    time_deleted TIMESTAMPTZ
);

CREATE UNIQUE INDEX IF NOT EXISTS lookup_bgp_announce_set_by_name ON omicron.public.bgp_announce_set (
    name
) WHERE
    time_deleted IS NULL;

CREATE TABLE IF NOT EXISTS omicron.public.bgp_announcement (
    announce_set_id UUID,
    address_lot_block_id UUID NOT NULL,
    network INET,

    /* TODO https://github.com/oxidecomputer/omicron/issues/3013 */
    PRIMARY KEY (announce_set_id, network)
);

CREATE TABLE IF NOT EXISTS omicron.public.switch_port_settings_address_config (
    port_settings_id UUID,
    address_lot_block_id UUID NOT NULL,
    rsvd_address_lot_block_id UUID NOT NULL,
    address INET,
    interface_name TEXT,
    vlan_id INT4,

    /* TODO https://github.com/oxidecomputer/omicron/issues/3013 */
    PRIMARY KEY (port_settings_id, address, interface_name)
);

CREATE TABLE IF NOT EXISTS omicron.public.bootstore_keys (
    key TEXT NOT NULL PRIMARY KEY,
    generation INT8 NOT NULL
);

/*
 * Hardware/software inventory
 *
 * See RFD 433 for details.  Here are the highlights.
 *
 * Omicron periodically collects hardware/software inventory data from the
 * running system and stores it into the database.  Each discrete set of data is
 * called a **collection**.  Each collection contains lots of different kinds of
 * data, so there are many tables here.  For clarity, these tables are prefixed
 * with:
 *
 *     `inv_*` (examples: `inv_collection`, `inv_service_processor`)
 *
 *         Describes the complete set of hardware and software in the system.
 *         Rows in these tables are immutable, but they describe mutable facts
 *         about hardware and software (e.g., the slot that a disk is in).  When
 *         these facts change (e.g., a disk moves between slots), a new set of
 *         records is written.
 *
 * All rows in the `inv_*` tables point back to a particular collection.  They
 * represent the state observed at some particular time.  Generally, if two
 * observations came from two different places, they're not put into the same
 * row of the same table.  For example, caboose information comes from the SP,
 * but it doesn't go into the `inv_service_processor` table.  It goes in a
 * separate `inv_caboose` table.  This is debatable but it preserves a clearer
 * record of exactly what information came from where, since the separate record
 * has its own "source" and "time_collected".
 *
 * Information about service processors and roots of trust are joined with
 * information reported by sled agents via the baseboard id.
 *
 * Hardware and software identifiers are normalized for the usual database
 * design reasons.  This means instead of storing hardware and software
 * identifiers directly in the `inv_*` tables, these tables instead store
 * foreign keys into one of these groups of tables, whose names are also
 * prefixed for clarity:
 *
 *     `hw_*` (example: `hw_baseboard_id`)
 *
 *         Maps hardware-provided identifiers to UUIDs that are used as foreign
 *         keys in the rest of the schema. (Avoids embedding these identifiers
 *         into all the other tables.)
 *
 *     `sw_*` (example: `sw_caboose`)
 *
 *         Maps software-provided identifiers to UUIDs that are used as foreign
 *         keys in the rest of the schema. (Avoids embedding these identifiers
 *         into all the other tables.)
 *
 * Records in these tables are shared across potentially many collections.  To
 * see why this is useful, consider that `sw_caboose` records contain several
 * long identifiers (e.g., git commit, SHA sums) and in practice, most of the
 * time, we expect that all components of a given type will have the exact same
 * cabooses.  Rather than store the caboose contents in each
 * `inv_service_processor` row (for example), often replicating the exact same
 * contents for each SP for each collection, these rows just have pointers into
 * the `sw_caboose` table that stores this data once.  (This also makes it much
 * easier to determine that these components _do_ have the same cabooses.)
 *
 * On PC systems (i.e., non-Oxide hardware), most of these tables will be empty
 * because we do not support hardware inventory on these systems.
 *
 * Again, see RFD 433 for more on all this.
 */

/*
 * baseboard ids: this table assigns uuids to distinct part/serial values
 *
 * Usually we include the baseboard revision number when we reference the part
 * number and serial number.  The revision number is deliberately left out here.
 * If we happened to see the same baseboard part number and serial number with
 * different revisions, that's the same baseboard.
 */
CREATE TABLE IF NOT EXISTS omicron.public.hw_baseboard_id (
    id UUID PRIMARY KEY,
    part_number TEXT NOT NULL,
    serial_number TEXT NOT NULL
);
CREATE UNIQUE INDEX IF NOT EXISTS lookup_baseboard_id_by_props
    ON omicron.public.hw_baseboard_id (part_number, serial_number);

/* power states reportable by the SP */
CREATE TYPE IF NOT EXISTS omicron.public.hw_power_state AS ENUM (
    'A0',
    'A1',
    'A2'
);

/* root of trust firmware slots */
CREATE TYPE IF NOT EXISTS omicron.public.hw_rot_slot AS ENUM (
    'A',
    'B'
);

/* cabooses: this table assigns unique ids to distinct caboose contents */
CREATE TABLE IF NOT EXISTS omicron.public.sw_caboose (
    id UUID PRIMARY KEY,
    board TEXT NOT NULL,
    git_commit TEXT NOT NULL,
    name TEXT NOT NULL,
    version TEXT NOT NULL,
    sign TEXT -- nullable
);

/*
 * We use a complete and a partial index to ensure uniqueness.
 * This is necessary because the sign column is NULLable, but in SQL, NULL values
 * are considered distinct. That means that a single complete index on all of these
 * columns would allow duplicate rows where sign is NULL, which we don't want.
 */
CREATE UNIQUE INDEX IF NOT EXISTS caboose_properties
    on omicron.public.sw_caboose (board, git_commit, name, version, sign);

CREATE UNIQUE INDEX IF NOT EXISTS caboose_properties_no_sign
    on omicron.public.sw_caboose (board, git_commit, name, version)
    WHERE sign IS NULL;

/* root of trust pages: this table assigns unique ids to distinct RoT CMPA
   and CFPA page contents, each of which is a 512-byte blob */
CREATE TABLE IF NOT EXISTS omicron.public.sw_root_of_trust_page (
    id UUID PRIMARY KEY,
    data_base64 TEXT NOT NULL
);
CREATE UNIQUE INDEX IF NOT EXISTS root_of_trust_page_properties
    on omicron.public.sw_root_of_trust_page (data_base64);

/* Inventory Collections */

-- list of all collections
CREATE TABLE IF NOT EXISTS omicron.public.inv_collection (
    id UUID PRIMARY KEY,
    time_started TIMESTAMPTZ NOT NULL,
    time_done TIMESTAMPTZ NOT NULL,
    collector TEXT NOT NULL
);
-- Supports finding latest collection (to use) or the oldest collection (to
-- clean up)
CREATE INDEX IF NOT EXISTS inv_collection_by_time_started
    ON omicron.public.inv_collection (time_started);

CREATE INDEX IF NOT EXISTS inv_collectionby_time_done
    ON omicron.public.inv_collection (time_done DESC);

-- list of errors generated during a collection
CREATE TABLE IF NOT EXISTS omicron.public.inv_collection_error (
    inv_collection_id UUID NOT NULL,
    idx INT4 NOT NULL,
    message TEXT
);
CREATE INDEX IF NOT EXISTS errors_by_collection
    ON omicron.public.inv_collection_error (inv_collection_id, idx);

/* what kind of slot MGS reported a device in */
CREATE TYPE IF NOT EXISTS omicron.public.sp_type AS ENUM (
    'sled',
    'switch',
    'power'
);

-- observations from and about service processors
-- also see `inv_root_of_trust`
CREATE TABLE IF NOT EXISTS omicron.public.inv_service_processor (
    -- where this observation came from
    -- (foreign key into `inv_collection` table)
    inv_collection_id UUID NOT NULL,
    -- which system this SP reports it is part of
    -- (foreign key into `hw_baseboard_id` table)
    hw_baseboard_id UUID NOT NULL,
    -- when this observation was made
    time_collected TIMESTAMPTZ NOT NULL,
    -- which MGS instance reported this data
    source TEXT NOT NULL,

    -- identity of this device according to MGS
    sp_type omicron.public.sp_type NOT NULL,
    sp_slot INT4 NOT NULL,

    -- Data from MGS "Get SP Info" API.  See MGS API documentation.
    baseboard_revision INT8 NOT NULL,
    hubris_archive_id TEXT NOT NULL,
    power_state omicron.public.hw_power_state NOT NULL,

    PRIMARY KEY (inv_collection_id, hw_baseboard_id)
);

CREATE TYPE IF NOT EXISTS omicron.public.rot_image_error AS ENUM (
        'unchecked',
        'first_page_erased',
        'partially_programmed',
        'invalid_length',
        'header_not_programmed',
        'bootloader_too_small',
        'bad_magic',
        'header_image_size',
        'unaligned_length',
        'unsupported_type',
        'not_thumb2',
        'reset_vector',
        'signature'
);

-- root of trust information reported by SP
-- There's usually one row here for each row in inv_service_processor, but not
-- necessarily.
CREATE TABLE IF NOT EXISTS omicron.public.inv_root_of_trust (
    -- where this observation came from
    -- (foreign key into `inv_collection` table)
    inv_collection_id UUID NOT NULL,
    -- which system this SP reports it is part of
    -- (foreign key into `hw_baseboard_id` table)
    hw_baseboard_id UUID NOT NULL,
    -- when this observation was made
    time_collected TIMESTAMPTZ NOT NULL,
    -- which MGS instance reported this data
    source TEXT NOT NULL,

    slot_active omicron.public.hw_rot_slot NOT NULL,
    slot_boot_pref_transient omicron.public.hw_rot_slot, -- nullable
    slot_boot_pref_persistent omicron.public.hw_rot_slot NOT NULL,
    slot_boot_pref_persistent_pending omicron.public.hw_rot_slot, -- nullable
    slot_a_sha3_256 TEXT, -- nullable
    slot_b_sha3_256 TEXT, -- nullable
    stage0_fwid TEXT, -- nullable
    stage0next_fwid TEXT, -- nullable

    slot_a_error omicron.public.rot_image_error, -- nullable
    slot_b_error omicron.public.rot_image_error, -- nullable
    stage0_error omicron.public.rot_image_error, -- nullable
    stage0next_error omicron.public.rot_image_error, -- nullable

    PRIMARY KEY (inv_collection_id, hw_baseboard_id)
);

-- host phase 1 slots
CREATE TYPE IF NOT EXISTS omicron.public.hw_m2_slot AS ENUM (
    'A',
    'B'
);

-- host phase 1 active slots found
CREATE TABLE IF NOT EXISTS omicron.public.inv_host_phase_1_active_slot (
    -- where this observation came from
    -- (foreign key into `inv_collection` table)
    inv_collection_id UUID NOT NULL,
    -- which system this SP reports it is part of
    -- (foreign key into `hw_baseboard_id` table)
    hw_baseboard_id UUID NOT NULL,
    -- when this observation was made
    time_collected TIMESTAMPTZ NOT NULL,
    -- which MGS instance reported this data
    source TEXT NOT NULL,

    -- active phase 1 slot
    slot omicron.public.hw_m2_slot NOT NULL,

    PRIMARY KEY (inv_collection_id, hw_baseboard_id)
);

-- host phase 1 flash hashes found
-- There are usually two rows here for each row in inv_service_processor, but
-- not necessarily (either or both slots' hash collection may fail).
CREATE TABLE IF NOT EXISTS omicron.public.inv_host_phase_1_flash_hash (
    -- where this observation came from
    -- (foreign key into `inv_collection` table)
    inv_collection_id UUID NOT NULL,
    -- which system this SP reports it is part of
    -- (foreign key into `hw_baseboard_id` table)
    hw_baseboard_id UUID NOT NULL,
    -- when this observation was made
    time_collected TIMESTAMPTZ NOT NULL,
    -- which MGS instance reported this data
    source TEXT NOT NULL,

    -- phase 1 slot for this hash
    slot omicron.public.hw_m2_slot NOT NULL,
    -- the actual hash of the contents
    hash STRING(64) NOT NULL,

    PRIMARY KEY (inv_collection_id, hw_baseboard_id, slot)
);

CREATE TYPE IF NOT EXISTS omicron.public.caboose_which AS ENUM (
    'sp_slot_0',
    'sp_slot_1',
    'rot_slot_A',
    'rot_slot_B',
    'stage0',
    'stage0next'
);

-- cabooses found
CREATE TABLE IF NOT EXISTS omicron.public.inv_caboose (
    -- where this observation came from
    -- (foreign key into `inv_collection` table)
    inv_collection_id UUID NOT NULL,
    -- which system this SP reports it is part of
    -- (foreign key into `hw_baseboard_id` table)
    hw_baseboard_id UUID NOT NULL,
    -- when this observation was made
    time_collected TIMESTAMPTZ NOT NULL,
    -- which MGS instance reported this data
    source TEXT NOT NULL,

    which omicron.public.caboose_which NOT NULL,
    sw_caboose_id UUID NOT NULL,

    PRIMARY KEY (inv_collection_id, hw_baseboard_id, which)
);

CREATE TYPE IF NOT EXISTS omicron.public.root_of_trust_page_which AS ENUM (
    'cmpa',
    'cfpa_active',
    'cfpa_inactive',
    'cfpa_scratch'
);

-- root of trust key signing pages found
CREATE TABLE IF NOT EXISTS omicron.public.inv_root_of_trust_page (
    -- where this observation came from
    -- (foreign key into `inv_collection` table)
    inv_collection_id UUID NOT NULL,
    -- which system this SP reports it is part of
    -- (foreign key into `hw_baseboard_id` table)
    hw_baseboard_id UUID NOT NULL,
    -- when this observation was made
    time_collected TIMESTAMPTZ NOT NULL,
    -- which MGS instance reported this data
    source TEXT NOT NULL,

    which omicron.public.root_of_trust_page_which NOT NULL,
    sw_root_of_trust_page_id UUID NOT NULL,

    PRIMARY KEY (inv_collection_id, hw_baseboard_id, which)
);

CREATE TYPE IF NOT EXISTS omicron.public.sled_role AS ENUM (
    -- this sled is directly attached to a Sidecar
    'scrimlet',
    -- everything else
    'gimlet'
);

CREATE TYPE IF NOT EXISTS omicron.public.inv_config_reconciler_status_kind
AS ENUM (
    'not-yet-run',
    'running',
    'idle'
);

CREATE TYPE IF NOT EXISTS omicron.public.inv_zone_manifest_source AS ENUM (
    'installinator',
    'sled-agent'
);

-- observations from and about sled agents
CREATE TABLE IF NOT EXISTS omicron.public.inv_sled_agent (
    -- where this observation came from
    -- (foreign key into `inv_collection` table)
    inv_collection_id UUID NOT NULL,
    -- when this observation was made
    time_collected TIMESTAMPTZ NOT NULL,
    -- URL of the sled agent that reported this data
    source TEXT NOT NULL,

    -- unique id for this sled (should be foreign keys into `sled` table, though
    -- it's conceivable a sled will report an id that we don't know about)
    sled_id UUID NOT NULL,

    -- which system this sled agent reports it's running on
    -- (foreign key into `hw_baseboard_id` table)
    -- This is optional because dev/test systems support running on non-Oxide
    -- hardware.
    hw_baseboard_id UUID,

    -- Many of the following properties are duplicated from the `sled` table,
    -- which predates the current inventory system.
    sled_agent_ip INET NOT NULL,
    sled_agent_port INT4 NOT NULL,
    sled_role omicron.public.sled_role NOT NULL,
    usable_hardware_threads INT8
        CHECK (usable_hardware_threads BETWEEN 0 AND 4294967295) NOT NULL,
    usable_physical_ram INT8 NOT NULL,
    reservoir_size INT8 CHECK (reservoir_size < usable_physical_ram) NOT NULL,

    -- Currently-ledgered `OmicronSledConfig`
    -- (foreign key into `inv_omicron_sled_config` table)
    -- This is optional because newly-added sleds don't yet have a config.
    ledgered_sled_config UUID,

    -- Columns making up the status of the config reconciler.
    reconciler_status_kind omicron.public.inv_config_reconciler_status_kind NOT NULL,
    -- (foreign key into `inv_omicron_sled_config` table)
    -- only present if `reconciler_status_kind = 'running'`
    reconciler_status_sled_config UUID,
    -- only present if `reconciler_status_kind != 'not-yet-run'`
    reconciler_status_timestamp TIMESTAMPTZ,
    -- only present if `reconciler_status_kind != 'not-yet-run'`
    reconciler_status_duration_secs FLOAT,

    -- Columns making up the zone image resolver's zone manifest description:
    --
    -- The path to the boot disk image file.
    zone_manifest_boot_disk_path TEXT NOT NULL,
    -- The source of the zone manifest on the boot disk: from installinator or
    -- sled-agent (synthetic). NULL means there is an error reading the zone manifest.
    zone_manifest_source omicron.public.inv_zone_manifest_source,
    -- The mupdate ID that created the zone manifest if this is from installinator. If
    -- this is NULL, then either the zone manifest is synthetic or there was an
    -- error reading the zone manifest.
    zone_manifest_mupdate_id UUID,
    -- Message describing the status of the zone manifest on the boot disk. If
    -- this is NULL, then the zone manifest was successfully read, and the
    -- inv_zone_manifest_zone table has entries corresponding to the zone
    -- manifest.
    zone_manifest_boot_disk_error TEXT,

    -- Columns making up the zone image resolver's mupdate override description.
    mupdate_override_boot_disk_path TEXT NOT NULL,
    -- The ID of the mupdate override. NULL means either that the mupdate
    -- override was not found or that we failed to read it -- the two cases are
    -- differentiated by the presence of a non-NULL value in the
    -- mupdate_override_boot_disk_error column.
    mupdate_override_id UUID,
    -- Error reading the mupdate override, if any. If this is NULL then
    -- the mupdate override was either successfully read or is not
    -- present.
    mupdate_override_boot_disk_error TEXT,

    -- The sled's CPU family. This is also duplicated with the `sled` table,
    -- similar to `usable_hardware_threads` and friends above.
    cpu_family omicron.public.sled_cpu_family NOT NULL,

    CONSTRAINT reconciler_status_sled_config_present_if_running CHECK (
        (reconciler_status_kind = 'running'
            AND reconciler_status_sled_config IS NOT NULL)
        OR
        (reconciler_status_kind != 'running'
            AND reconciler_status_sled_config IS NULL)
    ),
    CONSTRAINT reconciler_status_timing_present_unless_not_yet_run CHECK (
        (reconciler_status_kind = 'not-yet-run'
            AND reconciler_status_timestamp IS NULL
            AND reconciler_status_duration_secs IS NULL)
        OR
        (reconciler_status_kind != 'not-yet-run'
            AND reconciler_status_timestamp IS NOT NULL
            AND reconciler_status_duration_secs IS NOT NULL)
    ),

    -- For the zone manifest, there are three valid states:
    -- 1. Successfully read from installinator (has mupdate_id, no error)
    -- 2. Synthetic from sled-agent (no mupdate_id, no error)
    -- 3. Error reading (no mupdate_id, has error)
    --
    -- This is equivalent to Result<OmicronZoneManifestSource, String>.
    CONSTRAINT zone_manifest_consistency CHECK (
        (zone_manifest_source = 'installinator'
            AND zone_manifest_mupdate_id IS NOT NULL
            AND zone_manifest_boot_disk_error IS NULL)
        OR (zone_manifest_source = 'sled-agent'
            AND zone_manifest_mupdate_id IS NULL
            AND zone_manifest_boot_disk_error IS NULL)
        OR (
            zone_manifest_source IS NULL
            AND zone_manifest_mupdate_id IS NULL
            AND zone_manifest_boot_disk_error IS NOT NULL
        )
    ),

    -- For the mupdate override, three states are valid:
    -- 1. No override, no error
    -- 2. Override, no error
    -- 3. No override, error
    --
    -- This is equivalent to Result<Option<T>, String>.
    CONSTRAINT mupdate_override_consistency CHECK (
        (mupdate_override_id IS NULL
            AND mupdate_override_boot_disk_error IS NOT NULL)
        OR mupdate_override_boot_disk_error IS NULL
    ),

    PRIMARY KEY (inv_collection_id, sled_id)
);

-- This type name starts with "clear_" for legacy reasons. Prefer "remove" in
-- the future.
CREATE TYPE IF NOT EXISTS omicron.public.clear_mupdate_override_boot_success
AS ENUM (
    'cleared',
    'no-override'
);

CREATE TABLE IF NOT EXISTS omicron.public.inv_sled_config_reconciler (
    -- where this observation came from
    -- (foreign key into `inv_collection` table)
    inv_collection_id UUID NOT NULL,

    -- unique id for this sled (should be foreign keys into `sled` table, though
    -- it's conceivable a sled will report an id that we don't know about);
    -- guaranteed to match a row in this collection's `inv_sled_agent`
    sled_id UUID NOT NULL,

    -- Most-recently-reconciled `OmicronSledConfig`
    -- (foreign key into `inv_omicron_sled_config` table)
    last_reconciled_config UUID NOT NULL,

    -- Which internal disk slot did we use at boot?
    --
    -- If not NULL, `boot_disk_slot` must be 0 or 1 (corresponding to M2Slot::A
    -- and M2Slot::B, respectively). The column pair `boot_disk_slot` /
    -- `boot_disk_error` represents a Rust `Result`; one or the other must be
    -- non-NULL, but not both.
    boot_disk_slot INT2 CHECK (boot_disk_slot >= 0 AND boot_disk_slot <= 1),
    boot_disk_error TEXT,
    CONSTRAINT boot_disk_slot_or_error CHECK (
        (boot_disk_slot IS NULL AND boot_disk_error IS NOT NULL)
        OR
        (boot_disk_slot IS NOT NULL AND boot_disk_error IS NULL)
    ),

    -- If either error string is present, there was an error reading the boot
    -- partition for the corresponding M2Slot.
    --
    -- For either or both columns if NULL, there will be a row in
    -- `inv_sled_boot_partition` describing the contents of the boot partition
    -- for the given slot. As above 0=a and 1=b.
    boot_partition_a_error TEXT,
    boot_partition_b_error TEXT,

    -- The names below start with "clear_" for legacy reasons. Prefer "remove"
    -- in the future.
    --
    -- Success removing the mupdate override.
    clear_mupdate_override_boot_success omicron.public.clear_mupdate_override_boot_success,
    -- Error removing the mupdate override.
    clear_mupdate_override_boot_error TEXT,

    -- A message describing the result removing the mupdate override on the
    -- non-boot disk (success or error).
    clear_mupdate_override_non_boot_message TEXT,

    -- Three cases:
    --
    -- 1. No remove_mupdate_override instruction was passed in. All three
    --    columns are NULL.
    -- 2. Removing the override was successful. boot_success is NOT NULL,
    --    boot_error is NULL, and non_boot_message is NOT NULL.
    -- 3. Removing the override failed. boot_success is NULL, boot_error is
    --    NOT NULL, and non_boot_message is NOT NULL.
    CONSTRAINT clear_mupdate_override_consistency CHECK (
        (clear_mupdate_override_boot_success IS NULL
         AND clear_mupdate_override_boot_error IS NULL
         AND clear_mupdate_override_non_boot_message IS NULL)
    OR
        (clear_mupdate_override_boot_success IS NOT NULL
         AND clear_mupdate_override_boot_error IS NULL
         AND clear_mupdate_override_non_boot_message IS NOT NULL)
    OR
        (clear_mupdate_override_boot_success IS NULL
         AND clear_mupdate_override_boot_error IS NOT NULL
         AND clear_mupdate_override_non_boot_message IS NOT NULL)
    ),

    PRIMARY KEY (inv_collection_id, sled_id)
);

CREATE TABLE IF NOT EXISTS omicron.public.inv_sled_boot_partition (
    -- where this observation came from
    -- (foreign key into `inv_collection` table)
    inv_collection_id UUID NOT NULL,

    -- unique id for this sled (should be foreign keys into `sled` table, though
    -- it's conceivable a sled will report an id that we don't know about)
    sled_id UUID NOT NULL,

    -- the boot disk slot (0=M2Slot::A, 1=M2Slot::B)
    boot_disk_slot INT2
        CHECK (boot_disk_slot >= 0 AND boot_disk_slot <= 1) NOT NULL,

    -- SHA256 hash of the artifact; if we have a TUF repo containing this OS
    -- image, this will match the artifact hash of the phase 2 image
    artifact_hash STRING(64) NOT NULL,
    -- The length of the artifact in bytes
    artifact_size INT8 NOT NULL,

    -- Fields comprising the header of the phase 2 image
    header_flags INT8 NOT NULL,
    header_data_size INT8 NOT NULL,
    header_image_size INT8 NOT NULL,
    header_target_size INT8 NOT NULL,
    header_sha256 STRING(64) NOT NULL,
    header_image_name TEXT NOT NULL,

    PRIMARY KEY (inv_collection_id, sled_id, boot_disk_slot)
);

CREATE TABLE IF NOT EXISTS omicron.public.inv_physical_disk (
    -- where this observation came from
    -- (foreign key into `inv_collection` table)
    inv_collection_id UUID NOT NULL,

    -- unique id for this sled (should be foreign keys into `sled` table, though
    -- it's conceivable a sled will report an id that we don't know about)
    sled_id UUID NOT NULL,
    -- The slot where this disk was last observed
    slot INT8 CHECK (slot >= 0) NOT NULL,

    vendor STRING(63) NOT NULL,
    model STRING(63) NOT NULL,
    serial STRING(63) NOT NULL,

    variant omicron.public.physical_disk_kind NOT NULL,

    -- PK consisting of:
    -- - Which collection this was
    -- - The sled reporting the disk
    -- - The slot in which this disk was found
    PRIMARY KEY (inv_collection_id, sled_id, slot)
);

CREATE TABLE IF NOT EXISTS omicron.public.inv_nvme_disk_firmware (
    -- where this observation came from
    -- (foreign key into `inv_collection` table)
    inv_collection_id UUID NOT NULL,

    -- unique id for this sled (should be foreign keys into `sled` table, though
    -- it's conceivable a sled will report an id that we don't know about)
    sled_id UUID NOT NULL,
    -- The slot where this disk was last observed
    slot INT8 CHECK (slot >= 0) NOT NULL,

    -- total number of firmware slots the device has
    number_of_slots INT2 CHECK (number_of_slots BETWEEN 1 AND 7) NOT NULL,
    active_slot INT2 CHECK (active_slot BETWEEN 1 AND 7) NOT NULL,
    -- staged firmware slot to be active on reset
    next_active_slot INT2 CHECK (next_active_slot BETWEEN 1 AND 7),
    -- slot1 is distinct in the NVMe spec in the sense that it can be read only
    slot1_is_read_only BOOLEAN,
    -- the firmware version string for each NVMe slot (0 indexed), a NULL means the
    -- slot exists but is empty
    slot_firmware_versions STRING(8)[] CHECK (array_length(slot_firmware_versions, 1) BETWEEN 1 AND 7),

    -- PK consisting of:
    -- - Which collection this was
    -- - The sled reporting the disk
    -- - The slot in which the disk was found
    PRIMARY KEY (inv_collection_id, sled_id, slot)
);

CREATE TABLE IF NOT EXISTS omicron.public.inv_zpool (
    -- where this observation came from
    -- (foreign key into `inv_collection` table)
    inv_collection_id UUID NOT NULL,
    -- when this observation was made
    time_collected TIMESTAMPTZ NOT NULL,

    -- The control plane ID of the zpool
    id UUID NOT NULL,
    sled_id UUID NOT NULL,
    total_size INT NOT NULL,

    -- PK consisting of:
    -- - Which collection this was
    -- - The sled reporting the disk
    -- - The slot in which this disk was found
    PRIMARY KEY (inv_collection_id, sled_id, id)
);

-- Allow looking up the most recent Zpool by ID
CREATE INDEX IF NOT EXISTS inv_zpool_by_id_and_time ON omicron.public.inv_zpool (id, time_collected DESC);

CREATE TABLE IF NOT EXISTS omicron.public.inv_dataset (
    -- where this observation came from
    -- (foreign key into `inv_collection` table)
    inv_collection_id UUID NOT NULL,
    sled_id UUID NOT NULL,

    -- The control plane ID of the dataset.
    -- This is nullable because datasets have been historically
    -- self-managed by the Sled Agent, and some don't have explicit UUIDs.
    id UUID,

    name TEXT NOT NULL,
    available INT8 NOT NULL,
    used INT8 NOT NULL,
    quota INT8,
    reservation INT8,
    compression TEXT NOT NULL,

    -- PK consisting of:
    -- - Which collection this was
    -- - The sled reporting the disk
    -- - The name of this dataset
    PRIMARY KEY (inv_collection_id, sled_id, name)
);

CREATE TABLE IF NOT EXISTS omicron.public.inv_omicron_sled_config (
    -- where this observation came from
    -- (foreign key into `inv_collection` table)
    inv_collection_id UUID NOT NULL,

    -- ID of this sled config. A given inventory report from a sled agent may
    -- contain 0-3 sled configs, so we generate these IDs on insertion and
    -- record them as the foreign keys in `inv_sled_agent`.
    id UUID NOT NULL,

    -- config generation
    generation INT8 NOT NULL,

    -- remove mupdate override ID, if set
    remove_mupdate_override UUID,

    -- desired artifact hash for internal disk slots' boot partitions
    -- NULL is translated to `HostPhase2DesiredContents::CurrentContents`
    host_phase_2_desired_slot_a STRING(64),
    host_phase_2_desired_slot_b STRING(64),

    PRIMARY KEY (inv_collection_id, id)
);

CREATE TABLE IF NOT EXISTS omicron.public.inv_last_reconciliation_disk_result (
    -- where this observation came from
    -- (foreign key into `inv_collection` table)
    inv_collection_id UUID NOT NULL,

    -- unique id for this sled (should be foreign keys into `sled` table, though
    -- it's conceivable a sled will report an id that we don't know about)
    sled_id UUID NOT NULL,

    -- unique id for this physical disk
    disk_id UUID NOT NULL,

    -- error message; if NULL, an "ok" result
    error_message TEXT,

    PRIMARY KEY (inv_collection_id, sled_id, disk_id)
);

CREATE TABLE IF NOT EXISTS omicron.public.inv_last_reconciliation_dataset_result (
    -- where this observation came from
    -- (foreign key into `inv_collection` table)
    inv_collection_id UUID NOT NULL,

    -- unique id for this sled (should be foreign keys into `sled` table, though
    -- it's conceivable a sled will report an id that we don't know about)
    sled_id UUID NOT NULL,

    -- unique id for this dataset
    dataset_id UUID NOT NULL,

    -- error message; if NULL, an "ok" result
    error_message TEXT,

    PRIMARY KEY (inv_collection_id, sled_id, dataset_id)
);

CREATE TABLE IF NOT EXISTS omicron.public.inv_last_reconciliation_orphaned_dataset (
    -- where this observation came from
    -- (foreign key into `inv_collection` table)
    inv_collection_id UUID NOT NULL,

    -- unique id for this sled (should be foreign keys into `sled` table, though
    -- it's conceivable a sled will report an id that we don't know about)
    sled_id UUID NOT NULL,

    -- These three columns compose a `DatasetName`. Other tables that store a
    -- `DatasetName` use a nullable `zone_name` (since it's only supposed to be
    -- set for datasets with `kind = 'zone'`). This table instead uses the empty
    -- string for non-'zone' kinds, which allows the column to be NOT NULL and
    -- hence be a member of our primary key. (We have no other unique ID to
    -- distinguish different `DatasetName`s.)
    pool_id UUID NOT NULL,
    kind omicron.public.dataset_kind NOT NULL,
    zone_name TEXT NOT NULL,
    CONSTRAINT zone_name_for_zone_kind CHECK (
      (kind != 'zone' AND zone_name = '') OR
      (kind = 'zone' AND zone_name != '')
    ),

    reason TEXT NOT NULL,

    -- The control plane ID of the dataset.
    -- This is nullable because this is attached as the `oxide:uuid` property in
    -- ZFS, and we can't guarantee it exists for any given dataset.
    id UUID,

    -- Properties of the dataset at the time we detected it was an orphan.
    mounted BOOL NOT NULL,
    available INT8 NOT NULL,
    used INT8 NOT NULL,

    PRIMARY KEY (inv_collection_id, sled_id, pool_id, kind, zone_name)
);

CREATE TABLE IF NOT EXISTS omicron.public.inv_last_reconciliation_zone_result (
    -- where this observation came from
    -- (foreign key into `inv_collection` table)
    inv_collection_id UUID NOT NULL,

    -- unique id for this sled (should be foreign keys into `sled` table, though
    -- it's conceivable a sled will report an id that we don't know about)
    sled_id UUID NOT NULL,

    -- unique id for this zone
    zone_id UUID NOT NULL,

    -- error message; if NULL, an "ok" result
    error_message TEXT,

    PRIMARY KEY (inv_collection_id, sled_id, zone_id)
);

-- A table describing a single zone within a zone manifest collected by inventory.
CREATE TABLE IF NOT EXISTS omicron.public.inv_zone_manifest_zone (
    -- where this observation came from
    -- (foreign key into `inv_collection` table)
    inv_collection_id UUID NOT NULL,

    -- unique id for this sled (should be foreign keys into `sled` table, though
    -- it's conceivable a sled will report an id that we don't know about)
    sled_id UUID NOT NULL,

    -- Zone file name, part of the primary key within this table.
    zone_file_name TEXT NOT NULL,

    -- The full path to the file.
    path TEXT NOT NULL,

    -- The expected file size.
    expected_size INT8 NOT NULL,

    -- The expected hash.
    expected_sha256 STRING(64) NOT NULL,

    -- The error while reading the zone or matching it to the manifest, if any.
    -- NULL indicates success.
    error TEXT,

    PRIMARY KEY (inv_collection_id, sled_id, zone_file_name)
);

-- A table describing status for a single zone manifest on a non-boot disk
-- collected by inventory.
CREATE TABLE IF NOT EXISTS omicron.public.inv_zone_manifest_non_boot (
    -- where this observation came from
    -- (foreign key into `inv_collection` table)
    inv_collection_id UUID NOT NULL,

    -- unique id for this sled (should be foreign keys into `sled` table, though
    -- it's conceivable a sled will report an id that we don't know about)
    sled_id UUID NOT NULL,

    -- unique ID for this non-boot disk
    non_boot_zpool_id UUID NOT NULL,

    -- The full path to the zone manifest.
    path TEXT NOT NULL,

    -- Whether the non-boot disk is in a valid state.
    is_valid BOOLEAN NOT NULL,

    -- A message attached to this disk.
    message TEXT NOT NULL,

    PRIMARY KEY (inv_collection_id, sled_id, non_boot_zpool_id)
);

-- A table describing status for a single mupdate override on a non-boot disk
-- collected by inventory.
CREATE TABLE IF NOT EXISTS omicron.public.inv_mupdate_override_non_boot (
    -- where this observation came from
    -- (foreign key into `inv_collection` table)
    inv_collection_id UUID NOT NULL,

    -- unique id for this sled (should be foreign keys into `sled` table, though
    -- it's conceivable a sled will report an id that we don't know about)
    sled_id UUID NOT NULL,

    -- unique id for this non-boot disk
    non_boot_zpool_id UUID NOT NULL,

    -- The full path to the mupdate override file.
    path TEXT NOT NULL,

    -- Whether the non-boot disk is in a valid state.
    is_valid BOOLEAN NOT NULL,

    -- A message attached to this disk.
    message TEXT NOT NULL,

    PRIMARY KEY (inv_collection_id, sled_id, non_boot_zpool_id)
);

CREATE TYPE IF NOT EXISTS omicron.public.zone_type AS ENUM (
  'boundary_ntp',
  'clickhouse',
  'clickhouse_keeper',
  'clickhouse_server',
  'cockroach_db',
  'crucible',
  'crucible_pantry',
  'external_dns',
  'internal_dns',
  'internal_ntp',
  'nexus',
  'oximeter'
);

CREATE TYPE IF NOT EXISTS omicron.public.inv_zone_image_source AS ENUM (
    'install_dataset',
    'artifact'
);

-- `zones` portion of an `OmicronSledConfig` observed from sled-agent
CREATE TABLE IF NOT EXISTS omicron.public.inv_omicron_sled_config_zone (
    -- where this observation came from
    inv_collection_id UUID NOT NULL,

    -- (foreign key into `inv_omicron_sled_config` table)
    sled_config_id UUID NOT NULL,

    -- unique id for this zone
    id UUID NOT NULL,
    zone_type omicron.public.zone_type NOT NULL,

    -- SocketAddr of the "primary" service for this zone
    -- (what this describes varies by zone type, but all zones have at least one
    -- service in them)
    primary_service_ip INET NOT NULL,
    primary_service_port INT4
        CHECK (primary_service_port BETWEEN 0 AND 65535)
        NOT NULL,

    -- The remaining properties may be NULL for different kinds of zones.  The
    -- specific constraints are not enforced at the database layer, basically
    -- because it's really complicated to do that and it's not obvious that it's
    -- worthwhile.

    -- Some zones have a second service.  Like the primary one, the meaning of
    -- this is zone-type-dependent.
    second_service_ip INET,
    second_service_port INT4
        CHECK (second_service_port IS NULL
        OR second_service_port BETWEEN 0 AND 65535),

    -- Zones may have an associated dataset.  They're currently always on a U.2.
    -- The only thing we need to identify it here is the name of the zpool that
    -- it's on.
    dataset_zpool_name TEXT,

    -- Zones with external IPs have an associated NIC and sockaddr for listening
    -- (first is a foreign key into `inv_omicron_sled_config_zone_nic`)
    nic_id UUID,

    -- Properties for internal DNS servers
    -- address attached to this zone from outside the sled's subnet
    dns_gz_address INET,
    dns_gz_address_index INT8,

    -- Properties for boundary NTP zones
    -- these define upstream servers we need to contact
    ntp_ntp_servers TEXT[],
    ntp_dns_servers INET[],
    ntp_domain TEXT,

    -- Properties specific to Nexus zones
    nexus_external_tls BOOLEAN,
    nexus_external_dns_servers INET ARRAY,

    -- Source NAT configuration (currently used for boundary NTP only)
    snat_ip INET,
    snat_first_port INT4
        CHECK (snat_first_port IS NULL OR snat_first_port BETWEEN 0 AND 65535),
    snat_last_port INT4
        CHECK (snat_last_port IS NULL OR snat_last_port BETWEEN 0 AND 65535),

    -- TODO: This is nullable for backwards compatibility.
    -- Eventually, that nullability should be removed.
    filesystem_pool UUID,

    -- zone image source
    image_source omicron.public.inv_zone_image_source NOT NULL,
    image_artifact_sha256 STRING(64),

    CONSTRAINT zone_image_source_artifact_hash_present CHECK (
        (image_source = 'artifact'
            AND image_artifact_sha256 IS NOT NULL)
        OR
        (image_source != 'artifact'
            AND image_artifact_sha256 IS NULL)
    ),

    PRIMARY KEY (inv_collection_id, sled_config_id, id)
);

CREATE INDEX IF NOT EXISTS inv_omicron_sled_config_zone_nic_id
    ON omicron.public.inv_omicron_sled_config_zone (nic_id)
    STORING (
        primary_service_ip,
        second_service_ip,
        snat_ip
    );

CREATE TABLE IF NOT EXISTS omicron.public.inv_omicron_sled_config_zone_nic (
    -- where this observation came from
    inv_collection_id UUID NOT NULL,

    sled_config_id UUID NOT NULL,
    id UUID NOT NULL,
    name TEXT NOT NULL,
    ip INET NOT NULL,
    mac INT8 NOT NULL,
    subnet INET NOT NULL,
    vni INT8 NOT NULL,
    is_primary BOOLEAN NOT NULL,
    slot INT2 NOT NULL,

    PRIMARY KEY (inv_collection_id, sled_config_id, id)
);

CREATE TABLE IF NOT EXISTS omicron.public.inv_omicron_sled_config_dataset (
    -- where this observation came from
    inv_collection_id UUID NOT NULL,

    -- foreign key into the `inv_omicron_sled_config` table
    sled_config_id UUID NOT NULL,
    id UUID NOT NULL,

    pool_id UUID NOT NULL,
    kind omicron.public.dataset_kind NOT NULL,
    -- Only valid if kind = zone
    zone_name TEXT,

    quota INT8,
    reservation INT8,
    compression TEXT NOT NULL,

    CONSTRAINT zone_name_for_zone_kind CHECK (
      (kind != 'zone') OR
      (kind = 'zone' AND zone_name IS NOT NULL)
    ),

    PRIMARY KEY (inv_collection_id, sled_config_id, id)
);

CREATE TABLE IF NOT EXISTS omicron.public.inv_omicron_sled_config_disk (
    -- where this observation came from
    inv_collection_id UUID NOT NULL,

    -- foreign key into the `inv_omicron_sled_config` table
    sled_config_id UUID NOT NULL,
    id UUID NOT NULL,

    vendor TEXT NOT NULL,
    serial TEXT NOT NULL,
    model TEXT NOT NULL,

    pool_id UUID NOT NULL,

    PRIMARY KEY (inv_collection_id, sled_config_id, id)
);

CREATE TABLE IF NOT EXISTS omicron.public.inv_clickhouse_keeper_membership (
    inv_collection_id UUID NOT NULL,
    queried_keeper_id INT8 NOT NULL,
    leader_committed_log_index INT8 NOT NULL,
    raft_config INT8[] NOT NULL,

    PRIMARY KEY (inv_collection_id, queried_keeper_id)
);

CREATE TABLE IF NOT EXISTS omicron.public.inv_cockroachdb_status (
    inv_collection_id UUID NOT NULL,
    node_id TEXT NOT NULL,
    ranges_underreplicated INT8,
    liveness_live_nodes INT8,

    PRIMARY KEY (inv_collection_id, node_id)
);

CREATE TABLE IF NOT EXISTS omicron.public.inv_ntp_timesync (
    inv_collection_id UUID NOT NULL,
    zone_id UUID NOT NULL,
    synced BOOL NOT NULL,

    PRIMARY KEY (inv_collection_id, zone_id)
);

CREATE TABLE IF NOT EXISTS omicron.public.inv_internal_dns (
    inv_collection_id UUID NOT NULL,
    zone_id UUID NOT NULL,
    generation INT8 NOT NULL,
    PRIMARY KEY (inv_collection_id, zone_id)
);

/*
 * Various runtime configuration switches for reconfigurator
 *
 * Each configuration option is a single column in a row, and the whole row
 * of configurations is updated atomically. The latest `version` is the active
 * configuration.
 *
 * See https://github.com/oxidecomputer/omicron/issues/8253 for more details.
 */
CREATE TABLE IF NOT EXISTS omicron.public.reconfigurator_chicken_switches (
    -- Monotonically increasing version for all bp_targets
    version INT8 PRIMARY KEY,

    -- Enable the planner background task
    planner_enabled BOOL NOT NULL DEFAULT FALSE,

    -- The time at which the configuration for a version was set
    time_modified TIMESTAMPTZ NOT NULL,

    -- Whether to add zones while the system has detected a mupdate override.
    add_zones_with_mupdate_override BOOL NOT NULL
);

/*
 * System-level blueprints
 *
 * See RFD 457 and 459 for context.
 *
 * A blueprint describes a potential system configuration. The primary table is
 * the `blueprint` table, which stores only a small amount of metadata about the
 * blueprint. The bulk of the information is stored in the `bp_*` tables below,
 * each of which references back to `blueprint` by ID.
 *
 * `bp_target` describes the "target blueprints" of the system. Insertion must
 * follow a strict set of rules:
 *
 * * The first target blueprint must have version=1, and must have no parent
 *   blueprint.
 * * The Nth target blueprint must have version=N, and its parent blueprint must
 *   be the blueprint that was the target at version=N-1.
 *
 * The result is that the current target blueprint can always be found by
 * looking at the maximally-versioned row in `bp_target`, and there is a linear
 * history from that blueprint all the way back to the version=1 blueprint. We
 * will eventually prune old blueprint targets, so it will not always be
 * possible to view the entire history.
 *
 * `bp_omicron_zone` and `bp_omicron_zone_nic` are nearly identical to their
 * `inv_*` counterparts, and record the `OmicronZoneConfig`s for each sled.
 */

CREATE TYPE IF NOT EXISTS omicron.public.bp_zone_disposition AS ENUM (
    'in_service',
    'expunged'
);

CREATE TYPE IF NOT EXISTS omicron.public.bp_dataset_disposition AS ENUM (
    'in_service',
    'expunged'
);

CREATE TYPE IF NOT EXISTS omicron.public.bp_physical_disk_disposition AS ENUM (
    'in_service',
    'expunged'
);

-- list of all blueprints
CREATE TABLE IF NOT EXISTS omicron.public.blueprint (
    id UUID PRIMARY KEY,

    -- This is effectively a foreign key back to this table; however, it is
    -- allowed to be NULL: the initial blueprint has no parent. Additionally,
    -- it may be non-NULL but no longer reference a row in this table: once a
    -- child blueprint has been created from a parent, it's possible for the
    -- parent to be deleted. We do not NULL out this field on such a deletion,
    -- so we can always see that there had been a particular parent even if it's
    -- now gone.
    parent_blueprint_id UUID,

    -- These fields are for debugging only.
    time_created TIMESTAMPTZ NOT NULL,
    creator TEXT NOT NULL,
    comment TEXT NOT NULL,

    -- identifies the latest internal DNS version when blueprint planning began
    internal_dns_version INT8 NOT NULL,
    -- identifies the latest external DNS version when blueprint planning began
    external_dns_version INT8 NOT NULL,
    -- identifies the CockroachDB state fingerprint when blueprint planning began
    cockroachdb_fingerprint TEXT NOT NULL,

    -- CockroachDB settings managed by blueprints.
    --
    -- We use NULL in these columns to reflect that blueprint execution should
    -- not modify the option; we're able to do this because CockroachDB settings
    -- require the value to be the correct type and not NULL. There is no value
    -- that represents "please reset this setting to the default value"; that is
    -- represented by the presence of the default value in that field.
    --
    -- `cluster.preserve_downgrade_option`
    cockroachdb_setting_preserve_downgrade TEXT,

    -- The smallest value of the target_release table's generation field that's
    -- accepted by the blueprint.
    --
    -- For example, let's say that the current target release generation is 5.
    -- Then, when reconfigurator detects a MUPdate:
    --
    -- * the target release is ignored in favor of the install dataset
    -- * this field is set to 6
    --
    -- Once an operator sets a new target release, its generation will be 6 or
    -- higher. Reconfigurator will then know that it is back in charge of
    -- driving the system to the target release.
    --
    -- This is set to 1 by default in application code.
    target_release_minimum_generation INT8 NOT NULL,

    -- The generation of the active group of Nexus instances
    nexus_generation INT8 NOT NULL
);

-- table describing both the current and historical target blueprints of the
-- system
CREATE TABLE IF NOT EXISTS omicron.public.bp_target (
    -- Monotonically increasing version for all bp_targets
    version INT8 PRIMARY KEY,

    -- Effectively a foreign key into the `blueprint` table, but may reference a
    -- blueprint that has been deleted (if this target is no longer the current
    -- target: the current target must not be deleted).
    blueprint_id UUID NOT NULL,

    -- Is this blueprint enabled?
    --
    -- Currently, we have no code that acts on this value; however, it exists as
    -- an escape hatch once we have automated blueprint planning and execution.
    -- An operator can set the current blueprint to disabled, which should stop
    -- planning and execution (presumably until a support case can address
    -- whatever issue the update system is causing).
    enabled BOOL NOT NULL,

    -- Timestamp for when this blueprint was made the current target
    time_made_target TIMESTAMPTZ NOT NULL
);

-- metadata associated with a single sled in a blueprint
CREATE TABLE IF NOT EXISTS omicron.public.bp_sled_metadata (
    -- foreign key into `blueprint` table
    blueprint_id UUID NOT NULL,

    sled_id UUID NOT NULL,
    sled_state omicron.public.sled_state NOT NULL,
    sled_agent_generation INT8 NOT NULL,
    -- NULL means do not remove any overrides
    remove_mupdate_override UUID,

    -- desired artifact hash for internal disk slots' boot partitions
    -- NULL is translated to
    -- `BlueprintHostPhase2DesiredContents::CurrentContents`
    host_phase_2_desired_slot_a STRING(64),
    host_phase_2_desired_slot_b STRING(64),

    PRIMARY KEY (blueprint_id, sled_id)
);

-- description of omicron physical disks specified in a blueprint.
CREATE TABLE IF NOT EXISTS omicron.public.bp_omicron_physical_disk  (
    -- foreign key into the `blueprint` table
    blueprint_id UUID NOT NULL,

    -- unique id for this sled (should be foreign keys into `sled` table, though
    -- it's conceivable a blueprint could refer to a sled that no longer exists,
    -- particularly if the blueprint is older than the current target)
    sled_id UUID NOT NULL,

    vendor TEXT NOT NULL,
    serial TEXT NOT NULL,
    model TEXT NOT NULL,

    id UUID NOT NULL,
    pool_id UUID NOT NULL,

    disposition omicron.public.bp_physical_disk_disposition NOT NULL,

     -- Specific properties of the `expunged` disposition
    disposition_expunged_as_of_generation INT,
    disposition_expunged_ready_for_cleanup BOOL NOT NULL,

    PRIMARY KEY (blueprint_id, id),

    CONSTRAINT expunged_disposition_properties CHECK (
      (disposition != 'expunged'
          AND disposition_expunged_as_of_generation IS NULL
          AND NOT disposition_expunged_ready_for_cleanup)
      OR
      (disposition = 'expunged'
          AND disposition_expunged_as_of_generation IS NOT NULL)
    )
);

-- description of an omicron dataset specified in a blueprint.
CREATE TABLE IF NOT EXISTS omicron.public.bp_omicron_dataset (
    -- foreign key into the `blueprint` table
    blueprint_id UUID NOT NULL,
    sled_id UUID NOT NULL,
    id UUID NOT NULL,

    -- Dataset disposition
    disposition omicron.public.bp_dataset_disposition NOT NULL,

    pool_id UUID NOT NULL,
    kind omicron.public.dataset_kind NOT NULL,
    -- Only valid if kind = zone
    zone_name TEXT,

    -- Only valid if kind = crucible
    ip INET,
    port INT4 CHECK (port BETWEEN 0 AND 65535),

    quota INT8,
    reservation INT8,
    compression TEXT NOT NULL,

    CONSTRAINT zone_name_for_zone_kind CHECK (
      (kind != 'zone') OR
      (kind = 'zone' AND zone_name IS NOT NULL)
    ),

    CONSTRAINT ip_and_port_set_for_crucible CHECK (
      (kind != 'crucible') OR
      (kind = 'crucible' AND ip IS NOT NULL and port IS NOT NULL)
    ),

    PRIMARY KEY (blueprint_id, id)
);

CREATE TYPE IF NOT EXISTS omicron.public.bp_zone_image_source AS ENUM (
    'install_dataset',
    'artifact'
);

-- description of omicron zones specified in a blueprint
CREATE TABLE IF NOT EXISTS omicron.public.bp_omicron_zone (
    -- foreign key into the `blueprint` table
    blueprint_id UUID NOT NULL,

    -- unique id for this sled (should be foreign keys into `sled` table, though
    -- it's conceivable a blueprint could refer to a sled that no longer exists,
    -- particularly if the blueprint is older than the current target)
    sled_id UUID NOT NULL,

    -- unique id for this zone
    id UUID NOT NULL,
    zone_type omicron.public.zone_type NOT NULL,

    -- SocketAddr of the "primary" service for this zone
    -- (what this describes varies by zone type, but all zones have at least one
    -- service in them)
    primary_service_ip INET NOT NULL,
    primary_service_port INT4
        CHECK (primary_service_port BETWEEN 0 AND 65535)
        NOT NULL,

    -- The remaining properties may be NULL for different kinds of zones.  The
    -- specific constraints are not enforced at the database layer, basically
    -- because it's really complicated to do that and it's not obvious that it's
    -- worthwhile.

    -- Some zones have a second service.  Like the primary one, the meaning of
    -- this is zone-type-dependent.
    second_service_ip INET,
    second_service_port INT4
        CHECK (second_service_port IS NULL
        OR second_service_port BETWEEN 0 AND 65535),

    -- Zones may have an associated dataset.  They're currently always on a U.2.
    -- The only thing we need to identify it here is the name of the zpool that
    -- it's on.
    dataset_zpool_name TEXT,

    -- Zones with external IPs have an associated NIC and sockaddr for listening
    -- (first is a foreign key into `bp_omicron_zone_nic`)
    bp_nic_id UUID,

    -- Properties for internal DNS servers
    -- address attached to this zone from outside the sled's subnet
    dns_gz_address INET,
    dns_gz_address_index INT8,

    -- Properties for boundary NTP zones
    -- these define upstream servers we need to contact
    ntp_ntp_servers TEXT[],
    ntp_dns_servers INET[],
    ntp_domain TEXT,

    -- Properties specific to Nexus zones
    nexus_external_tls BOOLEAN,
    nexus_external_dns_servers INET ARRAY,

    -- Source NAT configuration (currently used for boundary NTP only)
    snat_ip INET,
    snat_first_port INT4
        CHECK (snat_first_port IS NULL OR snat_first_port BETWEEN 0 AND 65535),
    snat_last_port INT4
        CHECK (snat_last_port IS NULL OR snat_last_port BETWEEN 0 AND 65535),

    -- For some zones, either primary_service_ip or second_service_ip (but not
    -- both!) is an external IP address. For such zones, this is the ID of that
    -- external IP. In general this is a foreign key into
    -- omicron.public.external_ip, though the row many not exist: if this
    -- blueprint is old, it's possible the IP has been deleted, and if this
    -- blueprint has not yet been realized, it's possible the IP hasn't been
    -- created yet.
    external_ip_id UUID,

    filesystem_pool UUID NOT NULL,

    -- Zone disposition
    disposition omicron.public.bp_zone_disposition NOT NULL,

    -- Specific properties of the `expunged` disposition
    disposition_expunged_as_of_generation INT,
    disposition_expunged_ready_for_cleanup BOOL NOT NULL,

    -- Blueprint zone image source
    image_source omicron.public.bp_zone_image_source NOT NULL,
    image_artifact_sha256 STRING(64),

    -- Generation for Nexus zones
    nexus_generation INT8,

    PRIMARY KEY (blueprint_id, id),

    CONSTRAINT expunged_disposition_properties CHECK (
        (disposition != 'expunged'
            AND disposition_expunged_as_of_generation IS NULL
            AND NOT disposition_expunged_ready_for_cleanup)
        OR
        (disposition = 'expunged'
            AND disposition_expunged_as_of_generation IS NOT NULL)
    ),

    CONSTRAINT zone_image_source_artifact_hash_present CHECK (
        (image_source = 'artifact'
            AND image_artifact_sha256 IS NOT NULL)
        OR
        (image_source != 'artifact'
            AND image_artifact_sha256 IS NULL)
    )
);

CREATE TABLE IF NOT EXISTS omicron.public.bp_omicron_zone_nic (
    blueprint_id UUID NOT NULL,
    id UUID NOT NULL,
    name TEXT NOT NULL,
    ip INET NOT NULL,
    mac INT8 NOT NULL,
    subnet INET NOT NULL,
    vni INT8 NOT NULL,
    is_primary BOOLEAN NOT NULL,
    slot INT2 NOT NULL,

    PRIMARY KEY (blueprint_id, id)
);

-- Blueprint information related to clickhouse cluster management
--
-- Rows for this table will only exist for deployments with an existing
-- `ClickhousePolicy` as part of the fleet `Policy`. In the limit, this will be
-- all deployments.
CREATE TABLE IF NOT EXISTS omicron.public.bp_clickhouse_cluster_config (
    -- Foreign key into the `blueprint` table
    blueprint_id UUID PRIMARY KEY,
    -- Generation number to track changes to the cluster state.
    -- Used as optimizitic concurrency control.
    generation INT8 NOT NULL,

    -- Clickhouse server and keeper ids can never be reused. We hand them out
    -- monotonically and keep track of the last one used here.
    max_used_server_id INT8 NOT NULL,
    max_used_keeper_id INT8 NOT NULL,

    -- Each clickhouse cluster has a unique name and secret value. These are set
    -- once and shared among all nodes for the lifetime of the fleet.
    cluster_name TEXT NOT NULL,
    cluster_secret TEXT NOT NULL,

    -- A recording of an inventory value that serves as a marker to inform the
    -- reconfigurator when a collection of a raft configuration is recent.
    highest_seen_keeper_leader_committed_log_index INT8 NOT NULL
);

-- Mapping of an Omicron zone ID to Clickhouse Keeper node ID in a specific
-- blueprint.
--
-- This can logically be considered a subtable of `bp_clickhouse_cluster_config`
CREATE TABLE IF NOT EXISTS omicron.public.bp_clickhouse_keeper_zone_id_to_node_id (
    -- Foreign key into the `blueprint` table
    blueprint_id UUID NOT NULL,

    omicron_zone_id UUID NOT NULL,
    keeper_id INT8 NOT NULL,

    PRIMARY KEY (blueprint_id, omicron_zone_id, keeper_id)
);

-- Mapping of an Omicron zone ID to Clickhouse Server node ID in a specific
-- blueprint.
--
-- This can logically be considered a subtable of `bp_clickhouse_cluster_config`
CREATE TABLE IF NOT EXISTS omicron.public.bp_clickhouse_server_zone_id_to_node_id (
    -- Foreign key into the `blueprint` table
    blueprint_id UUID NOT NULL,

    omicron_zone_id UUID NOT NULL,
    server_id INT8 NOT NULL,

    PRIMARY KEY (blueprint_id, omicron_zone_id, server_id)
);

-- Blueprint information related to which ClickHouse installation
-- oximeter is reading from.
CREATE TABLE IF NOT EXISTS omicron.public.bp_oximeter_read_policy (
    -- Foreign key into the `blueprint` table
    blueprint_id UUID PRIMARY KEY,

    -- Generation number.
    version INT8 NOT NULL,

    -- Which clickhouse installation should oximeter read from.
    oximeter_read_mode omicron.public.oximeter_read_mode NOT NULL
);

-- Blueprint information related to pending RoT bootloader upgrades.
CREATE TABLE IF NOT EXISTS omicron.public.bp_pending_mgs_update_rot_bootloader (
    -- Foreign key into the `blueprint` table
    blueprint_id UUID NOT NULL,
    -- identify of the device to be updated
    -- (foreign key into the `hw_baseboard_id` table)
    hw_baseboard_id UUID NOT NULL,
    -- location of this device according to MGS
    sp_type omicron.public.sp_type NOT NULL,
    sp_slot INT4 NOT NULL,
    -- artifact to be deployed to this device
    artifact_sha256 STRING(64) NOT NULL,
    artifact_version STRING(64) NOT NULL,

    -- RoT bootloader-specific details
    expected_stage0_version STRING NOT NULL,
    expected_stage0_next_version STRING, -- NULL means invalid (no version expected)

    PRIMARY KEY(blueprint_id, hw_baseboard_id)
);

-- Blueprint information related to pending SP upgrades.
CREATE TABLE IF NOT EXISTS omicron.public.bp_pending_mgs_update_sp (
    -- Foreign key into the `blueprint` table
    blueprint_id UUID NOT NULL,
    -- identify of the device to be updated
    -- (foreign key into the `hw_baseboard_id` table)
    hw_baseboard_id UUID NOT NULL,
    -- location of this device according to MGS
    sp_type omicron.public.sp_type NOT NULL,
    sp_slot INT4 NOT NULL,
    -- artifact to be deployed to this device
    artifact_sha256 STRING(64) NOT NULL,
    artifact_version STRING(64) NOT NULL,

    -- SP-specific details
    expected_active_version STRING NOT NULL,
    expected_inactive_version STRING, -- NULL means invalid (no version expected)

    PRIMARY KEY(blueprint_id, hw_baseboard_id)
);

-- Blueprint information related to pending RoT upgrades.
CREATE TABLE IF NOT EXISTS omicron.public.bp_pending_mgs_update_rot (
    -- Foreign key into the `blueprint` table
    blueprint_id UUID NOT NULL,
    -- identify of the device to be updated
    -- (foreign key into the `hw_baseboard_id` table)
    hw_baseboard_id UUID NOT NULL,
    -- location of this device according to MGS
    sp_type omicron.public.sp_type NOT NULL,
    sp_slot INT4 NOT NULL,
    -- artifact to be deployed to this device
    artifact_sha256 STRING(64) NOT NULL,
    artifact_version STRING(64) NOT NULL,

    -- RoT-specific details
    expected_active_slot omicron.public.hw_rot_slot NOT NULL,
    expected_active_version STRING NOT NULL,
    expected_inactive_version STRING, -- NULL means invalid (no version expected)
    expected_persistent_boot_preference omicron.public.hw_rot_slot NOT NULL,
    expected_pending_persistent_boot_preference omicron.public.hw_rot_slot,
    expected_transient_boot_preference omicron.public.hw_rot_slot,

    PRIMARY KEY(blueprint_id, hw_baseboard_id)
);

-- Blueprint information related to pending host OS phase 1 updates.
CREATE TABLE IF NOT EXISTS omicron.public.bp_pending_mgs_update_host_phase_1 (
    -- Foreign key into the `blueprint` table
    blueprint_id UUID NOT NULL,
    -- identify of the device to be updated
    -- (foreign key into the `hw_baseboard_id` table)
    hw_baseboard_id UUID NOT NULL,
    -- location of this device according to MGS
    sp_type omicron.public.sp_type NOT NULL,
    sp_slot INT4 NOT NULL,
    -- artifact to be deployed to this device
    artifact_sha256 STRING(64) NOT NULL,
    artifact_version STRING(64) NOT NULL,

    -- host-phase-1-specific details
    expected_active_phase_1_slot omicron.public.hw_m2_slot NOT NULL,
    expected_boot_disk omicron.public.hw_m2_slot NOT NULL,
    expected_active_phase_1_hash STRING(64) NOT NULL,
    expected_active_phase_2_hash STRING(64) NOT NULL,
    expected_inactive_phase_1_hash STRING(64) NOT NULL,
    expected_inactive_phase_2_hash STRING(64) NOT NULL,
    sled_agent_ip INET NOT NULL,
    sled_agent_port INT4 NOT NULL CHECK (sled_agent_port BETWEEN 0 AND 65535),

    PRIMARY KEY(blueprint_id, hw_baseboard_id)
);

-- Mapping of Omicron zone ID to CockroachDB node ID. This isn't directly used
-- by the blueprint tables above, but is used by the more general Reconfigurator
-- system along with them (e.g., to decommission expunged CRDB nodes).
CREATE TABLE IF NOT EXISTS omicron.public.cockroachdb_zone_id_to_node_id (
    omicron_zone_id UUID NOT NULL UNIQUE,
    crdb_node_id TEXT NOT NULL UNIQUE,

    -- We require the pair to be unique, and also require each column to be
    -- unique: there should only be one entry for a given zone ID, one entry for
    -- a given node ID, and we need a unique requirement on the pair (via this
    -- primary key) to support `ON CONFLICT DO NOTHING` idempotent inserts.
    PRIMARY KEY (omicron_zone_id, crdb_node_id)
);

/*
 * List of debug datasets available for use (e.g., by support bundles).
 *
 * This is a Reconfigurator rendezvous table: it reflects resources that
 * Reconfigurator has ensured exist. It is always possible that a resource
 * chosen from this table could be deleted after it's selected, but any
 * non-deleted row in this table is guaranteed to have been created.
 */
CREATE TABLE IF NOT EXISTS omicron.public.rendezvous_debug_dataset (
    /* ID of the dataset in a blueprint */
    id UUID PRIMARY KEY,

    /* Time this dataset was added to the table */
    time_created TIMESTAMPTZ NOT NULL,

    /*
     * If not NULL, indicates this dataset has been expunged in a blueprint.
     * Multiple Nexus instances operate concurrently, and it's possible any
     * given Nexus is operating on an old blueprint. We need to avoid a Nexus
     * operating on an old blueprint from inserting a dataset that has already
     * been expunged and removed from this table by a later blueprint, so
     * instead of hard deleting, we tombstone rows via this column.
     *
     * Hard deletion of tombstoned datasets will require some care with respect
     * to the problem above. For now we keep tombstoned datasets around forever.
     */
    time_tombstoned TIMESTAMPTZ,

    /* ID of the zpool on which this dataset is placed */
    pool_id UUID NOT NULL,

    /*
     * ID of the target blueprint the Reconfigurator reconciliation RPW was
     * acting on when this row was created.
     *
     * In practice, this will often be the same blueprint ID in which this
     * dataset was added, but it's not guaranteed to be (it could be any
     * descendent blueprint in which this dataset is still in service).
     */
    blueprint_id_when_created UUID NOT NULL,

    /*
     * ID of the target blueprint the Reconfigurator reconciliation RPW was
     * acting on when this row was tombstoned.
     *
     * In practice, this will often be the same blueprint ID in which this
     * dataset was expunged, but it's not guaranteed to be (it could be any
     * descendent blueprint in which this dataset is expunged and not yet
     * pruned).
     */
    blueprint_id_when_tombstoned UUID,

    /*
     * Either both `*_tombstoned` columns should be set (if this row has been
     * tombstoned) or neither should (if it has not).
     */
    CONSTRAINT tombstoned_consistency CHECK (
        (time_tombstoned IS NULL
            AND blueprint_id_when_tombstoned IS NULL)
        OR
        (time_tombstoned IS NOT NULL
            AND blueprint_id_when_tombstoned IS NOT NULL)
    )
);

/* Add an index which lets us find usable debug datasets */
CREATE INDEX IF NOT EXISTS lookup_usable_rendezvous_debug_dataset
    ON omicron.public.rendezvous_debug_dataset (id)
    WHERE time_tombstoned IS NULL;

/*******************************************************************/

/*
 * The `sled_instance` view's definition needs to be modified in a separate
 * transaction from the transaction that created it.
 */

COMMIT;
BEGIN;

-- Describes what happens when
-- (for affinity groups) instance cannot be co-located, or
-- (for anti-affinity groups) instance must be co-located, or
CREATE TYPE IF NOT EXISTS omicron.public.affinity_policy AS ENUM (
    -- If the affinity request cannot be satisfied, fail.
    'fail',

    -- If the affinity request cannot be satisfied, allow it anyway.
    'allow'
);

-- Determines what "co-location" means for instances within an affinity
-- or anti-affinity group.
CREATE TYPE IF NOT EXISTS omicron.public.failure_domain AS ENUM (
    -- Instances are co-located if they are on the same sled.
    'sled'
);

-- Describes a grouping of related instances that should be co-located.
CREATE TABLE IF NOT EXISTS omicron.public.affinity_group (
    id UUID PRIMARY KEY,
    name STRING(63) NOT NULL,
    description STRING(512) NOT NULL,
    time_created TIMESTAMPTZ NOT NULL,
    time_modified TIMESTAMPTZ NOT NULL,
    time_deleted TIMESTAMPTZ,
    -- Affinity groups are contained within projects
    project_id UUID NOT NULL,
    policy omicron.public.affinity_policy NOT NULL,
    failure_domain omicron.public.failure_domain NOT NULL
);

-- Names for affinity groups within a project should be unique
CREATE UNIQUE INDEX IF NOT EXISTS lookup_affinity_group_by_project ON omicron.public.affinity_group (
    project_id,
    name
) WHERE
    time_deleted IS NULL;

-- Describes an instance's membership within an affinity group
CREATE TABLE IF NOT EXISTS omicron.public.affinity_group_instance_membership (
    group_id UUID NOT NULL,
    instance_id UUID NOT NULL,

    PRIMARY KEY (group_id, instance_id)
);

-- We need to look up all memberships of an instance so we can revoke these
-- memberships efficiently when instances are deleted.
CREATE INDEX IF NOT EXISTS lookup_affinity_group_instance_membership_by_instance ON omicron.public.affinity_group_instance_membership (
    instance_id
);

-- Describes a collection of instances that should not be co-located.
CREATE TABLE IF NOT EXISTS omicron.public.anti_affinity_group (
    id UUID PRIMARY KEY,
    name STRING(63) NOT NULL,
    description STRING(512) NOT NULL,
    time_created TIMESTAMPTZ NOT NULL,
    time_modified TIMESTAMPTZ NOT NULL,
    time_deleted TIMESTAMPTZ,
    -- Anti-Affinity groups are contained within projects
    project_id UUID NOT NULL,
    policy omicron.public.affinity_policy NOT NULL,
    failure_domain omicron.public.failure_domain NOT NULL
);

-- Names for anti-affinity groups within a project should be unique
CREATE UNIQUE INDEX IF NOT EXISTS lookup_anti_affinity_group_by_project ON omicron.public.anti_affinity_group (
    project_id,
    name
) WHERE
    time_deleted IS NULL;

-- Describes an instance's membership within an anti-affinity group
CREATE TABLE IF NOT EXISTS omicron.public.anti_affinity_group_instance_membership (
    group_id UUID NOT NULL,
    instance_id UUID NOT NULL,

    PRIMARY KEY (group_id, instance_id)
);

-- We need to look up all memberships of an instance so we can revoke these
-- memberships efficiently when instances are deleted.
CREATE INDEX IF NOT EXISTS lookup_anti_affinity_group_instance_membership_by_instance ON omicron.public.anti_affinity_group_instance_membership (
    instance_id
);

-- Per-VMM state.
CREATE TABLE IF NOT EXISTS omicron.public.vmm (
    id UUID PRIMARY KEY,
    time_created TIMESTAMPTZ NOT NULL,
    time_deleted TIMESTAMPTZ,
    instance_id UUID NOT NULL,
    time_state_updated TIMESTAMPTZ NOT NULL,
    state_generation INT NOT NULL,
    sled_id UUID NOT NULL,
    propolis_ip INET NOT NULL,
    propolis_port INT4 NOT NULL CHECK (propolis_port BETWEEN 0 AND 65535) DEFAULT 12400,
    state omicron.public.vmm_state NOT NULL
);

CREATE INDEX IF NOT EXISTS lookup_vmms_by_sled_id ON omicron.public.vmm (
    sled_id
) WHERE time_deleted IS NULL;

/*
 * A special view of an instance provided to operators for insights into what's
 * running on a sled.
 *
 * This view replaces the placeholder `sled_instance` view defined above. Any
 * columns in the placeholder must appear in the replacement in the same order
 * and with the same types they had in the placeholder.
 */

CREATE OR REPLACE VIEW omicron.public.sled_instance
AS SELECT
   instance.id,
   instance.name,
   silo.name as silo_name,
   project.name as project_name,
   vmm.sled_id as active_sled_id,
   instance.time_created,
   instance.time_modified,
   instance.migration_id,
   instance.ncpus,
   instance.memory,
   vmm.state
FROM
    omicron.public.instance AS instance
    JOIN omicron.public.project AS project ON
            instance.project_id = project.id
    JOIN omicron.public.silo AS silo ON
            project.silo_id = silo.id
    JOIN omicron.public.vmm AS vmm ON
            instance.active_propolis_id = vmm.id
WHERE
    instance.time_deleted IS NULL AND vmm.time_deleted IS NULL;

CREATE SEQUENCE IF NOT EXISTS omicron.public.nat_version START 1 INCREMENT 1;

CREATE TABLE IF NOT EXISTS omicron.public.nat_entry (
    id UUID PRIMARY KEY DEFAULT gen_random_uuid(),
    external_address INET NOT NULL,
    first_port INT4 NOT NULL,
    last_port INT4 NOT NULL,
    sled_address INET NOT NULL,
    vni INT4 NOT NULL,
    mac INT8 NOT NULL,
    version_added INT8 NOT NULL DEFAULT nextval('omicron.public.nat_version'),
    version_removed INT8,
    time_created TIMESTAMPTZ NOT NULL DEFAULT now(),
    time_deleted TIMESTAMPTZ
);

CREATE UNIQUE INDEX IF NOT EXISTS nat_version_added ON omicron.public.nat_entry (
    version_added
)
STORING (
    external_address,
    first_port,
    last_port,
    sled_address,
    vni,
    mac,
    time_created,
    time_deleted
);

CREATE UNIQUE INDEX IF NOT EXISTS overlapping_nat_entry ON omicron.public.nat_entry (
    external_address,
    first_port,
    last_port
) WHERE time_deleted IS NULL;

CREATE INDEX IF NOT EXISTS nat_lookup ON omicron.public.nat_entry (external_address, first_port, last_port, sled_address, vni, mac);

CREATE UNIQUE INDEX IF NOT EXISTS nat_version_removed ON omicron.public.nat_entry (
    version_removed
)
STORING (
    external_address,
    first_port,
    last_port,
    sled_address,
    vni,
    mac,
    time_created,
    time_deleted
);

CREATE INDEX IF NOT EXISTS nat_lookup_by_vni ON omicron.public.nat_entry (
  vni
)
STORING (
  external_address,
  first_port,
  last_port,
  sled_address,
  mac,
  version_added,
  version_removed,
  time_created,
  time_deleted
);

/*
 * A view of the ipv4 nat change history
 * used to summarize changes for external viewing
 */
CREATE VIEW IF NOT EXISTS omicron.public.nat_changes
AS
-- Subquery:
-- We need to be able to order partial changesets. ORDER BY on separate columns
-- will not accomplish this, so we'll do this by interleaving version_added
-- and version_removed (version_removed taking priority if NOT NULL) and then sorting
-- on the appropriate version numbers at call time.
WITH interleaved_versions AS (
  -- fetch all active NAT entries (entries that have not been soft deleted)
  SELECT
    external_address,
    first_port,
    last_port,
    sled_address,
    vni,
    mac,
    -- rename version_added to version
    version_added AS version,
    -- create a new virtual column, boolean value representing whether or not
    -- the record has been soft deleted
    (version_removed IS NOT NULL) as deleted
  FROM omicron.public.nat_entry
  WHERE version_removed IS NULL

  -- combine the datasets, unifying the version_added and version_removed
  -- columns to a single `version` column so we can interleave and sort the entries
  UNION

  -- fetch all inactive NAT entries (entries that have been soft deleted)
  SELECT
    external_address,
    first_port,
    last_port,
    sled_address,
    vni,
    mac,
    -- rename version_removed to version
    version_removed AS version,
    -- create a new virtual column, boolean value representing whether or not
    -- the record has been soft deleted
    (version_removed IS NOT NULL) as deleted
  FROM omicron.public.nat_entry
  WHERE version_removed IS NOT NULL
)
-- this is our new "table"
-- here we select the columns from the subquery defined above
SELECT
  external_address,
  first_port,
  last_port,
  sled_address,
  vni,
  mac,
  version,
  deleted
FROM interleaved_versions;

CREATE TYPE IF NOT EXISTS omicron.public.bfd_mode AS ENUM (
    'single_hop',
    'multi_hop'
);

CREATE TABLE IF NOT EXISTS omicron.public.bfd_session (
    id UUID PRIMARY KEY,
    local INET,
    remote INET NOT NULL,
    detection_threshold INT8 NOT NULL,
    required_rx INT8 NOT NULL,
    switch TEXT NOT NULL,
    mode  omicron.public.bfd_mode,

    time_created TIMESTAMPTZ NOT NULL,
    time_modified TIMESTAMPTZ NOT NULL,
    time_deleted TIMESTAMPTZ
);

CREATE UNIQUE INDEX IF NOT EXISTS lookup_bfd_session ON omicron.public.bfd_session (
    remote,
    switch
) WHERE time_deleted IS NULL;


CREATE TABLE IF NOT EXISTS omicron.public.probe (
    id UUID NOT NULL PRIMARY KEY,
    name STRING(63) NOT NULL,
    description STRING(512) NOT NULL,
    time_created TIMESTAMPTZ NOT NULL,
    time_modified TIMESTAMPTZ NOT NULL,
    time_deleted TIMESTAMPTZ,
    project_id UUID NOT NULL,
    sled UUID NOT NULL
);

CREATE UNIQUE INDEX IF NOT EXISTS lookup_probe_by_name ON omicron.public.probe (
    name
) WHERE
    time_deleted IS NULL;

CREATE TYPE IF NOT EXISTS omicron.public.upstairs_repair_notification_type AS ENUM (
  'started',
  'succeeded',
  'failed'
);

CREATE TYPE IF NOT EXISTS omicron.public.upstairs_repair_type AS ENUM (
  'live',
  'reconciliation'
);

CREATE TABLE IF NOT EXISTS omicron.public.upstairs_repair_notification (
    time TIMESTAMPTZ NOT NULL,

    repair_id UUID NOT NULL,
    repair_type omicron.public.upstairs_repair_type NOT NULL,

    upstairs_id UUID NOT NULL,
    session_id UUID NOT NULL,

    region_id UUID NOT NULL,
    target_ip INET NOT NULL,
    target_port INT4 CHECK (target_port BETWEEN 0 AND 65535) NOT NULL,

    notification_type omicron.public.upstairs_repair_notification_type NOT NULL,

    /*
     * A repair is uniquely identified by the four UUIDs here, and a
     * notification is uniquely identified by its type.
     */
    PRIMARY KEY (repair_id, upstairs_id, session_id, region_id, notification_type)
);

CREATE TABLE IF NOT EXISTS omicron.public.upstairs_repair_progress (
    repair_id UUID NOT NULL,
    time TIMESTAMPTZ NOT NULL,
    current_item INT8 NOT NULL,
    total_items INT8 NOT NULL,

    PRIMARY KEY (repair_id, time, current_item, total_items)
);

CREATE TYPE IF NOT EXISTS omicron.public.downstairs_client_stop_request_reason_type AS ENUM (
  'replacing',
  'disabled',
  'failed_reconcile',
  'io_error',
  'bad_negotiation_order',
  'incompatible',
  'failed_live_repair',
  'too_many_outstanding_jobs',
  'deactivated'
);

CREATE TABLE IF NOT EXISTS omicron.public.downstairs_client_stop_request_notification (
    time TIMESTAMPTZ NOT NULL,
    upstairs_id UUID NOT NULL,
    downstairs_id UUID NOT NULL,
    reason omicron.public.downstairs_client_stop_request_reason_type NOT NULL,

    PRIMARY KEY (time, upstairs_id, downstairs_id, reason)
);

CREATE TYPE IF NOT EXISTS omicron.public.downstairs_client_stopped_reason_type AS ENUM (
  'connection_timeout',
  'connection_failed',
  'timeout',
  'write_failed',
  'read_failed',
  'requested_stop',
  'finished',
  'queue_closed',
  'receive_task_cancelled'
);

CREATE TABLE IF NOT EXISTS omicron.public.downstairs_client_stopped_notification (
    time TIMESTAMPTZ NOT NULL,
    upstairs_id UUID NOT NULL,
    downstairs_id UUID NOT NULL,
    reason omicron.public.downstairs_client_stopped_reason_type NOT NULL,

    PRIMARY KEY (time, upstairs_id, downstairs_id, reason)
);

CREATE INDEX IF NOT EXISTS rack_initialized ON omicron.public.rack (initialized);

-- table for tracking bootstore configuration changes over time
-- this makes reconciliation easier and also gives us a visible history of changes
CREATE TABLE IF NOT EXISTS omicron.public.bootstore_config (
    key TEXT NOT NULL,
    generation INT8 NOT NULL,
    PRIMARY KEY (key, generation),
    data JSONB NOT NULL,
    time_created TIMESTAMPTZ NOT NULL,
    time_deleted TIMESTAMPTZ
);

CREATE INDEX IF NOT EXISTS address_lot_names ON omicron.public.address_lot(name);

CREATE VIEW IF NOT EXISTS omicron.public.bgp_peer_view
AS
SELECT
 sp.switch_location,
 sp.port_name,
 bpc.addr,
 bpc.hold_time,
 bpc.idle_hold_time,
 bpc.delay_open,
 bpc.connect_retry,
 bpc.keepalive,
 bpc.remote_asn,
 bpc.min_ttl,
 bpc.md5_auth_key,
 bpc.multi_exit_discriminator,
 bpc.local_pref,
 bpc.enforce_first_as,
 bpc.vlan_id,
 bc.asn
FROM omicron.public.switch_port sp
JOIN omicron.public.switch_port_settings_bgp_peer_config bpc
ON sp.port_settings_id = bpc.port_settings_id
JOIN omicron.public.bgp_config bc ON bc.id = bpc.bgp_config_id;

CREATE INDEX IF NOT EXISTS switch_port_id_and_name
ON omicron.public.switch_port (port_settings_id, port_name) STORING (switch_location);

CREATE INDEX IF NOT EXISTS switch_port_name ON omicron.public.switch_port (port_name);

CREATE INDEX IF NOT EXISTS network_interface_by_parent
ON omicron.public.network_interface (parent_id)
STORING (name, kind, vpc_id, subnet_id, mac, ip, slot);

CREATE INDEX IF NOT EXISTS sled_by_policy_and_state
ON omicron.public.sled (sled_policy, sled_state, id) STORING (ip);

CREATE INDEX IF NOT EXISTS active_vmm
ON omicron.public.vmm (time_deleted, sled_id, instance_id);

CREATE INDEX IF NOT EXISTS v2p_mapping_details
ON omicron.public.network_interface (
  time_deleted, kind, subnet_id, vpc_id, parent_id
) STORING (mac, ip);

CREATE INDEX IF NOT EXISTS sled_by_policy
ON omicron.public.sled (sled_policy) STORING (ip, sled_state);

CREATE INDEX IF NOT EXISTS vmm_by_instance_id
ON omicron.public.vmm (instance_id) STORING (sled_id);

CREATE TYPE IF NOT EXISTS omicron.public.region_replacement_state AS ENUM (
  'requested',
  'allocating',
  'running',
  'driving',
  'replacement_done',
  'completing',
  'complete'
);

CREATE TABLE IF NOT EXISTS omicron.public.region_replacement (
    /* unique ID for this region replacement */
    id UUID PRIMARY KEY,

    request_time TIMESTAMPTZ NOT NULL,

    old_region_id UUID NOT NULL,

    volume_id UUID NOT NULL,

    old_region_volume_id UUID,

    new_region_id UUID,

    replacement_state omicron.public.region_replacement_state NOT NULL,

    operating_saga_id UUID
);

CREATE INDEX IF NOT EXISTS lookup_region_replacement_by_state on omicron.public.region_replacement (replacement_state);

CREATE TABLE IF NOT EXISTS omicron.public.volume_repair (
    volume_id UUID PRIMARY KEY,
    repair_id UUID NOT NULL
);

CREATE INDEX IF NOT EXISTS lookup_volume_repair_by_repair_id on omicron.public.volume_repair (
    repair_id
);

CREATE TYPE IF NOT EXISTS omicron.public.region_replacement_step_type AS ENUM (
  'propolis',
  'pantry'
);

CREATE TABLE IF NOT EXISTS omicron.public.region_replacement_step (
    replacement_id UUID NOT NULL,

    step_time TIMESTAMPTZ NOT NULL,

    step_type omicron.public.region_replacement_step_type NOT NULL,

    step_associated_instance_id UUID,
    step_associated_vmm_id UUID,

    step_associated_pantry_ip INET,
    step_associated_pantry_port INT4 CHECK (step_associated_pantry_port BETWEEN 0 AND 65535),
    step_associated_pantry_job_id UUID,

    PRIMARY KEY (replacement_id, step_time, step_type)
);

CREATE INDEX IF NOT EXISTS step_time_order on omicron.public.region_replacement_step (step_time);

CREATE INDEX IF NOT EXISTS search_for_repair_notifications ON omicron.public.upstairs_repair_notification (region_id, notification_type);

CREATE INDEX IF NOT EXISTS lookup_any_disk_by_volume_id ON omicron.public.disk (
    volume_id
);

CREATE TYPE IF NOT EXISTS omicron.public.region_snapshot_replacement_state AS ENUM (
  'requested',
  'allocating',
  'replacement_done',
  'deleting_old_volume',
  'running',
  'complete',
  'completing'
);

CREATE TYPE IF NOT EXISTS omicron.public.read_only_target_replacement_type AS ENUM (
  'region_snapshot',
  'read_only_region'
);

CREATE TABLE IF NOT EXISTS omicron.public.region_snapshot_replacement (
    id UUID PRIMARY KEY,

    request_time TIMESTAMPTZ NOT NULL,

    old_dataset_id UUID,
    old_region_id UUID NOT NULL,
    old_snapshot_id UUID,

    old_snapshot_volume_id UUID,

    new_region_id UUID,

    replacement_state omicron.public.region_snapshot_replacement_state NOT NULL,

    operating_saga_id UUID,

    new_region_volume_id UUID,

    replacement_type omicron.public.read_only_target_replacement_type NOT NULL,

    CONSTRAINT proper_replacement_fields CHECK (
      (
       (replacement_type = 'region_snapshot') AND
       ((old_dataset_id IS NOT NULL) AND (old_snapshot_id IS NOT NULL))
      ) OR (
       (replacement_type = 'read_only_region') AND
       ((old_dataset_id IS NULL) AND (old_snapshot_id IS NULL))
      )
    )
);

CREATE INDEX IF NOT EXISTS lookup_region_snapshot_replacement_by_state
ON omicron.public.region_snapshot_replacement (replacement_state);

CREATE TYPE IF NOT EXISTS omicron.public.region_snapshot_replacement_step_state AS ENUM (
  'requested',
  'running',
  'complete',
  'volume_deleted'
);

CREATE TABLE IF NOT EXISTS omicron.public.region_snapshot_replacement_step (
    id UUID PRIMARY KEY,

    request_id UUID NOT NULL,

    request_time TIMESTAMPTZ NOT NULL,

    volume_id UUID NOT NULL,

    old_snapshot_volume_id UUID,

    replacement_state omicron.public.region_snapshot_replacement_step_state NOT NULL,

    operating_saga_id UUID
);

CREATE INDEX IF NOT EXISTS lookup_region_snapshot_replacement_step_by_state
    on omicron.public.region_snapshot_replacement_step (replacement_state);

CREATE INDEX IF NOT EXISTS lookup_region_snapshot_replacement_step_by_old_volume_id
    on omicron.public.region_snapshot_replacement_step (old_snapshot_volume_id);

/*
 * Metadata for the schema itself. This version number isn't great, as there's
 * nothing to ensure it gets bumped when it should be, but it's a start.
 */
CREATE TABLE IF NOT EXISTS omicron.public.db_metadata (
    -- There should only be one row of this table for the whole DB.
    -- It's a little goofy, but filter on "singleton = true" before querying
    -- or applying updates, and you'll access the singleton row.
    --
    -- We also add a constraint on this table to ensure it's not possible to
    -- access the version of this table with "singleton = false".
    singleton BOOL NOT NULL PRIMARY KEY,
    time_created TIMESTAMPTZ NOT NULL,
    time_modified TIMESTAMPTZ NOT NULL,
    -- Semver representation of the DB version
    version STRING(64) NOT NULL,

    -- (Optional) Semver representation of the DB version to which we're upgrading
    target_version STRING(64),

    CHECK (singleton = true)
);

-- An allowlist of IP addresses that can make requests to user-facing services.
CREATE TABLE IF NOT EXISTS omicron.public.allow_list (
    id UUID PRIMARY KEY,
    time_created TIMESTAMPTZ NOT NULL,
    time_modified TIMESTAMPTZ NOT NULL,
    -- A nullable list of allowed source IPs.
    --
    -- NULL is used to indicate _any_ source IP is allowed. A _non-empty_ list
    -- represents an explicit allow list of IPs or IP subnets. Note that the
    -- list itself may never be empty.
    allowed_ips INET[] CHECK (array_length(allowed_ips, 1) > 0)
);

-- Insert default allowlist, allowing all traffic.
-- See `schema/crdb/insert-default-allowlist/up.sql` for details.
INSERT INTO omicron.public.allow_list (id, time_created, time_modified, allowed_ips)
VALUES (
    '001de000-a110-4000-8000-000000000000',
    NOW(),
    NOW(),
    NULL
)
ON CONFLICT (id)
DO NOTHING;

CREATE TYPE IF NOT EXISTS omicron.public.migration_state AS ENUM (
  'pending',
  'in_progress',
  'failed',
  'completed'
);

-- A table of the states of current migrations.
CREATE TABLE IF NOT EXISTS omicron.public.migration (
    id UUID PRIMARY KEY,

    /* The ID of the instance that was migrated */
    instance_id UUID NOT NULL,

    /* The time this migration record was created. */
    time_created TIMESTAMPTZ NOT NULL,

    /* The time this migration record was deleted. */
    time_deleted TIMESTAMPTZ,

    /* Note that there's no `time_modified/time_updated` timestamp for migration
     * records. This is because we track updated time separately for the source
     * and target sides of the migration, using separate `time_source_updated`
     * and time_target_updated` columns.
    */

    /* The state of the migration source */
    source_state omicron.public.migration_state NOT NULL,

    /* The ID of the migration source Propolis */
    source_propolis_id UUID NOT NULL,

    /* Generation number owned and incremented by the source sled-agent */
    source_gen INT8 NOT NULL DEFAULT 1,

    /* Timestamp of when the source field was last updated.
     *
     * This is provided by the sled-agent when publishing a migration state
     * update.
     */
    time_source_updated TIMESTAMPTZ,

    /* The state of the migration target */
    target_state omicron.public.migration_state NOT NULL,

    /* The ID of the migration target Propolis */
    target_propolis_id UUID NOT NULL,

    /* Generation number owned and incremented by the target sled-agent */
    target_gen INT8 NOT NULL DEFAULT 1,

    /* Timestamp of when the source field was last updated.
     *
     * This is provided by the sled-agent when publishing a migration state
     * update.
     */
    time_target_updated TIMESTAMPTZ
);

/* Lookup migrations by instance ID */
CREATE INDEX IF NOT EXISTS lookup_migrations_by_instance_id ON omicron.public.migration (
    instance_id
);

/* Migrations by time created.
 *
 * Currently, this is only used by OMDB for ordering the `omdb migration list`
 * output, but it may be used by other UIs in the future...
*/
CREATE INDEX IF NOT EXISTS migrations_by_time_created ON omicron.public.migration (
    time_created
);

/* Lookup region snapshot by snapshot id */
CREATE INDEX IF NOT EXISTS lookup_region_snapshot_by_snapshot_id on omicron.public.region_snapshot (
    snapshot_id
);

CREATE INDEX IF NOT EXISTS lookup_bgp_config_by_bgp_announce_set_id ON omicron.public.bgp_config (
    bgp_announce_set_id
) WHERE
    time_deleted IS NULL;

CREATE TYPE IF NOT EXISTS omicron.public.volume_resource_usage_type AS ENUM (
  'read_only_region',
  'region_snapshot'
);

/*
 * This table records when a Volume makes use of a read-only resource. When
 * there are no more entries for a particular read-only resource, then that
 * resource can be garbage collected.
 */
CREATE TABLE IF NOT EXISTS omicron.public.volume_resource_usage (
    usage_id UUID NOT NULL,

    volume_id UUID NOT NULL,

    usage_type omicron.public.volume_resource_usage_type NOT NULL,

    /*
     * This column contains a non-NULL value when the usage type is read_only
     * region
     */
    region_id UUID,

    /*
     * These columns contain non-NULL values when the usage type is region
     * snapshot
     */
    region_snapshot_dataset_id UUID,
    region_snapshot_region_id UUID,
    region_snapshot_snapshot_id UUID,

    PRIMARY KEY (usage_id),

    CONSTRAINT exactly_one_usage_source CHECK (
     (
      (usage_type = 'read_only_region') AND
      (region_id IS NOT NULL) AND
      (
       region_snapshot_dataset_id IS NULL AND
       region_snapshot_region_id IS NULL AND
       region_snapshot_snapshot_id IS NULL
      )
     )
    OR
     (
      (usage_type = 'region_snapshot') AND
      (region_id IS NULL) AND
      (
       region_snapshot_dataset_id IS NOT NULL AND
       region_snapshot_region_id IS NOT NULL AND
       region_snapshot_snapshot_id IS NOT NULL
      )
     )
    )
);

CREATE INDEX IF NOT EXISTS lookup_volume_resource_usage_by_region on omicron.public.volume_resource_usage (
    region_id
);

CREATE INDEX IF NOT EXISTS lookup_volume_resource_usage_by_snapshot on omicron.public.volume_resource_usage (
    region_snapshot_dataset_id, region_snapshot_region_id, region_snapshot_snapshot_id
);

CREATE UNIQUE INDEX IF NOT EXISTS one_record_per_volume_resource_usage on omicron.public.volume_resource_usage (
    volume_id,
    usage_type,
    region_id,
    region_snapshot_dataset_id,
    region_snapshot_region_id,
    region_snapshot_snapshot_id
);

CREATE TYPE IF NOT EXISTS omicron.public.audit_log_actor_kind AS ENUM (
    'user_builtin',
    'silo_user',
    'unauthenticated'
);

CREATE TYPE IF NOT EXISTS omicron.public.audit_log_result_kind AS ENUM (
    'success',
    'error',
    -- represents the case where we had to clean up a row and artificially
    -- complete it in order to get it into the log (because entries don't show
    -- up in the log until they're completed)
    'timeout'
);

CREATE TABLE IF NOT EXISTS omicron.public.audit_log (
    id UUID PRIMARY KEY,
    time_started TIMESTAMPTZ NOT NULL,
    -- request IDs are UUIDs but let's give them a little extra space
    -- https://github.com/oxidecomputer/dropshot/blob/83f78e7/dropshot/src/server.rs#L743
    request_id STRING(63) NOT NULL,
    request_uri STRING(512) NOT NULL,
    operation_id STRING(512) NOT NULL,
    source_ip INET NOT NULL,
    -- Pulled from request header if present and truncated
    user_agent STRING(256),

    -- these are all null if the request is unauthenticated. actor_id can
    -- be present while silo ID is null if the user is built in (non-silo).
    actor_id UUID,
    actor_silo_id UUID,
    -- actor kind indicating builtin user, silo user, or unauthenticated
    actor_kind omicron.public.audit_log_actor_kind NOT NULL,
    -- The name of the authn scheme used
    auth_method STRING(63),

    -- below are fields we can only fill in after the operation

    time_completed TIMESTAMPTZ,
    http_status_code INT4,

    -- only present on errors
    error_code STRING,
    error_message STRING,

    -- result kind indicating success, error, or timeout
    result_kind omicron.public.audit_log_result_kind,

    -- make sure time_completed and result_kind are either both null or both not
    CONSTRAINT time_completed_and_result_kind CHECK (
        (time_completed IS NULL AND result_kind IS NULL)
        OR (time_completed IS NOT NULL AND result_kind IS NOT NULL)
    ),

    -- Enforce consistency between result_kind and related fields:
    -- 'timeout': no HTTP status or error details
    -- 'success': requires HTTP status, no error details
    -- 'error': requires HTTP status and error message
    -- other/NULL: no HTTP status or error details
    CONSTRAINT result_kind_state_consistency CHECK (
        CASE result_kind
            WHEN 'timeout' THEN http_status_code IS NULL AND error_code IS NULL
                AND error_message IS NULL
            WHEN 'success' THEN error_code IS NULL AND error_message IS NULL AND
                http_status_code IS NOT NULL
            WHEN 'error' THEN http_status_code IS NOT NULL AND error_message IS
                NOT NULL
            ELSE http_status_code IS NULL AND error_code IS NULL AND error_message
                IS NULL
        END
    ),

    -- Ensure valid actor ID combinations
    -- Constraint: actor_kind and actor_id must be consistent
    CONSTRAINT actor_kind_and_id_consistent CHECK (
        -- For user_builtin: must have actor_id, must not have actor_silo_id
        (actor_kind = 'user_builtin' AND actor_id IS NOT NULL AND actor_silo_id IS NULL)
        OR
        -- For silo_user: must have both actor_id and actor_silo_id
        (actor_kind = 'silo_user' AND actor_id IS NOT NULL AND actor_silo_id IS NOT NULL)
        OR
        -- For unauthenticated: must not have actor_id or actor_silo_id
        (actor_kind = 'unauthenticated' AND actor_id IS NULL AND actor_silo_id IS NULL)
    )
);

-- When we query the audit log, we filter by time_completed and order by
-- (time_completed, id). CRDB docs talk about hash-sharded indexes for
-- sequential keys, but the PK on this table is the ID alone.
CREATE UNIQUE INDEX IF NOT EXISTS audit_log_by_time_completed
    ON omicron.public.audit_log (time_completed, id)
    WHERE time_completed IS NOT NULL;

-- View of audit log entries that have been "completed". This lets us treat that
-- subset of rows as its own table in the data model code. Completing an entry
-- means updating the entry after an operation is complete with the result of
-- the operation. Because we do not intend to fail or roll back the operation
-- if the completion write fails (while we do abort if the audit log entry
-- initialization call fails), it is always possible (though rare) that there
-- will be some incomplete entries remaining for operations that have in fact
-- completed. We intend to complete those periodically with some kind of job
-- and most likely mark them with a special third status that is neither success
-- nor failure.
CREATE VIEW IF NOT EXISTS omicron.public.audit_log_complete AS
SELECT
    id,
    time_started,
    request_id,
    request_uri,
    operation_id,
    source_ip,
    user_agent,
    actor_id,
    actor_silo_id,
    actor_kind,
    auth_method,
    time_completed,
    http_status_code,
    error_code,
    error_message,
    result_kind
FROM omicron.public.audit_log
WHERE
    time_completed IS NOT NULL
    AND result_kind IS NOT NULL;

/*
 * Alerts
 */


/*
 * Alert webhook receivers, receiver secrets, and receiver subscriptions.
 */

CREATE TABLE IF NOT EXISTS omicron.public.alert_receiver (
    /* Identity metadata (resource) */
    id UUID PRIMARY KEY,
    name STRING(63) NOT NULL,
    description STRING(512) NOT NULL,
    time_created TIMESTAMPTZ NOT NULL,
    time_modified TIMESTAMPTZ NOT NULL,
    time_deleted TIMESTAMPTZ,
    -- Child resource generation for secrets.
    secret_gen INT NOT NULL,

    -- Child resource generation for subscriptions. This is separate from
    -- `secret_gen`, as updating secrets and updating subscriptions are separate
    -- operations which don't conflict with each other.
    subscription_gen INT NOT NULL,
    -- URL of the endpoint webhooks are delivered to.
    endpoint STRING(512) NOT NULL
);

CREATE UNIQUE INDEX IF NOT EXISTS lookup_alert_rx_by_id
ON omicron.public.alert_receiver (id)
WHERE
    time_deleted IS NULL;

CREATE UNIQUE INDEX IF NOT EXISTS lookup_alert_rx_by_name
ON omicron.public.alert_receiver (
    name
) WHERE
    time_deleted IS NULL;

CREATE TABLE IF NOT EXISTS omicron.public.webhook_secret (
    -- ID of this secret.
    id UUID PRIMARY KEY,
    time_created TIMESTAMPTZ NOT NULL,
    -- N.B. that this will always be equal to `time_created` for secrets, as
    -- they are never modified once created.
    time_modified TIMESTAMPTZ NOT NULL,
    time_deleted TIMESTAMPTZ,
    -- UUID of the webhook receiver (foreign key into
    -- `omicron.public.webhook_rx`)
    rx_id UUID NOT NULL,
    -- Secret value.
    secret STRING(512) NOT NULL
);

CREATE INDEX IF NOT EXISTS lookup_webhook_secrets_by_rx
ON omicron.public.webhook_secret (
    rx_id
) WHERE
    time_deleted IS NULL;

-- Alert classes.
--
-- When creating new alert classes, be sure to add them here!
CREATE TYPE IF NOT EXISTS omicron.public.alert_class AS ENUM (
    -- Liveness probes, which are technically not real alerts, but, you know...
    'probe',
    -- Test classes used to test globbing.
    --
    -- These are not publicly exposed.
    'test.foo',
    'test.foo.bar',
    'test.foo.baz',
    'test.quux.bar',
    'test.quux.bar.baz'
    -- Add new alert classes here!
);

-- The set of alert class filters (either alert class names or alert class glob
-- patterns) associated with a alert receiver.
--
-- This is used when creating entries in the alert_subscription table to
-- indicate that a alert receiver is interested in a given event class.
CREATE TABLE IF NOT EXISTS omicron.public.alert_glob (
    -- UUID of the alert receiver (foreign key into
    -- `omicron.public.alert_receiver`)
    rx_id UUID NOT NULL,
    -- An event class glob to which this receiver is subscribed.
    glob STRING(512) NOT NULL,
    -- Regex used when evaluating this filter against concrete alert classes.
    regex STRING(512) NOT NULL,
    time_created TIMESTAMPTZ NOT NULL,
    -- The database schema version at which this glob was last expanded.
    --
    -- This is used to detect when a glob must be re-processed to generate exact
    -- subscriptions on schema changes.
    --
    -- If this is NULL, no exact subscriptions have been generated for this glob
    -- yet (i.e. it was just created)
    schema_version STRING(64),

    PRIMARY KEY (rx_id, glob)
);

-- Look up all event class globs for an alert receiver.
CREATE INDEX IF NOT EXISTS lookup_alert_globs_for_rx
ON omicron.public.alert_glob (
    rx_id
);

CREATE INDEX IF NOT EXISTS lookup_alert_globs_by_schema_version
ON omicron.public.alert_glob (schema_version);

CREATE TABLE IF NOT EXISTS omicron.public.alert_subscription (
    -- UUID of the alert receiver (foreign key into
    -- `omicron.public.alert_receiver`)
    rx_id UUID NOT NULL,
    -- An alert class to which the receiver is subscribed.
    alert_class omicron.public.alert_class NOT NULL,
    -- If this subscription is a concrete instantiation of a glob pattern, the
    -- value of the glob that created it (and, a foreign key into
    -- `webhook_rx_event_glob`). If the receiver is subscribed to this exact
    -- event class, then this is NULL.
    --
    -- This is used when deleting a glob subscription, as it is necessary to
    -- delete any concrete subscriptions to individual event classes matching
    -- that glob.
    glob STRING(512),

    time_created TIMESTAMPTZ NOT NULL,

    PRIMARY KEY (rx_id, alert_class)
);

-- Look up all receivers subscribed to an alert class. This is used by
-- the dispatcher to determine who is interested in a particular event.
CREATE INDEX IF NOT EXISTS lookup_alert_rxs_for_class
ON omicron.public.alert_subscription (
    alert_class
);

-- Look up all exact event class subscriptions for a receiver.
--
-- This is used when generating a view of all user-provided original
-- subscriptions provided for a receiver. That list is generated by looking up
-- all exact event class subscriptions for the receiver ID in this table,
-- combined with the list of all globs in the `alert_glob` table.
CREATE INDEX IF NOT EXISTS lookup_exact_subscriptions_for_alert_rx
on omicron.public.alert_subscription (
    rx_id
) WHERE glob IS NULL;

/*
 * Alert message queue.
 */

CREATE TABLE IF NOT EXISTS omicron.public.alert (
    id UUID PRIMARY KEY,
    time_created TIMESTAMPTZ NOT NULL,
    time_modified TIMESTAMPTZ NOT NULL,
    -- The class of alert that this is.
    alert_class omicron.public.alert_class NOT NULL,
    -- Actual alert data. The structure of this depends on the alert class.
    payload JSONB NOT NULL,

    -- Set when dispatch entries have been created for this alert.
    time_dispatched TIMESTAMPTZ,
    -- The number of receivers that this alart was dispatched to.
    num_dispatched INT8 NOT NULL,

    CONSTRAINT time_dispatched_set_if_dispatched CHECK (
        (num_dispatched = 0) OR (time_dispatched IS NOT NULL)
    ),

    CONSTRAINT num_dispatched_is_positive CHECK (
        (num_dispatched >= 0)
    )
);

-- Singleton probe alert
INSERT INTO omicron.public.alert (
    id,
    time_created,
    time_modified,
    alert_class,
    payload,
    time_dispatched,
    num_dispatched
) VALUES (
    -- NOTE: this UUID is duplicated in nexus_db_model::alert.
    '001de000-7768-4000-8000-000000000001',
    NOW(),
    NOW(),
    'probe',
    '{}',
    -- Pretend to be dispatched so we won't show up in "list alerts needing
    -- dispatch" queries
    NOW(),
    0
) ON CONFLICT DO NOTHING;

-- Look up webhook events in need of dispatching.
--
-- This is used by the message dispatcher when looking for events to dispatch.
CREATE INDEX IF NOT EXISTS lookup_undispatched_alerts
ON omicron.public.alert (
    id, time_created
) WHERE time_dispatched IS NULL;


/*
 * Alert message dispatching and delivery attempts.
 */

-- Describes why an alert delivery was triggered
CREATE TYPE IF NOT EXISTS omicron.public.alert_delivery_trigger AS ENUM (
    --  This delivery was triggered by the alert being dispatched.
    'alert',
    -- This delivery was triggered by an explicit call to the alert resend API.
    'resend',
    --- This delivery is a liveness probe.
    'probe'
);

-- Describes the state of an alert delivery
CREATE TYPE IF NOT EXISTS omicron.public.alert_delivery_state AS ENUM (
    --  This delivery has not yet completed.
    'pending',
    -- This delivery has failed.
    'failed',
    --- This delivery has completed successfully.
    'delivered'
);

-- Delivery dispatch table for webhook receivers.
CREATE TABLE IF NOT EXISTS omicron.public.webhook_delivery (
    -- UUID of this delivery.
    id UUID PRIMARY KEY,
    --- UUID of the alert (foreign key into `omicron.public.alert`).
    alert_id UUID NOT NULL,
    -- UUID of the webhook receiver (foreign key into
    -- `omicron.public.alert_receiver`)
    rx_id UUID NOT NULL,

    triggered_by omicron.public.alert_delivery_trigger NOT NULL,

    --- Delivery attempt count. Starts at 0.
    attempts INT2 NOT NULL,

    time_created TIMESTAMPTZ NOT NULL,
    -- If this is set, then this webhook message has either been delivered
    -- successfully, or is considered permanently failed.
    time_completed TIMESTAMPTZ,

    state omicron.public.alert_delivery_state NOT NULL,

    -- Deliverator coordination bits
    deliverator_id UUID,
    time_leased TIMESTAMPTZ,

    CONSTRAINT attempts_is_non_negative CHECK (attempts >= 0),
    CONSTRAINT active_deliveries_have_started_timestamps CHECK (
        (deliverator_id IS NULL) OR (
            deliverator_id IS NOT NULL AND time_leased IS NOT NULL
        )
    ),
    CONSTRAINT time_completed_iff_not_pending CHECK (
        (state = 'pending' AND time_completed IS NULL) OR
            (state != 'pending' AND time_completed IS NOT NULL)
    )
);

-- Ensure that initial delivery attempts (nexus-dispatched) are unique to avoid
-- duplicate work when an alert is dispatched. For deliveries created by calls
-- to the webhook event resend API, we don't enforce this constraint, to allow
-- re-delivery to be triggered multiple times.
CREATE UNIQUE INDEX IF NOT EXISTS one_webhook_event_dispatch_per_rx
ON omicron.public.webhook_delivery (
    alert_id, rx_id
)
WHERE
    triggered_by = 'alert';

-- Index for looking up all webhook messages dispatched to a receiver ID
CREATE INDEX IF NOT EXISTS lookup_webhook_delivery_dispatched_to_rx
ON omicron.public.webhook_delivery (
    rx_id, alert_id
);

-- Index for looking up all delivery attempts for an alert
CREATE INDEX IF NOT EXISTS lookup_webhook_deliveries_for_alert
ON omicron.public.webhook_delivery (
    alert_id
);

-- Index for looking up all currently in-flight webhook messages, and ordering
-- them by their creation times.
CREATE INDEX IF NOT EXISTS webhook_deliveries_in_flight
ON omicron.public.webhook_delivery (
    time_created, id
) WHERE
    time_completed IS NULL;

CREATE TYPE IF NOT EXISTS omicron.public.webhook_delivery_attempt_result as ENUM (
    -- The delivery attempt failed with an HTTP error.
    'failed_http_error',
    -- The delivery attempt failed because the receiver endpoint was
    -- unreachable.
    'failed_unreachable',
    --- The delivery attempt connected successfully but no response was received
    --  within the timeout.
    'failed_timeout',
    -- The delivery attempt succeeded.
    'succeeded'
);

CREATE TABLE IF NOT EXISTS omicron.public.webhook_delivery_attempt (
    -- Primary key
    id UUID PRIMARY KEY,
    -- Foreign key into `omicron.public.webhook_delivery`.
    delivery_id UUID NOT NULL,
    -- attempt number.
    attempt INT2 NOT NULL,

    -- UUID of the webhook receiver (foreign key into
    -- `omicron.public.webhook_rx`)
    rx_id UUID NOT NULL,

    result omicron.public.webhook_delivery_attempt_result NOT NULL,

    -- This is an INT4 to ensure we can store any unsigned 16-bit number,
    -- although status code > 599 would be Very Surprising...
    response_status INT4,
    response_duration INTERVAL,
    time_created TIMESTAMPTZ NOT NULL,
    -- UUID of the Nexus who did this delivery attempt.
    deliverator_id UUID NOT NULL,

    -- Attempt numbers start at 1
    CONSTRAINT attempts_start_at_1 CHECK (attempt >= 1),

    -- Ensure response status codes are not negative.
    -- We could be more prescriptive here, and also check that they're >= 100
    -- and <= 599, but some servers may return weird stuff, and we'd like to be
    -- able to record that they did that.
    CONSTRAINT response_status_is_unsigned CHECK (
        (response_status IS NOT NULL AND response_status >= 0) OR
            (response_status IS NULL)
    ),

    CONSTRAINT response_iff_not_unreachable CHECK (
        (
            -- If the result is 'succeedeed' or 'failed_http_error', response
            -- data must be present.
            (result = 'succeeded' OR result = 'failed_http_error') AND (
                response_status IS NOT NULL AND
                response_duration IS NOT NULL
            )
        ) OR (
            -- If the result is 'failed_unreachable' or 'failed_timeout', no
            -- response data is present.
            (result = 'failed_unreachable' OR result = 'failed_timeout') AND (
                response_status IS NULL AND
                response_duration IS NULL
            )
        )
    )
);

CREATE INDEX IF NOT EXISTS lookup_attempts_for_webhook_delivery
ON omicron.public.webhook_delivery_attempt (
    delivery_id
);

CREATE INDEX IF NOT EXISTS lookup_webhook_delivery_attempts_to_rx
ON omicron.public.webhook_delivery_attempt (
    rx_id
);

CREATE TYPE IF NOT EXISTS omicron.public.user_data_export_resource_type AS ENUM (
  'snapshot',
  'image'
);

CREATE TYPE IF NOT EXISTS omicron.public.user_data_export_state AS ENUM (
  'requested',
  'assigning',
  'live',
  'deleting',
  'deleted'
);

/*
 * This table contains a record when a snapshot is being exported.
 */
CREATE TABLE IF NOT EXISTS omicron.public.user_data_export (
    id UUID PRIMARY KEY,

    state omicron.public.user_data_export_state NOT NULL,
    operating_saga_id UUID,
    generation INT8 NOT NULL,

    resource_id UUID NOT NULL,
    resource_type omicron.public.user_data_export_resource_type NOT NULL,
    resource_deleted BOOL NOT NULL,

    pantry_ip INET,
    pantry_port INT4 CHECK (pantry_port BETWEEN 0 AND 65535),
    volume_id UUID
);

CREATE INDEX IF NOT EXISTS lookup_export_by_resource_type
ON omicron.public.user_data_export (resource_type);

CREATE UNIQUE INDEX IF NOT EXISTS one_export_record_per_resource
ON omicron.public.user_data_export (resource_id)
WHERE state != 'deleted';

CREATE INDEX IF NOT EXISTS lookup_export_by_volume
ON omicron.public.user_data_export (volume_id);

CREATE INDEX IF NOT EXISTS lookup_export_by_state
ON omicron.public.user_data_export (state);

/*
 * Ereports
 *
 * See RFD 520 for details:
 * https://rfd.shared.oxide.computer/rfd/520
 */

/* Ereports from service processors */
CREATE TABLE IF NOT EXISTS omicron.public.sp_ereport (
    /*
     * the primary key for an ereport is formed from the tuple of the
     * reporter's restart ID (a randomly generated UUID) and the ereport's ENA
     * (a 64-bit integer that uniquely identifies the ereport within that
     * restart of the reporter).
     *
     * see: https://rfd.shared.oxide.computer/rfd/520#ereport-metadata
     */
    restart_id UUID NOT NULL,
    ena INT8 NOT NULL,
    time_deleted TIMESTAMPTZ,

    /* time at which the ereport was collected */
    time_collected TIMESTAMPTZ NOT NULL,
    /* UUID of the Nexus instance that collected the ereport */
    collector_id UUID NOT NULL,

    /*
     * physical location of the reporting SP
     *
     * these fields are always present, as they are how requests to collect
     * ereports are indexed by MGS.
     */
    sp_type omicron.public.sp_type NOT NULL,
    sp_slot INT4 NOT NULL,

    /*
     * VPD identity of the reporting SP.
     *
     * unlike the physical location, these fields are nullable, as an ereport
     * may be generated in a state where the SP doesn't know who or what it is.
     * consider that "i don't know my own identity" is a reasonable condition
     * to want to generate an ereport about!
     */
    serial_number STRING,
    part_number STRING,

    /*
     * The ereport class, which indicates the category of event reported.
     *
     * This is nullable, as it is extracted from the report JSON, and reports
     * missing class information must still be ingested.
     */
    class STRING,

    /*
     * JSON representation of the ereport as received from the SP.
     *
     * the raw JSON representation of the ereport is always stored, alongside
     * any more structured data that we extract from it, as extracting data
     * from the received ereport requires additional knowledge of the ereport
     * formats generated by the SP and its various tasks. as these may change,
     * and new ereports may be added which Nexus may not yet be aware of,
     * we always store the raw JSON representation of the ereport. as Nexus
     * becomes aware of new ereport schemas, it can go back and extract
     * structured data from previously collected ereports with those schemas,
     * but this is only possible if the JSON blob is persisted.
     *
     * see also: https://rfd.shared.oxide.computer/rfd/520#data-model
     */
    report JSONB NOT NULL,

    PRIMARY KEY (restart_id, ena)
);

CREATE INDEX IF NOT EXISTS lookup_sp_ereports_by_slot
ON omicron.public.sp_ereport (
    sp_type,
    sp_slot,
    time_collected
)
where
    time_deleted IS NULL;

CREATE INDEX IF NOT EXISTS order_sp_ereports_by_timestamp
ON omicron.public.sp_ereport(
    time_collected
)
WHERE
    time_deleted IS NULL;

CREATE INDEX IF NOT EXISTS lookup_sp_ereports_by_serial
ON omicron.public.sp_ereport (
    serial_number
) WHERE
    time_deleted IS NULL;

/* Ereports from the host operating system */
CREATE TABLE IF NOT EXISTS omicron.public.host_ereport (
    /*
    * the primary key for an ereport is formed from the tuple of the
    * reporter's restart ID (a randomly generated UUID) and the ereport's ENA
    * (a 64-bit integer that uniquely identifies the ereport within that
    * restart of the reporter).
    *
    * see: https://rfd.shared.oxide.computer/rfd/520#ereport-metadata
    */
    restart_id UUID NOT NULL,
    ena INT8 NOT NULL,
    time_deleted TIMESTAMPTZ,

    /* time at which the ereport was collected */
    time_collected TIMESTAMPTZ NOT NULL,
    /* UUID of the Nexus instance that collected the ereport */
    collector_id UUID NOT NULL,

    /* identity of the reporting sled */
    sled_id UUID NOT NULL,
    sled_serial TEXT NOT NULL,

    /*
     * The ereport class, which indicates the category of event reported.
     *
     * This is nullable, as it is extracted from the report JSON, and reports
     * missing class information must still be ingested.
     */
    class STRING,

    /*
     * JSON representation of the ereport as received from the sled-agent.
     *
     * the raw JSON representation of the ereport is always stored, alongside
     * any more structured data that we extract from it, as extracting data
     * from the received ereport requires additional knowledge of the ereport
     * formats generated by the host OS' fault management system. as these may
     * change, and new ereports may be added which Nexus may not yet be aware
     * of, we always store the raw JSON representation of the ereport. as Nexus
     * becomes aware of new ereport schemas, it can go back and extract
     * structured data from previously collected ereports with those schemas,
     * but this is only possible if the JSON blob is persisted.
     *
     * see also: https://rfd.shared.oxide.computer/rfd/520#data-model
     */
    report JSONB NOT NULL,

    part_number STRING(63),

    PRIMARY KEY (restart_id, ena)
);

CREATE INDEX IF NOT EXISTS lookup_host_ereports_by_sled
ON omicron.public.host_ereport (
    sled_id,
    time_collected
)
WHERE
    time_deleted IS NULL;

CREATE INDEX IF NOT EXISTS order_host_ereports_by_timestamp
ON omicron.public.host_ereport (
    time_collected
)
WHERE
    time_deleted IS NULL;

CREATE INDEX IF NOT EXISTS lookup_host_ereports_by_serial
ON omicron.public.host_ereport (
    sled_serial
) WHERE
    time_deleted IS NULL;

/*
 * Keep this at the end of file so that the database does not contain a version
 * until it is fully populated.
 */
INSERT INTO omicron.public.db_metadata (
    singleton,
    time_created,
    time_modified,
    version,
    target_version
) VALUES
<<<<<<< HEAD
    (TRUE, NOW(), NOW(), '182.0.0', NULL)
=======
    (TRUE, NOW(), NOW(), '183.0.0', NULL)
>>>>>>> 900085ed
ON CONFLICT DO NOTHING;

COMMIT;<|MERGE_RESOLUTION|>--- conflicted
+++ resolved
@@ -6568,11 +6568,7 @@
     version,
     target_version
 ) VALUES
-<<<<<<< HEAD
-    (TRUE, NOW(), NOW(), '182.0.0', NULL)
-=======
-    (TRUE, NOW(), NOW(), '183.0.0', NULL)
->>>>>>> 900085ed
+    (TRUE, NOW(), NOW(), '184.0.0', NULL)
 ON CONFLICT DO NOTHING;
 
 COMMIT;