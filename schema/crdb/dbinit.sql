/*
 * dbinit.sql: raw SQL to initialize a database for use by Omicron
 *
 * It's not clear what the long-term story for managing the database schema will
 * be.  For now, this file can be used by the test suite and by developers (via
 * the "omicron-dev" program) to set up a local database with which to run the
 * system.
 */

/*
 * Important CockroachDB notes:
 *
 *    For timestamps, CockroachDB's docs recommend TIMESTAMPTZ rather than
 *    TIMESTAMP.  This does not change what is stored with each datum, but
 *    rather how it's interpreted when clients use it.  It should make no
 *    difference to us, so we stick with the recommendation.
 *
 *    We avoid explicit foreign keys due to this warning from the docs: "Foreign
 *    key dependencies can significantly impact query performance, as queries
 *    involving tables with foreign keys, or tables referenced by foreign keys,
 *    require CockroachDB to check two separate tables. We recommend using them
 *    sparingly."
 */

BEGIN;

/*
 * We assume the database and user do not already exist so that we don't
 * inadvertently clobber what's there.  If they might exist, the user has to
 * clear this first.
 *
 * NOTE: the database and user names MUST be kept in sync with the
 * initialization code and dbwipe.sql.
 */
CREATE DATABASE IF NOT EXISTS omicron;
CREATE USER IF NOT EXISTS omicron;
ALTER DEFAULT PRIVILEGES GRANT INSERT, SELECT, UPDATE, DELETE ON TABLES to omicron;

/*
 * Configure a replication factor of 5 to ensure that the system can maintain
 * availability in the face of any two node failures.
 */
ALTER RANGE default CONFIGURE ZONE USING num_replicas = 5;


/*
 * The deployment strategy for clickhouse
 */
CREATE TYPE IF NOT EXISTS omicron.public.clickhouse_mode AS ENUM (
   -- Only deploy a single node clickhouse
   'single_node_only',

   -- Only deploy a clickhouse cluster without any single node deployments
   'cluster_only',

   -- Deploy both a single node and cluster deployment.
   -- This is the strategy for stage 1 described in RFD 468
   'both'
);

/*
 * A planning policy for clickhouse for a single multirack setup
 *
 * We currently implicitly tie this policy to a rack, as we don't yet support
 * multirack. Multiple parts of this database schema are going to have to change
 * to support multirack, so we add one more for now.
 */
CREATE TABLE IF NOT EXISTS omicron.public.clickhouse_policy (
    -- Monotonically increasing version for all policies
    --
    -- This is similar to `bp_target` which will also require being changed for
    -- multirack to associate with some sort of rack group ID.
    version INT8 PRIMARY KEY,

    clickhouse_mode omicron.public.clickhouse_mode NOT NULL,

    -- Only greater than 0 when clickhouse cluster is enabled
    clickhouse_cluster_target_servers INT2 NOT NULL,
    -- Only greater than 0 when clickhouse cluster is enabled
    clickhouse_cluster_target_keepers INT2 NOT NULL,

    time_created TIMESTAMPTZ NOT NULL
);


/*
 * The ClickHouse installation Oximeter should read from
 */
CREATE TYPE IF NOT EXISTS omicron.public.oximeter_read_mode AS ENUM (
   -- Read from the single node ClickHouse installation
   'single_node',

   -- Read from the replicated ClickHouse cluster
   'cluster'
);

/*
 * A planning policy for oximeter_read for a single multirack setup
 */
CREATE TABLE IF NOT EXISTS omicron.public.oximeter_read_policy (
    -- Monotonically increasing version for all policies
    version INT8 PRIMARY KEY,

    oximeter_read_mode omicron.public.oximeter_read_mode NOT NULL,

    time_created TIMESTAMPTZ NOT NULL
);

/*
* Oximeter read policy defaults to reading from a single node ClickHouse server.
*/
INSERT INTO omicron.public.oximeter_read_policy (
    version,
    oximeter_read_mode,
    time_created
) VALUES (
    1,
    'single_node',
    NOW()
) ON CONFLICT DO NOTHING;

/*
 * Racks
 */
CREATE TABLE IF NOT EXISTS omicron.public.rack (
    /* Identity metadata (asset) */
    id UUID PRIMARY KEY,
    time_created TIMESTAMPTZ NOT NULL,
    time_modified TIMESTAMPTZ NOT NULL,

    /*
     * Identifies if rack management has been transferred from RSS -> Nexus.
     * If "false", RSS is still managing sleds, services, and DNS records.
     *
     * This value is set to "true" when RSS calls the
     * "rack_initialization_complete" endpoint on Nexus' internal interface.
     *
     * See RFD 278 for more detail.
     */
    initialized BOOL NOT NULL,

    /* Used to configure the updates service URL */
    tuf_base_url STRING(512),

    /* The IPv6 underlay /56 prefix for the rack */
    rack_subnet INET
);

/*
 * Sleds
 */

-- The disposition for a particular sled. This is updated solely by the
-- operator, and not by Nexus.
CREATE TYPE IF NOT EXISTS omicron.public.sled_policy AS ENUM (
    -- The sled is in service, and new resources can be provisioned onto it.
    'in_service',
    -- The sled is in service, but the operator has indicated that new
    -- resources should not be provisioned onto it.
    'no_provision',
    -- The operator has marked that the sled has, or will be, removed from the
    -- rack, and it should be assumed that any resources currently on it are
    -- now permanently missing.
    'expunged'
);

-- The actual state of the sled. This is updated exclusively by Nexus.
--
-- Nexus's goal is to match the sled's state with the operator-indicated
-- policy. For example, if the sled_policy is "expunged" and the sled_state is
-- "active", Nexus will assume that the sled is gone. Based on that, Nexus will
-- reallocate resources currently on the expunged sled to other sleds, etc.
-- Once the expunged sled no longer has any resources attached to it, Nexus
-- will mark it as decommissioned.
CREATE TYPE IF NOT EXISTS omicron.public.sled_state AS ENUM (
    -- The sled has resources of any kind allocated on it, or, is available for
    -- new resources.
    --
    -- The sled can be in this state and have a different sled policy, e.g.
    -- "expunged".
    'active',

    -- The sled no longer has resources allocated on it, now or in the future.
    --
    -- This is a terminal state. This state is only valid if the sled policy is
    -- 'expunged'.
    'decommissioned'
);

CREATE TABLE IF NOT EXISTS omicron.public.sled (
    /* Identity metadata (asset) */
    id UUID PRIMARY KEY,
    time_created TIMESTAMPTZ NOT NULL,
    time_modified TIMESTAMPTZ NOT NULL,
    time_deleted TIMESTAMPTZ,
    rcgen INT NOT NULL,

    /* FK into the Rack table */
    rack_id UUID NOT NULL,

    /* Idenfities if this Sled is a Scrimlet */
    is_scrimlet BOOL NOT NULL,

    /* Baseboard information about the sled */
    serial_number STRING(63) NOT NULL,
    part_number STRING(63) NOT NULL,
    revision INT8 NOT NULL,

    /* CPU & RAM summary for the sled */
    usable_hardware_threads INT8 CHECK (usable_hardware_threads BETWEEN 0 AND 4294967295) NOT NULL,
    usable_physical_ram INT8 NOT NULL,
    reservoir_size INT8 CHECK (reservoir_size < usable_physical_ram) NOT NULL,

    /* The IP address and bound port of the sled agent server. */
    ip INET NOT NULL,
    port INT4 CHECK (port BETWEEN 0 AND 65535) NOT NULL,

    /* The last address allocated to a propolis instance on this sled. */
    last_used_address INET NOT NULL,

    /* The policy for the sled, updated exclusively by the operator */
    sled_policy omicron.public.sled_policy NOT NULL,

    /* The actual state of the sled, updated exclusively by Nexus */
    sled_state omicron.public.sled_state NOT NULL,

    /* Generation number owned and incremented by the sled-agent */
    sled_agent_gen INT8 NOT NULL DEFAULT 1,

    /* The bound port of the Repo Depot API server, running on the same IP as
       the sled agent server. */
    repo_depot_port INT4 CHECK (port BETWEEN 0 AND 65535) NOT NULL
);

-- Add an index that ensures a given physical sled (identified by serial and
-- part number) can only be a commissioned member of the control plane once.
--
-- TODO Should `sled` reference `hw_baseboard_id` instead of having its own
-- serial/part columns?
CREATE UNIQUE INDEX IF NOT EXISTS commissioned_sled_uniqueness
    ON omicron.public.sled (serial_number, part_number)
    WHERE sled_state != 'decommissioned';

/* Add an index which lets us look up sleds on a rack */
CREATE UNIQUE INDEX IF NOT EXISTS lookup_sled_by_rack ON omicron.public.sled (
    rack_id,
    id
) WHERE time_deleted IS NULL;

/* Add an index which lets us look up sleds based on policy and state */
CREATE INDEX IF NOT EXISTS lookup_sled_by_policy_and_state ON omicron.public.sled (
    sled_policy,
    sled_state
);

-- Accounting for VMMs using resources on a sled
CREATE TABLE IF NOT EXISTS omicron.public.sled_resource_vmm (
    -- Should match the UUID of the corresponding VMM
    id UUID PRIMARY KEY,

    -- The sled where resources are being consumed
    sled_id UUID NOT NULL,

    -- The maximum number of hardware threads usable by this VMM
    hardware_threads INT8 NOT NULL,

    -- The maximum amount of RSS RAM provisioned to this VMM
    rss_ram INT8 NOT NULL,

    -- The maximum amount of Reservoir RAM provisioned to this VMM
    reservoir_ram INT8 NOT NULL,

    -- The UUID of the instance to which this VMM belongs.
    --
    -- This should eventually become NOT NULL for all VMMs, but is
    -- still nullable for backwards compatibility purposes. Specifically,
    -- the "instance start" saga can create rows in this table before creating
    -- rows for "omicron.public.vmm", which we would use for back-filling.
    -- If we tried to backfill + make this column non-nullable while that saga
    -- was mid-execution, we would still have some rows in this table with nullable
    -- values that would be more complex to fix.
    instance_id UUID
);

-- Allow looking up all VMM resources which reside on a sled
CREATE UNIQUE INDEX IF NOT EXISTS lookup_vmm_resource_by_sled ON omicron.public.sled_resource_vmm (
    sled_id,
    id
);

-- Allow looking up all resources by instance
CREATE INDEX IF NOT EXISTS lookup_vmm_resource_by_instance ON omicron.public.sled_resource_vmm (
    instance_id
);

-- Table of all sled subnets allocated for sleds added to an already initialized
-- rack. The sleds in this table and their allocated subnets are created before
-- a sled is added to the `sled` table. Addition to the `sled` table occurs
-- after the sled is initialized and notifies Nexus about itself.
--
-- For simplicity and space savings, this table doesn't actually contain the
-- full subnets for a given sled, but only the octet that extends a /56 rack
-- subnet to a /64 sled subnet. The rack subnet is maintained in the `rack`
-- table.
--
-- This table does not include subnet octets allocated during RSS and therefore
-- all of the octets start at 33. This makes the data in this table purely additive
-- post-RSS, which also implies that we cannot re-use subnet octets if an original
-- sled that was part of RSS was removed from the cluster.
CREATE TABLE IF NOT EXISTS omicron.public.sled_underlay_subnet_allocation (
    -- The physical identity of the sled
    -- (foreign key into `hw_baseboard_id` table)
    hw_baseboard_id UUID,

    -- The rack to which a sled is being added
    -- (foreign key into `rack` table)
    --
    -- We require this because the sled is not yet part of the sled table when
    -- we first allocate a subnet for it.
    rack_id UUID NOT NULL,

    -- The sled to which a subnet is being allocated
    --
    -- Eventually will be a foreign key into the `sled` table when the sled notifies nexus
    -- about itself after initialization.
    sled_id UUID NOT NULL,

    -- The octet that extends a /56 rack subnet to a /64 sled subnet
    --
    -- Always between 33 and 255 inclusive
    subnet_octet INT2 NOT NULL UNIQUE CHECK (subnet_octet BETWEEN 33 AND 255),

    PRIMARY KEY (hw_baseboard_id, sled_id)
);

-- Add an index which allows pagination by {rack_id, sled_id} pairs.
CREATE UNIQUE INDEX IF NOT EXISTS lookup_subnet_allocation_by_rack_and_sled ON omicron.public.sled_underlay_subnet_allocation (
    rack_id,
    sled_id
);

/*
 * Switches
 */

CREATE TABLE IF NOT EXISTS omicron.public.switch (
    /* Identity metadata (asset) */
    id UUID PRIMARY KEY,
    time_created TIMESTAMPTZ NOT NULL,
    time_modified TIMESTAMPTZ NOT NULL,
    time_deleted TIMESTAMPTZ,
    rcgen INT NOT NULL,

    /* FK into the Rack table */
    rack_id UUID NOT NULL,

    /* Baseboard information about the switch */
    serial_number STRING(63) NOT NULL,
    part_number STRING(63) NOT NULL,
    revision INT8 NOT NULL
);

/* Add an index which lets us look up switches on a rack */
CREATE UNIQUE INDEX IF NOT EXISTS lookup_switch_by_rack ON omicron.public.switch (
    rack_id,
    id
) WHERE time_deleted IS NULL;

/*
 * Services
 */

CREATE TYPE IF NOT EXISTS omicron.public.service_kind AS ENUM (
  'clickhouse',
  'clickhouse_keeper',
  'clickhouse_server',
  'cockroach',
  'crucible',
  'crucible_pantry',
  'dendrite',
  'external_dns',
  'internal_dns',
  'nexus',
  'ntp',
  'oximeter',
  'tfport',
  'mgd'
);

CREATE TYPE IF NOT EXISTS omicron.public.physical_disk_kind AS ENUM (
  'm2',
  'u2'
);

-- The disposition for a particular physical disk.
-- This is updated by the operator, either explicitly through an operator API,
-- or implicitly when altering sled policy.
CREATE TYPE IF NOT EXISTS omicron.public.physical_disk_policy AS ENUM (
    -- The disk is in service, and new resources can be provisioned onto it.
    'in_service',
    -- The disk has been, or will be, removed from the rack, and it should be
    -- assumed that any resources currently on it are now permanently missing.
    'expunged'
);

-- The actual state of a physical disk. This is updated exclusively by Nexus.
--
-- Nexus's goal is to match the physical disk's state with the
-- operator-indicated policy. For example, if the policy is "expunged" and the
-- state is "active", Nexus will assume that the physical disk is gone. Based
-- on that, Nexus will reallocate resources currently on the expunged disk
-- elsewhere, etc. Once the expunged disk no longer has any resources attached
-- to it, Nexus will mark it as decommissioned.
CREATE TYPE IF NOT EXISTS omicron.public.physical_disk_state AS ENUM (
    -- The disk has resources of any kind allocated on it, or, is available for
    -- new resources.
    --
    -- The disk can be in this state and have a different policy, e.g.
    -- "expunged".
    'active',

    -- The disk no longer has resources allocated on it, now or in the future.
    --
    -- This is a terminal state. This state is only valid if the policy is
    -- 'expunged'.
    'decommissioned'
);

-- A physical disk which exists inside the rack.
--
-- This is currently limited to U.2 disks, which are managed by the
-- control plane. A disk may exist within inventory, but not in this row:
-- if that's the case, it is not explicitly "managed" by Nexus.
CREATE TABLE IF NOT EXISTS omicron.public.physical_disk (
    id UUID PRIMARY KEY,
    time_created TIMESTAMPTZ NOT NULL,
    time_modified TIMESTAMPTZ NOT NULL,
    time_deleted TIMESTAMPTZ,
    rcgen INT NOT NULL,

    vendor STRING(63) NOT NULL,
    serial STRING(63) NOT NULL,
    model STRING(63) NOT NULL,

    variant omicron.public.physical_disk_kind NOT NULL,

    -- FK into the Sled table
    sled_id UUID NOT NULL,

    disk_policy omicron.public.physical_disk_policy NOT NULL,
    disk_state omicron.public.physical_disk_state NOT NULL,

    -- This table should be limited to U.2s, and disallow inserting
    -- other disk kinds, unless we explicitly want them to be controlled
    -- by Nexus.
    --
    -- See https://github.com/oxidecomputer/omicron/issues/8258 for additional
    -- context.
    CONSTRAINT physical_disk_variant_u2 CHECK (variant = 'u2')
);

-- This constraint only needs to be upheld for disks that are not deleted
-- nor decommissioned.
CREATE UNIQUE INDEX IF NOT EXISTS vendor_serial_model_unique on omicron.public.physical_disk (
  vendor, serial, model
) WHERE time_deleted IS NULL AND disk_state != 'decommissioned';

CREATE UNIQUE INDEX IF NOT EXISTS lookup_physical_disk_by_variant ON omicron.public.physical_disk (
    variant,
    id
) WHERE time_deleted IS NULL;

-- Make it efficient to look up physical disks by Sled.
CREATE UNIQUE INDEX IF NOT EXISTS lookup_physical_disk_by_sled ON omicron.public.physical_disk (
    sled_id,
    id
);

-- x509 certificates which may be used by services
CREATE TABLE IF NOT EXISTS omicron.public.certificate (
    -- Identity metadata (resource)
    id UUID PRIMARY KEY,
    name STRING(63) NOT NULL,
    description STRING(512) NOT NULL,
    time_created TIMESTAMPTZ NOT NULL,
    time_modified TIMESTAMPTZ NOT NULL,
    time_deleted TIMESTAMPTZ,

    -- which Silo this certificate is used for
    silo_id UUID NOT NULL,

    -- The service type which should use this certificate
    service omicron.public.service_kind NOT NULL,

    -- cert.pem file (certificate chain in PEM format) as a binary blob
    cert BYTES NOT NULL,

    -- key.pem file (private key in PEM format) as a binary blob
    key BYTES NOT NULL
);

-- Add an index which lets us look up certificates for a particular service
-- class.
CREATE UNIQUE INDEX IF NOT EXISTS lookup_certificate_by_service ON omicron.public.certificate (
    service,
    id
) WHERE
    time_deleted IS NULL;

-- Add an index which enforces that certificates have unique names, and which
-- allows pagination-by-name.
CREATE UNIQUE INDEX IF NOT EXISTS lookup_certificate_by_silo ON omicron.public.certificate (
    silo_id,
    name
) WHERE
    time_deleted IS NULL;

-- A table describing virtual resource provisioning which may be associated
-- with a collection of objects, including:
-- - Projects
-- - Silos
-- - Fleet
CREATE TABLE IF NOT EXISTS omicron.public.virtual_provisioning_collection (
    -- Should match the UUID of the corresponding collection.
    id UUID PRIMARY KEY,
    time_modified TIMESTAMPTZ NOT NULL DEFAULT NOW(),

    -- Identifies the type of the collection.
    collection_type STRING(63) NOT NULL,

    -- The amount of physical disk space which has been provisioned
    -- on behalf of the collection.
    virtual_disk_bytes_provisioned INT8 NOT NULL,

    -- The number of CPUs provisioned by VMs.
    cpus_provisioned INT8 NOT NULL,

    -- The amount of RAM provisioned by VMs.
    ram_provisioned INT8 NOT NULL
);

-- A table describing a single virtual resource which has been provisioned.
-- This may include:
-- - Disks
-- - Instances
-- - Snapshots
--
-- NOTE: You might think to yourself: "This table looks an awful lot like
-- the 'virtual_provisioning_collection' table, could they be condensed into
-- a single table?"
-- The answer to this question is unfortunately: "No". We use CTEs to both
-- UPDATE the collection table while INSERTing rows in the resource table, and
-- this would not be allowed if they came from the same table due to:
-- https://www.cockroachlabs.com/docs/v22.2/known-limitations#statements-containing-multiple-modification-subqueries-of-the-same-table-are-disallowed
-- However, by using separate tables, the CTE is able to function correctly.
CREATE TABLE IF NOT EXISTS omicron.public.virtual_provisioning_resource (
    -- Should match the UUID of the corresponding collection.
    id UUID PRIMARY KEY,
    time_modified TIMESTAMPTZ NOT NULL DEFAULT NOW(),

    -- Identifies the type of the resource.
    resource_type STRING(63) NOT NULL,

    -- The amount of physical disk space which has been provisioned
    -- on behalf of the resource.
    virtual_disk_bytes_provisioned INT8 NOT NULL,

    -- The number of CPUs provisioned.
    cpus_provisioned INT8 NOT NULL,

    -- The amount of RAM provisioned.
    ram_provisioned INT8 NOT NULL
);

-- ZPools of Storage, attached to Sleds.
-- These are backed by a single physical disk.
--
-- For information about the provisioned zpool, reference the
-- "omicron.public.inv_zpool" table, which returns information
-- that has actually been returned from the underlying sled.
CREATE TABLE IF NOT EXISTS omicron.public.zpool (
    /* Identity metadata (asset) */
    id UUID PRIMARY KEY,
    time_created TIMESTAMPTZ NOT NULL,
    time_modified TIMESTAMPTZ NOT NULL,
    time_deleted TIMESTAMPTZ,
    rcgen INT NOT NULL,

    /* FK into the Sled table */
    sled_id UUID NOT NULL,

    /* FK into the Physical Disk table */
    physical_disk_id UUID NOT NULL,

    /*
     * How many bytes to reserve for non-Crucible control plane storage
     */
    control_plane_storage_buffer INT NOT NULL
);

/* Create an index on the physical disk id */
CREATE INDEX IF NOT EXISTS lookup_zpool_by_disk on omicron.public.zpool (
    physical_disk_id,
    id
) WHERE physical_disk_id IS NOT NULL AND time_deleted IS NULL;

-- TODO-cleanup If modifying this enum, please remove 'update'; see
-- https://github.com/oxidecomputer/omicron/issues/8268.
CREATE TYPE IF NOT EXISTS omicron.public.dataset_kind AS ENUM (
  'crucible',
  'cockroach',
  'clickhouse',
  'clickhouse_keeper',
  'clickhouse_server',
  'external_dns',
  'internal_dns',
  'zone_root',
  'zone',
  'debug',
  'update'
);

/*
 * Table tracking the contact information and size used by datasets associated
 * with Crucible zones.
 *
 * This is a Reconfigurator rendezvous table: it reflects resources that
 * Reconfigurator has ensured exist. It is always possible that a resource
 * chosen from this table could be deleted after it's selected, but any
 * non-deleted row in this table is guaranteed to have been created.
 */
CREATE TABLE IF NOT EXISTS omicron.public.crucible_dataset (
    /* Identity metadata (asset) */
    id UUID PRIMARY KEY,
    time_created TIMESTAMPTZ NOT NULL,
    time_modified TIMESTAMPTZ NOT NULL,
    time_deleted TIMESTAMPTZ,
    rcgen INT NOT NULL,

    /* FK into the Pool table */
    pool_id UUID NOT NULL,

    /*
     * Contact information for the dataset: socket address of the Crucible
     * agent service that owns this dataset
     */
    ip INET NOT NULL,
    port INT4 CHECK (port BETWEEN 0 AND 65535) NOT NULL,

    /*
     * An upper bound on the amount of space that might be in-use
     *
     * This field is owned by Nexus. When a new row is inserted during the
     * Reconfigurator rendezvous process, this field is set to 0. Reconfigurator
     * otherwise ignores this field. It's updated by Nexus as region allocations
     * and deletions are performed using this dataset.
     *
     * Note that the value in this column is _not_ the sum of requested region
     * sizes, but sum of the size *reserved* by the Crucible agent for the
     * dataset that contains the regions (which is larger than the the actual
     * region size).
     */
    size_used INT NOT NULL,

    /* Do not consider this dataset during region allocation */
    no_provision BOOL NOT NULL
);

/* Create an index on the size usage for any Crucible dataset */
CREATE INDEX IF NOT EXISTS lookup_crucible_dataset_by_size_used ON
    omicron.public.crucible_dataset (size_used)
  WHERE time_deleted IS NULL;

/* Create an index on the zpool id */
CREATE INDEX IF NOT EXISTS lookup_crucible_dataset_by_zpool ON
    omicron.public.crucible_dataset (pool_id, id)
  WHERE time_deleted IS NULL;

CREATE INDEX IF NOT EXISTS lookup_crucible_dataset_by_ip ON
  omicron.public.crucible_dataset (ip);

CREATE TYPE IF NOT EXISTS omicron.public.region_reservation_percent AS ENUM (
  '25'
);

/*
 * A region of space allocated to Crucible Downstairs, within a dataset.
 */
CREATE TABLE IF NOT EXISTS omicron.public.region (
    /* Identity metadata (asset) */
    id UUID PRIMARY KEY,
    time_created TIMESTAMPTZ NOT NULL,
    time_modified TIMESTAMPTZ NOT NULL,

    /* FK into the dataset table */
    dataset_id UUID NOT NULL,

    /* FK into the volume table */
    volume_id UUID NOT NULL,

    /* Metadata describing the region */
    block_size INT NOT NULL,
    blocks_per_extent INT NOT NULL,
    extent_count INT NOT NULL,

    port INT4,

    read_only BOOL NOT NULL,

    deleting BOOL NOT NULL,

    /*
     * The Crucible Agent will reserve space for a region with overhead for
     * on-disk metadata that the downstairs needs to store. Record here the
     * overhead associated with a specific region as this may change or be
     * configurable in the future.
     */
    reservation_percent omicron.public.region_reservation_percent NOT NULL
);

/*
 * Allow all regions belonging to a disk to be accessed quickly.
 */
CREATE UNIQUE INDEX IF NOT EXISTS lookup_region_by_volume on omicron.public.region (
    volume_id,
    id
);

/*
 * Allow all regions belonging to a dataset to be accessed quickly.
 */
CREATE UNIQUE INDEX IF NOT EXISTS lookup_region_by_dataset on omicron.public.region (
    dataset_id,
    id
);

CREATE INDEX IF NOT EXISTS lookup_regions_missing_ports
    on omicron.public.region (id)
    WHERE port IS NULL;

CREATE INDEX IF NOT EXISTS lookup_regions_by_read_only
    on omicron.public.region (read_only);

/*
 * A snapshot of a region, within a dataset.
 */
CREATE TABLE IF NOT EXISTS omicron.public.region_snapshot (
    dataset_id UUID NOT NULL,
    region_id UUID NOT NULL,

    /* Associated higher level virtual snapshot */
    snapshot_id UUID NOT NULL,

    /*
     * Target string, for identification as part of
     * volume construction request(s)
     */
    snapshot_addr TEXT NOT NULL,

    /* How many volumes reference this? */
    volume_references INT8 NOT NULL,

    /* Is this currently part of some resources_to_delete? */
    deleting BOOL NOT NULL,

    PRIMARY KEY (dataset_id, region_id, snapshot_id)
);

/* Indexes for use during join with region table */
CREATE INDEX IF NOT EXISTS lookup_region_by_dataset on omicron.public.region_snapshot (
    dataset_id, region_id
);

CREATE INDEX IF NOT EXISTS lookup_region_snapshot_by_region_id on omicron.public.region_snapshot (
    region_id
);

CREATE INDEX IF NOT EXISTS lookup_region_snapshot_by_deleting on omicron.public.region_snapshot (
    deleting
);

/*
 * Index on volume_references and snapshot_addr for crucible
 * resource accounting lookup
 */
CREATE INDEX IF NOT EXISTS lookup_region_snapshot_by_volume_reference on omicron.public.region_snapshot (
    volume_references
);

CREATE INDEX IF NOT EXISTS lookup_region_snapshot_by_snapshot_addr on omicron.public.region_snapshot (
    snapshot_addr
);

/*
 * A volume within Crucible
 */
CREATE TABLE IF NOT EXISTS omicron.public.volume (
    id UUID PRIMARY KEY,
    time_created TIMESTAMPTZ NOT NULL,
    time_modified TIMESTAMPTZ NOT NULL,
    time_deleted TIMESTAMPTZ,

    /* child resource generation number, per RFD 192 */
    rcgen INT NOT NULL,

    /*
     * A JSON document describing the construction of the volume, including all
     * sub volumes. This is what will be POSTed to propolis, and eventually
     * consumed by some Upstairs code to perform the volume creation. The Rust
     * type of this column should be Crucible::VolumeConstructionRequest.
     */
    data TEXT NOT NULL,

    /*
     * A JSON document describing what resources to clean up when deleting this
     * volume. The Rust type of this column should be the CrucibleResources
     * enum.
     */
    resources_to_clean_up TEXT
);

/* Quickly find deleted volumes */
CREATE INDEX IF NOT EXISTS lookup_volume_by_deleted on omicron.public.volume (
    time_deleted
);

/*
 * Silos
 */

CREATE TYPE IF NOT EXISTS omicron.public.authentication_mode AS ENUM (
  'local',
  'saml'
);

CREATE TYPE IF NOT EXISTS omicron.public.user_provision_type AS ENUM (
  'api_only',
  'jit'
);

CREATE TABLE IF NOT EXISTS omicron.public.silo (
    /* Identity metadata */
    id UUID PRIMARY KEY,
    name STRING(63) NOT NULL,
    description STRING(512) NOT NULL,
    time_created TIMESTAMPTZ NOT NULL,
    time_modified TIMESTAMPTZ NOT NULL,
    time_deleted TIMESTAMPTZ,

    discoverable BOOL NOT NULL,
    authentication_mode omicron.public.authentication_mode NOT NULL,
    user_provision_type omicron.public.user_provision_type NOT NULL,

    mapped_fleet_roles JSONB NOT NULL,

    /* child resource generation number, per RFD 192 */
    rcgen INT NOT NULL
);

CREATE UNIQUE INDEX IF NOT EXISTS lookup_silo_by_name ON omicron.public.silo (
    name
) WHERE
    time_deleted IS NULL;

/*
 * Silo users
 */
CREATE TABLE IF NOT EXISTS omicron.public.silo_user (
    id UUID PRIMARY KEY,
    time_created TIMESTAMPTZ NOT NULL,
    time_modified TIMESTAMPTZ NOT NULL,
    time_deleted TIMESTAMPTZ,

    silo_id UUID NOT NULL,
    external_id TEXT NOT NULL
);

/* This index lets us quickly find users for a given silo. */
CREATE UNIQUE INDEX IF NOT EXISTS lookup_silo_user_by_silo ON omicron.public.silo_user (
    silo_id,
    external_id
) WHERE
    time_deleted IS NULL;

CREATE TABLE IF NOT EXISTS omicron.public.silo_user_password_hash (
    silo_user_id UUID NOT NULL,
    hash TEXT NOT NULL,
    time_created TIMESTAMPTZ NOT NULL,

    PRIMARY KEY(silo_user_id)
);

/*
 * Silo groups
 */

CREATE TABLE IF NOT EXISTS omicron.public.silo_group (
    id UUID PRIMARY KEY,
    time_created TIMESTAMPTZ NOT NULL,
    time_modified TIMESTAMPTZ NOT NULL,
    time_deleted TIMESTAMPTZ,

    silo_id UUID NOT NULL,
    external_id TEXT NOT NULL
);

CREATE UNIQUE INDEX IF NOT EXISTS lookup_silo_group_by_silo ON omicron.public.silo_group (
    silo_id,
    external_id
) WHERE
    time_deleted IS NULL;

/*
 * Silo group membership
 */

CREATE TABLE IF NOT EXISTS omicron.public.silo_group_membership (
    silo_group_id UUID NOT NULL,
    silo_user_id UUID NOT NULL,

    PRIMARY KEY (silo_group_id, silo_user_id)
);

/*
 * The primary key lets us paginate through the users in a group.  We need to
 * index the same fields in the reverse order to be able to paginate through the
 * groups that a user is in.
 */
CREATE INDEX IF NOT EXISTS lookup_silo_group_by_user ON omicron.public.silo_group_membership (
    silo_user_id,
    silo_group_id
);

/*
 * Silo identity provider list
 */

CREATE TYPE IF NOT EXISTS omicron.public.provider_type AS ENUM (
  'saml'
);

CREATE TABLE IF NOT EXISTS omicron.public.identity_provider (
    /* Identity metadata */
    id UUID PRIMARY KEY,
    name STRING(63) NOT NULL,
    description STRING(512) NOT NULL,
    time_created TIMESTAMPTZ NOT NULL,
    time_modified TIMESTAMPTZ NOT NULL,
    time_deleted TIMESTAMPTZ,

    silo_id UUID NOT NULL,
    provider_type omicron.public.provider_type NOT NULL
);

CREATE UNIQUE INDEX IF NOT EXISTS lookup_idp_by_silo_id ON omicron.public.identity_provider (
    silo_id,
    id
) WHERE
    time_deleted IS NULL;

CREATE UNIQUE INDEX IF NOT EXISTS lookup_idp_by_silo_name ON omicron.public.identity_provider (
    silo_id,
    name
) WHERE
    time_deleted IS NULL;

/*
 * Silo SAML identity provider
 */
CREATE TABLE IF NOT EXISTS omicron.public.saml_identity_provider (
    /* Identity metadata */
    id UUID PRIMARY KEY,
    name STRING(63) NOT NULL,
    description STRING(512) NOT NULL,
    time_created TIMESTAMPTZ NOT NULL,
    time_modified TIMESTAMPTZ NOT NULL,
    time_deleted TIMESTAMPTZ,

    silo_id UUID NOT NULL,

    idp_metadata_document_string TEXT NOT NULL,

    idp_entity_id TEXT NOT NULL,
    sp_client_id TEXT NOT NULL,
    acs_url TEXT NOT NULL,
    slo_url TEXT NOT NULL,
    technical_contact_email TEXT NOT NULL,

    public_cert TEXT,
    private_key TEXT,

    group_attribute_name TEXT
);

CREATE UNIQUE INDEX IF NOT EXISTS lookup_saml_idp_by_silo_id ON omicron.public.saml_identity_provider (
    silo_id,
    id
) WHERE
    time_deleted IS NULL;

CREATE UNIQUE INDEX IF NOT EXISTS lookup_saml_idp_by_silo_name ON omicron.public.saml_identity_provider (
    silo_id,
    name
) WHERE
    time_deleted IS NULL;

/*
 * Users' public SSH keys, per RFD 44
 */
CREATE TABLE IF NOT EXISTS omicron.public.ssh_key (
    id UUID PRIMARY KEY,
    name STRING(63) NOT NULL,
    description STRING(512) NOT NULL,
    time_created TIMESTAMPTZ NOT NULL,
    time_modified TIMESTAMPTZ NOT NULL,
    time_deleted TIMESTAMPTZ,

    /* FK into silo_user table */
    silo_user_id UUID NOT NULL,

    /*
     * A 4096 bit RSA key without comment encodes to 726 ASCII characters.
     * A (256 bit) Ed25519 key w/o comment encodes to 82 ASCII characters.
     */
    public_key STRING(1023) NOT NULL
);

CREATE UNIQUE INDEX IF NOT EXISTS lookup_ssh_key_by_silo_user ON omicron.public.ssh_key (
    silo_user_id,
    name
) WHERE
    time_deleted IS NULL;

/**
 * Represents the SSH keys copied to an instance at create time by cloud-init.
 * Entries are added here when an instance is created (with configured SSH keys)
 * and removed when the instance is destroyed.
 *
 * TODO: Should this have time created / time deleted
 */
CREATE TABLE IF NOT EXISTS omicron.public.instance_ssh_key (
    instance_id UUID NOT NULL,
    ssh_key_id UUID NOT NULL,
    PRIMARY KEY (instance_id, ssh_key_id)
);

CREATE TABLE IF NOT EXISTS omicron.public.silo_quotas (
    silo_id UUID PRIMARY KEY,
    time_created TIMESTAMPTZ NOT NULL,
    time_modified TIMESTAMPTZ NOT NULL,
    cpus INT8 NOT NULL,
    memory_bytes INT8 NOT NULL,
    storage_bytes INT8 NOT NULL
);

/**
 * A view of the amount of provisioned and allocated (set by quotas) resources
 * on a given silo.
 */
CREATE VIEW IF NOT EXISTS omicron.public.silo_utilization
AS SELECT
    c.id AS silo_id,
    s.name AS silo_name,
    c.cpus_provisioned AS cpus_provisioned,
    c.ram_provisioned AS memory_provisioned,
    c.virtual_disk_bytes_provisioned AS storage_provisioned,
    q.cpus AS cpus_allocated,
    q.memory_bytes AS memory_allocated,
    q.storage_bytes AS storage_allocated,
    s.discoverable as silo_discoverable
FROM
    omicron.public.virtual_provisioning_collection AS c
    RIGHT JOIN omicron.public.silo_quotas AS q
    ON c.id = q.silo_id
    INNER JOIN omicron.public.silo AS s
    ON c.id = s.id
WHERE
    c.collection_type = 'Silo'
AND
    s.time_deleted IS NULL;

CREATE TABLE IF NOT EXISTS omicron.public.silo_auth_settings (
    silo_id UUID PRIMARY KEY,
    time_created TIMESTAMPTZ NOT NULL,
    time_modified TIMESTAMPTZ NOT NULL,

    -- null means no max: users can tokens that never expire
    device_token_max_ttl_seconds INT8 CHECK (device_token_max_ttl_seconds > 0)
);
/*
 * Projects
 */

CREATE TABLE IF NOT EXISTS omicron.public.project (
    /* Identity metadata (resource) */
    id UUID PRIMARY KEY,
    name STRING(63) NOT NULL,
    description STRING(512) NOT NULL,
    time_created TIMESTAMPTZ NOT NULL,
    time_modified TIMESTAMPTZ NOT NULL,
    /* Indicates that the object has been deleted */
    time_deleted TIMESTAMPTZ,

    /* child resource generation number, per RFD 192 */
    rcgen INT NOT NULL,

    /* Which silo this project belongs to */
    silo_id UUID NOT NULL /* foreign key into "silo" table */
);

CREATE UNIQUE INDEX IF NOT EXISTS lookup_project_by_silo ON omicron.public.project (
    silo_id,
    name
) WHERE
    time_deleted IS NULL;

/*
 * Instances
 */

CREATE TYPE IF NOT EXISTS omicron.public.instance_state_v2 AS ENUM (
    /* The instance exists in the DB but its create saga is still in flight. */
    'creating',

    /*
     * The instance has no active VMM. Corresponds to the "stopped" external
     * state.
     */
    'no_vmm',

    /* The instance's state is derived from its active VMM's state. */
    'vmm',

    /* Something bad happened while trying to interact with the instance. */
    'failed',

    /* The instance has been destroyed. */
    'destroyed'
);

CREATE TYPE IF NOT EXISTS omicron.public.vmm_state AS ENUM (
    /*
     * The VMM is known to Nexus, but may not yet exist on a sled.
     *
     * VMM records are always inserted into the database in this state, and
     * then transition to 'starting' or 'migrating' once a sled-agent reports
     * that the VMM has been registered.
     */
    'creating',
    'starting',
    'running',
    'stopping',
    'stopped',
    'rebooting',
    'migrating',
    'failed',
    'destroyed',
    'saga_unwound'
);

CREATE TYPE IF NOT EXISTS omicron.public.instance_auto_restart AS ENUM (
    /*
     * The instance should not, under any circumstances, be automatically
     * rebooted by the control plane.
     */
    'never',
    /*
     * If this instance is running and unexpectedly fails (e.g. due to a host
     * software crash or unexpected host reboot), the control plane will make a
     * best-effort attempt to restart it. The control plane may choose not to
     * restart the instance to preserve the overall availability of the system.
     */
     'best_effort'
);

/*
 * Represents the *desired* state of an instance, as requested by the user.
*/
CREATE TYPE IF NOT EXISTS omicron.public.instance_intended_state AS ENUM (
    /* The instance should be running. */
    'running',

    /* The instance was asked to stop by an API request. */
    'stopped',

    /* The guest OS shut down the virtual machine.
     *
     * This is distinct from the 'stopped' intent, which represents a stop
     * requested by the API.
     */
    'guest_shutdown',

    /* The instance should be destroyed. */
    'destroyed'
);

/*
 * TODO consider how we want to manage multiple sagas operating on the same
 * Instance -- e.g., reboot concurrent with destroy or concurrent reboots or the
 * like.  Or changing # of CPUs or memory size.
 */
CREATE TABLE IF NOT EXISTS omicron.public.instance (
    /* Identity metadata (resource) */
    id UUID PRIMARY KEY,
    name STRING(63) NOT NULL,
    description STRING(512) NOT NULL,
    time_created TIMESTAMPTZ NOT NULL,
    time_modified TIMESTAMPTZ NOT NULL,
    /* Indicates that the object has been deleted */
    /* This is redundant for Instances, but we keep it here for consistency. */
    time_deleted TIMESTAMPTZ,

    /* Every Instance is in exactly one Project at a time. */
    project_id UUID NOT NULL,

    /* user data for instance initialization systems (e.g. cloud-init) */
    user_data BYTES NOT NULL,

    /* The last-updated time and generation for the instance's state. */
    time_state_updated TIMESTAMPTZ NOT NULL,
    state_generation INT NOT NULL,

    /* FK into `vmm` for the Propolis server that's backing this instance. */
    active_propolis_id UUID,

    /* FK into `vmm` for the migration target Propolis server, if one exists. */
    target_propolis_id UUID,

    /* Identifies any ongoing migration for this instance. */
    migration_id UUID,

    /* Instance configuration */
    ncpus INT NOT NULL,
    memory INT NOT NULL,
    hostname STRING(63) NOT NULL,

    /* ID of the instance update saga that has locked this instance for
     * updating, if one exists. */
    updater_id UUID,

    /* Generation of the instance updater lock */
    updater_gen INT NOT NULL DEFAULT 0,

    /*
     * The internal instance state. If this is 'vmm', the externally-visible
     * instance state is derived from its active VMM's state. This column is
     * distant from its generation number and update time because it is
     * deleted and recreated by the schema upgrade process; see the
     * `separate-instance-and-vmm-states` schema change for details.
     */
    state omicron.public.instance_state_v2 NOT NULL,

    /*
     * The time of the most recent auto-restart attempt, or NULL if the control
     * plane has never attempted to automatically restart this instance.
     */
    time_last_auto_restarted TIMESTAMPTZ,

    /*
     * What failures should result in an instance being automatically restarted
     * by the control plane.
     */
    auto_restart_policy omicron.public.instance_auto_restart,
    /*
     * The cooldown period that must elapse between consecutive auto restart
     * attempts. If this is NULL, no cooldown period is explicitly configured
     * for this instance, and the default cooldown period should be used.
     */
     auto_restart_cooldown INTERVAL,

    /*
     * Which disk, if any, is the one this instance should be directed to boot
     * from. With a boot device selected, guest OSes cannot configure their
     * boot policy for future boots, so also permit NULL to indicate a guest
     * does not want our policy, and instead should be permitted control over
     * its boot-time fates.
     */
    boot_disk_id UUID,

    /*
     * The intended state of the instance, as requested by the user.
     *
     * This may differ from its current state, and is used to determine what
     * action should be taken when the instance's VMM state changes.
     */
    intended_state omicron.public.instance_intended_state NOT NULL,

    CONSTRAINT vmm_iff_active_propolis CHECK (
        ((state = 'vmm') AND (active_propolis_id IS NOT NULL)) OR
        ((state != 'vmm') AND (active_propolis_id IS NULL))
    )
);

-- Names for instances within a project should be unique
CREATE UNIQUE INDEX IF NOT EXISTS lookup_instance_by_project ON omicron.public.instance (
    project_id,
    name
) WHERE
    time_deleted IS NULL;

-- Many control plane operations wish to select all the instances in particular
-- states.
CREATE INDEX IF NOT EXISTS lookup_instance_by_state
ON
    omicron.public.instance (state)
WHERE
    time_deleted IS NULL;

/*
 * A special view of an instance provided to operators for insights into what's running
 * on a sled.
 *
 * This view requires the VMM table, which doesn't exist yet, so create a
 * "placeholder" view here and replace it with the full view once the table is
 * defined. See the README for more context.
 */

CREATE VIEW IF NOT EXISTS omicron.public.sled_instance
AS SELECT
    instance.id
FROM
    omicron.public.instance AS instance
WHERE
    instance.time_deleted IS NULL;

/*
 * Guest-Visible, Virtual Disks
 */

/*
 * TODO The Rust enum to which this type is converted
 * carries data in some of its variants, such as the UUID
 * of the instance to which a disk is attached.
 *
 * This makes the conversion to/from this enum type here much
 * more difficult, since we need a way to manage that data
 * coherently.
 *
 * See <https://github.com/oxidecomputer/omicron/issues/312>.
 */
-- CREATE TYPE omicron.public.DiskState AS ENUM (
--     'creating',
--     'detached',
--     'attaching',
--     'attached',
--     'detaching',
--     'destroyed',
--     'faulted'
-- );

CREATE TYPE IF NOT EXISTS omicron.public.block_size AS ENUM (
  '512',
  '2048',
  '4096'
);

CREATE TABLE IF NOT EXISTS omicron.public.disk (
    /* Identity metadata (resource) */
    id UUID PRIMARY KEY,
    name STRING(63) NOT NULL,
    description STRING(512) NOT NULL,
    time_created TIMESTAMPTZ NOT NULL,
    time_modified TIMESTAMPTZ NOT NULL,
    /* Indicates that the object has been deleted */
    /* This is redundant for Disks, but we keep it here for consistency. */
    time_deleted TIMESTAMPTZ,

    /* child resource generation number, per RFD 192 */
    rcgen INT NOT NULL,

    /* Every Disk is in exactly one Project at a time. */
    project_id UUID NOT NULL,

    /* Every disk consists of a root volume */
    volume_id UUID NOT NULL,

    /*
     * TODO Would it make sense for the runtime state to live in a separate
     * table?
     */
    /* Runtime state */
    -- disk_state omicron.public.DiskState NOT NULL, /* TODO see above */
    disk_state STRING(32) NOT NULL,
    /*
     * Every Disk may be attaching to, attached to, or detaching from at most
     * one Instance at a time.
     */
    attach_instance_id UUID,
    state_generation INT NOT NULL,
    slot INT2 CHECK (slot >= 0 AND slot < 8),
    time_state_updated TIMESTAMPTZ NOT NULL,

    /* Disk configuration */
    size_bytes INT NOT NULL,
    block_size omicron.public.block_size NOT NULL,
    origin_snapshot UUID,
    origin_image UUID,

    pantry_address TEXT
);

CREATE UNIQUE INDEX IF NOT EXISTS lookup_disk_by_project ON omicron.public.disk (
    project_id,
    name
) WHERE
    time_deleted IS NULL;

CREATE UNIQUE INDEX IF NOT EXISTS lookup_disk_by_instance ON omicron.public.disk (
    attach_instance_id,
    id
) WHERE
    time_deleted IS NULL AND attach_instance_id IS NOT NULL;

CREATE UNIQUE INDEX IF NOT EXISTS lookup_deleted_disk ON omicron.public.disk (
    id
) WHERE
    time_deleted IS NOT NULL;

CREATE UNIQUE INDEX IF NOT EXISTS lookup_disk_by_volume_id ON omicron.public.disk (
    volume_id
) WHERE
    time_deleted IS NULL;

CREATE TABLE IF NOT EXISTS omicron.public.image (
    /* Identity metadata (resource) */
    id UUID PRIMARY KEY,
    name STRING(63) NOT NULL,
    description STRING(512) NOT NULL,
    time_created TIMESTAMPTZ NOT NULL,
    time_modified TIMESTAMPTZ NOT NULL,
    /* Indicates that the object has been deleted */
    time_deleted TIMESTAMPTZ,

    silo_id UUID NOT NULL,
    project_id UUID,

    volume_id UUID NOT NULL,

    url STRING(8192),
    os STRING(64) NOT NULL,
    version STRING(64) NOT NULL,
    digest TEXT,
    block_size omicron.public.block_size NOT NULL,
    size_bytes INT NOT NULL
);

CREATE VIEW IF NOT EXISTS omicron.public.project_image AS
SELECT
    id,
    name,
    description,
    time_created,
    time_modified,
    time_deleted,
    silo_id,
    project_id,
    volume_id,
    url,
    os,
    version,
    digest,
    block_size,
    size_bytes
FROM
    omicron.public.image
WHERE
    project_id IS NOT NULL;

CREATE VIEW IF NOT EXISTS omicron.public.silo_image AS
SELECT
    id,
    name,
    description,
    time_created,
    time_modified,
    time_deleted,
    silo_id,
    volume_id,
    url,
    os,
    version,
    digest,
    block_size,
    size_bytes
FROM
    omicron.public.image
WHERE
    project_id IS NULL;

/* Index for silo images */
CREATE UNIQUE INDEX IF NOT EXISTS lookup_image_by_silo on omicron.public.image (
    silo_id,
    name
) WHERE
    time_deleted is NULL AND
    project_id is NULL;

/* Index for project images */
CREATE UNIQUE INDEX IF NOT EXISTS lookup_image_by_silo_and_project on omicron.public.image (
    silo_id,
    project_id,
    name
) WHERE
    time_deleted is NULL AND
    project_id is NOT NULL;

CREATE TYPE IF NOT EXISTS omicron.public.snapshot_state AS ENUM (
  'creating',
  'ready',
  'faulted',
  'destroyed'
);

CREATE TABLE IF NOT EXISTS omicron.public.snapshot (
    /* Identity metadata (resource) */
    id UUID PRIMARY KEY,
    name STRING(63) NOT NULL,
    description STRING(512) NOT NULL,
    time_created TIMESTAMPTZ NOT NULL,
    time_modified TIMESTAMPTZ NOT NULL,
    /* Indicates that the object has been deleted */
    time_deleted TIMESTAMPTZ,

    /* Every Snapshot is in exactly one Project at a time. */
    project_id UUID NOT NULL,

    /* Every Snapshot originated from a single disk */
    disk_id UUID NOT NULL,

    /* Every Snapshot consists of a root volume */
    volume_id UUID NOT NULL,

    /* Where will the scrubbed blocks eventually land? */
    destination_volume_id UUID NOT NULL,

    gen INT NOT NULL,
    state omicron.public.snapshot_state NOT NULL,
    block_size omicron.public.block_size NOT NULL,

    /* Disk configuration (from the time the snapshot was taken) */
    size_bytes INT NOT NULL
);

CREATE UNIQUE INDEX IF NOT EXISTS lookup_snapshot_by_project
    ON omicron.public.snapshot (
        project_id,
        name
    ) WHERE
        time_deleted IS NULL;

CREATE INDEX IF NOT EXISTS lookup_snapshot_by_destination_volume_id
    ON omicron.public.snapshot ( destination_volume_id );

CREATE INDEX IF NOT EXISTS lookup_snapshot_by_volume_id
    ON omicron.public.snapshot ( volume_id );

/*
 * Oximeter collector servers.
 */
CREATE TABLE IF NOT EXISTS omicron.public.oximeter (
    id UUID PRIMARY KEY,
    time_created TIMESTAMPTZ NOT NULL,
    time_modified TIMESTAMPTZ NOT NULL,
    ip INET NOT NULL,
    port INT4 CHECK (port BETWEEN 0 AND 65535) NOT NULL,
    time_expunged TIMESTAMPTZ
);

/*
 * The query Nexus runs to choose an Oximeter instance for new metric producers
 * involves listing the non-expunged instances sorted by ID, which would require
 * a full table scan without this index.
 */
CREATE UNIQUE INDEX IF NOT EXISTS list_non_expunged_oximeter ON omicron.public.oximeter (
    id
) WHERE
    time_expunged IS NULL;

/*
 * The kind of metric producer each record corresponds to.
 */
CREATE TYPE IF NOT EXISTS omicron.public.producer_kind AS ENUM (
    -- A sled agent for an entry in the sled table.
    'sled_agent',
    -- A service in a blueprint (typically the current target blueprint, but it
    -- may reference a prior blueprint if the service is in the process of being
    -- removed).
    'service',
    -- A Propolis VMM for an instance in the omicron.public.instance table
    'instance',
    -- A management gateway service on a scrimlet.
    'management_gateway'
);

/*
 * Information about registered metric producers.
 */
CREATE TABLE IF NOT EXISTS omicron.public.metric_producer (
    id UUID PRIMARY KEY,
    time_created TIMESTAMPTZ NOT NULL,
    time_modified TIMESTAMPTZ NOT NULL,
    kind omicron.public.producer_kind NOT NULL,
    ip INET NOT NULL,
    port INT4 CHECK (port BETWEEN 0 AND 65535) NOT NULL,
    interval FLOAT NOT NULL,
    /* Oximeter collector instance to which this metric producer is assigned. */
    oximeter_id UUID NOT NULL
);

CREATE UNIQUE INDEX IF NOT EXISTS lookup_producer_by_oximeter ON omicron.public.metric_producer (
    oximeter_id,
    id
);

CREATE INDEX IF NOT EXISTS lookup_producer_by_time_modified ON omicron.public.metric_producer (
    time_modified
);

/*
 * VPCs and networking primitives
 */


CREATE TABLE IF NOT EXISTS omicron.public.vpc (
    /* Identity metadata (resource) */
    id UUID PRIMARY KEY,
    name STRING(63) NOT NULL,
    description STRING(512) NOT NULL,
    time_created TIMESTAMPTZ NOT NULL,
    time_modified TIMESTAMPTZ NOT NULL,
    /* Indicates that the object has been deleted */
    time_deleted TIMESTAMPTZ,
    project_id UUID NOT NULL,
    system_router_id UUID NOT NULL,
    dns_name STRING(63) NOT NULL,

    /*
     * The Geneve Virtual Network Identifier for this VPC. Note that this is a
     * 24-bit unsigned value, properties which are checked in the application,
     * not the database.
     */
    vni INT4 NOT NULL,

    /* The IPv6 prefix allocated to subnets. */
    ipv6_prefix INET NOT NULL,

    /* Used to ensure that two requests do not concurrently modify the
       VPC's firewall */
    firewall_gen INT NOT NULL,

    /* Child-resource generation number for VPC Subnets. */
    subnet_gen INT8 NOT NULL
);

CREATE UNIQUE INDEX IF NOT EXISTS lookup_vpc_by_project ON omicron.public.vpc (
    project_id,
    name
) WHERE
    time_deleted IS NULL;

CREATE UNIQUE INDEX IF NOT EXISTS lookup_vpc_by_vni ON omicron.public.vpc (
    vni
) WHERE
    time_deleted IS NULL;

CREATE TABLE IF NOT EXISTS omicron.public.vpc_subnet (
    /* Identity metadata (resource) */
    id UUID PRIMARY KEY,
    name STRING(63) NOT NULL,
    description STRING(512) NOT NULL,
    time_created TIMESTAMPTZ NOT NULL,
    time_modified TIMESTAMPTZ NOT NULL,
    /* Indicates that the object has been deleted */
    time_deleted TIMESTAMPTZ,
    vpc_id UUID NOT NULL,
    /* Child resource creation generation number */
    rcgen INT8 NOT NULL,
    ipv4_block INET NOT NULL,
    ipv6_block INET NOT NULL,
    /* nullable FK to the `vpc_router` table. */
    custom_router_id UUID
);

/* Subnet and network interface names are unique per VPC, not project */
CREATE UNIQUE INDEX IF NOT EXISTS vpc_subnet_vpc_id_name_key ON omicron.public.vpc_subnet (
    vpc_id,
    name
) WHERE
    time_deleted IS NULL;

/* The kind of network interface. */
CREATE TYPE IF NOT EXISTS omicron.public.network_interface_kind AS ENUM (
    /* An interface attached to a guest instance. */
    'instance',

    /* An interface attached to a service. */
    'service',
    'probe'
);

CREATE TABLE IF NOT EXISTS omicron.public.network_interface (
    /* Identity metadata (resource) */
    id UUID PRIMARY KEY,
    name STRING(63) NOT NULL,
    description STRING(512) NOT NULL,
    time_created TIMESTAMPTZ NOT NULL,
    time_modified TIMESTAMPTZ NOT NULL,
    /* Indicates that the object has been deleted */
    time_deleted TIMESTAMPTZ,

    /* The kind of network interface, e.g., instance */
    kind omicron.public.network_interface_kind NOT NULL,

    /*
     * FK into the parent resource of this interface (e.g. Instance, Service)
     * as determined by the `kind`.
     */
    parent_id UUID NOT NULL,

    /* FK into VPC table */
    vpc_id UUID NOT NULL,
    /* FK into VPCSubnet table. */
    subnet_id UUID NOT NULL,

    /*
     * The EUI-48 MAC address of the guest interface.
     *
     * Note that we use the bytes of a 64-bit integer, in big-endian byte order
     * to represent the MAC.
     */
    mac INT8 NOT NULL,

    /* The private VPC IP address of the interface. */
    ip INET NOT NULL,

    /*
     * Limited to 8 NICs per instance. This value must be kept in sync with
     * `crate::nexus::MAX_NICS_PER_INSTANCE`.
     */
    slot INT2 NOT NULL CHECK (slot >= 0 AND slot < 8),

    /* True if this interface is the primary interface.
     *
     * The primary interface appears in DNS and its address is used for external
     * connectivity.
     */
    is_primary BOOL NOT NULL,

    /*
     * A supplementary list of addresses/CIDR blocks which a NIC is
     * *allowed* to send/receive traffic on, in addition to its
     * assigned address.
     */
    transit_ips INET[] NOT NULL DEFAULT ARRAY[]
);

CREATE INDEX IF NOT EXISTS instance_network_interface_mac
    ON omicron.public.network_interface (mac) STORING (time_deleted);

/* A view of the network_interface table for just instance-kind records. */
CREATE VIEW IF NOT EXISTS omicron.public.instance_network_interface AS
SELECT
    id,
    name,
    description,
    time_created,
    time_modified,
    time_deleted,
    parent_id AS instance_id,
    vpc_id,
    subnet_id,
    mac,
    ip,
    slot,
    is_primary,
    transit_ips
FROM
    omicron.public.network_interface
WHERE
    kind = 'instance';

/* A view of the network_interface table for just service-kind records. */
CREATE VIEW IF NOT EXISTS omicron.public.service_network_interface AS
SELECT
    id,
    name,
    description,
    time_created,
    time_modified,
    time_deleted,
    parent_id AS service_id,
    vpc_id,
    subnet_id,
    mac,
    ip,
    slot,
    is_primary
FROM
    omicron.public.network_interface
WHERE
    kind = 'service';

/* TODO-completeness

 * We currently have a NetworkInterface table with the IP and MAC addresses inline.
 * Eventually, we'll probably want to move these to their own tables, and
 * refer to them here, most notably to support multiple IPs per NIC, as well
 * as moving IPs between NICs on different instances, etc.
 */

/* Ensure we do not assign the same address twice within a subnet */
CREATE UNIQUE INDEX IF NOT EXISTS network_interface_subnet_id_ip_key ON omicron.public.network_interface (
    subnet_id,
    ip
) WHERE
    time_deleted IS NULL;

/* Ensure we do not assign the same MAC twice within a VPC
 * See RFD174's discussion on the scope of virtual MACs
 */
CREATE UNIQUE INDEX IF NOT EXISTS network_interface_vpc_id_mac_key ON omicron.public.network_interface (
    vpc_id,
    mac
) WHERE
    time_deleted IS NULL;

/*
 * Index used to verify that all interfaces for a resource (e.g. Instance,
 * Service) are contained within a single VPC, and that all interfaces are
 * in unique VPC Subnets.
 *
 * This is also used to quickly find the primary interface since
 * we store the `is_primary` column. Such queries are mostly used
 * when setting a new primary interface.
 */
CREATE UNIQUE INDEX IF NOT EXISTS network_interface_parent_id_name_kind_key ON omicron.public.network_interface (
    parent_id,
    name,
    kind
)
STORING (vpc_id, subnet_id, is_primary)
WHERE
    time_deleted IS NULL;

/*
 * Index used to verify that all interfaces for a resource (e.g. Instance,
 * Service) have unique slots.
 */
CREATE UNIQUE INDEX IF NOT EXISTS network_interface_parent_id_slot_key ON omicron.public.network_interface (
    parent_id,
    slot
)
WHERE
    time_deleted IS NULL;

CREATE TYPE IF NOT EXISTS omicron.public.vpc_firewall_rule_status AS ENUM (
    'disabled',
    'enabled'
);

CREATE TYPE IF NOT EXISTS omicron.public.vpc_firewall_rule_direction AS ENUM (
    'inbound',
    'outbound'
);

CREATE TYPE IF NOT EXISTS omicron.public.vpc_firewall_rule_action AS ENUM (
    'allow',
    'deny'
);

CREATE TABLE IF NOT EXISTS omicron.public.vpc_firewall_rule (
    /* Identity metadata (resource) */
    id UUID PRIMARY KEY,
    name STRING(63) NOT NULL,
    description STRING(512) NOT NULL,
    time_created TIMESTAMPTZ NOT NULL,
    time_modified TIMESTAMPTZ NOT NULL,
    /* Indicates that the object has been deleted */
    time_deleted TIMESTAMPTZ,

    vpc_id UUID NOT NULL,
    status omicron.public.vpc_firewall_rule_status NOT NULL,
    direction omicron.public.vpc_firewall_rule_direction NOT NULL,
    /* Array of targets. 128 was picked to include plenty of space for
       a tag, colon, and resource identifier. */
    targets STRING(128)[] NOT NULL,
    /* Also an array of targets */
    filter_hosts STRING(128)[],
    filter_ports STRING(11)[],
    action omicron.public.vpc_firewall_rule_action NOT NULL,
    priority INT4 CHECK (priority BETWEEN 0 AND 65535) NOT NULL,
    filter_protocols STRING(32)[]
);

CREATE UNIQUE INDEX IF NOT EXISTS lookup_firewall_by_vpc ON omicron.public.vpc_firewall_rule (
    vpc_id,
    name
) WHERE
    time_deleted IS NULL;

CREATE TYPE IF NOT EXISTS omicron.public.vpc_router_kind AS ENUM (
    'system',
    'custom'
);

CREATE TABLE IF NOT EXISTS omicron.public.vpc_router (
    /* Identity metadata (resource) */
    id UUID PRIMARY KEY,
    name STRING(63) NOT NULL,
    description STRING(512) NOT NULL,
    time_created TIMESTAMPTZ NOT NULL,
    time_modified TIMESTAMPTZ NOT NULL,
    /* Indicates that the object has been deleted */
    time_deleted TIMESTAMPTZ,
    kind omicron.public.vpc_router_kind NOT NULL,
    vpc_id UUID NOT NULL,
    rcgen INT NOT NULL,
    /*
     * version information used to trigger VPC router RPW.
     * this is sensitive to CRUD on named resources beyond
     * routers e.g. instances, subnets, ...
     */
    resolved_version INT NOT NULL DEFAULT 0
);

CREATE UNIQUE INDEX IF NOT EXISTS lookup_router_by_vpc ON omicron.public.vpc_router (
    vpc_id,
    name
) WHERE
    time_deleted IS NULL;

/* Index used to accelerate vpc_increment_rpw_version and list. */
CREATE INDEX IF NOT EXISTS lookup_routers_in_vpc ON omicron.public.vpc_router (
    vpc_id
) WHERE
    time_deleted IS NULL;

CREATE TYPE IF NOT EXISTS omicron.public.router_route_kind AS ENUM (
    'default',
    'vpc_subnet',
    'vpc_peering',
    'custom'
);

CREATE TABLE IF NOT EXISTS omicron.public.router_route (
    /* Identity metadata (resource) */
    id UUID PRIMARY KEY,
    name STRING(63) NOT NULL,
    description STRING(512) NOT NULL,
    time_created TIMESTAMPTZ NOT NULL,
    time_modified TIMESTAMPTZ NOT NULL,
    /* Indicates that the object has been deleted */
    time_deleted TIMESTAMPTZ,

    /* FK to the `vpc_router` table. */
    vpc_router_id UUID NOT NULL,
    kind omicron.public.router_route_kind NOT NULL,
    target STRING(128) NOT NULL,
    destination STRING(128) NOT NULL,

    /* FK to the `vpc_subnet` table. See constraints below */
    vpc_subnet_id UUID,

    /*
     * Only nullable if this is rule is not, in-fact, virtual and tightly coupled to a
     * linked item. Today, these are 'vpc_subnet' rules and their parent subnets.
     * 'vpc_peering' routes may also fall into this category in future.
     *
     * User-created/modifiable routes must have this field as NULL.
     */
    CONSTRAINT non_null_vpc_subnet CHECK (
        (kind = 'vpc_subnet' AND vpc_subnet_id IS NOT NULL) OR
        (kind != 'vpc_subnet' AND vpc_subnet_id IS NULL)
    )
);

CREATE UNIQUE INDEX IF NOT EXISTS lookup_route_by_router ON omicron.public.router_route (
    vpc_router_id,
    name
) WHERE
    time_deleted IS NULL;

-- Enforce uniqueness of 'vpc_subnet' routes on parent (and help add/delete).
CREATE UNIQUE INDEX IF NOT EXISTS lookup_subnet_route_by_id ON omicron.public.router_route (
    vpc_subnet_id
) WHERE
    time_deleted IS NULL AND kind = 'vpc_subnet';

CREATE TABLE IF NOT EXISTS omicron.public.internet_gateway (
    id UUID PRIMARY KEY,
    name STRING(63) NOT NULL,
    description STRING(512) NOT NULL,
    time_created TIMESTAMPTZ NOT NULL,
    time_modified TIMESTAMPTZ NOT NULL,
    time_deleted TIMESTAMPTZ,
    vpc_id UUID NOT NULL,
    rcgen INT NOT NULL,
    resolved_version INT NOT NULL DEFAULT 0
);

CREATE UNIQUE INDEX IF NOT EXISTS lookup_internet_gateway_by_vpc ON omicron.public.internet_gateway (
    vpc_id,
    name
) WHERE
    time_deleted IS NULL;

CREATE TABLE IF NOT EXISTS omicron.public.internet_gateway_ip_pool (
    id UUID PRIMARY KEY,
    name STRING(63) NOT NULL,
    description STRING(512) NOT NULL,
    time_created TIMESTAMPTZ NOT NULL,
    time_modified TIMESTAMPTZ NOT NULL,
    time_deleted TIMESTAMPTZ,
    internet_gateway_id UUID,
    ip_pool_id UUID
);

CREATE INDEX IF NOT EXISTS lookup_internet_gateway_ip_pool_by_igw_id ON omicron.public.internet_gateway_ip_pool (
    internet_gateway_id
) WHERE
    time_deleted IS NULL;

CREATE TABLE IF NOT EXISTS omicron.public.internet_gateway_ip_address (
    id UUID PRIMARY KEY,
    name STRING(63) NOT NULL,
    description STRING(512) NOT NULL,
    time_created TIMESTAMPTZ NOT NULL,
    time_modified TIMESTAMPTZ NOT NULL,
    time_deleted TIMESTAMPTZ,
    internet_gateway_id UUID,
    address INET
);

CREATE UNIQUE INDEX IF NOT EXISTS lookup_internet_gateway_ip_address_by_igw_id ON omicron.public.internet_gateway_ip_address (
    internet_gateway_id
) WHERE
    time_deleted IS NULL;


/*
 * An IP Pool, a collection of zero or more IP ranges for external IPs.
 */
CREATE TABLE IF NOT EXISTS omicron.public.ip_pool (
    /* Resource identity metadata */
    id UUID PRIMARY KEY,
    name STRING(63) NOT NULL,
    description STRING(512) NOT NULL,
    time_created TIMESTAMPTZ NOT NULL,
    time_modified TIMESTAMPTZ NOT NULL,
    time_deleted TIMESTAMPTZ,

    /* The collection's child-resource generation number */
    rcgen INT8 NOT NULL
);

/*
 * Index ensuring uniqueness of IP Pool names, globally.
 */
CREATE UNIQUE INDEX IF NOT EXISTS lookup_pool_by_name ON omicron.public.ip_pool (
    name
) WHERE
    time_deleted IS NULL;

-- The order here is most-specific first, and it matters because we use this
-- fact to select the most specific default in the case where there is both a
-- silo default and a fleet default. If we were to add a project type, it should
-- be added before silo.
CREATE TYPE IF NOT EXISTS omicron.public.ip_pool_resource_type AS ENUM (
    'silo'
);

-- join table associating IP pools with resources like fleet or silo
CREATE TABLE IF NOT EXISTS omicron.public.ip_pool_resource (
    ip_pool_id UUID NOT NULL,
    resource_type omicron.public.ip_pool_resource_type NOT NULL,
    resource_id UUID NOT NULL,
    is_default BOOL NOT NULL,
    -- TODO: timestamps for soft deletes?

    -- resource_type is redundant because resource IDs are globally unique, but
    -- logically it belongs here
    PRIMARY KEY (ip_pool_id, resource_type, resource_id)
);

-- a given resource can only have one default ip pool
CREATE UNIQUE INDEX IF NOT EXISTS one_default_ip_pool_per_resource ON omicron.public.ip_pool_resource (
    resource_id
) where
    is_default = true;

-- created solely to prevent a table scan when we delete links on silo delete
CREATE INDEX IF NOT EXISTS ip_pool_resource_id ON omicron.public.ip_pool_resource (
    resource_id
);
CREATE INDEX IF NOT EXISTS ip_pool_resource_ip_pool_id ON omicron.public.ip_pool_resource (
    ip_pool_id
);

/*
 * IP Pools are made up of a set of IP ranges, which are start/stop addresses.
 * Note that these need not be CIDR blocks or well-behaved subnets with a
 * specific netmask.
 */
CREATE TABLE IF NOT EXISTS omicron.public.ip_pool_range (
    id UUID PRIMARY KEY,
    time_created TIMESTAMPTZ NOT NULL,
    time_modified TIMESTAMPTZ NOT NULL,
    time_deleted TIMESTAMPTZ,
    first_address INET NOT NULL,
    /* The range is inclusive of the last address. */
    last_address INET NOT NULL,
    ip_pool_id UUID NOT NULL,
    /* Tracks child resources, IP addresses allocated out of this range. */
    rcgen INT8 NOT NULL
);

/*
 * These help Nexus enforce that the ranges within an IP Pool do not overlap
 * with any other ranges. See `nexus/src/db/queries/ip_pool.rs` for the actual
 * query which does that.
 */
CREATE UNIQUE INDEX IF NOT EXISTS lookup_pool_range_by_first_address ON omicron.public.ip_pool_range (
    first_address
)
STORING (last_address)
WHERE time_deleted IS NULL;
CREATE UNIQUE INDEX IF NOT EXISTS lookup_pool_range_by_last_address ON omicron.public.ip_pool_range (
    last_address
)
STORING (first_address)
WHERE time_deleted IS NULL;


/* The kind of external IP address. */
CREATE TYPE IF NOT EXISTS omicron.public.ip_kind AS ENUM (
    /*
     * Source NAT provided to all guests by default or for services that
     * only require outbound external connectivity.
     */
    'snat',

    /*
     * An ephemeral IP is a fixed, known address whose lifetime is the same as
     * the instance to which it is attached.
     * Not valid for services.
     */
    'ephemeral',

    /*
     * A floating IP is an independent, named API resource that can be assigned
     * to an instance or service.
     */
    'floating'
);

CREATE TYPE IF NOT EXISTS omicron.public.ip_attach_state AS ENUM (
    'detached',
    'attached',
    'detaching',
    'attaching'
);

/*
 * External IP addresses used for guest instances and externally-facing
 * services.
 */
CREATE TABLE IF NOT EXISTS omicron.public.external_ip (
    /* Identity metadata */
    id UUID PRIMARY KEY,

    /* Name for floating IPs. See the constraints below. */
    name STRING(63),

    /* Description for floating IPs. See the constraints below. */
    description STRING(512),

    time_created TIMESTAMPTZ NOT NULL,
    time_modified TIMESTAMPTZ NOT NULL,
    time_deleted TIMESTAMPTZ,

    /* FK to the `ip_pool` table. */
    ip_pool_id UUID NOT NULL,

    /* FK to the `ip_pool_range` table. */
    ip_pool_range_id UUID NOT NULL,

    /* True if this IP is associated with a service rather than an instance. */
    is_service BOOL NOT NULL,

    /* FK to the `instance` or `service` table. See constraints below. */
    parent_id UUID,

    /* The kind of external address, e.g., ephemeral. */
    kind omicron.public.ip_kind NOT NULL,

    /* The actual external IP address. */
    ip INET NOT NULL,

    /* The first port in the allowed range, inclusive. */
    first_port INT4 NOT NULL,

    /* The last port in the allowed range, also inclusive. */
    last_port INT4 NOT NULL,

    /* FK to the `project` table. */
    project_id UUID,

    /* State of this IP with regard to instance attach/detach
     * operations. This is mainly used to prevent concurrent use
     * across sagas and allow rollback to correct state.
     */
    state omicron.public.ip_attach_state NOT NULL,

    is_probe BOOL NOT NULL DEFAULT false,

    /* The name must be non-NULL iff this is a floating IP. */
    CONSTRAINT null_fip_name CHECK (
        (kind != 'floating' AND name IS NULL) OR
        (kind = 'floating' AND name IS NOT NULL)
    ),

    /* The description must be non-NULL iff this is a floating IP. */
    CONSTRAINT null_fip_description CHECK (
        (kind != 'floating' AND description IS NULL) OR
        (kind = 'floating' AND description IS NOT NULL)
    ),

    /* Only floating IPs can be attached to a project, and
     * they must have a parent project if they are instance FIPs.
     */
    CONSTRAINT null_project_id CHECK (
        (kind = 'floating' AND is_service = FALSE AND project_id is NOT NULL) OR
        ((kind != 'floating' OR is_service = TRUE) AND project_id IS NULL)
    ),

    /*
     * Only nullable if this is a floating/ephemeral IP, which may exist not
     * attached to any instance or service yet. Ephemeral IPs should not generally
     * exist without parent instances/services, but need to temporarily exist in
     * this state for live attachment.
     */
    CONSTRAINT null_snat_parent_id CHECK (
        (kind != 'snat') OR (parent_id IS NOT NULL)
    ),

    /* Ephemeral IPs are not supported for services. */
    CONSTRAINT ephemeral_kind_service CHECK (
        (kind = 'ephemeral' AND is_service = FALSE) OR (kind != 'ephemeral')
    ),

    /*
     * (Not detached) => non-null parent_id.
     * This is not a two-way implication because SNAT IPs
     * cannot have a null parent_id.
     */
    CONSTRAINT detached_null_parent_id CHECK (
        (state = 'detached') OR (parent_id IS NOT NULL)
    )
);

/*
 * Index used to support quickly looking up children of the IP Pool range table,
 * when checking for allocated addresses during deletion.
 */
CREATE INDEX IF NOT EXISTS external_ip_by_pool ON omicron.public.external_ip (
    ip_pool_id,
    ip_pool_range_id
)
    WHERE time_deleted IS NULL;

/*
 * Index used to enforce uniqueness of external IPs
 *
 * NOTE: This relies on the uniqueness constraint of IP addresses across all
 * pools, _and_ on the fact that the number of ports assigned to each instance
 * is fixed at compile time.
 */
CREATE UNIQUE INDEX IF NOT EXISTS external_ip_unique ON omicron.public.external_ip (
    ip,
    first_port
)
    WHERE time_deleted IS NULL;

CREATE UNIQUE INDEX IF NOT EXISTS lookup_external_ip_by_parent ON omicron.public.external_ip (
    parent_id,
    id
)
    WHERE parent_id IS NOT NULL AND time_deleted IS NULL;

/* Enforce a limit of one Ephemeral IP per instance */
CREATE UNIQUE INDEX IF NOT EXISTS one_ephemeral_ip_per_instance ON omicron.public.external_ip (
    parent_id
)
    WHERE kind = 'ephemeral' AND parent_id IS NOT NULL AND time_deleted IS NULL;

/* Enforce name-uniqueness of floating (service) IPs at fleet level. */
CREATE UNIQUE INDEX IF NOT EXISTS lookup_floating_ip_by_name on omicron.public.external_ip (
    name
) WHERE
    kind = 'floating' AND
    time_deleted is NULL AND
    project_id is NULL;

/* Enforce name-uniqueness of floating IPs at project level. */
CREATE UNIQUE INDEX IF NOT EXISTS lookup_floating_ip_by_name_and_project on omicron.public.external_ip (
    project_id,
    name
) WHERE
    kind = 'floating' AND
    time_deleted is NULL AND
    project_id is NOT NULL;

CREATE VIEW IF NOT EXISTS omicron.public.floating_ip AS
SELECT
    id,
    name,
    description,
    time_created,
    time_modified,
    time_deleted,
    ip_pool_id,
    ip_pool_range_id,
    is_service,
    parent_id,
    ip,
    project_id
FROM
    omicron.public.external_ip
WHERE
    omicron.public.external_ip.kind = 'floating' AND
    project_id IS NOT NULL;

/*******************************************************************/

/*
 * Sagas
 */

CREATE TYPE IF NOT EXISTS omicron.public.saga_state AS ENUM (
    'running',
    'unwinding',
    'done',
    'abandoned'
);


CREATE TABLE IF NOT EXISTS omicron.public.saga (
    /* immutable fields */

    /* unique identifier for this execution */
    id UUID PRIMARY KEY,
    /* unique id of the creator */
    creator UUID NOT NULL,
    /* time the saga was started */
    time_created TIMESTAMPTZ NOT NULL,
    /* saga name */
    name STRING(128) NOT NULL,
    /* saga DAG (includes params and name) */
    saga_dag JSONB NOT NULL,

    /*
     * TODO:
     * - id for current SEC (maybe NULL?)
     * - time of last adoption
     * - previous SEC? previous adoption time?
     * - number of adoptions?
     */
    saga_state omicron.public.saga_state NOT NULL,
    current_sec UUID,
    adopt_generation INT NOT NULL,
    adopt_time TIMESTAMPTZ NOT NULL
);

/*
 * For recovery (and probably takeover), we need to be able to list running
 * sagas by SEC.  We need to paginate this list by the id.
 */
CREATE UNIQUE INDEX IF NOT EXISTS lookup_saga_by_sec ON omicron.public.saga (
    current_sec, id
) WHERE saga_state != 'done';

/*
 * TODO more indexes for Saga?
 * - Debugging and/or reporting: saga_name? creator?
 */
/*
 * TODO: This is a data-carrying enum, see note on disk_state.
 *
 * See <https://github.com/oxidecomputer/omicron/issues/312>.
 */
-- CREATE TYPE omicron.public.saga_node_event_type AS ENUM (
--    'started',
--    'succeeded',
--    'failed'
--    'undo_started'
--    'undo_finished'
-- );

CREATE TABLE IF NOT EXISTS omicron.public.saga_node_event (
    saga_id UUID NOT NULL,
    node_id INT NOT NULL,
    -- event_type omicron.public.saga_node_event_type NOT NULL,
    event_type STRING(31) NOT NULL,
    data JSONB,
    event_time TIMESTAMPTZ NOT NULL,
    creator UUID NOT NULL,

    /*
     * It's important to be able to list the nodes in a saga.  We put the
     * node_id in the saga so that we can paginate the list.
     *
     * We make it a UNIQUE index and include the event_type to prevent two SECs
     * from attempting to record the same event for the same saga.  Whether this
     * should be allowed is still TBD.
     */
    PRIMARY KEY (saga_id, node_id, event_type)
);

/*******************************************************************/

/*
 * Sessions for use by web console.
 */
CREATE TABLE IF NOT EXISTS omicron.public.console_session (
    id UUID PRIMARY KEY,
    token STRING(40) NOT NULL,
    time_created TIMESTAMPTZ NOT NULL,
    time_last_used TIMESTAMPTZ NOT NULL,
    silo_user_id UUID NOT NULL
);

-- to be used for cleaning up old tokens
-- It's okay that this index is non-unique because we don't need to page through
-- this list.  We'll just grab the next N, delete them, then repeat.
CREATE INDEX IF NOT EXISTS lookup_console_by_creation
    ON omicron.public.console_session (time_created);

-- This index is used to remove sessions for a user that's being deleted.
CREATE INDEX IF NOT EXISTS lookup_console_by_silo_user
    ON omicron.public.console_session (silo_user_id);

-- We added a UUID as the primary key, but we need the token to keep acting like
-- it did before. "When you change a primary key with ALTER PRIMARY KEY, the old
-- primary key index becomes a secondary index." We chose to use DROP CONSTRAINT
-- and ADD CONSTRAINT instead and manually create the index.
-- https://www.cockroachlabs.com/docs/v22.1/primary-key#changing-primary-key-columns
CREATE UNIQUE INDEX IF NOT EXISTS console_session_token_unique
	ON omicron.public.console_session (token);

/*******************************************************************/

-- Describes a single uploaded TUF repo.
--
-- Identified by both a random uuid and its SHA256 hash. The hash could be the
-- primary key, but it seems unnecessarily large and unwieldy.
CREATE TABLE IF NOT EXISTS omicron.public.tuf_repo (
    id UUID PRIMARY KEY,
    time_created TIMESTAMPTZ NOT NULL,

    -- TODO: Repos fetched over HTTP will not have a SHA256 hash; this is an
    -- implementation detail of our ZIP archives.
    sha256 STRING(64) NOT NULL,

    -- The version of the targets.json role that was used to generate the repo.
    targets_role_version INT NOT NULL,

    -- The valid_until time for the repo.
    -- TODO: Figure out timestamp validity policy for uploaded repos vs those
    -- fetched over HTTP; my (iliana's) current presumption is that we will make
    -- this NULL for uploaded ZIP archives of repos.
    valid_until TIMESTAMPTZ NOT NULL,

    -- The system version described in the TUF repo.
    --
    -- This is the "true" primary key, but is not treated as such in the
    -- database because we may want to change this format in the future.
    -- Re-doing primary keys is annoying.
    --
    -- Because the system version is embedded in the repo's artifacts.json,
    -- each system version is associated with exactly one checksum.
    system_version STRING(64) NOT NULL,

    -- For debugging only:
    -- Filename provided by the user.
    file_name TEXT NOT NULL,

    CONSTRAINT unique_checksum UNIQUE (sha256),
    CONSTRAINT unique_system_version UNIQUE (system_version)
);

-- Describes an individual artifact from an uploaded TUF repo.
--
-- In the future, this may also be used to describe artifacts that are fetched
-- from a remote TUF repo, but that requires some additional design work.
CREATE TABLE IF NOT EXISTS omicron.public.tuf_artifact (
    id UUID PRIMARY KEY,
    name STRING(63) NOT NULL,
    version STRING(64) NOT NULL,
    -- This used to be an enum but is now a string, because it can represent
    -- artifact kinds currently unknown to a particular version of Nexus as
    -- well.
    kind STRING(63) NOT NULL,

    -- The time this artifact was first recorded.
    time_created TIMESTAMPTZ NOT NULL,

    -- The SHA256 hash of the artifact, typically obtained from the TUF
    -- targets.json (and validated at extract time).
    sha256 STRING(64) NOT NULL,
    -- The length of the artifact, in bytes.
    artifact_size INT8 NOT NULL,

    -- The generation number this artifact was added for.
    generation_added INT8 NOT NULL,

    CONSTRAINT unique_name_version_kind UNIQUE (name, version, kind)
);

CREATE UNIQUE INDEX IF NOT EXISTS tuf_artifact_added
    ON omicron.public.tuf_artifact (generation_added, id)
    STORING (name, version, kind, time_created, sha256, artifact_size);

-- RFD 554: (kind, hash) is unique for artifacts. This index is used while
-- looking up artifacts.
CREATE UNIQUE INDEX IF NOT EXISTS tuf_artifact_kind_sha256
    ON omicron.public.tuf_artifact (kind, sha256);

-- Reflects that a particular artifact was provided by a particular TUF repo.
-- This is a many-many mapping.
CREATE TABLE IF NOT EXISTS omicron.public.tuf_repo_artifact (
    tuf_repo_id UUID NOT NULL,
    tuf_artifact_id UUID NOT NULL,

    PRIMARY KEY (tuf_repo_id, tuf_artifact_id)
);

-- Generation number for the current list of TUF artifacts the system wants.
-- This is incremented whenever a TUF repo is added or removed.
CREATE TABLE IF NOT EXISTS omicron.public.tuf_generation (
    -- There should only be one row of this table for the whole DB.
    -- It's a little goofy, but filter on "singleton = true" before querying
    -- or applying updates, and you'll access the singleton row.
    --
    -- We also add a constraint on this table to ensure it's not possible to
    -- access the version of this table with "singleton = false".
    singleton BOOL NOT NULL PRIMARY KEY,
    -- Generation number owned and incremented by Nexus
    generation INT8 NOT NULL,

    CHECK (singleton = true)
);
INSERT INTO omicron.public.tuf_generation (
    singleton,
    generation
) VALUES
    (TRUE, 1)
ON CONFLICT DO NOTHING;

-- Trusted TUF root roles, used to verify TUF repo signatures
CREATE TABLE IF NOT EXISTS omicron.public.tuf_trust_root (
    id UUID PRIMARY KEY,
    time_created TIMESTAMPTZ NOT NULL,
    time_deleted TIMESTAMPTZ,
    root_role JSONB NOT NULL
);

-- This index is used for paginating through non-deleted roots.
CREATE UNIQUE INDEX IF NOT EXISTS tuf_trust_root_by_id
ON omicron.public.tuf_trust_root (id)
WHERE
    time_deleted IS NULL;

/*******************************************************************/

-- The source of the software release that should be deployed to the rack.
CREATE TYPE IF NOT EXISTS omicron.public.target_release_source AS ENUM (
    'unspecified',
    'system_version'
);

-- Software releases that should be/have been deployed to the rack. The
-- current target release is the one with the largest generation number.
CREATE TABLE IF NOT EXISTS omicron.public.target_release (
    generation INT8 NOT NULL PRIMARY KEY,
    time_requested TIMESTAMPTZ NOT NULL,
    release_source omicron.public.target_release_source NOT NULL,
    tuf_repo_id UUID, -- "foreign key" into the `tuf_repo` table
    CONSTRAINT tuf_repo_for_system_version CHECK (
      (release_source != 'system_version' AND tuf_repo_id IS NULL) OR
      (release_source = 'system_version' AND tuf_repo_id IS NOT NULL)
    )
);

-- System software is by default from the `install` dataset.
INSERT INTO omicron.public.target_release (
    generation,
    time_requested,
    release_source,
    tuf_repo_id
) VALUES (
    1,
    NOW(),
    'unspecified',
    NULL
) ON CONFLICT DO NOTHING;

/*******************************************************************/

/*
 * Support Bundles
 */


CREATE TYPE IF NOT EXISTS omicron.public.support_bundle_state AS ENUM (
  -- The bundle is currently being created.
  --
  -- It might have storage that is partially allocated on a sled.
  'collecting',

  -- The bundle has been collected successfully, and has storage on
  -- a particular sled.
  'active',

  -- The user has explicitly requested that a bundle be destroyed.
  -- We must ensure that storage backing that bundle is gone before
  -- it is automatically deleted.
  'destroying',

  -- The support bundle is failing.
  -- This happens when Nexus is expunged partway through collection.
  --
  -- A different Nexus must ensure that storage is gone before the
  -- bundle can be marked "failed".
  'failing',

  -- The bundle has finished failing.
  --
  -- The only action that can be taken on this bundle is to delete it.
  'failed'
);

CREATE TABLE IF NOT EXISTS omicron.public.support_bundle (
    id UUID PRIMARY KEY,
    time_created TIMESTAMPTZ NOT NULL,
    reason_for_creation TEXT NOT NULL,
    reason_for_failure TEXT,
    state omicron.public.support_bundle_state NOT NULL,
    zpool_id UUID NOT NULL,
    dataset_id UUID NOT NULL,

    -- The Nexus which is in charge of collecting the support bundle,
    -- and later managing its storage.
    assigned_nexus UUID
);

-- The "UNIQUE" part of this index helps enforce that we allow one support bundle
-- per debug dataset. This constraint can be removed, if the query responsible
-- for allocation changes to allocate more intelligently.
CREATE UNIQUE INDEX IF NOT EXISTS one_bundle_per_dataset ON omicron.public.support_bundle (
    dataset_id
);

CREATE INDEX IF NOT EXISTS lookup_bundle_by_nexus ON omicron.public.support_bundle (
    assigned_nexus
);

/*******************************************************************/

/*
 * DNS Propagation
 *
 * The tables here are the source of truth of DNS data for both internal and
 * external DNS.
 */

/*
 * A DNS group is a collection of DNS zones covered by a single version number.
 * We have two DNS Groups in our system: "internal" (for internal service
 * discovery) and "external" (which we expose on customer networks to provide
 * DNS for our own customer-facing services, like the API and console).
 *
 * Each DNS server is associated with exactly one DNS group.  Nexus propagates
 * the entire contents of a DNS group (i.e., all of its zones and all of those
 * zones' DNS names and associated records) to every server in that group.
 */
CREATE TYPE IF NOT EXISTS omicron.public.dns_group AS ENUM (
    'internal',
    'external'
);

/*
 * A DNS Zone is basically just a DNS name at the root of a subtree served by
 * one of our DNS servers.  In a typical system, there would be two DNS zones:
 *
 * (1) in the "internal" DNS group, a zone called "control-plane.oxide.internal"
 *     used by the control plane for internal service discovery
 *
 * (2) in the "external" DNS group, a zone whose name is owned by the customer
 *     and specified when the rack is set up for the first time.  We will use
 *     this zone to advertise addresses for the services we provide on the
 *     customer network (i.e., the API and console).
 */
CREATE TABLE IF NOT EXISTS omicron.public.dns_zone (
    id UUID PRIMARY KEY,
    time_created TIMESTAMPTZ NOT NULL,
    dns_group omicron.public.dns_group NOT NULL,
    zone_name TEXT NOT NULL
);

/*
 * It's allowed (although probably not correct) for the same DNS zone to appear
 * in both the internal and external groups.  It is not allowed to specify the
 * same DNS zone twice within the same group.
 */
CREATE UNIQUE INDEX IF NOT EXISTS lookup_dns_zone_by_group ON omicron.public.dns_zone (
    dns_group, zone_name
);

/*
 * All the data associated with a DNS group is gathered together and assigned a
 * single version number, sometimes called a generation number.  When changing
 * the DNS data for a group (e.g., to add a new DNS name), clients first insert
 * a new row into this table with the next available generation number.  (This
 * table is not strictly necessary.  Instead, we could put the current version
 * number for the group into a `dns_group` table, and clients could update that
 * instead of inserting into this table.  But by using a table here, we have a
 * debugging record of all past generation updates, including metadata about who
 * created them and why.)
 */
CREATE TABLE IF NOT EXISTS omicron.public.dns_version (
    dns_group omicron.public.dns_group NOT NULL,
    version INT8 NOT NULL,

    /* These fields are for debugging only. */
    time_created TIMESTAMPTZ NOT NULL,
    creator TEXT NOT NULL,
    comment TEXT NOT NULL,

    PRIMARY KEY(dns_group, version)
);

/*
 * The meat of the DNS data: a list of DNS names.  Each name has one or more
 * records stored in JSON.
 *
 * To facilitate clients getting a consistent snapshot of the DNS data at a
 * given version, each name is stored with the version in which it was added and
 * (optionally) the version in which it was removed.  The name and record data
 * are immutable, so changing the records for a given name should be expressed
 * as removing the old name (setting "version_removed") and creating a new
 * record for the same name at a new version.
 */
CREATE TABLE IF NOT EXISTS omicron.public.dns_name (
    dns_zone_id UUID NOT NULL,
    version_added INT8 NOT NULL,
    version_removed INT8,
    name TEXT NOT NULL,
    dns_record_data JSONB NOT NULL,

    PRIMARY KEY (dns_zone_id, name, version_added)
);

/*
 * Any given live name should only exist once.  (Put differently: the primary
 * key already prevents us from having the same name added twice in the same
 * version.  But you should also not be able to add a name in any version if the
 * name is currently still live (i.e., version_removed IS NULL).
 */
CREATE UNIQUE INDEX IF NOT EXISTS lookup_dns_name_by_zone ON omicron.public.dns_name (
    dns_zone_id, name
) WHERE version_removed IS NULL;

/*******************************************************************/

/*
 * Identity and Access Management (IAM)
 *
 * **For more details and a worked example using the tables here, see the
 * documentation for the omicron_nexus crate, "authz" module.**
 */

/*
 * Users built into the system
 *
 * The ids and names for these users are well-known (i.e., they are used by
 * Nexus directly, so changing these would potentially break compatibility).
 */
CREATE TABLE IF NOT EXISTS omicron.public.user_builtin (
    /*
     * Identity metadata
     *
     * TODO-cleanup This uses the "resource identity" pattern because we want a
     * name and description, but it's not valid to support soft-deleting these
     * records.
     */
    id UUID PRIMARY KEY,
    name STRING(63) NOT NULL,
    description STRING(512) NOT NULL,
    time_created TIMESTAMPTZ NOT NULL,
    time_modified TIMESTAMPTZ NOT NULL,
    time_deleted TIMESTAMPTZ
);

CREATE UNIQUE INDEX IF NOT EXISTS lookup_user_builtin_by_name ON omicron.public.user_builtin (name);

/* User used by Nexus to create other users.  Do NOT add more users here! */
INSERT INTO omicron.public.user_builtin (
    id,
    name,
    description,
    time_created,
    time_modified
) VALUES (
    /* NOTE: this uuid and name are duplicated in nexus::authn. */
    '001de000-05e4-4000-8000-000000000001',
    'db-init',
    'user used for database initialization',
    NOW(),
    NOW()
) ON CONFLICT DO NOTHING;

/*
 * OAuth 2.0 Device Authorization Grant (RFC 8628)
 */

-- Device authorization requests. These records are short-lived,
-- and removed as soon as a token is granted. This allows us to
-- use the `user_code` as primary key, despite it not having very
-- much entropy.
-- TODO: A background task should remove unused expired records.
CREATE TABLE IF NOT EXISTS omicron.public.device_auth_request (
    user_code STRING(20) PRIMARY KEY,
    client_id UUID NOT NULL,
    device_code STRING(40) NOT NULL,
    time_created TIMESTAMPTZ NOT NULL,
    time_expires TIMESTAMPTZ NOT NULL,
    -- requested TTL for the token in seconds (if specified by the user)
    token_ttl_seconds INT8 CHECK (token_ttl_seconds > 0)
);

-- Access tokens granted in response to successful device authorization flows.
CREATE TABLE IF NOT EXISTS omicron.public.device_access_token (
    id UUID PRIMARY KEY,
    token STRING(40) NOT NULL,
    client_id UUID NOT NULL,
    device_code STRING(40) NOT NULL,
    silo_user_id UUID NOT NULL,
    time_requested TIMESTAMPTZ NOT NULL,
    time_created TIMESTAMPTZ NOT NULL,
    time_expires TIMESTAMPTZ
);

-- This UNIQUE constraint is critical for ensuring that at most
-- one token is ever created for a given device authorization flow.
CREATE UNIQUE INDEX IF NOT EXISTS lookup_device_access_token_by_client
    ON omicron.public.device_access_token (client_id, device_code);

-- We added a UUID as the primary key, but we need the token to keep acting like
-- it did before
CREATE UNIQUE INDEX IF NOT EXISTS device_access_token_unique
    ON omicron.public.device_access_token (token);

-- This index is used to remove tokens for a user that's being deleted.
CREATE INDEX IF NOT EXISTS lookup_device_access_token_by_silo_user
    ON omicron.public.device_access_token (silo_user_id);


/*
 * Assignments between users, roles, and resources
 *
 * An actor has a role on a resource if there's a record in this table that
 * points to that actor, role, and resource.
 *
 * For more details and a worked example, see the omicron_nexus::authz
 * module-level documentation.
 */

CREATE TYPE IF NOT EXISTS omicron.public.identity_type AS ENUM (
  'user_builtin',
  'silo_user',
  'silo_group'
);

CREATE TABLE IF NOT EXISTS omicron.public.role_assignment (
    resource_type STRING(63) NOT NULL,
    role_name STRING(63) NOT NULL,

    /*
     * Foreign key into some other resource table.  Which table?  This is
     * identified implicitly by "resource_type" above.
     */
    resource_id UUID NOT NULL,

    /*
     * Foreign key into some other user table.  Which table?  That's determined
     * by "identity_type".
     */
    identity_id UUID NOT NULL,
    identity_type omicron.public.identity_type NOT NULL,

    /*
     * The resource_id, identity_id, and role_name uniquely identify the role
     * assignment.  We include the resource_type and identity_type as
     * belt-and-suspenders, but there should only be one resource type for any
     * resource id and one identity type for any identity id.
     *
     * By organizing the primary key by resource id, then role name, then
     * identity information, we can use it to generated paginated listings of
     * role assignments for a resource, ordered by role name.  It's surprisingly
     * load-bearing that "identity_type" appears last.  That's because when we
     * list a page of role assignments for a resource sorted by role name and
     * then identity id, every field _except_ identity_type is used in the
     * query's filter or sort order.  If identity_type appeared before one of
     * those fields, CockroachDB wouldn't necessarily know it could use the
     * primary key index to efficiently serve the query.
     */
    PRIMARY KEY(
        resource_id,
        resource_type,
        role_name,
        identity_id,
        identity_type
     )
);

/*******************************************************************/

/*
 * External Networking
 *
 * **For more details on external networking see RFD 267**
 */

CREATE TYPE IF NOT EXISTS omicron.public.address_lot_kind AS ENUM (
    'infra',
    'pool'
);

CREATE TABLE IF NOT EXISTS omicron.public.address_lot (
    id UUID PRIMARY KEY,
    name STRING(63) NOT NULL,
    description STRING(512) NOT NULL,
    time_created TIMESTAMPTZ NOT NULL,
    time_modified TIMESTAMPTZ NOT NULL,
    time_deleted TIMESTAMPTZ,
    kind omicron.public.address_lot_kind NOT NULL
);

CREATE UNIQUE INDEX IF NOT EXISTS lookup_address_lot_by_name ON omicron.public.address_lot (
    name
) WHERE
    time_deleted IS NULL;

CREATE TABLE IF NOT EXISTS omicron.public.address_lot_block (
    id UUID PRIMARY KEY,
    address_lot_id UUID NOT NULL,
    first_address INET NOT NULL,
    last_address INET NOT NULL
);

CREATE INDEX IF NOT EXISTS lookup_address_lot_block_by_lot ON omicron.public.address_lot_block (
    address_lot_id
);

CREATE TABLE IF NOT EXISTS omicron.public.address_lot_rsvd_block (
    id UUID PRIMARY KEY,
    address_lot_id UUID NOT NULL,
    first_address INET NOT NULL,
    last_address INET NOT NULL,
    anycast BOOL NOT NULL
);

CREATE INDEX IF NOT EXISTS lookup_address_lot_rsvd_block_by_lot ON omicron.public.address_lot_rsvd_block (
    address_lot_id
);

CREATE INDEX IF NOT EXISTS lookup_address_lot_rsvd_block_by_anycast ON omicron.public.address_lot_rsvd_block (
    anycast
);

CREATE TABLE IF NOT EXISTS omicron.public.loopback_address (
    id UUID PRIMARY KEY,
    time_created TIMESTAMPTZ NOT NULL,
    time_modified TIMESTAMPTZ NOT NULL,
    address_lot_block_id UUID NOT NULL,
    rsvd_address_lot_block_id UUID NOT NULL,
    rack_id UUID NOT NULL,
    switch_location TEXT NOT NULL,
    address INET NOT NULL,
    anycast BOOL NOT NULL
);

/* TODO https://github.com/oxidecomputer/omicron/issues/3001 */

CREATE UNIQUE INDEX IF NOT EXISTS lookup_loopback_address ON omicron.public.loopback_address (
    address, rack_id, switch_location
);

CREATE TABLE IF NOT EXISTS omicron.public.switch_port (
    id UUID PRIMARY KEY,
    rack_id UUID,
    switch_location TEXT,
    port_name TEXT,
    port_settings_id UUID,

    CONSTRAINT switch_port_rack_locaction_name_unique UNIQUE (
        rack_id, switch_location, port_name
    )
);

CREATE INDEX IF NOT EXISTS lookup_switch_port_by_port_settings ON omicron.public.switch_port (port_settings_id);

/* port settings groups included from port settings objects */
CREATE TABLE IF NOT EXISTS omicron.public.switch_port_settings_groups (
    port_settings_id UUID,
    port_settings_group_id UUID,

    PRIMARY KEY (port_settings_id, port_settings_group_id)
);

CREATE TABLE IF NOT EXISTS omicron.public.switch_port_settings_group (
    id UUID PRIMARY KEY,
    /* port settings in this group */
    port_settings_id UUID NOT NULL,
    name STRING(63) NOT NULL,
    description STRING(512) NOT NULL,
    time_created TIMESTAMPTZ NOT NULL,
    time_modified TIMESTAMPTZ NOT NULL,
    time_deleted TIMESTAMPTZ
);

CREATE UNIQUE INDEX IF NOT EXISTS lookup_switch_port_settings_group_by_name ON omicron.public.switch_port_settings_group (
    name
) WHERE
    time_deleted IS NULL;

CREATE TABLE IF NOT EXISTS omicron.public.switch_port_settings (
    id UUID PRIMARY KEY,
    name STRING(63) NOT NULL,
    description STRING(512) NOT NULL,
    time_created TIMESTAMPTZ NOT NULL,
    time_modified TIMESTAMPTZ NOT NULL,
    time_deleted TIMESTAMPTZ
);

CREATE UNIQUE INDEX IF NOT EXISTS switch_port_settings_by_name ON omicron.public.switch_port_settings (
    name
) WHERE
    time_deleted IS NULL;

CREATE TYPE IF NOT EXISTS omicron.public.switch_port_geometry AS ENUM (
    'Qsfp28x1',
    'Qsfp28x2',
    'Sfp28x4'
);

CREATE TABLE IF NOT EXISTS omicron.public.switch_port_settings_port_config (
    port_settings_id UUID PRIMARY KEY,
    geometry omicron.public.switch_port_geometry
);

CREATE TYPE IF NOT EXISTS omicron.public.switch_link_fec AS ENUM (
    'Firecode',
    'None',
    'Rs'
);

CREATE TYPE IF NOT EXISTS omicron.public.switch_link_speed AS ENUM (
    '0G',
    '1G',
    '10G',
    '25G',
    '40G',
    '50G',
    '100G',
    '200G',
    '400G'
);

CREATE TABLE IF NOT EXISTS omicron.public.switch_port_settings_link_config (
    port_settings_id UUID,
    link_name TEXT,
    mtu INT4,
    fec omicron.public.switch_link_fec,
    speed omicron.public.switch_link_speed,
    autoneg BOOL NOT NULL DEFAULT false,
    lldp_link_config_id UUID,
    tx_eq_config_id UUID,

    PRIMARY KEY (port_settings_id, link_name)
);

CREATE TABLE IF NOT EXISTS omicron.public.lldp_link_config (
    id UUID PRIMARY KEY,
    enabled BOOL NOT NULL,
    link_name STRING(63),
    link_description STRING(512),
    chassis_id STRING(63),
    system_name STRING(63),
    system_description STRING(612),
    management_ip TEXT,
    time_created TIMESTAMPTZ NOT NULL,
    time_modified TIMESTAMPTZ NOT NULL,
    time_deleted TIMESTAMPTZ
);

CREATE TABLE IF NOT EXISTS omicron.public.tx_eq_config (
    id UUID PRIMARY KEY,
    pre1 INT4,
    pre2 INT4,
    main INT4,
    post2 INT4,
    post1 INT4
);

CREATE TYPE IF NOT EXISTS omicron.public.switch_interface_kind AS ENUM (
    'primary',
    'vlan',
    'loopback'
);

CREATE TABLE IF NOT EXISTS omicron.public.switch_port_settings_interface_config (
    port_settings_id UUID,
    id UUID PRIMARY KEY,
    interface_name TEXT NOT NULL,
    v6_enabled BOOL NOT NULL,
    kind omicron.public.switch_interface_kind
);

CREATE UNIQUE INDEX IF NOT EXISTS switch_port_settings_interface_config_by_id ON omicron.public.switch_port_settings_interface_config (
    port_settings_id, interface_name
);

CREATE TABLE IF NOT EXISTS omicron.public.switch_vlan_interface_config (
    interface_config_id UUID,
    vid INT4,

    PRIMARY KEY (interface_config_id, vid)
);

CREATE TABLE IF NOT EXISTS omicron.public.switch_port_settings_route_config (
    port_settings_id UUID,
    interface_name TEXT,
    dst INET,
    gw INET,
    vid INT4,
    local_pref INT8,

    /* TODO https://github.com/oxidecomputer/omicron/issues/3013 */
    PRIMARY KEY (port_settings_id, interface_name, dst, gw)
);

CREATE TABLE IF NOT EXISTS omicron.public.switch_port_settings_bgp_peer_config (
    port_settings_id UUID,
    bgp_config_id UUID NOT NULL,
    interface_name TEXT,
    addr INET,
    hold_time INT8,
    idle_hold_time INT8,
    delay_open INT8,
    connect_retry INT8,
    keepalive INT8,
    remote_asn INT8,
    min_ttl INT2,
    md5_auth_key TEXT,
    multi_exit_discriminator INT8,
    local_pref INT8,
    enforce_first_as BOOLEAN NOT NULL DEFAULT false,
    allow_import_list_active BOOLEAN NOT NULL DEFAULT false,
    allow_export_list_active BOOLEAN NOT NULL DEFAULT false,
    vlan_id INT4,

    /* TODO https://github.com/oxidecomputer/omicron/issues/3013 */
    PRIMARY KEY (port_settings_id, interface_name, addr)
);

CREATE INDEX IF NOT EXISTS lookup_sps_bgp_peer_config_by_bgp_config_id on omicron.public.switch_port_settings_bgp_peer_config(
    bgp_config_id
);

CREATE TABLE IF NOT EXISTS omicron.public.switch_port_settings_bgp_peer_config_communities (
    port_settings_id UUID NOT NULL,
    interface_name TEXT NOT NULL,
    addr INET NOT NULL,
    community INT8 NOT NULL,

    PRIMARY KEY (port_settings_id, interface_name, addr, community)
);

CREATE TABLE IF NOT EXISTS omicron.public.switch_port_settings_bgp_peer_config_allow_import (
    port_settings_id UUID NOT NULL,
    interface_name TEXT NOT NULL,
    addr INET NOT NULL,
    prefix INET NOT NULL,

    PRIMARY KEY (port_settings_id, interface_name, addr, prefix)
);

CREATE TABLE IF NOT EXISTS omicron.public.switch_port_settings_bgp_peer_config_allow_export (
    port_settings_id UUID NOT NULL,
    interface_name TEXT NOT NULL,
    addr INET NOT NULL,
    prefix INET NOT NULL,

    PRIMARY KEY (port_settings_id, interface_name, addr, prefix)
);

CREATE TABLE IF NOT EXISTS omicron.public.bgp_config (
    id UUID PRIMARY KEY,
    name STRING(63) NOT NULL,
    description STRING(512) NOT NULL,
    time_created TIMESTAMPTZ NOT NULL,
    time_modified TIMESTAMPTZ NOT NULL,
    time_deleted TIMESTAMPTZ,
    asn INT8 NOT NULL,
    vrf TEXT,
    bgp_announce_set_id UUID NOT NULL,
    shaper TEXT,
    checker TEXT
);

CREATE UNIQUE INDEX IF NOT EXISTS lookup_bgp_config_by_name ON omicron.public.bgp_config (
    name
) WHERE
    time_deleted IS NULL;

CREATE INDEX IF NOT EXISTS lookup_bgp_config_by_asn ON omicron.public.bgp_config (
    asn
) WHERE time_deleted IS NULL;

CREATE TABLE IF NOT EXISTS omicron.public.bgp_announce_set (
    id UUID PRIMARY KEY,
    name STRING(63) NOT NULL,
    description STRING(512) NOT NULL,
    time_created TIMESTAMPTZ NOT NULL,
    time_modified TIMESTAMPTZ NOT NULL,
    time_deleted TIMESTAMPTZ
);

CREATE UNIQUE INDEX IF NOT EXISTS lookup_bgp_announce_set_by_name ON omicron.public.bgp_announce_set (
    name
) WHERE
    time_deleted IS NULL;

CREATE TABLE IF NOT EXISTS omicron.public.bgp_announcement (
    announce_set_id UUID,
    address_lot_block_id UUID NOT NULL,
    network INET,

    /* TODO https://github.com/oxidecomputer/omicron/issues/3013 */
    PRIMARY KEY (announce_set_id, network)
);

CREATE TABLE IF NOT EXISTS omicron.public.switch_port_settings_address_config (
    port_settings_id UUID,
    address_lot_block_id UUID NOT NULL,
    rsvd_address_lot_block_id UUID NOT NULL,
    address INET,
    interface_name TEXT,
    vlan_id INT4,

    /* TODO https://github.com/oxidecomputer/omicron/issues/3013 */
    PRIMARY KEY (port_settings_id, address, interface_name)
);

CREATE TABLE IF NOT EXISTS omicron.public.bootstore_keys (
    key TEXT NOT NULL PRIMARY KEY,
    generation INT8 NOT NULL
);

/*
 * Hardware/software inventory
 *
 * See RFD 433 for details.  Here are the highlights.
 *
 * Omicron periodically collects hardware/software inventory data from the
 * running system and stores it into the database.  Each discrete set of data is
 * called a **collection**.  Each collection contains lots of different kinds of
 * data, so there are many tables here.  For clarity, these tables are prefixed
 * with:
 *
 *     `inv_*` (examples: `inv_collection`, `inv_service_processor`)
 *
 *         Describes the complete set of hardware and software in the system.
 *         Rows in these tables are immutable, but they describe mutable facts
 *         about hardware and software (e.g., the slot that a disk is in).  When
 *         these facts change (e.g., a disk moves between slots), a new set of
 *         records is written.
 *
 * All rows in the `inv_*` tables point back to a particular collection.  They
 * represent the state observed at some particular time.  Generally, if two
 * observations came from two different places, they're not put into the same
 * row of the same table.  For example, caboose information comes from the SP,
 * but it doesn't go into the `inv_service_processor` table.  It goes in a
 * separate `inv_caboose` table.  This is debatable but it preserves a clearer
 * record of exactly what information came from where, since the separate record
 * has its own "source" and "time_collected".
 *
 * Information about service processors and roots of trust are joined with
 * information reported by sled agents via the baseboard id.
 *
 * Hardware and software identifiers are normalized for the usual database
 * design reasons.  This means instead of storing hardware and software
 * identifiers directly in the `inv_*` tables, these tables instead store
 * foreign keys into one of these groups of tables, whose names are also
 * prefixed for clarity:
 *
 *     `hw_*` (example: `hw_baseboard_id`)
 *
 *         Maps hardware-provided identifiers to UUIDs that are used as foreign
 *         keys in the rest of the schema. (Avoids embedding these identifiers
 *         into all the other tables.)
 *
 *     `sw_*` (example: `sw_caboose`)
 *
 *         Maps software-provided identifiers to UUIDs that are used as foreign
 *         keys in the rest of the schema. (Avoids embedding these identifiers
 *         into all the other tables.)
 *
 * Records in these tables are shared across potentially many collections.  To
 * see why this is useful, consider that `sw_caboose` records contain several
 * long identifiers (e.g., git commit, SHA sums) and in practice, most of the
 * time, we expect that all components of a given type will have the exact same
 * cabooses.  Rather than store the caboose contents in each
 * `inv_service_processor` row (for example), often replicating the exact same
 * contents for each SP for each collection, these rows just have pointers into
 * the `sw_caboose` table that stores this data once.  (This also makes it much
 * easier to determine that these components _do_ have the same cabooses.)
 *
 * On PC systems (i.e., non-Oxide hardware), most of these tables will be empty
 * because we do not support hardware inventory on these systems.
 *
 * Again, see RFD 433 for more on all this.
 */

/*
 * baseboard ids: this table assigns uuids to distinct part/serial values
 *
 * Usually we include the baseboard revision number when we reference the part
 * number and serial number.  The revision number is deliberately left out here.
 * If we happened to see the same baseboard part number and serial number with
 * different revisions, that's the same baseboard.
 */
CREATE TABLE IF NOT EXISTS omicron.public.hw_baseboard_id (
    id UUID PRIMARY KEY,
    part_number TEXT NOT NULL,
    serial_number TEXT NOT NULL
);
CREATE UNIQUE INDEX IF NOT EXISTS lookup_baseboard_id_by_props
    ON omicron.public.hw_baseboard_id (part_number, serial_number);

/* power states reportable by the SP */
CREATE TYPE IF NOT EXISTS omicron.public.hw_power_state AS ENUM (
    'A0',
    'A1',
    'A2'
);

/* root of trust firmware slots */
CREATE TYPE IF NOT EXISTS omicron.public.hw_rot_slot AS ENUM (
    'A',
    'B'
);

/* cabooses: this table assigns unique ids to distinct caboose contents */
CREATE TABLE IF NOT EXISTS omicron.public.sw_caboose (
    id UUID PRIMARY KEY,
    board TEXT NOT NULL,
    git_commit TEXT NOT NULL,
    name TEXT NOT NULL,
    version TEXT NOT NULL,
    sign TEXT -- nullable
);

/*
 * We use a complete and a partial index to ensure uniqueness.
 * This is necessary because the sign column is NULLable, but in SQL, NULL values
 * are considered distinct. That means that a single complete index on all of these
 * columns would allow duplicate rows where sign is NULL, which we don't want.
 */
CREATE UNIQUE INDEX IF NOT EXISTS caboose_properties
    on omicron.public.sw_caboose (board, git_commit, name, version, sign);

CREATE UNIQUE INDEX IF NOT EXISTS caboose_properties_no_sign
    on omicron.public.sw_caboose (board, git_commit, name, version)
    WHERE sign IS NULL;

/* root of trust pages: this table assigns unique ids to distinct RoT CMPA
   and CFPA page contents, each of which is a 512-byte blob */
CREATE TABLE IF NOT EXISTS omicron.public.sw_root_of_trust_page (
    id UUID PRIMARY KEY,
    data_base64 TEXT NOT NULL
);
CREATE UNIQUE INDEX IF NOT EXISTS root_of_trust_page_properties
    on omicron.public.sw_root_of_trust_page (data_base64);

/* Inventory Collections */

-- list of all collections
CREATE TABLE IF NOT EXISTS omicron.public.inv_collection (
    id UUID PRIMARY KEY,
    time_started TIMESTAMPTZ NOT NULL,
    time_done TIMESTAMPTZ NOT NULL,
    collector TEXT NOT NULL
);
-- Supports finding latest collection (to use) or the oldest collection (to
-- clean up)
CREATE INDEX IF NOT EXISTS inv_collection_by_time_started
    ON omicron.public.inv_collection (time_started);

CREATE INDEX IF NOT EXISTS inv_collectionby_time_done
    ON omicron.public.inv_collection (time_done DESC);

-- list of errors generated during a collection
CREATE TABLE IF NOT EXISTS omicron.public.inv_collection_error (
    inv_collection_id UUID NOT NULL,
    idx INT4 NOT NULL,
    message TEXT
);
CREATE INDEX IF NOT EXISTS errors_by_collection
    ON omicron.public.inv_collection_error (inv_collection_id, idx);

/* what kind of slot MGS reported a device in */
CREATE TYPE IF NOT EXISTS omicron.public.sp_type AS ENUM (
    'sled',
    'switch',
    'power'
);

-- observations from and about service processors
-- also see `inv_root_of_trust`
CREATE TABLE IF NOT EXISTS omicron.public.inv_service_processor (
    -- where this observation came from
    -- (foreign key into `inv_collection` table)
    inv_collection_id UUID NOT NULL,
    -- which system this SP reports it is part of
    -- (foreign key into `hw_baseboard_id` table)
    hw_baseboard_id UUID NOT NULL,
    -- when this observation was made
    time_collected TIMESTAMPTZ NOT NULL,
    -- which MGS instance reported this data
    source TEXT NOT NULL,

    -- identity of this device according to MGS
    sp_type omicron.public.sp_type NOT NULL,
    sp_slot INT4 NOT NULL,

    -- Data from MGS "Get SP Info" API.  See MGS API documentation.
    baseboard_revision INT8 NOT NULL,
    hubris_archive_id TEXT NOT NULL,
    power_state omicron.public.hw_power_state NOT NULL,

    PRIMARY KEY (inv_collection_id, hw_baseboard_id)
);

CREATE TYPE IF NOT EXISTS omicron.public.rot_image_error AS ENUM (
        'unchecked',
        'first_page_erased',
        'partially_programmed',
        'invalid_length',
        'header_not_programmed',
        'bootloader_too_small',
        'bad_magic',
        'header_image_size',
        'unaligned_length',
        'unsupported_type',
        'not_thumb2',
        'reset_vector',
        'signature'
);

-- root of trust information reported by SP
-- There's usually one row here for each row in inv_service_processor, but not
-- necessarily.
CREATE TABLE IF NOT EXISTS omicron.public.inv_root_of_trust (
    -- where this observation came from
    -- (foreign key into `inv_collection` table)
    inv_collection_id UUID NOT NULL,
    -- which system this SP reports it is part of
    -- (foreign key into `hw_baseboard_id` table)
    hw_baseboard_id UUID NOT NULL,
    -- when this observation was made
    time_collected TIMESTAMPTZ NOT NULL,
    -- which MGS instance reported this data
    source TEXT NOT NULL,

    slot_active omicron.public.hw_rot_slot NOT NULL,
    slot_boot_pref_transient omicron.public.hw_rot_slot, -- nullable
    slot_boot_pref_persistent omicron.public.hw_rot_slot NOT NULL,
    slot_boot_pref_persistent_pending omicron.public.hw_rot_slot, -- nullable
    slot_a_sha3_256 TEXT, -- nullable
    slot_b_sha3_256 TEXT, -- nullable
    stage0_fwid TEXT, -- nullable
    stage0next_fwid TEXT, -- nullable

    slot_a_error omicron.public.rot_image_error, -- nullable
    slot_b_error omicron.public.rot_image_error, -- nullable
    stage0_error omicron.public.rot_image_error, -- nullable
    stage0next_error omicron.public.rot_image_error, -- nullable

    PRIMARY KEY (inv_collection_id, hw_baseboard_id)
);

CREATE TYPE IF NOT EXISTS omicron.public.caboose_which AS ENUM (
    'sp_slot_0',
    'sp_slot_1',
    'rot_slot_A',
    'rot_slot_B',
    'stage0',
    'stage0next'
);

-- cabooses found
CREATE TABLE IF NOT EXISTS omicron.public.inv_caboose (
    -- where this observation came from
    -- (foreign key into `inv_collection` table)
    inv_collection_id UUID NOT NULL,
    -- which system this SP reports it is part of
    -- (foreign key into `hw_baseboard_id` table)
    hw_baseboard_id UUID NOT NULL,
    -- when this observation was made
    time_collected TIMESTAMPTZ NOT NULL,
    -- which MGS instance reported this data
    source TEXT NOT NULL,

    which omicron.public.caboose_which NOT NULL,
    sw_caboose_id UUID NOT NULL,

    PRIMARY KEY (inv_collection_id, hw_baseboard_id, which)
);

CREATE TYPE IF NOT EXISTS omicron.public.root_of_trust_page_which AS ENUM (
    'cmpa',
    'cfpa_active',
    'cfpa_inactive',
    'cfpa_scratch'
);

-- root of trust key signing pages found
CREATE TABLE IF NOT EXISTS omicron.public.inv_root_of_trust_page (
    -- where this observation came from
    -- (foreign key into `inv_collection` table)
    inv_collection_id UUID NOT NULL,
    -- which system this SP reports it is part of
    -- (foreign key into `hw_baseboard_id` table)
    hw_baseboard_id UUID NOT NULL,
    -- when this observation was made
    time_collected TIMESTAMPTZ NOT NULL,
    -- which MGS instance reported this data
    source TEXT NOT NULL,

    which omicron.public.root_of_trust_page_which NOT NULL,
    sw_root_of_trust_page_id UUID NOT NULL,

    PRIMARY KEY (inv_collection_id, hw_baseboard_id, which)
);

CREATE TYPE IF NOT EXISTS omicron.public.sled_role AS ENUM (
    -- this sled is directly attached to a Sidecar
    'scrimlet',
    -- everything else
    'gimlet'
);

CREATE TYPE IF NOT EXISTS omicron.public.inv_config_reconciler_status_kind
AS ENUM (
    'not-yet-run',
    'running',
    'idle'
);

CREATE TYPE IF NOT EXISTS omicron.public.inv_zone_manifest_source AS ENUM (
    'installinator',
    'sled-agent'
);

-- observations from and about sled agents
CREATE TABLE IF NOT EXISTS omicron.public.inv_sled_agent (
    -- where this observation came from
    -- (foreign key into `inv_collection` table)
    inv_collection_id UUID NOT NULL,
    -- when this observation was made
    time_collected TIMESTAMPTZ NOT NULL,
    -- URL of the sled agent that reported this data
    source TEXT NOT NULL,

    -- unique id for this sled (should be foreign keys into `sled` table, though
    -- it's conceivable a sled will report an id that we don't know about)
    sled_id UUID NOT NULL,

    -- which system this sled agent reports it's running on
    -- (foreign key into `hw_baseboard_id` table)
    -- This is optional because dev/test systems support running on non-Oxide
    -- hardware.
    hw_baseboard_id UUID,

    -- Many of the following properties are duplicated from the `sled` table,
    -- which predates the current inventory system.
    sled_agent_ip INET NOT NULL,
    sled_agent_port INT4 NOT NULL,
    sled_role omicron.public.sled_role NOT NULL,
    usable_hardware_threads INT8
        CHECK (usable_hardware_threads BETWEEN 0 AND 4294967295) NOT NULL,
    usable_physical_ram INT8 NOT NULL,
    reservoir_size INT8 CHECK (reservoir_size < usable_physical_ram) NOT NULL,

    -- Currently-ledgered `OmicronSledConfig`
    -- (foreign key into `inv_omicron_sled_config` table)
    -- This is optional because newly-added sleds don't yet have a config.
    ledgered_sled_config UUID,

    -- Columns making up the status of the config reconciler.
    reconciler_status_kind omicron.public.inv_config_reconciler_status_kind NOT NULL,
    -- (foreign key into `inv_omicron_sled_config` table)
    -- only present if `reconciler_status_kind = 'running'`
    reconciler_status_sled_config UUID,
    -- only present if `reconciler_status_kind != 'not-yet-run'`
    reconciler_status_timestamp TIMESTAMPTZ,
    -- only present if `reconciler_status_kind != 'not-yet-run'`
    reconciler_status_duration_secs FLOAT,

    -- Columns making up the zone image resolver's zone manifest description:
    --
    -- The path to the boot disk image file.
    zone_manifest_boot_disk_path TEXT NOT NULL,
    -- The source of the zone manifest on the boot disk: from installinator or
    -- sled-agent (synthetic). NULL means there is an error reading the zone manifest.
    zone_manifest_source omicron.public.inv_zone_manifest_source,
    -- The mupdate ID that created the zone manifest if this is from installinator. If
    -- this is NULL, then either the zone manifest is synthetic or there was an
    -- error reading the zone manifest.
    zone_manifest_mupdate_id UUID,
    -- Message describing the status of the zone manifest on the boot disk. If
    -- this is NULL, then the zone manifest was successfully read, and the
    -- inv_zone_manifest_zone table has entries corresponding to the zone
    -- manifest.
    zone_manifest_boot_disk_error TEXT,

    -- Columns making up the zone image resolver's mupdate override description.
    mupdate_override_boot_disk_path TEXT NOT NULL,
    -- The ID of the mupdate override. NULL means either that the mupdate
    -- override was not found or that we failed to read it -- the two cases are
    -- differentiated by the presence of a non-NULL value in the
    -- mupdate_override_boot_disk_error column.
    mupdate_override_id UUID,
    -- Error reading the mupdate override, if any. If this is NULL then
    -- the mupdate override was either successfully read or is not
    -- present.
    mupdate_override_boot_disk_error TEXT,

    CONSTRAINT reconciler_status_sled_config_present_if_running CHECK (
        (reconciler_status_kind = 'running'
            AND reconciler_status_sled_config IS NOT NULL)
        OR
        (reconciler_status_kind != 'running'
            AND reconciler_status_sled_config IS NULL)
    ),
    CONSTRAINT reconciler_status_timing_present_unless_not_yet_run CHECK (
        (reconciler_status_kind = 'not-yet-run'
            AND reconciler_status_timestamp IS NULL
            AND reconciler_status_duration_secs IS NULL)
        OR
        (reconciler_status_kind != 'not-yet-run'
            AND reconciler_status_timestamp IS NOT NULL
            AND reconciler_status_duration_secs IS NOT NULL)
    ),

    -- For the zone manifest, there are three valid states:
    -- 1. Successfully read from installinator (has mupdate_id, no error)
    -- 2. Synthetic from sled-agent (no mupdate_id, no error)
    -- 3. Error reading (no mupdate_id, has error)
    --
    -- This is equivalent to Result<OmicronZoneManifestSource, String>.
    CONSTRAINT zone_manifest_consistency CHECK (
        (zone_manifest_source = 'installinator'
            AND zone_manifest_mupdate_id IS NOT NULL
            AND zone_manifest_boot_disk_error IS NULL)
        OR (zone_manifest_source = 'sled-agent'
            AND zone_manifest_mupdate_id IS NULL
            AND zone_manifest_boot_disk_error IS NULL)
        OR (
            zone_manifest_source IS NULL
            AND zone_manifest_mupdate_id IS NULL
            AND zone_manifest_boot_disk_error IS NOT NULL
        )
    ),

    -- For the mupdate override, three states are valid:
    -- 1. No override, no error
    -- 2. Override, no error
    -- 3. No override, error
    --
    -- This is equivalent to Result<Option<T>, String>.
    CONSTRAINT mupdate_override_consistency CHECK (
        (mupdate_override_id IS NULL
            AND mupdate_override_boot_disk_error IS NOT NULL)
        OR mupdate_override_boot_disk_error IS NULL
    ),

    PRIMARY KEY (inv_collection_id, sled_id)
);

CREATE TABLE IF NOT EXISTS omicron.public.inv_sled_config_reconciler (
    -- where this observation came from
    -- (foreign key into `inv_collection` table)
    inv_collection_id UUID NOT NULL,

    -- unique id for this sled (should be foreign keys into `sled` table, though
    -- it's conceivable a sled will report an id that we don't know about);
    -- guaranteed to match a row in this collection's `inv_sled_agent`
    sled_id UUID NOT NULL,

    -- Most-recently-reconciled `OmicronSledConfig`
    -- (foreign key into `inv_omicron_sled_config` table)
    last_reconciled_config UUID NOT NULL,

    -- Which internal disk slot did we use at boot?
    --
    -- If not NULL, `boot_disk_slot` must be 0 or 1 (corresponding to M2Slot::A
    -- and M2Slot::B, respectively). The column pair `boot_disk_slot` /
    -- `boot_disk_error` represents a Rust `Result`; one or the other must be
    -- non-NULL, but not both.
    boot_disk_slot INT2 CHECK (boot_disk_slot >= 0 AND boot_disk_slot <= 1),
    boot_disk_error TEXT,
    CONSTRAINT boot_disk_slot_or_error CHECK (
        (boot_disk_slot IS NULL AND boot_disk_error IS NOT NULL)
        OR
        (boot_disk_slot IS NOT NULL AND boot_disk_error IS NULL)
    ),

    -- If either error string is present, there was an error reading the boot
    -- partition for the corresponding M2Slot.
    --
    -- For either or both columns if NULL, there will be a row in
    -- `inv_sled_boot_partition` describing the contents of the boot partition
    -- for the given slot. As above 0=a and 1=b.
    boot_partition_a_error TEXT,
    boot_partition_b_error TEXT,

    PRIMARY KEY (inv_collection_id, sled_id)
);

CREATE TABLE IF NOT EXISTS omicron.public.inv_sled_boot_partition (
    -- where this observation came from
    -- (foreign key into `inv_collection` table)
    inv_collection_id UUID NOT NULL,

    -- unique id for this sled (should be foreign keys into `sled` table, though
    -- it's conceivable a sled will report an id that we don't know about)
    sled_id UUID NOT NULL,

    -- the boot disk slot (0=M2Slot::A, 1=M2Slot::B)
    boot_disk_slot INT2
        CHECK (boot_disk_slot >= 0 AND boot_disk_slot <= 1) NOT NULL,

    -- SHA256 hash of the artifact; if we have a TUF repo containing this OS
    -- image, this will match the artifact hash of the phase 2 image
    artifact_hash STRING(64) NOT NULL,
    -- The length of the artifact in bytes
    artifact_size INT8 NOT NULL,

    -- Fields comprising the header of the phase 2 image
    header_flags INT8 NOT NULL,
    header_data_size INT8 NOT NULL,
    header_image_size INT8 NOT NULL,
    header_target_size INT8 NOT NULL,
    header_sha256 STRING(64) NOT NULL,
    header_image_name TEXT NOT NULL,

    PRIMARY KEY (inv_collection_id, sled_id, boot_disk_slot)
);

CREATE TABLE IF NOT EXISTS omicron.public.inv_physical_disk (
    -- where this observation came from
    -- (foreign key into `inv_collection` table)
    inv_collection_id UUID NOT NULL,

    -- unique id for this sled (should be foreign keys into `sled` table, though
    -- it's conceivable a sled will report an id that we don't know about)
    sled_id UUID NOT NULL,
    -- The slot where this disk was last observed
    slot INT8 CHECK (slot >= 0) NOT NULL,

    vendor STRING(63) NOT NULL,
    model STRING(63) NOT NULL,
    serial STRING(63) NOT NULL,

    variant omicron.public.physical_disk_kind NOT NULL,

    -- PK consisting of:
    -- - Which collection this was
    -- - The sled reporting the disk
    -- - The slot in which this disk was found
    PRIMARY KEY (inv_collection_id, sled_id, slot)
);

CREATE TABLE IF NOT EXISTS omicron.public.inv_nvme_disk_firmware (
    -- where this observation came from
    -- (foreign key into `inv_collection` table)
    inv_collection_id UUID NOT NULL,

    -- unique id for this sled (should be foreign keys into `sled` table, though
    -- it's conceivable a sled will report an id that we don't know about)
    sled_id UUID NOT NULL,
    -- The slot where this disk was last observed
    slot INT8 CHECK (slot >= 0) NOT NULL,

    -- total number of firmware slots the device has
    number_of_slots INT2 CHECK (number_of_slots BETWEEN 1 AND 7) NOT NULL,
    active_slot INT2 CHECK (active_slot BETWEEN 1 AND 7) NOT NULL,
    -- staged firmware slot to be active on reset
    next_active_slot INT2 CHECK (next_active_slot BETWEEN 1 AND 7),
    -- slot1 is distinct in the NVMe spec in the sense that it can be read only
    slot1_is_read_only BOOLEAN,
    -- the firmware version string for each NVMe slot (0 indexed), a NULL means the
    -- slot exists but is empty
    slot_firmware_versions STRING(8)[] CHECK (array_length(slot_firmware_versions, 1) BETWEEN 1 AND 7),

    -- PK consisting of:
    -- - Which collection this was
    -- - The sled reporting the disk
    -- - The slot in which the disk was found
    PRIMARY KEY (inv_collection_id, sled_id, slot)
);

CREATE TABLE IF NOT EXISTS omicron.public.inv_zpool (
    -- where this observation came from
    -- (foreign key into `inv_collection` table)
    inv_collection_id UUID NOT NULL,
    -- when this observation was made
    time_collected TIMESTAMPTZ NOT NULL,

    -- The control plane ID of the zpool
    id UUID NOT NULL,
    sled_id UUID NOT NULL,
    total_size INT NOT NULL,

    -- PK consisting of:
    -- - Which collection this was
    -- - The sled reporting the disk
    -- - The slot in which this disk was found
    PRIMARY KEY (inv_collection_id, sled_id, id)
);

-- Allow looking up the most recent Zpool by ID
CREATE INDEX IF NOT EXISTS inv_zpool_by_id_and_time ON omicron.public.inv_zpool (id, time_collected DESC);

CREATE TABLE IF NOT EXISTS omicron.public.inv_dataset (
    -- where this observation came from
    -- (foreign key into `inv_collection` table)
    inv_collection_id UUID NOT NULL,
    sled_id UUID NOT NULL,

    -- The control plane ID of the dataset.
    -- This is nullable because datasets have been historically
    -- self-managed by the Sled Agent, and some don't have explicit UUIDs.
    id UUID,

    name TEXT NOT NULL,
    available INT8 NOT NULL,
    used INT8 NOT NULL,
    quota INT8,
    reservation INT8,
    compression TEXT NOT NULL,

    -- PK consisting of:
    -- - Which collection this was
    -- - The sled reporting the disk
    -- - The name of this dataset
    PRIMARY KEY (inv_collection_id, sled_id, name)
);

CREATE TABLE IF NOT EXISTS omicron.public.inv_omicron_sled_config (
    -- where this observation came from
    -- (foreign key into `inv_collection` table)
    inv_collection_id UUID NOT NULL,

    -- ID of this sled config. A given inventory report from a sled agent may
    -- contain 0-3 sled configs, so we generate these IDs on insertion and
    -- record them as the foreign keys in `inv_sled_agent`.
    id UUID NOT NULL,

    -- config generation
    generation INT8 NOT NULL,

    -- remove mupdate override ID, if set
    remove_mupdate_override UUID,

    -- desired artifact hash for internal disk slots' boot partitions
    -- NULL is translated to `HostPhase2DesiredContents::CurrentContents`
    host_phase_2_desired_slot_a STRING(64),
    host_phase_2_desired_slot_b STRING(64),

    PRIMARY KEY (inv_collection_id, id)
);

CREATE TABLE IF NOT EXISTS omicron.public.inv_last_reconciliation_disk_result (
    -- where this observation came from
    -- (foreign key into `inv_collection` table)
    inv_collection_id UUID NOT NULL,

    -- unique id for this sled (should be foreign keys into `sled` table, though
    -- it's conceivable a sled will report an id that we don't know about)
    sled_id UUID NOT NULL,

    -- unique id for this physical disk
    disk_id UUID NOT NULL,

    -- error message; if NULL, an "ok" result
    error_message TEXT,

    PRIMARY KEY (inv_collection_id, sled_id, disk_id)
);

CREATE TABLE IF NOT EXISTS omicron.public.inv_last_reconciliation_dataset_result (
    -- where this observation came from
    -- (foreign key into `inv_collection` table)
    inv_collection_id UUID NOT NULL,

    -- unique id for this sled (should be foreign keys into `sled` table, though
    -- it's conceivable a sled will report an id that we don't know about)
    sled_id UUID NOT NULL,

    -- unique id for this dataset
    dataset_id UUID NOT NULL,

    -- error message; if NULL, an "ok" result
    error_message TEXT,

    PRIMARY KEY (inv_collection_id, sled_id, dataset_id)
);

CREATE TABLE IF NOT EXISTS omicron.public.inv_last_reconciliation_orphaned_dataset (
    -- where this observation came from
    -- (foreign key into `inv_collection` table)
    inv_collection_id UUID NOT NULL,

    -- unique id for this sled (should be foreign keys into `sled` table, though
    -- it's conceivable a sled will report an id that we don't know about)
    sled_id UUID NOT NULL,

    -- These three columns compose a `DatasetName`. Other tables that store a
    -- `DatasetName` use a nullable `zone_name` (since it's only supposed to be
    -- set for datasets with `kind = 'zone'`). This table instead uses the empty
    -- string for non-'zone' kinds, which allows the column to be NOT NULL and
    -- hence be a member of our primary key. (We have no other unique ID to
    -- distinguish different `DatasetName`s.)
    pool_id UUID NOT NULL,
    kind omicron.public.dataset_kind NOT NULL,
    zone_name TEXT NOT NULL,
    CONSTRAINT zone_name_for_zone_kind CHECK (
      (kind != 'zone' AND zone_name = '') OR
      (kind = 'zone' AND zone_name != '')
    ),

    reason TEXT NOT NULL,

    -- The control plane ID of the dataset.
    -- This is nullable because this is attached as the `oxide:uuid` property in
    -- ZFS, and we can't guarantee it exists for any given dataset.
    id UUID,

    -- Properties of the dataset at the time we detected it was an orphan.
    mounted BOOL NOT NULL,
    available INT8 NOT NULL,
    used INT8 NOT NULL,

    PRIMARY KEY (inv_collection_id, sled_id, pool_id, kind, zone_name)
);

CREATE TABLE IF NOT EXISTS omicron.public.inv_last_reconciliation_zone_result (
    -- where this observation came from
    -- (foreign key into `inv_collection` table)
    inv_collection_id UUID NOT NULL,

    -- unique id for this sled (should be foreign keys into `sled` table, though
    -- it's conceivable a sled will report an id that we don't know about)
    sled_id UUID NOT NULL,

    -- unique id for this zone
    zone_id UUID NOT NULL,

    -- error message; if NULL, an "ok" result
    error_message TEXT,

    PRIMARY KEY (inv_collection_id, sled_id, zone_id)
);

-- A table describing a single zone within a zone manifest collected by inventory.
CREATE TABLE IF NOT EXISTS omicron.public.inv_zone_manifest_zone (
    -- where this observation came from
    -- (foreign key into `inv_collection` table)
    inv_collection_id UUID NOT NULL,

    -- unique id for this sled (should be foreign keys into `sled` table, though
    -- it's conceivable a sled will report an id that we don't know about)
    sled_id UUID NOT NULL,

    -- Zone file name, part of the primary key within this table.
    zone_file_name TEXT NOT NULL,

    -- The full path to the file.
    path TEXT NOT NULL,

    -- The expected file size.
    expected_size INT8 NOT NULL,

    -- The expected hash.
    expected_sha256 STRING(64) NOT NULL,

    -- The error while reading the zone or matching it to the manifest, if any.
    -- NULL indicates success.
    error TEXT,

    PRIMARY KEY (inv_collection_id, sled_id, zone_file_name)
);

-- A table describing status for a single zone manifest on a non-boot disk
-- collected by inventory.
CREATE TABLE IF NOT EXISTS omicron.public.inv_zone_manifest_non_boot (
    -- where this observation came from
    -- (foreign key into `inv_collection` table)
    inv_collection_id UUID NOT NULL,

    -- unique id for this sled (should be foreign keys into `sled` table, though
    -- it's conceivable a sled will report an id that we don't know about)
    sled_id UUID NOT NULL,

    -- unique ID for this non-boot disk
    non_boot_zpool_id UUID NOT NULL,

    -- The full path to the zone manifest.
    path TEXT NOT NULL,

    -- Whether the non-boot disk is in a valid state.
    is_valid BOOLEAN NOT NULL,

    -- A message attached to this disk.
    message TEXT NOT NULL,

    PRIMARY KEY (inv_collection_id, sled_id, non_boot_zpool_id)
);

-- A table describing status for a single mupdate override on a non-boot disk
-- collected by inventory.
CREATE TABLE IF NOT EXISTS omicron.public.inv_mupdate_override_non_boot (
    -- where this observation came from
    -- (foreign key into `inv_collection` table)
    inv_collection_id UUID NOT NULL,

    -- unique id for this sled (should be foreign keys into `sled` table, though
    -- it's conceivable a sled will report an id that we don't know about)
    sled_id UUID NOT NULL,

    -- unique id for this non-boot disk
    non_boot_zpool_id UUID NOT NULL,

    -- The full path to the mupdate override file.
    path TEXT NOT NULL,

    -- Whether the non-boot disk is in a valid state.
    is_valid BOOLEAN NOT NULL,

    -- A message attached to this disk.
    message TEXT NOT NULL,

    PRIMARY KEY (inv_collection_id, sled_id, non_boot_zpool_id)
);

CREATE TYPE IF NOT EXISTS omicron.public.zone_type AS ENUM (
  'boundary_ntp',
  'clickhouse',
  'clickhouse_keeper',
  'clickhouse_server',
  'cockroach_db',
  'crucible',
  'crucible_pantry',
  'external_dns',
  'internal_dns',
  'internal_ntp',
  'nexus',
  'oximeter'
);

CREATE TYPE IF NOT EXISTS omicron.public.inv_zone_image_source AS ENUM (
    'install_dataset',
    'artifact'
);

-- `zones` portion of an `OmicronSledConfig` observed from sled-agent
CREATE TABLE IF NOT EXISTS omicron.public.inv_omicron_sled_config_zone (
    -- where this observation came from
    inv_collection_id UUID NOT NULL,

    -- (foreign key into `inv_omicron_sled_config` table)
    sled_config_id UUID NOT NULL,

    -- unique id for this zone
    id UUID NOT NULL,
    zone_type omicron.public.zone_type NOT NULL,

    -- SocketAddr of the "primary" service for this zone
    -- (what this describes varies by zone type, but all zones have at least one
    -- service in them)
    primary_service_ip INET NOT NULL,
    primary_service_port INT4
        CHECK (primary_service_port BETWEEN 0 AND 65535)
        NOT NULL,

    -- The remaining properties may be NULL for different kinds of zones.  The
    -- specific constraints are not enforced at the database layer, basically
    -- because it's really complicated to do that and it's not obvious that it's
    -- worthwhile.

    -- Some zones have a second service.  Like the primary one, the meaning of
    -- this is zone-type-dependent.
    second_service_ip INET,
    second_service_port INT4
        CHECK (second_service_port IS NULL
        OR second_service_port BETWEEN 0 AND 65535),

    -- Zones may have an associated dataset.  They're currently always on a U.2.
    -- The only thing we need to identify it here is the name of the zpool that
    -- it's on.
    dataset_zpool_name TEXT,

    -- Zones with external IPs have an associated NIC and sockaddr for listening
    -- (first is a foreign key into `inv_omicron_sled_config_zone_nic`)
    nic_id UUID,

    -- Properties for internal DNS servers
    -- address attached to this zone from outside the sled's subnet
    dns_gz_address INET,
    dns_gz_address_index INT8,

    -- Properties for boundary NTP zones
    -- these define upstream servers we need to contact
    ntp_ntp_servers TEXT[],
    ntp_dns_servers INET[],
    ntp_domain TEXT,

    -- Properties specific to Nexus zones
    nexus_external_tls BOOLEAN,
    nexus_external_dns_servers INET ARRAY,

    -- Source NAT configuration (currently used for boundary NTP only)
    snat_ip INET,
    snat_first_port INT4
        CHECK (snat_first_port IS NULL OR snat_first_port BETWEEN 0 AND 65535),
    snat_last_port INT4
        CHECK (snat_last_port IS NULL OR snat_last_port BETWEEN 0 AND 65535),

    -- TODO: This is nullable for backwards compatibility.
    -- Eventually, that nullability should be removed.
    filesystem_pool UUID,

    -- zone image source
    image_source omicron.public.inv_zone_image_source NOT NULL,
    image_artifact_sha256 STRING(64),

    CONSTRAINT zone_image_source_artifact_hash_present CHECK (
        (image_source = 'artifact'
            AND image_artifact_sha256 IS NOT NULL)
        OR
        (image_source != 'artifact'
            AND image_artifact_sha256 IS NULL)
    ),

    PRIMARY KEY (inv_collection_id, sled_config_id, id)
);

CREATE INDEX IF NOT EXISTS inv_omicron_sled_config_zone_nic_id
    ON omicron.public.inv_omicron_sled_config_zone (nic_id)
    STORING (
        primary_service_ip,
        second_service_ip,
        snat_ip
    );

CREATE TABLE IF NOT EXISTS omicron.public.inv_omicron_sled_config_zone_nic (
    -- where this observation came from
    inv_collection_id UUID NOT NULL,

    sled_config_id UUID NOT NULL,
    id UUID NOT NULL,
    name TEXT NOT NULL,
    ip INET NOT NULL,
    mac INT8 NOT NULL,
    subnet INET NOT NULL,
    vni INT8 NOT NULL,
    is_primary BOOLEAN NOT NULL,
    slot INT2 NOT NULL,

    PRIMARY KEY (inv_collection_id, sled_config_id, id)
);

CREATE TABLE IF NOT EXISTS omicron.public.inv_omicron_sled_config_dataset (
    -- where this observation came from
    inv_collection_id UUID NOT NULL,

    -- foreign key into the `inv_omicron_sled_config` table
    sled_config_id UUID NOT NULL,
    id UUID NOT NULL,

    pool_id UUID NOT NULL,
    kind omicron.public.dataset_kind NOT NULL,
    -- Only valid if kind = zone
    zone_name TEXT,

    quota INT8,
    reservation INT8,
    compression TEXT NOT NULL,

    CONSTRAINT zone_name_for_zone_kind CHECK (
      (kind != 'zone') OR
      (kind = 'zone' AND zone_name IS NOT NULL)
    ),

    PRIMARY KEY (inv_collection_id, sled_config_id, id)
);

CREATE TABLE IF NOT EXISTS omicron.public.inv_omicron_sled_config_disk (
    -- where this observation came from
    inv_collection_id UUID NOT NULL,

    -- foreign key into the `inv_omicron_sled_config` table
    sled_config_id UUID NOT NULL,
    id UUID NOT NULL,

    vendor TEXT NOT NULL,
    serial TEXT NOT NULL,
    model TEXT NOT NULL,

    pool_id UUID NOT NULL,

    PRIMARY KEY (inv_collection_id, sled_config_id, id)
);

CREATE TABLE IF NOT EXISTS omicron.public.inv_clickhouse_keeper_membership (
    inv_collection_id UUID NOT NULL,
    queried_keeper_id INT8 NOT NULL,
    leader_committed_log_index INT8 NOT NULL,
    raft_config INT8[] NOT NULL,

    PRIMARY KEY (inv_collection_id, queried_keeper_id)
);

/*
 * Various runtime configuration switches for reconfigurator
 *
 * Each configuration option is a single column in a row, and the whole row
 * of configurations is updated atomically. The latest `version` is the active
 * configuration.
 *
 * See https://github.com/oxidecomputer/omicron/issues/8253 for more details.
 */
CREATE TABLE IF NOT EXISTS omicron.public.reconfigurator_chicken_switches (
    -- Monotonically increasing version for all bp_targets
    version INT8 PRIMARY KEY,

    -- Enable the planner background task
    planner_enabled BOOL NOT NULL DEFAULT FALSE,

    -- The time at which the configuration for a version was set
    time_modified TIMESTAMPTZ NOT NULL
);

/*
 * System-level blueprints
 *
 * See RFD 457 and 459 for context.
 *
 * A blueprint describes a potential system configuration. The primary table is
 * the `blueprint` table, which stores only a small amount of metadata about the
 * blueprint. The bulk of the information is stored in the `bp_*` tables below,
 * each of which references back to `blueprint` by ID.
 *
 * `bp_target` describes the "target blueprints" of the system. Insertion must
 * follow a strict set of rules:
 *
 * * The first target blueprint must have version=1, and must have no parent
 *   blueprint.
 * * The Nth target blueprint must have version=N, and its parent blueprint must
 *   be the blueprint that was the target at version=N-1.
 *
 * The result is that the current target blueprint can always be found by
 * looking at the maximally-versioned row in `bp_target`, and there is a linear
 * history from that blueprint all the way back to the version=1 blueprint. We
 * will eventually prune old blueprint targets, so it will not always be
 * possible to view the entire history.
 *
 * `bp_omicron_zone` and `bp_omicron_zone_nic` are nearly identical to their
 * `inv_*` counterparts, and record the `OmicronZoneConfig`s for each sled.
 */

CREATE TYPE IF NOT EXISTS omicron.public.bp_zone_disposition AS ENUM (
    'in_service',
    'expunged'
);

CREATE TYPE IF NOT EXISTS omicron.public.bp_dataset_disposition AS ENUM (
    'in_service',
    'expunged'
);

CREATE TYPE IF NOT EXISTS omicron.public.bp_physical_disk_disposition AS ENUM (
    'in_service',
    'expunged'
);

-- list of all blueprints
CREATE TABLE IF NOT EXISTS omicron.public.blueprint (
    id UUID PRIMARY KEY,

    -- This is effectively a foreign key back to this table; however, it is
    -- allowed to be NULL: the initial blueprint has no parent. Additionally,
    -- it may be non-NULL but no longer reference a row in this table: once a
    -- child blueprint has been created from a parent, it's possible for the
    -- parent to be deleted. We do not NULL out this field on such a deletion,
    -- so we can always see that there had been a particular parent even if it's
    -- now gone.
    parent_blueprint_id UUID,

    -- These fields are for debugging only.
    time_created TIMESTAMPTZ NOT NULL,
    creator TEXT NOT NULL,
    comment TEXT NOT NULL,

    -- identifies the latest internal DNS version when blueprint planning began
    internal_dns_version INT8 NOT NULL,
    -- identifies the latest external DNS version when blueprint planning began
    external_dns_version INT8 NOT NULL,
    -- identifies the CockroachDB state fingerprint when blueprint planning began
    cockroachdb_fingerprint TEXT NOT NULL,

    -- CockroachDB settings managed by blueprints.
    --
    -- We use NULL in these columns to reflect that blueprint execution should
    -- not modify the option; we're able to do this because CockroachDB settings
    -- require the value to be the correct type and not NULL. There is no value
    -- that represents "please reset this setting to the default value"; that is
    -- represented by the presence of the default value in that field.
    --
    -- `cluster.preserve_downgrade_option`
    cockroachdb_setting_preserve_downgrade TEXT,

    -- The smallest value of the target_release table's generation field that's
    -- accepted by the blueprint.
    --
    -- For example, let's say that the current target release generation is 5.
    -- Then, when reconfigurator detects a MUPdate:
    --
    -- * the target release is ignored in favor of the install dataset
    -- * this field is set to 6
    --
    -- Once an operator sets a new target release, its generation will be 6 or
    -- higher. Reconfigurator will then know that it is back in charge of
    -- driving the system to the target release.
    --
    -- This is set to 1 by default in application code.
    target_release_minimum_generation INT8 NOT NULL
);

-- table describing both the current and historical target blueprints of the
-- system
CREATE TABLE IF NOT EXISTS omicron.public.bp_target (
    -- Monotonically increasing version for all bp_targets
    version INT8 PRIMARY KEY,

    -- Effectively a foreign key into the `blueprint` table, but may reference a
    -- blueprint that has been deleted (if this target is no longer the current
    -- target: the current target must not be deleted).
    blueprint_id UUID NOT NULL,

    -- Is this blueprint enabled?
    --
    -- Currently, we have no code that acts on this value; however, it exists as
    -- an escape hatch once we have automated blueprint planning and execution.
    -- An operator can set the current blueprint to disabled, which should stop
    -- planning and execution (presumably until a support case can address
    -- whatever issue the update system is causing).
    enabled BOOL NOT NULL,

    -- Timestamp for when this blueprint was made the current target
    time_made_target TIMESTAMPTZ NOT NULL
);

-- metadata associated with a single sled in a blueprint
CREATE TABLE IF NOT EXISTS omicron.public.bp_sled_metadata (
    -- foreign key into `blueprint` table
    blueprint_id UUID NOT NULL,

    sled_id UUID NOT NULL,
    sled_state omicron.public.sled_state NOT NULL,
    sled_agent_generation INT8 NOT NULL,
    -- NULL means do not remove any overrides
    remove_mupdate_override UUID,
    PRIMARY KEY (blueprint_id, sled_id)
);

-- description of omicron physical disks specified in a blueprint.
CREATE TABLE IF NOT EXISTS omicron.public.bp_omicron_physical_disk  (
    -- foreign key into the `blueprint` table
    blueprint_id UUID NOT NULL,

    -- unique id for this sled (should be foreign keys into `sled` table, though
    -- it's conceivable a blueprint could refer to a sled that no longer exists,
    -- particularly if the blueprint is older than the current target)
    sled_id UUID NOT NULL,

    vendor TEXT NOT NULL,
    serial TEXT NOT NULL,
    model TEXT NOT NULL,

    id UUID NOT NULL,
    pool_id UUID NOT NULL,

    disposition omicron.public.bp_physical_disk_disposition NOT NULL,

     -- Specific properties of the `expunged` disposition
    disposition_expunged_as_of_generation INT,
    disposition_expunged_ready_for_cleanup BOOL NOT NULL,

    PRIMARY KEY (blueprint_id, id),

    CONSTRAINT expunged_disposition_properties CHECK (
      (disposition != 'expunged'
          AND disposition_expunged_as_of_generation IS NULL
          AND NOT disposition_expunged_ready_for_cleanup)
      OR
      (disposition = 'expunged'
          AND disposition_expunged_as_of_generation IS NOT NULL)
    )
);

-- description of an omicron dataset specified in a blueprint.
CREATE TABLE IF NOT EXISTS omicron.public.bp_omicron_dataset (
    -- foreign key into the `blueprint` table
    blueprint_id UUID NOT NULL,
    sled_id UUID NOT NULL,
    id UUID NOT NULL,

    -- Dataset disposition
    disposition omicron.public.bp_dataset_disposition NOT NULL,

    pool_id UUID NOT NULL,
    kind omicron.public.dataset_kind NOT NULL,
    -- Only valid if kind = zone
    zone_name TEXT,

    -- Only valid if kind = crucible
    ip INET,
    port INT4 CHECK (port BETWEEN 0 AND 65535),

    quota INT8,
    reservation INT8,
    compression TEXT NOT NULL,

    CONSTRAINT zone_name_for_zone_kind CHECK (
      (kind != 'zone') OR
      (kind = 'zone' AND zone_name IS NOT NULL)
    ),

    CONSTRAINT ip_and_port_set_for_crucible CHECK (
      (kind != 'crucible') OR
      (kind = 'crucible' AND ip IS NOT NULL and port IS NOT NULL)
    ),

    PRIMARY KEY (blueprint_id, id)
);

CREATE TYPE IF NOT EXISTS omicron.public.bp_zone_image_source AS ENUM (
    'install_dataset',
    'artifact'
);

-- description of omicron zones specified in a blueprint
CREATE TABLE IF NOT EXISTS omicron.public.bp_omicron_zone (
    -- foreign key into the `blueprint` table
    blueprint_id UUID NOT NULL,

    -- unique id for this sled (should be foreign keys into `sled` table, though
    -- it's conceivable a blueprint could refer to a sled that no longer exists,
    -- particularly if the blueprint is older than the current target)
    sled_id UUID NOT NULL,

    -- unique id for this zone
    id UUID NOT NULL,
    zone_type omicron.public.zone_type NOT NULL,

    -- SocketAddr of the "primary" service for this zone
    -- (what this describes varies by zone type, but all zones have at least one
    -- service in them)
    primary_service_ip INET NOT NULL,
    primary_service_port INT4
        CHECK (primary_service_port BETWEEN 0 AND 65535)
        NOT NULL,

    -- The remaining properties may be NULL for different kinds of zones.  The
    -- specific constraints are not enforced at the database layer, basically
    -- because it's really complicated to do that and it's not obvious that it's
    -- worthwhile.

    -- Some zones have a second service.  Like the primary one, the meaning of
    -- this is zone-type-dependent.
    second_service_ip INET,
    second_service_port INT4
        CHECK (second_service_port IS NULL
        OR second_service_port BETWEEN 0 AND 65535),

    -- Zones may have an associated dataset.  They're currently always on a U.2.
    -- The only thing we need to identify it here is the name of the zpool that
    -- it's on.
    dataset_zpool_name TEXT,

    -- Zones with external IPs have an associated NIC and sockaddr for listening
    -- (first is a foreign key into `bp_omicron_zone_nic`)
    bp_nic_id UUID,

    -- Properties for internal DNS servers
    -- address attached to this zone from outside the sled's subnet
    dns_gz_address INET,
    dns_gz_address_index INT8,

    -- Properties for boundary NTP zones
    -- these define upstream servers we need to contact
    ntp_ntp_servers TEXT[],
    ntp_dns_servers INET[],
    ntp_domain TEXT,

    -- Properties specific to Nexus zones
    nexus_external_tls BOOLEAN,
    nexus_external_dns_servers INET ARRAY,

    -- Source NAT configuration (currently used for boundary NTP only)
    snat_ip INET,
    snat_first_port INT4
        CHECK (snat_first_port IS NULL OR snat_first_port BETWEEN 0 AND 65535),
    snat_last_port INT4
        CHECK (snat_last_port IS NULL OR snat_last_port BETWEEN 0 AND 65535),

    -- For some zones, either primary_service_ip or second_service_ip (but not
    -- both!) is an external IP address. For such zones, this is the ID of that
    -- external IP. In general this is a foreign key into
    -- omicron.public.external_ip, though the row many not exist: if this
    -- blueprint is old, it's possible the IP has been deleted, and if this
    -- blueprint has not yet been realized, it's possible the IP hasn't been
    -- created yet.
    external_ip_id UUID,

    filesystem_pool UUID NOT NULL,

    -- Zone disposition
    disposition omicron.public.bp_zone_disposition NOT NULL,

    -- Specific properties of the `expunged` disposition
    disposition_expunged_as_of_generation INT,
    disposition_expunged_ready_for_cleanup BOOL NOT NULL,

    -- Blueprint zone image source
    image_source omicron.public.bp_zone_image_source NOT NULL,
    image_artifact_sha256 STRING(64),

    PRIMARY KEY (blueprint_id, id),

    CONSTRAINT expunged_disposition_properties CHECK (
        (disposition != 'expunged'
            AND disposition_expunged_as_of_generation IS NULL
            AND NOT disposition_expunged_ready_for_cleanup)
        OR
        (disposition = 'expunged'
            AND disposition_expunged_as_of_generation IS NOT NULL)
    ),

    CONSTRAINT zone_image_source_artifact_hash_present CHECK (
        (image_source = 'artifact'
            AND image_artifact_sha256 IS NOT NULL)
        OR
        (image_source != 'artifact'
            AND image_artifact_sha256 IS NULL)
    )
);

CREATE TABLE IF NOT EXISTS omicron.public.bp_omicron_zone_nic (
    blueprint_id UUID NOT NULL,
    id UUID NOT NULL,
    name TEXT NOT NULL,
    ip INET NOT NULL,
    mac INT8 NOT NULL,
    subnet INET NOT NULL,
    vni INT8 NOT NULL,
    is_primary BOOLEAN NOT NULL,
    slot INT2 NOT NULL,

    PRIMARY KEY (blueprint_id, id)
);

-- Blueprint information related to clickhouse cluster management
--
-- Rows for this table will only exist for deployments with an existing
-- `ClickhousePolicy` as part of the fleet `Policy`. In the limit, this will be
-- all deployments.
CREATE TABLE IF NOT EXISTS omicron.public.bp_clickhouse_cluster_config (
    -- Foreign key into the `blueprint` table
    blueprint_id UUID PRIMARY KEY,
    -- Generation number to track changes to the cluster state.
    -- Used as optimizitic concurrency control.
    generation INT8 NOT NULL,

    -- Clickhouse server and keeper ids can never be reused. We hand them out
    -- monotonically and keep track of the last one used here.
    max_used_server_id INT8 NOT NULL,
    max_used_keeper_id INT8 NOT NULL,

    -- Each clickhouse cluster has a unique name and secret value. These are set
    -- once and shared among all nodes for the lifetime of the fleet.
    cluster_name TEXT NOT NULL,
    cluster_secret TEXT NOT NULL,

    -- A recording of an inventory value that serves as a marker to inform the
    -- reconfigurator when a collection of a raft configuration is recent.
    highest_seen_keeper_leader_committed_log_index INT8 NOT NULL
);

-- Mapping of an Omicron zone ID to Clickhouse Keeper node ID in a specific
-- blueprint.
--
-- This can logically be considered a subtable of `bp_clickhouse_cluster_config`
CREATE TABLE IF NOT EXISTS omicron.public.bp_clickhouse_keeper_zone_id_to_node_id (
    -- Foreign key into the `blueprint` table
    blueprint_id UUID NOT NULL,

    omicron_zone_id UUID NOT NULL,
    keeper_id INT8 NOT NULL,

    PRIMARY KEY (blueprint_id, omicron_zone_id, keeper_id)
);

-- Mapping of an Omicron zone ID to Clickhouse Server node ID in a specific
-- blueprint.
--
-- This can logically be considered a subtable of `bp_clickhouse_cluster_config`
CREATE TABLE IF NOT EXISTS omicron.public.bp_clickhouse_server_zone_id_to_node_id (
    -- Foreign key into the `blueprint` table
    blueprint_id UUID NOT NULL,

    omicron_zone_id UUID NOT NULL,
    server_id INT8 NOT NULL,

    PRIMARY KEY (blueprint_id, omicron_zone_id, server_id)
);

-- Blueprint information related to which ClickHouse installation
-- oximeter is reading from.
CREATE TABLE IF NOT EXISTS omicron.public.bp_oximeter_read_policy (
    -- Foreign key into the `blueprint` table
    blueprint_id UUID PRIMARY KEY,

    -- Generation number.
    version INT8 NOT NULL,

    -- Which clickhouse installation should oximeter read from.
    oximeter_read_mode omicron.public.oximeter_read_mode NOT NULL
);

-- Blueprint information related to pending SP upgrades.
CREATE TABLE IF NOT EXISTS omicron.public.bp_pending_mgs_update_sp (
    -- Foreign key into the `blueprint` table
    blueprint_id UUID,
    -- identify of the device to be updated
    -- (foreign key into the `hw_baseboard_id` table)
    hw_baseboard_id UUID NOT NULL,
    -- location of this device according to MGS
    sp_type omicron.public.sp_type NOT NULL,
    sp_slot INT4 NOT NULL,
    -- artifact to be deployed to this device
    artifact_sha256 STRING(64) NOT NULL,
    artifact_version STRING(64) NOT NULL,

    -- SP-specific details
    expected_active_version STRING NOT NULL,
    expected_inactive_version STRING, -- NULL means invalid (no version expected)

    PRIMARY KEY(blueprint_id, hw_baseboard_id)
);

-- Mapping of Omicron zone ID to CockroachDB node ID. This isn't directly used
-- by the blueprint tables above, but is used by the more general Reconfigurator
-- system along with them (e.g., to decommission expunged CRDB nodes).
CREATE TABLE IF NOT EXISTS omicron.public.cockroachdb_zone_id_to_node_id (
    omicron_zone_id UUID NOT NULL UNIQUE,
    crdb_node_id TEXT NOT NULL UNIQUE,

    -- We require the pair to be unique, and also require each column to be
    -- unique: there should only be one entry for a given zone ID, one entry for
    -- a given node ID, and we need a unique requirement on the pair (via this
    -- primary key) to support `ON CONFLICT DO NOTHING` idempotent inserts.
    PRIMARY KEY (omicron_zone_id, crdb_node_id)
);

/*
 * List of debug datasets available for use (e.g., by support bundles).
 *
 * This is a Reconfigurator rendezvous table: it reflects resources that
 * Reconfigurator has ensured exist. It is always possible that a resource
 * chosen from this table could be deleted after it's selected, but any
 * non-deleted row in this table is guaranteed to have been created.
 */
CREATE TABLE IF NOT EXISTS omicron.public.rendezvous_debug_dataset (
    /* ID of the dataset in a blueprint */
    id UUID PRIMARY KEY,

    /* Time this dataset was added to the table */
    time_created TIMESTAMPTZ NOT NULL,

    /*
     * If not NULL, indicates this dataset has been expunged in a blueprint.
     * Multiple Nexus instances operate concurrently, and it's possible any
     * given Nexus is operating on an old blueprint. We need to avoid a Nexus
     * operating on an old blueprint from inserting a dataset that has already
     * been expunged and removed from this table by a later blueprint, so
     * instead of hard deleting, we tombstone rows via this column.
     *
     * Hard deletion of tombstoned datasets will require some care with respect
     * to the problem above. For now we keep tombstoned datasets around forever.
     */
    time_tombstoned TIMESTAMPTZ,

    /* ID of the zpool on which this dataset is placed */
    pool_id UUID NOT NULL,

    /*
     * ID of the target blueprint the Reconfigurator reconciliation RPW was
     * acting on when this row was created.
     *
     * In practice, this will often be the same blueprint ID in which this
     * dataset was added, but it's not guaranteed to be (it could be any
     * descendent blueprint in which this dataset is still in service).
     */
    blueprint_id_when_created UUID NOT NULL,

    /*
     * ID of the target blueprint the Reconfigurator reconciliation RPW was
     * acting on when this row was tombstoned.
     *
     * In practice, this will often be the same blueprint ID in which this
     * dataset was expunged, but it's not guaranteed to be (it could be any
     * descendent blueprint in which this dataset is expunged and not yet
     * pruned).
     */
    blueprint_id_when_tombstoned UUID,

    /*
     * Either both `*_tombstoned` columns should be set (if this row has been
     * tombstoned) or neither should (if it has not).
     */
    CONSTRAINT tombstoned_consistency CHECK (
        (time_tombstoned IS NULL
            AND blueprint_id_when_tombstoned IS NULL)
        OR
        (time_tombstoned IS NOT NULL
            AND blueprint_id_when_tombstoned IS NOT NULL)
    )
);

/* Add an index which lets us find usable debug datasets */
CREATE INDEX IF NOT EXISTS lookup_usable_rendezvous_debug_dataset
    ON omicron.public.rendezvous_debug_dataset (id)
    WHERE time_tombstoned IS NULL;

/*******************************************************************/

/*
 * The `sled_instance` view's definition needs to be modified in a separate
 * transaction from the transaction that created it.
 */

COMMIT;
BEGIN;

-- Describes what happens when
-- (for affinity groups) instance cannot be co-located, or
-- (for anti-affinity groups) instance must be co-located, or
CREATE TYPE IF NOT EXISTS omicron.public.affinity_policy AS ENUM (
    -- If the affinity request cannot be satisfied, fail.
    'fail',

    -- If the affinity request cannot be satisfied, allow it anyway.
    'allow'
);

-- Determines what "co-location" means for instances within an affinity
-- or anti-affinity group.
CREATE TYPE IF NOT EXISTS omicron.public.failure_domain AS ENUM (
    -- Instances are co-located if they are on the same sled.
    'sled'
);

-- Describes a grouping of related instances that should be co-located.
CREATE TABLE IF NOT EXISTS omicron.public.affinity_group (
    id UUID PRIMARY KEY,
    name STRING(63) NOT NULL,
    description STRING(512) NOT NULL,
    time_created TIMESTAMPTZ NOT NULL,
    time_modified TIMESTAMPTZ NOT NULL,
    time_deleted TIMESTAMPTZ,
    -- Affinity groups are contained within projects
    project_id UUID NOT NULL,
    policy omicron.public.affinity_policy NOT NULL,
    failure_domain omicron.public.failure_domain NOT NULL
);

-- Names for affinity groups within a project should be unique
CREATE UNIQUE INDEX IF NOT EXISTS lookup_affinity_group_by_project ON omicron.public.affinity_group (
    project_id,
    name
) WHERE
    time_deleted IS NULL;

-- Describes an instance's membership within an affinity group
CREATE TABLE IF NOT EXISTS omicron.public.affinity_group_instance_membership (
    group_id UUID NOT NULL,
    instance_id UUID NOT NULL,

    PRIMARY KEY (group_id, instance_id)
);

-- We need to look up all memberships of an instance so we can revoke these
-- memberships efficiently when instances are deleted.
CREATE INDEX IF NOT EXISTS lookup_affinity_group_instance_membership_by_instance ON omicron.public.affinity_group_instance_membership (
    instance_id
);

-- Describes a collection of instances that should not be co-located.
CREATE TABLE IF NOT EXISTS omicron.public.anti_affinity_group (
    id UUID PRIMARY KEY,
    name STRING(63) NOT NULL,
    description STRING(512) NOT NULL,
    time_created TIMESTAMPTZ NOT NULL,
    time_modified TIMESTAMPTZ NOT NULL,
    time_deleted TIMESTAMPTZ,
    -- Anti-Affinity groups are contained within projects
    project_id UUID NOT NULL,
    policy omicron.public.affinity_policy NOT NULL,
    failure_domain omicron.public.failure_domain NOT NULL
);

-- Names for anti-affinity groups within a project should be unique
CREATE UNIQUE INDEX IF NOT EXISTS lookup_anti_affinity_group_by_project ON omicron.public.anti_affinity_group (
    project_id,
    name
) WHERE
    time_deleted IS NULL;

-- Describes an instance's membership within an anti-affinity group
CREATE TABLE IF NOT EXISTS omicron.public.anti_affinity_group_instance_membership (
    group_id UUID NOT NULL,
    instance_id UUID NOT NULL,

    PRIMARY KEY (group_id, instance_id)
);

-- We need to look up all memberships of an instance so we can revoke these
-- memberships efficiently when instances are deleted.
CREATE INDEX IF NOT EXISTS lookup_anti_affinity_group_instance_membership_by_instance ON omicron.public.anti_affinity_group_instance_membership (
    instance_id
);

-- Per-VMM state.
CREATE TABLE IF NOT EXISTS omicron.public.vmm (
    id UUID PRIMARY KEY,
    time_created TIMESTAMPTZ NOT NULL,
    time_deleted TIMESTAMPTZ,
    instance_id UUID NOT NULL,
    time_state_updated TIMESTAMPTZ NOT NULL,
    state_generation INT NOT NULL,
    sled_id UUID NOT NULL,
    propolis_ip INET NOT NULL,
    propolis_port INT4 NOT NULL CHECK (propolis_port BETWEEN 0 AND 65535) DEFAULT 12400,
    state omicron.public.vmm_state NOT NULL
);

CREATE INDEX IF NOT EXISTS lookup_vmms_by_sled_id ON omicron.public.vmm (
    sled_id
) WHERE time_deleted IS NULL;

/*
 * A special view of an instance provided to operators for insights into what's
 * running on a sled.
 *
 * This view replaces the placeholder `sled_instance` view defined above. Any
 * columns in the placeholder must appear in the replacement in the same order
 * and with the same types they had in the placeholder.
 */

CREATE OR REPLACE VIEW omicron.public.sled_instance
AS SELECT
   instance.id,
   instance.name,
   silo.name as silo_name,
   project.name as project_name,
   vmm.sled_id as active_sled_id,
   instance.time_created,
   instance.time_modified,
   instance.migration_id,
   instance.ncpus,
   instance.memory,
   vmm.state
FROM
    omicron.public.instance AS instance
    JOIN omicron.public.project AS project ON
            instance.project_id = project.id
    JOIN omicron.public.silo AS silo ON
            project.silo_id = silo.id
    JOIN omicron.public.vmm AS vmm ON
            instance.active_propolis_id = vmm.id
WHERE
    instance.time_deleted IS NULL AND vmm.time_deleted IS NULL;

CREATE SEQUENCE IF NOT EXISTS omicron.public.ipv4_nat_version START 1 INCREMENT 1;

CREATE TABLE IF NOT EXISTS omicron.public.ipv4_nat_entry (
    id UUID PRIMARY KEY DEFAULT gen_random_uuid(),
    external_address INET NOT NULL,
    first_port INT4 NOT NULL,
    last_port INT4 NOT NULL,
    sled_address INET NOT NULL,
    vni INT4 NOT NULL,
    mac INT8 NOT NULL,
    version_added INT8 NOT NULL DEFAULT nextval('omicron.public.ipv4_nat_version'),
    version_removed INT8,
    time_created TIMESTAMPTZ NOT NULL DEFAULT now(),
    time_deleted TIMESTAMPTZ
);

CREATE UNIQUE INDEX IF NOT EXISTS ipv4_nat_version_added ON omicron.public.ipv4_nat_entry (
    version_added
)
STORING (
    external_address,
    first_port,
    last_port,
    sled_address,
    vni,
    mac,
    time_created,
    time_deleted
);

CREATE UNIQUE INDEX IF NOT EXISTS overlapping_ipv4_nat_entry ON omicron.public.ipv4_nat_entry (
    external_address,
    first_port,
    last_port
) WHERE time_deleted IS NULL;

CREATE INDEX IF NOT EXISTS ipv4_nat_lookup ON omicron.public.ipv4_nat_entry (external_address, first_port, last_port, sled_address, vni, mac);

CREATE UNIQUE INDEX IF NOT EXISTS ipv4_nat_version_removed ON omicron.public.ipv4_nat_entry (
    version_removed
)
STORING (
    external_address,
    first_port,
    last_port,
    sled_address,
    vni,
    mac,
    time_created,
    time_deleted
);

CREATE TYPE IF NOT EXISTS omicron.public.bfd_mode AS ENUM (
    'single_hop',
    'multi_hop'
);

CREATE TABLE IF NOT EXISTS omicron.public.bfd_session (
    id UUID PRIMARY KEY,
    local INET,
    remote INET NOT NULL,
    detection_threshold INT8 NOT NULL,
    required_rx INT8 NOT NULL,
    switch TEXT NOT NULL,
    mode  omicron.public.bfd_mode,

    time_created TIMESTAMPTZ NOT NULL,
    time_modified TIMESTAMPTZ NOT NULL,
    time_deleted TIMESTAMPTZ
);

CREATE UNIQUE INDEX IF NOT EXISTS lookup_bfd_session ON omicron.public.bfd_session (
    remote,
    switch
) WHERE time_deleted IS NULL;

CREATE INDEX IF NOT EXISTS ipv4_nat_lookup_by_vni ON omicron.public.ipv4_nat_entry (
  vni
)
STORING (
  external_address,
  first_port,
  last_port,
  sled_address,
  mac,
  version_added,
  version_removed,
  time_created,
  time_deleted
);

/*
 * A view of the ipv4 nat change history
 * used to summarize changes for external viewing
 */
CREATE VIEW IF NOT EXISTS omicron.public.ipv4_nat_changes
AS
-- Subquery:
-- We need to be able to order partial changesets. ORDER BY on separate columns
-- will not accomplish this, so we'll do this by interleaving version_added
-- and version_removed (version_removed taking priority if NOT NULL) and then sorting
-- on the appropriate version numbers at call time.
WITH interleaved_versions AS (
  -- fetch all active NAT entries (entries that have not been soft deleted)
  SELECT
    external_address,
    first_port,
    last_port,
    sled_address,
    vni,
    mac,
    -- rename version_added to version
    version_added AS version,
    -- create a new virtual column, boolean value representing whether or not
    -- the record has been soft deleted
    (version_removed IS NOT NULL) as deleted
  FROM omicron.public.ipv4_nat_entry
  WHERE version_removed IS NULL

  -- combine the datasets, unifying the version_added and version_removed
  -- columns to a single `version` column so we can interleave and sort the entries
  UNION

  -- fetch all inactive NAT entries (entries that have been soft deleted)
  SELECT
    external_address,
    first_port,
    last_port,
    sled_address,
    vni,
    mac,
    -- rename version_removed to version
    version_removed AS version,
    -- create a new virtual column, boolean value representing whether or not
    -- the record has been soft deleted
    (version_removed IS NOT NULL) as deleted
  FROM omicron.public.ipv4_nat_entry
  WHERE version_removed IS NOT NULL
)
-- this is our new "table"
-- here we select the columns from the subquery defined above
SELECT
  external_address,
  first_port,
  last_port,
  sled_address,
  vni,
  mac,
  version,
  deleted
FROM interleaved_versions;

CREATE TABLE IF NOT EXISTS omicron.public.probe (
    id UUID NOT NULL PRIMARY KEY,
    name STRING(63) NOT NULL,
    description STRING(512) NOT NULL,
    time_created TIMESTAMPTZ NOT NULL,
    time_modified TIMESTAMPTZ NOT NULL,
    time_deleted TIMESTAMPTZ,
    project_id UUID NOT NULL,
    sled UUID NOT NULL
);

CREATE UNIQUE INDEX IF NOT EXISTS lookup_probe_by_name ON omicron.public.probe (
    name
) WHERE
    time_deleted IS NULL;

CREATE TYPE IF NOT EXISTS omicron.public.upstairs_repair_notification_type AS ENUM (
  'started',
  'succeeded',
  'failed'
);

CREATE TYPE IF NOT EXISTS omicron.public.upstairs_repair_type AS ENUM (
  'live',
  'reconciliation'
);

CREATE TABLE IF NOT EXISTS omicron.public.upstairs_repair_notification (
    time TIMESTAMPTZ NOT NULL,

    repair_id UUID NOT NULL,
    repair_type omicron.public.upstairs_repair_type NOT NULL,

    upstairs_id UUID NOT NULL,
    session_id UUID NOT NULL,

    region_id UUID NOT NULL,
    target_ip INET NOT NULL,
    target_port INT4 CHECK (target_port BETWEEN 0 AND 65535) NOT NULL,

    notification_type omicron.public.upstairs_repair_notification_type NOT NULL,

    /*
     * A repair is uniquely identified by the four UUIDs here, and a
     * notification is uniquely identified by its type.
     */
    PRIMARY KEY (repair_id, upstairs_id, session_id, region_id, notification_type)
);

CREATE TABLE IF NOT EXISTS omicron.public.upstairs_repair_progress (
    repair_id UUID NOT NULL,
    time TIMESTAMPTZ NOT NULL,
    current_item INT8 NOT NULL,
    total_items INT8 NOT NULL,

    PRIMARY KEY (repair_id, time, current_item, total_items)
);

CREATE TYPE IF NOT EXISTS omicron.public.downstairs_client_stop_request_reason_type AS ENUM (
  'replacing',
  'disabled',
  'failed_reconcile',
  'io_error',
  'bad_negotiation_order',
  'incompatible',
  'failed_live_repair',
  'too_many_outstanding_jobs',
  'deactivated'
);

CREATE TABLE IF NOT EXISTS omicron.public.downstairs_client_stop_request_notification (
    time TIMESTAMPTZ NOT NULL,
    upstairs_id UUID NOT NULL,
    downstairs_id UUID NOT NULL,
    reason omicron.public.downstairs_client_stop_request_reason_type NOT NULL,

    PRIMARY KEY (time, upstairs_id, downstairs_id, reason)
);

CREATE TYPE IF NOT EXISTS omicron.public.downstairs_client_stopped_reason_type AS ENUM (
  'connection_timeout',
  'connection_failed',
  'timeout',
  'write_failed',
  'read_failed',
  'requested_stop',
  'finished',
  'queue_closed',
  'receive_task_cancelled'
);

CREATE TABLE IF NOT EXISTS omicron.public.downstairs_client_stopped_notification (
    time TIMESTAMPTZ NOT NULL,
    upstairs_id UUID NOT NULL,
    downstairs_id UUID NOT NULL,
    reason omicron.public.downstairs_client_stopped_reason_type NOT NULL,

    PRIMARY KEY (time, upstairs_id, downstairs_id, reason)
);

CREATE INDEX IF NOT EXISTS rack_initialized ON omicron.public.rack (initialized);

-- table for tracking bootstore configuration changes over time
-- this makes reconciliation easier and also gives us a visible history of changes
CREATE TABLE IF NOT EXISTS omicron.public.bootstore_config (
    key TEXT NOT NULL,
    generation INT8 NOT NULL,
    PRIMARY KEY (key, generation),
    data JSONB NOT NULL,
    time_created TIMESTAMPTZ NOT NULL,
    time_deleted TIMESTAMPTZ
);

CREATE INDEX IF NOT EXISTS address_lot_names ON omicron.public.address_lot(name);

CREATE VIEW IF NOT EXISTS omicron.public.bgp_peer_view
AS
SELECT
 sp.switch_location,
 sp.port_name,
 bpc.addr,
 bpc.hold_time,
 bpc.idle_hold_time,
 bpc.delay_open,
 bpc.connect_retry,
 bpc.keepalive,
 bpc.remote_asn,
 bpc.min_ttl,
 bpc.md5_auth_key,
 bpc.multi_exit_discriminator,
 bpc.local_pref,
 bpc.enforce_first_as,
 bpc.vlan_id,
 bc.asn
FROM omicron.public.switch_port sp
JOIN omicron.public.switch_port_settings_bgp_peer_config bpc
ON sp.port_settings_id = bpc.port_settings_id
JOIN omicron.public.bgp_config bc ON bc.id = bpc.bgp_config_id;

CREATE INDEX IF NOT EXISTS switch_port_id_and_name
ON omicron.public.switch_port (port_settings_id, port_name) STORING (switch_location);

CREATE INDEX IF NOT EXISTS switch_port_name ON omicron.public.switch_port (port_name);

CREATE INDEX IF NOT EXISTS network_interface_by_parent
ON omicron.public.network_interface (parent_id)
STORING (name, kind, vpc_id, subnet_id, mac, ip, slot);

CREATE INDEX IF NOT EXISTS sled_by_policy_and_state
ON omicron.public.sled (sled_policy, sled_state, id) STORING (ip);

CREATE INDEX IF NOT EXISTS active_vmm
ON omicron.public.vmm (time_deleted, sled_id, instance_id);

CREATE INDEX IF NOT EXISTS v2p_mapping_details
ON omicron.public.network_interface (
  time_deleted, kind, subnet_id, vpc_id, parent_id
) STORING (mac, ip);

CREATE INDEX IF NOT EXISTS sled_by_policy
ON omicron.public.sled (sled_policy) STORING (ip, sled_state);

CREATE INDEX IF NOT EXISTS vmm_by_instance_id
ON omicron.public.vmm (instance_id) STORING (sled_id);

CREATE TYPE IF NOT EXISTS omicron.public.region_replacement_state AS ENUM (
  'requested',
  'allocating',
  'running',
  'driving',
  'replacement_done',
  'completing',
  'complete'
);

CREATE TABLE IF NOT EXISTS omicron.public.region_replacement (
    /* unique ID for this region replacement */
    id UUID PRIMARY KEY,

    request_time TIMESTAMPTZ NOT NULL,

    old_region_id UUID NOT NULL,

    volume_id UUID NOT NULL,

    old_region_volume_id UUID,

    new_region_id UUID,

    replacement_state omicron.public.region_replacement_state NOT NULL,

    operating_saga_id UUID
);

CREATE INDEX IF NOT EXISTS lookup_region_replacement_by_state on omicron.public.region_replacement (replacement_state);

CREATE TABLE IF NOT EXISTS omicron.public.volume_repair (
    volume_id UUID PRIMARY KEY,
    repair_id UUID NOT NULL
);

CREATE INDEX IF NOT EXISTS lookup_volume_repair_by_repair_id on omicron.public.volume_repair (
    repair_id
);

CREATE TYPE IF NOT EXISTS omicron.public.region_replacement_step_type AS ENUM (
  'propolis',
  'pantry'
);

CREATE TABLE IF NOT EXISTS omicron.public.region_replacement_step (
    replacement_id UUID NOT NULL,

    step_time TIMESTAMPTZ NOT NULL,

    step_type omicron.public.region_replacement_step_type NOT NULL,

    step_associated_instance_id UUID,
    step_associated_vmm_id UUID,

    step_associated_pantry_ip INET,
    step_associated_pantry_port INT4 CHECK (step_associated_pantry_port BETWEEN 0 AND 65535),
    step_associated_pantry_job_id UUID,

    PRIMARY KEY (replacement_id, step_time, step_type)
);

CREATE INDEX IF NOT EXISTS step_time_order on omicron.public.region_replacement_step (step_time);

CREATE INDEX IF NOT EXISTS search_for_repair_notifications ON omicron.public.upstairs_repair_notification (region_id, notification_type);

CREATE INDEX IF NOT EXISTS lookup_any_disk_by_volume_id ON omicron.public.disk (
    volume_id
);

CREATE TYPE IF NOT EXISTS omicron.public.region_snapshot_replacement_state AS ENUM (
  'requested',
  'allocating',
  'replacement_done',
  'deleting_old_volume',
  'running',
  'complete',
  'completing'
);

CREATE TYPE IF NOT EXISTS omicron.public.read_only_target_replacement_type AS ENUM (
  'region_snapshot',
  'read_only_region'
);

CREATE TABLE IF NOT EXISTS omicron.public.region_snapshot_replacement (
    id UUID PRIMARY KEY,

    request_time TIMESTAMPTZ NOT NULL,

    old_dataset_id UUID,
    old_region_id UUID NOT NULL,
    old_snapshot_id UUID,

    old_snapshot_volume_id UUID,

    new_region_id UUID,

    replacement_state omicron.public.region_snapshot_replacement_state NOT NULL,

    operating_saga_id UUID,

    new_region_volume_id UUID,

    replacement_type omicron.public.read_only_target_replacement_type NOT NULL,

    CONSTRAINT proper_replacement_fields CHECK (
      (
       (replacement_type = 'region_snapshot') AND
       ((old_dataset_id IS NOT NULL) AND (old_snapshot_id IS NOT NULL))
      ) OR (
       (replacement_type = 'read_only_region') AND
       ((old_dataset_id IS NULL) AND (old_snapshot_id IS NULL))
      )
    )
);

CREATE INDEX IF NOT EXISTS lookup_region_snapshot_replacement_by_state
ON omicron.public.region_snapshot_replacement (replacement_state);

CREATE TYPE IF NOT EXISTS omicron.public.region_snapshot_replacement_step_state AS ENUM (
  'requested',
  'running',
  'complete',
  'volume_deleted'
);

CREATE TABLE IF NOT EXISTS omicron.public.region_snapshot_replacement_step (
    id UUID PRIMARY KEY,

    request_id UUID NOT NULL,

    request_time TIMESTAMPTZ NOT NULL,

    volume_id UUID NOT NULL,

    old_snapshot_volume_id UUID,

    replacement_state omicron.public.region_snapshot_replacement_step_state NOT NULL,

    operating_saga_id UUID
);

CREATE INDEX IF NOT EXISTS lookup_region_snapshot_replacement_step_by_state
    on omicron.public.region_snapshot_replacement_step (replacement_state);

CREATE INDEX IF NOT EXISTS lookup_region_snapshot_replacement_step_by_old_volume_id
    on omicron.public.region_snapshot_replacement_step (old_snapshot_volume_id);

/*
 * Metadata for the schema itself. This version number isn't great, as there's
 * nothing to ensure it gets bumped when it should be, but it's a start.
 */
CREATE TABLE IF NOT EXISTS omicron.public.db_metadata (
    -- There should only be one row of this table for the whole DB.
    -- It's a little goofy, but filter on "singleton = true" before querying
    -- or applying updates, and you'll access the singleton row.
    --
    -- We also add a constraint on this table to ensure it's not possible to
    -- access the version of this table with "singleton = false".
    singleton BOOL NOT NULL PRIMARY KEY,
    time_created TIMESTAMPTZ NOT NULL,
    time_modified TIMESTAMPTZ NOT NULL,
    -- Semver representation of the DB version
    version STRING(64) NOT NULL,

    -- (Optional) Semver representation of the DB version to which we're upgrading
    target_version STRING(64),

    CHECK (singleton = true)
);

-- An allowlist of IP addresses that can make requests to user-facing services.
CREATE TABLE IF NOT EXISTS omicron.public.allow_list (
    id UUID PRIMARY KEY,
    time_created TIMESTAMPTZ NOT NULL,
    time_modified TIMESTAMPTZ NOT NULL,
    -- A nullable list of allowed source IPs.
    --
    -- NULL is used to indicate _any_ source IP is allowed. A _non-empty_ list
    -- represents an explicit allow list of IPs or IP subnets. Note that the
    -- list itself may never be empty.
    allowed_ips INET[] CHECK (array_length(allowed_ips, 1) > 0)
);

-- Insert default allowlist, allowing all traffic.
-- See `schema/crdb/insert-default-allowlist/up.sql` for details.
INSERT INTO omicron.public.allow_list (id, time_created, time_modified, allowed_ips)
VALUES (
    '001de000-a110-4000-8000-000000000000',
    NOW(),
    NOW(),
    NULL
)
ON CONFLICT (id)
DO NOTHING;

CREATE TYPE IF NOT EXISTS omicron.public.migration_state AS ENUM (
  'pending',
  'in_progress',
  'failed',
  'completed'
);

-- A table of the states of current migrations.
CREATE TABLE IF NOT EXISTS omicron.public.migration (
    id UUID PRIMARY KEY,

    /* The ID of the instance that was migrated */
    instance_id UUID NOT NULL,

    /* The time this migration record was created. */
    time_created TIMESTAMPTZ NOT NULL,

    /* The time this migration record was deleted. */
    time_deleted TIMESTAMPTZ,

    /* Note that there's no `time_modified/time_updated` timestamp for migration
     * records. This is because we track updated time separately for the source
     * and target sides of the migration, using separate `time_source_updated`
     * and time_target_updated` columns.
    */

    /* The state of the migration source */
    source_state omicron.public.migration_state NOT NULL,

    /* The ID of the migration source Propolis */
    source_propolis_id UUID NOT NULL,

    /* Generation number owned and incremented by the source sled-agent */
    source_gen INT8 NOT NULL DEFAULT 1,

    /* Timestamp of when the source field was last updated.
     *
     * This is provided by the sled-agent when publishing a migration state
     * update.
     */
    time_source_updated TIMESTAMPTZ,

    /* The state of the migration target */
    target_state omicron.public.migration_state NOT NULL,

    /* The ID of the migration target Propolis */
    target_propolis_id UUID NOT NULL,

    /* Generation number owned and incremented by the target sled-agent */
    target_gen INT8 NOT NULL DEFAULT 1,

    /* Timestamp of when the source field was last updated.
     *
     * This is provided by the sled-agent when publishing a migration state
     * update.
     */
    time_target_updated TIMESTAMPTZ
);

/* Lookup migrations by instance ID */
CREATE INDEX IF NOT EXISTS lookup_migrations_by_instance_id ON omicron.public.migration (
    instance_id
);

/* Migrations by time created.
 *
 * Currently, this is only used by OMDB for ordering the `omdb migration list`
 * output, but it may be used by other UIs in the future...
*/
CREATE INDEX IF NOT EXISTS migrations_by_time_created ON omicron.public.migration (
    time_created
);

/* Lookup region snapshot by snapshot id */
CREATE INDEX IF NOT EXISTS lookup_region_snapshot_by_snapshot_id on omicron.public.region_snapshot (
    snapshot_id
);

CREATE INDEX IF NOT EXISTS lookup_bgp_config_by_bgp_announce_set_id ON omicron.public.bgp_config (
    bgp_announce_set_id
) WHERE
    time_deleted IS NULL;

CREATE TYPE IF NOT EXISTS omicron.public.volume_resource_usage_type AS ENUM (
  'read_only_region',
  'region_snapshot'
);

/*
 * This table records when a Volume makes use of a read-only resource. When
 * there are no more entries for a particular read-only resource, then that
 * resource can be garbage collected.
 */
CREATE TABLE IF NOT EXISTS omicron.public.volume_resource_usage (
    usage_id UUID NOT NULL,

    volume_id UUID NOT NULL,

    usage_type omicron.public.volume_resource_usage_type NOT NULL,

    /*
     * This column contains a non-NULL value when the usage type is read_only
     * region
     */
    region_id UUID,

    /*
     * These columns contain non-NULL values when the usage type is region
     * snapshot
     */
    region_snapshot_dataset_id UUID,
    region_snapshot_region_id UUID,
    region_snapshot_snapshot_id UUID,

    PRIMARY KEY (usage_id),

    CONSTRAINT exactly_one_usage_source CHECK (
     (
      (usage_type = 'read_only_region') AND
      (region_id IS NOT NULL) AND
      (
       region_snapshot_dataset_id IS NULL AND
       region_snapshot_region_id IS NULL AND
       region_snapshot_snapshot_id IS NULL
      )
     )
    OR
     (
      (usage_type = 'region_snapshot') AND
      (region_id IS NULL) AND
      (
       region_snapshot_dataset_id IS NOT NULL AND
       region_snapshot_region_id IS NOT NULL AND
       region_snapshot_snapshot_id IS NOT NULL
      )
     )
    )
);

CREATE INDEX IF NOT EXISTS lookup_volume_resource_usage_by_region on omicron.public.volume_resource_usage (
    region_id
);

CREATE INDEX IF NOT EXISTS lookup_volume_resource_usage_by_snapshot on omicron.public.volume_resource_usage (
    region_snapshot_dataset_id, region_snapshot_region_id, region_snapshot_snapshot_id
);

CREATE UNIQUE INDEX IF NOT EXISTS one_record_per_volume_resource_usage on omicron.public.volume_resource_usage (
    volume_id,
    usage_type,
    region_id,
    region_snapshot_dataset_id,
    region_snapshot_region_id,
    region_snapshot_snapshot_id
);

/*
 * Alerts
 */


/*
 * Alert webhook receivers, receiver secrets, and receiver subscriptions.
 */

CREATE TABLE IF NOT EXISTS omicron.public.alert_receiver (
    /* Identity metadata (resource) */
    id UUID PRIMARY KEY,
    name STRING(63) NOT NULL,
    description STRING(512) NOT NULL,
    time_created TIMESTAMPTZ NOT NULL,
    time_modified TIMESTAMPTZ NOT NULL,
    time_deleted TIMESTAMPTZ,
    -- Child resource generation for secrets.
    secret_gen INT NOT NULL,

    -- Child resource generation for subscriptions. This is separate from
    -- `secret_gen`, as updating secrets and updating subscriptions are separate
    -- operations which don't conflict with each other.
    subscription_gen INT NOT NULL,
    -- URL of the endpoint webhooks are delivered to.
    endpoint STRING(512) NOT NULL
);

CREATE UNIQUE INDEX IF NOT EXISTS lookup_alert_rx_by_id
ON omicron.public.alert_receiver (id)
WHERE
    time_deleted IS NULL;

CREATE UNIQUE INDEX IF NOT EXISTS lookup_alert_rx_by_name
ON omicron.public.alert_receiver (
    name
) WHERE
    time_deleted IS NULL;

CREATE TABLE IF NOT EXISTS omicron.public.webhook_secret (
    -- ID of this secret.
    id UUID PRIMARY KEY,
    time_created TIMESTAMPTZ NOT NULL,
    -- N.B. that this will always be equal to `time_created` for secrets, as
    -- they are never modified once created.
    time_modified TIMESTAMPTZ NOT NULL,
    time_deleted TIMESTAMPTZ,
    -- UUID of the webhook receiver (foreign key into
    -- `omicron.public.webhook_rx`)
    rx_id UUID NOT NULL,
    -- Secret value.
    secret STRING(512) NOT NULL
);

CREATE INDEX IF NOT EXISTS lookup_webhook_secrets_by_rx
ON omicron.public.webhook_secret (
    rx_id
) WHERE
    time_deleted IS NULL;

-- Alert classes.
--
-- When creating new alert classes, be sure to add them here!
CREATE TYPE IF NOT EXISTS omicron.public.alert_class AS ENUM (
    -- Liveness probes, which are technically not real alerts, but, you know...
    'probe',
    -- Test classes used to test globbing.
    --
    -- These are not publicly exposed.
    'test.foo',
    'test.foo.bar',
    'test.foo.baz',
    'test.quux.bar',
    'test.quux.bar.baz'
    -- Add new alert classes here!
);

-- The set of alert class filters (either alert class names or alert class glob
-- patterns) associated with a alert receiver.
--
-- This is used when creating entries in the alert_subscription table to
-- indicate that a alert receiver is interested in a given event class.
CREATE TABLE IF NOT EXISTS omicron.public.alert_glob (
    -- UUID of the alert receiver (foreign key into
    -- `omicron.public.alert_receiver`)
    rx_id UUID NOT NULL,
    -- An event class glob to which this receiver is subscribed.
    glob STRING(512) NOT NULL,
    -- Regex used when evaluating this filter against concrete alert classes.
    regex STRING(512) NOT NULL,
    time_created TIMESTAMPTZ NOT NULL,
    -- The database schema version at which this glob was last expanded.
    --
    -- This is used to detect when a glob must be re-processed to generate exact
    -- subscriptions on schema changes.
    --
    -- If this is NULL, no exact subscriptions have been generated for this glob
    -- yet (i.e. it was just created)
    schema_version STRING(64),

    PRIMARY KEY (rx_id, glob)
);

-- Look up all event class globs for an alert receiver.
CREATE INDEX IF NOT EXISTS lookup_alert_globs_for_rx
ON omicron.public.alert_glob (
    rx_id
);

CREATE INDEX IF NOT EXISTS lookup_alert_globs_by_schema_version
ON omicron.public.alert_glob (schema_version);

CREATE TABLE IF NOT EXISTS omicron.public.alert_subscription (
    -- UUID of the alert receiver (foreign key into
    -- `omicron.public.alert_receiver`)
    rx_id UUID NOT NULL,
    -- An alert class to which the receiver is subscribed.
    alert_class omicron.public.alert_class NOT NULL,
    -- If this subscription is a concrete instantiation of a glob pattern, the
    -- value of the glob that created it (and, a foreign key into
    -- `webhook_rx_event_glob`). If the receiver is subscribed to this exact
    -- event class, then this is NULL.
    --
    -- This is used when deleting a glob subscription, as it is necessary to
    -- delete any concrete subscriptions to individual event classes matching
    -- that glob.
    glob STRING(512),

    time_created TIMESTAMPTZ NOT NULL,

    PRIMARY KEY (rx_id, alert_class)
);

-- Look up all receivers subscribed to an alert class. This is used by
-- the dispatcher to determine who is interested in a particular event.
CREATE INDEX IF NOT EXISTS lookup_alert_rxs_for_class
ON omicron.public.alert_subscription (
    alert_class
);

-- Look up all exact event class subscriptions for a receiver.
--
-- This is used when generating a view of all user-provided original
-- subscriptions provided for a receiver. That list is generated by looking up
-- all exact event class subscriptions for the receiver ID in this table,
-- combined with the list of all globs in the `alert_glob` table.
CREATE INDEX IF NOT EXISTS lookup_exact_subscriptions_for_alert_rx
on omicron.public.alert_subscription (
    rx_id
) WHERE glob IS NULL;

/*
 * Alert message queue.
 */

CREATE TABLE IF NOT EXISTS omicron.public.alert (
    id UUID PRIMARY KEY,
    time_created TIMESTAMPTZ NOT NULL,
    time_modified TIMESTAMPTZ NOT NULL,
    -- The class of alert that this is.
    alert_class omicron.public.alert_class NOT NULL,
    -- Actual alert data. The structure of this depends on the alert class.
    payload JSONB NOT NULL,

    -- Set when dispatch entries have been created for this alert.
    time_dispatched TIMESTAMPTZ,
    -- The number of receivers that this alart was dispatched to.
    num_dispatched INT8 NOT NULL,

    CONSTRAINT time_dispatched_set_if_dispatched CHECK (
        (num_dispatched = 0) OR (time_dispatched IS NOT NULL)
    ),

    CONSTRAINT num_dispatched_is_positive CHECK (
        (num_dispatched >= 0)
    )
);

-- Singleton probe alert
INSERT INTO omicron.public.alert (
    id,
    time_created,
    time_modified,
    alert_class,
    payload,
    time_dispatched,
    num_dispatched
) VALUES (
    -- NOTE: this UUID is duplicated in nexus_db_model::alert.
    '001de000-7768-4000-8000-000000000001',
    NOW(),
    NOW(),
    'probe',
    '{}',
    -- Pretend to be dispatched so we won't show up in "list alerts needing
    -- dispatch" queries
    NOW(),
    0
) ON CONFLICT DO NOTHING;

-- Look up webhook events in need of dispatching.
--
-- This is used by the message dispatcher when looking for events to dispatch.
CREATE INDEX IF NOT EXISTS lookup_undispatched_alerts
ON omicron.public.alert (
    id, time_created
) WHERE time_dispatched IS NULL;


/*
 * Alert message dispatching and delivery attempts.
 */

-- Describes why an alert delivery was triggered
CREATE TYPE IF NOT EXISTS omicron.public.alert_delivery_trigger AS ENUM (
    --  This delivery was triggered by the alert being dispatched.
    'alert',
    -- This delivery was triggered by an explicit call to the alert resend API.
    'resend',
    --- This delivery is a liveness probe.
    'probe'
);

-- Describes the state of an alert delivery
CREATE TYPE IF NOT EXISTS omicron.public.alert_delivery_state AS ENUM (
    --  This delivery has not yet completed.
    'pending',
    -- This delivery has failed.
    'failed',
    --- This delivery has completed successfully.
    'delivered'
);

-- Delivery dispatch table for webhook receivers.
CREATE TABLE IF NOT EXISTS omicron.public.webhook_delivery (
    -- UUID of this delivery.
    id UUID PRIMARY KEY,
    --- UUID of the alert (foreign key into `omicron.public.alert`).
    alert_id UUID NOT NULL,
    -- UUID of the webhook receiver (foreign key into
    -- `omicron.public.alert_receiver`)
    rx_id UUID NOT NULL,

    triggered_by omicron.public.alert_delivery_trigger NOT NULL,

    --- Delivery attempt count. Starts at 0.
    attempts INT2 NOT NULL,

    time_created TIMESTAMPTZ NOT NULL,
    -- If this is set, then this webhook message has either been delivered
    -- successfully, or is considered permanently failed.
    time_completed TIMESTAMPTZ,

    state omicron.public.alert_delivery_state NOT NULL,

    -- Deliverator coordination bits
    deliverator_id UUID,
    time_leased TIMESTAMPTZ,

    CONSTRAINT attempts_is_non_negative CHECK (attempts >= 0),
    CONSTRAINT active_deliveries_have_started_timestamps CHECK (
        (deliverator_id IS NULL) OR (
            deliverator_id IS NOT NULL AND time_leased IS NOT NULL
        )
    ),
    CONSTRAINT time_completed_iff_not_pending CHECK (
        (state = 'pending' AND time_completed IS NULL) OR
            (state != 'pending' AND time_completed IS NOT NULL)
    )
);

-- Ensure that initial delivery attempts (nexus-dispatched) are unique to avoid
-- duplicate work when an alert is dispatched. For deliveries created by calls
-- to the webhook event resend API, we don't enforce this constraint, to allow
-- re-delivery to be triggered multiple times.
CREATE UNIQUE INDEX IF NOT EXISTS one_webhook_event_dispatch_per_rx
ON omicron.public.webhook_delivery (
    alert_id, rx_id
)
WHERE
    triggered_by = 'alert';

-- Index for looking up all webhook messages dispatched to a receiver ID
CREATE INDEX IF NOT EXISTS lookup_webhook_delivery_dispatched_to_rx
ON omicron.public.webhook_delivery (
    rx_id, alert_id
);

-- Index for looking up all delivery attempts for an alert
CREATE INDEX IF NOT EXISTS lookup_webhook_deliveries_for_alert
ON omicron.public.webhook_delivery (
    alert_id
);

-- Index for looking up all currently in-flight webhook messages, and ordering
-- them by their creation times.
CREATE INDEX IF NOT EXISTS webhook_deliveries_in_flight
ON omicron.public.webhook_delivery (
    time_created, id
) WHERE
    time_completed IS NULL;

CREATE TYPE IF NOT EXISTS omicron.public.webhook_delivery_attempt_result as ENUM (
    -- The delivery attempt failed with an HTTP error.
    'failed_http_error',
    -- The delivery attempt failed because the receiver endpoint was
    -- unreachable.
    'failed_unreachable',
    --- The delivery attempt connected successfully but no response was received
    --  within the timeout.
    'failed_timeout',
    -- The delivery attempt succeeded.
    'succeeded'
);

CREATE TABLE IF NOT EXISTS omicron.public.webhook_delivery_attempt (
    -- Primary key
    id UUID PRIMARY KEY,
    -- Foreign key into `omicron.public.webhook_delivery`.
    delivery_id UUID NOT NULL,
    -- attempt number.
    attempt INT2 NOT NULL,

    -- UUID of the webhook receiver (foreign key into
    -- `omicron.public.webhook_rx`)
    rx_id UUID NOT NULL,

    result omicron.public.webhook_delivery_attempt_result NOT NULL,

    -- This is an INT4 to ensure we can store any unsigned 16-bit number,
    -- although status code > 599 would be Very Surprising...
    response_status INT4,
    response_duration INTERVAL,
    time_created TIMESTAMPTZ NOT NULL,
    -- UUID of the Nexus who did this delivery attempt.
    deliverator_id UUID NOT NULL,

    -- Attempt numbers start at 1
    CONSTRAINT attempts_start_at_1 CHECK (attempt >= 1),

    -- Ensure response status codes are not negative.
    -- We could be more prescriptive here, and also check that they're >= 100
    -- and <= 599, but some servers may return weird stuff, and we'd like to be
    -- able to record that they did that.
    CONSTRAINT response_status_is_unsigned CHECK (
        (response_status IS NOT NULL AND response_status >= 0) OR
            (response_status IS NULL)
    ),

    CONSTRAINT response_iff_not_unreachable CHECK (
        (
            -- If the result is 'succeedeed' or 'failed_http_error', response
            -- data must be present.
            (result = 'succeeded' OR result = 'failed_http_error') AND (
                response_status IS NOT NULL AND
                response_duration IS NOT NULL
            )
        ) OR (
            -- If the result is 'failed_unreachable' or 'failed_timeout', no
            -- response data is present.
            (result = 'failed_unreachable' OR result = 'failed_timeout') AND (
                response_status IS NULL AND
                response_duration IS NULL
            )
        )
    )
);

CREATE INDEX IF NOT EXISTS lookup_attempts_for_webhook_delivery
ON omicron.public.webhook_delivery_attempt (
    delivery_id
);

CREATE INDEX IF NOT EXISTS lookup_webhook_delivery_attempts_to_rx
ON omicron.public.webhook_delivery_attempt (
    rx_id
);

CREATE TYPE IF NOT EXISTS omicron.public.user_data_export_resource_type AS ENUM (
  'snapshot',
  'image'
);

CREATE TYPE IF NOT EXISTS omicron.public.user_data_export_state AS ENUM (
  'requested',
  'assigning',
  'live',
  'deleting',
  'deleted'
);

/*
 * This table contains a record when a snapshot is being exported.
 */
CREATE TABLE IF NOT EXISTS omicron.public.user_data_export (
    id UUID PRIMARY KEY,

    state omicron.public.user_data_export_state NOT NULL,
    operating_saga_id UUID,
    generation INT8 NOT NULL,

    resource_id UUID NOT NULL,
    resource_type omicron.public.user_data_export_resource_type NOT NULL,
    resource_deleted BOOL NOT NULL,

    pantry_ip INET,
    pantry_port INT4 CHECK (pantry_port BETWEEN 0 AND 65535),
    volume_id UUID
);

CREATE INDEX IF NOT EXISTS lookup_export_by_resource_type
ON omicron.public.user_data_export (resource_type);

CREATE UNIQUE INDEX IF NOT EXISTS one_export_record_per_resource
ON omicron.public.user_data_export (resource_id)
WHERE state != 'deleted';

CREATE INDEX IF NOT EXISTS lookup_export_by_volume
ON omicron.public.user_data_export (volume_id);

CREATE INDEX IF NOT EXISTS lookup_export_by_state
ON omicron.public.user_data_export (state);

/*
 * Ereports
 *
 * See RFD 520 for details:
 * https://rfd.shared.oxide.computer/rfd/520
 */

/* Ereports from service processors */
CREATE TABLE IF NOT EXISTS omicron.public.sp_ereport (
    /*
     * the primary key for an ereport is formed from the tuple of the
     * reporter's restart ID (a randomly generated UUID) and the ereport's ENA
     * (a 64-bit integer that uniquely identifies the ereport within that
     * restart of the reporter).
     *
     * see: https://rfd.shared.oxide.computer/rfd/520#ereport-metadata
     */
    restart_id UUID NOT NULL,
    ena INT8 NOT NULL,
    time_deleted TIMESTAMPTZ,

    /* time at which the ereport was collected */
    time_collected TIMESTAMPTZ NOT NULL,
    /* UUID of the Nexus instance that collected the ereport */
    collector_id UUID NOT NULL,

    /*
     * physical location of the reporting SP
     *
     * these fields are always present, as they are how requests to collect
     * ereports are indexed by MGS.
     */
    sp_type omicron.public.sp_type NOT NULL,
    sp_slot INT4 NOT NULL,

    /*
     * VPD identity of the reporting SP.
     *
     * unlike the physical location, these fields are nullable, as an ereport
     * may be generated in a state where the SP doesn't know who or what it is.
     * consider that "i don't know my own identity" is a reasonable condition
     * to want to generate an ereport about!
     */
    serial_number STRING,
    part_number STRING,

    /*
     * The ereport class, which indicates the category of event reported.
     *
     * This is nullable, as it is extracted from the report JSON, and reports
     * missing class information must still be ingested.
     */
    class STRING,

    /*
     * JSON representation of the ereport as received from the SP.
     *
     * the raw JSON representation of the ereport is always stored, alongside
     * any more structured data that we extract from it, as extracting data
     * from the received ereport requires additional knowledge of the ereport
     * formats generated by the SP and its various tasks. as these may change,
     * and new ereports may be added which Nexus may not yet be aware of,
     * we always store the raw JSON representation of the ereport. as Nexus
     * becomes aware of new ereport schemas, it can go back and extract
     * structured data from previously collected ereports with those schemas,
     * but this is only possible if the JSON blob is persisted.
     *
     * see also: https://rfd.shared.oxide.computer/rfd/520#data-model
     */
    report JSONB NOT NULL,

    PRIMARY KEY (restart_id, ena)
);

CREATE INDEX IF NOT EXISTS lookup_sp_ereports_by_slot
ON omicron.public.sp_ereport (
    sp_type,
    sp_slot,
    time_collected
)
where
    time_deleted IS NULL;

CREATE INDEX IF NOT EXISTS order_sp_ereports_by_timestamp
ON omicron.public.sp_ereport(
    time_collected
)
WHERE
    time_deleted IS NULL;

CREATE INDEX IF NOT EXISTS lookup_sp_ereports_by_serial
ON omicron.public.sp_ereport (
    serial_number
) WHERE
    time_deleted IS NULL;

/* Ereports from the host operating system */
CREATE TABLE IF NOT EXISTS omicron.public.host_ereport (
    /*
    * the primary key for an ereport is formed from the tuple of the
    * reporter's restart ID (a randomly generated UUID) and the ereport's ENA
    * (a 64-bit integer that uniquely identifies the ereport within that
    * restart of the reporter).
    *
    * see: https://rfd.shared.oxide.computer/rfd/520#ereport-metadata
    */
    restart_id UUID NOT NULL,
    ena INT8 NOT NULL,
    time_deleted TIMESTAMPTZ,

    /* time at which the ereport was collected */
    time_collected TIMESTAMPTZ NOT NULL,
    /* UUID of the Nexus instance that collected the ereport */
    collector_id UUID NOT NULL,

    /* identity of the reporting sled */
    sled_id UUID NOT NULL,
    sled_serial TEXT NOT NULL,

    /*
     * The ereport class, which indicates the category of event reported.
     *
     * This is nullable, as it is extracted from the report JSON, and reports
     * missing class information must still be ingested.
     */
    class STRING,

    /*
     * JSON representation of the ereport as received from the sled-agent.
     *
     * the raw JSON representation of the ereport is always stored, alongside
     * any more structured data that we extract from it, as extracting data
     * from the received ereport requires additional knowledge of the ereport
     * formats generated by the host OS' fault management system. as these may
     * change, and new ereports may be added which Nexus may not yet be aware
     * of, we always store the raw JSON representation of the ereport. as Nexus
     * becomes aware of new ereport schemas, it can go back and extract
     * structured data from previously collected ereports with those schemas,
     * but this is only possible if the JSON blob is persisted.
     *
     * see also: https://rfd.shared.oxide.computer/rfd/520#data-model
     */
    report JSONB NOT NULL,

    PRIMARY KEY (restart_id, ena)
);

CREATE INDEX IF NOT EXISTS lookup_host_ereports_by_sled
ON omicron.public.host_ereport (
    sled_id,
    time_collected
)
WHERE
    time_deleted IS NULL;

CREATE INDEX IF NOT EXISTS order_host_ereports_by_timestamp
ON omicron.public.host_ereport (
    time_collected
)
WHERE
    time_deleted IS NULL;

CREATE INDEX IF NOT EXISTS lookup_host_ereports_by_serial
ON omicron.public.host_ereport (
    sled_serial
) WHERE
    time_deleted IS NULL;

/*
 * Keep this at the end of file so that the database does not contain a version
 * until it is fully populated.
 */
INSERT INTO omicron.public.db_metadata (
    singleton,
    time_created,
    time_modified,
    version,
    target_version
) VALUES
<<<<<<< HEAD
    (TRUE, NOW(), NOW(), '158.0.0', NULL)
=======
    (TRUE, NOW(), NOW(), '159.0.0', NULL)
>>>>>>> 3e94daa9
ON CONFLICT DO NOTHING;

COMMIT;<|MERGE_RESOLUTION|>--- conflicted
+++ resolved
@@ -6189,11 +6189,7 @@
     version,
     target_version
 ) VALUES
-<<<<<<< HEAD
-    (TRUE, NOW(), NOW(), '158.0.0', NULL)
-=======
-    (TRUE, NOW(), NOW(), '159.0.0', NULL)
->>>>>>> 3e94daa9
+    (TRUE, NOW(), NOW(), '160.0.0', NULL)
 ON CONFLICT DO NOTHING;
 
 COMMIT;