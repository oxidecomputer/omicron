--- conflicted
+++ resolved
@@ -4107,11 +4107,7 @@
     version,
     target_version
 ) VALUES
-<<<<<<< HEAD
-    (TRUE, NOW(), NOW(), '75.0.0', NULL)
-=======
-    (TRUE, NOW(), NOW(), '77.0.0', NULL)
->>>>>>> 35494366
+    (TRUE, NOW(), NOW(), '78.0.0', NULL)
 ON CONFLICT DO NOTHING;
 
 COMMIT;