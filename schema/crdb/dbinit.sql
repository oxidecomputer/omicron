--- conflicted
+++ resolved
@@ -3418,11 +3418,7 @@
     version,
     target_version
 ) VALUES
-<<<<<<< HEAD
-    ( TRUE, NOW(), NOW(), '28.0.0', NULL)
-=======
-    ( TRUE, NOW(), NOW(), '29.0.0', NULL)
->>>>>>> c2b90bc6
+    ( TRUE, NOW(), NOW(), '30.0.0', NULL)
 ON CONFLICT DO NOTHING;
 
 COMMIT;