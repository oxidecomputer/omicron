--- conflicted
+++ resolved
@@ -6369,11 +6369,7 @@
     version,
     target_version
 ) VALUES
-<<<<<<< HEAD
-    (TRUE, NOW(), NOW(), '174.0.0', NULL)
-=======
-    (TRUE, NOW(), NOW(), '175.0.0', NULL)
->>>>>>> 811ee9a6
+    (TRUE, NOW(), NOW(), '176.0.0', NULL)
 ON CONFLICT DO NOTHING;
 
 COMMIT;