/*
 * dbinit.sql: raw SQL to initialize a database for use by Omicron
 *
 * It's not clear what the long-term story for managing the database schema will
 * be.  For now, this file can be used by the test suite and by developers (via
 * the "omicron-dev" program) to set up a local database with which to run the
 * system.
 */

/*
 * Important CockroachDB notes:
 *
 *    For timestamps, CockroachDB's docs recommend TIMESTAMPTZ rather than
 *    TIMESTAMP.  This does not change what is stored with each datum, but
 *    rather how it's interpreted when clients use it.  It should make no
 *    difference to us, so we stick with the recommendation.
 *
 *    We avoid explicit foreign keys due to this warning from the docs: "Foreign
 *    key dependencies can significantly impact query performance, as queries
 *    involving tables with foreign keys, or tables referenced by foreign keys,
 *    require CockroachDB to check two separate tables. We recommend using them
 *    sparingly."
 */

BEGIN;

/*
 * We assume the database and user do not already exist so that we don't
 * inadvertently clobber what's there.  If they might exist, the user has to
 * clear this first.
 *
 * NOTE: the database and user names MUST be kept in sync with the
 * initialization code and dbwipe.sql.
 */
CREATE DATABASE IF NOT EXISTS omicron;
CREATE USER IF NOT EXISTS omicron;
ALTER DEFAULT PRIVILEGES GRANT INSERT, SELECT, UPDATE, DELETE ON TABLES to omicron;

/*
 * Configure a replication factor of 5 to ensure that the system can maintain
 * availability in the face of any two node failures.
 */
ALTER RANGE default CONFIGURE ZONE USING num_replicas = 5;

/*
 * Racks
 */
CREATE TABLE IF NOT EXISTS omicron.public.rack (
    /* Identity metadata (asset) */
    id UUID PRIMARY KEY,
    time_created TIMESTAMPTZ NOT NULL,
    time_modified TIMESTAMPTZ NOT NULL,

    /*
     * Identifies if rack management has been transferred from RSS -> Nexus.
     * If "false", RSS is still managing sleds, services, and DNS records.
     *
     * This value is set to "true" when RSS calls the
     * "rack_initialization_complete" endpoint on Nexus' internal interface.
     *
     * See RFD 278 for more detail.
     */
    initialized BOOL NOT NULL,

    /* Used to configure the updates service URL */
    tuf_base_url STRING(512),

    /* The IPv6 underlay /56 prefix for the rack */
    rack_subnet INET
);

/*
 * Sleds
 */

-- The disposition for a particular sled. This is updated solely by the
-- operator, and not by Nexus.
CREATE TYPE IF NOT EXISTS omicron.public.sled_policy AS ENUM (
    -- The sled is in service, and new resources can be provisioned onto it.
    'in_service',
    -- The sled is in service, but the operator has indicated that new
    -- resources should not be provisioned onto it.
    'no_provision',
    -- The operator has marked that the sled has, or will be, removed from the
    -- rack, and it should be assumed that any resources currently on it are
    -- now permanently missing.
    'expunged'
);

-- The actual state of the sled. This is updated exclusively by Nexus.
--
-- Nexus's goal is to match the sled's state with the operator-indicated
-- policy. For example, if the sled_policy is "expunged" and the sled_state is
-- "active", Nexus will assume that the sled is gone. Based on that, Nexus will
-- reallocate resources currently on the expunged sled to other sleds, etc.
-- Once the expunged sled no longer has any resources attached to it, Nexus
-- will mark it as decommissioned.
CREATE TYPE IF NOT EXISTS omicron.public.sled_state AS ENUM (
    -- The sled has resources of any kind allocated on it, or, is available for
    -- new resources.
    --
    -- The sled can be in this state and have a different sled policy, e.g.
    -- "expunged".
    'active',

    -- The sled no longer has resources allocated on it, now or in the future.
    --
    -- This is a terminal state. This state is only valid if the sled policy is
    -- 'expunged'.
    'decommissioned'
);

CREATE TABLE IF NOT EXISTS omicron.public.sled (
    /* Identity metadata (asset) */
    id UUID PRIMARY KEY,
    time_created TIMESTAMPTZ NOT NULL,
    time_modified TIMESTAMPTZ NOT NULL,
    time_deleted TIMESTAMPTZ,
    rcgen INT NOT NULL,

    /* FK into the Rack table */
    rack_id UUID NOT NULL,

    /* Idenfities if this Sled is a Scrimlet */
    is_scrimlet BOOL NOT NULL,

    /* Baseboard information about the sled */
    serial_number STRING(63) NOT NULL,
    part_number STRING(63) NOT NULL,
    revision INT8 NOT NULL,

    /* CPU & RAM summary for the sled */
    usable_hardware_threads INT8 CHECK (usable_hardware_threads BETWEEN 0 AND 4294967295) NOT NULL,
    usable_physical_ram INT8 NOT NULL,
    reservoir_size INT8 CHECK (reservoir_size < usable_physical_ram) NOT NULL,

    /* The IP address and bound port of the sled agent server. */
    ip INET NOT NULL,
    port INT4 CHECK (port BETWEEN 0 AND 65535) NOT NULL,

    /* The last address allocated to a propolis instance on this sled. */
    last_used_address INET NOT NULL,

    /* The policy for the sled, updated exclusively by the operator */
    sled_policy omicron.public.sled_policy NOT NULL,

    /* The actual state of the sled, updated exclusively by Nexus */
    sled_state omicron.public.sled_state NOT NULL,

    /* Generation number owned and incremented by the sled-agent */
    sled_agent_gen INT8 NOT NULL DEFAULT 1
);

-- Add an index that ensures a given physical sled (identified by serial and
-- part number) can only be a commissioned member of the control plane once.
--
-- TODO Should `sled` reference `hw_baseboard_id` instead of having its own
-- serial/part columns?
CREATE UNIQUE INDEX IF NOT EXISTS commissioned_sled_uniqueness
    ON omicron.public.sled (serial_number, part_number)
    WHERE sled_state != 'decommissioned';

/* Add an index which lets us look up sleds on a rack */
CREATE UNIQUE INDEX IF NOT EXISTS lookup_sled_by_rack ON omicron.public.sled (
    rack_id,
    id
) WHERE time_deleted IS NULL;

/* Add an index which lets us look up sleds based on policy and state */
CREATE INDEX IF NOT EXISTS lookup_sled_by_policy_and_state ON omicron.public.sled (
    sled_policy,
    sled_state
);

CREATE TYPE IF NOT EXISTS omicron.public.sled_resource_kind AS ENUM (
    -- omicron.public.instance
    'instance'
    -- We expect to other resource kinds here in the future; e.g., to track
    -- resources used by control plane services. For now, we only track
    -- instances.
);

-- Accounting for programs using resources on a sled
CREATE TABLE IF NOT EXISTS omicron.public.sled_resource (
    -- Should match the UUID of the corresponding resource
    id UUID PRIMARY KEY,

    -- The sled where resources are being consumed
    sled_id UUID NOT NULL,

    -- The maximum number of hardware threads usable by this resource
    hardware_threads INT8 NOT NULL,

    -- The maximum amount of RSS RAM provisioned to this resource
    rss_ram INT8 NOT NULL,

    -- The maximum amount of Reservoir RAM provisioned to this resource
    reservoir_ram INT8 NOT NULL,

    -- Identifies the type of the resource
    kind omicron.public.sled_resource_kind NOT NULL
);

-- Allow looking up all resources which reside on a sled
CREATE UNIQUE INDEX IF NOT EXISTS lookup_resource_by_sled ON omicron.public.sled_resource (
    sled_id,
    id
);


-- Table of all sled subnets allocated for sleds added to an already initialized
-- rack. The sleds in this table and their allocated subnets are created before
-- a sled is added to the `sled` table. Addition to the `sled` table occurs
-- after the sled is initialized and notifies Nexus about itself.
--
-- For simplicity and space savings, this table doesn't actually contain the
-- full subnets for a given sled, but only the octet that extends a /56 rack
-- subnet to a /64 sled subnet. The rack subnet is maintained in the `rack`
-- table.
--
-- This table does not include subnet octets allocated during RSS and therefore
-- all of the octets start at 33. This makes the data in this table purely additive
-- post-RSS, which also implies that we cannot re-use subnet octets if an original
-- sled that was part of RSS was removed from the cluster.
CREATE TABLE IF NOT EXISTS omicron.public.sled_underlay_subnet_allocation (
    -- The physical identity of the sled
    -- (foreign key into `hw_baseboard_id` table)
    hw_baseboard_id UUID,

    -- The rack to which a sled is being added
    -- (foreign key into `rack` table)
    --
    -- We require this because the sled is not yet part of the sled table when
    -- we first allocate a subnet for it.
    rack_id UUID NOT NULL,

    -- The sled to which a subnet is being allocated
    --
    -- Eventually will be a foreign key into the `sled` table when the sled notifies nexus
    -- about itself after initialization.
    sled_id UUID NOT NULL,

    -- The octet that extends a /56 rack subnet to a /64 sled subnet
    --
    -- Always between 33 and 255 inclusive
    subnet_octet INT2 NOT NULL UNIQUE CHECK (subnet_octet BETWEEN 33 AND 255),

    PRIMARY KEY (hw_baseboard_id, sled_id)
);

-- Add an index which allows pagination by {rack_id, sled_id} pairs.
CREATE UNIQUE INDEX IF NOT EXISTS lookup_subnet_allocation_by_rack_and_sled ON omicron.public.sled_underlay_subnet_allocation (
    rack_id,
    sled_id
);

/*
 * Switches
 */

CREATE TABLE IF NOT EXISTS omicron.public.switch (
    /* Identity metadata (asset) */
    id UUID PRIMARY KEY,
    time_created TIMESTAMPTZ NOT NULL,
    time_modified TIMESTAMPTZ NOT NULL,
    time_deleted TIMESTAMPTZ,
    rcgen INT NOT NULL,

    /* FK into the Rack table */
    rack_id UUID NOT NULL,

    /* Baseboard information about the switch */
    serial_number STRING(63) NOT NULL,
    part_number STRING(63) NOT NULL,
    revision INT8 NOT NULL
);

/* Add an index which lets us look up switches on a rack */
CREATE UNIQUE INDEX IF NOT EXISTS lookup_switch_by_rack ON omicron.public.switch (
    rack_id,
    id
) WHERE time_deleted IS NULL;

/*
 * Services
 */

CREATE TYPE IF NOT EXISTS omicron.public.service_kind AS ENUM (
  'clickhouse',
  'clickhouse_keeper',
  'cockroach',
  'crucible',
  'crucible_pantry',
  'dendrite',
  'external_dns',
  'internal_dns',
  'nexus',
  'ntp',
  'oximeter',
  'tfport',
  'mgd'
);

CREATE TYPE IF NOT EXISTS omicron.public.physical_disk_kind AS ENUM (
  'm2',
  'u2'
);

-- The disposition for a particular physical disk.
-- This is updated by the operator, either explicitly through an operator API,
-- or implicitly when altering sled policy.
CREATE TYPE IF NOT EXISTS omicron.public.physical_disk_policy AS ENUM (
    -- The disk is in service, and new resources can be provisioned onto it.
    'in_service',
    -- The disk has been, or will be, removed from the rack, and it should be
    -- assumed that any resources currently on it are now permanently missing.
    'expunged'
);

-- The actual state of a physical disk. This is updated exclusively by Nexus.
--
-- Nexus's goal is to match the physical disk's state with the
-- operator-indicated policy. For example, if the policy is "expunged" and the
-- state is "active", Nexus will assume that the physical disk is gone. Based
-- on that, Nexus will reallocate resources currently on the expunged disk
-- elsewhere, etc. Once the expunged disk no longer has any resources attached
-- to it, Nexus will mark it as decommissioned.
CREATE TYPE IF NOT EXISTS omicron.public.physical_disk_state AS ENUM (
    -- The disk has resources of any kind allocated on it, or, is available for
    -- new resources.
    --
    -- The disk can be in this state and have a different policy, e.g.
    -- "expunged".
    'active',

    -- The disk no longer has resources allocated on it, now or in the future.
    --
    -- This is a terminal state. This state is only valid if the policy is
    -- 'expunged'.
    'decommissioned'
);

-- A physical disk which exists inside the rack.
CREATE TABLE IF NOT EXISTS omicron.public.physical_disk (
    id UUID PRIMARY KEY,
    time_created TIMESTAMPTZ NOT NULL,
    time_modified TIMESTAMPTZ NOT NULL,
    time_deleted TIMESTAMPTZ,
    rcgen INT NOT NULL,

    vendor STRING(63) NOT NULL,
    serial STRING(63) NOT NULL,
    model STRING(63) NOT NULL,

    variant omicron.public.physical_disk_kind NOT NULL,

    -- FK into the Sled table
    sled_id UUID NOT NULL,

    disk_policy omicron.public.physical_disk_policy NOT NULL,
    disk_state omicron.public.physical_disk_state NOT NULL
);

-- This constraint only needs to be upheld for disks that are not deleted
-- nor decommissioned.
CREATE UNIQUE INDEX IF NOT EXISTS vendor_serial_model_unique on omicron.public.physical_disk (
  vendor, serial, model
) WHERE time_deleted IS NULL AND disk_state != 'decommissioned';

CREATE UNIQUE INDEX IF NOT EXISTS lookup_physical_disk_by_variant ON omicron.public.physical_disk (
    variant,
    id
) WHERE time_deleted IS NULL;

-- Make it efficient to look up physical disks by Sled.
CREATE UNIQUE INDEX IF NOT EXISTS lookup_physical_disk_by_sled ON omicron.public.physical_disk (
    sled_id,
    id
);

-- x509 certificates which may be used by services
CREATE TABLE IF NOT EXISTS omicron.public.certificate (
    -- Identity metadata (resource)
    id UUID PRIMARY KEY,
    name STRING(63) NOT NULL,
    description STRING(512) NOT NULL,
    time_created TIMESTAMPTZ NOT NULL,
    time_modified TIMESTAMPTZ NOT NULL,
    time_deleted TIMESTAMPTZ,

    -- which Silo this certificate is used for
    silo_id UUID NOT NULL,

    -- The service type which should use this certificate
    service omicron.public.service_kind NOT NULL,

    -- cert.pem file (certificate chain in PEM format) as a binary blob
    cert BYTES NOT NULL,

    -- key.pem file (private key in PEM format) as a binary blob
    key BYTES NOT NULL
);

-- Add an index which lets us look up certificates for a particular service
-- class.
CREATE UNIQUE INDEX IF NOT EXISTS lookup_certificate_by_service ON omicron.public.certificate (
    service,
    id
) WHERE
    time_deleted IS NULL;

-- Add an index which enforces that certificates have unique names, and which
-- allows pagination-by-name.
CREATE UNIQUE INDEX IF NOT EXISTS lookup_certificate_by_silo ON omicron.public.certificate (
    silo_id,
    name
) WHERE
    time_deleted IS NULL;

-- A table describing virtual resource provisioning which may be associated
-- with a collection of objects, including:
-- - Projects
-- - Silos
-- - Fleet
CREATE TABLE IF NOT EXISTS omicron.public.virtual_provisioning_collection (
    -- Should match the UUID of the corresponding collection.
    id UUID PRIMARY KEY,
    time_modified TIMESTAMPTZ NOT NULL DEFAULT NOW(),

    -- Identifies the type of the collection.
    collection_type STRING(63) NOT NULL,

    -- The amount of physical disk space which has been provisioned
    -- on behalf of the collection.
    virtual_disk_bytes_provisioned INT8 NOT NULL,

    -- The number of CPUs provisioned by VMs.
    cpus_provisioned INT8 NOT NULL,

    -- The amount of RAM provisioned by VMs.
    ram_provisioned INT8 NOT NULL
);

-- A table describing a single virtual resource which has been provisioned.
-- This may include:
-- - Disks
-- - Instances
-- - Snapshots
--
-- NOTE: You might think to yourself: "This table looks an awful lot like
-- the 'virtual_provisioning_collection' table, could they be condensed into
-- a single table?"
-- The answer to this question is unfortunately: "No". We use CTEs to both
-- UPDATE the collection table while INSERTing rows in the resource table, and
-- this would not be allowed if they came from the same table due to:
-- https://www.cockroachlabs.com/docs/v22.2/known-limitations#statements-containing-multiple-modification-subqueries-of-the-same-table-are-disallowed
-- However, by using separate tables, the CTE is able to function correctly.
CREATE TABLE IF NOT EXISTS omicron.public.virtual_provisioning_resource (
    -- Should match the UUID of the corresponding collection.
    id UUID PRIMARY KEY,
    time_modified TIMESTAMPTZ NOT NULL DEFAULT NOW(),

    -- Identifies the type of the resource.
    resource_type STRING(63) NOT NULL,

    -- The amount of physical disk space which has been provisioned
    -- on behalf of the resource.
    virtual_disk_bytes_provisioned INT8 NOT NULL,

    -- The number of CPUs provisioned.
    cpus_provisioned INT8 NOT NULL,

    -- The amount of RAM provisioned.
    ram_provisioned INT8 NOT NULL
);

-- ZPools of Storage, attached to Sleds.
-- These are backed by a single physical disk.
--
-- For information about the provisioned zpool, reference the
-- "omicron.public.inv_zpool" table, which returns information
-- that has actually been returned from the underlying sled.
CREATE TABLE IF NOT EXISTS omicron.public.zpool (
    /* Identity metadata (asset) */
    id UUID PRIMARY KEY,
    time_created TIMESTAMPTZ NOT NULL,
    time_modified TIMESTAMPTZ NOT NULL,
    time_deleted TIMESTAMPTZ,
    rcgen INT NOT NULL,

    /* FK into the Sled table */
    sled_id UUID NOT NULL,

    /* FK into the Physical Disk table */
    physical_disk_id UUID NOT NULL
);

/* Create an index on the physical disk id */
CREATE INDEX IF NOT EXISTS lookup_zpool_by_disk on omicron.public.zpool (
    physical_disk_id,
    id
) WHERE physical_disk_id IS NOT NULL AND time_deleted IS NULL;

CREATE TYPE IF NOT EXISTS omicron.public.dataset_kind AS ENUM (
  'crucible',
  'cockroach',
  'clickhouse',
  'clickhouse_keeper',
  'external_dns',
  'internal_dns'
);

/*
 * A dataset of allocated space within a zpool.
 */
CREATE TABLE IF NOT EXISTS omicron.public.dataset (
    /* Identity metadata (asset) */
    id UUID PRIMARY KEY,
    time_created TIMESTAMPTZ NOT NULL,
    time_modified TIMESTAMPTZ NOT NULL,
    time_deleted TIMESTAMPTZ,
    rcgen INT NOT NULL,

    /* FK into the Pool table */
    pool_id UUID NOT NULL,

    /* Contact information for the dataset */
    ip INET NOT NULL,
    port INT4 CHECK (port BETWEEN 0 AND 65535) NOT NULL,

    kind omicron.public.dataset_kind NOT NULL,

    /* An upper bound on the amount of space that might be in-use */
    size_used INT,

    /* Crucible must make use of 'size_used'; other datasets manage their own storage */
    CONSTRAINT size_used_column_set_for_crucible CHECK (
      (kind != 'crucible') OR
      (kind = 'crucible' AND size_used IS NOT NULL)
    )
);

/* Create an index on the size usage for Crucible's allocation */
CREATE INDEX IF NOT EXISTS lookup_dataset_by_size_used_crucible on omicron.public.dataset (
    size_used
) WHERE size_used IS NOT NULL AND time_deleted IS NULL AND kind = 'crucible';

/* Create an index on the size usage for any dataset */
CREATE INDEX IF NOT EXISTS lookup_dataset_by_size_used on omicron.public.dataset (
    size_used
) WHERE size_used IS NOT NULL AND time_deleted IS NULL;

/* Create an index on the zpool id */
CREATE INDEX IF NOT EXISTS lookup_dataset_by_zpool on omicron.public.dataset (
    pool_id,
    id
) WHERE pool_id IS NOT NULL AND time_deleted IS NULL;

/*
 * A region of space allocated to Crucible Downstairs, within a dataset.
 */
CREATE TABLE IF NOT EXISTS omicron.public.region (
    /* Identity metadata (asset) */
    id UUID PRIMARY KEY,
    time_created TIMESTAMPTZ NOT NULL,
    time_modified TIMESTAMPTZ NOT NULL,

    /* FK into the dataset table */
    dataset_id UUID NOT NULL,

    /* FK into the volume table */
    volume_id UUID NOT NULL,

    /* Metadata describing the region */
    block_size INT NOT NULL,
    blocks_per_extent INT NOT NULL,
    extent_count INT NOT NULL
);

/*
 * Allow all regions belonging to a disk to be accessed quickly.
 */
CREATE UNIQUE INDEX IF NOT EXISTS lookup_region_by_volume on omicron.public.region (
    volume_id,
    id
);

/*
 * Allow all regions belonging to a dataset to be accessed quickly.
 */
CREATE UNIQUE INDEX IF NOT EXISTS lookup_region_by_dataset on omicron.public.region (
    dataset_id,
    id
);

/*
 * A snapshot of a region, within a dataset.
 */
CREATE TABLE IF NOT EXISTS omicron.public.region_snapshot (
    dataset_id UUID NOT NULL,
    region_id UUID NOT NULL,

    /* Associated higher level virtual snapshot */
    snapshot_id UUID NOT NULL,

    /*
     * Target string, for identification as part of
     * volume construction request(s)
     */
    snapshot_addr TEXT NOT NULL,

    /* How many volumes reference this? */
    volume_references INT8 NOT NULL,

    /* Is this currently part of some resources_to_delete? */
    deleting BOOL NOT NULL,

    PRIMARY KEY (dataset_id, region_id, snapshot_id)
);

/* Index for use during join with region table */
CREATE INDEX IF NOT EXISTS lookup_region_by_dataset on omicron.public.region_snapshot (
    dataset_id, region_id
);

/*
 * Index on volume_references and snapshot_addr for crucible
 * resource accounting lookup
 */
CREATE INDEX IF NOT EXISTS lookup_region_snapshot_by_volume_reference on omicron.public.region_snapshot (
    volume_references
);

CREATE INDEX IF NOT EXISTS lookup_region_snapshot_by_snapshot_addr on omicron.public.region_snapshot (
    snapshot_addr
);

/*
 * A volume within Crucible
 */
CREATE TABLE IF NOT EXISTS omicron.public.volume (
    id UUID PRIMARY KEY,
    time_created TIMESTAMPTZ NOT NULL,
    time_modified TIMESTAMPTZ NOT NULL,
    time_deleted TIMESTAMPTZ,

    /* child resource generation number, per RFD 192 */
    rcgen INT NOT NULL,

    /*
     * A JSON document describing the construction of the volume, including all
     * sub volumes. This is what will be POSTed to propolis, and eventually
     * consumed by some Upstairs code to perform the volume creation. The Rust
     * type of this column should be Crucible::VolumeConstructionRequest.
     */
    data TEXT NOT NULL,

    /*
     * A JSON document describing what resources to clean up when deleting this
     * volume. The Rust type of this column should be the CrucibleResources
     * enum.
     */
    resources_to_clean_up TEXT
);

/* Quickly find deleted volumes */
CREATE INDEX IF NOT EXISTS lookup_volume_by_deleted on omicron.public.volume (
    time_deleted
);

/*
 * Silos
 */

CREATE TYPE IF NOT EXISTS omicron.public.authentication_mode AS ENUM (
  'local',
  'saml'
);

CREATE TYPE IF NOT EXISTS omicron.public.user_provision_type AS ENUM (
  'api_only',
  'jit'
);

CREATE TABLE IF NOT EXISTS omicron.public.silo (
    /* Identity metadata */
    id UUID PRIMARY KEY,
    name STRING(63) NOT NULL,
    description STRING(512) NOT NULL,
    time_created TIMESTAMPTZ NOT NULL,
    time_modified TIMESTAMPTZ NOT NULL,
    time_deleted TIMESTAMPTZ,

    discoverable BOOL NOT NULL,
    authentication_mode omicron.public.authentication_mode NOT NULL,
    user_provision_type omicron.public.user_provision_type NOT NULL,

    mapped_fleet_roles JSONB NOT NULL,

    /* child resource generation number, per RFD 192 */
    rcgen INT NOT NULL
);

CREATE UNIQUE INDEX IF NOT EXISTS lookup_silo_by_name ON omicron.public.silo (
    name
) WHERE
    time_deleted IS NULL;

/*
 * Silo users
 */
CREATE TABLE IF NOT EXISTS omicron.public.silo_user (
    id UUID PRIMARY KEY,
    time_created TIMESTAMPTZ NOT NULL,
    time_modified TIMESTAMPTZ NOT NULL,
    time_deleted TIMESTAMPTZ,

    silo_id UUID NOT NULL,
    external_id TEXT NOT NULL
);

/* This index lets us quickly find users for a given silo. */
CREATE UNIQUE INDEX IF NOT EXISTS lookup_silo_user_by_silo ON omicron.public.silo_user (
    silo_id,
    external_id
) WHERE
    time_deleted IS NULL;

CREATE TABLE IF NOT EXISTS omicron.public.silo_user_password_hash (
    silo_user_id UUID NOT NULL,
    hash TEXT NOT NULL,
    time_created TIMESTAMPTZ NOT NULL,

    PRIMARY KEY(silo_user_id)
);

/*
 * Silo groups
 */

CREATE TABLE IF NOT EXISTS omicron.public.silo_group (
    id UUID PRIMARY KEY,
    time_created TIMESTAMPTZ NOT NULL,
    time_modified TIMESTAMPTZ NOT NULL,
    time_deleted TIMESTAMPTZ,

    silo_id UUID NOT NULL,
    external_id TEXT NOT NULL
);

CREATE UNIQUE INDEX IF NOT EXISTS lookup_silo_group_by_silo ON omicron.public.silo_group (
    silo_id,
    external_id
) WHERE
    time_deleted IS NULL;

/*
 * Silo group membership
 */

CREATE TABLE IF NOT EXISTS omicron.public.silo_group_membership (
    silo_group_id UUID NOT NULL,
    silo_user_id UUID NOT NULL,

    PRIMARY KEY (silo_group_id, silo_user_id)
);

/*
 * The primary key lets us paginate through the users in a group.  We need to
 * index the same fields in the reverse order to be able to paginate through the
 * groups that a user is in.
 */
CREATE INDEX IF NOT EXISTS lookup_silo_group_by_user ON omicron.public.silo_group_membership (
    silo_user_id,
    silo_group_id
);

/*
 * Silo identity provider list
 */

CREATE TYPE IF NOT EXISTS omicron.public.provider_type AS ENUM (
  'saml'
);

CREATE TABLE IF NOT EXISTS omicron.public.identity_provider (
    /* Identity metadata */
    id UUID PRIMARY KEY,
    name STRING(63) NOT NULL,
    description STRING(512) NOT NULL,
    time_created TIMESTAMPTZ NOT NULL,
    time_modified TIMESTAMPTZ NOT NULL,
    time_deleted TIMESTAMPTZ,

    silo_id UUID NOT NULL,
    provider_type omicron.public.provider_type NOT NULL
);

CREATE UNIQUE INDEX IF NOT EXISTS lookup_idp_by_silo_id ON omicron.public.identity_provider (
    silo_id,
    id
) WHERE
    time_deleted IS NULL;

CREATE UNIQUE INDEX IF NOT EXISTS lookup_idp_by_silo_name ON omicron.public.identity_provider (
    silo_id,
    name
) WHERE
    time_deleted IS NULL;

/*
 * Silo SAML identity provider
 */
CREATE TABLE IF NOT EXISTS omicron.public.saml_identity_provider (
    /* Identity metadata */
    id UUID PRIMARY KEY,
    name STRING(63) NOT NULL,
    description STRING(512) NOT NULL,
    time_created TIMESTAMPTZ NOT NULL,
    time_modified TIMESTAMPTZ NOT NULL,
    time_deleted TIMESTAMPTZ,

    silo_id UUID NOT NULL,

    idp_metadata_document_string TEXT NOT NULL,

    idp_entity_id TEXT NOT NULL,
    sp_client_id TEXT NOT NULL,
    acs_url TEXT NOT NULL,
    slo_url TEXT NOT NULL,
    technical_contact_email TEXT NOT NULL,

    public_cert TEXT,
    private_key TEXT,

    group_attribute_name TEXT
);

CREATE UNIQUE INDEX IF NOT EXISTS lookup_saml_idp_by_silo_id ON omicron.public.saml_identity_provider (
    silo_id,
    id
) WHERE
    time_deleted IS NULL;

CREATE UNIQUE INDEX IF NOT EXISTS lookup_saml_idp_by_silo_name ON omicron.public.saml_identity_provider (
    silo_id,
    name
) WHERE
    time_deleted IS NULL;

/*
 * Users' public SSH keys, per RFD 44
 */
CREATE TABLE IF NOT EXISTS omicron.public.ssh_key (
    id UUID PRIMARY KEY,
    name STRING(63) NOT NULL,
    description STRING(512) NOT NULL,
    time_created TIMESTAMPTZ NOT NULL,
    time_modified TIMESTAMPTZ NOT NULL,
    time_deleted TIMESTAMPTZ,

    /* FK into silo_user table */
    silo_user_id UUID NOT NULL,

    /*
     * A 4096 bit RSA key without comment encodes to 726 ASCII characters.
     * A (256 bit) Ed25519 key w/o comment encodes to 82 ASCII characters.
     */
    public_key STRING(1023) NOT NULL
);

CREATE UNIQUE INDEX IF NOT EXISTS lookup_ssh_key_by_silo_user ON omicron.public.ssh_key (
    silo_user_id,
    name
) WHERE
    time_deleted IS NULL;

/**
 * Represents the SSH keys copied to an instance at create time by cloud-init.
 * Entries are added here when an instance is created (with configured SSH keys)
 * and removed when the instance is destroyed.
 *
 * TODO: Should this have time created / time deleted
 */
CREATE TABLE IF NOT EXISTS omicron.public.instance_ssh_key (
    instance_id UUID NOT NULL,
    ssh_key_id UUID NOT NULL,
    PRIMARY KEY (instance_id, ssh_key_id)
);

CREATE TABLE IF NOT EXISTS omicron.public.silo_quotas (
    silo_id UUID PRIMARY KEY,
    time_created TIMESTAMPTZ NOT NULL,
    time_modified TIMESTAMPTZ NOT NULL,
    cpus INT8 NOT NULL,
    memory_bytes INT8 NOT NULL,
    storage_bytes INT8 NOT NULL
);

/**
 * A view of the amount of provisioned and allocated (set by quotas) resources
 * on a given silo.
 */
CREATE VIEW IF NOT EXISTS omicron.public.silo_utilization
AS SELECT
    c.id AS silo_id,
    s.name AS silo_name,
    c.cpus_provisioned AS cpus_provisioned,
    c.ram_provisioned AS memory_provisioned,
    c.virtual_disk_bytes_provisioned AS storage_provisioned,
    q.cpus AS cpus_allocated,
    q.memory_bytes AS memory_allocated,
    q.storage_bytes AS storage_allocated,
    s.discoverable as silo_discoverable
FROM
    omicron.public.virtual_provisioning_collection AS c
    RIGHT JOIN omicron.public.silo_quotas AS q
    ON c.id = q.silo_id
    INNER JOIN omicron.public.silo AS s
    ON c.id = s.id
WHERE
    c.collection_type = 'Silo'
AND
    s.time_deleted IS NULL;

/*
 * Projects
 */

CREATE TABLE IF NOT EXISTS omicron.public.project (
    /* Identity metadata (resource) */
    id UUID PRIMARY KEY,
    name STRING(63) NOT NULL,
    description STRING(512) NOT NULL,
    time_created TIMESTAMPTZ NOT NULL,
    time_modified TIMESTAMPTZ NOT NULL,
    /* Indicates that the object has been deleted */
    time_deleted TIMESTAMPTZ,

    /* child resource generation number, per RFD 192 */
    rcgen INT NOT NULL,

    /* Which silo this project belongs to */
    silo_id UUID NOT NULL /* foreign key into "silo" table */
);

CREATE UNIQUE INDEX IF NOT EXISTS lookup_project_by_silo ON omicron.public.project (
    silo_id,
    name
) WHERE
    time_deleted IS NULL;

/*
 * Instances
 */

CREATE TYPE IF NOT EXISTS omicron.public.instance_state AS ENUM (
    'creating',
    'starting',
    'running',
    'stopping',
    'stopped',
    'rebooting',
    'migrating',
    'repairing',
    'failed',
    'destroyed'
);

/*
 * TODO consider how we want to manage multiple sagas operating on the same
 * Instance -- e.g., reboot concurrent with destroy or concurrent reboots or the
 * like.  Or changing # of CPUs or memory size.
 */
CREATE TABLE IF NOT EXISTS omicron.public.instance (
    /* Identity metadata (resource) */
    id UUID PRIMARY KEY,
    name STRING(63) NOT NULL,
    description STRING(512) NOT NULL,
    time_created TIMESTAMPTZ NOT NULL,
    time_modified TIMESTAMPTZ NOT NULL,
    /* Indicates that the object has been deleted */
    /* This is redundant for Instances, but we keep it here for consistency. */
    time_deleted TIMESTAMPTZ,

    /* Every Instance is in exactly one Project at a time. */
    project_id UUID NOT NULL,

    /* user data for instance initialization systems (e.g. cloud-init) */
    user_data BYTES NOT NULL,

    /* The state of the instance when it has no active VMM. */
    state omicron.public.instance_state NOT NULL,
    time_state_updated TIMESTAMPTZ NOT NULL,
    state_generation INT NOT NULL,

    /* FK into `vmm` for the Propolis server that's backing this instance. */
    active_propolis_id UUID,

    /* FK into `vmm` for the migration target Propolis server, if one exists. */
    target_propolis_id UUID,

    /* Identifies any ongoing migration for this instance. */
    migration_id UUID,

    /* Instance configuration */
    ncpus INT NOT NULL,
    memory INT NOT NULL,
    hostname STRING(63) NOT NULL,
    boot_on_fault BOOL NOT NULL DEFAULT false
);

-- Names for instances within a project should be unique
CREATE UNIQUE INDEX IF NOT EXISTS lookup_instance_by_project ON omicron.public.instance (
    project_id,
    name
) WHERE
    time_deleted IS NULL;

/*
 * A special view of an instance provided to operators for insights into what's running
 * on a sled.
 *
 * This view requires the VMM table, which doesn't exist yet, so create a
 * "placeholder" view here and replace it with the full view once the table is
 * defined. See the README for more context.
 */

CREATE VIEW IF NOT EXISTS omicron.public.sled_instance
AS SELECT
    instance.id
FROM
    omicron.public.instance AS instance
WHERE
    instance.time_deleted IS NULL;

/*
 * Guest-Visible, Virtual Disks
 */

/*
 * TODO The Rust enum to which this type is converted
 * carries data in some of its variants, such as the UUID
 * of the instance to which a disk is attached.
 *
 * This makes the conversion to/from this enum type here much
 * more difficult, since we need a way to manage that data
 * coherently.
 *
 * See <https://github.com/oxidecomputer/omicron/issues/312>.
 */
-- CREATE TYPE omicron.public.DiskState AS ENUM (
--     'creating',
--     'detached',
--     'attaching',
--     'attached',
--     'detaching',
--     'destroyed',
--     'faulted'
-- );

CREATE TYPE IF NOT EXISTS omicron.public.block_size AS ENUM (
  '512',
  '2048',
  '4096'
);

CREATE TABLE IF NOT EXISTS omicron.public.disk (
    /* Identity metadata (resource) */
    id UUID PRIMARY KEY,
    name STRING(63) NOT NULL,
    description STRING(512) NOT NULL,
    time_created TIMESTAMPTZ NOT NULL,
    time_modified TIMESTAMPTZ NOT NULL,
    /* Indicates that the object has been deleted */
    /* This is redundant for Disks, but we keep it here for consistency. */
    time_deleted TIMESTAMPTZ,

    /* child resource generation number, per RFD 192 */
    rcgen INT NOT NULL,

    /* Every Disk is in exactly one Project at a time. */
    project_id UUID NOT NULL,

    /* Every disk consists of a root volume */
    volume_id UUID NOT NULL,

    /*
     * TODO Would it make sense for the runtime state to live in a separate
     * table?
     */
    /* Runtime state */
    -- disk_state omicron.public.DiskState NOT NULL, /* TODO see above */
    disk_state STRING(32) NOT NULL,
    /*
     * Every Disk may be attaching to, attached to, or detaching from at most
     * one Instance at a time.
     */
    attach_instance_id UUID,
    state_generation INT NOT NULL,
    slot INT2 CHECK (slot >= 0 AND slot < 8),
    time_state_updated TIMESTAMPTZ NOT NULL,

    /* Disk configuration */
    size_bytes INT NOT NULL,
    block_size omicron.public.block_size NOT NULL,
    origin_snapshot UUID,
    origin_image UUID,

    pantry_address TEXT
);

CREATE UNIQUE INDEX IF NOT EXISTS lookup_disk_by_project ON omicron.public.disk (
    project_id,
    name
) WHERE
    time_deleted IS NULL;

CREATE UNIQUE INDEX IF NOT EXISTS lookup_disk_by_instance ON omicron.public.disk (
    attach_instance_id,
    id
) WHERE
    time_deleted IS NULL AND attach_instance_id IS NOT NULL;

CREATE UNIQUE INDEX IF NOT EXISTS lookup_deleted_disk ON omicron.public.disk (
    id
) WHERE
    time_deleted IS NOT NULL;

CREATE UNIQUE INDEX IF NOT EXISTS lookup_disk_by_volume_id ON omicron.public.disk (
    volume_id
) WHERE
    time_deleted IS NULL;

CREATE TABLE IF NOT EXISTS omicron.public.image (
    /* Identity metadata (resource) */
    id UUID PRIMARY KEY,
    name STRING(63) NOT NULL,
    description STRING(512) NOT NULL,
    time_created TIMESTAMPTZ NOT NULL,
    time_modified TIMESTAMPTZ NOT NULL,
    /* Indicates that the object has been deleted */
    time_deleted TIMESTAMPTZ,

    silo_id UUID NOT NULL,
    project_id UUID,

    volume_id UUID NOT NULL,

    url STRING(8192),
    os STRING(64) NOT NULL,
    version STRING(64) NOT NULL,
    digest TEXT,
    block_size omicron.public.block_size NOT NULL,
    size_bytes INT NOT NULL
);

CREATE VIEW IF NOT EXISTS omicron.public.project_image AS
SELECT
    id,
    name,
    description,
    time_created,
    time_modified,
    time_deleted,
    silo_id,
    project_id,
    volume_id,
    url,
    os,
    version,
    digest,
    block_size,
    size_bytes
FROM
    omicron.public.image
WHERE
    project_id IS NOT NULL;

CREATE VIEW IF NOT EXISTS omicron.public.silo_image AS
SELECT
    id,
    name,
    description,
    time_created,
    time_modified,
    time_deleted,
    silo_id,
    volume_id,
    url,
    os,
    version,
    digest,
    block_size,
    size_bytes
FROM
    omicron.public.image
WHERE
    project_id IS NULL;

/* Index for silo images */
CREATE UNIQUE INDEX IF NOT EXISTS lookup_image_by_silo on omicron.public.image (
    silo_id,
    name
) WHERE
    time_deleted is NULL AND
    project_id is NULL;

/* Index for project images */
CREATE UNIQUE INDEX IF NOT EXISTS lookup_image_by_silo_and_project on omicron.public.image (
    silo_id,
    project_id,
    name
) WHERE
    time_deleted is NULL AND
    project_id is NOT NULL;

CREATE TYPE IF NOT EXISTS omicron.public.snapshot_state AS ENUM (
  'creating',
  'ready',
  'faulted',
  'destroyed'
);

CREATE TABLE IF NOT EXISTS omicron.public.snapshot (
    /* Identity metadata (resource) */
    id UUID PRIMARY KEY,
    name STRING(63) NOT NULL,
    description STRING(512) NOT NULL,
    time_created TIMESTAMPTZ NOT NULL,
    time_modified TIMESTAMPTZ NOT NULL,
    /* Indicates that the object has been deleted */
    time_deleted TIMESTAMPTZ,

    /* Every Snapshot is in exactly one Project at a time. */
    project_id UUID NOT NULL,

    /* Every Snapshot originated from a single disk */
    disk_id UUID NOT NULL,

    /* Every Snapshot consists of a root volume */
    volume_id UUID NOT NULL,

    /* Where will the scrubbed blocks eventually land? */
    destination_volume_id UUID NOT NULL,

    gen INT NOT NULL,
    state omicron.public.snapshot_state NOT NULL,
    block_size omicron.public.block_size NOT NULL,

    /* Disk configuration (from the time the snapshot was taken) */
    size_bytes INT NOT NULL
);

CREATE UNIQUE INDEX IF NOT EXISTS lookup_snapshot_by_project ON omicron.public.snapshot (
    project_id,
    name
) WHERE
    time_deleted IS NULL;

/*
 * Oximeter collector servers.
 */
CREATE TABLE IF NOT EXISTS omicron.public.oximeter (
    id UUID PRIMARY KEY,
    time_created TIMESTAMPTZ NOT NULL,
    time_modified TIMESTAMPTZ NOT NULL,
    ip INET NOT NULL,
    port INT4 CHECK (port BETWEEN 0 AND 65535) NOT NULL
);

/*
 * The kind of metric producer each record corresponds to.
 */
CREATE TYPE IF NOT EXISTS omicron.public.producer_kind AS ENUM (
    -- A sled agent for an entry in the sled table.
    'sled_agent',
    -- A service in a blueprint (typically the current target blueprint, but it
    -- may reference a prior blueprint if the service is in the process of being
    -- removed).
    'service',
    -- A Propolis VMM for an instance in the omicron.public.instance table
    'instance'
);

/*
 * Information about registered metric producers.
 */
CREATE TABLE IF NOT EXISTS omicron.public.metric_producer (
    id UUID PRIMARY KEY,
    time_created TIMESTAMPTZ NOT NULL,
    time_modified TIMESTAMPTZ NOT NULL,
    kind omicron.public.producer_kind NOT NULL,
    ip INET NOT NULL,
    port INT4 CHECK (port BETWEEN 0 AND 65535) NOT NULL,
    interval FLOAT NOT NULL,
    /* Oximeter collector instance to which this metric producer is assigned. */
    oximeter_id UUID NOT NULL
);

CREATE UNIQUE INDEX IF NOT EXISTS lookup_producer_by_oximeter ON omicron.public.metric_producer (
    oximeter_id,
    id
);

CREATE INDEX IF NOT EXISTS lookup_producer_by_time_modified ON omicron.public.metric_producer (
    time_modified
);

/*
 * VPCs and networking primitives
 */


CREATE TABLE IF NOT EXISTS omicron.public.vpc (
    /* Identity metadata (resource) */
    id UUID PRIMARY KEY,
    name STRING(63) NOT NULL,
    description STRING(512) NOT NULL,
    time_created TIMESTAMPTZ NOT NULL,
    time_modified TIMESTAMPTZ NOT NULL,
    /* Indicates that the object has been deleted */
    time_deleted TIMESTAMPTZ,
    project_id UUID NOT NULL,
    system_router_id UUID NOT NULL,
    dns_name STRING(63) NOT NULL,

    /*
     * The Geneve Virtual Network Identifier for this VPC. Note that this is a
     * 24-bit unsigned value, properties which are checked in the application,
     * not the database.
     */
    vni INT4 NOT NULL,

    /* The IPv6 prefix allocated to subnets. */
    ipv6_prefix INET NOT NULL,

    /* Used to ensure that two requests do not concurrently modify the
       VPC's firewall */
    firewall_gen INT NOT NULL,

    /* Child-resource generation number for VPC Subnets. */
    subnet_gen INT8 NOT NULL
);

CREATE UNIQUE INDEX IF NOT EXISTS lookup_vpc_by_project ON omicron.public.vpc (
    project_id,
    name
) WHERE
    time_deleted IS NULL;

CREATE UNIQUE INDEX IF NOT EXISTS lookup_vpc_by_vni ON omicron.public.vpc (
    vni
) WHERE
    time_deleted IS NULL;

CREATE TABLE IF NOT EXISTS omicron.public.vpc_subnet (
    /* Identity metadata (resource) */
    id UUID PRIMARY KEY,
    name STRING(63) NOT NULL,
    description STRING(512) NOT NULL,
    time_created TIMESTAMPTZ NOT NULL,
    time_modified TIMESTAMPTZ NOT NULL,
    /* Indicates that the object has been deleted */
    time_deleted TIMESTAMPTZ,
    vpc_id UUID NOT NULL,
    /* Child resource creation generation number */
    rcgen INT8 NOT NULL,
    ipv4_block INET NOT NULL,
    ipv6_block INET NOT NULL
);

/* Subnet and network interface names are unique per VPC, not project */
CREATE UNIQUE INDEX IF NOT EXISTS vpc_subnet_vpc_id_name_key ON omicron.public.vpc_subnet (
    vpc_id,
    name
) WHERE
    time_deleted IS NULL;

/* The kind of network interface. */
CREATE TYPE IF NOT EXISTS omicron.public.network_interface_kind AS ENUM (
    /* An interface attached to a guest instance. */
    'instance',

    /* An interface attached to a service. */
    'service'
);

CREATE TABLE IF NOT EXISTS omicron.public.network_interface (
    /* Identity metadata (resource) */
    id UUID PRIMARY KEY,
    name STRING(63) NOT NULL,
    description STRING(512) NOT NULL,
    time_created TIMESTAMPTZ NOT NULL,
    time_modified TIMESTAMPTZ NOT NULL,
    /* Indicates that the object has been deleted */
    time_deleted TIMESTAMPTZ,

    /* The kind of network interface, e.g., instance */
    kind omicron.public.network_interface_kind NOT NULL,

    /*
     * FK into the parent resource of this interface (e.g. Instance, Service)
     * as determined by the `kind`.
     */
    parent_id UUID NOT NULL,

    /* FK into VPC table */
    vpc_id UUID NOT NULL,
    /* FK into VPCSubnet table. */
    subnet_id UUID NOT NULL,

    /*
     * The EUI-48 MAC address of the guest interface.
     *
     * Note that we use the bytes of a 64-bit integer, in big-endian byte order
     * to represent the MAC.
     */
    mac INT8 NOT NULL,

    /* The private VPC IP address of the interface. */
    ip INET NOT NULL,

    /*
     * Limited to 8 NICs per instance. This value must be kept in sync with
     * `crate::nexus::MAX_NICS_PER_INSTANCE`.
     */
    slot INT2 NOT NULL CHECK (slot >= 0 AND slot < 8),

    /* True if this interface is the primary interface.
     *
     * The primary interface appears in DNS and its address is used for external
     * connectivity.
     */
    is_primary BOOL NOT NULL
);

/* A view of the network_interface table for just instance-kind records. */
CREATE VIEW IF NOT EXISTS omicron.public.instance_network_interface AS
SELECT
    id,
    name,
    description,
    time_created,
    time_modified,
    time_deleted,
    parent_id AS instance_id,
    vpc_id,
    subnet_id,
    mac,
    ip,
    slot,
    is_primary
FROM
    omicron.public.network_interface
WHERE
    kind = 'instance';

/* A view of the network_interface table for just service-kind records. */
CREATE VIEW IF NOT EXISTS omicron.public.service_network_interface AS
SELECT
    id,
    name,
    description,
    time_created,
    time_modified,
    time_deleted,
    parent_id AS service_id,
    vpc_id,
    subnet_id,
    mac,
    ip,
    slot,
    is_primary
FROM
    omicron.public.network_interface
WHERE
    kind = 'service';

/* TODO-completeness

 * We currently have a NetworkInterface table with the IP and MAC addresses inline.
 * Eventually, we'll probably want to move these to their own tables, and
 * refer to them here, most notably to support multiple IPs per NIC, as well
 * as moving IPs between NICs on different instances, etc.
 */

/* Ensure we do not assign the same address twice within a subnet */
CREATE UNIQUE INDEX IF NOT EXISTS network_interface_subnet_id_ip_key ON omicron.public.network_interface (
    subnet_id,
    ip
) WHERE
    time_deleted IS NULL;

/* Ensure we do not assign the same MAC twice within a VPC
 * See RFD174's discussion on the scope of virtual MACs
 */
CREATE UNIQUE INDEX IF NOT EXISTS network_interface_vpc_id_mac_key ON omicron.public.network_interface (
    vpc_id,
    mac
) WHERE
    time_deleted IS NULL;

/*
 * Index used to verify that all interfaces for a resource (e.g. Instance,
 * Service) are contained within a single VPC, and that all interfaces are
 * in unique VPC Subnets.
 *
 * This is also used to quickly find the primary interface since
 * we store the `is_primary` column. Such queries are mostly used
 * when setting a new primary interface.
 */
CREATE UNIQUE INDEX IF NOT EXISTS network_interface_parent_id_name_kind_key ON omicron.public.network_interface (
    parent_id,
    name,
    kind
)
STORING (vpc_id, subnet_id, is_primary)
WHERE
    time_deleted IS NULL;

/*
 * Index used to verify that all interfaces for a resource (e.g. Instance,
 * Service) have unique slots.
 */
CREATE UNIQUE INDEX IF NOT EXISTS network_interface_parent_id_slot_key ON omicron.public.network_interface (
    parent_id,
    slot
)
WHERE
    time_deleted IS NULL;

CREATE TYPE IF NOT EXISTS omicron.public.vpc_firewall_rule_status AS ENUM (
    'disabled',
    'enabled'
);

CREATE TYPE IF NOT EXISTS omicron.public.vpc_firewall_rule_direction AS ENUM (
    'inbound',
    'outbound'
);

CREATE TYPE IF NOT EXISTS omicron.public.vpc_firewall_rule_action AS ENUM (
    'allow',
    'deny'
);

CREATE TYPE IF NOT EXISTS omicron.public.vpc_firewall_rule_protocol AS ENUM (
    'TCP',
    'UDP',
    'ICMP'
);

CREATE TABLE IF NOT EXISTS omicron.public.vpc_firewall_rule (
    /* Identity metadata (resource) */
    id UUID PRIMARY KEY,
    name STRING(63) NOT NULL,
    description STRING(512) NOT NULL,
    time_created TIMESTAMPTZ NOT NULL,
    time_modified TIMESTAMPTZ NOT NULL,
    /* Indicates that the object has been deleted */
    time_deleted TIMESTAMPTZ,

    vpc_id UUID NOT NULL,
    status omicron.public.vpc_firewall_rule_status NOT NULL,
    direction omicron.public.vpc_firewall_rule_direction NOT NULL,
    /* Array of targets. 128 was picked to include plenty of space for
       a tag, colon, and resource identifier. */
    targets STRING(128)[] NOT NULL,
    /* Also an array of targets */
    filter_hosts STRING(128)[],
    filter_ports STRING(11)[],
    filter_protocols omicron.public.vpc_firewall_rule_protocol[],
    action omicron.public.vpc_firewall_rule_action NOT NULL,
    priority INT4 CHECK (priority BETWEEN 0 AND 65535) NOT NULL
);

CREATE UNIQUE INDEX IF NOT EXISTS lookup_firewall_by_vpc ON omicron.public.vpc_firewall_rule (
    vpc_id,
    name
) WHERE
    time_deleted IS NULL;

CREATE TYPE IF NOT EXISTS omicron.public.vpc_router_kind AS ENUM (
    'system',
    'custom'
);

CREATE TABLE IF NOT EXISTS omicron.public.vpc_router (
    /* Identity metadata (resource) */
    id UUID PRIMARY KEY,
    name STRING(63) NOT NULL,
    description STRING(512) NOT NULL,
    time_created TIMESTAMPTZ NOT NULL,
    time_modified TIMESTAMPTZ NOT NULL,
    /* Indicates that the object has been deleted */
    time_deleted TIMESTAMPTZ,
    kind omicron.public.vpc_router_kind NOT NULL,
    vpc_id UUID NOT NULL,
    rcgen INT NOT NULL
);

CREATE UNIQUE INDEX IF NOT EXISTS lookup_router_by_vpc ON omicron.public.vpc_router (
    vpc_id,
    name
) WHERE
    time_deleted IS NULL;

CREATE TYPE IF NOT EXISTS omicron.public.router_route_kind AS ENUM (
    'default',
    'vpc_subnet',
    'vpc_peering',
    'custom'
);

CREATE TABLE IF NOT EXISTS omicron.public.router_route (
    /* Identity metadata (resource) */
    id UUID PRIMARY KEY,
    name STRING(63) NOT NULL,
    description STRING(512) NOT NULL,
    time_created TIMESTAMPTZ NOT NULL,
    time_modified TIMESTAMPTZ NOT NULL,
    /* Indicates that the object has been deleted */
    time_deleted TIMESTAMPTZ,

    vpc_router_id UUID NOT NULL,
    kind omicron.public.router_route_kind NOT NULL,
    target STRING(128) NOT NULL,
    destination STRING(128) NOT NULL
);

CREATE UNIQUE INDEX IF NOT EXISTS lookup_route_by_router ON omicron.public.router_route (
    vpc_router_id,
    name
) WHERE
    time_deleted IS NULL;

/*
 * An IP Pool, a collection of zero or more IP ranges for external IPs.
 */
CREATE TABLE IF NOT EXISTS omicron.public.ip_pool (
    /* Resource identity metadata */
    id UUID PRIMARY KEY,
    name STRING(63) NOT NULL,
    description STRING(512) NOT NULL,
    time_created TIMESTAMPTZ NOT NULL,
    time_modified TIMESTAMPTZ NOT NULL,
    time_deleted TIMESTAMPTZ,

    /* The collection's child-resource generation number */
    rcgen INT8 NOT NULL
);

/*
 * Index ensuring uniqueness of IP Pool names, globally.
 */
CREATE UNIQUE INDEX IF NOT EXISTS lookup_pool_by_name ON omicron.public.ip_pool (
    name
) WHERE
    time_deleted IS NULL;

-- The order here is most-specific first, and it matters because we use this
-- fact to select the most specific default in the case where there is both a
-- silo default and a fleet default. If we were to add a project type, it should
-- be added before silo.
CREATE TYPE IF NOT EXISTS omicron.public.ip_pool_resource_type AS ENUM (
    'silo'
);

-- join table associating IP pools with resources like fleet or silo
CREATE TABLE IF NOT EXISTS omicron.public.ip_pool_resource (
    ip_pool_id UUID NOT NULL,
    resource_type omicron.public.ip_pool_resource_type NOT NULL,
    resource_id UUID NOT NULL,
    is_default BOOL NOT NULL,
    -- TODO: timestamps for soft deletes?

    -- resource_type is redundant because resource IDs are globally unique, but
    -- logically it belongs here
    PRIMARY KEY (ip_pool_id, resource_type, resource_id)
);

-- a given resource can only have one default ip pool
CREATE UNIQUE INDEX IF NOT EXISTS one_default_ip_pool_per_resource ON omicron.public.ip_pool_resource (
    resource_id
) where
    is_default = true;

-- created solely to prevent a table scan when we delete links on silo delete
CREATE INDEX IF NOT EXISTS ip_pool_resource_id ON omicron.public.ip_pool_resource (
    resource_id
);
CREATE INDEX IF NOT EXISTS ip_pool_resource_ip_pool_id ON omicron.public.ip_pool_resource (
    ip_pool_id
);

/*
 * IP Pools are made up of a set of IP ranges, which are start/stop addresses.
 * Note that these need not be CIDR blocks or well-behaved subnets with a
 * specific netmask.
 */
CREATE TABLE IF NOT EXISTS omicron.public.ip_pool_range (
    id UUID PRIMARY KEY,
    time_created TIMESTAMPTZ NOT NULL,
    time_modified TIMESTAMPTZ NOT NULL,
    time_deleted TIMESTAMPTZ,
    first_address INET NOT NULL,
    /* The range is inclusive of the last address. */
    last_address INET NOT NULL,
    ip_pool_id UUID NOT NULL,
    /* Tracks child resources, IP addresses allocated out of this range. */
    rcgen INT8 NOT NULL
);

/*
 * These help Nexus enforce that the ranges within an IP Pool do not overlap
 * with any other ranges. See `nexus/src/db/queries/ip_pool.rs` for the actual
 * query which does that.
 */
CREATE UNIQUE INDEX IF NOT EXISTS lookup_pool_range_by_first_address ON omicron.public.ip_pool_range (
    first_address
)
STORING (last_address)
WHERE time_deleted IS NULL;
CREATE UNIQUE INDEX IF NOT EXISTS lookup_pool_range_by_last_address ON omicron.public.ip_pool_range (
    last_address
)
STORING (first_address)
WHERE time_deleted IS NULL;


/* The kind of external IP address. */
CREATE TYPE IF NOT EXISTS omicron.public.ip_kind AS ENUM (
    /*
     * Source NAT provided to all guests by default or for services that
     * only require outbound external connectivity.
     */
    'snat',

    /*
     * An ephemeral IP is a fixed, known address whose lifetime is the same as
     * the instance to which it is attached.
     * Not valid for services.
     */
    'ephemeral',

    /*
     * A floating IP is an independent, named API resource that can be assigned
     * to an instance or service.
     */
    'floating'
);

CREATE TYPE IF NOT EXISTS omicron.public.ip_attach_state AS ENUM (
    'detached',
    'attached',
    'detaching',
    'attaching'
);

/*
 * External IP addresses used for guest instances and externally-facing
 * services.
 */
CREATE TABLE IF NOT EXISTS omicron.public.external_ip (
    /* Identity metadata */
    id UUID PRIMARY KEY,

    /* Name for floating IPs. See the constraints below. */
    name STRING(63),

    /* Description for floating IPs. See the constraints below. */
    description STRING(512),

    time_created TIMESTAMPTZ NOT NULL,
    time_modified TIMESTAMPTZ NOT NULL,
    time_deleted TIMESTAMPTZ,

    /* FK to the `ip_pool` table. */
    ip_pool_id UUID NOT NULL,

    /* FK to the `ip_pool_range` table. */
    ip_pool_range_id UUID NOT NULL,

    /* True if this IP is associated with a service rather than an instance. */
    is_service BOOL NOT NULL,

    /* FK to the `instance` or `service` table. See constraints below. */
    parent_id UUID,

    /* The kind of external address, e.g., ephemeral. */
    kind omicron.public.ip_kind NOT NULL,

    /* The actual external IP address. */
    ip INET NOT NULL,

    /* The first port in the allowed range, inclusive. */
    first_port INT4 NOT NULL,

    /* The last port in the allowed range, also inclusive. */
    last_port INT4 NOT NULL,

    /* FK to the `project` table. */
    project_id UUID,

    /* State of this IP with regard to instance attach/detach
     * operations. This is mainly used to prevent concurrent use
     * across sagas and allow rollback to correct state.
     */
    state omicron.public.ip_attach_state NOT NULL,

    /* The name must be non-NULL iff this is a floating IP. */
    CONSTRAINT null_fip_name CHECK (
        (kind != 'floating' AND name IS NULL) OR
        (kind = 'floating' AND name IS NOT NULL)
    ),

    /* The description must be non-NULL iff this is a floating IP. */
    CONSTRAINT null_fip_description CHECK (
        (kind != 'floating' AND description IS NULL) OR
        (kind = 'floating' AND description IS NOT NULL)
    ),

    /* Only floating IPs can be attached to a project, and
     * they must have a parent project if they are instance FIPs.
     */
    CONSTRAINT null_project_id CHECK (
        (kind = 'floating' AND is_service = FALSE AND project_id is NOT NULL) OR
        ((kind != 'floating' OR is_service = TRUE) AND project_id IS NULL)
    ),

    /*
     * Only nullable if this is a floating/ephemeral IP, which may exist not
     * attached to any instance or service yet. Ephemeral IPs should not generally
     * exist without parent instances/services, but need to temporarily exist in
     * this state for live attachment.
     */
    CONSTRAINT null_snat_parent_id CHECK (
        (kind != 'snat') OR (parent_id IS NOT NULL)
    ),

    /* Ephemeral IPs are not supported for services. */
    CONSTRAINT ephemeral_kind_service CHECK (
        (kind = 'ephemeral' AND is_service = FALSE) OR (kind != 'ephemeral')
    ),

    /*
     * (Not detached) => non-null parent_id.
     * This is not a two-way implication because SNAT IPs
     * cannot have a null parent_id.
     */
    CONSTRAINT detached_null_parent_id CHECK (
        (state = 'detached') OR (parent_id IS NOT NULL)
    )
);

/*
 * Index used to support quickly looking up children of the IP Pool range table,
 * when checking for allocated addresses during deletion.
 */
CREATE INDEX IF NOT EXISTS external_ip_by_pool ON omicron.public.external_ip (
    ip_pool_id,
    ip_pool_range_id
)
    WHERE time_deleted IS NULL;

/*
 * Index used to enforce uniqueness of external IPs
 *
 * NOTE: This relies on the uniqueness constraint of IP addresses across all
 * pools, _and_ on the fact that the number of ports assigned to each instance
 * is fixed at compile time.
 */
CREATE UNIQUE INDEX IF NOT EXISTS external_ip_unique ON omicron.public.external_ip (
    ip,
    first_port
)
    WHERE time_deleted IS NULL;

CREATE UNIQUE INDEX IF NOT EXISTS lookup_external_ip_by_parent ON omicron.public.external_ip (
    parent_id,
    id
)
    WHERE parent_id IS NOT NULL AND time_deleted IS NULL;

/* Enforce a limit of one Ephemeral IP per instance */
CREATE UNIQUE INDEX IF NOT EXISTS one_ephemeral_ip_per_instance ON omicron.public.external_ip (
    parent_id
)
    WHERE kind = 'ephemeral' AND parent_id IS NOT NULL AND time_deleted IS NULL;

/* Enforce name-uniqueness of floating (service) IPs at fleet level. */
CREATE UNIQUE INDEX IF NOT EXISTS lookup_floating_ip_by_name on omicron.public.external_ip (
    name
) WHERE
    kind = 'floating' AND
    time_deleted is NULL AND
    project_id is NULL;

/* Enforce name-uniqueness of floating IPs at project level. */
CREATE UNIQUE INDEX IF NOT EXISTS lookup_floating_ip_by_name_and_project on omicron.public.external_ip (
    project_id,
    name
) WHERE
    kind = 'floating' AND
    time_deleted is NULL AND
    project_id is NOT NULL;

CREATE VIEW IF NOT EXISTS omicron.public.floating_ip AS
SELECT
    id,
    name,
    description,
    time_created,
    time_modified,
    time_deleted,
    ip_pool_id,
    ip_pool_range_id,
    is_service,
    parent_id,
    ip,
    project_id
FROM
    omicron.public.external_ip
WHERE
    omicron.public.external_ip.kind = 'floating' AND
    project_id IS NOT NULL;

/*******************************************************************/

/*
 * Sagas
 */

CREATE TYPE IF NOT EXISTS omicron.public.saga_state AS ENUM (
    'running',
    'unwinding',
    'done'
);


CREATE TABLE IF NOT EXISTS omicron.public.saga (
    /* immutable fields */

    /* unique identifier for this execution */
    id UUID PRIMARY KEY,
    /* unique id of the creator */
    creator UUID NOT NULL,
    /* time the saga was started */
    time_created TIMESTAMPTZ NOT NULL,
    /* saga name */
    name STRING(128) NOT NULL,
    /* saga DAG (includes params and name) */
    saga_dag JSONB NOT NULL,

    /*
     * TODO:
     * - id for current SEC (maybe NULL?)
     * - time of last adoption
     * - previous SEC? previous adoption time?
     * - number of adoptions?
     */
    saga_state omicron.public.saga_state NOT NULL,
    current_sec UUID,
    adopt_generation INT NOT NULL,
    adopt_time TIMESTAMPTZ NOT NULL
);

/*
 * For recovery (and probably takeover), we need to be able to list running
 * sagas by SEC.  We need to paginate this list by the id.
 */
CREATE UNIQUE INDEX IF NOT EXISTS lookup_saga_by_sec ON omicron.public.saga (
    current_sec, id
) WHERE saga_state != 'done';

/*
 * TODO more indexes for Saga?
 * - Debugging and/or reporting: saga_name? creator?
 */
/*
 * TODO: This is a data-carrying enum, see note on disk_state.
 *
 * See <https://github.com/oxidecomputer/omicron/issues/312>.
 */
-- CREATE TYPE omicron.public.saga_node_event_type AS ENUM (
--    'started',
--    'succeeded',
--    'failed'
--    'undo_started'
--    'undo_finished'
-- );

CREATE TABLE IF NOT EXISTS omicron.public.saga_node_event (
    saga_id UUID NOT NULL,
    node_id INT NOT NULL,
    -- event_type omicron.public.saga_node_event_type NOT NULL,
    event_type STRING(31) NOT NULL,
    data JSONB,
    event_time TIMESTAMPTZ NOT NULL,
    creator UUID NOT NULL,

    /*
     * It's important to be able to list the nodes in a saga.  We put the
     * node_id in the saga so that we can paginate the list.
     *
     * We make it a UNIQUE index and include the event_type to prevent two SECs
     * from attempting to record the same event for the same saga.  Whether this
     * should be allowed is still TBD.
     */
    PRIMARY KEY (saga_id, node_id, event_type)
);

/*******************************************************************/

/*
 * Sessions for use by web console.
 */
CREATE TABLE IF NOT EXISTS omicron.public.console_session (
    token STRING(40) PRIMARY KEY,
    time_created TIMESTAMPTZ NOT NULL,
    time_last_used TIMESTAMPTZ NOT NULL,
    silo_user_id UUID NOT NULL
);

-- to be used for cleaning up old tokens
-- It's okay that this index is non-unique because we don't need to page through
-- this list.  We'll just grab the next N, delete them, then repeat.
CREATE INDEX IF NOT EXISTS lookup_console_by_creation ON omicron.public.console_session (
    time_created
);

-- This index is used to remove sessions for a user that's being deleted.
CREATE INDEX IF NOT EXISTS lookup_console_by_silo_user ON omicron.public.console_session (
    silo_user_id
);

/*******************************************************************/

-- Describes a single uploaded TUF repo.
--
-- Identified by both a random uuid and its SHA256 hash. The hash could be the
-- primary key, but it seems unnecessarily large and unwieldy.
CREATE TABLE IF NOT EXISTS omicron.public.tuf_repo (
    id UUID PRIMARY KEY,
    time_created TIMESTAMPTZ NOT NULL,

    sha256 STRING(64) NOT NULL,

    -- The version of the targets.json role that was used to generate the repo.
    targets_role_version INT NOT NULL,

    -- The valid_until time for the repo.
    valid_until TIMESTAMPTZ NOT NULL,

    -- The system version described in the TUF repo.
    --
    -- This is the "true" primary key, but is not treated as such in the
    -- database because we may want to change this format in the future.
    -- Re-doing primary keys is annoying.
    --
    -- Because the system version is embedded in the repo's artifacts.json,
    -- each system version is associated with exactly one checksum.
    system_version STRING(64) NOT NULL,

    -- For debugging only:
    -- Filename provided by the user.
    file_name TEXT NOT NULL,

    CONSTRAINT unique_checksum UNIQUE (sha256),
    CONSTRAINT unique_system_version UNIQUE (system_version)
);

-- Describes an individual artifact from an uploaded TUF repo.
--
-- In the future, this may also be used to describe artifacts that are fetched
-- from a remote TUF repo, but that requires some additional design work.
CREATE TABLE IF NOT EXISTS omicron.public.tuf_artifact (
    name STRING(63) NOT NULL,
    version STRING(63) NOT NULL,
    -- This used to be an enum but is now a string, because it can represent
    -- artifact kinds currently unknown to a particular version of Nexus as
    -- well.
    kind STRING(63) NOT NULL,

    -- The time this artifact was first recorded.
    time_created TIMESTAMPTZ NOT NULL,

    -- The SHA256 hash of the artifact, typically obtained from the TUF
    -- targets.json (and validated at extract time).
    sha256 STRING(64) NOT NULL,
    -- The length of the artifact, in bytes.
    artifact_size INT8 NOT NULL,

    PRIMARY KEY (name, version, kind)
);

-- Reflects that a particular artifact was provided by a particular TUF repo.
-- This is a many-many mapping.
CREATE TABLE IF NOT EXISTS omicron.public.tuf_repo_artifact (
    tuf_repo_id UUID NOT NULL,
    tuf_artifact_name STRING(63) NOT NULL,
    tuf_artifact_version STRING(63) NOT NULL,
    tuf_artifact_kind STRING(63) NOT NULL,

    /*
    For the primary key, this definition uses the natural key rather than a
    smaller surrogate key (UUID). That's because with CockroachDB the most
    important factor in selecting a primary key is the ability to distribute
    well. In this case, the first element of the primary key is the tuf_repo_id,
    which is a random UUID.

    For more, see https://www.cockroachlabs.com/blog/how-to-choose-a-primary-key/.
    */
    PRIMARY KEY (
        tuf_repo_id, tuf_artifact_name, tuf_artifact_version, tuf_artifact_kind
    )
);

/*******************************************************************/

/*
 * DNS Propagation
 *
 * The tables here are the source of truth of DNS data for both internal and
 * external DNS.
 */

/*
 * A DNS group is a collection of DNS zones covered by a single version number.
 * We have two DNS Groups in our system: "internal" (for internal service
 * discovery) and "external" (which we expose on customer networks to provide
 * DNS for our own customer-facing services, like the API and console).
 *
 * Each DNS server is associated with exactly one DNS group.  Nexus propagates
 * the entire contents of a DNS group (i.e., all of its zones and all of those
 * zones' DNS names and associated records) to every server in that group.
 */
CREATE TYPE IF NOT EXISTS omicron.public.dns_group AS ENUM (
    'internal',
    'external'
);

/*
 * A DNS Zone is basically just a DNS name at the root of a subtree served by
 * one of our DNS servers.  In a typical system, there would be two DNS zones:
 *
 * (1) in the "internal" DNS group, a zone called "control-plane.oxide.internal"
 *     used by the control plane for internal service discovery
 *
 * (2) in the "external" DNS group, a zone whose name is owned by the customer
 *     and specified when the rack is set up for the first time.  We will use
 *     this zone to advertise addresses for the services we provide on the
 *     customer network (i.e., the API and console).
 */
CREATE TABLE IF NOT EXISTS omicron.public.dns_zone (
    id UUID PRIMARY KEY,
    time_created TIMESTAMPTZ NOT NULL,
    dns_group omicron.public.dns_group NOT NULL,
    zone_name TEXT NOT NULL
);

/*
 * It's allowed (although probably not correct) for the same DNS zone to appear
 * in both the internal and external groups.  It is not allowed to specify the
 * same DNS zone twice within the same group.
 */
CREATE UNIQUE INDEX IF NOT EXISTS lookup_dns_zone_by_group ON omicron.public.dns_zone (
    dns_group, zone_name
);

/*
 * All the data associated with a DNS group is gathered together and assigned a
 * single version number, sometimes called a generation number.  When changing
 * the DNS data for a group (e.g., to add a new DNS name), clients first insert
 * a new row into this table with the next available generation number.  (This
 * table is not strictly necessary.  Instead, we could put the current version
 * number for the group into a `dns_group` table, and clients could update that
 * instead of inserting into this table.  But by using a table here, we have a
 * debugging record of all past generation updates, including metadata about who
 * created them and why.)
 */
CREATE TABLE IF NOT EXISTS omicron.public.dns_version (
    dns_group omicron.public.dns_group NOT NULL,
    version INT8 NOT NULL,

    /* These fields are for debugging only. */
    time_created TIMESTAMPTZ NOT NULL,
    creator TEXT NOT NULL,
    comment TEXT NOT NULL,

    PRIMARY KEY(dns_group, version)
);

/*
 * The meat of the DNS data: a list of DNS names.  Each name has one or more
 * records stored in JSON.
 *
 * To facilitate clients getting a consistent snapshot of the DNS data at a
 * given version, each name is stored with the version in which it was added and
 * (optionally) the version in which it was removed.  The name and record data
 * are immutable, so changing the records for a given name should be expressed
 * as removing the old name (setting "version_removed") and creating a new
 * record for the same name at a new version.
 */
CREATE TABLE IF NOT EXISTS omicron.public.dns_name (
    dns_zone_id UUID NOT NULL,
    version_added INT8 NOT NULL,
    version_removed INT8,
    name TEXT NOT NULL,
    dns_record_data JSONB NOT NULL,

    PRIMARY KEY (dns_zone_id, name, version_added)
);

/*
 * Any given live name should only exist once.  (Put differently: the primary
 * key already prevents us from having the same name added twice in the same
 * version.  But you should also not be able to add a name in any version if the
 * name is currently still live (i.e., version_removed IS NULL).
 */
CREATE UNIQUE INDEX IF NOT EXISTS lookup_dns_name_by_zone ON omicron.public.dns_name (
    dns_zone_id, name
) WHERE version_removed IS NULL;

/*******************************************************************/

/*
 * Identity and Access Management (IAM)
 *
 * **For more details and a worked example using the tables here, see the
 * documentation for the omicron_nexus crate, "authz" module.**
 */

/*
 * Users built into the system
 *
 * The ids and names for these users are well-known (i.e., they are used by
 * Nexus directly, so changing these would potentially break compatibility).
 */
CREATE TABLE IF NOT EXISTS omicron.public.user_builtin (
    /*
     * Identity metadata
     *
     * TODO-cleanup This uses the "resource identity" pattern because we want a
     * name and description, but it's not valid to support soft-deleting these
     * records.
     */
    id UUID PRIMARY KEY,
    name STRING(63) NOT NULL,
    description STRING(512) NOT NULL,
    time_created TIMESTAMPTZ NOT NULL,
    time_modified TIMESTAMPTZ NOT NULL,
    time_deleted TIMESTAMPTZ
);

CREATE UNIQUE INDEX IF NOT EXISTS lookup_user_builtin_by_name ON omicron.public.user_builtin (name);

/* User used by Nexus to create other users.  Do NOT add more users here! */
INSERT INTO omicron.public.user_builtin (
    id,
    name,
    description,
    time_created,
    time_modified
) VALUES (
    /* NOTE: this uuid and name are duplicated in nexus::authn. */
    '001de000-05e4-4000-8000-000000000001',
    'db-init',
    'user used for database initialization',
    NOW(),
    NOW()
) ON CONFLICT DO NOTHING;

/*
 * OAuth 2.0 Device Authorization Grant (RFC 8628)
 */

-- Device authorization requests. These records are short-lived,
-- and removed as soon as a token is granted. This allows us to
-- use the `user_code` as primary key, despite it not having very
-- much entropy.
-- TODO: A background task should remove unused expired records.
CREATE TABLE IF NOT EXISTS omicron.public.device_auth_request (
    user_code STRING(20) PRIMARY KEY,
    client_id UUID NOT NULL,
    device_code STRING(40) NOT NULL,
    time_created TIMESTAMPTZ NOT NULL,
    time_expires TIMESTAMPTZ NOT NULL
);

-- Access tokens granted in response to successful device authorization flows.
CREATE TABLE IF NOT EXISTS omicron.public.device_access_token (
    token STRING(40) PRIMARY KEY,
    client_id UUID NOT NULL,
    device_code STRING(40) NOT NULL,
    silo_user_id UUID NOT NULL,
    time_requested TIMESTAMPTZ NOT NULL,
    time_created TIMESTAMPTZ NOT NULL,
    time_expires TIMESTAMPTZ
);

-- This UNIQUE constraint is critical for ensuring that at most
-- one token is ever created for a given device authorization flow.
CREATE UNIQUE INDEX IF NOT EXISTS lookup_device_access_token_by_client ON omicron.public.device_access_token (
    client_id, device_code
);

-- This index is used to remove tokens for a user that's being deleted.
CREATE INDEX IF NOT EXISTS lookup_device_access_token_by_silo_user ON omicron.public.device_access_token (
    silo_user_id
);

/*
 * Roles built into the system
 *
 * You can think of a built-in role as an opaque token to which we assign a
 * hardcoded set of permissions.  The role that we call "project.viewer"
 * corresponds to the "viewer" role on the "project" resource.  A user that has
 * this role on a particular Project is granted various read-only permissions on
 * that Project.  The specific permissions associated with the role are defined
 * in Omicron's Polar (Oso) policy file.
 *
 * A built-in role like "project.viewer" has four parts:
 *
 * * resource type: "project"
 * * role name: "viewer"
 * * full name: "project.viewer"
 * * description: "Project Viewer"
 *
 * Internally, we can treat the tuple (resource type, role name) as a composite
 * primary key.  Externally, we expose this as the full name.  This is
 * consistent with RFD 43 and other IAM systems.
 *
 * These fields look awfully close to the identity metadata that we use for most
 * other tables.  But they're just different enough that we can't use most of
 * the same abstractions:
 *
 * * "id": We have no need for a uuid because the (resource_type, role_name) is
 *   already unique and immutable.
 * * "name": What we call "full name" above could instead be called "name",
 *   which would be consistent with other identity metadata.  But it's not a
 *   legal "name" because of the period, and it would be confusing to have
 *   "resource type", "role name", and "name".
 * * "time_created": not that useful because it's whenever the system was
 *   initialized, and we have plenty of other timestamps for that
 * * "time_modified": does not apply because the role cannot be changed
 * * "time_deleted" does not apply because the role cannot be deleted
 *
 * If the set of roles and their permissions are fixed, why store them in the
 * database at all?  Because what's dynamic is the assignment of roles to users.
 * We have a separate table that says "user U has role ROLE on resource
 * RESOURCE".  How do we represent the ROLE part of this association?  We use a
 * foreign key into this "role_builtin" table.
 */
CREATE TABLE IF NOT EXISTS omicron.public.role_builtin (
    resource_type STRING(63),
    role_name STRING(63),
    description STRING(512),

    PRIMARY KEY(resource_type, role_name)
);

/*
 * Assignments between users, roles, and resources
 *
 * An actor has a role on a resource if there's a record in this table that
 * points to that actor, role, and resource.
 *
 * For more details and a worked example, see the omicron_nexus::authz
 * module-level documentation.
 */

CREATE TYPE IF NOT EXISTS omicron.public.identity_type AS ENUM (
  'user_builtin',
  'silo_user',
  'silo_group'
);

CREATE TABLE IF NOT EXISTS omicron.public.role_assignment (
    /* Composite foreign key into "role_builtin" table */
    resource_type STRING(63) NOT NULL,
    role_name STRING(63) NOT NULL,

    /*
     * Foreign key into some other resource table.  Which table?  This is
     * identified implicitly by "resource_type" above.
     */
    resource_id UUID NOT NULL,

    /*
     * Foreign key into some other user table.  Which table?  That's determined
     * by "identity_type".
     */
    identity_id UUID NOT NULL,
    identity_type omicron.public.identity_type NOT NULL,

    /*
     * The resource_id, identity_id, and role_name uniquely identify the role
     * assignment.  We include the resource_type and identity_type as
     * belt-and-suspenders, but there should only be one resource type for any
     * resource id and one identity type for any identity id.
     *
     * By organizing the primary key by resource id, then role name, then
     * identity information, we can use it to generated paginated listings of
     * role assignments for a resource, ordered by role name.  It's surprisingly
     * load-bearing that "identity_type" appears last.  That's because when we
     * list a page of role assignments for a resource sorted by role name and
     * then identity id, every field _except_ identity_type is used in the
     * query's filter or sort order.  If identity_type appeared before one of
     * those fields, CockroachDB wouldn't necessarily know it could use the
     * primary key index to efficiently serve the query.
     */
    PRIMARY KEY(
        resource_id,
        resource_type,
        role_name,
        identity_id,
        identity_type
     )
);

/*******************************************************************/

/*
 * External Networking
 *
 * **For more details on external networking see RFD 267**
 */

CREATE TYPE IF NOT EXISTS omicron.public.address_lot_kind AS ENUM (
    'infra',
    'pool'
);

CREATE TABLE IF NOT EXISTS omicron.public.address_lot (
    id UUID PRIMARY KEY,
    name STRING(63) NOT NULL,
    description STRING(512) NOT NULL,
    time_created TIMESTAMPTZ NOT NULL,
    time_modified TIMESTAMPTZ NOT NULL,
    time_deleted TIMESTAMPTZ,
    kind omicron.public.address_lot_kind NOT NULL
);

CREATE UNIQUE INDEX IF NOT EXISTS lookup_address_lot_by_name ON omicron.public.address_lot (
    name
) WHERE
    time_deleted IS NULL;

CREATE TABLE IF NOT EXISTS omicron.public.address_lot_block (
    id UUID PRIMARY KEY,
    address_lot_id UUID NOT NULL,
    first_address INET NOT NULL,
    last_address INET NOT NULL
);

CREATE INDEX IF NOT EXISTS lookup_address_lot_block_by_lot ON omicron.public.address_lot_block (
    address_lot_id
);

CREATE TABLE IF NOT EXISTS omicron.public.address_lot_rsvd_block (
    id UUID PRIMARY KEY,
    address_lot_id UUID NOT NULL,
    first_address INET NOT NULL,
    last_address INET NOT NULL,
    anycast BOOL NOT NULL
);

CREATE INDEX IF NOT EXISTS lookup_address_lot_rsvd_block_by_lot ON omicron.public.address_lot_rsvd_block (
    address_lot_id
);

CREATE INDEX IF NOT EXISTS lookup_address_lot_rsvd_block_by_anycast ON omicron.public.address_lot_rsvd_block (
    anycast
);

CREATE TABLE IF NOT EXISTS omicron.public.loopback_address (
    id UUID PRIMARY KEY,
    time_created TIMESTAMPTZ NOT NULL,
    time_modified TIMESTAMPTZ NOT NULL,
    address_lot_block_id UUID NOT NULL,
    rsvd_address_lot_block_id UUID NOT NULL,
    rack_id UUID NOT NULL,
    switch_location TEXT NOT NULL,
    address INET NOT NULL,
    anycast BOOL NOT NULL
);

/* TODO https://github.com/oxidecomputer/omicron/issues/3001 */

CREATE UNIQUE INDEX IF NOT EXISTS lookup_loopback_address ON omicron.public.loopback_address (
    address, rack_id, switch_location
);

CREATE TABLE IF NOT EXISTS omicron.public.switch_port (
    id UUID PRIMARY KEY,
    rack_id UUID,
    switch_location TEXT,
    port_name TEXT,
    port_settings_id UUID,

    CONSTRAINT switch_port_rack_locaction_name_unique UNIQUE (
        rack_id, switch_location, port_name
    )
);

CREATE INDEX IF NOT EXISTS lookup_switch_port_by_port_settings ON omicron.public.switch_port (port_settings_id);

/* port settings groups included from port settings objects */
CREATE TABLE IF NOT EXISTS omicron.public.switch_port_settings_groups (
    port_settings_id UUID,
    port_settings_group_id UUID,

    PRIMARY KEY (port_settings_id, port_settings_group_id)
);

CREATE TABLE IF NOT EXISTS omicron.public.switch_port_settings_group (
    id UUID PRIMARY KEY,
    /* port settings in this group */
    port_settings_id UUID NOT NULL,
    name STRING(63) NOT NULL,
    description STRING(512) NOT NULL,
    time_created TIMESTAMPTZ NOT NULL,
    time_modified TIMESTAMPTZ NOT NULL,
    time_deleted TIMESTAMPTZ
);

CREATE UNIQUE INDEX IF NOT EXISTS lookup_switch_port_settings_group_by_name ON omicron.public.switch_port_settings_group (
    name
) WHERE
    time_deleted IS NULL;

CREATE TABLE IF NOT EXISTS omicron.public.switch_port_settings (
    id UUID PRIMARY KEY,
    name STRING(63) NOT NULL,
    description STRING(512) NOT NULL,
    time_created TIMESTAMPTZ NOT NULL,
    time_modified TIMESTAMPTZ NOT NULL,
    time_deleted TIMESTAMPTZ
);

CREATE UNIQUE INDEX IF NOT EXISTS switch_port_settings_by_name ON omicron.public.switch_port_settings (
    name
) WHERE
    time_deleted IS NULL;

CREATE TYPE IF NOT EXISTS omicron.public.switch_port_geometry AS ENUM (
    'Qsfp28x1',
    'Qsfp28x2',
    'Sfp28x4'
);

CREATE TABLE IF NOT EXISTS omicron.public.switch_port_settings_port_config (
    port_settings_id UUID PRIMARY KEY,
    geometry omicron.public.switch_port_geometry
);

CREATE TABLE IF NOT EXISTS omicron.public.switch_port_settings_link_config (
    port_settings_id UUID,
    lldp_service_config_id UUID NOT NULL,
    link_name TEXT,
    mtu INT4,

    PRIMARY KEY (port_settings_id, link_name)
);

CREATE TABLE IF NOT EXISTS omicron.public.lldp_service_config (
    id UUID PRIMARY KEY,
    lldp_config_id UUID,
    enabled BOOL NOT NULL
);

CREATE TABLE IF NOT EXISTS omicron.public.lldp_config (
    id UUID PRIMARY KEY,
    name STRING(63) NOT NULL,
    description STRING(512) NOT NULL,
    time_created TIMESTAMPTZ NOT NULL,
    time_modified TIMESTAMPTZ NOT NULL,
    time_deleted TIMESTAMPTZ,
    chassis_id TEXT,
    system_name TEXT,
    system_description TEXT,
    management_ip TEXT
);

CREATE UNIQUE INDEX IF NOT EXISTS lldp_config_by_name ON omicron.public.lldp_config (
    name
) WHERE
    time_deleted IS NULL;

CREATE TYPE IF NOT EXISTS omicron.public.switch_interface_kind AS ENUM (
    'primary',
    'vlan',
    'loopback'
);

CREATE TABLE IF NOT EXISTS omicron.public.switch_port_settings_interface_config (
    port_settings_id UUID,
    id UUID PRIMARY KEY,
    interface_name TEXT NOT NULL,
    v6_enabled BOOL NOT NULL,
    kind omicron.public.switch_interface_kind
);

CREATE UNIQUE INDEX IF NOT EXISTS switch_port_settings_interface_config_by_id ON omicron.public.switch_port_settings_interface_config (
    port_settings_id, interface_name
);

CREATE TABLE IF NOT EXISTS omicron.public.switch_vlan_interface_config (
    interface_config_id UUID,
    vid INT4,

    PRIMARY KEY (interface_config_id, vid)
);

CREATE TABLE IF NOT EXISTS omicron.public.switch_port_settings_route_config (
    port_settings_id UUID,
    interface_name TEXT,
    dst INET,
    gw INET,
    vid INT4,

    /* TODO https://github.com/oxidecomputer/omicron/issues/3013 */
    PRIMARY KEY (port_settings_id, interface_name, dst, gw)
);

CREATE TABLE IF NOT EXISTS omicron.public.switch_port_settings_bgp_peer_config (
    port_settings_id UUID,
    bgp_config_id UUID NOT NULL,
    interface_name TEXT,
    addr INET,
    hold_time INT8,
    idle_hold_time INT8,
    delay_open INT8,
    connect_retry INT8,
    keepalive INT8,
    remote_asn INT8,
    min_ttl INT2,
    md5_auth_key TEXT,
    multi_exit_discriminator INT8,
    local_pref INT8,
    enforce_first_as BOOLEAN NOT NULL DEFAULT false,
    allow_import_list_active BOOLEAN NOT NULL DEFAULT false,
    allow_export_list_active BOOLEAN NOT NULL DEFAULT false,
    vlan_id INT4,

    /* TODO https://github.com/oxidecomputer/omicron/issues/3013 */
    PRIMARY KEY (port_settings_id, interface_name, addr)
);

CREATE TABLE IF NOT EXISTS omicron.public.switch_port_settings_bgp_peer_config_communities (
    port_settings_id UUID NOT NULL,
    interface_name TEXT NOT NULL,
    addr INET NOT NULL,
    community INT8 NOT NULL,

    PRIMARY KEY (port_settings_id, interface_name, addr, community)
);

CREATE TABLE IF NOT EXISTS omicron.public.switch_port_settings_bgp_peer_config_allow_import (
    port_settings_id UUID NOT NULL,
    interface_name TEXT NOT NULL,
    addr INET NOT NULL,
    prefix INET NOT NULL,

    PRIMARY KEY (port_settings_id, interface_name, addr, prefix)
);

CREATE TABLE IF NOT EXISTS omicron.public.switch_port_settings_bgp_peer_config_allow_export (
    port_settings_id UUID NOT NULL,
    interface_name TEXT NOT NULL,
    addr INET NOT NULL,
    prefix INET NOT NULL,

    PRIMARY KEY (port_settings_id, interface_name, addr, prefix)
);

CREATE TABLE IF NOT EXISTS omicron.public.bgp_config (
    id UUID PRIMARY KEY,
    name STRING(63) NOT NULL,
    description STRING(512) NOT NULL,
    time_created TIMESTAMPTZ NOT NULL,
    time_modified TIMESTAMPTZ NOT NULL,
    time_deleted TIMESTAMPTZ,
    asn INT8 NOT NULL,
    vrf TEXT,
    bgp_announce_set_id UUID NOT NULL,
    shaper TEXT,
    checker TEXT
);

CREATE UNIQUE INDEX IF NOT EXISTS lookup_bgp_config_by_name ON omicron.public.bgp_config (
    name
) WHERE
    time_deleted IS NULL;

CREATE TABLE IF NOT EXISTS omicron.public.bgp_announce_set (
    id UUID PRIMARY KEY,
    name STRING(63) NOT NULL,
    description STRING(512) NOT NULL,
    time_created TIMESTAMPTZ NOT NULL,
    time_modified TIMESTAMPTZ NOT NULL,
    time_deleted TIMESTAMPTZ
);

CREATE UNIQUE INDEX IF NOT EXISTS lookup_bgp_announce_set_by_name ON omicron.public.bgp_announce_set (
    name
) WHERE
    time_deleted IS NULL;

CREATE TABLE IF NOT EXISTS omicron.public.bgp_announcement (
    announce_set_id UUID,
    address_lot_block_id UUID NOT NULL,
    network INET,

    /* TODO https://github.com/oxidecomputer/omicron/issues/3013 */
    PRIMARY KEY (announce_set_id, network)
);

CREATE TABLE IF NOT EXISTS omicron.public.switch_port_settings_address_config (
    port_settings_id UUID,
    address_lot_block_id UUID NOT NULL,
    rsvd_address_lot_block_id UUID NOT NULL,
    address INET,
    interface_name TEXT,

    /* TODO https://github.com/oxidecomputer/omicron/issues/3013 */
    PRIMARY KEY (port_settings_id, address, interface_name)
);

CREATE TABLE IF NOT EXISTS omicron.public.bootstore_keys (
    key TEXT NOT NULL PRIMARY KEY,
    generation INT8 NOT NULL
);

/*
 * Hardware/software inventory
 *
 * See RFD 433 for details.  Here are the highlights.
 *
 * Omicron periodically collects hardware/software inventory data from the
 * running system and stores it into the database.  Each discrete set of data is
 * called a **collection**.  Each collection contains lots of different kinds of
 * data, so there are many tables here.  For clarity, these tables are prefixed
 * with:
 *
 *     `inv_*` (examples: `inv_collection`, `inv_service_processor`)
 *
 *         Describes the complete set of hardware and software in the system.
 *         Rows in these tables are immutable, but they describe mutable facts
 *         about hardware and software (e.g., the slot that a disk is in).  When
 *         these facts change (e.g., a disk moves between slots), a new set of
 *         records is written.
 *
 * All rows in the `inv_*` tables point back to a particular collection.  They
 * represent the state observed at some particular time.  Generally, if two
 * observations came from two different places, they're not put into the same
 * row of the same table.  For example, caboose information comes from the SP,
 * but it doesn't go into the `inv_service_processor` table.  It goes in a
 * separate `inv_caboose` table.  This is debatable but it preserves a clearer
 * record of exactly what information came from where, since the separate record
 * has its own "source" and "time_collected".
 *
 * Information about service processors and roots of trust are joined with
 * information reported by sled agents via the baseboard id.
 *
 * Hardware and software identifiers are normalized for the usual database
 * design reasons.  This means instead of storing hardware and software
 * identifiers directly in the `inv_*` tables, these tables instead store
 * foreign keys into one of these groups of tables, whose names are also
 * prefixed for clarity:
 *
 *     `hw_*` (example: `hw_baseboard_id`)
 *
 *         Maps hardware-provided identifiers to UUIDs that are used as foreign
 *         keys in the rest of the schema. (Avoids embedding these identifiers
 *         into all the other tables.)
 *
 *     `sw_*` (example: `sw_caboose`)
 *
 *         Maps software-provided identifiers to UUIDs that are used as foreign
 *         keys in the rest of the schema. (Avoids embedding these identifiers
 *         into all the other tables.)
 *
 * Records in these tables are shared across potentially many collections.  To
 * see why this is useful, consider that `sw_caboose` records contain several
 * long identifiers (e.g., git commit, SHA sums) and in practice, most of the
 * time, we expect that all components of a given type will have the exact same
 * cabooses.  Rather than store the caboose contents in each
 * `inv_service_processor` row (for example), often replicating the exact same
 * contents for each SP for each collection, these rows just have pointers into
 * the `sw_caboose` table that stores this data once.  (This also makes it much
 * easier to determine that these components _do_ have the same cabooses.)
 *
 * On PC systems (i.e., non-Oxide hardware), most of these tables will be empty
 * because we do not support hardware inventory on these systems.
 *
 * Again, see RFD 433 for more on all this.
 */

/*
 * baseboard ids: this table assigns uuids to distinct part/serial values
 *
 * Usually we include the baseboard revision number when we reference the part
 * number and serial number.  The revision number is deliberately left out here.
 * If we happened to see the same baseboard part number and serial number with
 * different revisions, that's the same baseboard.
 */
CREATE TABLE IF NOT EXISTS omicron.public.hw_baseboard_id (
    id UUID PRIMARY KEY,
    part_number TEXT NOT NULL,
    serial_number TEXT NOT NULL
);
CREATE UNIQUE INDEX IF NOT EXISTS lookup_baseboard_id_by_props
    ON omicron.public.hw_baseboard_id (part_number, serial_number);

/* power states reportable by the SP */
CREATE TYPE IF NOT EXISTS omicron.public.hw_power_state AS ENUM (
    'A0',
    'A1',
    'A2'
);

/* root of trust firmware slots */
CREATE TYPE IF NOT EXISTS omicron.public.hw_rot_slot AS ENUM (
    'A',
    'B'
);

/* cabooses: this table assigns unique ids to distinct caboose contents */
CREATE TABLE IF NOT EXISTS omicron.public.sw_caboose (
    id UUID PRIMARY KEY,
    board TEXT NOT NULL,
    git_commit TEXT NOT NULL,
    name TEXT NOT NULL,
    version TEXT NOT NULL
);
CREATE UNIQUE INDEX IF NOT EXISTS caboose_properties
    on omicron.public.sw_caboose (board, git_commit, name, version);

/* root of trust pages: this table assigns unique ids to distinct RoT CMPA
   and CFPA page contents, each of which is a 512-byte blob */
CREATE TABLE IF NOT EXISTS omicron.public.sw_root_of_trust_page (
    id UUID PRIMARY KEY,
    data_base64 TEXT NOT NULL
);
CREATE UNIQUE INDEX IF NOT EXISTS root_of_trust_page_properties
    on omicron.public.sw_root_of_trust_page (data_base64);

/* Inventory Collections */

-- list of all collections
CREATE TABLE IF NOT EXISTS omicron.public.inv_collection (
    id UUID PRIMARY KEY,
    time_started TIMESTAMPTZ NOT NULL,
    time_done TIMESTAMPTZ NOT NULL,
    collector TEXT NOT NULL
);
-- Supports finding latest collection (to use) or the oldest collection (to
-- clean up)
CREATE INDEX IF NOT EXISTS inv_collection_by_time_started
    ON omicron.public.inv_collection (time_started);

-- list of errors generated during a collection
CREATE TABLE IF NOT EXISTS omicron.public.inv_collection_error (
    inv_collection_id UUID NOT NULL,
    idx INT4 NOT NULL,
    message TEXT
);
CREATE INDEX IF NOT EXISTS errors_by_collection
    ON omicron.public.inv_collection_error (inv_collection_id, idx);

/* what kind of slot MGS reported a device in */
CREATE TYPE IF NOT EXISTS omicron.public.sp_type AS ENUM (
    'sled',
    'switch',
    'power'
);

-- observations from and about service processors
-- also see `inv_root_of_trust`
CREATE TABLE IF NOT EXISTS omicron.public.inv_service_processor (
    -- where this observation came from
    -- (foreign key into `inv_collection` table)
    inv_collection_id UUID NOT NULL,
    -- which system this SP reports it is part of
    -- (foreign key into `hw_baseboard_id` table)
    hw_baseboard_id UUID NOT NULL,
    -- when this observation was made
    time_collected TIMESTAMPTZ NOT NULL,
    -- which MGS instance reported this data
    source TEXT NOT NULL,

    -- identity of this device according to MGS
    sp_type omicron.public.sp_type NOT NULL,
    sp_slot INT4 NOT NULL,

    -- Data from MGS "Get SP Info" API.  See MGS API documentation.
    baseboard_revision INT8 NOT NULL,
    hubris_archive_id TEXT NOT NULL,
    power_state omicron.public.hw_power_state NOT NULL,

    PRIMARY KEY (inv_collection_id, hw_baseboard_id)
);

-- root of trust information reported by SP
-- There's usually one row here for each row in inv_service_processor, but not
-- necessarily.
CREATE TABLE IF NOT EXISTS omicron.public.inv_root_of_trust (
    -- where this observation came from
    -- (foreign key into `inv_collection` table)
    inv_collection_id UUID NOT NULL,
    -- which system this SP reports it is part of
    -- (foreign key into `hw_baseboard_id` table)
    hw_baseboard_id UUID NOT NULL,
    -- when this observation was made
    time_collected TIMESTAMPTZ NOT NULL,
    -- which MGS instance reported this data
    source TEXT NOT NULL,

    slot_active omicron.public.hw_rot_slot NOT NULL,
    slot_boot_pref_transient omicron.public.hw_rot_slot, -- nullable
    slot_boot_pref_persistent omicron.public.hw_rot_slot NOT NULL,
    slot_boot_pref_persistent_pending omicron.public.hw_rot_slot, -- nullable
    slot_a_sha3_256 TEXT, -- nullable
    slot_b_sha3_256 TEXT, -- nullable

    PRIMARY KEY (inv_collection_id, hw_baseboard_id)
);

CREATE TYPE IF NOT EXISTS omicron.public.caboose_which AS ENUM (
    'sp_slot_0',
    'sp_slot_1',
    'rot_slot_A',
    'rot_slot_B'
);

-- cabooses found
CREATE TABLE IF NOT EXISTS omicron.public.inv_caboose (
    -- where this observation came from
    -- (foreign key into `inv_collection` table)
    inv_collection_id UUID NOT NULL,
    -- which system this SP reports it is part of
    -- (foreign key into `hw_baseboard_id` table)
    hw_baseboard_id UUID NOT NULL,
    -- when this observation was made
    time_collected TIMESTAMPTZ NOT NULL,
    -- which MGS instance reported this data
    source TEXT NOT NULL,

    which omicron.public.caboose_which NOT NULL,
    sw_caboose_id UUID NOT NULL,

    PRIMARY KEY (inv_collection_id, hw_baseboard_id, which)
);

CREATE TYPE IF NOT EXISTS omicron.public.root_of_trust_page_which AS ENUM (
    'cmpa',
    'cfpa_active',
    'cfpa_inactive',
    'cfpa_scratch'
);

-- root of trust key signing pages found
CREATE TABLE IF NOT EXISTS omicron.public.inv_root_of_trust_page (
    -- where this observation came from
    -- (foreign key into `inv_collection` table)
    inv_collection_id UUID NOT NULL,
    -- which system this SP reports it is part of
    -- (foreign key into `hw_baseboard_id` table)
    hw_baseboard_id UUID NOT NULL,
    -- when this observation was made
    time_collected TIMESTAMPTZ NOT NULL,
    -- which MGS instance reported this data
    source TEXT NOT NULL,

    which omicron.public.root_of_trust_page_which NOT NULL,
    sw_root_of_trust_page_id UUID NOT NULL,

    PRIMARY KEY (inv_collection_id, hw_baseboard_id, which)
);

CREATE TYPE IF NOT EXISTS omicron.public.sled_role AS ENUM (
    -- this sled is directly attached to a Sidecar
    'scrimlet',
    -- everything else
    'gimlet'
);

-- observations from and about sled agents
CREATE TABLE IF NOT EXISTS omicron.public.inv_sled_agent (
    -- where this observation came from
    -- (foreign key into `inv_collection` table)
    inv_collection_id UUID NOT NULL,
    -- when this observation was made
    time_collected TIMESTAMPTZ NOT NULL,
    -- URL of the sled agent that reported this data
    source TEXT NOT NULL,

    -- unique id for this sled (should be foreign keys into `sled` table, though
    -- it's conceivable a sled will report an id that we don't know about)
    sled_id UUID NOT NULL,

    -- which system this sled agent reports it's running on
    -- (foreign key into `hw_baseboard_id` table)
    -- This is optional because dev/test systems support running on non-Oxide
    -- hardware.
    hw_baseboard_id UUID,

    -- Many of the following properties are duplicated from the `sled` table,
    -- which predates the current inventory system.
    sled_agent_ip INET NOT NULL,
    sled_agent_port INT4 NOT NULL,
    sled_role omicron.public.sled_role NOT NULL,
    usable_hardware_threads INT8
        CHECK (usable_hardware_threads BETWEEN 0 AND 4294967295) NOT NULL,
    usable_physical_ram INT8 NOT NULL,
    reservoir_size INT8 CHECK (reservoir_size < usable_physical_ram) NOT NULL,

    PRIMARY KEY (inv_collection_id, sled_id)
);

CREATE TABLE IF NOT EXISTS omicron.public.inv_physical_disk (
    -- where this observation came from
    -- (foreign key into `inv_collection` table)
    inv_collection_id UUID NOT NULL,

    -- unique id for this sled (should be foreign keys into `sled` table, though
    -- it's conceivable a sled will report an id that we don't know about)
    sled_id UUID NOT NULL,
    -- The slot where this disk was last observed
    slot INT8 CHECK (slot >= 0) NOT NULL,

    vendor STRING(63) NOT NULL,
    model STRING(63) NOT NULL,
    serial STRING(63) NOT NULL,

    variant omicron.public.physical_disk_kind NOT NULL,

    -- FK consisting of:
    -- - Which collection this was
    -- - The sled reporting the disk
    -- - The slot in which this disk was found
    PRIMARY KEY (inv_collection_id, sled_id, slot)
);

CREATE TABLE IF NOT EXISTS omicron.public.inv_zpool (
    -- where this observation came from
    -- (foreign key into `inv_collection` table)
    inv_collection_id UUID NOT NULL,
    -- when this observation was made
    time_collected TIMESTAMPTZ NOT NULL,

    -- The control plane ID of the zpool
    id UUID NOT NULL,
    sled_id UUID NOT NULL,
    total_size INT NOT NULL,

    -- PK consisting of:
    -- - Which collection this was
    -- - The sled reporting the disk
    -- - The slot in which this disk was found
    PRIMARY KEY (inv_collection_id, sled_id, id)
);

-- Allow looking up the most recent Zpool by ID
CREATE INDEX IF NOT EXISTS inv_zpool_by_id_and_time ON omicron.public.inv_zpool (id, time_collected DESC);

CREATE TABLE IF NOT EXISTS omicron.public.inv_sled_omicron_zones (
    -- where this observation came from
    -- (foreign key into `inv_collection` table)
    inv_collection_id UUID NOT NULL,
    -- when this observation was made
    time_collected TIMESTAMPTZ NOT NULL,
    -- URL of the sled agent that reported this data
    source TEXT NOT NULL,

    -- unique id for this sled (should be foreign keys into `sled` table, though
    -- it's conceivable a sled will report an id that we don't know about)
    sled_id UUID NOT NULL,

    -- OmicronZonesConfig generation reporting these zones
    generation INT8 NOT NULL,

    PRIMARY KEY (inv_collection_id, sled_id)
);

CREATE TYPE IF NOT EXISTS omicron.public.zone_type AS ENUM (
  'boundary_ntp',
  'clickhouse',
  'clickhouse_keeper',
  'cockroach_db',
  'crucible',
  'crucible_pantry',
  'external_dns',
  'internal_dns',
  'internal_ntp',
  'nexus',
  'oximeter'
);

-- observations from sled agents about Omicron-managed zones
CREATE TABLE IF NOT EXISTS omicron.public.inv_omicron_zone (
    -- where this observation came from
    -- (foreign key into `inv_collection` table)
    inv_collection_id UUID NOT NULL,

    -- unique id for this sled (should be foreign keys into `sled` table, though
    -- it's conceivable a sled will report an id that we don't know about)
    sled_id UUID NOT NULL,

    -- unique id for this zone
    id UUID NOT NULL,
    underlay_address INET NOT NULL,
    zone_type omicron.public.zone_type NOT NULL,

    -- SocketAddr of the "primary" service for this zone
    -- (what this describes varies by zone type, but all zones have at least one
    -- service in them)
    primary_service_ip INET NOT NULL,
    primary_service_port INT4
        CHECK (primary_service_port BETWEEN 0 AND 65535)
        NOT NULL,

    -- The remaining properties may be NULL for different kinds of zones.  The
    -- specific constraints are not enforced at the database layer, basically
    -- because it's really complicated to do that and it's not obvious that it's
    -- worthwhile.

    -- Some zones have a second service.  Like the primary one, the meaning of
    -- this is zone-type-dependent.
    second_service_ip INET,
    second_service_port INT4
        CHECK (second_service_port IS NULL
        OR second_service_port BETWEEN 0 AND 65535),

    -- Zones may have an associated dataset.  They're currently always on a U.2.
    -- The only thing we need to identify it here is the name of the zpool that
    -- it's on.
    dataset_zpool_name TEXT,

    -- Zones with external IPs have an associated NIC and sockaddr for listening
    -- (first is a foreign key into `inv_omicron_zone_nic`)
    nic_id UUID,

    -- Properties for internal DNS servers
    -- address attached to this zone from outside the sled's subnet
    dns_gz_address INET,
    dns_gz_address_index INT8,

    -- Properties common to both kinds of NTP zones
    ntp_ntp_servers TEXT[],
    ntp_dns_servers INET[],
    ntp_domain TEXT,

    -- Properties specific to Nexus zones
    nexus_external_tls BOOLEAN,
    nexus_external_dns_servers INET ARRAY,

    -- Source NAT configuration (currently used for boundary NTP only)
    snat_ip INET,
    snat_first_port INT4
        CHECK (snat_first_port IS NULL OR snat_first_port BETWEEN 0 AND 65535),
    snat_last_port INT4
        CHECK (snat_last_port IS NULL OR snat_last_port BETWEEN 0 AND 65535),

    PRIMARY KEY (inv_collection_id, id)
);

CREATE TABLE IF NOT EXISTS omicron.public.inv_omicron_zone_nic (
    inv_collection_id UUID NOT NULL,
    id UUID NOT NULL,
    name TEXT NOT NULL,
    ip INET NOT NULL,
    mac INT8 NOT NULL,
    subnet INET NOT NULL,
    vni INT8 NOT NULL,
    is_primary BOOLEAN NOT NULL,
    slot INT2 NOT NULL,

    PRIMARY KEY (inv_collection_id, id)
);

/*
 * System-level blueprints
 *
 * See RFD 457 and 459 for context.
 *
 * A blueprint describes a potential system configuration. The primary table is
 * the `blueprint` table, which stores only a small amount of metadata about the
 * blueprint. The bulk of the information is stored in the `bp_*` tables below,
 * each of which references back to `blueprint` by ID.
 *
 * `bp_target` describes the "target blueprints" of the system. Insertion must
 * follow a strict set of rules:
 *
 * * The first target blueprint must have version=1, and must have no parent
 *   blueprint.
 * * The Nth target blueprint must have version=N, and its parent blueprint must
 *   be the blueprint that was the target at version=N-1.
 *
 * The result is that the current target blueprint can always be found by
 * looking at the maximally-versioned row in `bp_target`, and there is a linear
 * history from that blueprint all the way back to the version=1 blueprint. We
 * will eventually prune old blueprint targets, so it will not always be
 * possible to view the entire history.
 *
 * `bp_sled_omicron_zones`, `bp_omicron_zone`, and `bp_omicron_zone_nic` are
 * nearly identical to their `inv_*` counterparts, and record the
 * `OmicronZonesConfig` for each sled.
 */

CREATE TYPE IF NOT EXISTS omicron.public.bp_zone_disposition AS ENUM (
    'in_service',
    'quiesced',
    'expunged'
);

-- list of all blueprints
CREATE TABLE IF NOT EXISTS omicron.public.blueprint (
    id UUID PRIMARY KEY,

    -- This is effectively a foreign key back to this table; however, it is
    -- allowed to be NULL: the initial blueprint has no parent. Additionally,
    -- it may be non-NULL but no longer reference a row in this table: once a
    -- child blueprint has been created from a parent, it's possible for the
    -- parent to be deleted. We do not NULL out this field on such a deletion,
    -- so we can always see that there had been a particular parent even if it's
    -- now gone.
    parent_blueprint_id UUID,

    -- These fields are for debugging only.
    time_created TIMESTAMPTZ NOT NULL,
    creator TEXT NOT NULL,
    comment TEXT NOT NULL,

    -- identifies the latest internal DNS version when blueprint planning began
    internal_dns_version INT8 NOT NULL,
    -- identifies the latest external DNS version when blueprint planning began
    external_dns_version INT8 NOT NULL
);

-- table describing both the current and historical target blueprints of the
-- system
CREATE TABLE IF NOT EXISTS omicron.public.bp_target (
    -- Monotonically increasing version for all bp_targets
    version INT8 PRIMARY KEY,

    -- Effectively a foreign key into the `blueprint` table, but may reference a
    -- blueprint that has been deleted (if this target is no longer the current
    -- target: the current target must not be deleted).
    blueprint_id UUID NOT NULL,

    -- Is this blueprint enabled?
    --
    -- Currently, we have no code that acts on this value; however, it exists as
    -- an escape hatch once we have automated blueprint planning and execution.
    -- An operator can set the current blueprint to disabled, which should stop
    -- planning and execution (presumably until a support case can address
    -- whatever issue the update system is causing).
    enabled BOOL NOT NULL,

    -- Timestamp for when this blueprint was made the current target
    time_made_target TIMESTAMPTZ NOT NULL
);

-- state of a sled in a blueprint
CREATE TABLE IF NOT EXISTS omicron.public.bp_sled_state (
    -- foreign key into `blueprint` table
    blueprint_id UUID NOT NULL,

    sled_id UUID NOT NULL,
    sled_state omicron.public.sled_state NOT NULL,
    PRIMARY KEY (blueprint_id, sled_id)
);

-- description of a collection of omicron physical disks stored in a blueprint.
CREATE TABLE IF NOT EXISTS omicron.public.bp_sled_omicron_physical_disks (
    -- foreign key into `blueprint` table
    blueprint_id UUID NOT NULL,

    sled_id UUID NOT NULL,
    generation INT8 NOT NULL,
    PRIMARY KEY (blueprint_id, sled_id)
);

-- description of omicron physical disks specified in a blueprint.
CREATE TABLE IF NOT EXISTS omicron.public.bp_omicron_physical_disk  (
    -- foreign key into the `blueprint` table
    blueprint_id UUID NOT NULL,

    -- unique id for this sled (should be foreign keys into `sled` table, though
    -- it's conceivable a blueprint could refer to a sled that no longer exists,
    -- particularly if the blueprint is older than the current target)
    sled_id UUID NOT NULL,

    vendor TEXT NOT NULL,
    serial TEXT NOT NULL,
    model TEXT NOT NULL,

    id UUID NOT NULL,
    pool_id UUID NOT NULL,

    PRIMARY KEY (blueprint_id, id)
);

-- see inv_sled_omicron_zones, which is identical except it references a
-- collection whereas this table references a blueprint
CREATE TABLE IF NOT EXISTS omicron.public.bp_sled_omicron_zones (
    -- foreign key into `blueprint` table
    blueprint_id UUID NOT NULL,

    sled_id UUID NOT NULL,
    generation INT8 NOT NULL,
    PRIMARY KEY (blueprint_id, sled_id)
);

-- description of omicron zones specified in a blueprint
--
-- This is currently identical to `inv_omicron_zone`, except that the foreign
-- keys reference other blueprint tables intead of inventory tables. We expect
-- their sameness to diverge over time as either inventory or blueprints (or
-- both) grow context-specific properties.
CREATE TABLE IF NOT EXISTS omicron.public.bp_omicron_zone (
    -- foreign key into the `blueprint` table
    blueprint_id UUID NOT NULL,

    -- unique id for this sled (should be foreign keys into `sled` table, though
    -- it's conceivable a blueprint could refer to a sled that no longer exists,
    -- particularly if the blueprint is older than the current target)
    sled_id UUID NOT NULL,

    -- unique id for this zone
    id UUID NOT NULL,
    underlay_address INET NOT NULL,
    zone_type omicron.public.zone_type NOT NULL,

    -- SocketAddr of the "primary" service for this zone
    -- (what this describes varies by zone type, but all zones have at least one
    -- service in them)
    primary_service_ip INET NOT NULL,
    primary_service_port INT4
        CHECK (primary_service_port BETWEEN 0 AND 65535)
        NOT NULL,

    -- The remaining properties may be NULL for different kinds of zones.  The
    -- specific constraints are not enforced at the database layer, basically
    -- because it's really complicated to do that and it's not obvious that it's
    -- worthwhile.

    -- Some zones have a second service.  Like the primary one, the meaning of
    -- this is zone-type-dependent.
    second_service_ip INET,
    second_service_port INT4
        CHECK (second_service_port IS NULL
        OR second_service_port BETWEEN 0 AND 65535),

    -- Zones may have an associated dataset.  They're currently always on a U.2.
    -- The only thing we need to identify it here is the name of the zpool that
    -- it's on.
    dataset_zpool_name TEXT,

    -- Zones with external IPs have an associated NIC and sockaddr for listening
    -- (first is a foreign key into `bp_omicron_zone_nic`)
    bp_nic_id UUID,

    -- Properties for internal DNS servers
    -- address attached to this zone from outside the sled's subnet
    dns_gz_address INET,
    dns_gz_address_index INT8,

    -- Properties common to both kinds of NTP zones
    ntp_ntp_servers TEXT[],
    ntp_dns_servers INET[],
    ntp_domain TEXT,

    -- Properties specific to Nexus zones
    nexus_external_tls BOOLEAN,
    nexus_external_dns_servers INET ARRAY,

    -- Source NAT configuration (currently used for boundary NTP only)
    snat_ip INET,
    snat_first_port INT4
        CHECK (snat_first_port IS NULL OR snat_first_port BETWEEN 0 AND 65535),
    snat_last_port INT4
        CHECK (snat_last_port IS NULL OR snat_last_port BETWEEN 0 AND 65535),

    -- Zone disposition
    disposition omicron.public.bp_zone_disposition NOT NULL,

    -- For some zones, either primary_service_ip or second_service_ip (but not
    -- both!) is an external IP address. For such zones, this is the ID of that
    -- external IP. In general this is a foreign key into
    -- omicron.public.external_ip, though the row many not exist: if this
    -- blueprint is old, it's possible the IP has been deleted, and if this
    -- blueprint has not yet been realized, it's possible the IP hasn't been
    -- created yet.
    external_ip_id UUID,

    PRIMARY KEY (blueprint_id, id)
);

CREATE TABLE IF NOT EXISTS omicron.public.bp_omicron_zone_nic (
    blueprint_id UUID NOT NULL,
    id UUID NOT NULL,
    name TEXT NOT NULL,
    ip INET NOT NULL,
    mac INT8 NOT NULL,
    subnet INET NOT NULL,
    vni INT8 NOT NULL,
    is_primary BOOLEAN NOT NULL,
    slot INT2 NOT NULL,

    PRIMARY KEY (blueprint_id, id)
);

/*******************************************************************/

/*
 * The `sled_instance` view's definition needs to be modified in a separate
 * transaction from the transaction that created it.
 */

COMMIT;
BEGIN;

-- Per-VMM state.
CREATE TABLE IF NOT EXISTS omicron.public.vmm (
    id UUID PRIMARY KEY,
    time_created TIMESTAMPTZ NOT NULL,
    time_deleted TIMESTAMPTZ,
    instance_id UUID NOT NULL,
    state omicron.public.instance_state NOT NULL,
    time_state_updated TIMESTAMPTZ NOT NULL,
    state_generation INT NOT NULL,
    sled_id UUID NOT NULL,
    propolis_ip INET NOT NULL,
    propolis_port INT4 NOT NULL CHECK (propolis_port BETWEEN 0 AND 65535) DEFAULT 12400
);

CREATE INDEX IF NOT EXISTS lookup_vmms_by_sled_id ON omicron.public.vmm (
    sled_id
) WHERE time_deleted IS NULL;

/*
 * A special view of an instance provided to operators for insights into what's
 * running on a sled.
 *
 * This view replaces the placeholder `sled_instance` view defined above. Any
 * columns in the placeholder must appear in the replacement in the same order
 * and with the same types they had in the placeholder.
 */

CREATE OR REPLACE VIEW omicron.public.sled_instance
AS SELECT
   instance.id,
   instance.name,
   silo.name as silo_name,
   project.name as project_name,
   vmm.sled_id as active_sled_id,
   instance.time_created,
   instance.time_modified,
   instance.migration_id,
   instance.ncpus,
   instance.memory,
   vmm.state
FROM
    omicron.public.instance AS instance
    JOIN omicron.public.project AS project ON
            instance.project_id = project.id
    JOIN omicron.public.silo AS silo ON
            project.silo_id = silo.id
    JOIN omicron.public.vmm AS vmm ON
            instance.active_propolis_id = vmm.id
WHERE
    instance.time_deleted IS NULL AND vmm.time_deleted IS NULL;

CREATE TYPE IF NOT EXISTS omicron.public.switch_link_fec AS ENUM (
    'Firecode',
    'None',
    'Rs'
);

CREATE TYPE IF NOT EXISTS omicron.public.switch_link_speed AS ENUM (
    '0G',
    '1G',
    '10G',
    '25G',
    '40G',
    '50G',
    '100G',
    '200G',
    '400G'
);

ALTER TABLE omicron.public.switch_port_settings_link_config ADD COLUMN IF NOT EXISTS fec omicron.public.switch_link_fec;
ALTER TABLE omicron.public.switch_port_settings_link_config ADD COLUMN IF NOT EXISTS speed omicron.public.switch_link_speed;

CREATE SEQUENCE IF NOT EXISTS omicron.public.ipv4_nat_version START 1 INCREMENT 1;

CREATE TABLE IF NOT EXISTS omicron.public.ipv4_nat_entry (
    id UUID PRIMARY KEY DEFAULT gen_random_uuid(),
    external_address INET NOT NULL,
    first_port INT4 NOT NULL,
    last_port INT4 NOT NULL,
    sled_address INET NOT NULL,
    vni INT4 NOT NULL,
    mac INT8 NOT NULL,
    version_added INT8 NOT NULL DEFAULT nextval('omicron.public.ipv4_nat_version'),
    version_removed INT8,
    time_created TIMESTAMPTZ NOT NULL DEFAULT now(),
    time_deleted TIMESTAMPTZ
);

CREATE UNIQUE INDEX IF NOT EXISTS ipv4_nat_version_added ON omicron.public.ipv4_nat_entry (
    version_added
)
STORING (
    external_address,
    first_port,
    last_port,
    sled_address,
    vni,
    mac,
    time_created,
    time_deleted
);

CREATE UNIQUE INDEX IF NOT EXISTS overlapping_ipv4_nat_entry ON omicron.public.ipv4_nat_entry (
    external_address,
    first_port,
    last_port
) WHERE time_deleted IS NULL;

CREATE INDEX IF NOT EXISTS ipv4_nat_lookup ON omicron.public.ipv4_nat_entry (external_address, first_port, last_port, sled_address, vni, mac);

CREATE UNIQUE INDEX IF NOT EXISTS ipv4_nat_version_removed ON omicron.public.ipv4_nat_entry (
    version_removed
)
STORING (
    external_address,
    first_port,
    last_port,
    sled_address,
    vni,
    mac,
    time_created,
    time_deleted
);

CREATE TYPE IF NOT EXISTS omicron.public.bfd_mode AS ENUM (
    'single_hop',
    'multi_hop'
);

CREATE TABLE IF NOT EXISTS omicron.public.bfd_session (
    id UUID PRIMARY KEY,
    local INET,
    remote INET NOT NULL,
    detection_threshold INT8 NOT NULL,
    required_rx INT8 NOT NULL,
    switch TEXT NOT NULL,
    mode  omicron.public.bfd_mode,

    time_created TIMESTAMPTZ NOT NULL,
    time_modified TIMESTAMPTZ NOT NULL,
    time_deleted TIMESTAMPTZ
);

CREATE UNIQUE INDEX IF NOT EXISTS lookup_bfd_session ON omicron.public.bfd_session (
    remote,
    switch
) WHERE time_deleted IS NULL;

ALTER TABLE omicron.public.switch_port_settings_link_config ADD COLUMN IF NOT EXISTS autoneg BOOL NOT NULL DEFAULT false;

CREATE INDEX IF NOT EXISTS ipv4_nat_lookup_by_vni ON omicron.public.ipv4_nat_entry (
  vni
)
STORING (
  external_address,
  first_port,
  last_port,
  sled_address,
  mac,
  version_added,
  version_removed,
  time_created,
  time_deleted
);

/*
 * A view of the ipv4 nat change history
 * used to summarize changes for external viewing
 */
CREATE VIEW IF NOT EXISTS omicron.public.ipv4_nat_changes
AS
-- Subquery:
-- We need to be able to order partial changesets. ORDER BY on separate columns
-- will not accomplish this, so we'll do this by interleaving version_added
-- and version_removed (version_removed taking priority if NOT NULL) and then sorting
-- on the appropriate version numbers at call time.
WITH interleaved_versions AS (
  -- fetch all active NAT entries (entries that have not been soft deleted)
  SELECT
    external_address,
    first_port,
    last_port,
    sled_address,
    vni,
    mac,
    -- rename version_added to version
    version_added AS version,
    -- create a new virtual column, boolean value representing whether or not
    -- the record has been soft deleted
    (version_removed IS NOT NULL) as deleted
  FROM omicron.public.ipv4_nat_entry
  WHERE version_removed IS NULL

  -- combine the datasets, unifying the version_added and version_removed
  -- columns to a single `version` column so we can interleave and sort the entries
  UNION

  -- fetch all inactive NAT entries (entries that have been soft deleted)
  SELECT
    external_address,
    first_port,
    last_port,
    sled_address,
    vni,
    mac,
    -- rename version_removed to version
    version_removed AS version,
    -- create a new virtual column, boolean value representing whether or not
    -- the record has been soft deleted
    (version_removed IS NOT NULL) as deleted
  FROM omicron.public.ipv4_nat_entry
  WHERE version_removed IS NOT NULL
)
-- this is our new "table"
-- here we select the columns from the subquery defined above
SELECT
  external_address,
  first_port,
  last_port,
  sled_address,
  vni,
  mac,
  version,
  deleted
FROM interleaved_versions;

CREATE TABLE IF NOT EXISTS omicron.public.probe (
    id UUID NOT NULL PRIMARY KEY,
    name STRING(63) NOT NULL,
    description STRING(512) NOT NULL,
    time_created TIMESTAMPTZ NOT NULL,
    time_modified TIMESTAMPTZ NOT NULL,
    time_deleted TIMESTAMPTZ,
    project_id UUID NOT NULL,
    sled UUID NOT NULL
);

CREATE UNIQUE INDEX IF NOT EXISTS lookup_probe_by_name ON omicron.public.probe (
    name
) WHERE
    time_deleted IS NULL;

ALTER TABLE omicron.public.external_ip ADD COLUMN IF NOT EXISTS is_probe BOOL NOT NULL DEFAULT false;

ALTER TYPE omicron.public.network_interface_kind ADD VALUE IF NOT EXISTS 'probe';

CREATE TYPE IF NOT EXISTS omicron.public.upstairs_repair_notification_type AS ENUM (
  'started',
  'succeeded',
  'failed'
);

CREATE TYPE IF NOT EXISTS omicron.public.upstairs_repair_type AS ENUM (
  'live',
  'reconciliation'
);

CREATE TABLE IF NOT EXISTS omicron.public.upstairs_repair_notification (
    time TIMESTAMPTZ NOT NULL,

    repair_id UUID NOT NULL,
    repair_type omicron.public.upstairs_repair_type NOT NULL,

    upstairs_id UUID NOT NULL,
    session_id UUID NOT NULL,

    region_id UUID NOT NULL,
    target_ip INET NOT NULL,
    target_port INT4 CHECK (target_port BETWEEN 0 AND 65535) NOT NULL,

    notification_type omicron.public.upstairs_repair_notification_type NOT NULL,

    /*
     * A repair is uniquely identified by the four UUIDs here, and a
     * notification is uniquely identified by its type.
     */
    PRIMARY KEY (repair_id, upstairs_id, session_id, region_id, notification_type)
);

CREATE TABLE IF NOT EXISTS omicron.public.upstairs_repair_progress (
    repair_id UUID NOT NULL,
    time TIMESTAMPTZ NOT NULL,
    current_item INT8 NOT NULL,
    total_items INT8 NOT NULL,

    PRIMARY KEY (repair_id, time, current_item, total_items)
);

CREATE TYPE IF NOT EXISTS omicron.public.downstairs_client_stop_request_reason_type AS ENUM (
  'replacing',
  'disabled',
  'failed_reconcile',
  'io_error',
  'bad_negotiation_order',
  'incompatible',
  'failed_live_repair',
  'too_many_outstanding_jobs',
  'deactivated'
);

CREATE TABLE IF NOT EXISTS omicron.public.downstairs_client_stop_request_notification (
    time TIMESTAMPTZ NOT NULL,
    upstairs_id UUID NOT NULL,
    downstairs_id UUID NOT NULL,
    reason omicron.public.downstairs_client_stop_request_reason_type NOT NULL,

    PRIMARY KEY (time, upstairs_id, downstairs_id, reason)
);

CREATE TYPE IF NOT EXISTS omicron.public.downstairs_client_stopped_reason_type AS ENUM (
  'connection_timeout',
  'connection_failed',
  'timeout',
  'write_failed',
  'read_failed',
  'requested_stop',
  'finished',
  'queue_closed',
  'receive_task_cancelled'
);

CREATE TABLE IF NOT EXISTS omicron.public.downstairs_client_stopped_notification (
    time TIMESTAMPTZ NOT NULL,
    upstairs_id UUID NOT NULL,
    downstairs_id UUID NOT NULL,
    reason omicron.public.downstairs_client_stopped_reason_type NOT NULL,

    PRIMARY KEY (time, upstairs_id, downstairs_id, reason)
);

CREATE INDEX IF NOT EXISTS rack_initialized ON omicron.public.rack (initialized);

-- table for tracking bootstore configuration changes over time
-- this makes reconciliation easier and also gives us a visible history of changes
CREATE TABLE IF NOT EXISTS omicron.public.bootstore_config (
    key TEXT NOT NULL,
    generation INT8 NOT NULL,
    PRIMARY KEY (key, generation),
    data JSONB NOT NULL,
    time_created TIMESTAMPTZ NOT NULL,
    time_deleted TIMESTAMPTZ
);

CREATE INDEX IF NOT EXISTS address_lot_names ON omicron.public.address_lot(name);

CREATE VIEW IF NOT EXISTS omicron.public.bgp_peer_view
AS
SELECT
 sp.switch_location,
 sp.port_name,
 bpc.addr,
 bpc.hold_time,
 bpc.idle_hold_time,
 bpc.delay_open,
 bpc.connect_retry,
 bpc.keepalive,
 bpc.remote_asn,
 bpc.min_ttl,
 bpc.md5_auth_key,
 bpc.multi_exit_discriminator,
 bpc.local_pref,
 bpc.enforce_first_as,
 bpc.vlan_id,
 bc.asn
FROM omicron.public.switch_port sp
JOIN omicron.public.switch_port_settings_bgp_peer_config bpc
ON sp.port_settings_id = bpc.port_settings_id
JOIN omicron.public.bgp_config bc ON bc.id = bpc.bgp_config_id;

CREATE INDEX IF NOT EXISTS switch_port_id_and_name
ON omicron.public.switch_port (port_settings_id, port_name) STORING (switch_location);

CREATE INDEX IF NOT EXISTS switch_port_name ON omicron.public.switch_port (port_name);

<<<<<<< HEAD
/* REGION-REPLACEMENT SCHEMA CHANGE START */
/* up01.sql */
CREATE TYPE IF NOT EXISTS omicron.public.region_replacement_state AS ENUM (
  'requested',
  'allocating',
  'running',
  'driving',
  'replacement_done',
  'completing',
  'complete'
);
/* up02.sql */
CREATE TABLE IF NOT EXISTS omicron.public.region_replacement (
    /* unique ID for this region replacement */
    id UUID PRIMARY KEY,

    request_time TIMESTAMPTZ NOT NULL,

    old_region_id UUID NOT NULL,

    volume_id UUID NOT NULL,

    old_region_volume_id UUID,

    new_region_id UUID,

    replacement_state omicron.public.region_replacement_state NOT NULL,

    operating_saga_id UUID
);
/* up03.sql */
CREATE INDEX IF NOT EXISTS lookup_region_replacement_by_state on omicron.public.region_replacement (replacement_state);
/* up04.sql */
CREATE TABLE IF NOT EXISTS omicron.public.volume_repair (
    volume_id UUID PRIMARY KEY,
    repair_id UUID NOT NULL
);
/* up05.sql */
CREATE INDEX IF NOT EXISTS lookup_volume_repair_by_repair_id on omicron.public.volume_repair (
    repair_id
);
/* up06.sql */
CREATE TYPE IF NOT EXISTS omicron.public.region_replacement_step_type AS ENUM (
  'propolis',
  'pantry'
);
/* up07.sql */
CREATE TABLE IF NOT EXISTS omicron.public.region_replacement_step (
    replacement_id UUID NOT NULL,

    step_time TIMESTAMPTZ NOT NULL,

    step_type omicron.public.region_replacement_step_type NOT NULL,

    step_associated_instance_id UUID,
    step_associated_vmm_id UUID,

    step_associated_pantry_ip INET,
    step_associated_pantry_port INT4 CHECK (step_associated_pantry_port BETWEEN 0 AND 65535),
    step_associated_pantry_job_id UUID,

    PRIMARY KEY (replacement_id, step_time, step_type)
);
/* up08.sql */
CREATE INDEX IF NOT EXISTS step_time_order on omicron.public.region_replacement_step (step_time);
/* up09.sql */
CREATE INDEX IF NOT EXISTS search_for_repair_notifications ON omicron.public.upstairs_repair_notification (region_id, notification_type);
/* up10.sql */
CREATE INDEX IF NOT EXISTS lookup_any_disk_by_volume_id ON omicron.public.disk (
    volume_id
);
/* up11.sql */
CREATE INDEX IF NOT EXISTS lookup_snapshot_by_destination_volume_id ON omicron.public.snapshot ( destination_volume_id );
/* REGION-REPLACEMENT SCHEMA CHANGE END */
=======
COMMIT;
BEGIN;

-- view for v2p mapping rpw
CREATE VIEW IF NOT EXISTS omicron.public.v2p_mapping_view
AS
WITH VmV2pMappings AS (
  SELECT
    n.id as nic_id,
    s.id as sled_id,
    s.ip as sled_ip,
    v.vni,
    n.mac,
    n.ip
  FROM omicron.public.network_interface n
  JOIN omicron.public.vpc_subnet vs ON vs.id = n.subnet_id
  JOIN omicron.public.vpc v ON v.id = n.vpc_id
  JOIN omicron.public.vmm vmm ON n.parent_id = vmm.instance_id
  JOIN omicron.public.sled s ON vmm.sled_id = s.id
  WHERE n.time_deleted IS NULL
  AND n.kind = 'instance'
  AND s.sled_policy = 'in_service'
  AND s.sled_state = 'active'
),
ProbeV2pMapping AS (
  SELECT
    n.id as nic_id,
    s.id as sled_id,
    s.ip as sled_ip,
    v.vni,
    n.mac,
    n.ip
  FROM omicron.public.network_interface n
  JOIN omicron.public.vpc_subnet vs ON vs.id = n.subnet_id
  JOIN omicron.public.vpc v ON v.id = n.vpc_id
  JOIN omicron.public.probe p ON n.parent_id = p.id
  JOIN omicron.public.sled s ON p.sled = s.id
  WHERE n.time_deleted IS NULL
  AND n.kind = 'probe'
  AND s.sled_policy = 'in_service'
  AND s.sled_state = 'active'
)
SELECT nic_id, sled_id, sled_ip, vni, mac, ip FROM VmV2pMappings
UNION
SELECT nic_id, sled_id, sled_ip, vni, mac, ip FROM ProbeV2pMapping;

CREATE INDEX IF NOT EXISTS network_interface_by_parent
ON omicron.public.network_interface (parent_id)
STORING (name, kind, vpc_id, subnet_id, mac, ip, slot);

CREATE INDEX IF NOT EXISTS sled_by_policy_and_state
ON omicron.public.sled (sled_policy, sled_state, id) STORING (ip);

CREATE INDEX IF NOT EXISTS active_vmm
ON omicron.public.vmm (time_deleted, sled_id, instance_id);

CREATE INDEX IF NOT EXISTS v2p_mapping_details
ON omicron.public.network_interface (
  time_deleted, kind, subnet_id, vpc_id, parent_id
) STORING (mac, ip);

CREATE INDEX IF NOT EXISTS sled_by_policy
ON omicron.public.sled (sled_policy) STORING (ip, sled_state);

CREATE INDEX IF NOT EXISTS vmm_by_instance_id
ON omicron.public.vmm (instance_id) STORING (sled_id);
>>>>>>> 2082942d

/*
 * Metadata for the schema itself. This version number isn't great, as there's
 * nothing to ensure it gets bumped when it should be, but it's a start.
 */
CREATE TABLE IF NOT EXISTS omicron.public.db_metadata (
    -- There should only be one row of this table for the whole DB.
    -- It's a little goofy, but filter on "singleton = true" before querying
    -- or applying updates, and you'll access the singleton row.
    --
    -- We also add a constraint on this table to ensure it's not possible to
    -- access the version of this table with "singleton = false".
    singleton BOOL NOT NULL PRIMARY KEY,
    time_created TIMESTAMPTZ NOT NULL,
    time_modified TIMESTAMPTZ NOT NULL,
    -- Semver representation of the DB version
    version STRING(64) NOT NULL,

    -- (Optional) Semver representation of the DB version to which we're upgrading
    target_version STRING(64),

    CHECK (singleton = true)
);

-- An allowlist of IP addresses that can make requests to user-facing services.
CREATE TABLE IF NOT EXISTS omicron.public.allow_list (
    id UUID PRIMARY KEY,
    time_created TIMESTAMPTZ NOT NULL,
    time_modified TIMESTAMPTZ NOT NULL,
    -- A nullable list of allowed source IPs.
    --
    -- NULL is used to indicate _any_ source IP is allowed. A _non-empty_ list
    -- represents an explicit allow list of IPs or IP subnets. Note that the
    -- list itself may never be empty.
    allowed_ips INET[] CHECK (array_length(allowed_ips, 1) > 0)
);

-- Insert default allowlist, allowing all traffic.
-- See `schema/crdb/insert-default-allowlist/up.sql` for details.
INSERT INTO omicron.public.allow_list (id, time_created, time_modified, allowed_ips)
VALUES (
    '001de000-a110-4000-8000-000000000000',
    NOW(),
    NOW(),
    NULL
)
ON CONFLICT (id)
DO NOTHING;


/*
 * Keep this at the end of file so that the database does not contain a version
 * until it is fully populated.
 */
INSERT INTO omicron.public.db_metadata (
    singleton,
    time_created,
    time_modified,
    version,
    target_version
) VALUES
    (TRUE, NOW(), NOW(), '64.0.0', NULL)
ON CONFLICT DO NOTHING;

COMMIT;<|MERGE_RESOLUTION|>--- conflicted
+++ resolved
@@ -3799,82 +3799,6 @@
 
 CREATE INDEX IF NOT EXISTS switch_port_name ON omicron.public.switch_port (port_name);
 
-<<<<<<< HEAD
-/* REGION-REPLACEMENT SCHEMA CHANGE START */
-/* up01.sql */
-CREATE TYPE IF NOT EXISTS omicron.public.region_replacement_state AS ENUM (
-  'requested',
-  'allocating',
-  'running',
-  'driving',
-  'replacement_done',
-  'completing',
-  'complete'
-);
-/* up02.sql */
-CREATE TABLE IF NOT EXISTS omicron.public.region_replacement (
-    /* unique ID for this region replacement */
-    id UUID PRIMARY KEY,
-
-    request_time TIMESTAMPTZ NOT NULL,
-
-    old_region_id UUID NOT NULL,
-
-    volume_id UUID NOT NULL,
-
-    old_region_volume_id UUID,
-
-    new_region_id UUID,
-
-    replacement_state omicron.public.region_replacement_state NOT NULL,
-
-    operating_saga_id UUID
-);
-/* up03.sql */
-CREATE INDEX IF NOT EXISTS lookup_region_replacement_by_state on omicron.public.region_replacement (replacement_state);
-/* up04.sql */
-CREATE TABLE IF NOT EXISTS omicron.public.volume_repair (
-    volume_id UUID PRIMARY KEY,
-    repair_id UUID NOT NULL
-);
-/* up05.sql */
-CREATE INDEX IF NOT EXISTS lookup_volume_repair_by_repair_id on omicron.public.volume_repair (
-    repair_id
-);
-/* up06.sql */
-CREATE TYPE IF NOT EXISTS omicron.public.region_replacement_step_type AS ENUM (
-  'propolis',
-  'pantry'
-);
-/* up07.sql */
-CREATE TABLE IF NOT EXISTS omicron.public.region_replacement_step (
-    replacement_id UUID NOT NULL,
-
-    step_time TIMESTAMPTZ NOT NULL,
-
-    step_type omicron.public.region_replacement_step_type NOT NULL,
-
-    step_associated_instance_id UUID,
-    step_associated_vmm_id UUID,
-
-    step_associated_pantry_ip INET,
-    step_associated_pantry_port INT4 CHECK (step_associated_pantry_port BETWEEN 0 AND 65535),
-    step_associated_pantry_job_id UUID,
-
-    PRIMARY KEY (replacement_id, step_time, step_type)
-);
-/* up08.sql */
-CREATE INDEX IF NOT EXISTS step_time_order on omicron.public.region_replacement_step (step_time);
-/* up09.sql */
-CREATE INDEX IF NOT EXISTS search_for_repair_notifications ON omicron.public.upstairs_repair_notification (region_id, notification_type);
-/* up10.sql */
-CREATE INDEX IF NOT EXISTS lookup_any_disk_by_volume_id ON omicron.public.disk (
-    volume_id
-);
-/* up11.sql */
-CREATE INDEX IF NOT EXISTS lookup_snapshot_by_destination_volume_id ON omicron.public.snapshot ( destination_volume_id );
-/* REGION-REPLACEMENT SCHEMA CHANGE END */
-=======
 COMMIT;
 BEGIN;
 
@@ -3941,7 +3865,81 @@
 
 CREATE INDEX IF NOT EXISTS vmm_by_instance_id
 ON omicron.public.vmm (instance_id) STORING (sled_id);
->>>>>>> 2082942d
+
+/* REGION-REPLACEMENT SCHEMA CHANGE START */
+/* up01.sql */
+CREATE TYPE IF NOT EXISTS omicron.public.region_replacement_state AS ENUM (
+  'requested',
+  'allocating',
+  'running',
+  'driving',
+  'replacement_done',
+  'completing',
+  'complete'
+);
+/* up02.sql */
+CREATE TABLE IF NOT EXISTS omicron.public.region_replacement (
+    /* unique ID for this region replacement */
+    id UUID PRIMARY KEY,
+
+    request_time TIMESTAMPTZ NOT NULL,
+
+    old_region_id UUID NOT NULL,
+
+    volume_id UUID NOT NULL,
+
+    old_region_volume_id UUID,
+
+    new_region_id UUID,
+
+    replacement_state omicron.public.region_replacement_state NOT NULL,
+
+    operating_saga_id UUID
+);
+/* up03.sql */
+CREATE INDEX IF NOT EXISTS lookup_region_replacement_by_state on omicron.public.region_replacement (replacement_state);
+/* up04.sql */
+CREATE TABLE IF NOT EXISTS omicron.public.volume_repair (
+    volume_id UUID PRIMARY KEY,
+    repair_id UUID NOT NULL
+);
+/* up05.sql */
+CREATE INDEX IF NOT EXISTS lookup_volume_repair_by_repair_id on omicron.public.volume_repair (
+    repair_id
+);
+/* up06.sql */
+CREATE TYPE IF NOT EXISTS omicron.public.region_replacement_step_type AS ENUM (
+  'propolis',
+  'pantry'
+);
+/* up07.sql */
+CREATE TABLE IF NOT EXISTS omicron.public.region_replacement_step (
+    replacement_id UUID NOT NULL,
+
+    step_time TIMESTAMPTZ NOT NULL,
+
+    step_type omicron.public.region_replacement_step_type NOT NULL,
+
+    step_associated_instance_id UUID,
+    step_associated_vmm_id UUID,
+
+    step_associated_pantry_ip INET,
+    step_associated_pantry_port INT4 CHECK (step_associated_pantry_port BETWEEN 0 AND 65535),
+    step_associated_pantry_job_id UUID,
+
+    PRIMARY KEY (replacement_id, step_time, step_type)
+);
+/* up08.sql */
+CREATE INDEX IF NOT EXISTS step_time_order on omicron.public.region_replacement_step (step_time);
+/* up09.sql */
+CREATE INDEX IF NOT EXISTS search_for_repair_notifications ON omicron.public.upstairs_repair_notification (region_id, notification_type);
+/* up10.sql */
+CREATE INDEX IF NOT EXISTS lookup_any_disk_by_volume_id ON omicron.public.disk (
+    volume_id
+);
+/* up11.sql */
+CREATE INDEX IF NOT EXISTS lookup_snapshot_by_destination_volume_id ON omicron.public.snapshot ( destination_volume_id );
+/* REGION-REPLACEMENT SCHEMA CHANGE END */
 
 /*
  * Metadata for the schema itself. This version number isn't great, as there's
