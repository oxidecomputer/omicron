--- conflicted
+++ resolved
@@ -2194,13 +2194,11 @@
     /* The IP version of the ranges contained in this pool. */
     ip_version omicron.public.ip_version NOT NULL,
 
-<<<<<<< HEAD
     /* Pool type for unicast (default) vs multicast pools. */
-    pool_type omicron.public.ip_pool_type NOT NULL DEFAULT 'unicast'
-=======
+    pool_type omicron.public.ip_pool_type NOT NULL DEFAULT 'unicast',
+
     /* Indicates what the IP Pool is reserved for. */
     reservation_type omicron.public.ip_pool_reservation_type NOT NULL
->>>>>>> b751cada
 );
 
 /*
@@ -6794,7 +6792,7 @@
     version,
     target_version
 ) VALUES
-    (TRUE, NOW(), NOW(), '198.0.0', NULL)
+    (TRUE, NOW(), NOW(), '199.0.0', NULL)
 ON CONFLICT DO NOTHING;
 
 COMMIT;