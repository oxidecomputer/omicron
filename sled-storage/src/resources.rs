--- conflicted
+++ resolved
@@ -283,14 +283,9 @@
     // [Self::iter_all_inner].
     pub fn iter_all(
         &self,
-<<<<<<< HEAD
-    ) -> impl Iterator<Item = (&DiskIdentity, DiskVariant, i64)> {
-        self.inner.values.iter().map(|(identity, disk)| match disk {
-=======
     ) -> impl Iterator<Item = (&DiskIdentity, DiskVariant, i64, &DiskFirmware)>
     {
-        self.values.iter().map(|(identity, disk)| match disk {
->>>>>>> d83a5536
+        self.inner.values.iter().map(|(identity, disk)| match disk {
             ManagedDisk::ExplicitlyManaged(disk) => {
                 (identity, disk.variant(), disk.slot(), disk.firmware())
             }
@@ -546,22 +541,14 @@
     ) -> Result<(), Error> {
         let disk_identity = disk.identity().clone();
         info!(self.log, "Inserting disk"; "identity" => ?disk_identity);
-<<<<<<< HEAD
-        if self.disks.inner.values.contains_key(&disk_identity) {
-            info!(self.log, "Disk already exists"; "identity" => ?disk_identity);
-            return Ok(());
-        }
-
-        let disks = Arc::make_mut(&mut self.disks.inner);
-=======
 
         // This is a trade-off for simplicity even though we may be potentially
         // cloning data before we know if there is a write action to perform.
-        let disks = Arc::make_mut(&mut self.disks.values);
+        let disks = Arc::make_mut(&mut self.disks.inner);
 
         // First check if there are any updates we need to apply to existing
         // managed disks.
-        if let Some(managed) = disks.get_mut(&disk_identity) {
+        if let Some(managed) = disks.values.get_mut(&disk_identity) {
             let mut updated = false;
             match managed {
                 ManagedDisk::ExplicitlyManaged(mdisk)
@@ -591,7 +578,6 @@
         }
 
         // If there's no update then we are inserting a new disk.
->>>>>>> d83a5536
         match disk.variant() {
             DiskVariant::U2 => {
                 disks
