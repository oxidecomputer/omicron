// This Source Code Form is subject to the terms of the Mozilla Public
// License, v. 2.0. If a copy of the MPL was not distributed with this
// file, You can obtain one at https://mozilla.org/MPL/2.0/.

//! ZFS dataset related functionality

use crate::config::MountConfig;
use crate::keyfile::KeyFile;
use camino::Utf8PathBuf;
use cfg_if::cfg_if;
use illumos_utils::zfs::{
    self, DestroyDatasetErrorVariant, EncryptionDetails, Keypath, Mountpoint,
    SizeDetails, Zfs,
};
use illumos_utils::zpool::ZpoolName;
use key_manager::StorageKeyRequester;
use omicron_common::api::external::ByteCount;
use omicron_common::api::internal::shared::DatasetKind;
use omicron_common::disk::{
    CompressionAlgorithm, DatasetName, DiskIdentity, DiskVariant, GzipLevel,
};
use once_cell::sync::Lazy;
use rand::distributions::{Alphanumeric, DistString};
use slog::{debug, info, Logger};
use std::process::Stdio;
use std::str::FromStr;
use std::sync::OnceLock;

pub const INSTALL_DATASET: &'static str = "install";
pub const CRASH_DATASET: &'static str = "crash";
pub const CLUSTER_DATASET: &'static str = "cluster";
pub const CONFIG_DATASET: &'static str = "config";
pub const M2_DEBUG_DATASET: &'static str = "debug";
pub const M2_BACKING_DATASET: &'static str = "backing";

cfg_if! {
    if #[cfg(any(test, feature = "testing"))] {
        // Tuned for zone_bundle tests
        pub const DEBUG_DATASET_QUOTA: u64 = 1 << 20;
    } else {
        // TODO-correctness: This value of 100GiB is a pretty wild guess, and should be
        // tuned as needed.
        pub const DEBUG_DATASET_QUOTA: u64 = 100 * (1 << 30);
    }
}
// TODO-correctness: This value of 100GiB is a pretty wild guess, and should be
// tuned as needed.
pub const DUMP_DATASET_QUOTA: u64 = 100 * (1 << 30);
// passed to zfs create -o compression=
pub const DUMP_DATASET_COMPRESSION: CompressionAlgorithm =
    CompressionAlgorithm::GzipN { level: GzipLevel::new::<9>() };

// U.2 datasets live under the encrypted dataset and inherit encryption
pub const ZONE_DATASET: &'static str = "crypt/zone";
pub const DUMP_DATASET: &'static str = "crypt/debug";
pub const U2_DEBUG_DATASET: &'static str = "crypt/debug";

// This is the root dataset for all U.2 drives. Encryption is inherited.
pub const CRYPT_DATASET: &'static str = "crypt";

const U2_EXPECTED_DATASET_COUNT: usize = 2;
static U2_EXPECTED_DATASETS: Lazy<
    [ExpectedDataset; U2_EXPECTED_DATASET_COUNT],
> = Lazy::new(|| {
    [
        // Stores filesystems for zones
        ExpectedDataset::new(ZONE_DATASET).wipe(),
        // For storing full kernel RAM dumps
        ExpectedDataset::new(DUMP_DATASET)
            .quota(ByteCount::try_from(DUMP_DATASET_QUOTA).unwrap())
            .compression(DUMP_DATASET_COMPRESSION),
    ]
});

const M2_EXPECTED_DATASET_COUNT: usize = 6;
static M2_EXPECTED_DATASETS: Lazy<
    [ExpectedDataset; M2_EXPECTED_DATASET_COUNT],
> = Lazy::new(|| {
    [
        // Stores software images.
        //
        // Should be duplicated to both M.2s.
        ExpectedDataset::new(INSTALL_DATASET),
        // Stores crash dumps.
        ExpectedDataset::new(CRASH_DATASET),
        // Backing store for OS data that should be persisted across reboots.
        // Its children are selectively overlay mounted onto parts of the ramdisk
        // root.
        ExpectedDataset::new(M2_BACKING_DATASET),
        // Stores cluter configuration information.
        //
        // Should be duplicated to both M.2s.
        ExpectedDataset::new(CLUSTER_DATASET),
        // Stores configuration data, including:
        // - What services should be launched on this sled
        // - Information about how to initialize the Sled Agent
        // - (For scrimlets) RSS setup information
        //
        // Should be duplicated to both M.2s.
        ExpectedDataset::new(CONFIG_DATASET),
        // Store debugging data, such as service bundles.
        ExpectedDataset::new(M2_DEBUG_DATASET)
            .quota(ByteCount::try_from(DEBUG_DATASET_QUOTA).unwrap()),
    ]
});

// Helper type for describing expected datasets and their optional quota.
#[derive(Clone, Copy, Debug)]
struct ExpectedDataset {
    // Name for the dataset
    name: &'static str,
    // Optional quota, in _bytes_
<<<<<<< HEAD
    quota: Option<u64>,
=======
    quota: Option<ByteCount>,
>>>>>>> 042f7863
    // Identifies if the dataset should be deleted on boot
    wipe: bool,
    // Optional compression mode
    compression: CompressionAlgorithm,
}

impl ExpectedDataset {
    const fn new(name: &'static str) -> Self {
        ExpectedDataset {
            name,
            quota: None,
            wipe: false,
            compression: CompressionAlgorithm::Off,
        }
    }

<<<<<<< HEAD
    const fn quota(mut self, quota: u64) -> Self {
=======
    fn quota(mut self, quota: ByteCount) -> Self {
>>>>>>> 042f7863
        self.quota = Some(quota);
        self
    }

    const fn wipe(mut self) -> Self {
        self.wipe = true;
        self
    }

    const fn compression(mut self, compression: CompressionAlgorithm) -> Self {
        self.compression = compression;
        self
    }
}

#[derive(Debug, thiserror::Error)]
pub enum DatasetError {
    #[error("Cannot open {path} due to {error}")]
    IoError { path: Utf8PathBuf, error: std::io::Error },
    #[error(transparent)]
    DestroyFilesystem(#[from] illumos_utils::zfs::DestroyDatasetError),
    #[error(transparent)]
    EnsureFilesystem(#[from] illumos_utils::zfs::EnsureFilesystemError),
    #[error("KeyManager error: {0}")]
    KeyManager(#[from] key_manager::Error),
    #[error("Missing StorageKeyRequester when creating U.2 disk")]
    MissingStorageKeyRequester,
    #[error("Encrypted filesystem '{0}' missing 'oxide:epoch' property")]
    CannotParseEpochProperty(String),
    #[error("Encrypted dataset '{dataset}' cannot set 'oxide:agent' property: {err}")]
    CannotSetAgentProperty {
        dataset: String,
        #[source]
        err: Box<zfs::SetValueError>,
    },
    #[error("Failed to make datasets encrypted")]
    EncryptionMigration(#[from] DatasetEncryptionMigrationError),
}

/// Ensure that the zpool contains all the datasets we would like it to
/// contain.
///
/// WARNING: In all cases where a U.2 is a possible `DiskVariant`, a
/// `StorageKeyRequester` must be passed so that disk encryption can
/// be used. The `StorageManager` for the sled-agent always has a
/// `StorageKeyRequester` available, and so the only place we should pass
/// `None` is for the M.2s touched by the Installinator.
pub(crate) async fn ensure_zpool_has_datasets(
    log: &Logger,
    mount_config: &MountConfig,
    zpool_name: &ZpoolName,
    disk_identity: &DiskIdentity,
    key_requester: Option<&StorageKeyRequester>,
) -> Result<(), DatasetError> {
    info!(log, "Ensuring zpool has datasets"; "zpool" => ?zpool_name, "disk_identity" => ?disk_identity);
    let (root, datasets) = match zpool_name.kind().into() {
        DiskVariant::M2 => (None, M2_EXPECTED_DATASETS.iter()),
        DiskVariant::U2 => (Some(CRYPT_DATASET), U2_EXPECTED_DATASETS.iter()),
    };

    let zoned = false;
    let do_format = true;

    // Ensure the root encrypted filesystem exists
    // Datasets below this in the hierarchy will inherit encryption
    if let Some(dataset) = root {
        let Some(key_requester) = key_requester else {
            return Err(DatasetError::MissingStorageKeyRequester);
        };
        let mountpoint =
            zpool_name.dataset_mountpoint(&mount_config.root, dataset);
        let keypath: Keypath =
            illumos_utils::zfs::Keypath::new(disk_identity, &mount_config.root);

        let epoch = if let Ok(epoch_str) =
            Zfs::get_oxide_value(dataset, "epoch")
        {
            if let Ok(epoch) = epoch_str.parse::<u64>() {
                epoch
            } else {
                return Err(DatasetError::CannotParseEpochProperty(
                    dataset.to_string(),
                ));
            }
        } else {
            // We got an error trying to call `Zfs::get_oxide_value`
            // which indicates that the dataset doesn't exist or there
            // was a problem  running the command.
            //
            // Note that `Zfs::get_oxide_value` will succeed even if
            // the epoch is missing. `epoch_str` will show up as a dash
            // (`-`) and will not parse into a `u64`. So we don't have
            // to worry about that case here as it is handled above.
            //
            // If the error indicated that the command failed for some
            // other reason, but the dataset actually existed, we will
            // try to create the dataset below and that will fail. So
            // there is no harm in just loading the latest secret here.
            info!(log, "Loading latest secret"; "disk_id"=>?disk_identity);
            let epoch = key_requester.load_latest_secret().await?;
            info!(log, "Loaded latest secret"; "epoch"=>%epoch, "disk_id"=>?disk_identity);
            epoch
        };

        info!(log, "Retrieving key"; "epoch"=>%epoch, "disk_id"=>?disk_identity);
        let key = key_requester.get_key(epoch, disk_identity.clone()).await?;
        info!(log, "Got key"; "epoch"=>%epoch, "disk_id"=>?disk_identity);

        let mut keyfile =
            KeyFile::create(keypath.clone(), key.expose_secret(), log)
                .await
                .map_err(|error| DatasetError::IoError {
                    path: keypath.0.clone(),
                    error,
                })?;

        let encryption_details = EncryptionDetails { keypath, epoch };

        info!(
            log,
            "Ensuring encrypted filesystem: {} for epoch {}", dataset, epoch
        );
        let result = Zfs::ensure_filesystem(
            &format!("{}/{}", zpool_name, dataset),
            Mountpoint::Path(mountpoint),
            zoned,
            do_format,
            Some(encryption_details),
            None,
            None,
        );

        keyfile.zero_and_unlink().await.map_err(|error| {
            DatasetError::IoError { path: keyfile.path().0.clone(), error }
        })?;

        result?;
    };

    for dataset in datasets.into_iter() {
        let mountpoint =
            zpool_name.dataset_mountpoint(&mount_config.root, dataset.name);
        let name = &format!("{}/{}", zpool_name, dataset.name);

        // Use a value that's alive for the duration of this sled agent
        // to answer the question: should we wipe this disk, or have
        // we seen it before?
        //
        // If this value comes from a prior iteration of the sled agent,
        // we opt to remove the corresponding dataset.
        static AGENT_LOCAL_VALUE: OnceLock<String> = OnceLock::new();
        let agent_local_value = AGENT_LOCAL_VALUE.get_or_init(|| {
            Alphanumeric.sample_string(&mut rand::thread_rng(), 20)
        });

        if dataset.wipe {
            match Zfs::get_oxide_value(name, "agent") {
                Ok(v) if &v == agent_local_value => {
                    info!(log, "Skipping automatic wipe for dataset: {}", name);
                }
                Ok(_) | Err(_) => {
                    info!(log, "Automatically destroying dataset: {}", name);
                    Zfs::destroy_dataset(name).or_else(|err| {
                        // If we can't find the dataset, that's fine -- it might
                        // not have been formatted yet.
                        if matches!(
                            err.err,
                            DestroyDatasetErrorVariant::NotFound
                        ) {
                            Ok(())
                        } else {
                            Err(err)
                        }
                    })?;
                }
            }
        }

        let encryption_details = None;
        let size_details = Some(SizeDetails {
            quota: dataset.quota,
            reservation: None,
            compression: dataset.compression,
        });
        Zfs::ensure_filesystem(
            name,
            Mountpoint::Path(mountpoint),
            zoned,
            do_format,
            encryption_details,
            size_details,
            None,
        )?;

        if dataset.wipe {
            Zfs::set_oxide_value(name, "agent", agent_local_value).map_err(
                |err| DatasetError::CannotSetAgentProperty {
                    dataset: name.clone(),
                    err: Box::new(err),
                },
            )?;
        }
    }
    Ok(())
}

#[derive(Debug, thiserror::Error)]
pub enum DatasetEncryptionMigrationError {
    #[error(transparent)]
    IoError(#[from] std::io::Error),

    #[error("Failed to run command")]
    FailedCommand { command: String, stderr: Option<String> },

    #[error("Cannot create new encrypted dataset")]
    DatasetCreation(#[from] illumos_utils::zfs::EnsureFilesystemError),

    #[error("Missing stdout stream during 'zfs send' command")]
    MissingStdoutForZfsSend,
}

fn status_ok_or_get_stderr(
    command: &tokio::process::Command,
    output: &std::process::Output,
) -> Result<(), DatasetEncryptionMigrationError> {
    if !output.status.success() {
        let stdcmd = command.as_std();
        return Err(DatasetEncryptionMigrationError::FailedCommand {
            command: format!(
                "{:?} {:?}",
                stdcmd.get_program(),
                stdcmd
                    .get_args()
                    .collect::<Vec<_>>()
                    .join(std::ffi::OsStr::new(" "))
            ),
            stderr: Some(String::from_utf8_lossy(&output.stderr).to_string()),
        });
    }
    Ok(())
}

/// Migrates unencrypted datasets to their encrypted formats.
pub(crate) async fn ensure_zpool_datasets_are_encrypted(
    log: &Logger,
    zpool_name: &ZpoolName,
) -> Result<(), DatasetEncryptionMigrationError> {
    info!(log, "Looking for unencrypted datasets in {zpool_name}");
    let unencrypted_datasets =
        find_all_unencrypted_datasets_directly_within_pool(&log, &zpool_name)
            .await?;

    // TODO: Could do this in parallel?
    for dataset in unencrypted_datasets {
        let log = &log.new(slog::o!("dataset" => dataset.clone()));
        info!(log, "Found unencrypted dataset");

        ensure_zpool_dataset_is_encrypted(&log, &zpool_name, &dataset).await?;
    }
    Ok(())
}

async fn find_all_unencrypted_datasets_directly_within_pool(
    log: &Logger,
    zpool_name: &ZpoolName,
) -> Result<Vec<String>, DatasetEncryptionMigrationError> {
    let mut command = tokio::process::Command::new(illumos_utils::zfs::ZFS);
    let pool_name = zpool_name.to_string();
    let cmd = command.args(&[
        "list",
        "-rHo",
        "name,encryption",
        "-d",
        "1",
        &pool_name,
    ]);
    let output = cmd.output().await?;
    status_ok_or_get_stderr(&cmd, &output)?;

    let stdout = String::from_utf8_lossy(&output.stdout);
    let lines = stdout.trim().split('\n');

    let mut unencrypted_datasets = vec![];
    for line in lines {
        let mut iter = line.split_whitespace();
        let Some(dataset) = iter.next() else {
            continue;
        };
        let log = log.new(slog::o!("dataset" => dataset.to_string()));

        let Some(encryption) = iter.next() else {
            continue;
        };

        // We don't bother checking HOW the dataset is encrypted, just that it
        // IS encrypted somehow. The sled agent is slightly more opinionated, as
        // it looks for "aes-256-gcm" explicitly, but we currently don't plan on
        // providing support for migrating between encryption schemes
        // automatically.
        let encrypted = match encryption {
            "off" | "-" => false,
            _ => true,
        };
        if encrypted {
            debug!(log, "Found dataset, but it is already encrypted");
            continue;
        }
        debug!(log, "Found dataset, and it isn't encrypted");
        if let Some(dataset) =
            dataset.strip_prefix(&format!("{pool_name}/")).map(String::from)
        {
            unencrypted_datasets.push(dataset);
        }
    }
    Ok(unencrypted_datasets)
}

// Precondition:
// - We found the dataset as a direct descendant of "zpool_name", which
// has encryption set to "off".
//
// "dataset" does not include the zpool prefix; format!("{zpool_name}/dataset")
// would be the full name of the unencrypted dataset.
async fn ensure_zpool_dataset_is_encrypted(
    log: &Logger,
    zpool_name: &ZpoolName,
    unencrypted_dataset: &str,
) -> Result<(), DatasetEncryptionMigrationError> {
    let Ok(kind) = DatasetKind::from_str(&unencrypted_dataset) else {
        info!(log, "Unrecognized dataset kind");
        return Ok(());
    };
    info!(log, "Dataset recognized");
    let unencrypted_dataset = format!("{zpool_name}/{unencrypted_dataset}");

    if !kind.dataset_should_be_encrypted() {
        info!(log, "Dataset should not be encrypted");
        return Ok(());
    }
    info!(log, "Dataset should be encrypted");

    let encrypted_dataset = DatasetName::new(zpool_name.clone(), kind);
    let encrypted_dataset = encrypted_dataset.full_name();

    let (unencrypted_dataset_exists, encrypted_dataset_exists) = (
        dataset_exists(&unencrypted_dataset).await?,
        dataset_exists(&encrypted_dataset).await?,
    );

    match (unencrypted_dataset_exists, encrypted_dataset_exists) {
        (false, _) => {
            // In this case, there is no unencrypted dataset! Bail out, there is
            // nothing to transfer.
            return Ok(());
        }
        (true, true) => {
            // In this case, the following is true:
            // - An unencrypted dataset exists
            // - An encrypted dataset exists
            //
            // This is indicative of an incomplete transfer from "old" -> "new".
            // If we managed to create the encrypted dataset, and got far enough to
            // rename to it's "non-tmp" location, then pick up where we left off:
            // - Mark the encrypted dataset as usable
            // - Remove the unencrypted dataset
            info!(
                log,
                "Dataset already has encrypted variant, resuming migration"
            );
            return finalize_encryption_migration(
                &log,
                &encrypted_dataset,
                &unencrypted_dataset,
            )
            .await;
        }
        (true, false) => {
            // This is the "normal" transfer case, initially: We have an
            // unencrypted dataset that should become encrypted.
            info!(log, "Dataset has not yet been encrypted");
        }
    }

    let snapshot_name = |dataset: &str| format!("{dataset}@migration");

    // A snapshot taken to provide a point-in-time view of the dataset for
    // copying.
    let unencrypted_dataset_snapshot = snapshot_name(&unencrypted_dataset);
    // A "temporary" name for the encrypted target dataset.
    let encrypted_dataset_tmp = format!("{}-tmp", encrypted_dataset);
    // A snapshot that is automatically generated by "zfs receive".
    let encrypted_dataset_tmp_snapshot = snapshot_name(&encrypted_dataset_tmp);

    // Get rid of snapshots and temporary datasets.
    //
    // This removes work of any prior sled agents that might have failed halfway
    // through this operation.
    let _ = zfs_destroy(&unencrypted_dataset_snapshot).await;
    let _ = zfs_destroy(&encrypted_dataset_tmp).await;

    zfs_create_snapshot(&unencrypted_dataset_snapshot).await?;
    info!(log, "Encrypted dataset snapshotted");

    // Transfer to a "tmp" dataset that's encrypted, but not mountable.
    //
    // This makes it clear it's a "work-in-progress" dataset until the transfer
    // has fully completed.
    zfs_transfer_to_unmountable_dataset(
        &unencrypted_dataset_snapshot,
        &encrypted_dataset_tmp,
    )
    .await?;
    info!(log, "Dataset transferred to encrypted (temporary) location");

    zfs_destroy(&unencrypted_dataset_snapshot).await?;
    zfs_destroy(&encrypted_dataset_tmp_snapshot).await?;
    info!(log, "Removed snapshots");

    // We tragically cannot "zfs rename" any datasets with "zoned=on".
    //
    // We perform the rename first, then set "zoned=on" with "canmount=on".
    // This prevents the dataset from being used by zones until these properties
    // have finally been set.
    zfs_rename(&encrypted_dataset_tmp, &encrypted_dataset).await?;

    return finalize_encryption_migration(
        &log,
        &encrypted_dataset,
        &unencrypted_dataset,
    )
    .await;
}

// Returns true if the dataset exists.
async fn dataset_exists(
    dataset: &str,
) -> Result<bool, DatasetEncryptionMigrationError> {
    let mut command = tokio::process::Command::new(illumos_utils::zfs::ZFS);
    let cmd = command.args(&["list", "-H", dataset]);
    Ok(cmd.status().await?.success())
}

// Destroys the dataset and all children, recursively.
async fn zfs_destroy(
    dataset: &str,
) -> Result<(), DatasetEncryptionMigrationError> {
    let mut command = tokio::process::Command::new(illumos_utils::zfs::ZFS);
    let cmd = command.args(&["destroy", "-r", dataset]);
    let output = cmd.output().await?;
    status_ok_or_get_stderr(&cmd, &output)?;
    Ok(())
}

// Creates a snapshot named "dataset_snapshot".
async fn zfs_create_snapshot(
    dataset_snapshot: &str,
) -> Result<(), DatasetEncryptionMigrationError> {
    let mut command = tokio::process::Command::new(illumos_utils::zfs::ZFS);
    let cmd = command.args(&["snapshot", dataset_snapshot]);
    let output = cmd.output().await?;
    status_ok_or_get_stderr(&cmd, &output)?;
    Ok(())
}

// Uses "zfs send" and "zfs receive" to create an unmountable, unzoned dataset.
//
// These properties are set to allow the caller to continue manipulating the
// dataset (via rename, setting other properties, etc) before it's used.
async fn zfs_transfer_to_unmountable_dataset(
    from: &str,
    to: &str,
) -> Result<(), DatasetEncryptionMigrationError> {
    let mut command = tokio::process::Command::new(illumos_utils::zfs::ZFS);
    let sender_cmd = command
        .args(&["send", from])
        .stdout(Stdio::piped())
        .stderr(Stdio::piped());
    let mut sender = sender_cmd.spawn()?;

    let Some(sender_stdout) = sender.stdout.take() else {
        return Err(DatasetEncryptionMigrationError::MissingStdoutForZfsSend);
    };
    let sender_stdout: Stdio = sender_stdout.try_into().map_err(|_| {
        DatasetEncryptionMigrationError::MissingStdoutForZfsSend
    })?;

    let mut command = tokio::process::Command::new(illumos_utils::zfs::ZFS);
    let receiver_cmd = command
        .args(&[
            "receive",
            "-o",
            "mountpoint=/data",
            "-o",
            "canmount=off",
            "-o",
            "zoned=off",
            to,
        ])
        .stdin(sender_stdout)
        .stderr(Stdio::piped());
    let receiver = receiver_cmd.spawn()?;

    let output = receiver.wait_with_output().await?;
    status_ok_or_get_stderr(&receiver_cmd, &output)?;
    let output = sender.wait_with_output().await?;
    status_ok_or_get_stderr(&sender_cmd, &output)?;

    Ok(())
}

// Sets "properties" on "dataset".
//
// Each member of "properties" should have the form "key=value".
async fn zfs_set(
    dataset: &str,
    properties: &[&str],
) -> Result<(), DatasetEncryptionMigrationError> {
    let mut command = tokio::process::Command::new(illumos_utils::zfs::ZFS);
    let cmd = command.arg("set");
    for property in properties {
        cmd.arg(property);
    }
    cmd.arg(dataset);

    let output = cmd.output().await?;
    status_ok_or_get_stderr(&cmd, &output)?;
    Ok(())
}

// Sets properties to make a dataset "ready to be used by zones".
async fn zfs_set_zoned_and_mountable(
    dataset: &str,
) -> Result<(), DatasetEncryptionMigrationError> {
    zfs_set(&dataset, &["zoned=on", "canmount=on"]).await
}

// Renames a dataset from "from" to "to".
async fn zfs_rename(
    from: &str,
    to: &str,
) -> Result<(), DatasetEncryptionMigrationError> {
    let mut command = tokio::process::Command::new(illumos_utils::zfs::ZFS);
    let cmd = command.args(&["rename", from, to]);
    let output = cmd.output().await?;
    status_ok_or_get_stderr(&cmd, &output)?;
    Ok(())
}

async fn finalize_encryption_migration(
    log: &Logger,
    encrypted_dataset: &str,
    unencrypted_dataset: &str,
) -> Result<(), DatasetEncryptionMigrationError> {
    zfs_set_zoned_and_mountable(&encrypted_dataset).await?;
    info!(log, "Dataset is encrypted, zoned, and mountable"; "dataset" => encrypted_dataset);

    zfs_destroy(&unencrypted_dataset).await?;
    info!(log, "Destroyed unencrypted dataset"; "dataset" => unencrypted_dataset);
    Ok(())
}

#[cfg(test)]
mod test {
    use super::*;
    use omicron_uuid_kinds::ZpoolUuid;

    #[test]
    fn serialize_dataset_name() {
        let pool = ZpoolName::new_internal(ZpoolUuid::new_v4());
        let kind = DatasetKind::Crucible;
        let name = DatasetName::new(pool, kind);
        serde_json::to_string(&name).unwrap();
    }
}<|MERGE_RESOLUTION|>--- conflicted
+++ resolved
@@ -110,11 +110,7 @@
     // Name for the dataset
     name: &'static str,
     // Optional quota, in _bytes_
-<<<<<<< HEAD
-    quota: Option<u64>,
-=======
     quota: Option<ByteCount>,
->>>>>>> 042f7863
     // Identifies if the dataset should be deleted on boot
     wipe: bool,
     // Optional compression mode
@@ -131,11 +127,7 @@
         }
     }
 
-<<<<<<< HEAD
-    const fn quota(mut self, quota: u64) -> Self {
-=======
-    fn quota(mut self, quota: ByteCount) -> Self {
->>>>>>> 042f7863
+    const fn quota(mut self, quota: ByteCount) -> Self {
         self.quota = Some(quota);
         self
     }
