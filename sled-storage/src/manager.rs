--- conflicted
+++ resolved
@@ -10,14 +10,7 @@
 use crate::dataset::CONFIG_DATASET;
 use crate::disk::RawDisk;
 use crate::error::Error;
-<<<<<<< HEAD
-use crate::resources::{
-    AllDisks, DatasetManagementStatus, DatasetsManagementResult,
-    DisksManagementResult, StorageResources,
-};
-=======
 use crate::resources::{AllDisks, StorageResources};
->>>>>>> 7c8c2c30
 use camino::Utf8PathBuf;
 use debug_ignore::DebugIgnore;
 use futures::future::FutureExt;
@@ -25,11 +18,8 @@
 use illumos_utils::zpool::ZpoolName;
 use key_manager::StorageKeyRequester;
 use omicron_common::disk::{
-<<<<<<< HEAD
-    DatasetConfig, DatasetName, DatasetsConfig, DiskIdentity, DiskVariant,
-=======
-    DiskIdentity, DiskVariant, DisksManagementResult,
->>>>>>> 7c8c2c30
+    DatasetConfig, DatasetManagementStatus, DatasetName, DatasetsConfig,
+    DatasetsManagementResult, DiskIdentity, DiskVariant, DisksManagementResult,
     OmicronPhysicalDisksConfig,
 };
 use omicron_common::ledger::Ledger;
@@ -1131,12 +1121,9 @@
 
     use super::*;
     use camino_tempfile::tempdir_in;
-<<<<<<< HEAD
     use omicron_common::api::external::Generation;
     use omicron_common::disk::DatasetKind;
-=======
     use omicron_common::disk::DiskManagementError;
->>>>>>> 7c8c2c30
     use omicron_common::ledger;
     use omicron_test_utils::dev::test_setup_log;
     use sled_hardware::DiskFirmware;
