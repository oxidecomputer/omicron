[package]
name = "installinator"
version = "0.1.0"
edition = "2021"
license = "MPL-2.0"

[dependencies]
anyhow.workspace = true
buf-list.workspace = true
bytes.workspace = true
camino.workspace = true
clap.workspace = true
ddm-admin-client.workspace = true
display-error-chain.workspace = true
futures.workspace = true
hex.workspace = true
installinator-artifact-client.workspace = true
ipcc-key-value.workspace = true
itertools.workspace = true
once_cell.workspace = true
omicron-common.workspace = true
progenitor-client.workspace = true
reqwest.workspace = true
serde.workspace = true
slog.workspace = true
slog-async.workspace = true
slog-envlogger.workspace = true
slog-term.workspace = true
thiserror.workspace = true
tokio = { workspace = true, features = ["full"] }
toml.workspace = true

[dev-dependencies]
<<<<<<< HEAD
hex-literal.workspace = true
=======
omicron-test-utils.workspace = true
>>>>>>> 1a25db80
proptest.workspace = true
test-strategy.workspace = true
tokio = { workspace = true, features = [ "test-util" ] }<|MERGE_RESOLUTION|>--- conflicted
+++ resolved
@@ -31,11 +31,8 @@
 toml.workspace = true
 
 [dev-dependencies]
-<<<<<<< HEAD
+omicron-test-utils.workspace = true
 hex-literal.workspace = true
-=======
-omicron-test-utils.workspace = true
->>>>>>> 1a25db80
 proptest.workspace = true
 test-strategy.workspace = true
 tokio = { workspace = true, features = [ "test-util" ] }