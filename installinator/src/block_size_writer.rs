--- conflicted
+++ resolved
@@ -35,17 +35,12 @@
         self.inner
     }
 
-<<<<<<< HEAD
     pub(crate) fn block_size(&self) -> usize {
         self.block_size
     }
 
-    fn get_pin_mut(self: Pin<&mut Self>) -> Pin<&mut W> {
-        self.project().inner
-=======
     fn get_pin_mut(&mut self) -> Pin<&mut W> {
         Pin::new(&mut self.inner)
->>>>>>> 7d50fd40
     }
 
     fn flush_buf(&mut self, cx: &mut Context<'_>) -> Poll<io::Result<()>> {
