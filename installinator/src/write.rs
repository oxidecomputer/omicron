// This Source Code Form is subject to the terms of the Mozilla Public
// License, v. 2.0. If a copy of the MPL was not distributed with this
// file, You can obtain one at https://mozilla.org/MPL/2.0/.

use std::{
    collections::{BTreeMap, BTreeSet, btree_map::Entry},
    fmt,
    io::{self, Read},
    time::Duration,
};

use anyhow::{Context, Result, anyhow, ensure};
use async_trait::async_trait;
use buf_list::BufList;
use bytes::{Buf, Bytes};
use camino::{Utf8Path, Utf8PathBuf};
use iddqd::IdOrdMap;
use illumos_utils::zpool::{Zpool, ZpoolName};
use installinator_common::{
    ControlPlaneZonesSpec, ControlPlaneZonesStepId, RawDiskWriter, StepContext,
    StepProgress, StepResult, StepSuccess, UpdateEngine, WriteComponent,
    WriteError, WriteOutput, WriteSpec, WriteStepId,
};
use omicron_common::{
    disk::M2Slot,
<<<<<<< HEAD
    update::{MupdateOverrideInfo, MupdateOverrideZone},
};
use omicron_uuid_kinds::MupdateOverrideUuid;
=======
    update::{
        MupdateOverrideInfo, OmicronZoneFileMetadata, OmicronZoneManifest,
    },
};
use omicron_uuid_kinds::{MupdateOverrideUuid, MupdateUuid};
>>>>>>> 8d0d56b4
use sha2::{Digest, Sha256};
use slog::{Logger, info, warn};
use tokio::{
    fs::File,
    io::{AsyncWrite, AsyncWriteExt},
    task::JoinSet,
};
use tufaceous_artifact::{ArtifactHash, ArtifactHashId};
use tufaceous_lib::ControlPlaneZoneImages;
use update_engine::{
    StepSpec, errors::NestedEngineError, events::ProgressUnits,
};

use crate::{async_temp_file::AsyncNamedTempFile, hardware::Hardware};

#[derive(Clone, Debug)]
struct ArtifactDestination {
    // Path to write the host image; either a raw device corresponding to an M.2
    // partition (real gimlet) or a file (test).
    host_phase_2: Utf8PathBuf,

    // On real gimlets, we remove any files currently in the control plane
    // destination directory. For tests and non-gimlets, we don't want to go
    // around removing files arbitrarily.
    clean_control_plane_dir: bool,

    // Directory in which we unpack the control plane zone images.
    control_plane_dir: Utf8PathBuf,

    // Zpool containing `control_plane_dir`, if we're on a real gimlet.
    control_plane_zpool: Option<ZpoolName>,
}

impl ArtifactDestination {
    fn from_directory(dir: &Utf8Path) -> Result<Self> {
        let control_plane_dir = dir.join("zones");
        std::fs::create_dir_all(&control_plane_dir)
            .with_context(|| format!("error creating directories at {dir}"))?;

        Ok(Self {
            host_phase_2: dir.join(HOST_PHASE_2_FILE_NAME),
            clean_control_plane_dir: false,
            control_plane_dir,
            control_plane_zpool: None,
        })
    }
}

#[derive(Clone, Debug)]
pub(crate) struct WriteDestination {
    drives: BTreeMap<M2Slot, ArtifactDestination>,
    is_host_phase_2_block_device: bool,
}

/// The name of the host phase 2 image written to disk.
///
/// Exposed for testing.
pub static HOST_PHASE_2_FILE_NAME: &str = "host_phase_2.bin";

impl WriteDestination {
    pub(crate) fn in_directories(
        a_dir: &Utf8Path,
        b_dir: Option<&Utf8Path>,
    ) -> Result<Self> {
        let mut drives = BTreeMap::new();

        drives.insert(M2Slot::A, ArtifactDestination::from_directory(a_dir)?);
        if let Some(dir) = b_dir {
            // b_dir can fail after we insert a_dir into drives, but that's okay
            // because we drop drives.
            drives.insert(M2Slot::B, ArtifactDestination::from_directory(dir)?);
        }

        Ok(Self { drives, is_host_phase_2_block_device: false })
    }

    pub(crate) async fn from_hardware(log: &Logger) -> Result<Self> {
        let hardware = Hardware::scan(log).await?;

        // We want the `,raw`-suffixed path to the boot image partition, as that
        // allows us file-like access via the character device.
        let raw_devfs_path = true;

        let mut drives = BTreeMap::new();

        for disk in hardware.m2_disks() {
            let Ok(slot) = M2Slot::try_from(disk.slot()) else {
                warn!(
                    log, "skipping M.2 drive with unexpected slot number";
                    "slot" => disk.slot(),
                );
                continue;
            };

            match disk.boot_image_devfs_path(raw_devfs_path) {
                Ok(path) => {
                    info!(
                        log, "found target M.2 disk";
                        "identity" => ?disk.identity(),
                        "path" => disk.devfs_path().as_str(),
                        "slot" => disk.slot(),
                        "boot_image_path" => path.as_str(),
                        "zpool" => %disk.zpool_name(),
                    );

                    let zpool_name = *disk.zpool_name();
                    let control_plane_dir = zpool_name.dataset_mountpoint(
                        illumos_utils::zpool::ZPOOL_MOUNTPOINT_ROOT.into(),
                        sled_storage::dataset::INSTALL_DATASET,
                    );

                    match drives.entry(slot) {
                        Entry::Vacant(entry) => {
                            entry.insert(ArtifactDestination {
                                host_phase_2: path,
                                clean_control_plane_dir: true,
                                control_plane_dir,
                                control_plane_zpool: Some(zpool_name),
                            });
                        }
                        Entry::Occupied(_) => {
                            warn!(
                                log, "skipping duplicate M.2 drive entry";
                                "identity" => ?disk.identity(),
                                "path" => disk.devfs_path().as_str(),
                                "slot" => disk.slot(),
                                "boot_image_path" => path.as_str(),
                                "zpool" => %disk.zpool_name(),
                            );
                            continue;
                        }
                    }
                }
                Err(err) => {
                    warn!(
                        log, "found M.2 disk but failed to find boot image path";
                        "identity" => ?disk.identity(),
                        "path" => disk.devfs_path().as_str(),
                        "slot" => disk.slot(),
                        "boot_image_path_err" => %err,
                        "zpool" => %disk.zpool_name(),
                    );
                }
            }
        }

        ensure!(!drives.is_empty(), "no valid M.2 target drives found");

        Ok(Self { drives, is_host_phase_2_block_device: true })
    }

    pub(crate) fn num_target_disks(&self) -> usize {
        self.drives.len()
    }
}

/// State machine for our progress writing to one of the M.2 drives.
#[derive(Debug, Clone, Copy, PartialEq, Eq)]
enum DriveWriteProgress {
    /// We have not yet attempted any writes to the drive.
    Unstarted,
    /// We've tried and failed to write the host phase 2 image.
    HostPhase2Failed,
    /// We succeeded in writing the host phase 2 image, but failed to write the
    /// control plane `attempts` times.
    ControlPlaneFailed,
    /// We succeeded in writing both the host phase 2 image and the control
    /// plane image.
    Done,
}

pub(crate) struct ArtifactWriter<'a> {
    drives: BTreeMap<M2Slot, (ArtifactDestination, DriveWriteProgress)>,
    is_host_phase_2_block_device: bool,
    artifacts: ArtifactsToWrite<'a>,
}

impl<'a> ArtifactWriter<'a> {
    pub(crate) fn new(
        mupdate_id: MupdateUuid,
        host_phase_2_id: &'a ArtifactHashId,
        host_phase_2_data: &'a BufList,
        control_plane_id: &'a ArtifactHashId,
        control_plane_zones: &'a ControlPlaneZoneImages,
        destination: WriteDestination,
    ) -> Self {
        let drives = destination
            .drives
            .into_iter()
            .map(|(key, value)| (key, (value, DriveWriteProgress::Unstarted)))
            .collect();

        // The mupdate override UUID is freshly generated within installinator.
        // At the moment, there's no reason to have it be passed in via Wicket
        // or some other means, though there are conceivably reasons to do so in
        // the future.
        let mupdate_override_uuid = MupdateOverrideUuid::new_v4();

        Self {
            drives,
            is_host_phase_2_block_device: destination
                .is_host_phase_2_block_device,
            artifacts: ArtifactsToWrite {
                host_phase_2_id,
                host_phase_2_data,
                control_plane_id,
                control_plane_zones,
                mupdate_id,
                mupdate_override_uuid,
            },
        }
    }

    pub(crate) async fn write(
        &mut self,
        cx: &StepContext,
        log: &Logger,
    ) -> WriteOutput {
        let mut control_plane_transport = FileTransport;
        if self.is_host_phase_2_block_device {
            let mut host_transport = BlockDeviceTransport;
            self.write_with_transport(
                cx,
                log,
                &mut host_transport,
                &mut control_plane_transport,
            )
            .await
        } else {
            let mut host_transport = FileTransport;
            self.write_with_transport(
                cx,
                log,
                &mut host_transport,
                &mut control_plane_transport,
            )
            .await
        }
    }

    async fn write_with_transport(
        &mut self,
        cx: &StepContext,
        log: &Logger,
        host_phase_2_transport: &mut impl WriteTransport,
        control_plane_transport: &mut impl WriteTransport,
    ) -> WriteOutput {
        let mut done_drives = BTreeSet::new();

        // How many drives did we finish writing during the previous iteration?
        let mut success_prev_iter = 0;

        loop {
            // How many drives did we finish writing during this iteration?
            // Includes drives that were written during a previous iteration.
            let mut success_this_iter = 0;

            for (drive, (destinations, progress)) in self.drives.iter_mut() {
                // Register a separate nested engine for each drive, since we
                // want each drive to track success and failure independently.
                let write_cx = SlotWriteContext {
                    log: log.clone(),
                    artifacts: self.artifacts,
                    slot: *drive,
                    destinations,
                    progress: *progress,
                };
                let res = cx
                    .with_nested_engine(|engine| {
                        write_cx.register_steps(
                            engine,
                            host_phase_2_transport,
                            control_plane_transport,
                        );
                        Ok(())
                    })
                    .await;

                match res {
                    Ok(_) => {
                        // This drive succeeded in this iteration. This can be
                        // either:
                        // * the drive was written this time, or
                        // * the drive was successfully written during a
                        //   previous attempt.
                        *progress = DriveWriteProgress::Done;
                        done_drives.insert(*drive);
                        success_this_iter += 1;
                    }
                    Err(error) => match error {
                        NestedEngineError::Creation { .. } => {
                            unreachable!("nested engine creation is infallible")
                        }
                        NestedEngineError::StepFailed { component, .. }
                        | NestedEngineError::Aborted { component, .. } => {
                            match component {
                                WriteComponent::HostPhase2 => {
                                    *progress =
                                        DriveWriteProgress::HostPhase2Failed;
                                }
                                WriteComponent::ControlPlane => {
                                    *progress =
                                        DriveWriteProgress::ControlPlaneFailed;
                                }
                                WriteComponent::Unknown => {
                                    unreachable!(
                                        "we should never generate an unknown component"
                                    )
                                }
                            }
                        }
                    },
                }
            }

            // Stop if either:
            // 1. All drives have successfully written
            // 2. At least one drive was successfully written on a previous
            //    iteration, which implies all other drives got to retry during
            //    this iteration.
            if success_this_iter == self.drives.len() || success_prev_iter > 0 {
                break;
            }

            cx.send_progress(StepProgress::retry(format!(
                "{}/{} slots succeeded",
                success_this_iter,
                self.drives.len()
            )))
            .await;

            // Give it a short break, then keep trying.
            tokio::time::sleep(Duration::from_secs(5)).await;

            success_prev_iter = success_this_iter;
        }

        WriteOutput {
            slots_attempted: self.drives.keys().copied().collect(),
            slots_written: done_drives.into_iter().collect(),
        }
    }
}

struct SlotWriteContext<'a> {
    log: Logger,
    artifacts: ArtifactsToWrite<'a>,
    slot: M2Slot,
    destinations: &'a ArtifactDestination,
    progress: DriveWriteProgress,
}

impl SlotWriteContext<'_> {
    fn register_steps<'b>(
        &'b self,
        engine: &UpdateEngine<'b, WriteSpec>,
        host_phase_2_transport: &'b mut impl WriteTransport,
        control_plane_transport: &'b mut impl WriteTransport,
    ) {
        match self.progress {
            DriveWriteProgress::Unstarted
            | DriveWriteProgress::HostPhase2Failed => {
                self.register_host_phase_2_step(engine, host_phase_2_transport);
                self.register_control_plane_step(
                    engine,
                    control_plane_transport,
                );
            }
            DriveWriteProgress::ControlPlaneFailed => {
                self.register_control_plane_step(
                    engine,
                    control_plane_transport,
                );
            }
            DriveWriteProgress::Done => {
                // Don't register any steps -- this is done.
            }
        }
    }

    fn register_host_phase_2_step<'b, WT: WriteTransport>(
        &'b self,
        engine: &UpdateEngine<'b, WriteSpec>,
        transport: &'b mut WT,
    ) {
        let block_size_handle = engine
            .new_step(
                WriteComponent::HostPhase2,
                WriteStepId::Writing { slot: self.slot },
                format!("Writing host phase 2 to slot {}", self.slot),
                async move |ctx| {
                    self.artifacts
                        .write_host_phase_2(
                            &self.log,
                            self.slot,
                            self.destinations,
                            transport,
                            &ctx,
                        )
                        .await
                },
            )
            .register();

        engine
            .new_step(
                WriteComponent::HostPhase2,
                WriteStepId::Writing { slot: self.slot },
                format!(
                    "Validating checksum of host phase 2 in slot {}",
                    self.slot
                ),
                async move |ctx| {
                    let block_size =
                        block_size_handle.into_value(&ctx.token()).await;
                    self.validate_written_host_phase_2_hash(block_size).await
                },
            )
            .register();
    }

    async fn validate_written_host_phase_2_hash(
        &self,
        block_size: Option<usize>,
    ) -> Result<StepResult<(), WriteSpec>, WriteError> {
        let slot = self.slot;
        let mut remaining = self.artifacts.host_phase_2_data.num_bytes();
        let destination = self.destinations.host_phase_2.clone();

        // If we don't need a specific block size, default to hashing 1 MiB at a
        // time.
        let block_size = block_size.unwrap_or(1 << 20);

        // We definitely want to compute a large sha256 inside a
        // `spawn_blocking`, so we'll also use regular old std::fs::File. We
        // have to be a little careful to read in `block_size` chunks.
        let computed_hash = tokio::task::spawn_blocking(move || {
            let mut f =
                std::fs::File::open(&destination).with_context(|| {
                    format!("failed to open {destination} for reading")
                })?;

            let mut buf = vec![0; block_size];
            let mut hasher = Sha256::new();
            let mut offset = 0;

            while remaining > 0 {
                let buf = &mut buf[..usize::min(block_size, remaining)];
                f.read_exact(buf).with_context(|| {
                    format!(
                        "I/O error reading {destination} at offset {offset}"
                    )
                })?;

                hasher.update(&buf);

                offset += buf.len();
                remaining -= buf.len();
            }

            Ok(ArtifactHash(hasher.finalize().into()))
        })
        .await
        .unwrap()
        .map_err(WriteError::ChecksumValidationError)?;

        if computed_hash == self.artifacts.host_phase_2_id.hash {
            StepSuccess::new(())
                .with_message(format!(
                    "validated hash {computed_hash} \
                     for host phase 2 written to {slot:?}"
                ))
                .into()
        } else {
            Err(WriteError::ChecksumValidationError(anyhow!(
                "expected {} but computed {computed_hash} \
                 for host phase 2 written to {slot:?}",
                self.artifacts.host_phase_2_id.hash
            )))
        }
    }

    fn register_control_plane_step<'b, WT: WriteTransport>(
        &'b self,
        engine: &UpdateEngine<'b, WriteSpec>,
        transport: &'b mut WT,
    ) {
        engine
            .new_step(
                WriteComponent::ControlPlane,
                WriteStepId::Writing { slot: self.slot },
                format!("Writing control plane to slot {}", self.slot),
                async move |cx2| {
                    self.artifacts
                        .write_control_plane(
                            &self.log,
                            self.slot,
                            self.destinations,
                            transport,
                            &cx2,
                        )
                        .await
                },
            )
            .register();
    }
}

#[derive(Copy, Clone)]
struct ArtifactsToWrite<'a> {
    host_phase_2_id: &'a ArtifactHashId,
    host_phase_2_data: &'a BufList,
    control_plane_id: &'a ArtifactHashId,
    control_plane_zones: &'a ControlPlaneZoneImages,
    mupdate_id: MupdateUuid,
    mupdate_override_uuid: MupdateOverrideUuid,
}

impl ArtifactsToWrite<'_> {
    /// Attempt to write the host phase 2 image.
    async fn write_host_phase_2<WT: WriteTransport>(
        &self,
        log: &Logger,
        slot: M2Slot,
        destinations: &ArtifactDestination,
        transport: &mut WT,
        cx: &StepContext<WriteSpec>,
    ) -> Result<StepResult<Option<usize>, WriteSpec>, WriteError> {
        let block_size = write_artifact_impl(
            WriteComponent::HostPhase2,
            slot,
            self.host_phase_2_data.clone(),
            &destinations.host_phase_2,
            transport,
            cx,
        )
        .await
        .map_err(|error| {
            info!(log, "{error:?}"; "artifact_id" => ?self.host_phase_2_id);
            error
        })?;

        StepSuccess::new(block_size).into()
    }

    // Attempt to write the control plane image.
    async fn write_control_plane(
        &self,
        log: &Logger,
        slot: M2Slot,
        destinations: &ArtifactDestination,
        transport: &mut impl WriteTransport,
        cx: &StepContext<WriteSpec>,
    ) -> Result<StepResult<(), WriteSpec>, WriteError> {
        // Register a nested engine to write the set of zones, each zone as its
        // own step.
        let inner_cx = &ControlPlaneZoneWriteContext {
            slot,
            clean_output_directory: destinations.clean_control_plane_dir,
            output_directory: &destinations.control_plane_dir,
            zones: self.control_plane_zones,
            host_phase_2_id: self.host_phase_2_id,
            control_plane_id: self.control_plane_id,
            mupdate_id: self.mupdate_id,
            mupdate_override_uuid: self.mupdate_override_uuid,
        };
        cx.with_nested_engine(|engine| {
            inner_cx.register_steps(
                engine,
                transport,
                destinations.control_plane_zpool.as_ref(),
            );
            Ok(())
        })
        .await
        .map_err(|error| {
            warn!(
                log, "{error:?}";
                "artifact_id" => ?self.control_plane_id,
            );
            error
        })?;

        info!(
            log,
            "finished writing {} control plane zones",
            self.control_plane_zones.zones.len()
        );

        StepSuccess::new(()).into()
    }
}

struct ControlPlaneZoneWriteContext<'a> {
    slot: M2Slot,
    clean_output_directory: bool,
    output_directory: &'a Utf8Path,
    zones: &'a ControlPlaneZoneImages,
    host_phase_2_id: &'a ArtifactHashId,
    control_plane_id: &'a ArtifactHashId,
    mupdate_id: MupdateUuid,
    mupdate_override_uuid: MupdateOverrideUuid,
}

impl ControlPlaneZoneWriteContext<'_> {
    fn register_steps<'b>(
        &'b self,
        engine: &UpdateEngine<'b, ControlPlaneZonesSpec>,
        transport: &'b mut impl WriteTransport,
        zpool: Option<&'b ZpoolName>,
    ) {
        use update_engine::StepHandle;

        let slot = self.slot;
        let mupdate_override_uuid = self.mupdate_override_uuid;

        // If we're on a gimlet, remove any files in the control plane
        // destination directory.
        if self.clean_output_directory {
            let output_directory = self.output_directory.to_path_buf();
            engine
                .new_step(
                    WriteComponent::ControlPlane,
                    ControlPlaneZonesStepId::CleanTargetDirectory {
                        path: output_directory.clone(),
                    },
                    format!("Removing files in {}", output_directory),
                    async move |_cx| {
                        let path = output_directory.clone();
                        tokio::task::spawn_blocking(move || {
                            remove_contents_of(&output_directory)
                        })
                        .await
                        .unwrap()
                        .map_err(|error| {
                            WriteError::RemoveFilesError { path, error }
                        })?;

                        StepSuccess::new(()).into()
                    },
                )
                .register();
        }

        // Dealing with the `&mut impl WriteTransport` is tricky. Every step in
        // the loop below needs access to it, but we can't move it into every
        // closure. Instead, we put it into a `StepHandle`, and have each step
        // return it on completion. This way each step passes it forward to its
        // successor.
        let mut transport = StepHandle::ready(transport);

        // Write out a file to indicate that installinator has updated the
        // dataset. Do this at the very beginning to ensure that installinator's
        // presence is recorded even if something goes wrong after this step.
        transport = engine
            .new_step(
                WriteComponent::ControlPlane,
                ControlPlaneZonesStepId::MupdateOverride,
                "Writing MUPdate override file",
                async move |cx| {
                    let transport = transport.into_value(cx.token()).await;
                    let mupdate_json =
<<<<<<< HEAD
                        self.mupdate_override_artifact(mupdate_uuid).await;
=======
                        self.mupdate_override_artifact(mupdate_override_uuid);
>>>>>>> 8d0d56b4

                    let out_path = self
                        .output_directory
                        .join(MupdateOverrideInfo::FILE_NAME);

                    write_artifact_impl(
                        WriteComponent::ControlPlane,
                        slot,
                        mupdate_json,
                        &out_path,
                        transport,
                        &cx,
                    )
                    .await?;

                    StepSuccess::new(transport)
                        .with_message(format!(
                            "{out_path} written with mupdate override UUID: \
                             {mupdate_override_uuid}",
                        ))
                        .into()
                },
            )
            .register();

        transport = engine
            .new_step(
                WriteComponent::ControlPlane,
                ControlPlaneZonesStepId::ZoneManifest,
                "Writing zone manifest",
                async move |cx| {
                    let transport = transport.into_value(cx.token()).await;
                    let zone_manifest_json =
                        self.omicron_zone_manifest_artifact().await;

                    let out_path = self
                        .output_directory
                        .join(OmicronZoneManifest::FILE_NAME);

                    write_artifact_impl(
                        WriteComponent::ControlPlane,
                        slot,
                        zone_manifest_json,
                        &out_path,
                        transport,
                        &cx,
                    )
                    .await?;

                    StepSuccess::new(transport)
                        .with_message(format!(
                            "{out_path} written with mupdate UUID: {}",
                            self.mupdate_id,
                        ))
                        .into()
                },
            )
            .register();

        for (name, data) in &self.zones.zones {
            let out_path = self.output_directory.join(name);
            transport = engine
                .new_step(
                    WriteComponent::ControlPlane,
                    ControlPlaneZonesStepId::Zone { name: name.clone() },
                    format!("Writing zone {name}"),
                    async move |cx| {
                        let transport = transport.into_value(cx.token()).await;
                        write_artifact_impl(
                            WriteComponent::ControlPlane,
                            slot,
                            data.clone().into(),
                            &out_path,
                            transport,
                            &cx,
                        )
                        .await?;

                        StepSuccess::new(transport).into()
                    },
                )
                .register();
        }

        // `fsync()` the directory to ensure the directory entries for all the
        // files we just created are written to disk.
        let output_directory = self.output_directory.to_path_buf();
        engine
            .new_step(
                WriteComponent::ControlPlane,
                ControlPlaneZonesStepId::Fsync,
                "Syncing writes to disk",
                async move |_cx| {
                    let output_directory =
                        File::open(&output_directory).await.map_err(
                            |error| WriteError::SyncOutputDirError { error },
                        )?;
                    output_directory.sync_all().await.map_err(|error| {
                        WriteError::SyncOutputDirError { error }
                    })?;

                    // Drop `output_directory` to close it so we can export the
                    // zpool.
                    std::mem::drop(output_directory);

                    if let Some(zpool) = zpool {
                        Zpool::export(zpool).await?;
                    }

                    StepSuccess::new(()).into()
                },
            )
            .register();
    }

    async fn mupdate_override_artifact(
        &self,
        mupdate_override_uuid: MupdateOverrideUuid,
    ) -> BufList {
        let hash_ids =
            [self.host_phase_2_id.clone(), self.control_plane_id.clone()]
                .into_iter()
                .collect();
<<<<<<< HEAD
        let zones = compute_zone_hashes(&self.zones).await;

        let mupdate_override =
            MupdateOverrideInfo { mupdate_uuid, hash_ids, zones };
=======

        let mupdate_override = MupdateOverrideInfo {
            mupdate_uuid: mupdate_override_uuid,
            hash_ids,
        };
>>>>>>> 8d0d56b4
        let json_bytes = serde_json::to_vec(&mupdate_override)
            .expect("this serialization is infallible");
        BufList::from(json_bytes)
    }

    async fn omicron_zone_manifest_artifact(&self) -> BufList {
        let zones = compute_zone_hashes(&self.zones).await;

        let omicron_zone_manifest =
            OmicronZoneManifest { mupdate_id: self.mupdate_id, zones };
        let json_bytes = serde_json::to_vec(&omicron_zone_manifest)
            .expect("this serialization is infallible");
        BufList::from(json_bytes)
    }
}

/// Computes the zone hash IDs.
///
/// Hash computation is done in parallel on blocking tasks.
///
/// # Panics
///
/// Panics if the runtime shuts down causing a task abort, or a task panics.
async fn compute_zone_hashes(
    images: &ControlPlaneZoneImages,
) -> IdOrdMap<OmicronZoneFileMetadata> {
    let mut tasks = JoinSet::new();
    for (file_name, data) in &images.zones {
        let file_name = file_name.clone();
        // data is a Bytes so is cheap to clone.
        let data: Bytes = data.clone();
        // Compute hashes in parallel.
        tasks.spawn_blocking(move || {
            let mut hasher = Sha256::new();
            hasher.update(&data);
            let hash = hasher.finalize();
            OmicronZoneFileMetadata {
                file_name,
                file_size: u64::try_from(data.len()).unwrap(),
                hash: ArtifactHash(hash.into()),
            }
        });
    }

    let mut output = IdOrdMap::new();
    while let Some(res) = tasks.join_next().await {
        // Propagate panics across tasks—this is the standard pattern we follow
        // in installinator.
        output
            .insert_unique(res.expect("task panicked"))
            .expect("filenames are unique");
    }
    output
}

/// Computes the zone hash IDs.
///
/// Hash computation is done in parallel on blocking tasks.
///
/// # Panics
///
/// Panics if the runtime shuts down causing a task abort, or a task panics.
async fn compute_zone_hashes(
    images: &ControlPlaneZoneImages,
) -> IdOrdMap<MupdateOverrideZone> {
    let mut tasks = JoinSet::new();
    for (file_name, data) in &images.zones {
        let file_name = file_name.clone();
        // data is a Bytes so is cheap to clone.
        let data: Bytes = data.clone();
        // Compute hashes in parallel.
        tasks.spawn_blocking(move || {
            let mut hasher = Sha256::new();
            hasher.update(&data);
            let hash = hasher.finalize();
            MupdateOverrideZone {
                file_name,
                file_size: u64::try_from(data.len()).unwrap(),
                hash: ArtifactHash(hash.into()),
            }
        });
    }

    let mut output = IdOrdMap::new();
    while let Some(res) = tasks.join_next().await {
        // Propagate panics across tasks—this is the standard pattern we follow
        // in installinator.
        output
            .insert_unique(res.expect("task panicked"))
            .expect("filenames are unique");
    }
    output
}

fn remove_contents_of(path: &Utf8Path) -> io::Result<()> {
    use std::fs;

    // We can't use `std::fs::remove_dir_all()` because we want to keep `path`
    // itself. Instead, walk through it and remove any files/directories we
    // find.
    let dir = fs::read_dir(path)?;

    for entry in dir {
        let entry = entry?;
        if entry.file_type()?.is_file() {
            fs::remove_file(entry.path())?;
        } else {
            fs::remove_dir_all(entry.path())?;
        }
    }

    Ok(())
}

// Used in tests to test against file failures.
#[async_trait]
trait WriteTransport: fmt::Debug + Send {
    type W: WriteTransportWriter;

    async fn make_writer(
        &mut self,
        component: WriteComponent,
        slot: M2Slot,
        destination: &Utf8Path,
        total_bytes: u64,
    ) -> Result<Self::W, WriteError>;
}

#[async_trait]
trait WriteTransportWriter: AsyncWrite + Send + Unpin {
    fn block_size(&self) -> Option<usize>;
    async fn finalize(self) -> io::Result<()>;
}

#[async_trait]
impl WriteTransportWriter for AsyncNamedTempFile {
    fn block_size(&self) -> Option<usize> {
        None
    }

    async fn finalize(self) -> io::Result<()> {
        self.sync_all().await?;
        self.persist().await?;
        Ok(())
    }
}

#[async_trait]
impl WriteTransportWriter for RawDiskWriter {
    fn block_size(&self) -> Option<usize> {
        Some(RawDiskWriter::block_size(self))
    }

    async fn finalize(self) -> io::Result<()> {
        RawDiskWriter::finalize(self).await
    }
}

#[derive(Debug)]
struct FileTransport;

#[async_trait]
impl WriteTransport for FileTransport {
    type W = AsyncNamedTempFile;

    async fn make_writer(
        &mut self,
        component: WriteComponent,
        slot: M2Slot,
        destination: &Utf8Path,
        total_bytes: u64,
    ) -> Result<Self::W, WriteError> {
        AsyncNamedTempFile::with_destination(destination).await.map_err(
            |error| WriteError::WriteError {
                component,
                slot,
                written_bytes: 0,
                total_bytes,
                error,
            },
        )
    }
}

#[derive(Debug)]
struct BlockDeviceTransport;

#[async_trait]
impl WriteTransport for BlockDeviceTransport {
    type W = RawDiskWriter;

    async fn make_writer(
        &mut self,
        component: WriteComponent,
        slot: M2Slot,
        destination: &Utf8Path,
        total_bytes: u64,
    ) -> Result<Self::W, WriteError> {
        let writer = RawDiskWriter::open(destination.as_std_path())
            .await
            .map_err(|error| WriteError::WriteError {
                component,
                slot,
                written_bytes: 0,
                total_bytes,
                error,
            })?;

        let block_size = writer.block_size() as u64;

        // When writing to a block device, we must write a multiple of the block
        // size. We can assume the image we're given should be
        // appropriately-sized: return an error here if it is not.
        if total_bytes % block_size != 0 {
            return Err(WriteError::WriteError {
                component,
                slot,
                written_bytes: 0,
                total_bytes,
                error: io::Error::new(
                    io::ErrorKind::InvalidData,
                    format!(
                        "file size ({total_bytes}) is not a multiple of \
                         target device block size ({block_size})"
                    ),
                ),
            });
        }

        Ok(writer)
    }
}

/// On success, returns the block size required when interacting with
/// `destination`.
async fn write_artifact_impl<S: StepSpec<ProgressMetadata = ()>>(
    component: WriteComponent,
    slot: M2Slot,
    mut artifact: BufList,
    destination: &Utf8Path,
    transport: &mut impl WriteTransport,
    cx: &StepContext<S>,
) -> Result<Option<usize>, WriteError> {
    let mut writer = transport
        .make_writer(component, slot, destination, artifact.num_bytes() as u64)
        .await?;

    let total_bytes = artifact.num_bytes() as u64;
    let mut written_bytes = 0u64;

    while artifact.has_remaining() {
        match writer.write_buf(&mut artifact).await {
            Ok(n) => {
                written_bytes += n as u64;
                cx.send_progress(StepProgress::with_current_and_total(
                    written_bytes,
                    total_bytes,
                    ProgressUnits::BYTES,
                    (),
                ))
                .await;
            }
            Err(error) => {
                return Err(WriteError::WriteError {
                    component,
                    slot,
                    written_bytes,
                    total_bytes,
                    error,
                });
            }
        }
    }

    match writer.flush().await {
        Ok(()) => {}
        Err(error) => {
            return Err(WriteError::WriteError {
                component,
                slot,
                written_bytes,
                total_bytes,
                error,
            });
        }
    };

    let block_size = writer.block_size();

    match writer.finalize().await {
        Ok(()) => {}
        Err(error) => {
            return Err(WriteError::WriteError {
                component,
                slot,
                written_bytes,
                total_bytes,
                error,
            });
        }
    };

    Ok(block_size)
}

#[cfg(test)]
mod tests {
    use std::{collections::VecDeque, sync::Arc};

    use super::*;
    use crate::test_helpers::{dummy_artifact_hash_id, with_test_runtime};

    use anyhow::Result;
    use bytes::{Buf, Bytes};
    use camino::Utf8Path;
    use camino_tempfile::tempdir;
    use futures::StreamExt;
    use installinator_common::{
        Event, InstallinatorCompletionMetadata, InstallinatorComponent,
        InstallinatorStepId, StepEventKind, StepOutcome,
    };
    use omicron_test_utils::dev::test_setup_log;
    use partial_io::{
        PartialAsyncWrite, PartialOp,
        proptest_types::{
            interrupted_would_block_strategy, partial_op_strategy,
        },
    };
    use proptest::prelude::*;
    use test_strategy::proptest;
    use tokio::io::AsyncReadExt;
    use tokio::sync::Mutex;
    use tokio_stream::wrappers::ReceiverStream;
    use tufaceous_artifact::{ArtifactKind, KnownArtifactKind};

    #[proptest(ProptestConfig { cases: 32, ..ProptestConfig::default() })]
    fn proptest_write_artifact(
        #[strategy(prop::collection::vec(prop::collection::vec(any::<u8>(), 0..8192), 0..16))]
        data1: Vec<Vec<u8>>,
        #[strategy(prop::collection::vec(prop::collection::vec(any::<u8>(), 0..8192), 0..16))]
        data2: Vec<Vec<u8>>,
        #[strategy(WriteOps::strategy())] write_ops: WriteOps,
    ) {
        with_test_runtime(async move {
            proptest_write_artifact_impl(data1, data2, write_ops)
                .await
                .expect("test failed");
        })
    }

    #[derive(Debug)]
    struct WriteOps {
        ops: VecDeque<Vec<PartialOp>>,
        host_failure_count: usize,
        control_plane_failure_count: usize,
    }

    impl WriteOps {
        fn strategy() -> impl Strategy<Value = Self> {
            // XXX: Ideally we'd be able to figure out how many bytes get written by
            // merely inspecting the list of operations, but partial-io is a bit
            // broken:
            // https://github.com/sunshowers-code/partial-io/issues/32
            //
            // For now, always error out on earlier attempts and have one successful
            // attempt at the end. Revisit this after fixing upstream.
            //
            // Because we will write the host image and then the control plane
            // image, we return two concatenated lists of "fails then one success".
            let success_strategy_host = prop::collection::vec(
                partial_op_strategy(interrupted_would_block_strategy(), 1024),
                0..16,
            );
            let success_strategy_control_plane = prop::collection::vec(
                partial_op_strategy(interrupted_would_block_strategy(), 1024),
                0..16,
            );

            (
                0..16usize,
                success_strategy_host,
                0..16usize,
                success_strategy_control_plane,
            )
                .prop_map(
                    |(
                        host_failure_count,
                        success1,
                        control_plane_failure_count,
                        success2,
                    )| {
                        let failure1 = (0..host_failure_count).map(|_| {
                            vec![PartialOp::Err(std::io::ErrorKind::Other)]
                        });
                        let failure2 =
                            (0..control_plane_failure_count).map(|_| {
                                vec![PartialOp::Err(std::io::ErrorKind::Other)]
                            });

                        let ops = failure1
                            .chain(std::iter::once(success1))
                            .chain(failure2)
                            .chain(std::iter::once(success2))
                            .collect();

                        Self {
                            ops,
                            host_failure_count,
                            control_plane_failure_count,
                        }
                    },
                )
        }

        fn total_attempts(&self) -> usize {
            // +1 because if there are no failures, we start counting at 1.
            self.host_failure_count + self.control_plane_failure_count + 1
        }
    }

    async fn proptest_write_artifact_impl(
        data1: Vec<Vec<u8>>,
        data2: Vec<Vec<u8>>,
        write_ops: WriteOps,
    ) -> Result<()> {
        let logctx = test_setup_log("test_write_artifact");
        let tempdir = tempdir()?;
        let tempdir_path = tempdir.path();

        let destination_host = tempdir_path.join("test-host.bin");
        let destination_control_plane =
            tempdir_path.join("test-control-plane.bin");

        let mut artifact_host: BufList =
            data1.into_iter().map(Bytes::from).collect();
        let mut artifact_control_plane: BufList =
            data2.into_iter().map(Bytes::from).collect();

        let host_id = ArtifactHashId {
            kind: ArtifactKind::HOST_PHASE_2,
            hash: {
                // The `validate_written_host_phase_2_hash()` will fail unless
                // we give the actual hash of the host phase 2 data, so compute
                // it here.
                //
                // We currently don't have any equivalent check on the control
                // plane, so it can use `dummy_artifact_hash_id` instead.
                let mut hasher = Sha256::new();
                for chunk in artifact_host.iter() {
                    hasher.update(chunk);
                }
                ArtifactHash(hasher.finalize().into())
            },
        };
        let control_plane_id =
            dummy_artifact_hash_id(KnownArtifactKind::ControlPlane);

        // XXX: note we don't assert on the number of attempts it took to write
        // just the host image at the moment.
        let expected_total_attempts = write_ops.total_attempts();

        let (mut host_transport, mut control_plane_transport) = {
            let transport = PartialIoTransport {
                file_transport: FileTransport,
                partial_ops: write_ops.ops,
            };
            let inner = Arc::new(Mutex::new(transport));
            (SharedTransport(Arc::clone(&inner)), SharedTransport(inner))
        };

        let (event_sender, event_receiver) = update_engine::channel();

        let receiver_handle = tokio::spawn(async move {
            ReceiverStream::new(event_receiver).collect::<Vec<_>>().await
        });

        // Create a `WriteDestination` that points to our tempdir paths.
        let mut drives = BTreeMap::new();

        // TODO This only tests writing to a single drive; we should expand this
        // test (or maybe write a different one, given how long this one already
        // is?) that checks writing to both drives.
        drives.insert(
            M2Slot::A,
            ArtifactDestination {
                host_phase_2: destination_host.clone(),
                clean_control_plane_dir: false,
                control_plane_dir: tempdir_path.into(),
                control_plane_zpool: None,
            },
        );
        let destination =
            WriteDestination { drives, is_host_phase_2_block_device: false };

        // Assemble our one control plane artifact into a 1-long list of zone
        // images.
        let control_plane_zone_images = ControlPlaneZoneImages {
            zones: vec![(
                destination_control_plane.file_name().unwrap().to_string(),
                artifact_control_plane.iter().flatten().copied().collect(),
            )],
        };

        let mut writer = ArtifactWriter::new(
            MupdateUuid::new_v4(),
            &host_id,
            &artifact_host,
            &control_plane_id,
            &control_plane_zone_images,
            destination,
        );

        let engine = UpdateEngine::new(&logctx.log, event_sender);
        let log = logctx.log.clone();
        engine
            .new_step(
                InstallinatorComponent::Both,
                InstallinatorStepId::Write,
                "Writing",
                async move |cx| {
                    let write_output = writer
                        .write_with_transport(
                            &cx,
                            &log,
                            &mut host_transport,
                            &mut control_plane_transport,
                        )
                        .await;
                    StepSuccess::new(())
                        .with_metadata(InstallinatorCompletionMetadata::Write {
                            output: write_output,
                        })
                        .into()
                },
            )
            .register();

        engine.execute().await.expect("we keep retrying until success");

        let events = receiver_handle.await?;

        // For now, just ensure that we receive an execution completed event
        // with the right number of attempts.
        //
        // TODO: expand this in the future.
        let last_event = events.last().expect("at least one event present");
        match last_event {
            Event::Step(event) => match &event.kind {
                StepEventKind::ExecutionCompleted {
                    last_attempt,
                    last_outcome,
                    ..
                } => {
                    assert_eq!(
                        *last_attempt, expected_total_attempts,
                        "last attempt matches expected"
                    );
                    match last_outcome {
                        StepOutcome::Success {
                            metadata:
                                Some(InstallinatorCompletionMetadata::Write {
                                    output,
                                }),
                            ..
                        } => {
                            assert_eq!(
                                &output
                                    .slots_written
                                    .iter()
                                    .copied()
                                    .collect::<Vec<_>>(),
                                &vec![M2Slot::A],
                                "correct slots written"
                            );
                        }
                        other => {
                            panic!("unexpected last_outcome: {other:?}")
                        }
                    }
                }
                other => {
                    panic!("unexpected step event: {other:?}");
                }
            },
            other => {
                panic!("unexpected event: {other:?}");
            }
        }

        // Read the host artifact from disk and ensure it is correct.
        let mut file = tokio::fs::File::open(&destination_host)
            .await
            .with_context(|| {
                format!("failed to open {destination_host} to verify contents")
            })?;
        let mut buf = Vec::with_capacity(artifact_host.num_bytes());
        let read_num_bytes =
            file.read_to_end(&mut buf).await.with_context(|| {
                format!("failed to read {destination_host} into memory")
            })?;
        assert_eq!(
            read_num_bytes,
            artifact_host.num_bytes(),
            "read num_bytes matches"
        );

        let bytes = artifact_host.copy_to_bytes(artifact_host.num_bytes());
        assert_eq!(buf, bytes, "bytes written to disk match");

        // Read the control_plane artifact from disk and ensure it is correct.
        let mut file = tokio::fs::File::open(&destination_control_plane)
            .await
            .with_context(|| {
                format!("failed to open {destination_control_plane} to verify contents")
            })?;
        let mut buf = Vec::with_capacity(artifact_control_plane.num_bytes());
        let read_num_bytes =
            file.read_to_end(&mut buf).await.with_context(|| {
                format!(
                    "failed to read {destination_control_plane} into memory"
                )
            })?;
        assert_eq!(
            read_num_bytes,
            artifact_control_plane.num_bytes(),
            "read num_bytes matches"
        );

        let bytes = artifact_control_plane
            .copy_to_bytes(artifact_control_plane.num_bytes());
        assert_eq!(buf, bytes, "bytes written to disk match");

        logctx.cleanup_successful();
        Ok(())
    }

    #[derive(Debug)]
    struct SharedTransport(Arc<Mutex<PartialIoTransport>>);

    #[async_trait]
    impl WriteTransport for SharedTransport {
        type W = PartialAsyncWrite<AsyncNamedTempFile>;

        async fn make_writer(
            &mut self,
            component: WriteComponent,
            slot: M2Slot,
            destination: &Utf8Path,
            total_bytes: u64,
        ) -> Result<Self::W, WriteError> {
            self.0
                .lock()
                .await
                .make_writer(component, slot, destination, total_bytes)
                .await
        }
    }

    #[async_trait]
    impl WriteTransportWriter for PartialAsyncWrite<AsyncNamedTempFile> {
        fn block_size(&self) -> Option<usize> {
            None
        }

        async fn finalize(self) -> io::Result<()> {
            self.into_inner().finalize().await
        }
    }

    #[derive(Debug)]
    struct PartialIoTransport {
        file_transport: FileTransport,
        partial_ops: VecDeque<Vec<PartialOp>>,
    }

    #[async_trait]
    impl WriteTransport for PartialIoTransport {
        type W = PartialAsyncWrite<AsyncNamedTempFile>;

        async fn make_writer(
            &mut self,
            component: WriteComponent,
            slot: M2Slot,
            destination: &Utf8Path,
            total_bytes: u64,
        ) -> Result<Self::W, WriteError> {
            let f = self
                .file_transport
                .make_writer(component, slot, destination, total_bytes)
                .await?;
            // This is the next series of operations.
            let these_ops =
                self.partial_ops.pop_front().unwrap_or_else(Vec::new);
            Ok(PartialAsyncWrite::new(f, these_ops))
        }
    }
}<|MERGE_RESOLUTION|>--- conflicted
+++ resolved
@@ -23,17 +23,11 @@
 };
 use omicron_common::{
     disk::M2Slot,
-<<<<<<< HEAD
-    update::{MupdateOverrideInfo, MupdateOverrideZone},
-};
-use omicron_uuid_kinds::MupdateOverrideUuid;
-=======
     update::{
         MupdateOverrideInfo, OmicronZoneFileMetadata, OmicronZoneManifest,
     },
 };
 use omicron_uuid_kinds::{MupdateOverrideUuid, MupdateUuid};
->>>>>>> 8d0d56b4
 use sha2::{Digest, Sha256};
 use slog::{Logger, info, warn};
 use tokio::{
@@ -696,11 +690,7 @@
                 async move |cx| {
                     let transport = transport.into_value(cx.token()).await;
                     let mupdate_json =
-<<<<<<< HEAD
-                        self.mupdate_override_artifact(mupdate_uuid).await;
-=======
                         self.mupdate_override_artifact(mupdate_override_uuid);
->>>>>>> 8d0d56b4
 
                     let out_path = self
                         .output_directory
@@ -816,7 +806,7 @@
             .register();
     }
 
-    async fn mupdate_override_artifact(
+    fn mupdate_override_artifact(
         &self,
         mupdate_override_uuid: MupdateOverrideUuid,
     ) -> BufList {
@@ -824,18 +814,11 @@
             [self.host_phase_2_id.clone(), self.control_plane_id.clone()]
                 .into_iter()
                 .collect();
-<<<<<<< HEAD
-        let zones = compute_zone_hashes(&self.zones).await;
-
-        let mupdate_override =
-            MupdateOverrideInfo { mupdate_uuid, hash_ids, zones };
-=======
 
         let mupdate_override = MupdateOverrideInfo {
             mupdate_uuid: mupdate_override_uuid,
             hash_ids,
         };
->>>>>>> 8d0d56b4
         let json_bytes = serde_json::to_vec(&mupdate_override)
             .expect("this serialization is infallible");
         BufList::from(json_bytes)
@@ -873,45 +856,6 @@
             hasher.update(&data);
             let hash = hasher.finalize();
             OmicronZoneFileMetadata {
-                file_name,
-                file_size: u64::try_from(data.len()).unwrap(),
-                hash: ArtifactHash(hash.into()),
-            }
-        });
-    }
-
-    let mut output = IdOrdMap::new();
-    while let Some(res) = tasks.join_next().await {
-        // Propagate panics across tasks—this is the standard pattern we follow
-        // in installinator.
-        output
-            .insert_unique(res.expect("task panicked"))
-            .expect("filenames are unique");
-    }
-    output
-}
-
-/// Computes the zone hash IDs.
-///
-/// Hash computation is done in parallel on blocking tasks.
-///
-/// # Panics
-///
-/// Panics if the runtime shuts down causing a task abort, or a task panics.
-async fn compute_zone_hashes(
-    images: &ControlPlaneZoneImages,
-) -> IdOrdMap<MupdateOverrideZone> {
-    let mut tasks = JoinSet::new();
-    for (file_name, data) in &images.zones {
-        let file_name = file_name.clone();
-        // data is a Bytes so is cheap to clone.
-        let data: Bytes = data.clone();
-        // Compute hashes in parallel.
-        tasks.spawn_blocking(move || {
-            let mut hasher = Sha256::new();
-            hasher.update(&data);
-            let hash = hasher.finalize();
-            MupdateOverrideZone {
                 file_name,
                 file_size: u64::try_from(data.len()).unwrap(),
                 hash: ArtifactHash(hash.into()),
