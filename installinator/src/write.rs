// This Source Code Form is subject to the terms of the Mozilla Public
// License, v. 2.0. If a copy of the MPL was not distributed with this
// file, You can obtain one at https://mozilla.org/MPL/2.0/.

use std::{
    collections::{btree_map::Entry, BTreeMap, BTreeSet},
<<<<<<< HEAD
    fmt,
=======
    fmt, io,
    os::fd::AsRawFd,
>>>>>>> fb4df1c1
    time::Duration,
};

use anyhow::{ensure, Context, Result};
use async_trait::async_trait;
use buf_list::BufList;
use bytes::Buf;
use camino::{Utf8Path, Utf8PathBuf};
<<<<<<< HEAD
use installinator_common::{
    M2Slot, StepContext, StepHandle, StepProgress, StepResult, UpdateEngine,
=======
use illumos_utils::dkio::MediaInfoExtended;
use installinator_common::{
    M2Slot, StepContext, StepProgress, StepResult, UpdateEngine,
>>>>>>> fb4df1c1
    WriteComponent, WriteError, WriteOutput, WriteSpec, WriteStepId,
};
use omicron_common::update::ArtifactHashId;
use slog::{info, warn, Logger};
use tokio::io::{AsyncWrite, AsyncWriteExt};

<<<<<<< HEAD
use crate::hardware::Hardware;
=======
use crate::{block_size_writer::BlockSizeBufWriter, hardware::Hardware};
>>>>>>> fb4df1c1

#[derive(Clone, Debug)]
struct ArtifactDestination {
    // On real gimlets, we expect to write the host phase 2 to an
    // already-existing device (the appropriate M.2 slice). But for tests or
    // runs on non-gimlets, we want to write the host phase 2 to a new file we
    // create.
    create_host_phase_2: bool,
    host_phase_2: Utf8PathBuf,

    // TODO-completeness This SHOULD NOT be optional, but at the time of this
    // writing we don't know how to write the control plane artifacts on a real
    // gimlet, so we leave it optional for now. This should be fixed very soon!
    control_plane: Option<Utf8PathBuf>,
}

#[derive(Clone, Debug)]
pub(crate) struct WriteDestination {
    drives: BTreeMap<M2Slot, ArtifactDestination>,
    is_host_phase_2_block_device: bool,
}

/// The name of the host phase 2 image written to disk.
///
/// Exposed for testing.
pub static HOST_PHASE_2_FILE_NAME: &str = "host_phase_2.bin";

/// The name of the control plane image written to disk.
///
/// Exposed for testing.
pub static CONTROL_PLANE_FILE_NAME: &str = "control_plane.bin";

impl WriteDestination {
    pub(crate) fn in_directory(dir: &Utf8Path) -> Result<Self> {
        std::fs::create_dir_all(dir)
            .with_context(|| format!("error creating directories at {dir}"))?;

        // `in_directory()` is only used for testing (e.g., on
        // not-really-gimlets); pretend we're only writing to M.2 A.
        let mut drives = BTreeMap::new();
        drives.insert(
            M2Slot::A,
            ArtifactDestination {
                create_host_phase_2: true,
                host_phase_2: dir.join(HOST_PHASE_2_FILE_NAME),
                control_plane: Some(dir.join(CONTROL_PLANE_FILE_NAME)),
            },
        );

        Ok(Self { drives, is_host_phase_2_block_device: false })
    }

    pub(crate) fn from_hardware(log: &Logger) -> Result<Self> {
        let hardware = Hardware::scan(log)?;

        // We want the `,raw`-suffixed path to the boot image partition, as that
        // allows us file-like access via the character device.
        let raw_devfs_path = true;

        let mut drives = BTreeMap::new();

        for disk in hardware.m2_disks() {
            let Ok(slot) = M2Slot::try_from(disk.slot()) else {
                warn!(
                    log, "skipping M.2 drive with unexpected slot number";
                    "slot" => disk.slot(),
                );
                continue;
            };

            match disk.boot_image_devfs_path(raw_devfs_path) {
                Ok(path) => {
                    info!(
                        log, "found target M.2 disk";
                        "identity" => ?disk.identity(),
                        "path" => disk.devfs_path().as_str(),
                        "slot" => disk.slot(),
                        "boot_image_path" => path.as_str(),
                        "zpool" => %disk.zpool_name(),
                    );

                    match drives.entry(slot) {
                        Entry::Vacant(entry) => {
                            entry.insert(ArtifactDestination {
                                create_host_phase_2: false,
                                host_phase_2: path,
                                // TODO-completeness Fix this once we know how
                                // to write the control plane image to this
                                // disk's zpool.
                                control_plane: None,
                            });
                        }
                        Entry::Occupied(_) => {
                            warn!(
                                log, "skipping duplicate M.2 drive entry";
                                "identity" => ?disk.identity(),
                                "path" => disk.devfs_path().as_str(),
                                "slot" => disk.slot(),
                                "boot_image_path" => path.as_str(),
                                "zpool" => %disk.zpool_name(),
                            );
                            continue;
                        }
                    }
                }
                Err(err) => {
                    warn!(
                        log, "found M.2 disk but failed to find boot image path";
                        "identity" => ?disk.identity(),
                        "path" => disk.devfs_path().as_str(),
                        "slot" => disk.slot(),
                        "boot_image_path_err" => %err,
                        "zpool" => %disk.zpool_name(),
                    );
                }
            }
        }

        ensure!(!drives.is_empty(), "no valid M.2 target drives found");

        Ok(Self { drives, is_host_phase_2_block_device: true })
    }
}

/// State machine for our progress writing to one of the M.2 drives.
#[derive(Debug, Clone, Copy, PartialEq, Eq)]
enum DriveWriteProgress {
    /// We have not yet attempted any writes to the drive.
    Unstarted,
    /// We've tried and failed to write the host phase 2 image.
    HostPhase2Failed,
    /// We succeeded in writing the host phase 2 image, but failed to write the
    /// control plane `attempts` times.
    ControlPlaneFailed,
    /// We succeeded in writing both the host phase 2 image and the control
    /// plane image.
    Done,
}

pub(crate) struct ArtifactWriter<'a> {
    drives: BTreeMap<M2Slot, (ArtifactDestination, DriveWriteProgress)>,
    is_host_phase_2_block_device: bool,
    artifacts: ArtifactsToWrite<'a>,
}

impl<'a> ArtifactWriter<'a> {
    pub(crate) fn new(
        host_phase_2_id: &'a ArtifactHashId,
        host_phase_2_data: &'a BufList,
        control_plane_id: &'a ArtifactHashId,
        control_plane_data: &'a BufList,
        destination: WriteDestination,
    ) -> Self {
        let drives = destination
            .drives
            .into_iter()
            .map(|(key, value)| (key, (value, DriveWriteProgress::Unstarted)))
            .collect();
        Self {
            drives,
            is_host_phase_2_block_device: destination
                .is_host_phase_2_block_device,
            artifacts: ArtifactsToWrite {
                host_phase_2_id,
                host_phase_2_data,
                control_plane_id,
                control_plane_data,
            },
        }
    }

    pub(crate) async fn write(
        &mut self,
        cx: &StepContext,
        log: &Logger,
    ) -> WriteOutput {
<<<<<<< HEAD
        let mut transport = FileTransport;
        self.write_with_transport(cx, log, &mut transport).await
=======
        let mut control_plane_transport = FileTransport;
        if self.is_host_phase_2_block_device {
            let mut host_transport = BlockDeviceTransport;
            self.write_with_transport(
                cx,
                log,
                &mut host_transport,
                &mut control_plane_transport,
            )
            .await
        } else {
            let mut host_transport = FileTransport;
            self.write_with_transport(
                cx,
                log,
                &mut host_transport,
                &mut control_plane_transport,
            )
            .await
        }
>>>>>>> fb4df1c1
    }

    async fn write_with_transport(
        &mut self,
        cx: &StepContext,
        log: &Logger,
<<<<<<< HEAD
        transport: &mut impl WriteTransport,
=======
        host_phase_2_transport: &mut impl WriteTransport,
        control_plane_transport: &mut impl WriteTransport,
>>>>>>> fb4df1c1
    ) -> WriteOutput {
        let mut done_drives = BTreeSet::new();

        // How many drives did we finish writing during the previous iteration?
        let mut success_prev_iter = 0;

        loop {
            // How many drives did we finish writing during this iteration?
            // Includes drives that were written during a previous iteration.
            let mut success_this_iter = 0;

            for (drive, (destinations, progress)) in self.drives.iter_mut() {
                // Register a separate nested engine for each drive, since we
                // want each drive to track success and failure independently.
                let write_cx = SlotWriteContext {
                    log: log.clone(),
                    artifacts: self.artifacts,
                    slot: *drive,
                    destinations,
                    progress: *progress,
                };
                let res = cx
                    .with_nested_engine(|engine| {
<<<<<<< HEAD
                        write_cx.register_steps(engine, transport);
=======
                        write_cx.register_steps(
                            engine,
                            host_phase_2_transport,
                            control_plane_transport,
                        );
>>>>>>> fb4df1c1
                        Ok(())
                    })
                    .await;

                match res {
                    Ok(_) => {
                        // This drive succeeded in this iteration. This can be
                        // either:
                        // * the drive was written this time, or
                        // * the drive was successfully written during a
                        //   previous attempt.
                        *progress = DriveWriteProgress::Done;
                        done_drives.insert(*drive);
                        success_this_iter += 1;
                    }
                    Err(error) => match error.component {
                        WriteComponent::HostPhase2 => {
                            *progress = DriveWriteProgress::HostPhase2Failed;
                        }
                        WriteComponent::ControlPlane => {
                            *progress = DriveWriteProgress::ControlPlaneFailed;
                        }
                        WriteComponent::Unknown => {
                            unreachable!(
                                "we should never generate an unknown component"
                            )
                        }
                    },
                }
            }

            // Stop if either:
            // 1. All drives have successfully written
            // 2. At least one drive was successfully written on a previous
            //    iteration, which implies all other drives got to retry during
            //    this iteration.
            if success_this_iter == self.drives.len() || success_prev_iter > 0 {
                break;
            }

            cx.send_progress(StepProgress::retry(format!(
                "{}/{} slots succeeded",
                success_this_iter,
                self.drives.len()
            )))
            .await;

            // Give it a short break, then keep trying.
            tokio::time::sleep(Duration::from_secs(5)).await;

            success_prev_iter = success_this_iter;
<<<<<<< HEAD
=======
        }

        WriteOutput {
            slots_attempted: self.drives.keys().copied().collect(),
            slots_written: done_drives.into_iter().collect(),
        }
    }
}

struct SlotWriteContext<'a> {
    log: Logger,
    artifacts: ArtifactsToWrite<'a>,
    slot: M2Slot,
    destinations: &'a ArtifactDestination,
    progress: DriveWriteProgress,
}

impl<'a> SlotWriteContext<'a> {
    fn register_steps<'b>(
        &'b self,
        engine: &UpdateEngine<'b, WriteSpec>,
        host_phase_2_transport: &'b mut impl WriteTransport,
        control_plane_transport: &'b mut impl WriteTransport,
    ) {
        match self.progress {
            DriveWriteProgress::Unstarted
            | DriveWriteProgress::HostPhase2Failed => {
                self.register_host_phase_2_step(engine, host_phase_2_transport);
                self.register_control_plane_step(
                    engine,
                    control_plane_transport,
                );
            }
            DriveWriteProgress::ControlPlaneFailed => {
                self.register_control_plane_step(
                    engine,
                    control_plane_transport,
                );
            }
            DriveWriteProgress::Done => {
                // Don't register any steps -- this is done.
            }
>>>>>>> fb4df1c1
        }
    }

<<<<<<< HEAD
        WriteOutput {
            slots_attempted: self.drives.keys().copied().collect(),
            slots_written: done_drives.into_iter().collect(),
        }
    }
}

struct SlotWriteContext<'a> {
    log: Logger,
    artifacts: ArtifactsToWrite<'a>,
    slot: M2Slot,
    destinations: &'a ArtifactDestination,
    progress: DriveWriteProgress,
}

impl<'a> SlotWriteContext<'a> {
    fn register_steps<'b>(
        &'b self,
        engine: &UpdateEngine<'b, WriteSpec>,
        transport: &'b mut impl WriteTransport,
    ) {
        match self.progress {
            DriveWriteProgress::Unstarted
            | DriveWriteProgress::HostPhase2Failed => {
                let transport_handle =
                    self.register_host_phase_2_step(engine, transport);
                self.register_control_plane_step(engine, transport_handle);
            }
            DriveWriteProgress::ControlPlaneFailed => {
                let transport_handle = StepHandle::ready(transport);
                self.register_control_plane_step(engine, transport_handle);
            }
            DriveWriteProgress::Done => {
                // Don't register any steps -- this is done.
            }
        }
    }

    fn register_host_phase_2_step<'b, WT: WriteTransport>(
        &'b self,
        engine: &UpdateEngine<'b, WriteSpec>,
        transport: &'b mut WT,
    ) -> StepHandle<&'b mut WT, WriteSpec> {
        engine
            .new_step(
                WriteComponent::HostPhase2,
                WriteStepId::Writing { slot: self.slot },
                format!("Writing host phase 2 to slot {}", self.slot),
                move |cx2| async move {
                    self.artifacts
                        .write_host_phase_2(
                            &self.log,
                            self.slot,
                            self.destinations,
                            transport,
                            &cx2,
                        )
                        .await
                },
            )
            .register()
    }

    fn register_control_plane_step<'b>(
        &'b self,
        engine: &UpdateEngine<'b, WriteSpec>,
        transport_handle: StepHandle<&'b mut impl WriteTransport, WriteSpec>,
=======
    fn register_host_phase_2_step<'b, WT: WriteTransport>(
        &'b self,
        engine: &UpdateEngine<'b, WriteSpec>,
        transport: &'b mut WT,
    ) {
        engine
            .new_step(
                WriteComponent::HostPhase2,
                WriteStepId::Writing { slot: self.slot },
                format!("Writing host phase 2 to slot {}", self.slot),
                move |cx2| async move {
                    self.artifacts
                        .write_host_phase_2(
                            &self.log,
                            self.slot,
                            self.destinations,
                            transport,
                            &cx2,
                        )
                        .await
                },
            )
            .register();
    }

    fn register_control_plane_step<'b, WT: WriteTransport>(
        &'b self,
        engine: &UpdateEngine<'b, WriteSpec>,
        transport: &'b mut WT,
>>>>>>> fb4df1c1
    ) {
        engine
            .new_step(
                WriteComponent::ControlPlane,
                WriteStepId::Writing { slot: self.slot },
                format!("Writing control plane to slot {}", self.slot),
                move |cx2| async move {
<<<<<<< HEAD
                    let transport =
                        transport_handle.into_value(cx2.token()).await;
=======
>>>>>>> fb4df1c1
                    self.artifacts
                        .write_control_plane(
                            &self.log,
                            self.slot,
                            self.destinations,
                            transport,
                            &cx2,
                        )
                        .await
                },
            )
            .register();
    }
}

#[derive(Copy, Clone)]
struct ArtifactsToWrite<'a> {
    host_phase_2_id: &'a ArtifactHashId,
    host_phase_2_data: &'a BufList,
    control_plane_id: &'a ArtifactHashId,
    control_plane_data: &'a BufList,
}

impl ArtifactsToWrite<'_> {
    /// Attempt to write the host phase 2 image.
    async fn write_host_phase_2<'b, WT: WriteTransport>(
        &self,
        log: &Logger,
        slot: M2Slot,
        destinations: &ArtifactDestination,
        transport: &'b mut WT,
        cx: &StepContext<WriteSpec>,
    ) -> Result<StepResult<&'b mut WT, WriteSpec>, WriteError> {
        write_artifact_impl(
            WriteComponent::HostPhase2,
            slot,
            self.host_phase_2_data.clone(),
            &destinations.host_phase_2,
            destinations.create_host_phase_2,
            transport,
            cx,
        )
        .await
        .map_err(|error| {
            info!(log, "{error:?}"; "artifact_id" => ?self.host_phase_2_id);
            error
        })?;

        StepResult::success(transport, ())
    }

    // Attempt to write the control plane image.
    async fn write_control_plane(
        &self,
        log: &Logger,
        slot: M2Slot,
        destinations: &ArtifactDestination,
        transport: &mut impl WriteTransport,
        cx: &StepContext<WriteSpec>,
    ) -> Result<StepResult<(), WriteSpec>, WriteError> {
        // Temporary workaround while we may not know how to write the control
        // plane image: if we don't know where to put it, we're done.
        let Some(control_plane_dest) = destinations.control_plane.as_ref() else
        {
            return StepResult::skipped((), (), "We don't yet know how to write the control plane");
        };

        write_artifact_impl(
            WriteComponent::ControlPlane,
            slot,
            self.control_plane_data.clone(),
            control_plane_dest,
            true,
            transport,
            cx,
        )
        .await
        .map_err(|error| {
            info!(log, "{error:?}"; "artifact_id" => ?self.control_plane_id);
            error
        })?;

        StepResult::success((), ())
    }
}

// Used in tests to test against file failures.
#[async_trait]
trait WriteTransport: fmt::Debug + Send {
    type W: AsyncWrite + Send + Unpin;

    async fn make_writer(
        &mut self,
        component: WriteComponent,
        slot: M2Slot,
        destination: &Utf8Path,
        total_bytes: u64,
        create: bool,
    ) -> Result<Self::W, WriteError>;
}

#[derive(Debug)]
struct FileTransport;

#[async_trait]
impl WriteTransport for FileTransport {
    type W = tokio::fs::File;

    async fn make_writer(
        &mut self,
        component: WriteComponent,
        slot: M2Slot,
        destination: &Utf8Path,
        total_bytes: u64,
        create: bool,
    ) -> Result<Self::W, WriteError> {
        tokio::fs::OpenOptions::new()
            .create(create)
            .write(true)
            .truncate(create)
            .open(destination)
            .await
            .map_err(|error| WriteError {
                component,
                slot,
                written_bytes: 0,
                total_bytes,
                error,
            })
<<<<<<< HEAD
=======
    }
}

#[derive(Debug)]
struct BlockDeviceTransport;

#[async_trait]
impl WriteTransport for BlockDeviceTransport {
    type W = BlockSizeBufWriter<tokio::fs::File>;

    async fn make_writer(
        &mut self,
        component: WriteComponent,
        slot: M2Slot,
        destination: &Utf8Path,
        total_bytes: u64,
        create: bool,
    ) -> Result<Self::W, WriteError> {
        let f = tokio::fs::OpenOptions::new()
            .create(create)
            .write(true)
            .truncate(create)
            .open(destination)
            .await
            .map_err(|error| WriteError {
                component,
                slot,
                written_bytes: 0,
                total_bytes,
                error,
            })?;

        let media_info =
            MediaInfoExtended::from_fd(f.as_raw_fd()).map_err(|error| {
                WriteError {
                    component,
                    slot,
                    written_bytes: 0,
                    total_bytes,
                    error,
                }
            })?;

        let block_size = u64::from(media_info.logical_block_size);

        // When writing to a block device, we must write a multiple of the block
        // size. We can assume the image we're given should be
        // appropriately-sized: return an error here if it is not.
        if total_bytes % block_size != 0 {
            return Err(WriteError {
                component,
                slot,
                written_bytes: 0,
                total_bytes,
                error: io::Error::new(
                    io::ErrorKind::InvalidData,
                    format!("file size ({total_bytes}) is not a multiple of target device block size ({block_size})")
                ),
            });
        }

        Ok(BlockSizeBufWriter::with_block_size(block_size as usize, f))
>>>>>>> fb4df1c1
    }
}

async fn write_artifact_impl(
    component: WriteComponent,
    slot: M2Slot,
    mut artifact: BufList,
    destination: &Utf8Path,
    create: bool,
    transport: &mut impl WriteTransport,
    cx: &StepContext<WriteSpec>,
) -> Result<(), WriteError> {
    let mut writer = transport
        .make_writer(
            component,
            slot,
            destination,
            artifact.num_bytes() as u64,
            create,
        )
        .await?;

    let total_bytes = artifact.num_bytes() as u64;
    let mut written_bytes = 0u64;

    while artifact.has_remaining() {
        match writer.write_buf(&mut artifact).await {
            Ok(n) => {
                written_bytes += n as u64;
                cx.send_progress(StepProgress::with_current_and_total(
                    written_bytes,
                    total_bytes,
                    (),
                ))
                .await;
            }
            Err(error) => {
                return Err(WriteError {
                    component,
                    slot,
                    written_bytes,
                    total_bytes,
                    error,
                });
            }
        }
    }

    match writer.flush().await {
        Ok(()) => {}
        Err(error) => {
            return Err(WriteError {
                component,
                slot,
                written_bytes,
                total_bytes,
                error,
            });
        }
    };

    Ok(())
}

#[cfg(test)]
mod tests {
    use std::{collections::VecDeque, sync::Arc};

    use super::*;
    use crate::test_helpers::{dummy_artifact_hash_id, with_test_runtime};

    use anyhow::Result;
    use bytes::{Buf, Bytes};
    use camino::Utf8Path;
    use futures::StreamExt;
    use installinator_common::{
        Event, InstallinatorCompletionMetadata, InstallinatorComponent,
        InstallinatorStepId, StepEventKind, StepOutcome,
    };
    use omicron_common::api::internal::nexus::KnownArtifactKind;
    use omicron_test_utils::dev::test_setup_log;
    use partial_io::{
        proptest_types::{
            interrupted_would_block_strategy, partial_op_strategy,
        },
        PartialAsyncWrite, PartialOp,
    };
    use proptest::prelude::*;
    use tempfile::tempdir;
    use test_strategy::proptest;
    use tokio::io::AsyncReadExt;
    use tokio::sync::Mutex;
    use tokio_stream::wrappers::ReceiverStream;

    #[proptest(ProptestConfig { cases: 32, ..ProptestConfig::default() })]
    fn proptest_write_artifact(
        #[strategy(prop::collection::vec(prop::collection::vec(any::<u8>(), 0..8192), 0..16))]
        data1: Vec<Vec<u8>>,
        #[strategy(prop::collection::vec(prop::collection::vec(any::<u8>(), 0..8192), 0..16))]
        data2: Vec<Vec<u8>>,
        #[strategy(WriteOps::strategy())] write_ops: WriteOps,
    ) {
        with_test_runtime(move || async move {
            proptest_write_artifact_impl(data1, data2, write_ops)
                .await
                .expect("test failed");
        })
    }

    #[derive(Debug)]
    struct WriteOps {
        ops: VecDeque<Vec<PartialOp>>,
        host_failure_count: usize,
        control_plane_failure_count: usize,
    }

    impl WriteOps {
        fn strategy() -> impl Strategy<Value = Self> {
            // XXX: Ideally we'd be able to figure out how many bytes get written by
            // merely inspecting the list of operations, but partial-io is a bit
            // broken:
            // https://github.com/sunshowers-code/partial-io/issues/32
            //
            // For now, always error out on earlier attempts and have one successful
            // attempt at the end. Revisit this after fixing upstream.
            //
            // Because we will write the host image and then the control plane
            // image, we return two concatenated lists of "fails then one success".
            let success_strategy_host = prop::collection::vec(
                partial_op_strategy(interrupted_would_block_strategy(), 1024),
                0..16,
            );
            let success_strategy_control_plane = prop::collection::vec(
                partial_op_strategy(interrupted_would_block_strategy(), 1024),
                0..16,
            );

            (
                0..16usize,
                success_strategy_host,
                0..16usize,
                success_strategy_control_plane,
            )
                .prop_map(
                    |(
                        host_failure_count,
                        success1,
                        control_plane_failure_count,
                        success2,
                    )| {
                        let failure1 = (0..host_failure_count).map(|_| {
                            vec![PartialOp::Err(std::io::ErrorKind::Other)]
                        });
                        let failure2 =
                            (0..control_plane_failure_count).map(|_| {
                                vec![PartialOp::Err(std::io::ErrorKind::Other)]
                            });

                        let ops = failure1
                            .chain(std::iter::once(success1))
                            .chain(failure2)
                            .chain(std::iter::once(success2))
                            .collect();

                        Self {
                            ops,
                            host_failure_count,
                            control_plane_failure_count,
                        }
                    },
                )
        }

        fn total_attempts(&self) -> usize {
            // +1 because if there are no failures, we start counting at 1.
            self.host_failure_count + self.control_plane_failure_count + 1
        }
    }

    async fn proptest_write_artifact_impl(
        data1: Vec<Vec<u8>>,
        data2: Vec<Vec<u8>>,
        write_ops: WriteOps,
    ) -> Result<()> {
        let logctx = test_setup_log("test_write_artifact");
        let tempdir = tempdir()?;
        let tempdir_path: &Utf8Path = tempdir.path().try_into()?;

        let destination_host = tempdir_path.join("test-host.bin");
        let destination_control_plane =
            tempdir_path.join("test-control-plane.bin");

        let mut artifact_host: BufList =
            data1.into_iter().map(Bytes::from).collect();
        let mut artifact_control_plane: BufList =
            data2.into_iter().map(Bytes::from).collect();

        let host_id = dummy_artifact_hash_id(KnownArtifactKind::Host);
        let control_plane_id =
            dummy_artifact_hash_id(KnownArtifactKind::ControlPlane);

        // XXX: note we don't assert on the number of attempts it took to write
        // just the host image at the moment.
        let expected_total_attempts = write_ops.total_attempts();

<<<<<<< HEAD
        let mut transport = PartialIoTransport {
            file_transport: FileTransport,
            partial_ops: write_ops.ops,
=======
        let (mut host_transport, mut control_plane_transport) = {
            let transport = PartialIoTransport {
                file_transport: FileTransport,
                partial_ops: write_ops.ops,
            };
            let inner = Arc::new(Mutex::new(transport));
            (SharedTransport(Arc::clone(&inner)), SharedTransport(inner))
>>>>>>> fb4df1c1
        };

        let (event_sender, event_receiver) = tokio::sync::mpsc::channel(512);

        let receiver_handle = tokio::spawn(async move {
            ReceiverStream::new(event_receiver).collect::<Vec<_>>().await
        });

        // Create a `WriteDestination` that points to our tempdir paths.
        let mut drives = BTreeMap::new();

        // TODO This only tests writing to a single drive; we should expand this
        // test (or maybe write a different one, given how long this one already
        // is?) that checks writing to both drives.
        drives.insert(
            M2Slot::A,
            ArtifactDestination {
                create_host_phase_2: true,
                host_phase_2: destination_host.clone(),
                control_plane: Some(destination_control_plane.clone()),
            },
        );
        let destination =
            WriteDestination { drives, is_host_phase_2_block_device: false };

        let mut writer = ArtifactWriter::new(
            &host_id,
            &artifact_host,
            &control_plane_id,
            &artifact_control_plane,
            destination,
        );

        let engine = UpdateEngine::new(&logctx.log, event_sender);
        let log = logctx.log.clone();
        engine
            .new_step(
                InstallinatorComponent::Both,
                InstallinatorStepId::Write,
                "Writing",
                |cx| async move {
                    let write_output = writer
<<<<<<< HEAD
                        .write_with_transport(&cx, &log, &mut transport)
=======
                        .write_with_transport(
                            &cx,
                            &log,
                            &mut host_transport,
                            &mut control_plane_transport,
                        )
>>>>>>> fb4df1c1
                        .await;
                    StepResult::success(
                        (),
                        InstallinatorCompletionMetadata::Write {
                            output: write_output,
                        },
                    )
                },
            )
            .register();

        engine.execute().await.expect("we keep retrying until success");

        let events = receiver_handle.await?;

        // For now, just ensure that we receive an execution completed event
        // with the right number of attempts.
        //
        // TODO: expand this in the future.
        let last_event = events.last().expect("at least one event present");
        match last_event {
            Event::Step(event) => match &event.kind {
                StepEventKind::ExecutionCompleted {
                    last_attempt,
                    last_outcome,
                    ..
                } => {
                    assert_eq!(
                        *last_attempt, expected_total_attempts,
                        "last attempt matches expected"
                    );
                    match last_outcome {
                        StepOutcome::Success {
                            metadata:
                                InstallinatorCompletionMetadata::Write { output },
                        } => {
                            assert_eq!(
                                &output
                                    .slots_written
                                    .iter()
                                    .copied()
                                    .collect::<Vec<_>>(),
                                &vec![M2Slot::A],
                                "correct slots written"
                            );
                        }
                        other => {
                            panic!("unexpected last_outcome: {other:?}")
                        }
                    }
                }
                other => {
                    panic!("unexpected step event: {other:?}");
                }
            },
            other => {
                panic!("unexpected event: {other:?}");
            }
        }

        // Read the host artifact from disk and ensure it is correct.
        let mut file = tokio::fs::File::open(&destination_host)
            .await
            .with_context(|| {
                format!("failed to open {destination_host} to verify contents")
            })?;
        let mut buf = Vec::with_capacity(artifact_host.num_bytes());
        let read_num_bytes =
            file.read_to_end(&mut buf).await.with_context(|| {
                format!("failed to read {destination_host} into memory")
            })?;
        assert_eq!(
            read_num_bytes,
            artifact_host.num_bytes(),
            "read num_bytes matches"
        );

        let bytes = artifact_host.copy_to_bytes(artifact_host.num_bytes());
        assert_eq!(buf, bytes, "bytes written to disk match");

        // Read the control_plane artifact from disk and ensure it is correct.
        let mut file = tokio::fs::File::open(&destination_control_plane)
            .await
            .with_context(|| {
                format!("failed to open {destination_control_plane} to verify contents")
            })?;
        let mut buf = Vec::with_capacity(artifact_control_plane.num_bytes());
        let read_num_bytes =
            file.read_to_end(&mut buf).await.with_context(|| {
                format!(
                    "failed to read {destination_control_plane} into memory"
                )
            })?;
        assert_eq!(
            read_num_bytes,
            artifact_control_plane.num_bytes(),
            "read num_bytes matches"
        );

        let bytes = artifact_control_plane
            .copy_to_bytes(artifact_control_plane.num_bytes());
        assert_eq!(buf, bytes, "bytes written to disk match");

        logctx.cleanup_successful();
        Ok(())
    }

    #[derive(Debug)]
    struct SharedTransport(Arc<Mutex<PartialIoTransport>>);

    #[async_trait]
    impl WriteTransport for SharedTransport {
        type W = PartialAsyncWrite<tokio::fs::File>;

        async fn make_writer(
            &mut self,
            component: WriteComponent,
            slot: M2Slot,
            destination: &Utf8Path,
            total_bytes: u64,
            create: bool,
        ) -> Result<Self::W, WriteError> {
            self.0
                .lock()
                .await
                .make_writer(component, slot, destination, total_bytes, create)
                .await
        }
    }

    #[derive(Debug)]
    struct PartialIoTransport {
        file_transport: FileTransport,
        partial_ops: VecDeque<Vec<PartialOp>>,
    }

    #[async_trait]
    impl WriteTransport for PartialIoTransport {
        type W = PartialAsyncWrite<tokio::fs::File>;

        async fn make_writer(
            &mut self,
            component: WriteComponent,
            slot: M2Slot,
            destination: &Utf8Path,
            total_bytes: u64,
            create: bool,
        ) -> Result<Self::W, WriteError> {
            let f = self
                .file_transport
                .make_writer(component, slot, destination, total_bytes, create)
                .await?;
            // This is the next series of operations.
            let these_ops =
                self.partial_ops.pop_front().unwrap_or_else(Vec::new);
            Ok(PartialAsyncWrite::new(f, these_ops))
        }
    }
}<|MERGE_RESOLUTION|>--- conflicted
+++ resolved
@@ -4,12 +4,8 @@
 
 use std::{
     collections::{btree_map::Entry, BTreeMap, BTreeSet},
-<<<<<<< HEAD
-    fmt,
-=======
     fmt, io,
     os::fd::AsRawFd,
->>>>>>> fb4df1c1
     time::Duration,
 };
 
@@ -18,25 +14,16 @@
 use buf_list::BufList;
 use bytes::Buf;
 use camino::{Utf8Path, Utf8PathBuf};
-<<<<<<< HEAD
-use installinator_common::{
-    M2Slot, StepContext, StepHandle, StepProgress, StepResult, UpdateEngine,
-=======
 use illumos_utils::dkio::MediaInfoExtended;
 use installinator_common::{
     M2Slot, StepContext, StepProgress, StepResult, UpdateEngine,
->>>>>>> fb4df1c1
     WriteComponent, WriteError, WriteOutput, WriteSpec, WriteStepId,
 };
 use omicron_common::update::ArtifactHashId;
 use slog::{info, warn, Logger};
 use tokio::io::{AsyncWrite, AsyncWriteExt};
 
-<<<<<<< HEAD
-use crate::hardware::Hardware;
-=======
 use crate::{block_size_writer::BlockSizeBufWriter, hardware::Hardware};
->>>>>>> fb4df1c1
 
 #[derive(Clone, Debug)]
 struct ArtifactDestination {
@@ -213,10 +200,6 @@
         cx: &StepContext,
         log: &Logger,
     ) -> WriteOutput {
-<<<<<<< HEAD
-        let mut transport = FileTransport;
-        self.write_with_transport(cx, log, &mut transport).await
-=======
         let mut control_plane_transport = FileTransport;
         if self.is_host_phase_2_block_device {
             let mut host_transport = BlockDeviceTransport;
@@ -237,19 +220,14 @@
             )
             .await
         }
->>>>>>> fb4df1c1
     }
 
     async fn write_with_transport(
         &mut self,
         cx: &StepContext,
         log: &Logger,
-<<<<<<< HEAD
-        transport: &mut impl WriteTransport,
-=======
         host_phase_2_transport: &mut impl WriteTransport,
         control_plane_transport: &mut impl WriteTransport,
->>>>>>> fb4df1c1
     ) -> WriteOutput {
         let mut done_drives = BTreeSet::new();
 
@@ -273,15 +251,11 @@
                 };
                 let res = cx
                     .with_nested_engine(|engine| {
-<<<<<<< HEAD
-                        write_cx.register_steps(engine, transport);
-=======
                         write_cx.register_steps(
                             engine,
                             host_phase_2_transport,
                             control_plane_transport,
                         );
->>>>>>> fb4df1c1
                         Ok(())
                     })
                     .await;
@@ -333,8 +307,6 @@
             tokio::time::sleep(Duration::from_secs(5)).await;
 
             success_prev_iter = success_this_iter;
-<<<<<<< HEAD
-=======
         }
 
         WriteOutput {
@@ -377,79 +349,9 @@
             DriveWriteProgress::Done => {
                 // Don't register any steps -- this is done.
             }
->>>>>>> fb4df1c1
-        }
-    }
-
-<<<<<<< HEAD
-        WriteOutput {
-            slots_attempted: self.drives.keys().copied().collect(),
-            slots_written: done_drives.into_iter().collect(),
-        }
-    }
-}
-
-struct SlotWriteContext<'a> {
-    log: Logger,
-    artifacts: ArtifactsToWrite<'a>,
-    slot: M2Slot,
-    destinations: &'a ArtifactDestination,
-    progress: DriveWriteProgress,
-}
-
-impl<'a> SlotWriteContext<'a> {
-    fn register_steps<'b>(
-        &'b self,
-        engine: &UpdateEngine<'b, WriteSpec>,
-        transport: &'b mut impl WriteTransport,
-    ) {
-        match self.progress {
-            DriveWriteProgress::Unstarted
-            | DriveWriteProgress::HostPhase2Failed => {
-                let transport_handle =
-                    self.register_host_phase_2_step(engine, transport);
-                self.register_control_plane_step(engine, transport_handle);
-            }
-            DriveWriteProgress::ControlPlaneFailed => {
-                let transport_handle = StepHandle::ready(transport);
-                self.register_control_plane_step(engine, transport_handle);
-            }
-            DriveWriteProgress::Done => {
-                // Don't register any steps -- this is done.
-            }
-        }
-    }
-
-    fn register_host_phase_2_step<'b, WT: WriteTransport>(
-        &'b self,
-        engine: &UpdateEngine<'b, WriteSpec>,
-        transport: &'b mut WT,
-    ) -> StepHandle<&'b mut WT, WriteSpec> {
-        engine
-            .new_step(
-                WriteComponent::HostPhase2,
-                WriteStepId::Writing { slot: self.slot },
-                format!("Writing host phase 2 to slot {}", self.slot),
-                move |cx2| async move {
-                    self.artifacts
-                        .write_host_phase_2(
-                            &self.log,
-                            self.slot,
-                            self.destinations,
-                            transport,
-                            &cx2,
-                        )
-                        .await
-                },
-            )
-            .register()
-    }
-
-    fn register_control_plane_step<'b>(
-        &'b self,
-        engine: &UpdateEngine<'b, WriteSpec>,
-        transport_handle: StepHandle<&'b mut impl WriteTransport, WriteSpec>,
-=======
+        }
+    }
+
     fn register_host_phase_2_step<'b, WT: WriteTransport>(
         &'b self,
         engine: &UpdateEngine<'b, WriteSpec>,
@@ -479,7 +381,6 @@
         &'b self,
         engine: &UpdateEngine<'b, WriteSpec>,
         transport: &'b mut WT,
->>>>>>> fb4df1c1
     ) {
         engine
             .new_step(
@@ -487,11 +388,6 @@
                 WriteStepId::Writing { slot: self.slot },
                 format!("Writing control plane to slot {}", self.slot),
                 move |cx2| async move {
-<<<<<<< HEAD
-                    let transport =
-                        transport_handle.into_value(cx2.token()).await;
-=======
->>>>>>> fb4df1c1
                     self.artifacts
                         .write_control_plane(
                             &self.log,
@@ -621,8 +517,6 @@
                 total_bytes,
                 error,
             })
-<<<<<<< HEAD
-=======
     }
 }
 
@@ -685,7 +579,6 @@
         }
 
         Ok(BlockSizeBufWriter::with_block_size(block_size as usize, f))
->>>>>>> fb4df1c1
     }
 }
 
@@ -891,11 +784,6 @@
         // just the host image at the moment.
         let expected_total_attempts = write_ops.total_attempts();
 
-<<<<<<< HEAD
-        let mut transport = PartialIoTransport {
-            file_transport: FileTransport,
-            partial_ops: write_ops.ops,
-=======
         let (mut host_transport, mut control_plane_transport) = {
             let transport = PartialIoTransport {
                 file_transport: FileTransport,
@@ -903,7 +791,6 @@
             };
             let inner = Arc::new(Mutex::new(transport));
             (SharedTransport(Arc::clone(&inner)), SharedTransport(inner))
->>>>>>> fb4df1c1
         };
 
         let (event_sender, event_receiver) = tokio::sync::mpsc::channel(512);
@@ -946,16 +833,12 @@
                 "Writing",
                 |cx| async move {
                     let write_output = writer
-<<<<<<< HEAD
-                        .write_with_transport(&cx, &log, &mut transport)
-=======
                         .write_with_transport(
                             &cx,
                             &log,
                             &mut host_transport,
                             &mut control_plane_transport,
                         )
->>>>>>> fb4df1c1
                         .await;
                     StepResult::success(
                         (),
