--- conflicted
+++ resolved
@@ -461,7 +461,7 @@
     update_id: Uuid,
     // Use an unbounded sender to avoid async code in handle_valid_peer_event.
     report_sender: mpsc::UnboundedSender<EventReport>,
-    valid_peer_behaviors: Mutex<ReportValidPeerBehaviors>,
+    behaviors: Mutex<ReportBehaviors>,
 }
 
 impl MockProgressBackend {
@@ -483,13 +483,9 @@
     fn new(
         update_id: Uuid,
         report_sender: mpsc::UnboundedSender<EventReport>,
-        valid_peer_behaviors: ReportValidPeerBehaviors,
+        behaviors: ReportBehaviors,
     ) -> Self {
-        Self {
-            update_id,
-            report_sender,
-            valid_peer_behaviors: Mutex::new(valid_peer_behaviors),
-        }
+        Self { update_id, report_sender, behaviors: Mutex::new(behaviors) }
     }
 
     fn handle_valid_peer_event(
@@ -501,8 +497,8 @@
             Some(StepEventIsTerminal::Terminal { .. })
         );
 
-        let mut lock = self.valid_peer_behaviors.lock().unwrap();
-        let next_behavior = lock.next_behavior(is_terminal);
+        let mut lock = self.behaviors.lock().unwrap();
+        let next_behavior = lock.next_valid_peer_behavior(is_terminal);
 
         match next_behavior {
             ValidPeerBehavior::Accept => {
@@ -559,18 +555,20 @@
     async fn discover_peers(
         &self,
     ) -> Result<PeerAddresses, DiscoverPeersError> {
-<<<<<<< HEAD
-        // TODO: it would be nice to simulate flakiness in peer discovery here.
-        Ok(PeerAddresses::new([
-            Self::VALID_PEER,
-            Self::INVALID_PEER,
-            Self::UNRESPONSIVE_PEER,
-        ]))
-=======
-        Ok([Self::VALID_PEER, Self::INVALID_PEER, Self::UNRESPONSIVE_PEER]
+        let mut lock = self.behaviors.lock().unwrap();
+        match lock.next_discovery_behavior() {
+            ReportDiscoveryBehavior::Retry => Err(DiscoverPeersError::Retry(
+                anyhow::anyhow!("simulated retry error"),
+            )),
+            // TODO: it would be nice to simulate some peers disappearing here.
+            ReportDiscoveryBehavior::Success => Ok([
+                Self::VALID_PEER,
+                Self::INVALID_PEER,
+                Self::UNRESPONSIVE_PEER,
+            ]
             .into_iter()
-            .collect())
->>>>>>> e38d1520
+            .collect()),
+        }
     }
 
     async fn report_progress_impl(
@@ -602,18 +600,40 @@
     }
 }
 
-/// For reporting results, controls how the valid peer should behave.
+#[derive(Clone, Copy, Debug, Arbitrary)]
+enum ReportDiscoveryBehavior {
+    /// Return all peers successfully.
+    #[weight(4)]
+    Success,
+
+    /// Simulate a retry error.
+    #[weight(1)]
+    Retry,
+}
+
+/// For reporting results, controls how discovery and the valid peer should
+/// behave.
 ///
-/// Used to simulate network flakiness while reporting results.
+/// Used to simulate network flakiness while discovering peers and reporting
+/// results.
 #[derive(Clone, Debug)]
-struct ReportValidPeerBehaviors {
+struct ReportBehaviors {
+    discovery: VecDeque<ReportDiscoveryBehavior>,
     progress: VecDeque<ValidPeerBehavior>,
     terminal: VecDeque<ValidPeerBehavior>,
     terminal_accepted: bool,
 }
 
-impl ReportValidPeerBehaviors {
-    fn next_behavior(&mut self, is_terminal: bool) -> ValidPeerBehavior {
+impl ReportBehaviors {
+    fn next_discovery_behavior(&mut self) -> ReportDiscoveryBehavior {
+        // Once the queue of behaviors is exhausted, always return success.
+        self.discovery.pop_front().unwrap_or(ReportDiscoveryBehavior::Success)
+    }
+
+    fn next_valid_peer_behavior(
+        &mut self,
+        is_terminal: bool,
+    ) -> ValidPeerBehavior {
         // Once the queues of behaviors are exhausted, always accept.
         if is_terminal {
             self.terminal.pop_front().unwrap_or(ValidPeerBehavior::Accept)
@@ -623,16 +643,18 @@
     }
 }
 
-impl Arbitrary for ReportValidPeerBehaviors {
+impl Arbitrary for ReportBehaviors {
     type Parameters = ();
     type Strategy = BoxedStrategy<Self>;
 
     fn arbitrary_with((): Self::Parameters) -> Self::Strategy {
         (
+            vec_deque(any::<ReportDiscoveryBehavior>(), 0..128),
             vec_deque(any::<ValidPeerBehavior>(), 0..128),
             vec_deque(any::<ValidPeerBehavior>(), 0..128),
         )
-            .prop_map(|(progress, terminal)| ReportValidPeerBehaviors {
+            .prop_map(|(discovery, progress, terminal)| ReportBehaviors {
+                discovery,
                 progress,
                 terminal,
                 terminal_accepted: false,
@@ -692,7 +714,7 @@
         timeout: Duration,
         #[strategy(any::<[u8; 16]>().prop_map(Uuid::from_bytes))]
         update_id: Uuid,
-        valid_peer_behaviors: ReportValidPeerBehaviors,
+        valid_peer_behaviors: ReportBehaviors,
     ) {
         with_test_runtime(async move {
             let logctx = test_setup_log("proptest_fetch_artifact");
