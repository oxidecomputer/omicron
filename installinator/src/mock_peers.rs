--- conflicted
+++ resolved
@@ -26,15 +26,10 @@
 use uuid::Uuid;
 
 use crate::{
-<<<<<<< HEAD
     errors::{DiscoverPeersError, HttpError},
     fetch::{FetchArtifactImpl, FetchReceiver},
     peers::{PeerAddress, PeerAddresses},
     reporter::ReportProgressImpl,
-=======
-    errors::HttpError,
-    peers::{FetchReceiver, PeerAddress, PeersImpl},
->>>>>>> 22e882e1
 };
 
 struct MockPeersUniverse {
@@ -148,10 +143,10 @@
                                     .then(|| (*addr, peer.clone()))
                             })
                             .collect();
-                        Ok(MockFetchBackend {
-                            artifact: self.artifact.clone(),
+                        Ok(MockFetchBackend::new(
+                            self.artifact.clone(),
                             selected_peers,
-                        })
+                        ))
                     }
                     AttemptBitmap::Failure => {
                         bail!(
@@ -182,24 +177,27 @@
     artifact: Bytes,
     // Peers within the universe that have been selected
     selected_peers: BTreeMap<PeerAddress, MockPeer>,
-}
-
-<<<<<<< HEAD
+    // selected_peers keys stored in a suitable form for the
+    // FetchArtifactImpl trait
+    peer_addresses: PeerAddresses,
+}
+
 impl MockFetchBackend {
-=======
-impl MockPeers {
->>>>>>> 22e882e1
+    fn new(
+        artifact: Bytes,
+        selected_peers: BTreeMap<PeerAddress, MockPeer>,
+    ) -> Self {
+        let peer_addresses = selected_peers.keys().copied().collect();
+        Self { artifact, selected_peers, peer_addresses }
+    }
+
     fn get(&self, peer: PeerAddress) -> Option<&MockPeer> {
         self.selected_peers.get(&peer)
     }
 
-    fn peers(&self) -> impl Iterator<Item = (&PeerAddress, &MockPeer)> + '_ {
-        self.selected_peers.iter()
-    }
-
     /// Returns the peer that can return the entire dataset within the timeout.
     fn successful_peer(&self, timeout: Duration) -> Option<PeerAddress> {
-        self.peers()
+        self.selected_peers.iter()
             .filter_map(|(addr, peer)| {
                 if peer.artifact != self.artifact {
                     // We don't handle the case where the peer returns the wrong artifact yet.
@@ -243,19 +241,9 @@
 }
 
 #[async_trait]
-<<<<<<< HEAD
 impl FetchArtifactImpl for MockFetchBackend {
-    fn peers(&self) -> PeerAddresses {
-        PeerAddresses::new(self.selected_peers.keys().cloned())
-=======
-impl PeersImpl for MockPeers {
-    fn peers(&self) -> Box<dyn Iterator<Item = PeerAddress> + Send + '_> {
-        Box::new(self.selected_peers.keys().copied())
-    }
-
-    fn peer_count(&self) -> usize {
-        self.selected_peers.len()
->>>>>>> 22e882e1
+    fn peers(&self) -> &PeerAddresses {
+        &self.peer_addresses
     }
 
     async fn fetch_from_peer_impl(
@@ -275,21 +263,6 @@
         // TODO: add tests to ensure an invalid artifact size is correctly detected
         Ok((artifact_size, receiver))
     }
-<<<<<<< HEAD
-=======
-
-    async fn report_progress_impl(
-        &self,
-        _peer: PeerAddress,
-        _update_id: Uuid,
-        _report: EventReport,
-    ) -> Result<(), ClientError> {
-        panic!(
-            "this is currently unused -- at some point we'll want to \
-             unify this with MockReportPeers"
-        )
-    }
->>>>>>> 22e882e1
 }
 
 #[derive(Clone)]
@@ -487,7 +460,6 @@
     report_sender: mpsc::Sender<EventReport>,
 }
 
-<<<<<<< HEAD
 impl MockProgressBackend {
     const VALID_PEER: PeerAddress = PeerAddress::new(SocketAddr::new(
         IpAddr::V6(Ipv6Addr::new(0, 0, 0, 0, 0, 0, 0, 1)),
@@ -510,63 +482,9 @@
     async fn discover_peers(
         &self,
     ) -> Result<PeerAddresses, DiscoverPeersError> {
-        Ok(PeerAddresses::new([
-            Self::VALID_PEER,
-            Self::INVALID_PEER,
-            Self::UNRESPONSIVE_PEER,
-        ]))
-=======
-impl MockReportPeers {
-    // SocketAddr::new is not a const fn in stable Rust as of this writing
-    fn valid_peer() -> PeerAddress {
-        PeerAddress::new(SocketAddr::new(
-            IpAddr::V6(Ipv6Addr::new(0, 0, 0, 0, 0, 0, 0, 1)),
-            2000,
-        ))
-    }
-
-    fn invalid_peer() -> PeerAddress {
-        PeerAddress::new(SocketAddr::new(
-            IpAddr::V6(Ipv6Addr::new(0, 0, 0, 0, 0, 0, 0, 2)),
-            2000,
-        ))
-    }
-
-    fn unresponsive_peer() -> PeerAddress {
-        PeerAddress::new(SocketAddr::new(
-            IpAddr::V6(Ipv6Addr::new(0, 0, 0, 0, 0, 0, 0, 3)),
-            2000,
-        ))
-    }
-}
-
-#[async_trait]
-impl PeersImpl for MockReportPeers {
-    fn peers(&self) -> Box<dyn Iterator<Item = PeerAddress> + Send + '_> {
-        Box::new(
-            [
-                Self::valid_peer(),
-                Self::invalid_peer(),
-                Self::unresponsive_peer(),
-            ]
-            .into_iter(),
-        )
-    }
-
-    fn peer_count(&self) -> usize {
-        3
-    }
-
-    async fn fetch_from_peer_impl(
-        &self,
-        _peer: PeerAddress,
-        _artifact_hash_id: ArtifactHashId,
-    ) -> Result<(u64, FetchReceiver), HttpError> {
-        unimplemented!(
-            "this should never be called -- \
-            eventually we'll want to unify this with MockPeers",
-        )
->>>>>>> 22e882e1
+        Ok([Self::VALID_PEER, Self::INVALID_PEER, Self::UNRESPONSIVE_PEER]
+            .into_iter()
+            .collect())
     }
 
     async fn report_progress_impl(
@@ -643,7 +561,6 @@
                 ReceiverStream::new(report_receiver).collect::<Vec<_>>().await
             });
 
-<<<<<<< HEAD
             let (progress_reporter, event_sender) = ProgressReporter::new(
                 &logctx.log,
                 update_id,
@@ -652,27 +569,6 @@
                     MockProgressBackend { update_id, report_sender },
                 ),
             );
-=======
-            let reporter_log = logctx.log.clone();
-
-            let (progress_reporter, event_sender) =
-                ProgressReporter::new(&logctx.log, update_id, move || {
-                    let reporter_log = reporter_log.clone();
-                    let report_sender = report_sender.clone();
-
-                    async move {
-                        Ok(Peers::new(
-                            &reporter_log,
-                            Box::new(MockReportPeers {
-                                update_id,
-                                report_sender,
-                            }),
-                            // The timeout is currently unused by broadcast_report.
-                            Duration::from_secs(10),
-                        ))
-                    }
-                });
->>>>>>> 22e882e1
             let progress_handle = progress_reporter.start();
 
             let engine = UpdateEngine::new(&logctx.log, event_sender);
