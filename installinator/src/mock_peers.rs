// This Source Code Form is subject to the terms of the Mozilla Public
// License, v. 2.0. If a copy of the MPL was not distributed with this
// file, You can obtain one at https://mozilla.org/MPL/2.0/.

use std::{
    collections::BTreeMap, fmt, net::SocketAddrV6, pin::Pin, time::Duration,
};

use anyhow::{bail, Result};
use bytes::Bytes;
use installinator_artifact_client::ClientError;
use omicron_common::update::ArtifactHashId;
use progenitor_client::ResponseValue;
use proptest::prelude::*;
use reqwest::StatusCode;
use test_strategy::Arbitrary;

use crate::peers::{FetchSender, PeersImpl};

struct MockPeersUniverse {
    artifact: Bytes,
    peers: BTreeMap<SocketAddrV6, MockPeer>,
    attempt_bitmaps: Vec<AttemptBitmap>,
}

impl fmt::Debug for MockPeersUniverse {
    fn fmt(&self, f: &mut fmt::Formatter<'_>) -> fmt::Result {
        f.debug_struct("MockPeersUniverse")
            .field("artifact", &format!("({} bytes)", self.artifact.len()))
            .field("peers", &self.peers)
            .field("attempt_bitmaps", &self.attempt_bitmaps)
            .finish()
    }
}

impl MockPeersUniverse {
    fn new(
        artifact: Bytes,
        peers: BTreeMap<SocketAddrV6, MockPeer>,
        attempt_bitmaps: Vec<AttemptBitmap>,
    ) -> Self {
        assert!(peers.len() <= 32, "this test only supports up to 32 peers");
        Self { artifact, peers, attempt_bitmaps }
    }

    fn strategy(max_peer_count: usize) -> impl Strategy<Value = Self> {
        let artifact_strategy = prop_oneof![
            // Don't try shrinking the bytes inside the artifact -- their individual values don't
            // matter.
            99 => prop::collection::vec(any::<u8>().no_shrink(), 0..4096),
            // Make it not very unlikely that the artifact is empty.
            1 => Just(Vec::new()),
        ];

        // We can assume without loss of generality that content is fetched from peers in
        // ascending IPv6 order. In other words, the addresses themselves aren't relevant beyond
        // being unique identifiers. This means that this code can use a BTreeMap rather than a
        // fancier structure like an IndexMap.
        let peers_strategy = prop::collection::btree_map(
            any::<SocketAddrV6>(),
            any::<MockResponse_>(),
            0..max_peer_count,
        );

        // Any u32 is a valid bitmap (see the documentation for AttemptBitmap).
        let attempt_bitmaps_strategy =
            prop::collection::vec(any::<AttemptBitmap>(), 1..16);

        (artifact_strategy, peers_strategy, attempt_bitmaps_strategy).prop_map(
            |(artifact, peers, attempt_bitmaps): (
                Vec<u8>,
                BTreeMap<SocketAddrV6, MockResponse_>,
                Vec<AttemptBitmap>,
            )| {
                let artifact = Bytes::from(artifact);
                let peers = peers
                    .into_iter()
                    .map(|(peer, response)| {
                        let response = response.into_actual(&artifact);
                        (
                            peer,
                            MockPeer { artifact: artifact.clone(), response },
                        )
                    })
                    .collect();
                Self::new(artifact, peers, attempt_bitmaps)
            },
        )
    }

    fn expected_success(
        &self,
        timeout: Duration,
    ) -> Option<(usize, SocketAddrV6)> {
        self.attempts()
            .enumerate()
            .filter_map(|(attempt, peers)| {
                peers
                    .ok()?
                    .successful_peer(timeout)
                    // attempt is zero-indexed here, but the attempt returned by FetchedArtifact is
                    // 1-indexed.
                    .map(|addr| (attempt + 1, addr))
            })
            .next()
    }

    fn attempts(&self) -> impl Iterator<Item = Result<MockPeers>> + '_ {
        self.attempt_bitmaps.iter().enumerate().map(
            move |(i, &attempt_bitmap)| {
                match attempt_bitmap {
                    AttemptBitmap::Success(bitmap) => {
                        let selected_peers = self
                            .peers
                            .iter()
                            .enumerate()
                            .filter_map(move |(i, (addr, peer))| {
                                // Check that the ith bit is set in attempt_bitmap
                                (bitmap & (1 << i) != 0)
                                    .then(|| (*addr, peer.clone()))
                            })
                            .collect();
                        Ok(MockPeers {
                            artifact: self.artifact.clone(),
                            selected_peers,
                        })
                    }
                    AttemptBitmap::Failure => {
                        bail!(
                            "[MockPeersUniverse] attempt {i} failed, retrying"
                        );
                    }
                }
            },
        )
    }
}

#[derive(Copy, Clone, Debug, Arbitrary)]
enum AttemptBitmap {
    /// Any u32 is a valid bitmap. If there are fewer peers than bits in the bitmap, the
    /// higher-order bits will be ignored.
    ///
    /// (We check in MockPeersUniverse::new that there are at most 32 peers.)
    #[weight(9)]
    Success(u32),

    #[weight(1)]
    Failure,
}

#[derive(Debug)]
struct MockPeers {
    artifact: Bytes,
    // Peers within the universe that have been selected
    selected_peers: BTreeMap<SocketAddrV6, MockPeer>,
}

impl MockPeers {
    fn get(&self, addr: SocketAddrV6) -> Option<&MockPeer> {
        self.selected_peers.get(&addr)
    }

    fn peers(&self) -> impl Iterator<Item = (&SocketAddrV6, &MockPeer)> + '_ {
        self.selected_peers.iter()
    }

    /// Returns the peer that can return the entire dataset within the timeout.
    fn successful_peer(&self, timeout: Duration) -> Option<SocketAddrV6> {
        self.peers()
            .filter_map(|(addr, peer)| {
                if peer.artifact != self.artifact {
                    // We don't handle the case where the peer returns the wrong artifact yet.
                    panic!("peer artifact not the same as self.artifact -- can't happen in normal use");
                }

                match &peer.response {
                    MockResponse::Response(actions) => {
                        let mut total_count = 0;
                        for action in actions {
                            match action {
                                ResponseAction::Response { after, count } => {
                                    // Each action must finish under the timeout. Note that within Tokio,
                                    // timers of the same duration should fire in the order that they were
                                    // created, because that's the order they'll be added to the linked list
                                    // for that timer wheel slot. While this is not yet guaranteed in
                                    // Tokio's documentation, it is the only reasonable implementation so we
                                    // rely on it here.
                                    //
                                    // Since Peers creates the timeout BEFORE MockPeersUniverse sets its
                                    // delay, action.after must be less than timeout.
                                    if *after >= timeout {
                                        return None;
                                    }

                                    total_count += count;
                                    if total_count >= peer.artifact.len() {
                                        return Some(*addr);
                                    }
                                }
                                ResponseAction::Error => return None,
                            }
                        }
                        None
                    }
                    MockResponse::Forbidden { .. } | MockResponse::NotFound { .. } => None,
                }
            })
            .next()
    }
}

impl PeersImpl for MockPeers {
    fn peers(&self) -> Box<dyn Iterator<Item = SocketAddrV6> + '_> {
        Box::new(self.selected_peers.keys().copied())
    }

    fn peer_count(&self) -> usize {
        self.selected_peers.len()
    }

    fn fetch_from_peer_impl(
        &self,
        peer: SocketAddrV6,
        // We don't (yet) use the artifact ID in MockPeers
        _artifact_hash_id: ArtifactHashId,
        sender: FetchSender,
    ) -> Pin<Box<dyn futures::Future<Output = ()> + Send>> {
        let peer_data = self
            .get(peer)
            .unwrap_or_else(|| panic!("peer {peer} not found in selection"))
            .clone();
        Box::pin(async move { peer_data.send_response(sender).await })
    }
}

#[derive(Clone)]
struct MockPeer {
    artifact: Bytes,
    response: MockResponse,
}

impl fmt::Debug for MockPeer {
    fn fmt(&self, f: &mut fmt::Formatter<'_>) -> fmt::Result {
        f.debug_struct("MockPeer")
            .field("artifact", &format!("({} bytes)", self.artifact.len()))
            .field("response", &self.response)
            .finish()
    }
}

impl MockPeer {
    async fn send_response(self, sender: FetchSender) {
        let mut artifact = self.artifact;
        match self.response {
            MockResponse::Response(actions) => {
                for action in actions {
                    match action {
                        ResponseAction::Response { after, count } => {
                            if !after.is_zero() {
                                tokio::time::sleep(after).await;
                            }
                            let at = count.min(artifact.len());
                            let value = artifact.split_to(at);
                            if let Err(_) = sender.send(Ok(value)).await {
                                // The receiver has been dropped, which indicates that this task
                                // should be cancelled.
                                return;
                            }
                            if artifact.is_empty() {
                                // If there's no more data left, we're done.
                                return;
                            }
                        }
                        ResponseAction::Error => {
                            // The real implementation generates a reqwest::Error, which can't be
                            // created outside of the reqwest library. Generate a different error.
                            _ = sender
                                .send(Err(
                                    progenitor_client::Error::InvalidRequest(
                                        "sending error".to_owned(),
                                    ),
                                ))
                                .await;
                            return;
                        }
                    }
                }

                // (This trivial function is copied from tokio's source.)
                fn far_future() -> Duration {
                    // Roughly 30 years from now.
                    // API does not provide a way to obtain max `Instant`
                    // or convert specific date in the future to instant.
                    // 1000 years overflows on macOS, 100 years overflows on FreeBSD.
                    Duration::from_secs(86400 * 365 * 30)
                }

                // If we got here, we didn't manage to return all the data we needed. Sleep forever.
                tokio::time::sleep(far_future()).await;
            }
            MockResponse::NotFound { after } => {
                tokio::time::sleep(after).await;
                _ = sender
                    .send(Err(ClientError::ErrorResponse(ResponseValue::new(
                        installinator_artifact_client::types::Error {
                            error_code: None,
                            message: format!("not-found error after {after:?}"),
                            request_id: "mock-request-id".to_owned(),
                        },
                        StatusCode::NOT_FOUND,
                        Default::default(),
                    ))))
                    .await;
            }
            MockResponse::Forbidden { after } => {
                tokio::time::sleep(after).await;
                _ = sender
                    .send(Err(ClientError::ErrorResponse(ResponseValue::new(
                        installinator_artifact_client::types::Error {
                            error_code: None,
                            message: format!("forbidden error after {after:?}"),
                            request_id: "mock-request-id".to_owned(),
                        },
                        StatusCode::FORBIDDEN,
                        Default::default(),
                    ))))
                    .await;
            }
        }
    }
}

#[derive(Clone, Debug)]
enum MockResponse {
    // Once the actions run out, this times out. We don't need a separate "timeout" variant here
    // because we don't lose any generality by relying on the length of the actions list.
    Response(Vec<ResponseAction>),
    NotFound { after: Duration },
    Forbidden { after: Duration },
}

#[derive(Clone, Debug)]
enum ResponseAction {
    Response { after: Duration, count: usize },
    Error,
}

/// This is an enum that has the same shape as `MockResponse`, except it uses `prop::sample::Index`
/// (within `ResponseAction_`) to represent an unresolved index into the artifact.
#[derive(Debug, Arbitrary)]
enum MockResponse_ {
    #[weight(8)]
    Response(
        #[strategy(prop::collection::vec(any::<ResponseAction_>(), 0..32))]
        Vec<ResponseAction_>,
    ),
    #[weight(1)]
    NotFound {
        #[strategy((0..1000u64).prop_map(Duration::from_millis))]
        after: Duration,
    },
    #[weight(1)]
    Forbidden {
        #[strategy((0..1000u64).prop_map(Duration::from_millis))]
        after: Duration,
    },
}

impl MockResponse_ {
    fn into_actual(self, data: &[u8]) -> MockResponse {
        // This means that the data will be broken up into at least 2 packets, and more likely
        // 4-8.
        let limit = data.len() / 2;
        match self {
            Self::Response(actions) => {
                let actions = actions
                    .into_iter()
                    .map(|action| action.into_actual(limit))
                    .collect();
                MockResponse::Response(actions)
            }
            Self::NotFound { after } => MockResponse::NotFound { after },
            Self::Forbidden { after } => MockResponse::Forbidden { after },
        }
    }
}

/// This is an enum that has the same shape as `ResponseAction_`, except it uses `prop::sample::Index`
/// (within `ResponseAction_`) to represent an unresolved index into the artifact.
#[derive(Debug, Arbitrary)]
enum ResponseAction_ {
    #[weight(19)]
    Response {
        #[strategy((0..1000u64).prop_map(Duration::from_millis))]
        after: Duration,
        count: prop::sample::Index,
    },
    #[weight(1)]
    Error,
}

impl ResponseAction_ {
    fn into_actual(self, limit: usize) -> ResponseAction {
        match self {
            Self::Response { after, count } => {
                let limit = if limit == 0 {
                    // limit = 0 if it's an empty artifact. We can try and record that we're returning
                    // some bytes anyway.
                    8
                } else {
                    limit
                };
                let count = count.index(limit);
                ResponseAction::Response { after, count }
            }
            Self::Error => ResponseAction::Error,
        }
    }
}

mod tests {
    use super::*;
    use crate::{
        errors::DiscoverPeersError,
        peers::{FetchedArtifact, Peers},
    };

    use bytes::Buf;
    use futures::future;
<<<<<<< HEAD
    use omicron_common::{
        api::internal::nexus::KnownArtifactKind, update::ArtifactHash,
    };
    use slog::Drain;
=======
    use omicron_test_utils::dev::test_setup_log;
>>>>>>> 1a25db80
    use test_strategy::proptest;

    use std::future::Future;

    // The #[proptest] macro doesn't currently with with #[tokio::test] sadly.
    #[proptest]
    fn proptest_fetch_artifact(
        #[strategy(MockPeersUniverse::strategy(32))]
        universe: MockPeersUniverse,
        #[strategy((0..2000u64).prop_map(Duration::from_millis))]
        timeout: Duration,
    ) {
        with_test_runtime(move || async move {
            let logctx = test_setup_log("proptest_fetch_artifact");
            let expected_success = universe.expected_success(timeout);
            let expected_artifact = universe.artifact.clone();

            let mut attempts = universe.attempts();

            let fetched_artifact = FetchedArtifact::loop_fetch_from_peers(
                &logctx.log,
                || match attempts.next() {
                    Some(Ok(peers)) => future::ok(Peers::new(
                        &logctx.log,
                        Box::new(peers),
                        timeout,
                    )),
                    Some(Err(error)) => {
                        future::err(DiscoverPeersError::Retry(error))
                    }
                    None => future::err(DiscoverPeersError::Abort(
                        anyhow::anyhow!("ran out of attempts"),
                    )),
                },
                &dummy_artifact_hash_id(),
            )
            .await;

            match (expected_success, fetched_artifact) {
                (
                    Some((expected_attempt, expected_addr)),
                    Ok(FetchedArtifact { attempt, addr, mut artifact }),
                ) => {
                    assert_eq!(
                        expected_attempt, attempt,
                        "expected successful attempt is the same as actual attempt"
                    );
                    assert_eq!(
                        expected_addr, addr,
                        "expected successful peer is the same as actual peer"
                    );
                    let artifact = artifact.copy_to_bytes(artifact.num_bytes());
                    assert_eq!(
                        expected_artifact, artifact,
                        "correct artifact fetched from peer {}",
                        addr,
                    );
                }
                (None, Err(_)) => {}
                (None, Ok(fetched_artifact)) => {
                    panic!("expected failure to fetch but found success: {fetched_artifact:?}");
                }
                (Some((attempt, addr)), Err(err)) => {
                    panic!("expected success at attempt `{attempt}` from `{addr}`, but found failure: {err}");
                }
            }
            logctx.cleanup_successful();
        });
    }

    fn with_test_runtime<F, Fut, T>(f: F) -> T
    where
        F: FnOnce() -> Fut,
        Fut: Future<Output = T>,
    {
        let runtime = tokio::runtime::Builder::new_current_thread()
            .enable_time()
            .start_paused(true)
            .build()
            .expect("tokio Runtime built successfully");
        runtime.block_on(f())
    }
<<<<<<< HEAD

    fn test_logger() -> slog::Logger {
        // To control logging, use RUST_TEST_LOG.
        let drain = stderr_env_drain("RUST_TEST_LOG");
        let drain = slog_async::Async::new(drain).build().fuse();
        slog::Logger::root(drain, slog::o!())
    }

    fn dummy_artifact_hash_id() -> ArtifactHashId {
        ArtifactHashId {
            kind: KnownArtifactKind::ControlPlane.into(),
            hash: ArtifactHash(
                hex_literal::hex!("b5bb9d8014a0f9b1d61e21e796d78dcc" "df1352f23cd32812f4850b878ae4944c"),
            ),
        }
    }
=======
>>>>>>> 1a25db80
}<|MERGE_RESOLUTION|>--- conflicted
+++ resolved
@@ -428,14 +428,11 @@
 
     use bytes::Buf;
     use futures::future;
-<<<<<<< HEAD
     use omicron_common::{
         api::internal::nexus::KnownArtifactKind, update::ArtifactHash,
     };
+    use omicron_test_utils::dev::test_setup_log;
     use slog::Drain;
-=======
-    use omicron_test_utils::dev::test_setup_log;
->>>>>>> 1a25db80
     use test_strategy::proptest;
 
     use std::future::Future;
@@ -518,14 +515,6 @@
             .expect("tokio Runtime built successfully");
         runtime.block_on(f())
     }
-<<<<<<< HEAD
-
-    fn test_logger() -> slog::Logger {
-        // To control logging, use RUST_TEST_LOG.
-        let drain = stderr_env_drain("RUST_TEST_LOG");
-        let drain = slog_async::Async::new(drain).build().fuse();
-        slog::Logger::root(drain, slog::o!())
-    }
 
     fn dummy_artifact_hash_id() -> ArtifactHashId {
         ArtifactHashId {
@@ -535,6 +524,4 @@
             ),
         }
     }
-=======
->>>>>>> 1a25db80
 }