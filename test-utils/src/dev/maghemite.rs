--- conflicted
+++ resolved
@@ -137,12 +137,8 @@
 }
 
 async fn find_mgd_port_in_log(logfile: String) -> Result<u16, anyhow::Error> {
-<<<<<<< HEAD
-    let re = regex::Regex::new(r#""local_addr":"\[::1\]:?([0-9]+)""#).unwrap();
-=======
     let re =
         regex::Regex::new(r#""local_addr":"\[::?(1)\]:?([0-9]+)""#).unwrap();
->>>>>>> 371a813d
     let reader = BufReader::new(File::open(logfile).await?);
     let mut lines = reader.lines();
     loop {
