--- conflicted
+++ resolved
@@ -127,27 +127,6 @@
 /// This allows use to use expectorate to verify the shape of the CLI output.
 #[derive(Clone, Debug)]
 pub struct Redactor<'a> {
-<<<<<<< HEAD
-    redact_uuids: bool,
-    extra: ExtraRedactions<'a>,
-}
-
-impl<'a> Redactor<'a> {
-    pub fn new() -> Self {
-        Self { redact_uuids: true, extra: ExtraRedactions::new() }
-    }
-
-    pub fn redact_uuids(&mut self, redact_uuids: bool) -> &mut Self {
-        self.redact_uuids = redact_uuids;
-        self
-    }
-
-    pub fn extra(
-        &mut self,
-        extra_redactions: ExtraRedactions<'a>,
-    ) -> &mut Self {
-        self.extra = extra_redactions;
-=======
     basic: bool,
     uuids: bool,
     extra: Vec<(&'a str, String)>,
@@ -198,7 +177,6 @@
     ) -> &mut Self {
         let replacement = format!("<{}_REDACTED>", name.to_uppercase());
         self.extra.push((text_to_redact, replacement));
->>>>>>> 3a3eb52f
         self
     }
 
@@ -208,15 +186,6 @@
         // substring of something that should be handled by extra_redactions (e.g.
         // a temporary path).
         let mut s = input.to_owned();
-<<<<<<< HEAD
-        for (name, replacement) in &self.extra.redactions {
-            s = s.replace(name, replacement);
-        }
-
-        s = redact_basic(&s);
-
-        if self.redact_uuids {
-=======
         for (name, replacement) in &self.extra {
             s = s.replace(name, replacement);
         }
@@ -225,7 +194,6 @@
             s = redact_basic(&s);
         }
         if self.uuids {
->>>>>>> 3a3eb52f
             s = redact_uuids(&s);
         }
 
@@ -316,52 +284,6 @@
         .unwrap()
         .replace_all(&input, fill_redaction_text("uuid", UUID_LEN))
         .to_string()
-<<<<<<< HEAD
-}
-
-/// Represents a list of extra redactions for [`Redactor`].
-///
-/// Extra redactions are applied in-order, before any builtin redactions.
-#[derive(Clone, Debug, Default)]
-pub struct ExtraRedactions<'a> {
-    // A pair of redaction and replacement strings.
-    redactions: Vec<(&'a str, String)>,
-}
-
-impl<'a> ExtraRedactions<'a> {
-    pub fn new() -> Self {
-        Self { redactions: Vec::new() }
-    }
-
-    pub fn fixed_length(
-        &mut self,
-        name: &str,
-        text_to_redact: &'a str,
-    ) -> &mut Self {
-        // Use the same number of chars as the number of bytes in
-        // text_to_redact. We're almost entirely in ASCII-land so they're the
-        // same, and getting the length right is nice but doesn't matter for
-        // correctness.
-        //
-        // A technically more correct impl would use unicode-width, but ehhh.
-        let replacement = fill_redaction_text(name, text_to_redact.len());
-        self.redactions.push((text_to_redact, replacement));
-        self
-    }
-
-    pub fn variable_length(
-        &mut self,
-        name: &str,
-        text_to_redact: &'a str,
-    ) -> &mut Self {
-        let gen = format!("<{}_REDACTED>", name.to_uppercase());
-        let replacement = gen.to_string();
-
-        self.redactions.push((text_to_redact, replacement));
-        self
-    }
-=======
->>>>>>> 3a3eb52f
 }
 
 fn fill_redaction_text(name: &str, text_to_redact_len: usize) -> String {
@@ -401,20 +323,11 @@
         let input = "time: 123ms, path: /var/tmp/tmp.456ms123s, \
             path2: /short, \
             path3: /variable-length/path";
-<<<<<<< HEAD
-        let mut extra = ExtraRedactions::new();
-        extra
-            .fixed_length("tp", "/var/tmp/tmp.456ms123s")
-            .fixed_length("short_redact", "/short")
-            .variable_length("variable", "/variable-length/path");
-        let actual = Redactor::new().extra(extra).do_redact(input);
-=======
         let actual = Redactor::default()
             .extra_fixed_length("tp", "/var/tmp/tmp.456ms123s")
             .extra_fixed_length("short_redact", "/short")
             .extra_variable_length("variable", "/variable-length/path")
             .do_redact(input);
->>>>>>> 3a3eb52f
         assert_eq!(
             actual,
             "time: <REDACTED DURATION>ms, path: ....<REDACTED_TP>....., \
@@ -446,11 +359,7 @@
         for time in times {
             let input = format!("{:?}", time);
             assert_eq!(
-<<<<<<< HEAD
-                Redactor::new().do_redact(&input),
-=======
                 Redactor::default().do_redact(&input),
->>>>>>> 3a3eb52f
                 "<REDACTED_TIMESTAMP>",
                 "Failed to redact {:?}",
                 time
