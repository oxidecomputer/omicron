--- conflicted
+++ resolved
@@ -5,11 +5,7 @@
 use async_trait::async_trait;
 use omicron_test_utils::dev::poll::{wait_for_condition, CondCheckError};
 use oxide_client::types::{
-<<<<<<< HEAD
-    ByteCount, DiskCreate, DiskMetricName, DiskSource, ExternalIpCreate,
-=======
     ByteCount, DiskCreate, DiskSource, ExternalIp, ExternalIpCreate,
->>>>>>> cc643045
     InstanceCpuCount, InstanceCreate, InstanceDiskAttachment,
     InstanceNetworkInterfaceAttachment, SshKeyCreate,
 };
