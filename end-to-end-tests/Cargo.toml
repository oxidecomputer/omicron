--- conflicted
+++ resolved
@@ -6,13 +6,8 @@
 
 [dependencies]
 anyhow = { version = "1.0.58", features = ["backtrace"] }
-<<<<<<< HEAD
 async-trait = "0.1.59"
-base64 = "0.13.0"
-=======
 base64 = "0.20.0"
-futures = "0.3.21"
->>>>>>> fe3289c1
 omicron-sled-agent = { path = "../sled-agent" }
 omicron-test-utils = { path = "../test-utils" }
 oxide-client = { path = "../oxide-client" }
