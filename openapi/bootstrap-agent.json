{
  "openapi": "3.0.3",
  "info": {
    "title": "Oxide Bootstrap Agent API",
    "description": "API for interacting with individual sleds",
    "contact": {
      "url": "https://oxide.computer",
      "email": "api@oxide.computer"
    },
    "version": "0.0.1"
  },
  "paths": {
    "/components": {
      "get": {
        "summary": "Provides a list of components known to the bootstrap agent.",
        "description": "This API is intended to allow early boot services (such as Wicket) to query the underlying component versions installed on a sled.",
        "operationId": "components_get",
        "responses": {
          "200": {
            "description": "successful operation",
            "content": {
              "application/json": {
                "schema": {
                  "title": "Array_of_Component",
                  "type": "array",
                  "items": {
                    "$ref": "#/components/schemas/Component"
                  }
                }
              }
            }
          },
          "4XX": {
            "$ref": "#/components/responses/Error"
          },
          "5XX": {
            "$ref": "#/components/responses/Error"
          }
        }
      }
    },
    "/rack-initialize": {
      "post": {
        "summary": "Initializes the rack with the provided configuration.",
        "operationId": "rack_initialize",
        "requestBody": {
          "content": {
            "application/json": {
              "schema": {
                "$ref": "#/components/schemas/RackInitializeRequest"
              }
            }
          },
          "required": true
        },
        "responses": {
          "204": {
            "description": "resource updated"
          },
          "4XX": {
            "$ref": "#/components/responses/Error"
          },
          "5XX": {
            "$ref": "#/components/responses/Error"
          }
        }
      },
      "delete": {
        "summary": "Resets the rack to an unconfigured state.",
        "operationId": "rack_reset",
        "responses": {
          "204": {
            "description": "resource updated"
          },
          "4XX": {
            "$ref": "#/components/responses/Error"
          },
          "5XX": {
            "$ref": "#/components/responses/Error"
          }
        }
      }
    },
    "/sled-initialize": {
      "delete": {
        "summary": "Resets this particular sled to an unconfigured state.",
        "operationId": "sled_reset",
        "responses": {
          "204": {
            "description": "resource updated"
          },
          "4XX": {
            "$ref": "#/components/responses/Error"
          },
          "5XX": {
            "$ref": "#/components/responses/Error"
          }
        }
      }
    }
  },
  "components": {
    "responses": {
      "Error": {
        "description": "Error",
        "content": {
          "application/json": {
            "schema": {
              "$ref": "#/components/schemas/Error"
            }
          }
        }
      }
    },
    "schemas": {
      "BootstrapAddressDiscovery": {
        "oneOf": [
          {
            "description": "Ignore all bootstrap addresses except our own.",
            "type": "object",
            "properties": {
              "type": {
                "type": "string",
                "enum": [
                  "only_ours"
                ]
              }
            },
            "required": [
              "type"
            ]
          },
          {
            "description": "Ignore all bootstrap addresses except the following.",
            "type": "object",
            "properties": {
              "addrs": {
                "type": "array",
                "items": {
                  "type": "string",
                  "format": "ipv6"
                },
                "uniqueItems": true
              },
              "type": {
                "type": "string",
                "enum": [
                  "only_these"
                ]
              }
            },
            "required": [
              "addrs",
              "type"
            ]
          }
        ]
      },
      "Component": {
        "type": "object",
        "properties": {
          "name": {
            "type": "string"
          },
          "version": {
            "$ref": "#/components/schemas/SemverVersion"
          }
        },
        "required": [
          "name",
          "version"
        ]
      },
      "Error": {
        "description": "Error information from a response.",
        "type": "object",
        "properties": {
          "error_code": {
            "type": "string"
          },
          "message": {
            "type": "string"
          },
          "request_id": {
            "type": "string"
          }
        },
        "required": [
          "message",
          "request_id"
        ]
      },
      "IpRange": {
        "oneOf": [
          {
            "title": "v4",
            "allOf": [
              {
                "$ref": "#/components/schemas/Ipv4Range"
              }
            ]
          },
          {
            "title": "v6",
            "allOf": [
              {
                "$ref": "#/components/schemas/Ipv6Range"
              }
            ]
          }
        ]
      },
      "Ipv4Range": {
        "description": "A non-decreasing IPv4 address range, inclusive of both ends.\n\nThe first address must be less than or equal to the last address.",
        "type": "object",
        "properties": {
          "first": {
            "type": "string",
            "format": "ipv4"
          },
          "last": {
            "type": "string",
            "format": "ipv4"
          }
        },
        "required": [
          "first",
          "last"
        ]
      },
      "Ipv6Range": {
        "description": "A non-decreasing IPv6 address range, inclusive of both ends.\n\nThe first address must be less than or equal to the last address.",
        "type": "object",
        "properties": {
          "first": {
            "type": "string",
            "format": "ipv6"
          },
          "last": {
            "type": "string",
            "format": "ipv6"
          }
        },
        "required": [
          "first",
          "last"
        ]
      },
      "Name": {
        "description": "Names must begin with a lower case ASCII letter, be composed exclusively of lowercase ASCII, uppercase ASCII, numbers, and '-', and may not end with a '-'. Names cannot be a UUID though they may contain a UUID.",
        "type": "string"
      },
      "PasswordHash": {
        "description": "Password hashes must be in PHC (Password Hashing Competition) string format.  Passwords must be hashed with Argon2id.  Password hashes may be rejected if the parameters appear not to be secure enough.",
        "type": "string"
      },
      "Name": {
        "description": "Names must begin with a lower case ASCII letter, be composed exclusively of lowercase ASCII, uppercase ASCII, numbers, and '-', and may not end with a '-'. Names cannot be a UUID though they may contain a UUID.",
        "type": "string"
      },
      "PasswordHash": {
        "description": "Password hashes must be in PHC (Password Hashing Competition) string format.  Passwords must be hashed with Argon2id.  Password hashes may be rejected if the parameters appear not to be secure enough.",
        "type": "string"
      },
      "RackInitializeRequest": {
        "description": "Configuration for the \"rack setup service\".\n\nThe Rack Setup Service should be responsible for one-time setup actions, such as CockroachDB placement and initialization.  Without operator intervention, however, these actions need a way to be automated in our deployment.",
        "type": "object",
        "properties": {
          "bootstrap_discovery": {
            "description": "Describes how bootstrap addresses should be collected during RSS.",
            "allOf": [
              {
                "$ref": "#/components/schemas/BootstrapAddressDiscovery"
              }
            ]
          },
          "dns_servers": {
            "description": "The external DNS server addresses.",
            "type": "array",
            "items": {
              "type": "string"
            }
          },
          "external_dns_zone_name": {
            "description": "DNS name for the DNS zone delegated to the rack for external DNS",
            "type": "string"
<<<<<<< HEAD
          },
          "gateway": {
            "nullable": true,
            "description": "Internet gateway information.",
            "allOf": [
              {
                "$ref": "#/components/schemas/Gateway"
              }
            ]
=======
>>>>>>> 3072e204
          },
          "internal_services_ip_pool_ranges": {
            "description": "Ranges of the service IP pool which may be used for internal services.",
            "type": "array",
            "items": {
              "$ref": "#/components/schemas/IpRange"
            }
          },
          "ntp_servers": {
            "description": "The external NTP server addresses.",
            "type": "array",
            "items": {
              "type": "string"
            }
          },
          "rack_secret_threshold": {
            "description": "The minimum number of sleds required to unlock the rack secret.\n\nIf this value is less than 2, no rack secret will be created on startup; this is the typical case for single-server test/development.",
            "type": "integer",
            "format": "uint",
            "minimum": 0
          },
          "rack_subnet": {
            "type": "string",
            "format": "ipv6"
          },
          "recovery_silo": {
            "description": "Configuration of the Recovery Silo (the initial Silo)",
            "allOf": [
              {
                "$ref": "#/components/schemas/RecoverySiloConfig"
              }
            ]
          }
        },
        "required": [
          "bootstrap_discovery",
          "dns_servers",
          "external_dns_zone_name",
          "internal_services_ip_pool_ranges",
          "ntp_servers",
          "rack_secret_threshold",
          "rack_subnet",
          "recovery_silo"
        ]
      },
      "RecoverySiloConfig": {
        "type": "object",
        "properties": {
          "silo_name": {
            "$ref": "#/components/schemas/Name"
          },
          "user_name": {
            "$ref": "#/components/schemas/UserId"
          },
          "user_password_hash": {
            "$ref": "#/components/schemas/PasswordHash"
          }
        },
        "required": [
          "silo_name",
          "user_name",
          "user_password_hash"
        ]
      },
      "SemverVersion": {
        "type": "string",
        "pattern": "^(0|[1-9]\\d*)\\.(0|[1-9]\\d*)\\.(0|[1-9]\\d*)(?:-((?:0|[1-9]\\d*|\\d*[a-zA-Z-][0-9a-zA-Z-]*)(?:\\.(?:0|[1-9]\\d*|\\d*[a-zA-Z-][0-9a-zA-Z-]*))*))?(?:\\+([0-9a-zA-Z-]+(?:\\.[0-9a-zA-Z-]+)*))?$"
      },
      "UserId": {
        "description": "Names must begin with a lower case ASCII letter, be composed exclusively of lowercase ASCII, uppercase ASCII, numbers, and '-', and may not end with a '-'. Names cannot be a UUID though they may contain a UUID.",
        "type": "string"
      }
    }
  }
}<|MERGE_RESOLUTION|>--- conflicted
+++ resolved
@@ -254,14 +254,6 @@
         "description": "Password hashes must be in PHC (Password Hashing Competition) string format.  Passwords must be hashed with Argon2id.  Password hashes may be rejected if the parameters appear not to be secure enough.",
         "type": "string"
       },
-      "Name": {
-        "description": "Names must begin with a lower case ASCII letter, be composed exclusively of lowercase ASCII, uppercase ASCII, numbers, and '-', and may not end with a '-'. Names cannot be a UUID though they may contain a UUID.",
-        "type": "string"
-      },
-      "PasswordHash": {
-        "description": "Password hashes must be in PHC (Password Hashing Competition) string format.  Passwords must be hashed with Argon2id.  Password hashes may be rejected if the parameters appear not to be secure enough.",
-        "type": "string"
-      },
       "RackInitializeRequest": {
         "description": "Configuration for the \"rack setup service\".\n\nThe Rack Setup Service should be responsible for one-time setup actions, such as CockroachDB placement and initialization.  Without operator intervention, however, these actions need a way to be automated in our deployment.",
         "type": "object",
@@ -284,18 +276,6 @@
           "external_dns_zone_name": {
             "description": "DNS name for the DNS zone delegated to the rack for external DNS",
             "type": "string"
-<<<<<<< HEAD
-          },
-          "gateway": {
-            "nullable": true,
-            "description": "Internet gateway information.",
-            "allOf": [
-              {
-                "$ref": "#/components/schemas/Gateway"
-              }
-            ]
-=======
->>>>>>> 3072e204
           },
           "internal_services_ip_pool_ranges": {
             "description": "Ranges of the service IP pool which may be used for internal services.",
