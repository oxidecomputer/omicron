{
  "openapi": "3.0.3",
  "info": {
    "title": "Oxide Bootstrap Agent API",
    "description": "API for interacting with individual sleds",
    "contact": {
      "url": "https://oxide.computer",
      "email": "api@oxide.computer"
    },
    "version": "0.0.1"
  },
  "paths": {
    "/components": {
      "get": {
        "summary": "Provides a list of components known to the bootstrap agent.",
        "description": "This API is intended to allow early boot services (such as Wicket) to query the underlying component versions installed on a sled.",
        "operationId": "components_get",
        "responses": {
          "200": {
            "description": "successful operation",
            "content": {
              "application/json": {
                "schema": {
                  "title": "Array_of_Component",
                  "type": "array",
                  "items": {
                    "$ref": "#/components/schemas/Component"
                  }
                }
              }
            }
          },
          "4XX": {
            "$ref": "#/components/responses/Error"
          },
          "5XX": {
            "$ref": "#/components/responses/Error"
          }
        }
      }
    },
    "/rack-initialize": {
      "post": {
        "summary": "Initializes the rack with the provided configuration.",
        "operationId": "rack_initialize",
        "requestBody": {
          "content": {
            "application/json": {
              "schema": {
                "$ref": "#/components/schemas/RackInitializeRequest"
              }
            }
          },
          "required": true
        },
        "responses": {
          "204": {
            "description": "resource updated"
          },
          "4XX": {
            "$ref": "#/components/responses/Error"
          },
          "5XX": {
            "$ref": "#/components/responses/Error"
          }
        }
      },
      "delete": {
        "summary": "Resets the rack to an unconfigured state.",
        "operationId": "rack_reset",
        "responses": {
          "204": {
            "description": "resource updated"
          },
          "4XX": {
            "$ref": "#/components/responses/Error"
          },
          "5XX": {
            "$ref": "#/components/responses/Error"
          }
        }
      }
    },
    "/sled-initialize": {
      "delete": {
        "summary": "Resets this particular sled to an unconfigured state.",
        "operationId": "sled_reset",
        "responses": {
          "204": {
            "description": "resource updated"
          },
          "4XX": {
            "$ref": "#/components/responses/Error"
          },
          "5XX": {
            "$ref": "#/components/responses/Error"
          }
        }
      }
    }
  },
  "components": {
    "responses": {
      "Error": {
        "description": "Error",
        "content": {
          "application/json": {
            "schema": {
              "$ref": "#/components/schemas/Error"
            }
          }
        }
      }
    },
    "schemas": {
      "Component": {
        "type": "object",
        "properties": {
          "name": {
            "type": "string"
          },
          "version": {
            "$ref": "#/components/schemas/SemverVersion"
          }
        },
        "required": [
          "name",
          "version"
        ]
      },
      "Error": {
        "description": "Error information from a response.",
        "type": "object",
        "properties": {
          "error_code": {
            "type": "string"
          },
          "message": {
            "type": "string"
          },
          "request_id": {
            "type": "string"
          }
        },
        "required": [
          "message",
          "request_id"
        ]
      },
      "IpRange": {
        "oneOf": [
          {
            "title": "v4",
            "allOf": [
              {
                "$ref": "#/components/schemas/Ipv4Range"
              }
            ]
          },
          {
            "title": "v6",
            "allOf": [
              {
                "$ref": "#/components/schemas/Ipv6Range"
              }
            ]
          }
        ]
      },
      "Ipv4Range": {
        "description": "A non-decreasing IPv4 address range, inclusive of both ends.\n\nThe first address must be less than or equal to the last address.",
        "type": "object",
        "properties": {
          "first": {
            "type": "string",
            "format": "ipv4"
          },
          "last": {
            "type": "string",
            "format": "ipv4"
          }
        },
        "required": [
          "first",
          "last"
        ]
      },
      "Ipv6Range": {
        "description": "A non-decreasing IPv6 address range, inclusive of both ends.\n\nThe first address must be less than or equal to the last address.",
        "type": "object",
        "properties": {
          "first": {
            "type": "string",
            "format": "ipv6"
          },
          "last": {
            "type": "string",
            "format": "ipv6"
          }
        },
        "required": [
          "first",
          "last"
        ]
      },
<<<<<<< HEAD
      "MacAddr": {
        "example": "ff:ff:ff:ff:ff:ff",
        "title": "A MAC address",
        "description": "A Media Access Control address, in EUI-48 format",
        "type": "string",
        "pattern": "^([0-9a-fA-F]{0,2}:){5}[0-9a-fA-F]{0,2}$",
        "minLength": 5,
        "maxLength": 17
      },
      "Name": {
        "description": "Names must begin with a lower case ASCII letter, be composed exclusively of lowercase ASCII, uppercase ASCII, numbers, and '-', and may not end with a '-'. Names cannot be a UUID though they may contain a UUID.",
        "type": "string"
      },
      "PasswordHash": {
        "description": "Password hashes must be in PHC (Password Hashing Competition) string format.  Passwords must be hashed with Argon2id.  Password hashes may be rejected if the parameters appear not to be secure enough.",
        "type": "string"
      },
=======
>>>>>>> a1cc3d32
      "RackInitializeRequest": {
        "description": "Configuration for the \"rack setup service\".\n\nThe Rack Setup Service should be responsible for one-time setup actions, such as CockroachDB placement and initialization.  Without operator intervention, however, these actions need a way to be automated in our deployment.",
        "type": "object",
        "properties": {
          "dns_servers": {
            "description": "The external DNS server addresses.",
            "type": "array",
            "items": {
              "type": "string"
            }
          },
<<<<<<< HEAD
          "external_dns_zone_name": {
            "description": "DNS name for the DNS zone delegated to the rack for external DNS",
            "type": "string"
          },
          "gateway": {
            "nullable": true,
            "description": "Internet gateway information.",
            "allOf": [
              {
                "$ref": "#/components/schemas/Gateway"
              }
            ]
          },
=======
>>>>>>> a1cc3d32
          "internal_services_ip_pool_ranges": {
            "description": "Ranges of the service IP pool which may be used for internal services.",
            "type": "array",
            "items": {
              "$ref": "#/components/schemas/IpRange"
            }
          },
          "ntp_servers": {
            "description": "The external NTP server addresses.",
            "type": "array",
            "items": {
              "type": "string"
            }
          },
          "rack_secret_threshold": {
            "description": "The minimum number of sleds required to unlock the rack secret.\n\nIf this value is less than 2, no rack secret will be created on startup; this is the typical case for single-server test/development.",
            "type": "integer",
            "format": "uint",
            "minimum": 0
          },
          "rack_subnet": {
            "type": "string",
            "format": "ipv6"
          },
          "recovery_silo": {
            "description": "Configuration of the Recovery Silo (the initial Silo)",
            "allOf": [
              {
                "$ref": "#/components/schemas/RecoverySiloConfig"
              }
            ]
          }
        },
        "required": [
          "dns_servers",
          "external_dns_zone_name",
          "internal_services_ip_pool_ranges",
          "ntp_servers",
          "rack_secret_threshold",
          "rack_subnet",
          "recovery_silo"
        ]
      },
      "RecoverySiloConfig": {
        "type": "object",
        "properties": {
          "silo_name": {
            "$ref": "#/components/schemas/Name"
          },
          "user_name": {
            "$ref": "#/components/schemas/UserId"
          },
          "user_password_hash": {
            "$ref": "#/components/schemas/PasswordHash"
          }
        },
        "required": [
          "silo_name",
          "user_name",
          "user_password_hash"
        ]
      },
      "SemverVersion": {
        "type": "string",
        "pattern": "^(0|[1-9]\\d*)\\.(0|[1-9]\\d*)\\.(0|[1-9]\\d*)(?:-((?:0|[1-9]\\d*|\\d*[a-zA-Z-][0-9a-zA-Z-]*)(?:\\.(?:0|[1-9]\\d*|\\d*[a-zA-Z-][0-9a-zA-Z-]*))*))?(?:\\+([0-9a-zA-Z-]+(?:\\.[0-9a-zA-Z-]+)*))?$"
      },
      "UserId": {
        "description": "Names must begin with a lower case ASCII letter, be composed exclusively of lowercase ASCII, uppercase ASCII, numbers, and '-', and may not end with a '-'. Names cannot be a UUID though they may contain a UUID.",
        "type": "string"
      }
    }
  }
}<|MERGE_RESOLUTION|>--- conflicted
+++ resolved
@@ -203,16 +203,6 @@
           "last"
         ]
       },
-<<<<<<< HEAD
-      "MacAddr": {
-        "example": "ff:ff:ff:ff:ff:ff",
-        "title": "A MAC address",
-        "description": "A Media Access Control address, in EUI-48 format",
-        "type": "string",
-        "pattern": "^([0-9a-fA-F]{0,2}:){5}[0-9a-fA-F]{0,2}$",
-        "minLength": 5,
-        "maxLength": 17
-      },
       "Name": {
         "description": "Names must begin with a lower case ASCII letter, be composed exclusively of lowercase ASCII, uppercase ASCII, numbers, and '-', and may not end with a '-'. Names cannot be a UUID though they may contain a UUID.",
         "type": "string"
@@ -221,8 +211,6 @@
         "description": "Password hashes must be in PHC (Password Hashing Competition) string format.  Passwords must be hashed with Argon2id.  Password hashes may be rejected if the parameters appear not to be secure enough.",
         "type": "string"
       },
-=======
->>>>>>> a1cc3d32
       "RackInitializeRequest": {
         "description": "Configuration for the \"rack setup service\".\n\nThe Rack Setup Service should be responsible for one-time setup actions, such as CockroachDB placement and initialization.  Without operator intervention, however, these actions need a way to be automated in our deployment.",
         "type": "object",
@@ -234,22 +222,10 @@
               "type": "string"
             }
           },
-<<<<<<< HEAD
           "external_dns_zone_name": {
             "description": "DNS name for the DNS zone delegated to the rack for external DNS",
             "type": "string"
           },
-          "gateway": {
-            "nullable": true,
-            "description": "Internet gateway information.",
-            "allOf": [
-              {
-                "$ref": "#/components/schemas/Gateway"
-              }
-            ]
-          },
-=======
->>>>>>> a1cc3d32
           "internal_services_ip_pool_ranges": {
             "description": "Ranges of the service IP pool which may be used for internal services.",
             "type": "array",
