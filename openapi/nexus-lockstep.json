--- conflicted
+++ resolved
@@ -3479,7 +3479,6 @@
           }
         ]
       },
-<<<<<<< HEAD
       "ExternalIpUuid": {
         "x-rust-type": {
           "crate": "omicron-uuid-kinds",
@@ -3489,12 +3488,8 @@
         "type": "string",
         "format": "uuid"
       },
-      "FailedMgsUpdateReason": {
-        "description": "Describes the reason why an SP component failed to update",
-=======
       "FailedHostOsUpdateReason": {
         "description": "Describes the reason why a Host OS failed to update",
->>>>>>> f2a3273a
         "oneOf": [
           {
             "description": "The active host phase 1 slot does not match the boot disk",
