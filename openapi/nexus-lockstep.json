--- conflicted
+++ resolved
@@ -7424,9 +7424,6 @@
             ]
           },
           {
-<<<<<<< HEAD
-            "description": "Waiting on updates to RoT bootloader / RoT / SP / Host OS.",
-=======
             "description": "Waiting on zones to propagate to inventory.",
             "type": "object",
             "properties": {
@@ -7443,7 +7440,6 @@
           },
           {
             "description": "Waiting on updates to RoT / SP / Host OS / etc.",
->>>>>>> 04d108e2
             "type": "object",
             "properties": {
               "type": {
