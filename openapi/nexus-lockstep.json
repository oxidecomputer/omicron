{
  "openapi": "3.0.3",
  "info": {
    "title": "Nexus lockstep API",
    "description": "Nexus lockstep internal API",
    "contact": {
      "url": "https://oxide.computer",
      "email": "api@oxide.computer"
    },
    "version": "0.0.1"
  },
  "paths": {
    "/bgtasks": {
      "get": {
        "summary": "List background tasks",
        "description": "This is a list of discrete background activities that Nexus carries out. This is exposed for support and debugging.",
        "operationId": "bgtask_list",
        "responses": {
          "200": {
            "description": "successful operation",
            "content": {
              "application/json": {
                "schema": {
                  "title": "Map_of_BackgroundTask",
                  "type": "object",
                  "additionalProperties": {
                    "$ref": "#/components/schemas/BackgroundTask"
                  }
                }
              }
            }
          },
          "4XX": {
            "$ref": "#/components/responses/Error"
          },
          "5XX": {
            "$ref": "#/components/responses/Error"
          }
        }
      }
    },
    "/bgtasks/activate": {
      "post": {
        "summary": "Activates one or more background tasks, causing them to be run immediately",
        "description": "if idle, or scheduled to run again as soon as possible if already running.",
        "operationId": "bgtask_activate",
        "requestBody": {
          "content": {
            "application/json": {
              "schema": {
                "$ref": "#/components/schemas/BackgroundTasksActivateRequest"
              }
            }
          },
          "required": true
        },
        "responses": {
          "204": {
            "description": "resource updated"
          },
          "4XX": {
            "$ref": "#/components/responses/Error"
          },
          "5XX": {
            "$ref": "#/components/responses/Error"
          }
        }
      }
    },
    "/bgtasks/view/{bgtask_name}": {
      "get": {
        "summary": "Fetch status of one background task",
        "description": "This is exposed for support and debugging.",
        "operationId": "bgtask_view",
        "parameters": [
          {
            "in": "path",
            "name": "bgtask_name",
            "required": true,
            "schema": {
              "type": "string"
            }
          }
        ],
        "responses": {
          "200": {
            "description": "successful operation",
            "content": {
              "application/json": {
                "schema": {
                  "$ref": "#/components/schemas/BackgroundTask"
                }
              }
            }
          },
          "4XX": {
            "$ref": "#/components/responses/Error"
          },
          "5XX": {
            "$ref": "#/components/responses/Error"
          }
        }
      }
    },
    "/clickhouse/policy": {
      "get": {
        "summary": "Get the current clickhouse policy",
        "operationId": "clickhouse_policy_get",
        "responses": {
          "200": {
            "description": "successful operation",
            "content": {
              "application/json": {
                "schema": {
                  "$ref": "#/components/schemas/ClickhousePolicy"
                }
              }
            }
          },
          "4XX": {
            "$ref": "#/components/responses/Error"
          },
          "5XX": {
            "$ref": "#/components/responses/Error"
          }
        }
      },
      "post": {
        "summary": "Set the new clickhouse policy",
        "operationId": "clickhouse_policy_set",
        "requestBody": {
          "content": {
            "application/json": {
              "schema": {
                "$ref": "#/components/schemas/ClickhousePolicy"
              }
            }
          },
          "required": true
        },
        "responses": {
          "204": {
            "description": "resource updated"
          },
          "4XX": {
            "$ref": "#/components/responses/Error"
          },
          "5XX": {
            "$ref": "#/components/responses/Error"
          }
        }
      }
    },
    "/demo-saga": {
      "post": {
        "summary": "Kick off an instance of the \"demo\" saga",
        "description": "This saga is used for demo and testing.  The saga just waits until you complete using the `saga_demo_complete` API.",
        "operationId": "saga_demo_create",
        "responses": {
          "200": {
            "description": "successful operation",
            "content": {
              "application/json": {
                "schema": {
                  "$ref": "#/components/schemas/DemoSaga"
                }
              }
            }
          },
          "4XX": {
            "$ref": "#/components/responses/Error"
          },
          "5XX": {
            "$ref": "#/components/responses/Error"
          }
        }
      }
    },
    "/demo-saga/{demo_saga_id}/complete": {
      "post": {
        "summary": "Complete a waiting demo saga",
        "description": "Note that the id used here is not the same as the id of the saga.  It's the one returned by the `saga_demo_create` API.",
        "operationId": "saga_demo_complete",
        "parameters": [
          {
            "in": "path",
            "name": "demo_saga_id",
            "required": true,
            "schema": {
              "$ref": "#/components/schemas/TypedUuidForDemoSagaKind"
            }
          }
        ],
        "responses": {
          "204": {
            "description": "resource updated"
          },
          "4XX": {
            "$ref": "#/components/responses/Error"
          },
          "5XX": {
            "$ref": "#/components/responses/Error"
          }
        }
      }
    },
    "/deployment/blueprints/all": {
      "get": {
        "summary": "Lists blueprints",
        "operationId": "blueprint_list",
        "parameters": [
          {
            "in": "query",
            "name": "limit",
            "description": "Maximum number of items returned by a single call",
            "schema": {
              "nullable": true,
              "type": "integer",
              "format": "uint32",
              "minimum": 1
            }
          },
          {
            "in": "query",
            "name": "page_token",
            "description": "Token returned by previous call to retrieve the subsequent page",
            "schema": {
              "nullable": true,
              "type": "string"
            }
          },
          {
            "in": "query",
            "name": "sort_by",
            "schema": {
              "$ref": "#/components/schemas/IdSortMode"
            }
          }
        ],
        "responses": {
          "200": {
            "description": "successful operation",
            "content": {
              "application/json": {
                "schema": {
                  "$ref": "#/components/schemas/BlueprintMetadataResultsPage"
                }
              }
            }
          },
          "4XX": {
            "$ref": "#/components/responses/Error"
          },
          "5XX": {
            "$ref": "#/components/responses/Error"
          }
        },
        "x-dropshot-pagination": {
          "required": []
        }
      }
    },
    "/deployment/blueprints/all/{blueprint_id}": {
      "get": {
        "summary": "Fetches one blueprint",
        "operationId": "blueprint_view",
        "parameters": [
          {
            "in": "path",
            "name": "blueprint_id",
            "description": "ID of the blueprint",
            "required": true,
            "schema": {
              "type": "string",
              "format": "uuid"
            }
          }
        ],
        "responses": {
          "200": {
            "description": "successful operation",
            "content": {
              "application/json": {
                "schema": {
                  "$ref": "#/components/schemas/Blueprint"
                }
              }
            }
          },
          "4XX": {
            "$ref": "#/components/responses/Error"
          },
          "5XX": {
            "$ref": "#/components/responses/Error"
          }
        }
      },
      "delete": {
        "summary": "Deletes one blueprint",
        "operationId": "blueprint_delete",
        "parameters": [
          {
            "in": "path",
            "name": "blueprint_id",
            "description": "ID of the blueprint",
            "required": true,
            "schema": {
              "type": "string",
              "format": "uuid"
            }
          }
        ],
        "responses": {
          "204": {
            "description": "successful deletion"
          },
          "4XX": {
            "$ref": "#/components/responses/Error"
          },
          "5XX": {
            "$ref": "#/components/responses/Error"
          }
        }
      }
    },
    "/deployment/blueprints/import": {
      "post": {
        "summary": "Imports a client-provided blueprint",
        "description": "This is intended for development and support, not end users or operators.",
        "operationId": "blueprint_import",
        "requestBody": {
          "content": {
            "application/json": {
              "schema": {
                "$ref": "#/components/schemas/Blueprint"
              }
            }
          },
          "required": true
        },
        "responses": {
          "204": {
            "description": "resource updated"
          },
          "4XX": {
            "$ref": "#/components/responses/Error"
          },
          "5XX": {
            "$ref": "#/components/responses/Error"
          }
        }
      }
    },
    "/deployment/blueprints/regenerate": {
      "post": {
        "summary": "Generates a new blueprint for the current system, re-evaluating anything",
        "description": "that's changed since the last one was generated",
        "operationId": "blueprint_regenerate",
        "responses": {
          "200": {
            "description": "successful operation",
            "content": {
              "application/json": {
                "schema": {
                  "$ref": "#/components/schemas/Blueprint"
                }
              }
            }
          },
          "4XX": {
            "$ref": "#/components/responses/Error"
          },
          "5XX": {
            "$ref": "#/components/responses/Error"
          }
        }
      }
    },
    "/deployment/blueprints/target": {
      "get": {
        "summary": "Fetches the current target blueprint, if any",
        "operationId": "blueprint_target_view",
        "responses": {
          "200": {
            "description": "successful operation",
            "content": {
              "application/json": {
                "schema": {
                  "$ref": "#/components/schemas/BlueprintTarget"
                }
              }
            }
          },
          "4XX": {
            "$ref": "#/components/responses/Error"
          },
          "5XX": {
            "$ref": "#/components/responses/Error"
          }
        }
      },
      "post": {
        "summary": "Make the specified blueprint the new target",
        "operationId": "blueprint_target_set",
        "requestBody": {
          "content": {
            "application/json": {
              "schema": {
                "$ref": "#/components/schemas/BlueprintTargetSet"
              }
            }
          },
          "required": true
        },
        "responses": {
          "200": {
            "description": "successful operation",
            "content": {
              "application/json": {
                "schema": {
                  "$ref": "#/components/schemas/BlueprintTarget"
                }
              }
            }
          },
          "4XX": {
            "$ref": "#/components/responses/Error"
          },
          "5XX": {
            "$ref": "#/components/responses/Error"
          }
        }
      }
    },
    "/deployment/blueprints/target/enabled": {
      "put": {
        "summary": "Set the `enabled` field of the current target blueprint",
        "operationId": "blueprint_target_set_enabled",
        "requestBody": {
          "content": {
            "application/json": {
              "schema": {
                "$ref": "#/components/schemas/BlueprintTargetSet"
              }
            }
          },
          "required": true
        },
        "responses": {
          "200": {
            "description": "successful operation",
            "content": {
              "application/json": {
                "schema": {
                  "$ref": "#/components/schemas/BlueprintTarget"
                }
              }
            }
          },
          "4XX": {
            "$ref": "#/components/responses/Error"
          },
          "5XX": {
            "$ref": "#/components/responses/Error"
          }
        }
      }
    },
    "/deployment/reconfigurator-config": {
      "get": {
        "summary": "Get the current reconfigurator configuration",
        "operationId": "reconfigurator_config_show_current",
        "responses": {
          "200": {
            "description": "successful operation",
            "content": {
              "application/json": {
                "schema": {
                  "$ref": "#/components/schemas/ReconfiguratorConfigView"
                }
              }
            }
          },
          "4XX": {
            "$ref": "#/components/responses/Error"
          },
          "5XX": {
            "$ref": "#/components/responses/Error"
          }
        }
      },
      "post": {
        "summary": "Update the reconfigurator config at the latest versions",
        "operationId": "reconfigurator_config_set",
        "requestBody": {
          "content": {
            "application/json": {
              "schema": {
                "$ref": "#/components/schemas/ReconfiguratorConfigParam"
              }
            }
          },
          "required": true
        },
        "responses": {
          "204": {
            "description": "resource updated"
          },
          "4XX": {
            "$ref": "#/components/responses/Error"
          },
          "5XX": {
            "$ref": "#/components/responses/Error"
          }
        }
      }
    },
    "/deployment/reconfigurator-config/{version}": {
      "get": {
        "summary": "Get the reconfigurator config at `version` if it exists",
        "operationId": "reconfigurator_config_show",
        "parameters": [
          {
            "in": "path",
            "name": "version",
            "required": true,
            "schema": {
              "type": "integer",
              "format": "uint32",
              "minimum": 0
            }
          }
        ],
        "responses": {
          "200": {
            "description": "successful operation",
            "content": {
              "application/json": {
                "schema": {
                  "$ref": "#/components/schemas/ReconfiguratorConfigView"
                }
              }
            }
          },
          "4XX": {
            "$ref": "#/components/responses/Error"
          },
          "5XX": {
            "$ref": "#/components/responses/Error"
          }
        }
      }
    },
    "/deployment/update-status": {
      "get": {
        "summary": "Show deployed versions of artifacts",
        "operationId": "update_status",
        "responses": {
          "200": {
            "description": "successful operation",
            "content": {
              "application/json": {
                "schema": {
                  "$ref": "#/components/schemas/UpdateStatus"
                }
              }
            }
          },
          "4XX": {
            "$ref": "#/components/responses/Error"
          },
          "5XX": {
            "$ref": "#/components/responses/Error"
          }
        }
      }
    },
    "/experimental/v1/system/support-bundles": {
      "get": {
        "summary": "List all support bundles",
        "operationId": "support_bundle_list",
        "parameters": [
          {
            "in": "query",
            "name": "limit",
            "description": "Maximum number of items returned by a single call",
            "schema": {
              "nullable": true,
              "type": "integer",
              "format": "uint32",
              "minimum": 1
            }
          },
          {
            "in": "query",
            "name": "page_token",
            "description": "Token returned by previous call to retrieve the subsequent page",
            "schema": {
              "nullable": true,
              "type": "string"
            }
          },
          {
            "in": "query",
            "name": "sort_by",
            "schema": {
              "$ref": "#/components/schemas/TimeAndIdSortMode"
            }
          }
        ],
        "responses": {
          "200": {
            "description": "successful operation",
            "content": {
              "application/json": {
                "schema": {
                  "$ref": "#/components/schemas/SupportBundleInfoResultsPage"
                }
              }
            }
          },
          "4XX": {
            "$ref": "#/components/responses/Error"
          },
          "5XX": {
            "$ref": "#/components/responses/Error"
          }
        },
        "x-dropshot-pagination": {
          "required": []
        }
      },
      "post": {
        "summary": "Create a new support bundle",
        "operationId": "support_bundle_create",
        "requestBody": {
          "content": {
            "application/json": {
              "schema": {
                "$ref": "#/components/schemas/SupportBundleCreate"
              }
            }
          },
          "required": true
        },
        "responses": {
          "201": {
            "description": "successful creation",
            "content": {
              "application/json": {
                "schema": {
                  "$ref": "#/components/schemas/SupportBundleInfo"
                }
              }
            }
          },
          "4XX": {
            "$ref": "#/components/responses/Error"
          },
          "5XX": {
            "$ref": "#/components/responses/Error"
          }
        }
      }
    },
    "/experimental/v1/system/support-bundles/{bundle_id}": {
      "get": {
        "summary": "View a support bundle",
        "operationId": "support_bundle_view",
        "parameters": [
          {
            "in": "path",
            "name": "bundle_id",
            "description": "ID of the support bundle",
            "required": true,
            "schema": {
              "type": "string",
              "format": "uuid"
            }
          }
        ],
        "responses": {
          "200": {
            "description": "successful operation",
            "content": {
              "application/json": {
                "schema": {
                  "$ref": "#/components/schemas/SupportBundleInfo"
                }
              }
            }
          },
          "4XX": {
            "$ref": "#/components/responses/Error"
          },
          "5XX": {
            "$ref": "#/components/responses/Error"
          }
        }
      },
      "put": {
        "summary": "Update a support bundle",
        "operationId": "support_bundle_update",
        "parameters": [
          {
            "in": "path",
            "name": "bundle_id",
            "description": "ID of the support bundle",
            "required": true,
            "schema": {
              "type": "string",
              "format": "uuid"
            }
          }
        ],
        "requestBody": {
          "content": {
            "application/json": {
              "schema": {
                "$ref": "#/components/schemas/SupportBundleUpdate"
              }
            }
          },
          "required": true
        },
        "responses": {
          "200": {
            "description": "successful operation",
            "content": {
              "application/json": {
                "schema": {
                  "$ref": "#/components/schemas/SupportBundleInfo"
                }
              }
            }
          },
          "4XX": {
            "$ref": "#/components/responses/Error"
          },
          "5XX": {
            "$ref": "#/components/responses/Error"
          }
        }
      },
      "delete": {
        "summary": "Delete an existing support bundle",
        "description": "May also be used to cancel a support bundle which is currently being collected, or to remove metadata for a support bundle that has failed.",
        "operationId": "support_bundle_delete",
        "parameters": [
          {
            "in": "path",
            "name": "bundle_id",
            "description": "ID of the support bundle",
            "required": true,
            "schema": {
              "type": "string",
              "format": "uuid"
            }
          }
        ],
        "responses": {
          "204": {
            "description": "successful deletion"
          },
          "4XX": {
            "$ref": "#/components/responses/Error"
          },
          "5XX": {
            "$ref": "#/components/responses/Error"
          }
        }
      }
    },
    "/experimental/v1/system/support-bundles/{bundle_id}/download": {
      "get": {
        "summary": "Download the contents of a support bundle",
        "operationId": "support_bundle_download",
        "parameters": [
          {
            "in": "header",
            "name": "range",
            "description": "A request to access a portion of the resource, such as `bytes=0-499`\n\nSee: <https://developer.mozilla.org/en-US/docs/Web/HTTP/Reference/Headers/Range>",
            "schema": {
              "type": "string"
            }
          },
          {
            "in": "path",
            "name": "bundle_id",
            "description": "ID of the support bundle",
            "required": true,
            "schema": {
              "type": "string",
              "format": "uuid"
            }
          }
        ],
        "responses": {
          "default": {
            "description": "",
            "content": {
              "*/*": {
                "schema": {}
              }
            }
          }
        }
      },
      "head": {
        "summary": "Download the metadata of a support bundle",
        "operationId": "support_bundle_head",
        "parameters": [
          {
            "in": "header",
            "name": "range",
            "description": "A request to access a portion of the resource, such as `bytes=0-499`\n\nSee: <https://developer.mozilla.org/en-US/docs/Web/HTTP/Reference/Headers/Range>",
            "schema": {
              "type": "string"
            }
          },
          {
            "in": "path",
            "name": "bundle_id",
            "description": "ID of the support bundle",
            "required": true,
            "schema": {
              "type": "string",
              "format": "uuid"
            }
          }
        ],
        "responses": {
          "default": {
            "description": "",
            "content": {
              "*/*": {
                "schema": {}
              }
            }
          }
        }
      }
    },
    "/experimental/v1/system/support-bundles/{bundle_id}/download/{file}": {
      "get": {
        "summary": "Download a file within a support bundle",
        "operationId": "support_bundle_download_file",
        "parameters": [
          {
            "in": "header",
            "name": "range",
            "description": "A request to access a portion of the resource, such as `bytes=0-499`\n\nSee: <https://developer.mozilla.org/en-US/docs/Web/HTTP/Reference/Headers/Range>",
            "schema": {
              "type": "string"
            }
          },
          {
            "in": "path",
            "name": "bundle_id",
            "description": "ID of the support bundle",
            "required": true,
            "schema": {
              "type": "string",
              "format": "uuid"
            }
          },
          {
            "in": "path",
            "name": "file",
            "description": "The file within the bundle to download",
            "required": true,
            "schema": {
              "type": "string"
            }
          }
        ],
        "responses": {
          "default": {
            "description": "",
            "content": {
              "*/*": {
                "schema": {}
              }
            }
          }
        }
      },
      "head": {
        "summary": "Download the metadata of a file within the support bundle",
        "operationId": "support_bundle_head_file",
        "parameters": [
          {
            "in": "header",
            "name": "range",
            "description": "A request to access a portion of the resource, such as `bytes=0-499`\n\nSee: <https://developer.mozilla.org/en-US/docs/Web/HTTP/Reference/Headers/Range>",
            "schema": {
              "type": "string"
            }
          },
          {
            "in": "path",
            "name": "bundle_id",
            "description": "ID of the support bundle",
            "required": true,
            "schema": {
              "type": "string",
              "format": "uuid"
            }
          },
          {
            "in": "path",
            "name": "file",
            "description": "The file within the bundle to download",
            "required": true,
            "schema": {
              "type": "string"
            }
          }
        ],
        "responses": {
          "default": {
            "description": "",
            "content": {
              "*/*": {
                "schema": {}
              }
            }
          }
        }
      }
    },
    "/experimental/v1/system/support-bundles/{bundle_id}/index": {
      "get": {
        "summary": "Download the index of a support bundle",
        "operationId": "support_bundle_index",
        "parameters": [
          {
            "in": "header",
            "name": "range",
            "description": "A request to access a portion of the resource, such as `bytes=0-499`\n\nSee: <https://developer.mozilla.org/en-US/docs/Web/HTTP/Reference/Headers/Range>",
            "schema": {
              "type": "string"
            }
          },
          {
            "in": "path",
            "name": "bundle_id",
            "description": "ID of the support bundle",
            "required": true,
            "schema": {
              "type": "string",
              "format": "uuid"
            }
          }
        ],
        "responses": {
          "default": {
            "description": "",
            "content": {
              "*/*": {
                "schema": {}
              }
            }
          }
        }
      }
    },
    "/instances/{instance_id}/migrate": {
      "post": {
        "operationId": "instance_migrate",
        "parameters": [
          {
            "in": "path",
            "name": "instance_id",
            "required": true,
            "schema": {
              "$ref": "#/components/schemas/TypedUuidForInstanceKind"
            }
          }
        ],
        "requestBody": {
          "content": {
            "application/json": {
              "schema": {
                "$ref": "#/components/schemas/InstanceMigrateRequest"
              }
            }
          },
          "required": true
        },
        "responses": {
          "200": {
            "description": "successful operation",
            "content": {
              "application/json": {
                "schema": {
                  "$ref": "#/components/schemas/Instance"
                }
              }
            }
          },
          "4XX": {
            "$ref": "#/components/responses/Error"
          },
          "5XX": {
            "$ref": "#/components/responses/Error"
          }
        }
      }
    },
    "/mgs-updates": {
      "get": {
        "summary": "Fetch information about ongoing MGS updates",
        "operationId": "mgs_updates",
        "responses": {
          "200": {
            "description": "successful operation",
            "content": {
              "application/json": {
                "schema": {
                  "$ref": "#/components/schemas/MgsUpdateDriverStatus"
                }
              }
            }
          },
          "4XX": {
            "$ref": "#/components/responses/Error"
          },
          "5XX": {
            "$ref": "#/components/responses/Error"
          }
        }
      }
    },
    "/oximeter/read-policy": {
      "get": {
        "summary": "Get the current oximeter read policy",
        "operationId": "oximeter_read_policy_get",
        "responses": {
          "200": {
            "description": "successful operation",
            "content": {
              "application/json": {
                "schema": {
                  "$ref": "#/components/schemas/OximeterReadPolicy"
                }
              }
            }
          },
          "4XX": {
            "$ref": "#/components/responses/Error"
          },
          "5XX": {
            "$ref": "#/components/responses/Error"
          }
        }
      },
      "post": {
        "summary": "Set the new oximeter read policy",
        "operationId": "oximeter_read_policy_set",
        "requestBody": {
          "content": {
            "application/json": {
              "schema": {
                "$ref": "#/components/schemas/OximeterReadPolicy"
              }
            }
          },
          "required": true
        },
        "responses": {
          "204": {
            "description": "resource updated"
          },
          "4XX": {
            "$ref": "#/components/responses/Error"
          },
          "5XX": {
            "$ref": "#/components/responses/Error"
          }
        }
      }
    },
    "/physical-disk/expunge": {
      "post": {
        "summary": "Mark a physical disk as expunged",
        "description": "This is an irreversible process! It should only be called after sufficient warning to the operator.\n\nThis is idempotent.",
        "operationId": "physical_disk_expunge",
        "requestBody": {
          "content": {
            "application/json": {
              "schema": {
                "$ref": "#/components/schemas/PhysicalDiskPath"
              }
            }
          },
          "required": true
        },
        "responses": {
          "204": {
            "description": "resource updated"
          },
          "4XX": {
            "$ref": "#/components/responses/Error"
          },
          "5XX": {
            "$ref": "#/components/responses/Error"
          }
        }
      }
    },
    "/quiesce": {
      "get": {
        "summary": "Check whether Nexus is running normally, quiescing, or fully quiesced.",
        "operationId": "quiesce_get",
        "responses": {
          "200": {
            "description": "successful operation",
            "content": {
              "application/json": {
                "schema": {
                  "$ref": "#/components/schemas/QuiesceStatus"
                }
              }
            }
          },
          "4XX": {
            "$ref": "#/components/responses/Error"
          },
          "5XX": {
            "$ref": "#/components/responses/Error"
          }
        }
      },
      "post": {
        "summary": "Begin quiescing this Nexus instance",
        "description": "This causes no new sagas to be started and eventually causes no database connections to become available.  This is a one-way trip.  There's no unquiescing Nexus.",
        "operationId": "quiesce_start",
        "responses": {
          "204": {
            "description": "resource updated"
          },
          "4XX": {
            "$ref": "#/components/responses/Error"
          },
          "5XX": {
            "$ref": "#/components/responses/Error"
          }
        }
      }
    },
    "/sagas": {
      "get": {
        "summary": "List sagas",
        "operationId": "saga_list",
        "parameters": [
          {
            "in": "query",
            "name": "limit",
            "description": "Maximum number of items returned by a single call",
            "schema": {
              "nullable": true,
              "type": "integer",
              "format": "uint32",
              "minimum": 1
            }
          },
          {
            "in": "query",
            "name": "page_token",
            "description": "Token returned by previous call to retrieve the subsequent page",
            "schema": {
              "nullable": true,
              "type": "string"
            }
          },
          {
            "in": "query",
            "name": "sort_by",
            "schema": {
              "$ref": "#/components/schemas/IdSortMode"
            }
          }
        ],
        "responses": {
          "200": {
            "description": "successful operation",
            "content": {
              "application/json": {
                "schema": {
                  "$ref": "#/components/schemas/SagaResultsPage"
                }
              }
            }
          },
          "4XX": {
            "$ref": "#/components/responses/Error"
          },
          "5XX": {
            "$ref": "#/components/responses/Error"
          }
        },
        "x-dropshot-pagination": {
          "required": []
        }
      }
    },
    "/sagas/{saga_id}": {
      "get": {
        "summary": "Fetch a saga",
        "operationId": "saga_view",
        "parameters": [
          {
            "in": "path",
            "name": "saga_id",
            "required": true,
            "schema": {
              "type": "string",
              "format": "uuid"
            }
          }
        ],
        "responses": {
          "200": {
            "description": "successful operation",
            "content": {
              "application/json": {
                "schema": {
                  "$ref": "#/components/schemas/Saga"
                }
              }
            }
          },
          "4XX": {
            "$ref": "#/components/responses/Error"
          },
          "5XX": {
            "$ref": "#/components/responses/Error"
          }
        }
      }
    },
    "/sleds/add": {
      "post": {
        "summary": "Add sled to initialized rack",
        "operationId": "sled_add",
        "requestBody": {
          "content": {
            "application/json": {
              "schema": {
                "$ref": "#/components/schemas/UninitializedSledId"
              }
            }
          },
          "required": true
        },
        "responses": {
          "201": {
            "description": "successful creation",
            "content": {
              "application/json": {
                "schema": {
                  "$ref": "#/components/schemas/SledId"
                }
              }
            }
          },
          "4XX": {
            "$ref": "#/components/responses/Error"
          },
          "5XX": {
            "$ref": "#/components/responses/Error"
          }
        }
      }
    },
    "/sleds/expunge": {
      "post": {
        "summary": "Mark a sled as expunged",
        "description": "This is an irreversible process! It should only be called after sufficient warning to the operator.\n\nThis is idempotent, and it returns the old policy of the sled.",
        "operationId": "sled_expunge",
        "requestBody": {
          "content": {
            "application/json": {
              "schema": {
                "$ref": "#/components/schemas/SledSelector"
              }
            }
          },
          "required": true
        },
        "responses": {
          "200": {
            "description": "successful operation",
            "content": {
              "application/json": {
                "schema": {
                  "$ref": "#/components/schemas/SledPolicy"
                }
              }
            }
          },
          "4XX": {
            "$ref": "#/components/responses/Error"
          },
          "5XX": {
            "$ref": "#/components/responses/Error"
          }
        }
      }
    },
    "/sleds/uninitialized": {
      "get": {
        "summary": "List uninitialized sleds",
        "operationId": "sled_list_uninitialized",
        "responses": {
          "200": {
            "description": "successful operation",
            "content": {
              "application/json": {
                "schema": {
                  "$ref": "#/components/schemas/UninitializedSledResultsPage"
                }
              }
            }
          },
          "4XX": {
            "$ref": "#/components/responses/Error"
          },
          "5XX": {
            "$ref": "#/components/responses/Error"
          }
        }
      }
    },
    "/v1/ping": {
      "get": {
        "summary": "Ping API",
        "description": "Always responds with Ok if it responds at all.",
        "operationId": "ping",
        "responses": {
          "200": {
            "description": "successful operation",
            "content": {
              "application/json": {
                "schema": {
                  "$ref": "#/components/schemas/Ping"
                }
              }
            }
          },
          "4XX": {
            "$ref": "#/components/responses/Error"
          },
          "5XX": {
            "$ref": "#/components/responses/Error"
          }
        }
      }
    }
  },
  "components": {
    "schemas": {
      "ActivationReason": {
        "description": "Describes why a background task was activated\n\nThis is only used for debugging.  This is deliberately not made available to the background task itself.  See \"Design notes\" in the module-level documentation for details.",
        "type": "string",
        "enum": [
          "signaled",
          "timeout",
          "dependency"
        ]
      },
      "ArtifactVersion": {
        "description": "An artifact version.\n\nThis is a freeform identifier with some basic validation. It may be the serialized form of a semver version, or a custom identifier that uses the same character set as a semver, plus `_`.\n\nThe exact pattern accepted is `^[a-zA-Z0-9._+-]{1,63}$`.\n\n# Ord implementation\n\n`ArtifactVersion`s are not intended to be sorted, just compared for equality. `ArtifactVersion` implements `Ord` only for storage within sorted collections.",
        "type": "string",
        "pattern": "^[a-zA-Z0-9._+-]{1,63}$"
      },
      "BackgroundTask": {
        "description": "Background tasks\n\nThese are currently only intended for observability by developers.  We will eventually want to flesh this out into something more observable for end users.",
        "type": "object",
        "properties": {
          "current": {
            "description": "Describes the current task status",
            "allOf": [
              {
                "$ref": "#/components/schemas/CurrentStatus"
              }
            ]
          },
          "description": {
            "description": "brief summary (for developers) of what this task does",
            "type": "string"
          },
          "last": {
            "description": "Describes the last completed activation",
            "allOf": [
              {
                "$ref": "#/components/schemas/LastResult"
              }
            ]
          },
          "name": {
            "description": "unique identifier for this background task",
            "type": "string"
          },
          "period": {
            "description": "how long after an activation completes before another will be triggered automatically\n\n(activations can also be triggered for other reasons)",
            "allOf": [
              {
                "$ref": "#/components/schemas/Duration"
              }
            ]
          }
        },
        "required": [
          "current",
          "description",
          "last",
          "name",
          "period"
        ]
      },
      "BackgroundTasksActivateRequest": {
        "description": "Query parameters for Background Task activation requests.",
        "type": "object",
        "properties": {
          "bgtask_names": {
            "type": "array",
            "items": {
              "type": "string"
            },
            "uniqueItems": true
          }
        },
        "required": [
          "bgtask_names"
        ]
      },
      "Baseboard": {
        "description": "Properties that uniquely identify an Oxide hardware component",
        "type": "object",
        "properties": {
          "part": {
            "type": "string"
          },
          "revision": {
            "type": "integer",
            "format": "uint32",
            "minimum": 0
          },
          "serial": {
            "type": "string"
          }
        },
        "required": [
          "part",
          "revision",
          "serial"
        ]
      },
      "BaseboardId": {
        "description": "A unique baseboard id found during a collection\n\nBaseboard ids are the keys used to link up information from disparate sources (like a service processor and a sled agent).\n\nThese are normalized in the database.  Each distinct baseboard id is assigned a uuid and shared across the many possible collections that reference it.\n\nUsually, the part number and serial number are combined with a revision number.  We do not include that here.  If we ever did find a baseboard with the same part number and serial number but a new revision number, we'd want to treat that as the same baseboard as one with a different revision number.",
        "type": "object",
        "properties": {
          "part_number": {
            "description": "Oxide Part Number",
            "type": "string"
          },
          "serial_number": {
            "description": "Serial number (unique for a given part number)",
            "type": "string"
          }
        },
        "required": [
          "part_number",
          "serial_number"
        ]
      },
      "BlockedMgsUpdate": {
        "type": "object",
        "properties": {
          "baseboard_id": {
            "description": "id of the baseboard that we attempted to update",
            "allOf": [
              {
                "$ref": "#/components/schemas/BaseboardId"
              }
            ]
          },
          "component": {
            "description": "type of SP component that we attempted to update",
            "allOf": [
              {
                "$ref": "#/components/schemas/MgsUpdateComponent"
              }
            ]
          },
          "reason": {
            "description": "reason why the update failed",
            "allOf": [
              {
                "$ref": "#/components/schemas/FailedMgsUpdateReason"
              }
            ]
          }
        },
        "required": [
          "baseboard_id",
          "component",
          "reason"
        ]
      },
      "Blueprint": {
        "description": "Describes a complete set of software and configuration for the system",
        "type": "object",
        "properties": {
          "clickhouse_cluster_config": {
            "nullable": true,
            "description": "Allocation of Clickhouse Servers and Keepers for replicated clickhouse setups. This is set to `None` if replicated clickhouse is not in use.",
            "allOf": [
              {
                "$ref": "#/components/schemas/ClickhouseClusterConfig"
              }
            ]
          },
          "cockroachdb_fingerprint": {
            "description": "CockroachDB state fingerprint when this blueprint was created",
            "type": "string"
          },
          "cockroachdb_setting_preserve_downgrade": {
            "description": "Whether to set `cluster.preserve_downgrade_option` and what to set it to",
            "allOf": [
              {
                "$ref": "#/components/schemas/CockroachDbPreserveDowngrade"
              }
            ]
          },
          "comment": {
            "description": "human-readable string describing why this blueprint was created (for debugging)",
            "type": "string"
          },
          "creator": {
            "description": "identity of the component that generated the blueprint (for debugging) This would generally be the Uuid of a Nexus instance.",
            "type": "string"
          },
          "external_dns_version": {
            "description": "external DNS version when this blueprint was created",
            "allOf": [
              {
                "$ref": "#/components/schemas/Generation"
              }
            ]
          },
          "id": {
            "description": "unique identifier for this blueprint",
            "allOf": [
              {
                "$ref": "#/components/schemas/TypedUuidForBlueprintKind"
              }
            ]
          },
          "internal_dns_version": {
            "description": "internal DNS version when this blueprint was created",
            "allOf": [
              {
                "$ref": "#/components/schemas/Generation"
              }
            ]
          },
          "nexus_generation": {
            "description": "The generation of the active group of Nexuses\n\nIf a Nexus instance notices it has a nexus_generation less than this value, it will start to quiesce in preparation for handing off control to the newer generation (see: RFD 588).",
            "allOf": [
              {
                "$ref": "#/components/schemas/Generation"
              }
            ]
          },
          "oximeter_read_mode": {
            "description": "Whether oximeter should read from a single node or a cluster",
            "allOf": [
              {
                "$ref": "#/components/schemas/OximeterReadMode"
              }
            ]
          },
          "oximeter_read_version": {
            "description": "Oximeter read policy version when this blueprint was created",
            "allOf": [
              {
                "$ref": "#/components/schemas/Generation"
              }
            ]
          },
          "parent_blueprint_id": {
            "nullable": true,
            "description": "which blueprint this blueprint is based on",
            "allOf": [
              {
                "$ref": "#/components/schemas/TypedUuidForBlueprintKind"
              }
            ]
          },
          "pending_mgs_updates": {
            "description": "List of pending MGS-mediated updates",
            "allOf": [
              {
                "$ref": "#/components/schemas/PendingMgsUpdates"
              }
            ]
          },
          "sleds": {
            "description": "A map of sled id -> desired configuration of the sled.",
            "type": "object",
            "additionalProperties": {
              "$ref": "#/components/schemas/BlueprintSledConfig"
            }
          },
          "source": {
            "description": "Source of this blueprint (can include planning report)",
            "allOf": [
              {
                "$ref": "#/components/schemas/BlueprintSource"
              }
            ]
          },
          "target_release_minimum_generation": {
            "description": "The minimum release generation to accept for target release configuration. Target release configuration with a generation less than this number will be ignored.\n\nFor example, let's say that the current target release generation is 5. Then, when reconfigurator detects a MUPdate:\n\n* the target release is ignored in favor of the install dataset * this field is set to 6\n\nOnce an operator sets a new target release, its generation will be 6 or higher. Reconfigurator will then know that it is back in charge of driving the system to the target release.",
            "allOf": [
              {
                "$ref": "#/components/schemas/Generation"
              }
            ]
          },
          "time_created": {
            "description": "when this blueprint was generated (for debugging)",
            "type": "string",
            "format": "date-time"
          }
        },
        "required": [
          "cockroachdb_fingerprint",
          "cockroachdb_setting_preserve_downgrade",
          "comment",
          "creator",
          "external_dns_version",
          "id",
          "internal_dns_version",
          "nexus_generation",
          "oximeter_read_mode",
          "oximeter_read_version",
          "pending_mgs_updates",
          "sleds",
          "source",
          "target_release_minimum_generation",
          "time_created"
        ]
      },
      "BlueprintArtifactVersion": {
        "description": "The version of an artifact in a blueprint.\n\nThis is used for debugging output.",
        "oneOf": [
          {
            "description": "A specific version of the image is available.",
            "type": "object",
            "properties": {
              "artifact_version": {
                "type": "string",
                "enum": [
                  "available"
                ]
              },
              "version": {
                "$ref": "#/components/schemas/ArtifactVersion"
              }
            },
            "required": [
              "artifact_version",
              "version"
            ]
          },
          {
            "description": "The version could not be determined. This is non-fatal.",
            "type": "object",
            "properties": {
              "artifact_version": {
                "type": "string",
                "enum": [
                  "unknown"
                ]
              }
            },
            "required": [
              "artifact_version"
            ]
          }
        ]
      },
      "BlueprintDatasetConfig": {
        "description": "Information about a dataset as recorded in a blueprint",
        "type": "object",
        "properties": {
          "address": {
            "nullable": true,
            "type": "string"
          },
          "compression": {
            "$ref": "#/components/schemas/CompressionAlgorithm"
          },
          "disposition": {
            "$ref": "#/components/schemas/BlueprintDatasetDisposition"
          },
          "id": {
            "$ref": "#/components/schemas/TypedUuidForDatasetKind"
          },
          "kind": {
            "$ref": "#/components/schemas/DatasetKind"
          },
          "pool": {
            "$ref": "#/components/schemas/ZpoolName"
          },
          "quota": {
            "nullable": true,
            "allOf": [
              {
                "$ref": "#/components/schemas/ByteCount"
              }
            ]
          },
          "reservation": {
            "nullable": true,
            "allOf": [
              {
                "$ref": "#/components/schemas/ByteCount"
              }
            ]
          }
        },
        "required": [
          "compression",
          "disposition",
          "id",
          "kind",
          "pool"
        ]
      },
      "BlueprintDatasetDisposition": {
        "description": "The desired state of an Omicron-managed dataset in a blueprint.\n\nPart of [`BlueprintDatasetConfig`].",
        "oneOf": [
          {
            "description": "The dataset is in-service.",
            "type": "string",
            "enum": [
              "in_service"
            ]
          },
          {
            "description": "The dataset is permanently gone.",
            "type": "string",
            "enum": [
              "expunged"
            ]
          }
        ]
      },
      "BlueprintHostPhase2DesiredContents": {
        "description": "Describes the desired contents of a host phase 2 slot (i.e., the boot partition on one of the internal M.2 drives).\n\nThis is the blueprint version of [`HostPhase2DesiredContents`].",
        "oneOf": [
          {
            "description": "Do not change the current contents.\n\nWe use this value when we've detected a sled has been mupdated (and we don't want to overwrite phase 2 images until we understand how to recover from that mupdate) and as the default value when reading a blueprint that was ledgered before this concept existed.",
            "type": "object",
            "properties": {
              "type": {
                "type": "string",
                "enum": [
                  "current_contents"
                ]
              }
            },
            "required": [
              "type"
            ]
          },
          {
            "description": "Set the phase 2 slot to the given artifact.\n\nThe artifact will come from an unpacked and distributed TUF repo.",
            "type": "object",
            "properties": {
              "hash": {
                "type": "string",
                "format": "hex string (32 bytes)"
              },
              "type": {
                "type": "string",
                "enum": [
                  "artifact"
                ]
              },
              "version": {
                "$ref": "#/components/schemas/BlueprintArtifactVersion"
              }
            },
            "required": [
              "hash",
              "type",
              "version"
            ]
          }
        ]
      },
      "BlueprintHostPhase2DesiredSlots": {
        "description": "Describes the desired contents for both host phase 2 slots.\n\nThis is the blueprint version of [`HostPhase2DesiredSlots`].",
        "type": "object",
        "properties": {
          "slot_a": {
            "$ref": "#/components/schemas/BlueprintHostPhase2DesiredContents"
          },
          "slot_b": {
            "$ref": "#/components/schemas/BlueprintHostPhase2DesiredContents"
          }
        },
        "required": [
          "slot_a",
          "slot_b"
        ]
      },
      "BlueprintMetadata": {
        "description": "Describe high-level metadata about a blueprint",
        "type": "object",
        "properties": {
          "cockroachdb_fingerprint": {
            "description": "CockroachDB state fingerprint when this blueprint was created",
            "type": "string"
          },
          "cockroachdb_setting_preserve_downgrade": {
            "nullable": true,
            "description": "Whether to set `cluster.preserve_downgrade_option` and what to set it to (`None` if this value was retrieved from the database and was invalid)",
            "allOf": [
              {
                "$ref": "#/components/schemas/CockroachDbPreserveDowngrade"
              }
            ]
          },
          "comment": {
            "description": "human-readable string describing why this blueprint was created (for debugging)",
            "type": "string"
          },
          "creator": {
            "description": "identity of the component that generated the blueprint (for debugging) This would generally be the Uuid of a Nexus instance.",
            "type": "string"
          },
          "external_dns_version": {
            "description": "external DNS version when this blueprint was created",
            "allOf": [
              {
                "$ref": "#/components/schemas/Generation"
              }
            ]
          },
          "id": {
            "description": "unique identifier for this blueprint",
            "allOf": [
              {
                "$ref": "#/components/schemas/TypedUuidForBlueprintKind"
              }
            ]
          },
          "internal_dns_version": {
            "description": "internal DNS version when this blueprint was created",
            "allOf": [
              {
                "$ref": "#/components/schemas/Generation"
              }
            ]
          },
          "nexus_generation": {
            "description": "The Nexus generation number\n\nSee [`Blueprint::nexus_generation`].",
            "allOf": [
              {
                "$ref": "#/components/schemas/Generation"
              }
            ]
          },
          "parent_blueprint_id": {
            "nullable": true,
            "description": "which blueprint this blueprint is based on",
            "allOf": [
              {
                "$ref": "#/components/schemas/TypedUuidForBlueprintKind"
              }
            ]
          },
          "source": {
            "description": "source of the blueprint (for debugging)",
            "allOf": [
              {
                "$ref": "#/components/schemas/BlueprintSource"
              }
            ]
          },
          "target_release_minimum_generation": {
            "description": "The minimum generation for the target release.\n\nSee [`Blueprint::target_release_minimum_generation`].",
            "allOf": [
              {
                "$ref": "#/components/schemas/Generation"
              }
            ]
          },
          "time_created": {
            "description": "when this blueprint was generated (for debugging)",
            "type": "string",
            "format": "date-time"
          }
        },
        "required": [
          "cockroachdb_fingerprint",
          "comment",
          "creator",
          "external_dns_version",
          "id",
          "internal_dns_version",
          "nexus_generation",
          "source",
          "target_release_minimum_generation",
          "time_created"
        ]
      },
      "BlueprintMetadataResultsPage": {
        "description": "A single page of results",
        "type": "object",
        "properties": {
          "items": {
            "description": "list of items on this page of results",
            "type": "array",
            "items": {
              "$ref": "#/components/schemas/BlueprintMetadata"
            }
          },
          "next_page": {
            "nullable": true,
            "description": "token used to fetch the next page of results (if any)",
            "type": "string"
          }
        },
        "required": [
          "items"
        ]
      },
      "BlueprintPhysicalDiskConfig": {
        "description": "Information about an Omicron physical disk as recorded in a bluerprint.",
        "type": "object",
        "properties": {
          "disposition": {
            "$ref": "#/components/schemas/BlueprintPhysicalDiskDisposition"
          },
          "id": {
            "$ref": "#/components/schemas/TypedUuidForPhysicalDiskKind"
          },
          "identity": {
            "$ref": "#/components/schemas/DiskIdentity"
          },
          "pool_id": {
            "$ref": "#/components/schemas/TypedUuidForZpoolKind"
          }
        },
        "required": [
          "disposition",
          "id",
          "identity",
          "pool_id"
        ]
      },
      "BlueprintPhysicalDiskDisposition": {
        "description": "The desired state of an Omicron-managed physical disk in a blueprint.",
        "oneOf": [
          {
            "description": "The physical disk is in-service.",
            "type": "object",
            "properties": {
              "kind": {
                "type": "string",
                "enum": [
                  "in_service"
                ]
              }
            },
            "required": [
              "kind"
            ]
          },
          {
            "description": "The physical disk is permanently gone.",
            "type": "object",
            "properties": {
              "as_of_generation": {
                "description": "Generation of the parent config in which this disk became expunged.",
                "allOf": [
                  {
                    "$ref": "#/components/schemas/Generation"
                  }
                ]
              },
              "kind": {
                "type": "string",
                "enum": [
                  "expunged"
                ]
              },
              "ready_for_cleanup": {
                "description": "True if Reconfiguration knows that this disk has been expunged.\n\nIn the current implementation, this means either:\n\na) the sled where the disk was residing has been expunged.\n\nb) the planner has observed an inventory collection where the disk expungement was seen by the sled agent on the sled where the disk was previously in service. This is indicated by the inventory reporting a disk generation at least as high as `as_of_generation`.",
                "type": "boolean"
              }
            },
            "required": [
              "as_of_generation",
              "kind",
              "ready_for_cleanup"
            ]
          }
        ]
      },
      "BlueprintSledConfig": {
        "description": "Information about the configuration of a sled as recorded in a blueprint.\n\nPart of [`Blueprint`].",
        "type": "object",
        "properties": {
          "datasets": {
            "$ref": "#/components/schemas/IdMapBlueprintDatasetConfig"
          },
          "disks": {
            "$ref": "#/components/schemas/IdMapBlueprintPhysicalDiskConfig"
          },
          "host_phase_2": {
            "$ref": "#/components/schemas/BlueprintHostPhase2DesiredSlots"
          },
          "remove_mupdate_override": {
            "nullable": true,
            "allOf": [
              {
                "$ref": "#/components/schemas/TypedUuidForMupdateOverrideKind"
              }
            ]
          },
          "sled_agent_generation": {
            "description": "Generation number used when this type is converted into an `OmicronSledConfig` for use by sled-agent.\n\nThis field is explicitly named `sled_agent_generation` to indicate that it is only required to cover information that changes what Reconfigurator sends to sled agent. For example, changing the sled `state` from `Active` to `Decommissioned` would not require a bump to `sled_agent_generation`, because a `Decommissioned` sled will never be sent an `OmicronSledConfig`.",
            "allOf": [
              {
                "$ref": "#/components/schemas/Generation"
              }
            ]
          },
          "state": {
            "$ref": "#/components/schemas/SledState"
          },
          "zones": {
            "$ref": "#/components/schemas/IdMapBlueprintZoneConfig"
          }
        },
        "required": [
          "datasets",
          "disks",
          "host_phase_2",
          "sled_agent_generation",
          "state",
          "zones"
        ]
      },
      "BlueprintSource": {
        "description": "Description of the source of a blueprint.",
        "oneOf": [
          {
            "description": "The initial blueprint created by the rack setup service.",
            "type": "object",
            "properties": {
              "source": {
                "type": "string",
                "enum": [
                  "rss"
                ]
              }
            },
            "required": [
              "source"
            ]
          },
          {
            "description": "A blueprint created by the planner, and we still have the associated planning report.",
            "type": "object",
            "properties": {
              "add": {
                "$ref": "#/components/schemas/PlanningAddStepReport"
              },
              "cockroachdb_settings": {
                "$ref": "#/components/schemas/PlanningCockroachdbSettingsStepReport"
              },
              "decommission": {
                "$ref": "#/components/schemas/PlanningDecommissionStepReport"
              },
              "expunge": {
                "$ref": "#/components/schemas/PlanningExpungeStepReport"
              },
              "mgs_updates": {
                "$ref": "#/components/schemas/PlanningMgsUpdatesStepReport"
              },
              "nexus_generation_bump": {
                "$ref": "#/components/schemas/PlanningNexusGenerationBumpReport"
              },
              "noop_image_source": {
                "$ref": "#/components/schemas/PlanningNoopImageSourceStepReport"
              },
              "planner_config": {
                "description": "The configuration in effect for this planning run.",
                "allOf": [
                  {
                    "$ref": "#/components/schemas/PlannerConfig"
                  }
                ]
              },
              "source": {
                "type": "string",
                "enum": [
                  "planner"
                ]
              },
              "zone_updates": {
                "$ref": "#/components/schemas/PlanningZoneUpdatesStepReport"
              }
            },
            "required": [
              "add",
              "cockroachdb_settings",
              "decommission",
              "expunge",
              "mgs_updates",
              "nexus_generation_bump",
              "noop_image_source",
              "planner_config",
              "source",
              "zone_updates"
            ]
          },
          {
            "description": "A blueprint created by the planner but loaded from the database, so we no longer have the associated planning report.",
            "type": "object",
            "properties": {
              "source": {
                "type": "string",
                "enum": [
                  "planner_loaded_from_database"
                ]
              }
            },
            "required": [
              "source"
            ]
          },
          {
            "description": "This blueprint was created by one of `reconfigurator-cli`'s blueprint editing subcommands.",
            "type": "object",
            "properties": {
              "source": {
                "type": "string",
                "enum": [
                  "reconfigurator_cli_edit"
                ]
              }
            },
            "required": [
              "source"
            ]
          },
          {
            "description": "This blueprint was constructed by hand by an automated test.",
            "type": "object",
            "properties": {
              "source": {
                "type": "string",
                "enum": [
                  "test"
                ]
              }
            },
            "required": [
              "source"
            ]
          }
        ]
      },
      "BlueprintTarget": {
        "description": "Describes what blueprint, if any, the system is currently working toward",
        "type": "object",
        "properties": {
          "enabled": {
            "description": "policy: should the system actively work towards this blueprint\n\nThis should generally be left enabled.",
            "type": "boolean"
          },
          "target_id": {
            "description": "id of the blueprint that the system is trying to make real",
            "allOf": [
              {
                "$ref": "#/components/schemas/TypedUuidForBlueprintKind"
              }
            ]
          },
          "time_made_target": {
            "description": "when this blueprint was made the target",
            "type": "string",
            "format": "date-time"
          }
        },
        "required": [
          "enabled",
          "target_id",
          "time_made_target"
        ]
      },
      "BlueprintTargetSet": {
        "description": "Specifies what blueprint, if any, the system should be working toward",
        "type": "object",
        "properties": {
          "enabled": {
            "type": "boolean"
          },
          "target_id": {
            "$ref": "#/components/schemas/TypedUuidForBlueprintKind"
          }
        },
        "required": [
          "enabled",
          "target_id"
        ]
      },
      "BlueprintZoneConfig": {
        "description": "Describes one Omicron-managed zone in a blueprint.\n\nPart of [`BlueprintSledConfig`].",
        "type": "object",
        "properties": {
          "disposition": {
            "description": "The disposition (desired state) of this zone recorded in the blueprint.",
            "allOf": [
              {
                "$ref": "#/components/schemas/BlueprintZoneDisposition"
              }
            ]
          },
          "filesystem_pool": {
            "description": "zpool used for the zone's (transient) root filesystem",
            "allOf": [
              {
                "$ref": "#/components/schemas/ZpoolName"
              }
            ]
          },
          "id": {
            "$ref": "#/components/schemas/TypedUuidForOmicronZoneKind"
          },
          "image_source": {
            "$ref": "#/components/schemas/BlueprintZoneImageSource"
          },
          "zone_type": {
            "$ref": "#/components/schemas/BlueprintZoneType"
          }
        },
        "required": [
          "disposition",
          "filesystem_pool",
          "id",
          "image_source",
          "zone_type"
        ]
      },
      "BlueprintZoneDisposition": {
        "description": "The desired state of an Omicron-managed zone in a blueprint.\n\nPart of [`BlueprintZoneConfig`].",
        "oneOf": [
          {
            "description": "The zone is in-service.",
            "type": "object",
            "properties": {
              "kind": {
                "type": "string",
                "enum": [
                  "in_service"
                ]
              }
            },
            "required": [
              "kind"
            ]
          },
          {
            "description": "The zone is permanently gone.",
            "type": "object",
            "properties": {
              "as_of_generation": {
                "description": "Generation of the parent config in which this zone became expunged.",
                "allOf": [
                  {
                    "$ref": "#/components/schemas/Generation"
                  }
                ]
              },
              "kind": {
                "type": "string",
                "enum": [
                  "expunged"
                ]
              },
              "ready_for_cleanup": {
                "description": "True if Reconfiguration knows that this zone has been shut down and will not be restarted.\n\nIn the current implementation, this means the planner has observed an inventory collection where the sled on which this zone was running (a) is no longer running the zone and (b) has a config generation at least as high as `as_of_generation`, indicating it will not try to start the zone on a cold boot based on an older config.",
                "type": "boolean"
              }
            },
            "required": [
              "as_of_generation",
              "kind",
              "ready_for_cleanup"
            ]
          }
        ]
      },
      "BlueprintZoneImageSource": {
        "description": "Where the zone's image source is located.\n\nThis is the blueprint version of [`OmicronZoneImageSource`].",
        "oneOf": [
          {
            "description": "This zone's image source is whatever happens to be on the sled's \"install\" dataset.\n\nThis is whatever was put in place at the factory or by the latest MUPdate. The image used here can vary by sled and even over time (if the sled gets MUPdated again).\n\nHistorically, this was the only source for zone images. In an system with automated control-plane-driven update we expect to only use this variant in emergencies where the system had to be recovered via MUPdate.",
            "type": "object",
            "properties": {
              "type": {
                "type": "string",
                "enum": [
                  "install_dataset"
                ]
              }
            },
            "required": [
              "type"
            ]
          },
          {
            "description": "This zone's image source is the artifact matching this hash from the TUF artifact store (aka \"TUF repo depot\").\n\nThis originates from TUF repos uploaded to Nexus which are then replicated out to all sleds.",
            "type": "object",
            "properties": {
              "hash": {
                "type": "string",
                "format": "hex string (32 bytes)"
              },
              "type": {
                "type": "string",
                "enum": [
                  "artifact"
                ]
              },
              "version": {
                "$ref": "#/components/schemas/BlueprintArtifactVersion"
              }
            },
            "required": [
              "hash",
              "type",
              "version"
            ]
          }
        ]
      },
      "BlueprintZoneType": {
        "oneOf": [
          {
            "type": "object",
            "properties": {
              "address": {
                "type": "string"
              },
              "dns_servers": {
                "type": "array",
                "items": {
                  "type": "string",
                  "format": "ip"
                }
              },
              "domain": {
                "nullable": true,
                "type": "string"
              },
              "external_ip": {
                "$ref": "#/components/schemas/OmicronZoneExternalSnatIp"
              },
              "nic": {
                "description": "The service vNIC providing outbound connectivity using OPTE.",
                "allOf": [
                  {
                    "$ref": "#/components/schemas/NetworkInterface"
                  }
                ]
              },
              "ntp_servers": {
                "type": "array",
                "items": {
                  "type": "string"
                }
              },
              "type": {
                "type": "string",
                "enum": [
                  "boundary_ntp"
                ]
              }
            },
            "required": [
              "address",
              "dns_servers",
              "external_ip",
              "nic",
              "ntp_servers",
              "type"
            ]
          },
          {
            "description": "Used in single-node clickhouse setups",
            "type": "object",
            "properties": {
              "address": {
                "type": "string"
              },
              "dataset": {
                "$ref": "#/components/schemas/OmicronZoneDataset"
              },
              "type": {
                "type": "string",
                "enum": [
                  "clickhouse"
                ]
              }
            },
            "required": [
              "address",
              "dataset",
              "type"
            ]
          },
          {
            "type": "object",
            "properties": {
              "address": {
                "type": "string"
              },
              "dataset": {
                "$ref": "#/components/schemas/OmicronZoneDataset"
              },
              "type": {
                "type": "string",
                "enum": [
                  "clickhouse_keeper"
                ]
              }
            },
            "required": [
              "address",
              "dataset",
              "type"
            ]
          },
          {
            "description": "Used in replicated clickhouse setups",
            "type": "object",
            "properties": {
              "address": {
                "type": "string"
              },
              "dataset": {
                "$ref": "#/components/schemas/OmicronZoneDataset"
              },
              "type": {
                "type": "string",
                "enum": [
                  "clickhouse_server"
                ]
              }
            },
            "required": [
              "address",
              "dataset",
              "type"
            ]
          },
          {
            "type": "object",
            "properties": {
              "address": {
                "type": "string"
              },
              "dataset": {
                "$ref": "#/components/schemas/OmicronZoneDataset"
              },
              "type": {
                "type": "string",
                "enum": [
                  "cockroach_db"
                ]
              }
            },
            "required": [
              "address",
              "dataset",
              "type"
            ]
          },
          {
            "type": "object",
            "properties": {
              "address": {
                "type": "string"
              },
              "dataset": {
                "$ref": "#/components/schemas/OmicronZoneDataset"
              },
              "type": {
                "type": "string",
                "enum": [
                  "crucible"
                ]
              }
            },
            "required": [
              "address",
              "dataset",
              "type"
            ]
          },
          {
            "type": "object",
            "properties": {
              "address": {
                "type": "string"
              },
              "type": {
                "type": "string",
                "enum": [
                  "crucible_pantry"
                ]
              }
            },
            "required": [
              "address",
              "type"
            ]
          },
          {
            "type": "object",
            "properties": {
              "dataset": {
                "$ref": "#/components/schemas/OmicronZoneDataset"
              },
              "dns_address": {
                "description": "The address at which the external DNS server is reachable.",
                "allOf": [
                  {
                    "$ref": "#/components/schemas/OmicronZoneExternalFloatingAddr"
                  }
                ]
              },
              "http_address": {
                "description": "The address at which the external DNS server API is reachable.",
                "type": "string"
              },
              "nic": {
                "description": "The service vNIC providing external connectivity using OPTE.",
                "allOf": [
                  {
                    "$ref": "#/components/schemas/NetworkInterface"
                  }
                ]
              },
              "type": {
                "type": "string",
                "enum": [
                  "external_dns"
                ]
              }
            },
            "required": [
              "dataset",
              "dns_address",
              "http_address",
              "nic",
              "type"
            ]
          },
          {
            "type": "object",
            "properties": {
              "dataset": {
                "$ref": "#/components/schemas/OmicronZoneDataset"
              },
              "dns_address": {
                "type": "string"
              },
              "gz_address": {
                "description": "The addresses in the global zone which should be created\n\nFor the DNS service, which exists outside the sleds's typical subnet - adding an address in the GZ is necessary to allow inter-zone traffic routing.",
                "type": "string",
                "format": "ipv6"
              },
              "gz_address_index": {
                "description": "The address is also identified with an auxiliary bit of information to ensure that the created global zone address can have a unique name.",
                "type": "integer",
                "format": "uint32",
                "minimum": 0
              },
              "http_address": {
                "type": "string"
              },
              "type": {
                "type": "string",
                "enum": [
                  "internal_dns"
                ]
              }
            },
            "required": [
              "dataset",
              "dns_address",
              "gz_address",
              "gz_address_index",
              "http_address",
              "type"
            ]
          },
          {
            "type": "object",
            "properties": {
              "address": {
                "type": "string"
              },
              "type": {
                "type": "string",
                "enum": [
                  "internal_ntp"
                ]
              }
            },
            "required": [
              "address",
              "type"
            ]
          },
          {
            "type": "object",
            "properties": {
              "external_dns_servers": {
                "description": "External DNS servers Nexus can use to resolve external hosts.",
                "type": "array",
                "items": {
                  "type": "string",
                  "format": "ip"
                }
              },
              "external_ip": {
                "description": "The address at which the external nexus server is reachable.",
                "allOf": [
                  {
                    "$ref": "#/components/schemas/OmicronZoneExternalFloatingIp"
                  }
                ]
              },
              "external_tls": {
                "description": "Whether Nexus's external endpoint should use TLS",
                "type": "boolean"
              },
              "internal_address": {
                "description": "The address at which the internal nexus server is reachable.",
                "type": "string"
              },
              "lockstep_port": {
                "description": "The port at which the lockstep server is reachable. This shares the same IP address with `internal_address`.",
                "type": "integer",
                "format": "uint16",
                "minimum": 0
              },
              "nexus_generation": {
                "description": "Generation number for this Nexus zone. This is used to coordinate handoff between old and new Nexus instances during updates. See RFD 588.",
                "allOf": [
                  {
                    "$ref": "#/components/schemas/Generation"
                  }
                ]
              },
              "nic": {
                "description": "The service vNIC providing external connectivity using OPTE.",
                "allOf": [
                  {
                    "$ref": "#/components/schemas/NetworkInterface"
                  }
                ]
              },
              "type": {
                "type": "string",
                "enum": [
                  "nexus"
                ]
              }
            },
            "required": [
              "external_dns_servers",
              "external_ip",
              "external_tls",
              "internal_address",
              "lockstep_port",
              "nexus_generation",
              "nic",
              "type"
            ]
          },
          {
            "type": "object",
            "properties": {
              "address": {
                "type": "string"
              },
              "type": {
                "type": "string",
                "enum": [
                  "oximeter"
                ]
              }
            },
            "required": [
              "address",
              "type"
            ]
          }
        ]
      },
      "ByteCount": {
        "description": "Byte count to express memory or storage capacity.",
        "type": "integer",
        "format": "uint64",
        "minimum": 0
      },
      "CabooseWhich": {
        "description": "Describes which caboose this is (which component, which slot)",
        "type": "string",
        "enum": [
          "sp_slot0",
          "sp_slot1",
          "rot_slot_a",
          "rot_slot_b",
          "stage0",
          "stage0_next"
        ]
      },
      "ClickhouseClusterConfig": {
        "description": "Global configuration for all clickhouse servers (replicas) and keepers",
        "type": "object",
        "properties": {
          "cluster_name": {
            "description": "An arbitrary name for the Clickhouse cluster shared by all nodes",
            "type": "string"
          },
          "cluster_secret": {
            "description": "An arbitrary string shared by all nodes used at runtime to determine whether nodes are part of the same cluster.",
            "type": "string"
          },
          "generation": {
            "description": "The last update to the clickhouse cluster configuration\n\nThis is used by `clickhouse-admin` in the clickhouse server and keeper zones to discard old configurations.",
            "allOf": [
              {
                "$ref": "#/components/schemas/Generation"
              }
            ]
          },
          "highest_seen_keeper_leader_committed_log_index": {
            "description": "This is used as a marker to tell if the raft configuration in a new inventory collection is newer than the last collection. This serves as a surrogate for the log index of the last committed configuration, which clickhouse keeper doesn't expose.\n\nThis is necesssary because during inventory collection we poll multiple keeper nodes, and each returns their local knowledge of the configuration. But we may reach different nodes in different attempts, and some nodes in a following attempt may reflect stale configuration. Due to timing, we can always query old information. That is just normal polling. However, we never want to use old configuration if we have already seen and acted on newer configuration.",
            "type": "integer",
            "format": "uint64",
            "minimum": 0
          },
          "keepers": {
            "description": "The desired state of the clickhouse keeper cluster\n\nWe decouple deployment of zones that should contain clickhouse keeper processes from actually starting or stopping those processes, adding or removing them to/from the keeper cluster, and reconfiguring other keeper and clickhouse server nodes to reflect the new configuration.\n\nAs part of this decoupling, we keep track of the intended zone deployment in the blueprint, but that is not enough to track the desired state of the keeper cluster. We are only allowed to add or remove one keeper node at a time, and therefore we must track the desired state of the keeper cluster which may change multiple times until the keepers in the cluster match the deployed zones. An example may help:\n\n1. We start with 3 keeper nodes in 3 deployed keeper zones and need to add two to reach our desired policy of 5 keepers 2. The planner adds 2 new keeper zones to the blueprint 3. The planner will also add **one** new keeper to the `keepers` field below that matches one of the deployed zones. 4. The executor will start the new keeper process that was added to the `keepers` field, attempt to add it to the keeper cluster by pushing configuration updates to the other keepers, and then updating the clickhouse server configurations to know about the new keeper. 5. If the keeper is successfully added, as reflected in inventory, then steps 3 and 4 above will be repeated for the next keeper process. 6. If the keeper is not successfully added by the executor it will continue to retry indefinitely. 7. If the zone is expunged while the planner has it as part of its desired state in `keepers`, and the executor is trying to add it, the keeper will be removed from `keepers` in the next blueprint. If it has been added to the actual cluster by an executor in the meantime it will be removed on the next iteration of an executor.",
            "type": "object",
            "additionalProperties": {
              "$ref": "#/components/schemas/KeeperId"
            }
          },
          "max_used_keeper_id": {
            "description": "Clickhouse Keeper IDs must be unique and are handed out monotonically. Keep track of the last used one.",
            "allOf": [
              {
                "$ref": "#/components/schemas/KeeperId"
              }
            ]
          },
          "max_used_server_id": {
            "description": "Clickhouse Server IDs must be unique and are handed out monotonically. Keep track of the last used one.",
            "allOf": [
              {
                "$ref": "#/components/schemas/ServerId"
              }
            ]
          },
          "servers": {
            "description": "The desired state of clickhouse server processes on the rack\n\nClickhouse servers do not have the same limitations as keepers and can be deployed all at once.",
            "type": "object",
            "additionalProperties": {
              "$ref": "#/components/schemas/ServerId"
            }
          }
        },
        "required": [
          "cluster_name",
          "cluster_secret",
          "generation",
          "highest_seen_keeper_leader_committed_log_index",
          "keepers",
          "max_used_keeper_id",
          "max_used_server_id",
          "servers"
        ]
      },
      "ClickhouseMode": {
        "description": "How to deploy clickhouse nodes",
        "oneOf": [
          {
            "type": "object",
            "properties": {
              "type": {
                "type": "string",
                "enum": [
                  "single_node_only"
                ]
              }
            },
            "required": [
              "type"
            ]
          },
          {
            "type": "object",
            "properties": {
              "type": {
                "type": "string",
                "enum": [
                  "cluster_only"
                ]
              },
              "value": {
                "type": "object",
                "properties": {
                  "target_keepers": {
                    "type": "integer",
                    "format": "uint8",
                    "minimum": 0
                  },
                  "target_servers": {
                    "type": "integer",
                    "format": "uint8",
                    "minimum": 0
                  }
                },
                "required": [
                  "target_keepers",
                  "target_servers"
                ]
              }
            },
            "required": [
              "type",
              "value"
            ]
          },
          {
            "type": "object",
            "properties": {
              "type": {
                "type": "string",
                "enum": [
                  "both"
                ]
              },
              "value": {
                "type": "object",
                "properties": {
                  "target_keepers": {
                    "type": "integer",
                    "format": "uint8",
                    "minimum": 0
                  },
                  "target_servers": {
                    "type": "integer",
                    "format": "uint8",
                    "minimum": 0
                  }
                },
                "required": [
                  "target_keepers",
                  "target_servers"
                ]
              }
            },
            "required": [
              "type",
              "value"
            ]
          }
        ]
      },
      "ClickhousePolicy": {
        "type": "object",
        "properties": {
          "mode": {
            "$ref": "#/components/schemas/ClickhouseMode"
          },
          "time_created": {
            "type": "string",
            "format": "date-time"
          },
          "version": {
            "type": "integer",
            "format": "uint32",
            "minimum": 0
          }
        },
        "required": [
          "mode",
          "time_created",
          "version"
        ]
      },
      "CockroachDbClusterVersion": {
        "description": "CockroachDB cluster versions we are aware of.\n\nCockroachDB can be upgraded from one major version to the next, e.g. v22.1 -> v22.2. Each major version introduces changes in how it stores data on disk to support new features, and each major version has support for reading the previous version's data so that it can perform an upgrade. The version of the data format is called the \"cluster version\", which is distinct from but related to the software version that's being run.\n\nWhile software version v22.2 is using cluster version v22.1, it's possible to downgrade back to v22.1. Once the cluster version is upgraded, there's no going back.\n\nTo give us some time to evaluate new versions of the software while retaining a downgrade path, we currently deploy new versions of CockroachDB across two releases of the Oxide software, in a \"tick-tock\" model:\n\n- In \"tick\" releases, we upgrade the version of the CockroachDB software to a new major version, and update `CockroachDbClusterVersion::NEWLY_INITIALIZED`. On upgraded racks, the new version is running with the previous cluster version; on newly-initialized racks, the new version is running with the new cluser version. - In \"tock\" releases, we change `CockroachDbClusterVersion::POLICY` to the major version we upgraded to in the last \"tick\" release. This results in a new blueprint that upgrades the cluster version, destroying the downgrade path but allowing us to eventually upgrade to the next release.\n\nThese presently describe major versions of CockroachDB. The order of these must be maintained in the correct order (the first variant must be the earliest version).",
        "type": "string",
        "enum": [
          "V22_1"
        ]
      },
      "CockroachDbPreserveDowngrade": {
        "description": "Whether to set `cluster.preserve_downgrade_option` and what to set it to.",
        "oneOf": [
          {
            "description": "Do not modify the setting.",
            "type": "object",
            "properties": {
              "action": {
                "type": "string",
                "enum": [
                  "do_not_modify"
                ]
              }
            },
            "required": [
              "action"
            ]
          },
          {
            "description": "Ensure the setting is set to an empty string.",
            "type": "object",
            "properties": {
              "action": {
                "type": "string",
                "enum": [
                  "allow_upgrade"
                ]
              }
            },
            "required": [
              "action"
            ]
          },
          {
            "description": "Ensure the setting is set to a given cluster version.",
            "type": "object",
            "properties": {
              "action": {
                "type": "string",
                "enum": [
                  "set"
                ]
              },
              "data": {
                "$ref": "#/components/schemas/CockroachDbClusterVersion"
              }
            },
            "required": [
              "action",
              "data"
            ]
          }
        ]
      },
      "CockroachdbUnsafeToShutdown": {
        "oneOf": [
          {
            "type": "object",
            "properties": {
              "type": {
                "type": "string",
                "enum": [
                  "missing_live_nodes_stat"
                ]
              }
            },
            "required": [
              "type"
            ]
          },
          {
            "type": "object",
            "properties": {
              "type": {
                "type": "string",
                "enum": [
                  "missing_underreplicated_stat"
                ]
              }
            },
            "required": [
              "type"
            ]
          },
          {
            "type": "object",
            "properties": {
              "live_nodes": {
                "type": "integer",
                "format": "uint64",
                "minimum": 0
              },
              "type": {
                "type": "string",
                "enum": [
                  "not_enough_live_nodes"
                ]
              }
            },
            "required": [
              "live_nodes",
              "type"
            ]
          },
          {
            "type": "object",
            "properties": {
              "type": {
                "type": "string",
                "enum": [
                  "not_enough_nodes"
                ]
              }
            },
            "required": [
              "type"
            ]
          },
          {
            "type": "object",
            "properties": {
              "n": {
                "type": "integer",
                "format": "uint64",
                "minimum": 0
              },
              "type": {
                "type": "string",
                "enum": [
                  "underreplicated_ranges"
                ]
              }
            },
            "required": [
              "n",
              "type"
            ]
          }
        ]
      },
      "CompletedAttempt": {
        "description": "externally-exposed status for a completed attempt",
        "type": "object",
        "properties": {
          "elapsed": {
            "$ref": "#/components/schemas/Duration"
          },
          "nattempts_done": {
            "type": "integer",
            "format": "uint32",
            "minimum": 0
          },
          "request": {
            "$ref": "#/components/schemas/PendingMgsUpdate"
          },
          "result": {
            "x-rust-type": {
              "crate": "std",
              "parameters": [
                {
                  "$ref": "#/components/schemas/UpdateCompletedHow"
                },
                {
                  "type": "string"
                }
              ],
              "path": "::std::result::Result",
              "version": "*"
            },
            "oneOf": [
              {
                "type": "object",
                "properties": {
                  "ok": {
                    "$ref": "#/components/schemas/UpdateCompletedHow"
                  }
                },
                "required": [
                  "ok"
                ]
              },
              {
                "type": "object",
                "properties": {
                  "err": {
                    "type": "string"
                  }
                },
                "required": [
                  "err"
                ]
              }
            ]
          },
          "time_done": {
            "type": "string",
            "format": "date-time"
          },
          "time_started": {
            "type": "string",
            "format": "date-time"
          }
        },
        "required": [
          "elapsed",
          "nattempts_done",
          "request",
          "result",
          "time_done",
          "time_started"
        ]
      },
      "CompressionAlgorithm": {
        "oneOf": [
          {
            "type": "object",
            "properties": {
              "type": {
                "type": "string",
                "enum": [
                  "on"
                ]
              }
            },
            "required": [
              "type"
            ]
          },
          {
            "type": "object",
            "properties": {
              "type": {
                "type": "string",
                "enum": [
                  "off"
                ]
              }
            },
            "required": [
              "type"
            ]
          },
          {
            "type": "object",
            "properties": {
              "type": {
                "type": "string",
                "enum": [
                  "gzip"
                ]
              }
            },
            "required": [
              "type"
            ]
          },
          {
            "type": "object",
            "properties": {
              "level": {
                "$ref": "#/components/schemas/GzipLevel"
              },
              "type": {
                "type": "string",
                "enum": [
                  "gzip_n"
                ]
              }
            },
            "required": [
              "level",
              "type"
            ]
          },
          {
            "type": "object",
            "properties": {
              "type": {
                "type": "string",
                "enum": [
                  "lz4"
                ]
              }
            },
            "required": [
              "type"
            ]
          },
          {
            "type": "object",
            "properties": {
              "type": {
                "type": "string",
                "enum": [
                  "lzjb"
                ]
              }
            },
            "required": [
              "type"
            ]
          },
          {
            "type": "object",
            "properties": {
              "type": {
                "type": "string",
                "enum": [
                  "zle"
                ]
              }
            },
            "required": [
              "type"
            ]
          }
        ]
      },
      "CurrentStatus": {
        "description": "Describes the current status of a background task",
        "oneOf": [
          {
            "description": "The background task is not running\n\nTypically, the task would be waiting for its next activation, which would happen after a timeout or some other event that triggers activation",
            "type": "object",
            "properties": {
              "current_status": {
                "type": "string",
                "enum": [
                  "idle"
                ]
              }
            },
            "required": [
              "current_status"
            ]
          },
          {
            "description": "The background task is currently running\n\nMore precisely, the task has been activated and has not yet finished this activation",
            "type": "object",
            "properties": {
              "current_status": {
                "type": "string",
                "enum": [
                  "running"
                ]
              },
              "details": {
                "$ref": "#/components/schemas/CurrentStatusRunning"
              }
            },
            "required": [
              "current_status",
              "details"
            ]
          }
        ]
      },
      "CurrentStatusRunning": {
        "type": "object",
        "properties": {
          "iteration": {
            "description": "which iteration this was (counter)",
            "type": "integer",
            "format": "uint64",
            "minimum": 0
          },
          "reason": {
            "description": "what kind of event triggered this activation",
            "allOf": [
              {
                "$ref": "#/components/schemas/ActivationReason"
              }
            ]
          },
          "start_time": {
            "description": "wall-clock time when the current activation started",
            "type": "string",
            "format": "date-time"
          }
        },
        "required": [
          "iteration",
          "reason",
          "start_time"
        ]
      },
      "DatasetKind": {
        "description": "The kind of dataset. See the `DatasetKind` enum in omicron-common for possible values.",
        "type": "string"
      },
      "DemoSaga": {
        "description": "Identifies an instance of the demo saga",
        "type": "object",
        "properties": {
          "demo_saga_id": {
            "$ref": "#/components/schemas/TypedUuidForDemoSagaKind"
          },
          "saga_id": {
            "type": "string",
            "format": "uuid"
          }
        },
        "required": [
          "demo_saga_id",
          "saga_id"
        ]
      },
      "DiscretionaryZonePlacement": {
        "type": "object",
        "properties": {
          "kind": {
            "type": "string"
          },
          "source": {
            "type": "string"
          }
        },
        "required": [
          "kind",
          "source"
        ]
      },
      "DiskIdentity": {
        "description": "Uniquely identifies a disk.",
        "type": "object",
        "properties": {
          "model": {
            "type": "string"
          },
          "serial": {
            "type": "string"
          },
          "vendor": {
            "type": "string"
          }
        },
        "required": [
          "model",
          "serial",
          "vendor"
        ]
      },
      "Duration": {
        "type": "object",
        "properties": {
          "nanos": {
            "type": "integer",
            "format": "uint32",
            "minimum": 0
          },
          "secs": {
            "type": "integer",
            "format": "uint64",
            "minimum": 0
          }
        },
        "required": [
          "nanos",
          "secs"
        ]
      },
      "Error": {
        "description": "Error information from a response.",
        "type": "object",
        "properties": {
          "error_code": {
            "type": "string"
          },
          "message": {
            "type": "string"
          },
          "request_id": {
            "type": "string"
          }
        },
        "required": [
          "message",
          "request_id"
        ]
      },
      "ExpectedActiveRotSlot": {
        "description": "Describes the expected active RoT slot, and the version we expect to find for it",
        "type": "object",
        "properties": {
          "slot": {
            "$ref": "#/components/schemas/RotSlot"
          },
          "version": {
            "$ref": "#/components/schemas/ArtifactVersion"
          }
        },
        "required": [
          "slot",
          "version"
        ]
      },
      "ExpectedVersion": {
        "description": "Describes the version that we expect to find in some firmware slot",
        "oneOf": [
          {
            "description": "We expect to find _no_ valid caboose in this slot",
            "type": "object",
            "properties": {
              "kind": {
                "type": "string",
                "enum": [
                  "no_valid_version"
                ]
              }
            },
            "required": [
              "kind"
            ]
          },
          {
            "description": "We expect to find the specified version in this slot",
            "type": "object",
            "properties": {
              "kind": {
                "type": "string",
                "enum": [
                  "version"
                ]
              },
              "version": {
                "$ref": "#/components/schemas/ArtifactVersion"
              }
            },
            "required": [
              "kind",
              "version"
            ]
          }
        ]
      },
      "FailedMgsUpdateReason": {
        "description": "Describes the reason why an SP component failed to update",
        "oneOf": [
          {
            "description": "The active host phase 1 slot does not match the boot disk",
            "type": "object",
            "properties": {
              "type": {
                "type": "string",
                "enum": [
                  "active_host_phase1_slot_boot_disk_mismatch"
                ]
              },
              "value": {
                "$ref": "#/components/schemas/M2Slot"
              }
            },
            "required": [
              "type",
              "value"
            ]
          },
          {
            "description": "The active host phase 1 hash was not found in inventory",
            "type": "object",
            "properties": {
              "type": {
                "type": "string",
                "enum": [
                  "active_host_phase1_hash_not_in_inventory"
                ]
              },
              "value": {
                "$ref": "#/components/schemas/M2Slot"
              }
            },
            "required": [
              "type",
              "value"
            ]
          },
          {
            "description": "The active host phase 1 slot was not found in inventory",
            "type": "object",
            "properties": {
              "type": {
                "type": "string",
                "enum": [
                  "active_host_phase1_slot_not_in_inventory"
                ]
              }
            },
            "required": [
              "type"
            ]
          },
          {
            "description": "The component's caboose was missing a value for \"sign\"",
            "type": "object",
            "properties": {
              "type": {
                "type": "string",
                "enum": [
                  "caboose_missing_sign"
                ]
              },
              "value": {
                "$ref": "#/components/schemas/CabooseWhich"
              }
            },
            "required": [
              "type",
              "value"
            ]
          },
          {
            "description": "The component's caboose was not found in the inventory",
            "type": "object",
            "properties": {
              "type": {
                "type": "string",
                "enum": [
                  "caboose_not_in_inventory"
                ]
              },
              "value": {
                "$ref": "#/components/schemas/CabooseWhich"
              }
            },
            "required": [
              "type",
              "value"
            ]
          },
          {
            "description": "The version in the caboose or artifact was not able to be parsed",
            "type": "object",
            "properties": {
              "type": {
                "type": "string",
                "enum": [
                  "failed_version_parse"
                ]
              },
              "value": {
                "type": "object",
                "properties": {
                  "caboose": {
                    "$ref": "#/components/schemas/CabooseWhich"
                  },
                  "err": {
                    "type": "string"
                  }
                },
                "required": [
                  "caboose",
                  "err"
                ]
              }
            },
            "required": [
              "type",
              "value"
            ]
          },
          {
            "description": "The inactive host phase 1 hash was not found in inventory",
            "type": "object",
            "properties": {
              "type": {
                "type": "string",
                "enum": [
                  "inactive_host_phase1_hash_not_in_inventory"
                ]
              },
              "value": {
                "$ref": "#/components/schemas/M2Slot"
              }
            },
            "required": [
              "type",
              "value"
            ]
          },
          {
            "description": "Last reconciliation details were not found in inventory",
            "type": "object",
            "properties": {
              "type": {
                "type": "string",
                "enum": [
                  "last_reconciliation_not_in_inventory"
                ]
              }
            },
            "required": [
              "type"
            ]
          },
          {
            "description": "No artifact with the required conditions for the component was found",
            "type": "object",
            "properties": {
              "type": {
                "type": "string",
                "enum": [
                  "no_matching_artifact_found"
                ]
              }
            },
            "required": [
              "type"
            ]
          },
          {
            "description": "RoT state was not found in inventory",
            "type": "object",
            "properties": {
              "type": {
                "type": "string",
                "enum": [
                  "rot_state_not_in_inventory"
                ]
              }
            },
            "required": [
              "type"
            ]
          },
          {
            "description": "Sled agent info was not found in inventory",
            "type": "object",
            "properties": {
              "type": {
                "type": "string",
                "enum": [
                  "sled_agent_info_not_in_inventory"
                ]
              }
            },
            "required": [
              "type"
            ]
          },
          {
            "description": "The component's corresponding SP was not found in the inventory",
            "type": "object",
            "properties": {
              "type": {
                "type": "string",
                "enum": [
                  "sp_not_in_inventory"
                ]
              }
            },
            "required": [
              "type"
            ]
          },
          {
            "description": "Too many artifacts with the required conditions for the component were found",
            "type": "object",
            "properties": {
              "type": {
                "type": "string",
                "enum": [
                  "too_many_matching_artifacts"
                ]
              }
            },
            "required": [
              "type"
            ]
          },
          {
            "description": "The sled agent reported an error determining the boot disk",
            "type": "object",
            "properties": {
              "type": {
                "type": "string",
                "enum": [
                  "unable_to_determine_boot_disk"
                ]
              },
              "value": {
                "type": "string"
              }
            },
            "required": [
              "type",
              "value"
            ]
          },
          {
            "description": "The sled agent reported an error retrieving boot disk phase 2 image details",
            "type": "object",
            "properties": {
              "type": {
                "type": "string",
                "enum": [
                  "unable_to_retrieve_boot_disk_phase2_image"
                ]
              },
              "value": {
                "type": "string"
              }
            },
            "required": [
              "type",
              "value"
            ]
          }
        ]
      },
      "Generation": {
        "description": "Generation numbers stored in the database, used for optimistic concurrency control",
        "type": "integer",
        "format": "uint64",
        "minimum": 0
      },
      "GzipLevel": {
        "type": "integer",
        "format": "uint8",
        "minimum": 0
      },
      "HeldDbClaimInfo": {
        "description": "Describes an outstanding database claim (for debugging why quiesce is stuck)",
        "type": "object",
        "properties": {
          "debug": {
            "type": "string"
          },
          "held_since": {
            "type": "string",
            "format": "date-time"
          },
          "id": {
            "type": "integer",
            "format": "uint64",
            "minimum": 0
          }
        },
        "required": [
          "debug",
          "held_since",
          "id"
        ]
      },
      "HostPhase1Status": {
        "oneOf": [
          {
            "description": "This device has no host phase 1 status because it is not a sled (e.g., it's a PSC or switch).",
            "type": "object",
            "properties": {
              "kind": {
                "type": "string",
                "enum": [
                  "not_a_sled"
                ]
              }
            },
            "required": [
              "kind"
            ]
          },
          {
            "type": "object",
            "properties": {
              "active_slot": {
                "nullable": true,
                "allOf": [
                  {
                    "$ref": "#/components/schemas/M2Slot"
                  }
                ]
              },
              "kind": {
                "type": "string",
                "enum": [
                  "sled"
                ]
              },
              "sled_id": {
                "nullable": true,
                "allOf": [
                  {
                    "$ref": "#/components/schemas/TypedUuidForSledKind"
                  }
                ]
              },
              "slot_a_version": {
                "$ref": "#/components/schemas/TufRepoVersion"
              },
              "slot_b_version": {
                "$ref": "#/components/schemas/TufRepoVersion"
              }
            },
            "required": [
              "kind",
              "slot_a_version",
              "slot_b_version"
            ]
          }
        ]
      },
      "HostPhase2Status": {
        "type": "object",
        "properties": {
          "boot_disk": {
            "x-rust-type": {
              "crate": "std",
              "parameters": [
                {
                  "$ref": "#/components/schemas/M2Slot"
                },
                {
                  "type": "string"
                }
              ],
              "path": "::std::result::Result",
              "version": "*"
            },
            "oneOf": [
              {
                "type": "object",
                "properties": {
                  "ok": {
                    "$ref": "#/components/schemas/M2Slot"
                  }
                },
                "required": [
                  "ok"
                ]
              },
              {
                "type": "object",
                "properties": {
                  "err": {
                    "type": "string"
                  }
                },
                "required": [
                  "err"
                ]
              }
            ]
          },
          "slot_a_version": {
            "$ref": "#/components/schemas/TufRepoVersion"
          },
          "slot_b_version": {
            "$ref": "#/components/schemas/TufRepoVersion"
          }
        },
        "required": [
          "boot_disk",
          "slot_a_version",
          "slot_b_version"
        ]
      },
      "IdMapBlueprintDatasetConfig": {
        "type": "object",
        "additionalProperties": {
          "$ref": "#/components/schemas/BlueprintDatasetConfig"
        }
      },
      "IdMapBlueprintPhysicalDiskConfig": {
        "type": "object",
        "additionalProperties": {
          "$ref": "#/components/schemas/BlueprintPhysicalDiskConfig"
        }
      },
      "IdMapBlueprintZoneConfig": {
        "type": "object",
        "additionalProperties": {
          "$ref": "#/components/schemas/BlueprintZoneConfig"
        }
      },
      "InProgressUpdateStatus": {
        "description": "externally-exposed status for each in-progress update",
        "type": "object",
        "properties": {
          "baseboard_id": {
            "$ref": "#/components/schemas/BaseboardId"
          },
          "nattempts_done": {
            "type": "integer",
            "format": "uint32",
            "minimum": 0
          },
          "status": {
            "$ref": "#/components/schemas/UpdateAttemptStatus"
          },
          "time_started": {
            "type": "string",
            "format": "date-time"
          }
        },
        "required": [
          "baseboard_id",
          "nattempts_done",
          "status",
          "time_started"
        ]
      },
      "Instance": {
        "description": "View of an Instance",
        "type": "object",
        "properties": {
          "auto_restart_cooldown_expiration": {
            "nullable": true,
            "description": "The time at which the auto-restart cooldown period for this instance completes, permitting it to be automatically restarted again. If the instance enters the `Failed` state, it will not be restarted until after this time.\n\nIf this is not present, then either the instance has never been automatically restarted, or the cooldown period has already expired, allowing the instance to be restarted immediately if it fails.",
            "type": "string",
            "format": "date-time"
          },
          "auto_restart_enabled": {
            "description": "`true` if this instance's auto-restart policy will permit the control plane to automatically restart it if it enters the `Failed` state.",
            "type": "boolean"
          },
          "auto_restart_policy": {
            "nullable": true,
            "description": "The auto-restart policy configured for this instance, or `null` if no explicit policy has been configured.\n\nThis policy determines whether the instance should be automatically restarted by the control plane on failure. If this is `null`, the control plane will use the default policy when determining whether or not to automatically restart this instance, which may or may not allow it to be restarted. The value of the `auto_restart_enabled` field indicates whether the instance will be auto-restarted, based on its current policy or the default if it has no configured policy.",
            "allOf": [
              {
                "$ref": "#/components/schemas/InstanceAutoRestartPolicy"
              }
            ]
          },
          "boot_disk_id": {
            "nullable": true,
            "description": "the ID of the disk used to boot this Instance, if a specific one is assigned.",
            "type": "string",
            "format": "uuid"
          },
          "cpu_platform": {
            "nullable": true,
            "description": "The CPU platform for this instance. If this is `null`, the instance requires no particular CPU platform.",
            "allOf": [
              {
                "$ref": "#/components/schemas/InstanceCpuPlatform"
              }
            ]
          },
          "description": {
            "description": "human-readable free-form text about a resource",
            "type": "string"
          },
          "hostname": {
            "description": "RFC1035-compliant hostname for the Instance.",
            "type": "string"
          },
          "id": {
            "description": "unique, immutable, system-controlled identifier for each resource",
            "type": "string",
            "format": "uuid"
          },
          "memory": {
            "description": "memory allocated for this Instance",
            "allOf": [
              {
                "$ref": "#/components/schemas/ByteCount"
              }
            ]
          },
          "name": {
            "description": "unique, mutable, user-controlled identifier for each resource",
            "allOf": [
              {
                "$ref": "#/components/schemas/Name"
              }
            ]
          },
          "ncpus": {
            "description": "number of CPUs allocated for this Instance",
            "allOf": [
              {
                "$ref": "#/components/schemas/InstanceCpuCount"
              }
            ]
          },
          "project_id": {
            "description": "id for the project containing this Instance",
            "type": "string",
            "format": "uuid"
          },
          "run_state": {
            "$ref": "#/components/schemas/InstanceState"
          },
          "time_created": {
            "description": "timestamp when this resource was created",
            "type": "string",
            "format": "date-time"
          },
          "time_last_auto_restarted": {
            "nullable": true,
            "description": "The timestamp of the most recent time this instance was automatically restarted by the control plane.\n\nIf this is not present, then this instance has not been automatically restarted.",
            "type": "string",
            "format": "date-time"
          },
          "time_modified": {
            "description": "timestamp when this resource was last modified",
            "type": "string",
            "format": "date-time"
          },
          "time_run_state_updated": {
            "type": "string",
            "format": "date-time"
          }
        },
        "required": [
          "auto_restart_enabled",
          "description",
          "hostname",
          "id",
          "memory",
          "name",
          "ncpus",
          "project_id",
          "run_state",
          "time_created",
          "time_modified",
          "time_run_state_updated"
        ]
      },
      "InstanceAutoRestartPolicy": {
        "description": "A policy determining when an instance should be automatically restarted by the control plane.",
        "oneOf": [
          {
            "description": "The instance should not be automatically restarted by the control plane if it fails.",
            "type": "string",
            "enum": [
              "never"
            ]
          },
          {
            "description": "If this instance is running and unexpectedly fails (e.g. due to a host software crash or unexpected host reboot), the control plane will make a best-effort attempt to restart it. The control plane may choose not to restart the instance to preserve the overall availability of the system.",
            "type": "string",
            "enum": [
              "best_effort"
            ]
          }
        ]
      },
      "InstanceCpuCount": {
        "description": "The number of CPUs in an Instance",
        "type": "integer",
        "format": "uint16",
        "minimum": 0
      },
      "InstanceCpuPlatform": {
        "description": "A required CPU platform for an instance.\n\nWhen an instance specifies a required CPU platform:\n\n- The system may expose (to the VM) new CPU features that are only present on that platform (or on newer platforms of the same lineage that also support those features). - The instance must run on hosts that have CPUs that support all the features of the supplied platform.\n\nThat is, the instance is restricted to hosts that have the CPUs which support all features of the required platform, but in exchange the CPU features exposed by the platform are available for the guest to use. Note that this may prevent an instance from starting (if the hosts that could run it are full but there is capacity on other incompatible hosts).\n\nIf an instance does not specify a required CPU platform, then when it starts, the control plane selects a host for the instance and then supplies the guest with the \"minimum\" CPU platform supported by that host. This maximizes the number of hosts that can run the VM if it later needs to migrate to another host.\n\nIn all cases, the CPU features presented by a given CPU platform are a subset of what the corresponding hardware may actually support; features which cannot be used from a virtual environment or do not have full hypervisor support may be masked off. See RFD 314 for specific CPU features in a CPU platform.",
        "oneOf": [
          {
            "description": "An AMD Milan-like CPU platform.",
            "type": "string",
            "enum": [
              "amd_milan"
            ]
          },
          {
            "description": "An AMD Turin-like CPU platform.",
            "type": "string",
            "enum": [
              "amd_turin"
            ]
          }
        ]
      },
      "InstanceMigrateRequest": {
        "description": "Parameters used when migrating an instance.",
        "type": "object",
        "properties": {
          "dst_sled_id": {
            "description": "The ID of the sled to which to migrate the target instance.",
            "type": "string",
            "format": "uuid"
          }
        },
        "required": [
          "dst_sled_id"
        ]
      },
      "InstanceState": {
        "description": "Running state of an Instance (primarily: booted or stopped)\n\nThis typically reflects whether it's starting, running, stopping, or stopped, but also includes states related to the Instance's lifecycle",
        "oneOf": [
          {
            "description": "The instance is being created.",
            "type": "string",
            "enum": [
              "creating"
            ]
          },
          {
            "description": "The instance is currently starting up.",
            "type": "string",
            "enum": [
              "starting"
            ]
          },
          {
            "description": "The instance is currently running.",
            "type": "string",
            "enum": [
              "running"
            ]
          },
          {
            "description": "The instance has been requested to stop and a transition to \"Stopped\" is imminent.",
            "type": "string",
            "enum": [
              "stopping"
            ]
          },
          {
            "description": "The instance is currently stopped.",
            "type": "string",
            "enum": [
              "stopped"
            ]
          },
          {
            "description": "The instance is in the process of rebooting - it will remain in the \"rebooting\" state until the VM is starting once more.",
            "type": "string",
            "enum": [
              "rebooting"
            ]
          },
          {
            "description": "The instance is in the process of migrating - it will remain in the \"migrating\" state until the migration process is complete and the destination propolis is ready to continue execution.",
            "type": "string",
            "enum": [
              "migrating"
            ]
          },
          {
            "description": "The instance is attempting to recover from a failure.",
            "type": "string",
            "enum": [
              "repairing"
            ]
          },
          {
            "description": "The instance has encountered a failure.",
            "type": "string",
            "enum": [
              "failed"
            ]
          },
          {
            "description": "The instance has been deleted.",
            "type": "string",
            "enum": [
              "destroyed"
            ]
          }
        ]
      },
      "IpNet": {
        "x-rust-type": {
          "crate": "oxnet",
          "path": "oxnet::IpNet",
          "version": "0.1.0"
        },
        "oneOf": [
          {
            "title": "v4",
            "allOf": [
              {
                "$ref": "#/components/schemas/Ipv4Net"
              }
            ]
          },
          {
            "title": "v6",
            "allOf": [
              {
                "$ref": "#/components/schemas/Ipv6Net"
              }
            ]
          }
        ]
      },
      "Ipv4Net": {
        "example": "192.168.1.0/24",
        "title": "An IPv4 subnet",
        "description": "An IPv4 subnet, including prefix and prefix length",
        "x-rust-type": {
          "crate": "oxnet",
          "path": "oxnet::Ipv4Net",
          "version": "0.1.0"
        },
        "type": "string",
        "pattern": "^(([0-9]|[1-9][0-9]|1[0-9][0-9]|2[0-4][0-9]|25[0-5])\\.){3}([0-9]|[1-9][0-9]|1[0-9][0-9]|2[0-4][0-9]|25[0-5])/([0-9]|1[0-9]|2[0-9]|3[0-2])$"
      },
      "Ipv6Net": {
        "example": "fd12:3456::/64",
        "title": "An IPv6 subnet",
        "description": "An IPv6 subnet, including prefix and subnet mask",
        "x-rust-type": {
          "crate": "oxnet",
          "path": "oxnet::Ipv6Net",
          "version": "0.1.0"
        },
        "type": "string",
        "pattern": "^(([0-9a-fA-F]{1,4}:){7,7}[0-9a-fA-F]{1,4}|([0-9a-fA-F]{1,4}:){1,7}:|([0-9a-fA-F]{1,4}:){1,6}:[0-9a-fA-F]{1,4}|([0-9a-fA-F]{1,4}:){1,5}(:[0-9a-fA-F]{1,4}){1,2}|([0-9a-fA-F]{1,4}:){1,4}(:[0-9a-fA-F]{1,4}){1,3}|([0-9a-fA-F]{1,4}:){1,3}(:[0-9a-fA-F]{1,4}){1,4}|([0-9a-fA-F]{1,4}:){1,2}(:[0-9a-fA-F]{1,4}){1,5}|[0-9a-fA-F]{1,4}:((:[0-9a-fA-F]{1,4}){1,6})|:((:[0-9a-fA-F]{1,4}){1,7}|:)|fe80:(:[0-9a-fA-F]{0,4}){0,4}%[0-9a-zA-Z]{1,}|::(ffff(:0{1,4}){0,1}:){0,1}((25[0-5]|(2[0-4]|1{0,1}[0-9]){0,1}[0-9])\\.){3,3}(25[0-5]|(2[0-4]|1{0,1}[0-9]){0,1}[0-9])|([0-9a-fA-F]{1,4}:){1,4}:((25[0-5]|(2[0-4]|1{0,1}[0-9]){0,1}[0-9])\\.){3,3}(25[0-5]|(2[0-4]|1{0,1}[0-9]){0,1}[0-9]))\\/([0-9]|[1-9][0-9]|1[0-1][0-9]|12[0-8])$"
      },
      "KeeperId": {
        "description": "A unique ID for a ClickHouse Keeper",
        "type": "integer",
        "format": "uint64",
        "minimum": 0
      },
      "LastResult": {
        "oneOf": [
          {
            "description": "The task has never completed an activation",
            "type": "object",
            "properties": {
              "last_result": {
                "type": "string",
                "enum": [
                  "never_completed"
                ]
              }
            },
            "required": [
              "last_result"
            ]
          },
          {
            "description": "The task has completed at least one activation",
            "type": "object",
            "properties": {
              "details": {
                "$ref": "#/components/schemas/LastResultCompleted"
              },
              "last_result": {
                "type": "string",
                "enum": [
                  "completed"
                ]
              }
            },
            "required": [
              "details",
              "last_result"
            ]
          }
        ]
      },
      "LastResultCompleted": {
        "type": "object",
        "properties": {
          "details": {
            "description": "arbitrary datum emitted by the background task"
          },
          "elapsed": {
            "description": "total time elapsed during the activation",
            "allOf": [
              {
                "$ref": "#/components/schemas/Duration"
              }
            ]
          },
          "iteration": {
            "description": "which iteration this was (counter)",
            "type": "integer",
            "format": "uint64",
            "minimum": 0
          },
          "reason": {
            "description": "what kind of event triggered this activation",
            "allOf": [
              {
                "$ref": "#/components/schemas/ActivationReason"
              }
            ]
          },
          "start_time": {
            "description": "wall-clock time when the activation started",
            "type": "string",
            "format": "date-time"
          }
        },
        "required": [
          "details",
          "elapsed",
          "iteration",
          "reason",
          "start_time"
        ]
      },
      "M2Slot": {
        "description": "Describes an M.2 slot, often in the context of writing a system image to it.",
        "type": "string",
        "enum": [
          "A",
          "B"
        ]
      },
      "MacAddr": {
        "example": "ff:ff:ff:ff:ff:ff",
        "title": "A MAC address",
        "description": "A Media Access Control address, in EUI-48 format",
        "type": "string",
        "pattern": "^([0-9a-fA-F]{0,2}:){5}[0-9a-fA-F]{0,2}$",
        "minLength": 5,
        "maxLength": 17
      },
      "MgsDrivenUpdateStatus": {
        "type": "object",
        "properties": {
          "baseboard_description": {
            "type": "string"
          },
          "host_os_phase_1": {
            "$ref": "#/components/schemas/HostPhase1Status"
          },
          "rot": {
            "$ref": "#/components/schemas/RotStatus"
          },
          "rot_bootloader": {
            "$ref": "#/components/schemas/RotBootloaderStatus"
          },
          "sp": {
            "$ref": "#/components/schemas/SpStatus"
          }
        },
        "required": [
          "baseboard_description",
          "host_os_phase_1",
          "rot",
          "rot_bootloader",
          "sp"
        ]
      },
      "MgsUpdateComponent": {
        "type": "string",
        "enum": [
          "sp",
          "rot",
          "rot_bootloader",
          "host_os"
        ]
      },
      "MgsUpdateDriverStatus": {
        "description": "Status of ongoing update attempts, recently completed attempts, and update requests that are waiting for retry.",
        "type": "object",
        "properties": {
          "in_progress": {
            "title": "IdOrdMap",
            "x-rust-type": {
              "crate": "iddqd",
              "parameters": [
                {
                  "$ref": "#/components/schemas/InProgressUpdateStatus"
                }
              ],
              "path": "iddqd::IdOrdMap",
              "version": "*"
            },
            "type": "array",
            "items": {
              "$ref": "#/components/schemas/InProgressUpdateStatus"
            },
            "uniqueItems": true
          },
          "recent": {
            "type": "array",
            "items": {
              "$ref": "#/components/schemas/CompletedAttempt"
            }
          },
          "waiting": {
            "title": "IdOrdMap",
            "x-rust-type": {
              "crate": "iddqd",
              "parameters": [
                {
                  "$ref": "#/components/schemas/WaitingStatus"
                }
              ],
              "path": "iddqd::IdOrdMap",
              "version": "*"
            },
            "type": "array",
            "items": {
              "$ref": "#/components/schemas/WaitingStatus"
            },
            "uniqueItems": true
          }
        },
        "required": [
          "in_progress",
          "recent",
          "waiting"
        ]
      },
      "Name": {
        "title": "A name unique within the parent collection",
        "description": "Names must begin with a lower case ASCII letter, be composed exclusively of lowercase ASCII, uppercase ASCII, numbers, and '-', and may not end with a '-'. Names cannot be a UUID, but they may contain a UUID. They can be at most 63 characters long.",
        "type": "string",
        "pattern": "^(?![0-9a-fA-F]{8}-[0-9a-fA-F]{4}-[0-9a-fA-F]{4}-[0-9a-fA-F]{4}-[0-9a-fA-F]{12}$)^[a-z]([a-zA-Z0-9-]*[a-zA-Z0-9]+)?$",
        "minLength": 1,
        "maxLength": 63
      },
      "NetworkInterface": {
        "description": "Information required to construct a virtual network interface",
        "type": "object",
        "properties": {
          "id": {
            "type": "string",
            "format": "uuid"
          },
          "ip": {
            "type": "string",
            "format": "ip"
          },
          "kind": {
            "$ref": "#/components/schemas/NetworkInterfaceKind"
          },
          "mac": {
            "$ref": "#/components/schemas/MacAddr"
          },
          "name": {
            "$ref": "#/components/schemas/Name"
          },
          "primary": {
            "type": "boolean"
          },
          "slot": {
            "type": "integer",
            "format": "uint8",
            "minimum": 0
          },
          "subnet": {
            "$ref": "#/components/schemas/IpNet"
          },
          "transit_ips": {
            "default": [],
            "type": "array",
            "items": {
              "$ref": "#/components/schemas/IpNet"
            }
          },
          "vni": {
            "$ref": "#/components/schemas/Vni"
          }
        },
        "required": [
          "id",
          "ip",
          "kind",
          "mac",
          "name",
          "primary",
          "slot",
          "subnet",
          "vni"
        ]
      },
      "NetworkInterfaceKind": {
        "description": "The type of network interface",
        "oneOf": [
          {
            "description": "A vNIC attached to a guest instance",
            "type": "object",
            "properties": {
              "id": {
                "type": "string",
                "format": "uuid"
              },
              "type": {
                "type": "string",
                "enum": [
                  "instance"
                ]
              }
            },
            "required": [
              "id",
              "type"
            ]
          },
          {
            "description": "A vNIC associated with an internal service",
            "type": "object",
            "properties": {
              "id": {
                "type": "string",
                "format": "uuid"
              },
              "type": {
                "type": "string",
                "enum": [
                  "service"
                ]
              }
            },
            "required": [
              "id",
              "type"
            ]
          },
          {
            "description": "A vNIC associated with a probe",
            "type": "object",
            "properties": {
              "id": {
                "type": "string",
                "format": "uuid"
              },
              "type": {
                "type": "string",
                "enum": [
                  "probe"
                ]
              }
            },
            "required": [
              "id",
              "type"
            ]
          }
        ]
      },
      "NexusGenerationBumpWaitingOn": {
        "oneOf": [
          {
            "description": "Waiting for the planner to finish updating all non-Nexus zones",
            "type": "object",
            "properties": {
              "type": {
                "type": "string",
                "enum": [
                  "found_old_non_nexus_zones"
                ]
              }
            },
            "required": [
              "type"
            ]
          },
          {
            "description": "Waiting for the planner to deploy new-generation Nexus zones",
            "type": "object",
            "properties": {
              "type": {
                "type": "string",
                "enum": [
                  "missing_new_nexus_in_blueprint"
                ]
              }
            },
            "required": [
              "type"
            ]
          },
          {
            "description": "Waiting for `db_metadata_nexus` records to be deployed for new-generation Nexus zones",
            "type": "object",
            "properties": {
              "type": {
                "type": "string",
                "enum": [
                  "missing_nexus_database_access_records"
                ]
              }
            },
            "required": [
              "type"
            ]
          },
          {
            "description": "Waiting for newly deployed Nexus zones to appear to inventory",
            "type": "object",
            "properties": {
              "type": {
                "type": "string",
                "enum": [
                  "missing_new_nexus_in_inventory"
                ]
              }
            },
            "required": [
              "type"
            ]
          }
        ]
      },
      "NodeName": {
        "description": "Unique name for a saga [`Node`]\n\nEach node requires a string name that's unique within its DAG.  The name is used to identify its output.  Nodes that depend on a given node (either directly or indirectly) can access the node's output using its name.",
        "type": "string"
      },
      "OmicronZoneDataset": {
        "description": "Describes a persistent ZFS dataset associated with an Omicron zone",
        "type": "object",
        "properties": {
          "pool_name": {
            "$ref": "#/components/schemas/ZpoolName"
          }
        },
        "required": [
          "pool_name"
        ]
      },
      "OmicronZoneExternalFloatingAddr": {
        "description": "Floating external address with port allocated to an Omicron-managed zone.",
        "type": "object",
        "properties": {
          "addr": {
            "type": "string"
          },
          "id": {
            "$ref": "#/components/schemas/TypedUuidForExternalIpKind"
          }
        },
        "required": [
          "addr",
          "id"
        ]
      },
      "OmicronZoneExternalFloatingIp": {
        "description": "Floating external IP allocated to an Omicron-managed zone.\n\nThis is a slimmer `nexus_db_model::ExternalIp` that only stores the fields necessary for blueprint planning, and requires that the zone have a single IP.",
        "type": "object",
        "properties": {
          "id": {
            "$ref": "#/components/schemas/TypedUuidForExternalIpKind"
          },
          "ip": {
            "type": "string",
            "format": "ip"
          }
        },
        "required": [
          "id",
          "ip"
        ]
      },
      "OmicronZoneExternalSnatIp": {
        "description": "SNAT (outbound) external IP allocated to an Omicron-managed zone.\n\nThis is a slimmer `nexus_db_model::ExternalIp` that only stores the fields necessary for blueprint planning, and requires that the zone have a single IP.",
        "type": "object",
        "properties": {
          "id": {
            "$ref": "#/components/schemas/TypedUuidForExternalIpKind"
          },
          "snat_cfg": {
            "$ref": "#/components/schemas/SourceNatConfig"
          }
        },
        "required": [
          "id",
          "snat_cfg"
        ]
      },
      "OmicronZoneType": {
        "description": "Describes what kind of zone this is (i.e., what component is running in it) as well as any type-specific configuration",
        "oneOf": [
          {
            "type": "object",
            "properties": {
              "address": {
                "type": "string"
              },
              "dns_servers": {
                "type": "array",
                "items": {
                  "type": "string",
                  "format": "ip"
                }
              },
              "domain": {
                "nullable": true,
                "type": "string"
              },
              "nic": {
                "description": "The service vNIC providing outbound connectivity using OPTE.",
                "allOf": [
                  {
                    "$ref": "#/components/schemas/NetworkInterface"
                  }
                ]
              },
              "ntp_servers": {
                "type": "array",
                "items": {
                  "type": "string"
                }
              },
              "snat_cfg": {
                "description": "The SNAT configuration for outbound connections.",
                "allOf": [
                  {
                    "$ref": "#/components/schemas/SourceNatConfig"
                  }
                ]
              },
              "type": {
                "type": "string",
                "enum": [
                  "boundary_ntp"
                ]
              }
            },
            "required": [
              "address",
              "dns_servers",
              "nic",
              "ntp_servers",
              "snat_cfg",
              "type"
            ]
          },
          {
            "description": "Type of clickhouse zone used for a single node clickhouse deployment",
            "type": "object",
            "properties": {
              "address": {
                "type": "string"
              },
              "dataset": {
                "$ref": "#/components/schemas/OmicronZoneDataset"
              },
              "type": {
                "type": "string",
                "enum": [
                  "clickhouse"
                ]
              }
            },
            "required": [
              "address",
              "dataset",
              "type"
            ]
          },
          {
            "description": "A zone used to run a Clickhouse Keeper node\n\nKeepers are only used in replicated clickhouse setups",
            "type": "object",
            "properties": {
              "address": {
                "type": "string"
              },
              "dataset": {
                "$ref": "#/components/schemas/OmicronZoneDataset"
              },
              "type": {
                "type": "string",
                "enum": [
                  "clickhouse_keeper"
                ]
              }
            },
            "required": [
              "address",
              "dataset",
              "type"
            ]
          },
          {
            "description": "A zone used to run a Clickhouse Server in a replicated deployment",
            "type": "object",
            "properties": {
              "address": {
                "type": "string"
              },
              "dataset": {
                "$ref": "#/components/schemas/OmicronZoneDataset"
              },
              "type": {
                "type": "string",
                "enum": [
                  "clickhouse_server"
                ]
              }
            },
            "required": [
              "address",
              "dataset",
              "type"
            ]
          },
          {
            "type": "object",
            "properties": {
              "address": {
                "type": "string"
              },
              "dataset": {
                "$ref": "#/components/schemas/OmicronZoneDataset"
              },
              "type": {
                "type": "string",
                "enum": [
                  "cockroach_db"
                ]
              }
            },
            "required": [
              "address",
              "dataset",
              "type"
            ]
          },
          {
            "type": "object",
            "properties": {
              "address": {
                "type": "string"
              },
              "dataset": {
                "$ref": "#/components/schemas/OmicronZoneDataset"
              },
              "type": {
                "type": "string",
                "enum": [
                  "crucible"
                ]
              }
            },
            "required": [
              "address",
              "dataset",
              "type"
            ]
          },
          {
            "type": "object",
            "properties": {
              "address": {
                "type": "string"
              },
              "type": {
                "type": "string",
                "enum": [
                  "crucible_pantry"
                ]
              }
            },
            "required": [
              "address",
              "type"
            ]
          },
          {
            "type": "object",
            "properties": {
              "dataset": {
                "$ref": "#/components/schemas/OmicronZoneDataset"
              },
              "dns_address": {
                "description": "The address at which the external DNS server is reachable.",
                "type": "string"
              },
              "http_address": {
                "description": "The address at which the external DNS server API is reachable.",
                "type": "string"
              },
              "nic": {
                "description": "The service vNIC providing external connectivity using OPTE.",
                "allOf": [
                  {
                    "$ref": "#/components/schemas/NetworkInterface"
                  }
                ]
              },
              "type": {
                "type": "string",
                "enum": [
                  "external_dns"
                ]
              }
            },
            "required": [
              "dataset",
              "dns_address",
              "http_address",
              "nic",
              "type"
            ]
          },
          {
            "type": "object",
            "properties": {
              "dataset": {
                "$ref": "#/components/schemas/OmicronZoneDataset"
              },
              "dns_address": {
                "type": "string"
              },
              "gz_address": {
                "description": "The addresses in the global zone which should be created\n\nFor the DNS service, which exists outside the sleds's typical subnet - adding an address in the GZ is necessary to allow inter-zone traffic routing.",
                "type": "string",
                "format": "ipv6"
              },
              "gz_address_index": {
                "description": "The address is also identified with an auxiliary bit of information to ensure that the created global zone address can have a unique name.",
                "type": "integer",
                "format": "uint32",
                "minimum": 0
              },
              "http_address": {
                "type": "string"
              },
              "type": {
                "type": "string",
                "enum": [
                  "internal_dns"
                ]
              }
            },
            "required": [
              "dataset",
              "dns_address",
              "gz_address",
              "gz_address_index",
              "http_address",
              "type"
            ]
          },
          {
            "type": "object",
            "properties": {
              "address": {
                "type": "string"
              },
              "type": {
                "type": "string",
                "enum": [
                  "internal_ntp"
                ]
              }
            },
            "required": [
              "address",
              "type"
            ]
          },
          {
            "type": "object",
            "properties": {
              "external_dns_servers": {
                "description": "External DNS servers Nexus can use to resolve external hosts.",
                "type": "array",
                "items": {
                  "type": "string",
                  "format": "ip"
                }
              },
              "external_ip": {
                "description": "The address at which the external nexus server is reachable.",
                "type": "string",
                "format": "ip"
              },
              "external_tls": {
                "description": "Whether Nexus's external endpoint should use TLS",
                "type": "boolean"
              },
              "internal_address": {
                "description": "The address at which the internal nexus server is reachable.",
                "type": "string"
              },
              "lockstep_port": {
                "description": "The port at which the internal lockstep server is reachable. This shares the same IP address with `internal_address`.",
                "default": 12232,
                "type": "integer",
                "format": "uint16",
                "minimum": 0
              },
              "nic": {
                "description": "The service vNIC providing external connectivity using OPTE.",
                "allOf": [
                  {
                    "$ref": "#/components/schemas/NetworkInterface"
                  }
                ]
              },
              "type": {
                "type": "string",
                "enum": [
                  "nexus"
                ]
              }
            },
            "required": [
              "external_dns_servers",
              "external_ip",
              "external_tls",
              "internal_address",
              "nic",
              "type"
            ]
          },
          {
            "type": "object",
            "properties": {
              "address": {
                "type": "string"
              },
              "type": {
                "type": "string",
                "enum": [
                  "oximeter"
                ]
              }
            },
            "required": [
              "address",
              "type"
            ]
          }
        ]
      },
      "OximeterReadMode": {
        "description": "Where oximeter should read from",
        "oneOf": [
          {
            "type": "object",
            "properties": {
              "type": {
                "type": "string",
                "enum": [
                  "single_node"
                ]
              }
            },
            "required": [
              "type"
            ]
          },
          {
            "type": "object",
            "properties": {
              "type": {
                "type": "string",
                "enum": [
                  "cluster"
                ]
              }
            },
            "required": [
              "type"
            ]
          }
        ]
      },
      "OximeterReadPolicy": {
        "type": "object",
        "properties": {
          "mode": {
            "$ref": "#/components/schemas/OximeterReadMode"
          },
          "time_created": {
            "type": "string",
            "format": "date-time"
          },
          "version": {
            "type": "integer",
            "format": "uint32",
            "minimum": 0
          }
        },
        "required": [
          "mode",
          "time_created",
          "version"
        ]
      },
      "PendingMgsUpdate": {
        "type": "object",
        "properties": {
          "artifact_hash": {
            "description": "which artifact to apply to this device",
            "type": "string",
            "format": "hex string (32 bytes)"
          },
          "artifact_version": {
            "$ref": "#/components/schemas/ArtifactVersion"
          },
          "baseboard_id": {
            "description": "id of the baseboard that we're going to update",
            "allOf": [
              {
                "$ref": "#/components/schemas/BaseboardId"
              }
            ]
          },
          "details": {
            "description": "component-specific details of the pending update",
            "allOf": [
              {
                "$ref": "#/components/schemas/PendingMgsUpdateDetails"
              }
            ]
          },
          "slot_id": {
            "description": "last known MGS slot (cubby number) of the baseboard",
            "type": "integer",
            "format": "uint16",
            "minimum": 0
          },
          "sp_type": {
            "description": "what type of baseboard this is",
            "allOf": [
              {
                "$ref": "#/components/schemas/SpType"
              }
            ]
          }
        },
        "required": [
          "artifact_hash",
          "artifact_version",
          "baseboard_id",
          "details",
          "slot_id",
          "sp_type"
        ]
      },
      "PendingMgsUpdateDetails": {
        "description": "Describes the component-specific details of a PendingMgsUpdate",
        "oneOf": [
          {
            "description": "the SP itself is being updated",
            "type": "object",
            "properties": {
              "component": {
                "type": "string",
                "enum": [
                  "sp"
                ]
              },
              "expected_active_version": {
                "description": "expected contents of the active slot",
                "allOf": [
                  {
                    "$ref": "#/components/schemas/ArtifactVersion"
                  }
                ]
              },
              "expected_inactive_version": {
                "description": "expected contents of the inactive slot",
                "allOf": [
                  {
                    "$ref": "#/components/schemas/ExpectedVersion"
                  }
                ]
              }
            },
            "required": [
              "component",
              "expected_active_version",
              "expected_inactive_version"
            ]
          },
          {
            "description": "the RoT is being updated",
            "type": "object",
            "properties": {
              "component": {
                "type": "string",
                "enum": [
                  "rot"
                ]
              },
              "expected_active_slot": {
                "$ref": "#/components/schemas/ExpectedActiveRotSlot"
              },
              "expected_inactive_version": {
                "$ref": "#/components/schemas/ExpectedVersion"
              },
              "expected_pending_persistent_boot_preference": {
                "nullable": true,
                "description": "the persistent boot preference written into the CFPA scratch page that will become the persistent boot preference in the authoritative CFPA page upon reboot, unless CFPA update of the authoritative page fails for some reason.",
                "allOf": [
                  {
                    "$ref": "#/components/schemas/RotSlot"
                  }
                ]
              },
              "expected_persistent_boot_preference": {
                "description": "the persistent boot preference written into the current authoritative CFPA page (ping or pong)",
                "allOf": [
                  {
                    "$ref": "#/components/schemas/RotSlot"
                  }
                ]
              },
              "expected_transient_boot_preference": {
                "nullable": true,
                "description": "override persistent preference selection for a single boot",
                "allOf": [
                  {
                    "$ref": "#/components/schemas/RotSlot"
                  }
                ]
              }
            },
            "required": [
              "component",
              "expected_active_slot",
              "expected_inactive_version",
              "expected_persistent_boot_preference"
            ]
          },
          {
            "description": "the RoT bootloader is being updated",
            "type": "object",
            "properties": {
              "component": {
                "type": "string",
                "enum": [
                  "rot_bootloader"
                ]
              },
              "expected_stage0_next_version": {
                "description": "expected contents of the stage 0 next",
                "allOf": [
                  {
                    "$ref": "#/components/schemas/ExpectedVersion"
                  }
                ]
              },
              "expected_stage0_version": {
                "description": "expected contents of the stage 0",
                "allOf": [
                  {
                    "$ref": "#/components/schemas/ArtifactVersion"
                  }
                ]
              }
            },
            "required": [
              "component",
              "expected_stage0_next_version",
              "expected_stage0_version"
            ]
          },
          {
            "description": "the host OS is being updated\n\nWe write the phase 1 via MGS, and have a precheck condition that sled-agent has already written the matching phase 2.",
            "type": "object",
            "properties": {
              "component": {
                "type": "string",
                "enum": [
                  "host_phase1"
                ]
              },
              "expected_active_phase_1_hash": {
                "description": "The hash of the phase 1 slot specified by `expected_active_phase_1_hash`.\n\nWe should always be able to fetch this. Even if the phase 1 contents themselves have been corrupted (very scary for the active slot!), the SP can still hash those contents.",
                "type": "string",
                "format": "hex string (32 bytes)"
              },
              "expected_active_phase_1_slot": {
                "description": "Which slot is currently active according to the SP.\n\nThis controls which slot will be used the next time the sled boots; it will _usually_ match `boot_disk`, but differs in the window of time between telling the SP to change which slot to use and the host OS rebooting to actually use that slot.",
                "allOf": [
                  {
                    "$ref": "#/components/schemas/M2Slot"
                  }
                ]
              },
              "expected_active_phase_2_hash": {
                "description": "The hash of the currently-active phase 2 artifact.\n\nIt's possible sled-agent won't be able to report this value, but that would indicate that we don't know the version currently running. The planner wouldn't stage an update without knowing the current version, so if something has gone wrong in the meantime we won't proceede either.",
                "type": "string",
                "format": "hex string (32 bytes)"
              },
              "expected_boot_disk": {
                "description": "Which slot the host OS most recently booted from.",
                "allOf": [
                  {
                    "$ref": "#/components/schemas/M2Slot"
                  }
                ]
              },
              "expected_inactive_phase_1_hash": {
                "description": "The hash of the phase 1 slot specified by toggling `expected_active_phase_1_slot` to the other slot.\n\nWe should always be able to fetch this. Even if the phase 1 contents of the inactive slot are entirely bogus, the SP can still hash those contents.",
                "type": "string",
                "format": "hex string (32 bytes)"
              },
              "expected_inactive_phase_2_hash": {
                "description": "The hash of the currently-inactive phase 2 artifact.\n\nIt's entirely possible that a sled needing a host OS update has no valid artifact in its inactive slot. However, a precondition for us performing a phase 1 update is that `sled-agent` on the target sled has already written the paired phase 2 artifact to the inactive slot; therefore, we don't need to be able to represent an invalid inactive slot.",
                "type": "string",
                "format": "hex string (32 bytes)"
              },
              "sled_agent_address": {
                "description": "Address for contacting sled-agent to check phase 2 contents.",
                "type": "string"
              }
            },
            "required": [
              "component",
              "expected_active_phase_1_hash",
              "expected_active_phase_1_slot",
              "expected_active_phase_2_hash",
              "expected_boot_disk",
              "expected_inactive_phase_1_hash",
              "expected_inactive_phase_2_hash",
              "sled_agent_address"
            ]
          }
        ]
      },
      "PendingMgsUpdates": {
        "type": "object",
        "properties": {
          "by_baseboard": {
            "title": "IdOrdMap",
            "x-rust-type": {
              "crate": "iddqd",
              "parameters": [
                {
                  "$ref": "#/components/schemas/PendingMgsUpdate"
                }
              ],
              "path": "iddqd::IdOrdMap",
              "version": "*"
            },
            "type": "array",
            "items": {
              "$ref": "#/components/schemas/PendingMgsUpdate"
            },
            "uniqueItems": true
          }
        },
        "required": [
          "by_baseboard"
        ]
      },
      "PendingRecovery": {
        "description": "Snapshot of reassignment state when a recovery pass started",
        "type": "object",
        "properties": {
          "blueprint_id": {
            "nullable": true,
            "description": "which blueprint id we'd be fully caught up to upon completion",
            "allOf": [
              {
                "$ref": "#/components/schemas/TypedUuidForBlueprintKind"
              }
            ]
          },
          "generation": {
            "description": "what `reassignment_generation` was when this recovery started",
            "allOf": [
              {
                "$ref": "#/components/schemas/Generation"
              }
            ]
          }
        },
        "required": [
          "generation"
        ]
      },
      "PendingSagaInfo": {
        "description": "Describes a pending saga (for debugging why quiesce is stuck)",
        "type": "object",
        "properties": {
          "recovered": {
            "description": "If true, we know the saga needs to be recovered.  It may or may not be running already.\n\nIf false, this saga was created in this Nexus process's lifetime.  It's still running.",
            "type": "boolean"
          },
          "saga_id": {
            "type": "string",
            "format": "uuid"
          },
          "saga_name": {
            "type": "string"
          },
          "time_pending": {
            "type": "string",
            "format": "date-time"
          }
        },
        "required": [
          "recovered",
          "saga_id",
          "saga_name",
          "time_pending"
        ]
      },
      "PhysicalDiskPath": {
        "type": "object",
        "properties": {
          "disk_id": {
            "description": "ID of the physical disk",
            "type": "string",
            "format": "uuid"
          }
        },
        "required": [
          "disk_id"
        ]
      },
      "Ping": {
        "type": "object",
        "properties": {
          "status": {
            "description": "Whether the external API is reachable. Will always be Ok if the endpoint returns anything at all.",
            "allOf": [
              {
                "$ref": "#/components/schemas/PingStatus"
              }
            ]
          }
        },
        "required": [
          "status"
        ]
      },
      "PingStatus": {
        "type": "string",
        "enum": [
          "ok"
        ]
      },
      "PlannerConfig": {
        "type": "object",
        "properties": {
          "add_zones_with_mupdate_override": {
            "description": "Whether to add zones even if a mupdate override is present.\n\nOnce Nexus-driven update is active on a customer system, we must not add new zones while the system is recovering from a MUPdate.\n\nThis setting, which is off by default, allows us to add zones even if we've detected a recent MUPdate on the system.",
            "type": "boolean"
          }
        },
        "required": [
          "add_zones_with_mupdate_override"
        ]
      },
      "PlanningAddOutOfEligibleSleds": {
        "description": "How many discretionary zones we actually placed out of how many we wanted to place.",
        "type": "object",
        "properties": {
          "placed": {
            "type": "integer",
            "format": "uint",
            "minimum": 0
          },
          "wanted_to_place": {
            "type": "integer",
            "format": "uint",
            "minimum": 0
          }
        },
        "required": [
          "placed",
          "wanted_to_place"
        ]
      },
      "PlanningAddStepReport": {
        "type": "object",
        "properties": {
          "add_update_blocked_reasons": {
            "description": "Reasons why zone adds and any updates are blocked.\n\nThis is typically a list of MUPdate-related reasons.",
            "type": "array",
            "items": {
              "type": "string"
            }
          },
          "add_zones_with_mupdate_override": {
            "description": "The value of the homonymous planner config. (What this really means is that zone adds happen despite being blocked by one or more MUPdate-related reasons.)",
            "type": "boolean"
          },
          "discretionary_zones_placed": {
            "description": "Sled ID → kinds of discretionary zones placed there",
            "type": "object",
            "additionalProperties": {
              "type": "array",
              "items": {
                "$ref": "#/components/schemas/DiscretionaryZonePlacement"
              }
            }
          },
          "out_of_eligible_sleds": {
            "description": "Discretionary zone kind → (placed, wanted to place)",
            "type": "object",
            "additionalProperties": {
              "$ref": "#/components/schemas/PlanningAddOutOfEligibleSleds"
            }
          },
          "sleds_getting_ntp_and_discretionary_zones": {
            "type": "array",
            "items": {
              "$ref": "#/components/schemas/TypedUuidForSledKind"
            },
            "uniqueItems": true
          },
          "sleds_missing_crucible_zone": {
            "type": "object",
            "additionalProperties": {
              "type": "array",
              "items": {
                "$ref": "#/components/schemas/TypedUuidForZpoolKind"
              }
            }
          },
          "sleds_missing_ntp_zone": {
            "type": "array",
            "items": {
              "$ref": "#/components/schemas/TypedUuidForSledKind"
            },
            "uniqueItems": true
          },
          "sleds_waiting_for_ntp_zone": {
            "type": "array",
            "items": {
              "$ref": "#/components/schemas/TypedUuidForSledKind"
            },
            "uniqueItems": true
          },
          "sleds_without_ntp_zones_in_inventory": {
            "type": "array",
            "items": {
              "$ref": "#/components/schemas/TypedUuidForSledKind"
            },
            "uniqueItems": true
          },
          "sleds_without_zpools_for_ntp_zones": {
            "type": "array",
            "items": {
              "$ref": "#/components/schemas/TypedUuidForSledKind"
            },
            "uniqueItems": true
          },
          "sufficient_zones_exist": {
            "description": "Discretionary zone kind → (wanted to place, num existing)",
            "type": "object",
            "additionalProperties": {
              "$ref": "#/components/schemas/PlanningAddSufficientZonesExist"
            }
          },
          "target_release_generation_is_one": {
            "description": "Set to true if the target release generation is 1, which would allow zones to be added.",
            "type": "boolean"
          },
          "waiting_on": {
            "nullable": true,
            "description": "What are we waiting on to start zone additions?",
            "allOf": [
              {
                "$ref": "#/components/schemas/ZoneAddWaitingOn"
              }
            ]
          }
        },
        "required": [
          "add_update_blocked_reasons",
          "add_zones_with_mupdate_override",
          "discretionary_zones_placed",
          "out_of_eligible_sleds",
          "sleds_getting_ntp_and_discretionary_zones",
          "sleds_missing_crucible_zone",
          "sleds_missing_ntp_zone",
          "sleds_waiting_for_ntp_zone",
          "sleds_without_ntp_zones_in_inventory",
          "sleds_without_zpools_for_ntp_zones",
          "sufficient_zones_exist",
          "target_release_generation_is_one"
        ]
      },
      "PlanningAddSufficientZonesExist": {
        "description": "We have at least the minimum required number of zones of a given kind.",
        "type": "object",
        "properties": {
          "num_existing": {
            "type": "integer",
            "format": "uint",
            "minimum": 0
          },
          "target_count": {
            "type": "integer",
            "format": "uint",
            "minimum": 0
          }
        },
        "required": [
          "num_existing",
          "target_count"
        ]
      },
      "PlanningCockroachdbSettingsStepReport": {
        "type": "object",
        "properties": {
          "preserve_downgrade": {
            "$ref": "#/components/schemas/CockroachDbPreserveDowngrade"
          }
        },
        "required": [
          "preserve_downgrade"
        ]
      },
      "PlanningDecommissionStepReport": {
        "type": "object",
        "properties": {
          "zombie_sleds": {
            "description": "Decommissioned sleds that unexpectedly appeared as commissioned.",
            "type": "array",
            "items": {
              "$ref": "#/components/schemas/TypedUuidForSledKind"
            }
          }
        },
        "required": [
          "zombie_sleds"
        ]
      },
      "PlanningExpungeStepReport": {
        "type": "object",
        "properties": {
          "orphan_disks": {
            "description": "Expunged disks not present in the parent blueprint.",
            "type": "object",
            "additionalProperties": {
              "$ref": "#/components/schemas/TypedUuidForPhysicalDiskKind"
            }
          }
        },
        "required": [
          "orphan_disks"
        ]
      },
      "PlanningMgsUpdatesStepReport": {
        "type": "object",
        "properties": {
          "blocked_mgs_updates": {
            "type": "array",
            "items": {
              "$ref": "#/components/schemas/BlockedMgsUpdate"
            }
          },
          "pending_mgs_updates": {
            "$ref": "#/components/schemas/PendingMgsUpdates"
          },
          "unsafe_zones": {
            "type": "object",
            "additionalProperties": {
              "$ref": "#/components/schemas/ZoneUnsafeToShutdown"
            }
          }
        },
        "required": [
<<<<<<< HEAD
          "pending_mgs_updates",
          "unsafe_zones"
=======
          "blocked_mgs_updates",
          "pending_mgs_updates"
>>>>>>> 227d9dfe
        ]
      },
      "PlanningNexusGenerationBumpReport": {
        "oneOf": [
          {
            "description": "We have no reason to bump the Nexus generation number.",
            "type": "object",
            "properties": {
              "component": {
                "type": "string",
                "enum": [
                  "nothing_to_report"
                ]
              }
            },
            "required": [
              "component"
            ]
          },
          {
            "description": "We are waiting on some condition before we can bump the Nexus generation.",
            "type": "object",
            "properties": {
              "component": {
                "type": "string",
                "enum": [
                  "waiting_on"
                ]
              },
              "value": {
                "$ref": "#/components/schemas/NexusGenerationBumpWaitingOn"
              }
            },
            "required": [
              "component",
              "value"
            ]
          },
          {
            "description": "We are bumping the Nexus generation number to this value.",
            "type": "object",
            "properties": {
              "component": {
                "type": "string",
                "enum": [
                  "bumping_generation"
                ]
              },
              "value": {
                "$ref": "#/components/schemas/Generation"
              }
            },
            "required": [
              "component",
              "value"
            ]
          }
        ]
      },
      "PlanningNoopImageSourceConverted": {
        "description": "How many of the total install-dataset zones and/or host phase 2 slots were noop-converted to use the artifact store on a particular sled.",
        "type": "object",
        "properties": {
          "host_phase_2_slot_a_eligible": {
            "type": "boolean"
          },
          "host_phase_2_slot_b_eligible": {
            "type": "boolean"
          },
          "num_dataset": {
            "type": "integer",
            "format": "uint",
            "minimum": 0
          },
          "num_eligible": {
            "type": "integer",
            "format": "uint",
            "minimum": 0
          }
        },
        "required": [
          "host_phase_2_slot_a_eligible",
          "host_phase_2_slot_b_eligible",
          "num_dataset",
          "num_eligible"
        ]
      },
      "PlanningNoopImageSourceSkipSledHostPhase2Reason": {
        "oneOf": [
          {
            "type": "object",
            "properties": {
              "type": {
                "type": "string",
                "enum": [
                  "both_slots_already_artifact"
                ]
              }
            },
            "required": [
              "type"
            ]
          },
          {
            "type": "object",
            "properties": {
              "type": {
                "type": "string",
                "enum": [
                  "sled_not_in_inventory"
                ]
              }
            },
            "required": [
              "type"
            ]
          }
        ]
      },
      "PlanningNoopImageSourceSkipSledZonesReason": {
        "oneOf": [
          {
            "type": "object",
            "properties": {
              "num_total": {
                "type": "integer",
                "format": "uint",
                "minimum": 0
              },
              "type": {
                "type": "string",
                "enum": [
                  "all_zones_already_artifact"
                ]
              }
            },
            "required": [
              "num_total",
              "type"
            ]
          },
          {
            "type": "object",
            "properties": {
              "type": {
                "type": "string",
                "enum": [
                  "sled_not_in_inventory"
                ]
              }
            },
            "required": [
              "type"
            ]
          },
          {
            "type": "object",
            "properties": {
              "error": {
                "type": "string"
              },
              "type": {
                "type": "string",
                "enum": [
                  "error_retrieving_zone_manifest"
                ]
              }
            },
            "required": [
              "error",
              "type"
            ]
          },
          {
            "type": "object",
            "properties": {
              "id": {
                "$ref": "#/components/schemas/TypedUuidForMupdateOverrideKind"
              },
              "type": {
                "type": "string",
                "enum": [
                  "remove_mupdate_override"
                ]
              }
            },
            "required": [
              "id",
              "type"
            ]
          }
        ]
      },
      "PlanningNoopImageSourceSkipZoneReason": {
        "oneOf": [
          {
            "type": "object",
            "properties": {
              "file_name": {
                "type": "string"
              },
              "type": {
                "type": "string",
                "enum": [
                  "zone_not_in_manifest"
                ]
              },
              "zone_kind": {
                "type": "string"
              }
            },
            "required": [
              "file_name",
              "type",
              "zone_kind"
            ]
          },
          {
            "type": "object",
            "properties": {
              "error": {
                "type": "string"
              },
              "file_name": {
                "type": "string"
              },
              "type": {
                "type": "string",
                "enum": [
                  "invalid_artifact"
                ]
              },
              "zone_kind": {
                "type": "string"
              }
            },
            "required": [
              "error",
              "file_name",
              "type",
              "zone_kind"
            ]
          },
          {
            "type": "object",
            "properties": {
              "artifact_hash": {
                "type": "string",
                "format": "hex string (32 bytes)"
              },
              "file_name": {
                "type": "string"
              },
              "type": {
                "type": "string",
                "enum": [
                  "artifact_not_in_repo"
                ]
              },
              "zone_kind": {
                "type": "string"
              }
            },
            "required": [
              "artifact_hash",
              "file_name",
              "type",
              "zone_kind"
            ]
          }
        ]
      },
      "PlanningNoopImageSourceStepReport": {
        "type": "object",
        "properties": {
          "converted": {
            "type": "object",
            "additionalProperties": {
              "$ref": "#/components/schemas/PlanningNoopImageSourceConverted"
            }
          },
          "no_target_release": {
            "type": "boolean"
          },
          "skipped_sled_host_phase_2": {
            "type": "object",
            "additionalProperties": {
              "$ref": "#/components/schemas/PlanningNoopImageSourceSkipSledHostPhase2Reason"
            }
          },
          "skipped_sled_zones": {
            "type": "object",
            "additionalProperties": {
              "$ref": "#/components/schemas/PlanningNoopImageSourceSkipSledZonesReason"
            }
          },
          "skipped_zones": {
            "type": "object",
            "additionalProperties": {
              "$ref": "#/components/schemas/PlanningNoopImageSourceSkipZoneReason"
            }
          }
        },
        "required": [
          "converted",
          "no_target_release",
          "skipped_sled_host_phase_2",
          "skipped_sled_zones",
          "skipped_zones"
        ]
      },
      "PlanningOutOfDateZone": {
        "description": "We have at least the minimum required number of zones of a given kind.",
        "type": "object",
        "properties": {
          "desired_image_source": {
            "$ref": "#/components/schemas/BlueprintZoneImageSource"
          },
          "zone_config": {
            "$ref": "#/components/schemas/BlueprintZoneConfig"
          }
        },
        "required": [
          "desired_image_source",
          "zone_config"
        ]
      },
      "PlanningZoneUpdatesStepReport": {
        "type": "object",
        "properties": {
          "expunged_zones": {
            "type": "object",
            "additionalProperties": {
              "type": "array",
              "items": {
                "$ref": "#/components/schemas/BlueprintZoneConfig"
              }
            }
          },
          "out_of_date_zones": {
            "type": "object",
            "additionalProperties": {
              "type": "array",
              "items": {
                "$ref": "#/components/schemas/PlanningOutOfDateZone"
              }
            }
          },
          "unsafe_zones": {
            "type": "object",
            "additionalProperties": {
              "$ref": "#/components/schemas/ZoneUnsafeToShutdown"
            }
          },
          "updated_zones": {
            "type": "object",
            "additionalProperties": {
              "type": "array",
              "items": {
                "$ref": "#/components/schemas/BlueprintZoneConfig"
              }
            }
          },
          "waiting_on": {
            "nullable": true,
            "description": "What are we waiting on to start zone updates?",
            "allOf": [
              {
                "$ref": "#/components/schemas/ZoneUpdatesWaitingOn"
              }
            ]
          },
          "waiting_zones": {
            "type": "object",
            "additionalProperties": {
              "$ref": "#/components/schemas/ZoneWaitingToExpunge"
            }
          }
        },
        "required": [
          "expunged_zones",
          "out_of_date_zones",
          "unsafe_zones",
          "updated_zones",
          "waiting_zones"
        ]
      },
      "QuiesceState": {
        "description": "See [`QuiesceStatus`] for more on Nexus quiescing.\n\nAt any given time, Nexus is always in one of these states:\n\n```text Undetermined        (have not loaded persistent state; don't know yet) | | load persistent state and find we're not quiescing v Running             (normal operation) | | quiesce starts v DrainingSagas       (no new sagas are allowed, but some are still running) | | no more sagas running v DrainingDb          (no sagas running; no new db connections may be |                  acquired by Nexus at-large, but some are still held) | | no more database connections held v RecordingQuiesce    (everything is quiesced aside from one connection being |                  used to record our final quiesced state) | | finish recording quiesce state in database v Quiesced            (no sagas running, no database connections in use) ```\n\nQuiescing is (currently) a one-way trip: once a Nexus process starts quiescing, it will never go back to normal operation.  It will never go back to an earlier stage, either.",
        "oneOf": [
          {
            "description": "We have not yet determined based on persistent state if we're supposed to be quiesced or not",
            "type": "object",
            "properties": {
              "state": {
                "type": "string",
                "enum": [
                  "undetermined"
                ]
              }
            },
            "required": [
              "state"
            ]
          },
          {
            "description": "Normal operation",
            "type": "object",
            "properties": {
              "state": {
                "type": "string",
                "enum": [
                  "running"
                ]
              }
            },
            "required": [
              "state"
            ]
          },
          {
            "description": "New sagas disallowed, but some are still running on some Nexus instances",
            "type": "object",
            "properties": {
              "quiesce_details": {
                "type": "object",
                "properties": {
                  "time_requested": {
                    "type": "string",
                    "format": "date-time"
                  }
                },
                "required": [
                  "time_requested"
                ]
              },
              "state": {
                "type": "string",
                "enum": [
                  "draining_sagas"
                ]
              }
            },
            "required": [
              "quiesce_details",
              "state"
            ]
          },
          {
            "description": "No sagas running on any Nexus instances\n\nNo new database connections may be claimed, but some database connections are still held.",
            "type": "object",
            "properties": {
              "quiesce_details": {
                "type": "object",
                "properties": {
                  "duration_draining_sagas": {
                    "$ref": "#/components/schemas/Duration"
                  },
                  "time_requested": {
                    "type": "string",
                    "format": "date-time"
                  }
                },
                "required": [
                  "duration_draining_sagas",
                  "time_requested"
                ]
              },
              "state": {
                "type": "string",
                "enum": [
                  "draining_db"
                ]
              }
            },
            "required": [
              "quiesce_details",
              "state"
            ]
          },
          {
            "description": "No database connections in use except to record the final \"quiesced\" state",
            "type": "object",
            "properties": {
              "quiesce_details": {
                "type": "object",
                "properties": {
                  "duration_draining_db": {
                    "$ref": "#/components/schemas/Duration"
                  },
                  "duration_draining_sagas": {
                    "$ref": "#/components/schemas/Duration"
                  },
                  "time_requested": {
                    "type": "string",
                    "format": "date-time"
                  }
                },
                "required": [
                  "duration_draining_db",
                  "duration_draining_sagas",
                  "time_requested"
                ]
              },
              "state": {
                "type": "string",
                "enum": [
                  "recording_quiesce"
                ]
              }
            },
            "required": [
              "quiesce_details",
              "state"
            ]
          },
          {
            "description": "Nexus has no sagas running and is not using the database",
            "type": "object",
            "properties": {
              "quiesce_details": {
                "type": "object",
                "properties": {
                  "duration_draining_db": {
                    "$ref": "#/components/schemas/Duration"
                  },
                  "duration_draining_sagas": {
                    "$ref": "#/components/schemas/Duration"
                  },
                  "duration_recording_quiesce": {
                    "$ref": "#/components/schemas/Duration"
                  },
                  "duration_total": {
                    "$ref": "#/components/schemas/Duration"
                  },
                  "time_quiesced": {
                    "type": "string",
                    "format": "date-time"
                  },
                  "time_requested": {
                    "type": "string",
                    "format": "date-time"
                  }
                },
                "required": [
                  "duration_draining_db",
                  "duration_draining_sagas",
                  "duration_recording_quiesce",
                  "duration_total",
                  "time_quiesced",
                  "time_requested"
                ]
              },
              "state": {
                "type": "string",
                "enum": [
                  "quiesced"
                ]
              }
            },
            "required": [
              "quiesce_details",
              "state"
            ]
          }
        ]
      },
      "QuiesceStatus": {
        "description": "Describes whether Nexus is quiescing or quiesced and what, if anything, is blocking the quiesce process\n\n**Quiescing** is the process of draining Nexus of running sagas and stopping all use of the database in preparation for upgrade.  See [`QuiesceState`] for more on the stages involved.",
        "type": "object",
        "properties": {
          "db_claims": {
            "title": "IdOrdMap",
            "description": "what database claims are currently held (by any part of Nexus)\n\nEntries here prevent transitioning from `WaitingForDb` to `Quiesced`.",
            "x-rust-type": {
              "crate": "iddqd",
              "parameters": [
                {
                  "$ref": "#/components/schemas/HeldDbClaimInfo"
                }
              ],
              "path": "iddqd::IdOrdMap",
              "version": "*"
            },
            "type": "array",
            "items": {
              "$ref": "#/components/schemas/HeldDbClaimInfo"
            },
            "uniqueItems": true
          },
          "sagas": {
            "description": "information about saga quiescing",
            "allOf": [
              {
                "$ref": "#/components/schemas/SagaQuiesceStatus"
              }
            ]
          },
          "state": {
            "description": "what stage of quiescing is Nexus at",
            "allOf": [
              {
                "$ref": "#/components/schemas/QuiesceState"
              }
            ]
          }
        },
        "required": [
          "db_claims",
          "sagas",
          "state"
        ]
      },
      "ReconfiguratorConfig": {
        "type": "object",
        "properties": {
          "planner_config": {
            "$ref": "#/components/schemas/PlannerConfig"
          },
          "planner_enabled": {
            "type": "boolean"
          }
        },
        "required": [
          "planner_config",
          "planner_enabled"
        ]
      },
      "ReconfiguratorConfigParam": {
        "type": "object",
        "properties": {
          "config": {
            "$ref": "#/components/schemas/ReconfiguratorConfig"
          },
          "version": {
            "type": "integer",
            "format": "uint32",
            "minimum": 0
          }
        },
        "required": [
          "config",
          "version"
        ]
      },
      "ReconfiguratorConfigView": {
        "type": "object",
        "properties": {
          "config": {
            "$ref": "#/components/schemas/ReconfiguratorConfig"
          },
          "time_modified": {
            "type": "string",
            "format": "date-time"
          },
          "version": {
            "type": "integer",
            "format": "uint32",
            "minimum": 0
          }
        },
        "required": [
          "config",
          "time_modified",
          "version"
        ]
      },
      "RotBootloaderStatus": {
        "type": "object",
        "properties": {
          "stage0_next_version": {
            "$ref": "#/components/schemas/TufRepoVersion"
          },
          "stage0_version": {
            "$ref": "#/components/schemas/TufRepoVersion"
          }
        },
        "required": [
          "stage0_next_version",
          "stage0_version"
        ]
      },
      "RotSlot": {
        "oneOf": [
          {
            "type": "object",
            "properties": {
              "slot": {
                "type": "string",
                "enum": [
                  "a"
                ]
              }
            },
            "required": [
              "slot"
            ]
          },
          {
            "type": "object",
            "properties": {
              "slot": {
                "type": "string",
                "enum": [
                  "b"
                ]
              }
            },
            "required": [
              "slot"
            ]
          }
        ]
      },
      "RotStatus": {
        "type": "object",
        "properties": {
          "active_slot": {
            "nullable": true,
            "allOf": [
              {
                "$ref": "#/components/schemas/RotSlot"
              }
            ]
          },
          "slot_a_version": {
            "$ref": "#/components/schemas/TufRepoVersion"
          },
          "slot_b_version": {
            "$ref": "#/components/schemas/TufRepoVersion"
          }
        },
        "required": [
          "slot_a_version",
          "slot_b_version"
        ]
      },
      "Saga": {
        "description": "Sagas\n\nThese are currently only intended for observability by developers.  We will eventually want to flesh this out into something more observable for end users.",
        "type": "object",
        "properties": {
          "id": {
            "type": "string",
            "format": "uuid"
          },
          "state": {
            "$ref": "#/components/schemas/SagaState"
          }
        },
        "required": [
          "id",
          "state"
        ]
      },
      "SagaErrorInfo": {
        "oneOf": [
          {
            "type": "object",
            "properties": {
              "error": {
                "type": "string",
                "enum": [
                  "action_failed"
                ]
              },
              "source_error": {}
            },
            "required": [
              "error",
              "source_error"
            ]
          },
          {
            "type": "object",
            "properties": {
              "error": {
                "type": "string",
                "enum": [
                  "deserialize_failed"
                ]
              },
              "message": {
                "type": "string"
              }
            },
            "required": [
              "error",
              "message"
            ]
          },
          {
            "type": "object",
            "properties": {
              "error": {
                "type": "string",
                "enum": [
                  "injected_error"
                ]
              }
            },
            "required": [
              "error"
            ]
          },
          {
            "type": "object",
            "properties": {
              "error": {
                "type": "string",
                "enum": [
                  "serialize_failed"
                ]
              },
              "message": {
                "type": "string"
              }
            },
            "required": [
              "error",
              "message"
            ]
          },
          {
            "type": "object",
            "properties": {
              "error": {
                "type": "string",
                "enum": [
                  "subsaga_create_failed"
                ]
              },
              "message": {
                "type": "string"
              }
            },
            "required": [
              "error",
              "message"
            ]
          }
        ]
      },
      "SagaQuiesceStatus": {
        "type": "object",
        "properties": {
          "drained_blueprint_id": {
            "nullable": true,
            "description": "blueprint id that we're \"fully drained up to\"\n\nIf this value is non-`None`, that means that:\n\n- saga creation is disallowed - no sagas are running - we have re-assigned sagas from other Nexus instances expunged in this blueprint or earlier - we have finished recovery for all those sagas (that had been assigned to us as of the re-assignment pass for this blueprint id)\n\nThis means that the only way we can wind up running another saga is if there's a new blueprint that expunges a different Nexus zone.",
            "allOf": [
              {
                "$ref": "#/components/schemas/TypedUuidForBlueprintKind"
              }
            ]
          },
          "first_recovery_complete": {
            "description": "whether at least one recovery pass has successfully completed\n\nWe have to track this because we can't quiesce until we know we've recovered all outstanding sagas.",
            "type": "boolean"
          },
          "new_sagas_allowed": {
            "description": "current policy: are we allowed to *create* new sagas?\n\nThis also affects re-assigning sagas from expunged Nexus instances to ourselves.  It does **not** affect saga recovery.",
            "allOf": [
              {
                "$ref": "#/components/schemas/SagasAllowed"
              }
            ]
          },
          "reassignment_blueprint_id": {
            "nullable": true,
            "description": "blueprint id associated with last successful saga reassignment\n\nSimilar to the generation number, this is used to track whether we've accounted for all sagas for all expungements up through this target blueprint.",
            "allOf": [
              {
                "$ref": "#/components/schemas/TypedUuidForBlueprintKind"
              }
            ]
          },
          "reassignment_generation": {
            "description": "generation number for the saga reassignment\n\nThis gets bumped whenever a saga reassignment operation completes that may have re-assigned us some sagas.  It's used to keep track of when we've recovered all sagas that could be assigned to us.",
            "allOf": [
              {
                "$ref": "#/components/schemas/Generation"
              }
            ]
          },
          "reassignment_pending": {
            "description": "whether there is a saga reassignment operation happening\n\nThese operatinos may assign new sagas to Nexus that must be recovered and completed before quiescing can finish.",
            "type": "boolean"
          },
          "recovered_blueprint_id": {
            "nullable": true,
            "description": "blueprint id that saga recovery has \"caught up to\"\n\nThis means that we have finished recovering any sagas that were re-assigned to us due to expungements of other Nexus zones up through this blueprint.  Put differently: we know that we will never be assigned more sagas due to expungement unless the target blueprint changes past this one.\n\nThis does not mean that we've fully drained all sagas up through this blueprint.  There may still be sagas running.",
            "allOf": [
              {
                "$ref": "#/components/schemas/TypedUuidForBlueprintKind"
              }
            ]
          },
          "recovered_reassignment_generation": {
            "description": "\"saga reassignment generation number\" that was \"caught up to\" by the last recovery pass\n\nThis is used with `reassignment_generation` to help us know when we've recovered all the sagas that may have been assigned to us during a given reassignment pass.  See `reassignment_done()` for details.",
            "allOf": [
              {
                "$ref": "#/components/schemas/Generation"
              }
            ]
          },
          "recovery_pending": {
            "nullable": true,
            "description": "If a recovery pass is ongoing, a snapshot of reassignment state when it started (which reflects what we'll be caught up to when it finishes)",
            "allOf": [
              {
                "$ref": "#/components/schemas/PendingRecovery"
              }
            ]
          },
          "sagas_pending": {
            "title": "IdOrdMap",
            "description": "list of sagas we need to wait to complete before quiescing\n\nThese are basically running sagas.  They may have been created in this Nexus process lifetime or created in another process and then recovered in this one.",
            "x-rust-type": {
              "crate": "iddqd",
              "parameters": [
                {
                  "$ref": "#/components/schemas/PendingSagaInfo"
                }
              ],
              "path": "iddqd::IdOrdMap",
              "version": "*"
            },
            "type": "array",
            "items": {
              "$ref": "#/components/schemas/PendingSagaInfo"
            },
            "uniqueItems": true
          }
        },
        "required": [
          "first_recovery_complete",
          "new_sagas_allowed",
          "reassignment_generation",
          "reassignment_pending",
          "recovered_reassignment_generation",
          "sagas_pending"
        ]
      },
      "SagaResultsPage": {
        "description": "A single page of results",
        "type": "object",
        "properties": {
          "items": {
            "description": "list of items on this page of results",
            "type": "array",
            "items": {
              "$ref": "#/components/schemas/Saga"
            }
          },
          "next_page": {
            "nullable": true,
            "description": "token used to fetch the next page of results (if any)",
            "type": "string"
          }
        },
        "required": [
          "items"
        ]
      },
      "SagaState": {
        "oneOf": [
          {
            "description": "Saga is currently executing",
            "type": "object",
            "properties": {
              "state": {
                "type": "string",
                "enum": [
                  "running"
                ]
              }
            },
            "required": [
              "state"
            ]
          },
          {
            "description": "Saga completed successfully",
            "type": "object",
            "properties": {
              "state": {
                "type": "string",
                "enum": [
                  "succeeded"
                ]
              }
            },
            "required": [
              "state"
            ]
          },
          {
            "description": "One or more saga actions failed and the saga was successfully unwound (i.e., undo actions were executed for any actions that were completed). The saga is no longer running.",
            "type": "object",
            "properties": {
              "error_info": {
                "$ref": "#/components/schemas/SagaErrorInfo"
              },
              "error_node_name": {
                "$ref": "#/components/schemas/NodeName"
              },
              "state": {
                "type": "string",
                "enum": [
                  "failed"
                ]
              }
            },
            "required": [
              "error_info",
              "error_node_name",
              "state"
            ]
          },
          {
            "description": "One or more saga actions failed, *and* one or more undo actions failed during unwinding.  State managed by the saga may now be inconsistent. Support may be required to repair the state.  The saga is no longer running.",
            "type": "object",
            "properties": {
              "error_info": {
                "$ref": "#/components/schemas/SagaErrorInfo"
              },
              "error_node_name": {
                "$ref": "#/components/schemas/NodeName"
              },
              "state": {
                "type": "string",
                "enum": [
                  "stuck"
                ]
              },
              "undo_error_node_name": {
                "$ref": "#/components/schemas/NodeName"
              },
              "undo_source_error": {}
            },
            "required": [
              "error_info",
              "error_node_name",
              "state",
              "undo_error_node_name",
              "undo_source_error"
            ]
          }
        ]
      },
      "SagasAllowed": {
        "description": "Policy determining whether new sagas are allowed to be started\n\nThis is used by Nexus quiesce to disallow creation of new sagas when we're trying to quiesce Nexus.",
        "oneOf": [
          {
            "description": "New sagas may be started (normal condition)",
            "type": "string",
            "enum": [
              "allowed"
            ]
          },
          {
            "description": "New sagas may not be started because we're quiescing or quiesced",
            "type": "string",
            "enum": [
              "disallowed_quiesce"
            ]
          },
          {
            "description": "New sagas may not be started because we just started up and haven't determined if we're quiescing yet",
            "type": "string",
            "enum": [
              "disallowed_unknown"
            ]
          }
        ]
      },
      "ServerId": {
        "description": "A unique ID for a Clickhouse Server",
        "type": "integer",
        "format": "uint64",
        "minimum": 0
      },
      "SledAgentUpdateStatus": {
        "type": "object",
        "properties": {
          "host_phase_2": {
            "$ref": "#/components/schemas/HostPhase2Status"
          },
          "sled_id": {
            "$ref": "#/components/schemas/TypedUuidForSledKind"
          },
          "zones": {
            "title": "IdOrdMap",
            "x-rust-type": {
              "crate": "iddqd",
              "parameters": [
                {
                  "$ref": "#/components/schemas/ZoneStatus"
                }
              ],
              "path": "iddqd::IdOrdMap",
              "version": "*"
            },
            "type": "array",
            "items": {
              "$ref": "#/components/schemas/ZoneStatus"
            },
            "uniqueItems": true
          }
        },
        "required": [
          "host_phase_2",
          "sled_id",
          "zones"
        ]
      },
      "SledId": {
        "type": "object",
        "properties": {
          "id": {
            "$ref": "#/components/schemas/TypedUuidForSledKind"
          }
        },
        "required": [
          "id"
        ]
      },
      "SledPolicy": {
        "description": "The operator-defined policy of a sled.",
        "oneOf": [
          {
            "description": "The operator has indicated that the sled is in-service.",
            "type": "object",
            "properties": {
              "kind": {
                "type": "string",
                "enum": [
                  "in_service"
                ]
              },
              "provision_policy": {
                "description": "Determines whether new resources can be provisioned onto the sled.",
                "allOf": [
                  {
                    "$ref": "#/components/schemas/SledProvisionPolicy"
                  }
                ]
              }
            },
            "required": [
              "kind",
              "provision_policy"
            ]
          },
          {
            "description": "The operator has indicated that the sled has been permanently removed from service.\n\nThis is a terminal state: once a particular sled ID is expunged, it will never return to service. (The actual hardware may be reused, but it will be treated as a brand-new sled.)\n\nAn expunged sled is always non-provisionable.",
            "type": "object",
            "properties": {
              "kind": {
                "type": "string",
                "enum": [
                  "expunged"
                ]
              }
            },
            "required": [
              "kind"
            ]
          }
        ]
      },
      "SledProvisionPolicy": {
        "description": "The operator-defined provision policy of a sled.\n\nThis controls whether new resources are going to be provisioned on this sled.",
        "oneOf": [
          {
            "description": "New resources will be provisioned on this sled.",
            "type": "string",
            "enum": [
              "provisionable"
            ]
          },
          {
            "description": "New resources will not be provisioned on this sled. However, if the sled is currently in service, existing resources will continue to be on this sled unless manually migrated off.",
            "type": "string",
            "enum": [
              "non_provisionable"
            ]
          }
        ]
      },
      "SledSelector": {
        "type": "object",
        "properties": {
          "sled": {
            "description": "ID of the sled",
            "type": "string",
            "format": "uuid"
          }
        },
        "required": [
          "sled"
        ]
      },
      "SledState": {
        "description": "The current state of the sled.",
        "oneOf": [
          {
            "description": "The sled is currently active, and has resources allocated on it.",
            "type": "string",
            "enum": [
              "active"
            ]
          },
          {
            "description": "The sled has been permanently removed from service.\n\nThis is a terminal state: once a particular sled ID is decommissioned, it will never return to service. (The actual hardware may be reused, but it will be treated as a brand-new sled.)",
            "type": "string",
            "enum": [
              "decommissioned"
            ]
          }
        ]
      },
      "SourceNatConfig": {
        "description": "An IP address and port range used for source NAT, i.e., making outbound network connections from guests or services.",
        "type": "object",
        "properties": {
          "first_port": {
            "description": "The first port used for source NAT, inclusive.",
            "type": "integer",
            "format": "uint16",
            "minimum": 0
          },
          "ip": {
            "description": "The external address provided to the instance or service.",
            "type": "string",
            "format": "ip"
          },
          "last_port": {
            "description": "The last port used for source NAT, also inclusive.",
            "type": "integer",
            "format": "uint16",
            "minimum": 0
          }
        },
        "required": [
          "first_port",
          "ip",
          "last_port"
        ]
      },
      "SpStatus": {
        "type": "object",
        "properties": {
          "slot0_version": {
            "$ref": "#/components/schemas/TufRepoVersion"
          },
          "slot1_version": {
            "$ref": "#/components/schemas/TufRepoVersion"
          }
        },
        "required": [
          "slot0_version",
          "slot1_version"
        ]
      },
      "SpType": {
        "description": "`SpType`\n\n<details><summary>JSON schema</summary>\n\n```json { \"type\": \"string\", \"enum\": [ \"sled\", \"power\", \"switch\" ] } ``` </details>",
        "type": "string",
        "enum": [
          "sled",
          "power",
          "switch"
        ]
      },
      "SupportBundleCreate": {
        "type": "object",
        "properties": {
          "user_comment": {
            "nullable": true,
            "description": "User comment for the support bundle",
            "type": "string"
          }
        }
      },
      "SupportBundleInfo": {
        "type": "object",
        "properties": {
          "id": {
            "type": "string",
            "format": "uuid"
          },
          "reason_for_creation": {
            "type": "string"
          },
          "reason_for_failure": {
            "nullable": true,
            "type": "string"
          },
          "state": {
            "$ref": "#/components/schemas/SupportBundleState"
          },
          "time_created": {
            "type": "string",
            "format": "date-time"
          },
          "user_comment": {
            "nullable": true,
            "type": "string"
          }
        },
        "required": [
          "id",
          "reason_for_creation",
          "state",
          "time_created"
        ]
      },
      "SupportBundleInfoResultsPage": {
        "description": "A single page of results",
        "type": "object",
        "properties": {
          "items": {
            "description": "list of items on this page of results",
            "type": "array",
            "items": {
              "$ref": "#/components/schemas/SupportBundleInfo"
            }
          },
          "next_page": {
            "nullable": true,
            "description": "token used to fetch the next page of results (if any)",
            "type": "string"
          }
        },
        "required": [
          "items"
        ]
      },
      "SupportBundleState": {
        "oneOf": [
          {
            "description": "Support Bundle still actively being collected.\n\nThis is the initial state for a Support Bundle, and it will automatically transition to either \"Failing\" or \"Active\".\n\nIf a user no longer wants to access a Support Bundle, they can request cancellation, which will transition to the \"Destroying\" state.",
            "type": "string",
            "enum": [
              "collecting"
            ]
          },
          {
            "description": "Support Bundle is being destroyed.\n\nOnce backing storage has been freed, this bundle is destroyed.",
            "type": "string",
            "enum": [
              "destroying"
            ]
          },
          {
            "description": "Support Bundle was not created successfully, or was created and has lost backing storage.\n\nThe record of the bundle still exists for readability, but the only valid operation on these bundles is to destroy them.",
            "type": "string",
            "enum": [
              "failed"
            ]
          },
          {
            "description": "Support Bundle has been processed, and is ready for usage.",
            "type": "string",
            "enum": [
              "active"
            ]
          }
        ]
      },
      "SupportBundleUpdate": {
        "type": "object",
        "properties": {
          "user_comment": {
            "nullable": true,
            "description": "User comment for the support bundle",
            "type": "string"
          }
        }
      },
      "TufRepoVersion": {
        "oneOf": [
          {
            "type": "object",
            "properties": {
              "zone_status_version": {
                "type": "string",
                "enum": [
                  "unknown"
                ]
              }
            },
            "required": [
              "zone_status_version"
            ]
          },
          {
            "type": "object",
            "properties": {
              "zone_status_version": {
                "type": "string",
                "enum": [
                  "install_dataset"
                ]
              }
            },
            "required": [
              "zone_status_version"
            ]
          },
          {
            "type": "object",
            "properties": {
              "details": {
                "type": "string",
                "pattern": "^(0|[1-9]\\d*)\\.(0|[1-9]\\d*)\\.(0|[1-9]\\d*)(?:-((?:0|[1-9]\\d*|\\d*[a-zA-Z-][0-9a-zA-Z-]*)(?:\\.(?:0|[1-9]\\d*|\\d*[a-zA-Z-][0-9a-zA-Z-]*))*))?(?:\\+([0-9a-zA-Z-]+(?:\\.[0-9a-zA-Z-]+)*))?$"
              },
              "zone_status_version": {
                "type": "string",
                "enum": [
                  "version"
                ]
              }
            },
            "required": [
              "details",
              "zone_status_version"
            ]
          },
          {
            "type": "object",
            "properties": {
              "details": {
                "type": "string"
              },
              "zone_status_version": {
                "type": "string",
                "enum": [
                  "error"
                ]
              }
            },
            "required": [
              "details",
              "zone_status_version"
            ]
          }
        ]
      },
      "TypedUuidForBlueprintKind": {
        "type": "string",
        "format": "uuid"
      },
      "TypedUuidForDatasetKind": {
        "type": "string",
        "format": "uuid"
      },
      "TypedUuidForDemoSagaKind": {
        "type": "string",
        "format": "uuid"
      },
      "TypedUuidForExternalIpKind": {
        "type": "string",
        "format": "uuid"
      },
      "TypedUuidForMupdateOverrideKind": {
        "type": "string",
        "format": "uuid"
      },
      "TypedUuidForOmicronZoneKind": {
        "type": "string",
        "format": "uuid"
      },
      "TypedUuidForPhysicalDiskKind": {
        "type": "string",
        "format": "uuid"
      },
      "TypedUuidForSledKind": {
        "type": "string",
        "format": "uuid"
      },
      "TypedUuidForZpoolKind": {
        "type": "string",
        "format": "uuid"
      },
      "UninitializedSled": {
        "description": "A sled that has not been added to an initialized rack yet",
        "type": "object",
        "properties": {
          "baseboard": {
            "$ref": "#/components/schemas/Baseboard"
          },
          "cubby": {
            "type": "integer",
            "format": "uint16",
            "minimum": 0
          },
          "rack_id": {
            "type": "string",
            "format": "uuid"
          }
        },
        "required": [
          "baseboard",
          "cubby",
          "rack_id"
        ]
      },
      "UninitializedSledId": {
        "description": "The unique hardware ID for a sled",
        "type": "object",
        "properties": {
          "part": {
            "type": "string"
          },
          "serial": {
            "type": "string"
          }
        },
        "required": [
          "part",
          "serial"
        ]
      },
      "UninitializedSledResultsPage": {
        "description": "A single page of results",
        "type": "object",
        "properties": {
          "items": {
            "description": "list of items on this page of results",
            "type": "array",
            "items": {
              "$ref": "#/components/schemas/UninitializedSled"
            }
          },
          "next_page": {
            "nullable": true,
            "description": "token used to fetch the next page of results (if any)",
            "type": "string"
          }
        },
        "required": [
          "items"
        ]
      },
      "UpdateAttemptStatus": {
        "description": "status of a single update attempt",
        "type": "string",
        "enum": [
          "not_started",
          "fetching_artifact",
          "precheck",
          "updating",
          "update_waiting",
          "post_update",
          "post_update_wait",
          "done"
        ]
      },
      "UpdateCompletedHow": {
        "type": "string",
        "enum": [
          "found_no_changes_needed",
          "completed_update",
          "waited_for_concurrent_update",
          "took_over_concurrent_update"
        ]
      },
      "UpdateStatus": {
        "type": "object",
        "properties": {
          "mgs_driven": {
            "title": "IdOrdMap",
            "x-rust-type": {
              "crate": "iddqd",
              "parameters": [
                {
                  "$ref": "#/components/schemas/MgsDrivenUpdateStatus"
                }
              ],
              "path": "iddqd::IdOrdMap",
              "version": "*"
            },
            "type": "array",
            "items": {
              "$ref": "#/components/schemas/MgsDrivenUpdateStatus"
            },
            "uniqueItems": true
          },
          "sleds": {
            "title": "IdOrdMap",
            "x-rust-type": {
              "crate": "iddqd",
              "parameters": [
                {
                  "$ref": "#/components/schemas/SledAgentUpdateStatus"
                }
              ],
              "path": "iddqd::IdOrdMap",
              "version": "*"
            },
            "type": "array",
            "items": {
              "$ref": "#/components/schemas/SledAgentUpdateStatus"
            },
            "uniqueItems": true
          }
        },
        "required": [
          "mgs_driven",
          "sleds"
        ]
      },
      "Vni": {
        "description": "A Geneve Virtual Network Identifier",
        "type": "integer",
        "format": "uint32",
        "minimum": 0
      },
      "WaitingStatus": {
        "description": "externally-exposed status for waiting updates",
        "type": "object",
        "properties": {
          "baseboard_id": {
            "$ref": "#/components/schemas/BaseboardId"
          },
          "nattempts_done": {
            "type": "integer",
            "format": "uint32",
            "minimum": 0
          },
          "next_attempt_time": {
            "type": "string",
            "format": "date-time"
          }
        },
        "required": [
          "baseboard_id",
          "nattempts_done",
          "next_attempt_time"
        ]
      },
      "ZoneAddWaitingOn": {
        "oneOf": [
          {
            "description": "Waiting on one or more blockers (typically MUPdate-related reasons) to clear.",
            "type": "object",
            "properties": {
              "type": {
                "type": "string",
                "enum": [
                  "blockers"
                ]
              }
            },
            "required": [
              "type"
            ]
          }
        ]
      },
      "ZoneStatus": {
        "type": "object",
        "properties": {
          "version": {
            "$ref": "#/components/schemas/TufRepoVersion"
          },
          "zone_id": {
            "$ref": "#/components/schemas/TypedUuidForOmicronZoneKind"
          },
          "zone_type": {
            "$ref": "#/components/schemas/OmicronZoneType"
          }
        },
        "required": [
          "version",
          "zone_id",
          "zone_type"
        ]
      },
      "ZoneUnsafeToShutdown": {
        "description": "Zones which should not be shut down, because their lack of availability could be problematic for the successful functioning of the deployed system.",
        "oneOf": [
          {
            "type": "object",
            "properties": {
              "reason": {
                "$ref": "#/components/schemas/CockroachdbUnsafeToShutdown"
              },
              "type": {
                "type": "string",
                "enum": [
                  "cockroachdb"
                ]
              }
            },
            "required": [
              "reason",
              "type"
            ]
          },
          {
            "type": "object",
            "properties": {
              "synchronized_count": {
                "type": "integer",
                "format": "uint",
                "minimum": 0
              },
              "total_boundary_ntp_zones": {
                "type": "integer",
                "format": "uint",
                "minimum": 0
              },
              "type": {
                "type": "string",
                "enum": [
                  "boundary_ntp"
                ]
              }
            },
            "required": [
              "synchronized_count",
              "total_boundary_ntp_zones",
              "type"
            ]
          },
          {
            "type": "object",
            "properties": {
              "synchronized_count": {
                "type": "integer",
                "format": "uint",
                "minimum": 0
              },
              "total_internal_dns_zones": {
                "type": "integer",
                "format": "uint",
                "minimum": 0
              },
              "type": {
                "type": "string",
                "enum": [
                  "internal_dns"
                ]
              }
            },
            "required": [
              "synchronized_count",
              "total_internal_dns_zones",
              "type"
            ]
          }
        ]
      },
      "ZoneUpdatesWaitingOn": {
        "oneOf": [
          {
            "description": "Waiting on blocked updates to RoT bootloader / RoT / SP / Host OS.",
            "type": "object",
            "properties": {
              "type": {
                "type": "string",
                "enum": [
                  "blocked_mgs_updates"
                ]
              }
            },
            "required": [
              "type"
            ]
          },
          {
            "description": "Waiting on discretionary zone placement.",
            "type": "object",
            "properties": {
              "type": {
                "type": "string",
                "enum": [
                  "discretionary_zones"
                ]
              }
            },
            "required": [
              "type"
            ]
          },
          {
            "description": "Waiting on zones to propagate to inventory.",
            "type": "object",
            "properties": {
              "type": {
                "type": "string",
                "enum": [
                  "inventory_propagation"
                ]
              }
            },
            "required": [
              "type"
            ]
          },
          {
            "description": "Waiting on updates to RoT bootloader / RoT / SP / Host OS.",
            "type": "object",
            "properties": {
              "type": {
                "type": "string",
                "enum": [
                  "pending_mgs_updates"
                ]
              }
            },
            "required": [
              "type"
            ]
          },
          {
            "description": "Waiting on the same set of blockers zone adds are waiting on.",
            "type": "object",
            "properties": {
              "type": {
                "type": "string",
                "enum": [
                  "zone_add_blockers"
                ]
              }
            },
            "required": [
              "type"
            ]
          }
        ]
      },
      "ZoneWaitingToExpunge": {
        "description": "Out-of-date zones which are not yet ready to be expunged.\n\nFor example, out-of-date Nexus zones should not be expunged until handoff has completed.",
        "oneOf": [
          {
            "type": "object",
            "properties": {
              "type": {
                "type": "string",
                "enum": [
                  "nexus"
                ]
              },
              "zone_generation": {
                "$ref": "#/components/schemas/Generation"
              }
            },
            "required": [
              "type",
              "zone_generation"
            ]
          }
        ]
      },
      "ZpoolName": {
        "title": "The name of a Zpool",
        "description": "Zpool names are of the format ox{i,p}_<UUID>. They are either Internal or External, and should be unique",
        "type": "string",
        "pattern": "^ox[ip]_[0-9a-f]{8}-[0-9a-f]{4}-4[0-9a-f]{3}-[89ab][0-9a-f]{3}-[0-9a-f]{12}$"
      },
      "IdSortMode": {
        "description": "Supported set of sort modes for scanning by id only.\n\nCurrently, we only support scanning in ascending order.",
        "oneOf": [
          {
            "description": "sort in increasing order of \"id\"",
            "type": "string",
            "enum": [
              "id_ascending"
            ]
          }
        ]
      },
      "TimeAndIdSortMode": {
        "description": "Supported set of sort modes for scanning by timestamp and ID",
        "oneOf": [
          {
            "description": "sort in increasing order of timestamp and ID, i.e., earliest first",
            "type": "string",
            "enum": [
              "time_and_id_ascending"
            ]
          },
          {
            "description": "sort in increasing order of timestamp and ID, i.e., most recent first",
            "type": "string",
            "enum": [
              "time_and_id_descending"
            ]
          }
        ]
      },
      "TypedUuidForInstanceKind": {
        "type": "string",
        "format": "uuid"
      }
    },
    "responses": {
      "Error": {
        "description": "Error",
        "content": {
          "application/json": {
            "schema": {
              "$ref": "#/components/schemas/Error"
            }
          }
        }
      }
    }
  }
}<|MERGE_RESOLUTION|>--- conflicted
+++ resolved
@@ -5661,13 +5661,9 @@
           }
         },
         "required": [
-<<<<<<< HEAD
+          "blocked_mgs_updates",
           "pending_mgs_updates",
           "unsafe_zones"
-=======
-          "blocked_mgs_updates",
-          "pending_mgs_updates"
->>>>>>> 227d9dfe
         ]
       },
       "PlanningNexusGenerationBumpReport": {
