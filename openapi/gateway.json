--- conflicted
+++ resolved
@@ -3669,11 +3669,10 @@
           }
         ]
       },
-<<<<<<< HEAD
       "TypedUuidForEreporterRestartKind": {
         "type": "string",
         "format": "uuid"
-=======
+      },
       "TaskDump": {
         "type": "object",
         "properties": {
@@ -3719,7 +3718,6 @@
           "task_index",
           "timestamp"
         ]
->>>>>>> bbac857f
       },
       "UpdateAbortBody": {
         "type": "object",
