--- conflicted
+++ resolved
@@ -16983,11 +16983,35 @@
           }
         }
       },
-<<<<<<< HEAD
-=======
-      "IdSortMode": {
-        "description": "Supported set of sort modes for scanning by id only.\n\nCurrently, we only support scanning in ascending order.",
+      "NameSortMode": {
+        "description": "Supported set of sort modes for scanning by name only\n\nCurrently, we only support scanning in ascending order.",
         "oneOf": [
+          {
+            "description": "sort in increasing order of \"name\"",
+            "type": "string",
+            "enum": [
+              "name_ascending"
+            ]
+          }
+        ]
+      },
+      "NameOrIdSortMode": {
+        "description": "Supported set of sort modes for scanning by name or id",
+        "oneOf": [
+          {
+            "description": "sort in increasing order of \"name\"",
+            "type": "string",
+            "enum": [
+              "name_ascending"
+            ]
+          },
+          {
+            "description": "sort in decreasing order of \"name\"",
+            "type": "string",
+            "enum": [
+              "name_descending"
+            ]
+          },
           {
             "description": "sort in increasing order of \"id\"",
             "type": "string",
@@ -16997,36 +17021,9 @@
           }
         ]
       },
-      "NameSortMode": {
-        "description": "Supported set of sort modes for scanning by name only\n\nCurrently, we only support scanning in ascending order.",
+      "IdSortMode": {
+        "description": "Supported set of sort modes for scanning by id only.\n\nCurrently, we only support scanning in ascending order.",
         "oneOf": [
-          {
-            "description": "sort in increasing order of \"name\"",
-            "type": "string",
-            "enum": [
-              "name_ascending"
-            ]
-          }
-        ]
-      },
->>>>>>> c4e3fc98
-      "NameOrIdSortMode": {
-        "description": "Supported set of sort modes for scanning by name or id",
-        "oneOf": [
-          {
-            "description": "sort in increasing order of \"name\"",
-            "type": "string",
-            "enum": [
-              "name_ascending"
-            ]
-          },
-          {
-            "description": "sort in decreasing order of \"name\"",
-            "type": "string",
-            "enum": [
-              "name_descending"
-            ]
-          },
           {
             "description": "sort in increasing order of \"id\"",
             "type": "string",
@@ -17036,33 +17033,6 @@
           }
         ]
       },
-<<<<<<< HEAD
-      "NameSortMode": {
-        "description": "Supported set of sort modes for scanning by name only\n\nCurrently, we only support scanning in ascending order.",
-        "oneOf": [
-          {
-            "description": "sort in increasing order of \"name\"",
-            "type": "string",
-            "enum": [
-              "name_ascending"
-            ]
-          }
-        ]
-      },
-      "IdSortMode": {
-        "description": "Supported set of sort modes for scanning by id only.\n\nCurrently, we only support scanning in ascending order.",
-        "oneOf": [
-          {
-            "description": "sort in increasing order of \"id\"",
-            "type": "string",
-            "enum": [
-              "id_ascending"
-            ]
-          }
-        ]
-      },
-=======
->>>>>>> c4e3fc98
       "DiskMetricName": {
         "type": "string",
         "enum": [
