{
  "openapi": "3.0.3",
  "info": {
    "title": "Oxide Region API",
    "description": "API for interacting with the Oxide control plane",
    "contact": {
      "url": "https://oxide.computer",
      "email": "api@oxide.computer"
    },
    "version": "0.0.1"
  },
  "paths": {
<<<<<<< HEAD
    "/by_id/disks/{id}": {
      "get": {
        "tags": [
          "disks"
        ],
        "summary": "Fetch a disk by id",
        "operationId": "by_id_disk_get",
        "parameters": [
          {
            "in": "path",
            "name": "id",
            "required": true,
            "schema": {
              "type": "string",
              "format": "uuid"
            },
            "style": "simple"
          }
        ],
        "responses": {
          "200": {
            "description": "successful operation",
            "content": {
              "application/json": {
                "schema": {
                  "$ref": "#/components/schemas/Disk"
                }
              }
            }
          },
          "4XX": {
            "$ref": "#/components/responses/Error"
          },
          "5XX": {
            "$ref": "#/components/responses/Error"
          }
        }
      }
    },
    "/by_id/global-images/{id}": {
      "get": {
        "tags": [
          "images:global"
        ],
        "summary": "Fetch a global image by id",
        "operationId": "by_id_global_image_get",
        "parameters": [
          {
            "in": "path",
            "name": "id",
            "required": true,
            "schema": {
              "type": "string",
              "format": "uuid"
            },
            "style": "simple"
          }
        ],
        "responses": {
          "200": {
            "description": "successful operation",
            "content": {
              "application/json": {
                "schema": {
                  "$ref": "#/components/schemas/GlobalImage"
                }
              }
            }
          },
          "4XX": {
            "$ref": "#/components/responses/Error"
          },
          "5XX": {
            "$ref": "#/components/responses/Error"
          }
        }
      }
    },
    "/by_id/images/{id}": {
      "get": {
        "tags": [
          "images"
        ],
        "summary": "Fetch an image by id",
        "operationId": "by_id_image_get",
        "parameters": [
          {
            "in": "path",
            "name": "id",
            "required": true,
            "schema": {
              "type": "string",
              "format": "uuid"
            },
            "style": "simple"
          }
        ],
        "responses": {
          "200": {
            "description": "successful operation",
            "content": {
              "application/json": {
                "schema": {
                  "$ref": "#/components/schemas/Image"
                }
              }
            }
          },
          "4XX": {
            "$ref": "#/components/responses/Error"
          },
          "5XX": {
            "$ref": "#/components/responses/Error"
          }
        }
      }
    },
    "/by_id/instances/{id}": {
      "get": {
        "tags": [
          "instances"
        ],
        "summary": "Fetch an instance by id",
        "operationId": "by_id_instance_get",
        "parameters": [
          {
            "in": "path",
            "name": "id",
            "required": true,
            "schema": {
              "type": "string",
              "format": "uuid"
            },
            "style": "simple"
          }
        ],
=======
    "/device/auth": {
      "post": {
        "tags": [
          "hidden"
        ],
        "summary": "Start an OAuth 2.0 Device Authorization Grant",
        "description": "This endpoint is designed to be accessed from an *unauthenticated* API client. It generates and records a `device_code` and `user_code` which must be verified and confirmed prior to a token being granted.",
        "operationId": "device_auth_request",
        "requestBody": {
          "content": {
            "application/x-www-form-urlencoded": {
              "schema": {
                "$ref": "#/components/schemas/DeviceAuthRequest"
              }
            }
          },
          "required": true
        },
        "responses": {
          "default": {
            "description": "",
            "content": {
              "*/*": {
                "schema": {}
              }
            }
          }
        }
      }
    },
    "/device/confirm": {
      "post": {
        "tags": [
          "hidden"
        ],
        "summary": "Confirm an OAuth 2.0 Device Authorization Grant",
        "description": "This endpoint is designed to be accessed by the user agent (browser), not the client requesting the token. So we do not actually return the token here; it will be returned in response to the poll on `/device/token`.",
        "operationId": "device_auth_confirm",
        "requestBody": {
          "content": {
            "application/json": {
              "schema": {
                "$ref": "#/components/schemas/DeviceAuthVerify"
              }
            }
          },
          "required": true
        },
>>>>>>> 4b133fa6
        "responses": {
          "200": {
            "description": "successful operation",
            "content": {
              "application/json": {
                "schema": {
<<<<<<< HEAD
                  "$ref": "#/components/schemas/Instance"
=======
                  "title": "Null",
                  "type": "string",
                  "enum": [
                    null
                  ]
>>>>>>> 4b133fa6
                }
              }
            }
          },
          "4XX": {
            "$ref": "#/components/responses/Error"
          },
          "5XX": {
            "$ref": "#/components/responses/Error"
          }
        }
      }
    },
<<<<<<< HEAD
    "/by_id/network-interfaces/{id}": {
      "get": {
        "tags": [
          "instances"
        ],
        "summary": "Fetch a network interface by id",
        "operationId": "by_id_network_interface_get",
        "parameters": [
          {
            "in": "path",
            "name": "id",
            "required": true,
            "schema": {
              "type": "string",
              "format": "uuid"
            },
            "style": "simple"
          }
        ],
        "responses": {
          "200": {
            "description": "successful operation",
            "content": {
              "application/json": {
                "schema": {
                  "$ref": "#/components/schemas/NetworkInterface"
                }
              }
            }
          },
          "4XX": {
            "$ref": "#/components/responses/Error"
          },
          "5XX": {
            "$ref": "#/components/responses/Error"
          }
        }
      }
    },
    "/by_id/organizations/{id}": {
      "get": {
        "tags": [
          "organizations"
        ],
        "summary": "Fetch an organization by id",
        "operationId": "by_id_organization_get",
        "parameters": [
          {
            "in": "path",
            "name": "id",
            "required": true,
            "schema": {
              "type": "string",
              "format": "uuid"
            },
            "style": "simple"
          }
        ],
        "responses": {
          "200": {
            "description": "successful operation",
            "content": {
              "application/json": {
                "schema": {
                  "$ref": "#/components/schemas/Organization"
                }
              }
            }
          },
          "4XX": {
            "$ref": "#/components/responses/Error"
          },
          "5XX": {
            "$ref": "#/components/responses/Error"
          }
        }
      }
    },
    "/by_id/projects/{id}": {
      "get": {
        "tags": [
          "projects"
        ],
        "summary": "Fetch a project by id",
        "operationId": "by_id_project_get",
        "parameters": [
          {
            "in": "path",
            "name": "id",
            "required": true,
            "schema": {
              "type": "string",
              "format": "uuid"
            },
            "style": "simple"
          }
        ],
        "responses": {
          "200": {
            "description": "successful operation",
            "content": {
              "application/json": {
                "schema": {
                  "$ref": "#/components/schemas/Project"
                }
              }
            }
          },
          "4XX": {
            "$ref": "#/components/responses/Error"
          },
          "5XX": {
            "$ref": "#/components/responses/Error"
          }
        }
      }
    },
    "/by_id/route/{id}": {
      "get": {
        "tags": [
          "routes"
        ],
        "summary": "Fetch a vpc router route by id",
        "operationId": "by_id_route_get",
        "parameters": [
          {
            "in": "path",
            "name": "id",
            "required": true,
            "schema": {
              "type": "string",
              "format": "uuid"
            },
            "style": "simple"
          }
        ],
        "responses": {
          "200": {
            "description": "successful operation",
            "content": {
              "application/json": {
                "schema": {
                  "$ref": "#/components/schemas/RouterRoute"
                }
              }
            }
          },
          "4XX": {
            "$ref": "#/components/responses/Error"
          },
          "5XX": {
            "$ref": "#/components/responses/Error"
          }
        }
      }
    },
    "/by_id/router/{id}": {
      "get": {
        "tags": [
          "routers"
        ],
        "summary": "Fetch a vpc router by id",
        "operationId": "by_id_router_get",
        "parameters": [
          {
            "in": "path",
            "name": "id",
            "required": true,
            "schema": {
              "type": "string",
              "format": "uuid"
            },
            "style": "simple"
          }
        ],
        "responses": {
          "200": {
            "description": "successful operation",
            "content": {
              "application/json": {
                "schema": {
                  "$ref": "#/components/schemas/VpcRouter"
                }
              }
            }
          },
          "4XX": {
            "$ref": "#/components/responses/Error"
          },
          "5XX": {
            "$ref": "#/components/responses/Error"
          }
        }
      }
    },
    "/by_id/snapshots/{id}": {
      "get": {
        "tags": [
          "snapshots"
        ],
        "summary": "Fetch a snapshot by id",
        "operationId": "by_id_snapshot_get",
        "parameters": [
          {
            "in": "path",
            "name": "id",
            "required": true,
            "schema": {
              "type": "string",
              "format": "uuid"
            },
            "style": "simple"
          }
        ],
        "responses": {
          "200": {
            "description": "successful operation",
            "content": {
              "application/json": {
                "schema": {
                  "$ref": "#/components/schemas/Snapshot"
                }
              }
            }
          },
          "4XX": {
            "$ref": "#/components/responses/Error"
          },
          "5XX": {
            "$ref": "#/components/responses/Error"
          }
        }
      }
    },
    "/by_id/subnets/{id}": {
      "get": {
        "tags": [
          "subnets"
        ],
        "summary": "Fetch a vpc subnet by id",
        "operationId": "by_id_subnet_get",
        "parameters": [
          {
            "in": "path",
            "name": "id",
            "required": true,
            "schema": {
              "type": "string",
              "format": "uuid"
            },
            "style": "simple"
          }
        ],
        "responses": {
          "200": {
            "description": "successful operation",
            "content": {
              "application/json": {
                "schema": {
                  "$ref": "#/components/schemas/VpcSubnet"
                }
              }
            }
          },
          "4XX": {
            "$ref": "#/components/responses/Error"
          },
          "5XX": {
            "$ref": "#/components/responses/Error"
          }
        }
      }
    },
    "/by_id/vpcs/{id}": {
      "get": {
        "tags": [
          "vpcs"
        ],
        "summary": "Fetch a vpc by id",
        "operationId": "by_id_vpc_get",
        "parameters": [
          {
            "in": "path",
            "name": "id",
            "required": true,
            "schema": {
              "type": "string",
              "format": "uuid"
            },
            "style": "simple"
          }
        ],
        "responses": {
          "200": {
            "description": "successful operation",
            "content": {
              "application/json": {
                "schema": {
                  "$ref": "#/components/schemas/Vpc"
                }
              }
            }
          },
          "4XX": {
            "$ref": "#/components/responses/Error"
          },
          "5XX": {
            "$ref": "#/components/responses/Error"
=======
    "/device/token": {
      "post": {
        "tags": [
          "hidden"
        ],
        "summary": "Request a device access token",
        "description": "This endpoint should be polled by the client until the user code is verified and the grant is confirmed.",
        "operationId": "device_access_token",
        "requestBody": {
          "content": {
            "application/x-www-form-urlencoded": {
              "schema": {
                "$ref": "#/components/schemas/DeviceAccessTokenRequest"
              }
            }
          },
          "required": true
        },
        "responses": {
          "default": {
            "description": "",
            "content": {
              "*/*": {
                "schema": {}
              }
            }
          }
        }
      }
    },
    "/device/verify": {
      "get": {
        "tags": [
          "hidden"
        ],
        "summary": "Verify an OAuth 2.0 Device Authorization Grant",
        "description": "This endpoint should be accessed in a full user agent (e.g., a browser). If the user is not logged in, we redirect them to the login page and use the `state` parameter to get them back here on completion. If they are logged in, serve up the console verification page so they can verify the user code.",
        "operationId": "device_auth_verify",
        "parameters": [
          {
            "in": "query",
            "name": "user_code",
            "required": true,
            "schema": {
              "type": "string"
            },
            "style": "form"
          }
        ],
        "responses": {
          "default": {
            "description": "",
            "content": {
              "*/*": {
                "schema": {}
              }
            }
>>>>>>> 4b133fa6
          }
        }
      }
    },
    "/hardware/racks": {
      "get": {
        "tags": [
          "racks"
        ],
        "summary": "List racks in the system.",
        "operationId": "hardware_racks_get",
        "parameters": [
          {
            "in": "query",
            "name": "limit",
            "description": "Maximum number of items returned by a single call",
            "schema": {
              "nullable": true,
              "type": "integer",
              "format": "uint32",
              "minimum": 1
            },
            "style": "form"
          },
          {
            "in": "query",
            "name": "page_token",
            "description": "Token returned by previous call to retrieve the subsequent page",
            "schema": {
              "nullable": true,
              "type": "string"
            },
            "style": "form"
          },
          {
            "in": "query",
            "name": "sort_by",
            "schema": {
              "$ref": "#/components/schemas/IdSortMode"
            },
            "style": "form"
          }
        ],
        "responses": {
          "200": {
            "description": "successful operation",
            "content": {
              "application/json": {
                "schema": {
                  "$ref": "#/components/schemas/RackResultsPage"
                }
              }
            }
          },
          "4XX": {
            "$ref": "#/components/responses/Error"
          },
          "5XX": {
            "$ref": "#/components/responses/Error"
          }
        },
        "x-dropshot-pagination": true
      }
    },
    "/hardware/racks/{rack_id}": {
      "get": {
        "tags": [
          "racks"
        ],
        "summary": "Fetch information about a particular rack.",
        "operationId": "hardware_racks_get_rack",
        "parameters": [
          {
            "in": "path",
            "name": "rack_id",
            "description": "The rack's unique ID.",
            "required": true,
            "schema": {
              "type": "string",
              "format": "uuid"
            },
            "style": "simple"
          }
        ],
        "responses": {
          "200": {
            "description": "successful operation",
            "content": {
              "application/json": {
                "schema": {
                  "$ref": "#/components/schemas/Rack"
                }
              }
            }
          },
          "4XX": {
            "$ref": "#/components/responses/Error"
          },
          "5XX": {
            "$ref": "#/components/responses/Error"
          }
        }
      }
    },
    "/hardware/sleds": {
      "get": {
        "tags": [
          "sleds"
        ],
        "summary": "List sleds in the system.",
        "operationId": "hardware_sleds_get",
        "parameters": [
          {
            "in": "query",
            "name": "limit",
            "description": "Maximum number of items returned by a single call",
            "schema": {
              "nullable": true,
              "type": "integer",
              "format": "uint32",
              "minimum": 1
            },
            "style": "form"
          },
          {
            "in": "query",
            "name": "page_token",
            "description": "Token returned by previous call to retrieve the subsequent page",
            "schema": {
              "nullable": true,
              "type": "string"
            },
            "style": "form"
          },
          {
            "in": "query",
            "name": "sort_by",
            "schema": {
              "$ref": "#/components/schemas/IdSortMode"
            },
            "style": "form"
          }
        ],
        "responses": {
          "200": {
            "description": "successful operation",
            "content": {
              "application/json": {
                "schema": {
                  "$ref": "#/components/schemas/SledResultsPage"
                }
              }
            }
          },
          "4XX": {
            "$ref": "#/components/responses/Error"
          },
          "5XX": {
            "$ref": "#/components/responses/Error"
          }
        },
        "x-dropshot-pagination": true
      }
    },
    "/hardware/sleds/{sled_id}": {
      "get": {
        "tags": [
          "sleds"
        ],
        "summary": "Fetch information about a sled in the system.",
        "operationId": "hardware_sleds_get_sled",
        "parameters": [
          {
            "in": "path",
            "name": "sled_id",
            "description": "The sled's unique ID.",
            "required": true,
            "schema": {
              "type": "string",
              "format": "uuid"
            },
            "style": "simple"
          }
        ],
        "responses": {
          "200": {
            "description": "successful operation",
            "content": {
              "application/json": {
                "schema": {
                  "$ref": "#/components/schemas/Sled"
                }
              }
            }
          },
          "4XX": {
            "$ref": "#/components/responses/Error"
          },
          "5XX": {
            "$ref": "#/components/responses/Error"
          }
        }
      }
    },
    "/images": {
      "get": {
        "tags": [
          "images:global"
        ],
        "summary": "List global images.",
        "description": "Returns a list of all the global images. Global images are returned sorted by creation date, with the most recent images appearing first.",
        "operationId": "images_get",
        "parameters": [
          {
            "in": "query",
            "name": "limit",
            "description": "Maximum number of items returned by a single call",
            "schema": {
              "nullable": true,
              "type": "integer",
              "format": "uint32",
              "minimum": 1
            },
            "style": "form"
          },
          {
            "in": "query",
            "name": "page_token",
            "description": "Token returned by previous call to retrieve the subsequent page",
            "schema": {
              "nullable": true,
              "type": "string"
            },
            "style": "form"
          },
          {
            "in": "query",
            "name": "sort_by",
            "schema": {
              "$ref": "#/components/schemas/NameSortMode"
            },
            "style": "form"
          }
        ],
        "responses": {
          "200": {
            "description": "successful operation",
            "content": {
              "application/json": {
                "schema": {
                  "$ref": "#/components/schemas/GlobalImageResultsPage"
                }
              }
            }
          },
          "4XX": {
            "$ref": "#/components/responses/Error"
          },
          "5XX": {
            "$ref": "#/components/responses/Error"
          }
        },
        "x-dropshot-pagination": true
      },
      "post": {
        "tags": [
          "images:global"
        ],
        "summary": "Create a global image.",
        "description": "Create a new global image. This image can then be used by any user as a base for instances.",
        "operationId": "images_post",
        "requestBody": {
          "content": {
            "application/json": {
              "schema": {
                "$ref": "#/components/schemas/GlobalImageCreate"
              }
            }
          },
          "required": true
        },
        "responses": {
          "201": {
            "description": "successful creation",
            "content": {
              "application/json": {
                "schema": {
                  "$ref": "#/components/schemas/GlobalImage"
                }
              }
            }
          },
          "4XX": {
            "$ref": "#/components/responses/Error"
          },
          "5XX": {
            "$ref": "#/components/responses/Error"
          }
        }
      }
    },
    "/images/{image_name}": {
      "get": {
        "tags": [
          "images:global"
        ],
        "summary": "Get a global image.",
        "description": "Returns the details of a specific global image.",
        "operationId": "images_get_image",
        "parameters": [
          {
            "in": "path",
            "name": "image_name",
            "required": true,
            "schema": {
              "$ref": "#/components/schemas/Name"
            },
            "style": "simple"
          }
        ],
        "responses": {
          "200": {
            "description": "successful operation",
            "content": {
              "application/json": {
                "schema": {
                  "$ref": "#/components/schemas/GlobalImage"
                }
              }
            }
          },
          "4XX": {
            "$ref": "#/components/responses/Error"
          },
          "5XX": {
            "$ref": "#/components/responses/Error"
          }
        }
      },
      "delete": {
        "tags": [
          "images:global"
        ],
        "summary": "Delete a global image.",
        "description": "Permanently delete a global image. This operation cannot be undone. Any instances using the global image will continue to run, however new instances can not be created with this image.",
        "operationId": "images_delete_image",
        "parameters": [
          {
            "in": "path",
            "name": "image_name",
            "required": true,
            "schema": {
              "$ref": "#/components/schemas/Name"
            },
            "style": "simple"
          }
        ],
        "responses": {
          "204": {
            "description": "successful deletion"
          },
          "4XX": {
            "$ref": "#/components/responses/Error"
          },
          "5XX": {
            "$ref": "#/components/responses/Error"
          }
        }
      }
    },
    "/ip-pools": {
      "get": {
        "tags": [
          "ip-pools"
        ],
        "summary": "List IP Pools.",
        "operationId": "ip_pools_get",
        "parameters": [
          {
            "in": "query",
            "name": "limit",
            "description": "Maximum number of items returned by a single call",
            "schema": {
              "nullable": true,
              "type": "integer",
              "format": "uint32",
              "minimum": 1
            },
            "style": "form"
          },
          {
            "in": "query",
            "name": "page_token",
            "description": "Token returned by previous call to retrieve the subsequent page",
            "schema": {
              "nullable": true,
              "type": "string"
            },
            "style": "form"
          },
          {
            "in": "query",
            "name": "sort_by",
            "schema": {
              "$ref": "#/components/schemas/NameOrIdSortMode"
            },
            "style": "form"
          }
        ],
        "responses": {
          "200": {
            "description": "successful operation",
            "content": {
              "application/json": {
                "schema": {
                  "$ref": "#/components/schemas/IpPoolResultsPage"
                }
              }
            }
          },
          "4XX": {
            "$ref": "#/components/responses/Error"
          },
          "5XX": {
            "$ref": "#/components/responses/Error"
          }
        },
        "x-dropshot-pagination": true
      },
      "post": {
        "tags": [
          "ip-pools"
        ],
        "summary": "Create a new IP Pool.",
        "operationId": "ip_pools_post",
        "requestBody": {
          "content": {
            "application/json": {
              "schema": {
                "$ref": "#/components/schemas/IpPoolCreate"
              }
            }
          },
          "required": true
        },
        "responses": {
          "201": {
            "description": "successful creation",
            "content": {
              "application/json": {
                "schema": {
                  "$ref": "#/components/schemas/IpPool"
                }
              }
            }
          },
          "4XX": {
            "$ref": "#/components/responses/Error"
          },
          "5XX": {
            "$ref": "#/components/responses/Error"
          }
        }
      }
    },
    "/ip-pools/{pool_name}": {
      "get": {
        "tags": [
          "ip-pools"
        ],
        "summary": "Fetch a single IP Pool.",
        "operationId": "ip_pools_get_ip_pool",
        "parameters": [
          {
            "in": "path",
            "name": "pool_name",
            "required": true,
            "schema": {
              "$ref": "#/components/schemas/Name"
            },
            "style": "simple"
          }
        ],
        "responses": {
          "200": {
            "description": "successful operation",
            "content": {
              "application/json": {
                "schema": {
                  "$ref": "#/components/schemas/IpPool"
                }
              }
            }
          },
          "4XX": {
            "$ref": "#/components/responses/Error"
          },
          "5XX": {
            "$ref": "#/components/responses/Error"
          }
        }
      },
      "put": {
        "tags": [
          "ip-pools"
        ],
        "summary": "Update an IP Pool.",
        "operationId": "ip_pools_put_ip_pool",
        "parameters": [
          {
            "in": "path",
            "name": "pool_name",
            "required": true,
            "schema": {
              "$ref": "#/components/schemas/Name"
            },
            "style": "simple"
          }
        ],
        "requestBody": {
          "content": {
            "application/json": {
              "schema": {
                "$ref": "#/components/schemas/IpPoolUpdate"
              }
            }
          },
          "required": true
        },
        "responses": {
          "200": {
            "description": "successful operation",
            "content": {
              "application/json": {
                "schema": {
                  "$ref": "#/components/schemas/IpPool"
                }
              }
            }
          },
          "4XX": {
            "$ref": "#/components/responses/Error"
          },
          "5XX": {
            "$ref": "#/components/responses/Error"
          }
        }
      },
      "delete": {
        "tags": [
          "ip-pools"
        ],
        "summary": "Delete an IP Pool.",
        "operationId": "ip_pools_delete_ip_pool",
        "parameters": [
          {
            "in": "path",
            "name": "pool_name",
            "required": true,
            "schema": {
              "$ref": "#/components/schemas/Name"
            },
            "style": "simple"
          }
        ],
        "responses": {
          "204": {
            "description": "successful deletion"
          },
          "4XX": {
            "$ref": "#/components/responses/Error"
          },
          "5XX": {
            "$ref": "#/components/responses/Error"
          }
        }
      }
    },
    "/ip-pools/{pool_name}/ranges": {
      "get": {
        "tags": [
          "ip-pools"
        ],
        "summary": "List the ranges of IP addresses within an existing IP Pool.",
        "description": "Note that ranges are listed sorted by their first address.",
        "operationId": "ip_pool_ranges_get",
        "parameters": [
          {
            "in": "path",
            "name": "pool_name",
            "required": true,
            "schema": {
              "$ref": "#/components/schemas/Name"
            },
            "style": "simple"
          },
          {
            "in": "query",
            "name": "limit",
            "description": "Maximum number of items returned by a single call",
            "schema": {
              "nullable": true,
              "type": "integer",
              "format": "uint32",
              "minimum": 1
            },
            "style": "form"
          },
          {
            "in": "query",
            "name": "page_token",
            "description": "Token returned by previous call to retrieve the subsequent page",
            "schema": {
              "nullable": true,
              "type": "string"
            },
            "style": "form"
          }
        ],
        "responses": {
          "200": {
            "description": "successful operation",
            "content": {
              "application/json": {
                "schema": {
                  "$ref": "#/components/schemas/IpPoolRangeResultsPage"
                }
              }
            }
          },
          "4XX": {
            "$ref": "#/components/responses/Error"
          },
          "5XX": {
            "$ref": "#/components/responses/Error"
          }
        },
        "x-dropshot-pagination": true
      }
    },
    "/ip-pools/{pool_name}/ranges/add": {
      "post": {
        "tags": [
          "ip-pools"
        ],
        "summary": "Add a new range to an existing IP Pool.",
        "operationId": "ip_pool_ranges_add",
        "parameters": [
          {
            "in": "path",
            "name": "pool_name",
            "required": true,
            "schema": {
              "$ref": "#/components/schemas/Name"
            },
            "style": "simple"
          }
        ],
        "requestBody": {
          "content": {
            "application/json": {
              "schema": {
                "$ref": "#/components/schemas/IpRange"
              }
            }
          },
          "required": true
        },
        "responses": {
          "201": {
            "description": "successful creation",
            "content": {
              "application/json": {
                "schema": {
                  "$ref": "#/components/schemas/IpPoolRange"
                }
              }
            }
          },
          "4XX": {
            "$ref": "#/components/responses/Error"
          },
          "5XX": {
            "$ref": "#/components/responses/Error"
          }
        }
      }
    },
    "/ip-pools/{pool_name}/ranges/delete": {
      "post": {
        "tags": [
          "ip-pools"
        ],
        "summary": "Remove a range from an existing IP Pool.",
        "operationId": "ip_pool_ranges_delete",
        "parameters": [
          {
            "in": "path",
            "name": "pool_name",
            "required": true,
            "schema": {
              "$ref": "#/components/schemas/Name"
            },
            "style": "simple"
          }
        ],
        "requestBody": {
          "content": {
            "application/json": {
              "schema": {
                "$ref": "#/components/schemas/IpRange"
              }
            }
          },
          "required": true
        },
        "responses": {
          "204": {
            "description": "resource updated"
          },
          "4XX": {
            "$ref": "#/components/responses/Error"
          },
          "5XX": {
            "$ref": "#/components/responses/Error"
          }
        }
      }
    },
    "/login": {
      "post": {
        "tags": [
          "hidden"
        ],
        "operationId": "spoof_login",
        "requestBody": {
          "content": {
            "application/json": {
              "schema": {
                "$ref": "#/components/schemas/SpoofLoginBody"
              }
            }
          },
          "required": true
        },
        "responses": {
          "default": {
            "description": "",
            "content": {
              "*/*": {
                "schema": {}
              }
            }
          }
        }
      }
    },
    "/login/{silo_name}/{provider_name}": {
      "get": {
        "tags": [
          "login"
        ],
        "summary": "Ask the user to login to their identity provider",
        "description": "Either display a page asking a user for their credentials, or redirect them to their identity provider.",
        "operationId": "login",
        "parameters": [
          {
            "in": "path",
            "name": "provider_name",
            "required": true,
            "schema": {
              "$ref": "#/components/schemas/Name"
            },
            "style": "simple"
          },
          {
            "in": "path",
            "name": "silo_name",
            "required": true,
            "schema": {
              "$ref": "#/components/schemas/Name"
            },
            "style": "simple"
          }
        ],
        "responses": {
          "default": {
            "description": "",
            "content": {
              "*/*": {
                "schema": {}
              }
            }
          }
        }
      },
      "post": {
        "tags": [
          "login"
        ],
        "summary": "Consume some sort of credentials, and authenticate a user.",
        "description": "Either receive a username and password, or some sort of identity provider data (like a SAMLResponse). Use these to set the user's session cookie.",
        "operationId": "consume_credentials",
        "parameters": [
          {
            "in": "path",
            "name": "provider_name",
            "required": true,
            "schema": {
              "$ref": "#/components/schemas/Name"
            },
            "style": "simple"
          },
          {
            "in": "path",
            "name": "silo_name",
            "required": true,
            "schema": {
              "$ref": "#/components/schemas/Name"
            },
            "style": "simple"
          }
        ],
        "requestBody": {
          "content": {
            "application/octet-stream": {
              "schema": {
                "type": "string",
                "format": "binary"
              }
            }
          },
          "required": true
        },
        "responses": {
          "default": {
            "description": "",
            "content": {
              "*/*": {
                "schema": {}
              }
            }
          }
        }
      }
    },
    "/logout": {
      "post": {
        "tags": [
          "hidden"
        ],
        "operationId": "logout",
        "responses": {
          "default": {
            "description": "",
            "content": {
              "*/*": {
                "schema": {}
              }
            }
          }
        }
      }
    },
    "/organizations": {
      "get": {
        "tags": [
          "organizations"
        ],
        "summary": "List all organizations.",
        "operationId": "organizations_get",
        "parameters": [
          {
            "in": "query",
            "name": "limit",
            "description": "Maximum number of items returned by a single call",
            "schema": {
              "nullable": true,
              "type": "integer",
              "format": "uint32",
              "minimum": 1
            },
            "style": "form"
          },
          {
            "in": "query",
            "name": "page_token",
            "description": "Token returned by previous call to retrieve the subsequent page",
            "schema": {
              "nullable": true,
              "type": "string"
            },
            "style": "form"
          },
          {
            "in": "query",
            "name": "sort_by",
            "schema": {
              "$ref": "#/components/schemas/NameOrIdSortMode"
            },
            "style": "form"
          }
        ],
        "responses": {
          "200": {
            "description": "successful operation",
            "content": {
              "application/json": {
                "schema": {
                  "$ref": "#/components/schemas/OrganizationResultsPage"
                }
              }
            }
          },
          "4XX": {
            "$ref": "#/components/responses/Error"
          },
          "5XX": {
            "$ref": "#/components/responses/Error"
          }
        },
        "x-dropshot-pagination": true
      },
      "post": {
        "tags": [
          "organizations"
        ],
        "summary": "Create a new organization.",
        "operationId": "organizations_post",
        "requestBody": {
          "content": {
            "application/json": {
              "schema": {
                "$ref": "#/components/schemas/OrganizationCreate"
              }
            }
          },
          "required": true
        },
        "responses": {
          "201": {
            "description": "successful creation",
            "content": {
              "application/json": {
                "schema": {
                  "$ref": "#/components/schemas/Organization"
                }
              }
            }
          },
          "4XX": {
            "$ref": "#/components/responses/Error"
          },
          "5XX": {
            "$ref": "#/components/responses/Error"
          }
        }
      }
    },
    "/organizations/{organization_name}": {
      "get": {
        "tags": [
          "organizations"
        ],
        "summary": "Fetch a specific organization",
        "operationId": "organizations_get_organization",
        "parameters": [
          {
            "in": "path",
            "name": "organization_name",
            "description": "The organization's unique name.",
            "required": true,
            "schema": {
              "$ref": "#/components/schemas/Name"
            },
            "style": "simple"
          }
        ],
        "responses": {
          "200": {
            "description": "successful operation",
            "content": {
              "application/json": {
                "schema": {
                  "$ref": "#/components/schemas/Organization"
                }
              }
            }
          },
          "4XX": {
            "$ref": "#/components/responses/Error"
          },
          "5XX": {
            "$ref": "#/components/responses/Error"
          }
        }
      },
      "put": {
        "tags": [
          "organizations"
        ],
        "summary": "Update a specific organization.",
        "operationId": "organizations_put_organization",
        "parameters": [
          {
            "in": "path",
            "name": "organization_name",
            "description": "The organization's unique name.",
            "required": true,
            "schema": {
              "$ref": "#/components/schemas/Name"
            },
            "style": "simple"
          }
        ],
        "requestBody": {
          "content": {
            "application/json": {
              "schema": {
                "$ref": "#/components/schemas/OrganizationUpdate"
              }
            }
          },
          "required": true
        },
        "responses": {
          "200": {
            "description": "successful operation",
            "content": {
              "application/json": {
                "schema": {
                  "$ref": "#/components/schemas/Organization"
                }
              }
            }
          },
          "4XX": {
            "$ref": "#/components/responses/Error"
          },
          "5XX": {
            "$ref": "#/components/responses/Error"
          }
        }
      },
      "delete": {
        "tags": [
          "organizations"
        ],
        "summary": "Delete a specific organization.",
        "operationId": "organizations_delete_organization",
        "parameters": [
          {
            "in": "path",
            "name": "organization_name",
            "description": "The organization's unique name.",
            "required": true,
            "schema": {
              "$ref": "#/components/schemas/Name"
            },
            "style": "simple"
          }
        ],
        "responses": {
          "204": {
            "description": "successful deletion"
          },
          "4XX": {
            "$ref": "#/components/responses/Error"
          },
          "5XX": {
            "$ref": "#/components/responses/Error"
          }
        }
      }
    },
    "/organizations/{organization_name}/policy": {
      "get": {
        "tags": [
          "organizations"
        ],
        "summary": "Fetch the IAM policy for this Organization",
        "operationId": "organization_get_policy",
        "parameters": [
          {
            "in": "path",
            "name": "organization_name",
            "description": "The organization's unique name.",
            "required": true,
            "schema": {
              "$ref": "#/components/schemas/Name"
            },
            "style": "simple"
          }
        ],
        "responses": {
          "200": {
            "description": "successful operation",
            "content": {
              "application/json": {
                "schema": {
                  "$ref": "#/components/schemas/OrganizationRolePolicy"
                }
              }
            }
          },
          "4XX": {
            "$ref": "#/components/responses/Error"
          },
          "5XX": {
            "$ref": "#/components/responses/Error"
          }
        }
      },
      "put": {
        "tags": [
          "organizations"
        ],
        "summary": "Update the IAM policy for this Organization",
        "operationId": "organization_put_policy",
        "parameters": [
          {
            "in": "path",
            "name": "organization_name",
            "description": "The organization's unique name.",
            "required": true,
            "schema": {
              "$ref": "#/components/schemas/Name"
            },
            "style": "simple"
          }
        ],
        "requestBody": {
          "content": {
            "application/json": {
              "schema": {
                "$ref": "#/components/schemas/OrganizationRolePolicy"
              }
            }
          },
          "required": true
        },
        "responses": {
          "200": {
            "description": "successful operation",
            "content": {
              "application/json": {
                "schema": {
                  "$ref": "#/components/schemas/OrganizationRolePolicy"
                }
              }
            }
          },
          "4XX": {
            "$ref": "#/components/responses/Error"
          },
          "5XX": {
            "$ref": "#/components/responses/Error"
          }
        }
      }
    },
    "/organizations/{organization_name}/projects": {
      "get": {
        "tags": [
          "projects"
        ],
        "summary": "List all projects.",
        "operationId": "organization_projects_get",
        "parameters": [
          {
            "in": "query",
            "name": "limit",
            "description": "Maximum number of items returned by a single call",
            "schema": {
              "nullable": true,
              "type": "integer",
              "format": "uint32",
              "minimum": 1
            },
            "style": "form"
          },
          {
            "in": "query",
            "name": "page_token",
            "description": "Token returned by previous call to retrieve the subsequent page",
            "schema": {
              "nullable": true,
              "type": "string"
            },
            "style": "form"
          },
          {
            "in": "query",
            "name": "sort_by",
            "schema": {
              "$ref": "#/components/schemas/NameOrIdSortMode"
            },
            "style": "form"
          },
          {
            "in": "path",
            "name": "organization_name",
            "description": "The organization's unique name.",
            "required": true,
            "schema": {
              "$ref": "#/components/schemas/Name"
            },
            "style": "simple"
          }
        ],
        "responses": {
          "200": {
            "description": "successful operation",
            "content": {
              "application/json": {
                "schema": {
                  "$ref": "#/components/schemas/ProjectResultsPage"
                }
              }
            }
          },
          "4XX": {
            "$ref": "#/components/responses/Error"
          },
          "5XX": {
            "$ref": "#/components/responses/Error"
          }
        },
        "x-dropshot-pagination": true
      },
      "post": {
        "tags": [
          "projects"
        ],
        "summary": "Create a new project.",
        "operationId": "organization_projects_post",
        "parameters": [
          {
            "in": "path",
            "name": "organization_name",
            "description": "The organization's unique name.",
            "required": true,
            "schema": {
              "$ref": "#/components/schemas/Name"
            },
            "style": "simple"
          }
        ],
        "requestBody": {
          "content": {
            "application/json": {
              "schema": {
                "$ref": "#/components/schemas/ProjectCreate"
              }
            }
          },
          "required": true
        },
        "responses": {
          "201": {
            "description": "successful creation",
            "content": {
              "application/json": {
                "schema": {
                  "$ref": "#/components/schemas/Project"
                }
              }
            }
          },
          "4XX": {
            "$ref": "#/components/responses/Error"
          },
          "5XX": {
            "$ref": "#/components/responses/Error"
          }
        }
      }
    },
    "/organizations/{organization_name}/projects/{project_name}": {
      "get": {
        "tags": [
          "projects"
        ],
        "summary": "Fetch a specific project",
        "operationId": "organization_projects_get_project",
        "parameters": [
          {
            "in": "path",
            "name": "organization_name",
            "description": "The organization's unique name.",
            "required": true,
            "schema": {
              "$ref": "#/components/schemas/Name"
            },
            "style": "simple"
          },
          {
            "in": "path",
            "name": "project_name",
            "description": "The project's unique name within the organization.",
            "required": true,
            "schema": {
              "$ref": "#/components/schemas/Name"
            },
            "style": "simple"
          }
        ],
        "responses": {
          "200": {
            "description": "successful operation",
            "content": {
              "application/json": {
                "schema": {
                  "$ref": "#/components/schemas/Project"
                }
              }
            }
          },
          "4XX": {
            "$ref": "#/components/responses/Error"
          },
          "5XX": {
            "$ref": "#/components/responses/Error"
          }
        }
      },
      "put": {
        "tags": [
          "projects"
        ],
        "summary": "Update a specific project.",
        "operationId": "organization_projects_put_project",
        "parameters": [
          {
            "in": "path",
            "name": "organization_name",
            "description": "The organization's unique name.",
            "required": true,
            "schema": {
              "$ref": "#/components/schemas/Name"
            },
            "style": "simple"
          },
          {
            "in": "path",
            "name": "project_name",
            "description": "The project's unique name within the organization.",
            "required": true,
            "schema": {
              "$ref": "#/components/schemas/Name"
            },
            "style": "simple"
          }
        ],
        "requestBody": {
          "content": {
            "application/json": {
              "schema": {
                "$ref": "#/components/schemas/ProjectUpdate"
              }
            }
          },
          "required": true
        },
        "responses": {
          "200": {
            "description": "successful operation",
            "content": {
              "application/json": {
                "schema": {
                  "$ref": "#/components/schemas/Project"
                }
              }
            }
          },
          "4XX": {
            "$ref": "#/components/responses/Error"
          },
          "5XX": {
            "$ref": "#/components/responses/Error"
          }
        }
      },
      "delete": {
        "tags": [
          "projects"
        ],
        "summary": "Delete a specific project.",
        "operationId": "organization_projects_delete_project",
        "parameters": [
          {
            "in": "path",
            "name": "organization_name",
            "description": "The organization's unique name.",
            "required": true,
            "schema": {
              "$ref": "#/components/schemas/Name"
            },
            "style": "simple"
          },
          {
            "in": "path",
            "name": "project_name",
            "description": "The project's unique name within the organization.",
            "required": true,
            "schema": {
              "$ref": "#/components/schemas/Name"
            },
            "style": "simple"
          }
        ],
        "responses": {
          "204": {
            "description": "successful deletion"
          },
          "4XX": {
            "$ref": "#/components/responses/Error"
          },
          "5XX": {
            "$ref": "#/components/responses/Error"
          }
        }
      }
    },
    "/organizations/{organization_name}/projects/{project_name}/disks": {
      "get": {
        "tags": [
          "disks"
        ],
        "summary": "List disks in a project.",
        "operationId": "project_disks_get",
        "parameters": [
          {
            "in": "query",
            "name": "limit",
            "description": "Maximum number of items returned by a single call",
            "schema": {
              "nullable": true,
              "type": "integer",
              "format": "uint32",
              "minimum": 1
            },
            "style": "form"
          },
          {
            "in": "query",
            "name": "page_token",
            "description": "Token returned by previous call to retrieve the subsequent page",
            "schema": {
              "nullable": true,
              "type": "string"
            },
            "style": "form"
          },
          {
            "in": "query",
            "name": "sort_by",
            "schema": {
              "$ref": "#/components/schemas/NameSortMode"
            },
            "style": "form"
          },
          {
            "in": "path",
            "name": "organization_name",
            "description": "The organization's unique name.",
            "required": true,
            "schema": {
              "$ref": "#/components/schemas/Name"
            },
            "style": "simple"
          },
          {
            "in": "path",
            "name": "project_name",
            "description": "The project's unique name within the organization.",
            "required": true,
            "schema": {
              "$ref": "#/components/schemas/Name"
            },
            "style": "simple"
          }
        ],
        "responses": {
          "200": {
            "description": "successful operation",
            "content": {
              "application/json": {
                "schema": {
                  "$ref": "#/components/schemas/DiskResultsPage"
                }
              }
            }
          },
          "4XX": {
            "$ref": "#/components/responses/Error"
          },
          "5XX": {
            "$ref": "#/components/responses/Error"
          }
        },
        "x-dropshot-pagination": true
      },
      "post": {
        "tags": [
          "disks"
        ],
        "summary": "Create a disk in a project.",
        "operationId": "project_disks_post",
        "parameters": [
          {
            "in": "path",
            "name": "organization_name",
            "description": "The organization's unique name.",
            "required": true,
            "schema": {
              "$ref": "#/components/schemas/Name"
            },
            "style": "simple"
          },
          {
            "in": "path",
            "name": "project_name",
            "description": "The project's unique name within the organization.",
            "required": true,
            "schema": {
              "$ref": "#/components/schemas/Name"
            },
            "style": "simple"
          }
        ],
        "requestBody": {
          "content": {
            "application/json": {
              "schema": {
                "$ref": "#/components/schemas/DiskCreate"
              }
            }
          },
          "required": true
        },
        "responses": {
          "201": {
            "description": "successful creation",
            "content": {
              "application/json": {
                "schema": {
                  "$ref": "#/components/schemas/Disk"
                }
              }
            }
          },
          "4XX": {
            "$ref": "#/components/responses/Error"
          },
          "5XX": {
            "$ref": "#/components/responses/Error"
          }
        }
      }
    },
    "/organizations/{organization_name}/projects/{project_name}/disks/{disk_name}": {
      "get": {
        "tags": [
          "disks"
        ],
        "summary": "Fetch a single disk in a project.",
        "operationId": "project_disks_get_disk",
        "parameters": [
          {
            "in": "path",
            "name": "disk_name",
            "required": true,
            "schema": {
              "$ref": "#/components/schemas/Name"
            },
            "style": "simple"
          },
          {
            "in": "path",
            "name": "organization_name",
            "required": true,
            "schema": {
              "$ref": "#/components/schemas/Name"
            },
            "style": "simple"
          },
          {
            "in": "path",
            "name": "project_name",
            "required": true,
            "schema": {
              "$ref": "#/components/schemas/Name"
            },
            "style": "simple"
          }
        ],
        "responses": {
          "200": {
            "description": "successful operation",
            "content": {
              "application/json": {
                "schema": {
                  "$ref": "#/components/schemas/Disk"
                }
              }
            }
          },
          "4XX": {
            "$ref": "#/components/responses/Error"
          },
          "5XX": {
            "$ref": "#/components/responses/Error"
          }
        }
      },
      "delete": {
        "tags": [
          "disks"
        ],
        "summary": "Delete a disk from a project.",
        "operationId": "project_disks_delete_disk",
        "parameters": [
          {
            "in": "path",
            "name": "disk_name",
            "required": true,
            "schema": {
              "$ref": "#/components/schemas/Name"
            },
            "style": "simple"
          },
          {
            "in": "path",
            "name": "organization_name",
            "required": true,
            "schema": {
              "$ref": "#/components/schemas/Name"
            },
            "style": "simple"
          },
          {
            "in": "path",
            "name": "project_name",
            "required": true,
            "schema": {
              "$ref": "#/components/schemas/Name"
            },
            "style": "simple"
          }
        ],
        "responses": {
          "204": {
            "description": "successful deletion"
          },
          "4XX": {
            "$ref": "#/components/responses/Error"
          },
          "5XX": {
            "$ref": "#/components/responses/Error"
          }
        }
      }
    },
    "/organizations/{organization_name}/projects/{project_name}/images": {
      "get": {
        "tags": [
          "images"
        ],
        "summary": "List images",
        "description": "List images in a project. The images are returned sorted by creation date, with the most recent images appearing first.",
        "operationId": "project_images_get",
        "parameters": [
          {
            "in": "query",
            "name": "limit",
            "description": "Maximum number of items returned by a single call",
            "schema": {
              "nullable": true,
              "type": "integer",
              "format": "uint32",
              "minimum": 1
            },
            "style": "form"
          },
          {
            "in": "query",
            "name": "page_token",
            "description": "Token returned by previous call to retrieve the subsequent page",
            "schema": {
              "nullable": true,
              "type": "string"
            },
            "style": "form"
          },
          {
            "in": "query",
            "name": "sort_by",
            "schema": {
              "$ref": "#/components/schemas/NameSortMode"
            },
            "style": "form"
          },
          {
            "in": "path",
            "name": "organization_name",
            "description": "The organization's unique name.",
            "required": true,
            "schema": {
              "$ref": "#/components/schemas/Name"
            },
            "style": "simple"
          },
          {
            "in": "path",
            "name": "project_name",
            "description": "The project's unique name within the organization.",
            "required": true,
            "schema": {
              "$ref": "#/components/schemas/Name"
            },
            "style": "simple"
          }
        ],
        "responses": {
          "200": {
            "description": "successful operation",
            "content": {
              "application/json": {
                "schema": {
                  "$ref": "#/components/schemas/ImageResultsPage"
                }
              }
            }
          },
          "4XX": {
            "$ref": "#/components/responses/Error"
          },
          "5XX": {
            "$ref": "#/components/responses/Error"
          }
        },
        "x-dropshot-pagination": true
      },
      "post": {
        "tags": [
          "images"
        ],
        "summary": "Create an image",
        "description": "Create a new image in a project.",
        "operationId": "project_images_post",
        "parameters": [
          {
            "in": "path",
            "name": "organization_name",
            "description": "The organization's unique name.",
            "required": true,
            "schema": {
              "$ref": "#/components/schemas/Name"
            },
            "style": "simple"
          },
          {
            "in": "path",
            "name": "project_name",
            "description": "The project's unique name within the organization.",
            "required": true,
            "schema": {
              "$ref": "#/components/schemas/Name"
            },
            "style": "simple"
          }
        ],
        "requestBody": {
          "content": {
            "application/json": {
              "schema": {
                "$ref": "#/components/schemas/ImageCreate"
              }
            }
          },
          "required": true
        },
        "responses": {
          "201": {
            "description": "successful creation",
            "content": {
              "application/json": {
                "schema": {
                  "$ref": "#/components/schemas/Image"
                }
              }
            }
          },
          "4XX": {
            "$ref": "#/components/responses/Error"
          },
          "5XX": {
            "$ref": "#/components/responses/Error"
          }
        }
      }
    },
    "/organizations/{organization_name}/projects/{project_name}/images/{image_name}": {
      "get": {
        "tags": [
          "images"
        ],
        "summary": "Get an image",
        "description": "Get the details of a specific image in a project.",
        "operationId": "project_images_get_image",
        "parameters": [
          {
            "in": "path",
            "name": "image_name",
            "required": true,
            "schema": {
              "$ref": "#/components/schemas/Name"
            },
            "style": "simple"
          },
          {
            "in": "path",
            "name": "organization_name",
            "required": true,
            "schema": {
              "$ref": "#/components/schemas/Name"
            },
            "style": "simple"
          },
          {
            "in": "path",
            "name": "project_name",
            "required": true,
            "schema": {
              "$ref": "#/components/schemas/Name"
            },
            "style": "simple"
          }
        ],
        "responses": {
          "200": {
            "description": "successful operation",
            "content": {
              "application/json": {
                "schema": {
                  "$ref": "#/components/schemas/Image"
                }
              }
            }
          },
          "4XX": {
            "$ref": "#/components/responses/Error"
          },
          "5XX": {
            "$ref": "#/components/responses/Error"
          }
        }
      },
      "delete": {
        "tags": [
          "images"
        ],
        "summary": "Delete an image",
        "description": "Permanently delete an image from a project. This operation cannot be undone. Any instances in the project using the image will continue to run, however new instances can not be created with this image.",
        "operationId": "project_images_delete_image",
        "parameters": [
          {
            "in": "path",
            "name": "image_name",
            "required": true,
            "schema": {
              "$ref": "#/components/schemas/Name"
            },
            "style": "simple"
          },
          {
            "in": "path",
            "name": "organization_name",
            "required": true,
            "schema": {
              "$ref": "#/components/schemas/Name"
            },
            "style": "simple"
          },
          {
            "in": "path",
            "name": "project_name",
            "required": true,
            "schema": {
              "$ref": "#/components/schemas/Name"
            },
            "style": "simple"
          }
        ],
        "responses": {
          "204": {
            "description": "successful deletion"
          },
          "4XX": {
            "$ref": "#/components/responses/Error"
          },
          "5XX": {
            "$ref": "#/components/responses/Error"
          }
        }
      }
    },
    "/organizations/{organization_name}/projects/{project_name}/instances": {
      "get": {
        "tags": [
          "instances"
        ],
        "summary": "List instances in a project.",
        "operationId": "project_instances_get",
        "parameters": [
          {
            "in": "query",
            "name": "limit",
            "description": "Maximum number of items returned by a single call",
            "schema": {
              "nullable": true,
              "type": "integer",
              "format": "uint32",
              "minimum": 1
            },
            "style": "form"
          },
          {
            "in": "query",
            "name": "page_token",
            "description": "Token returned by previous call to retrieve the subsequent page",
            "schema": {
              "nullable": true,
              "type": "string"
            },
            "style": "form"
          },
          {
            "in": "query",
            "name": "sort_by",
            "schema": {
              "$ref": "#/components/schemas/NameSortMode"
            },
            "style": "form"
          },
          {
            "in": "path",
            "name": "organization_name",
            "description": "The organization's unique name.",
            "required": true,
            "schema": {
              "$ref": "#/components/schemas/Name"
            },
            "style": "simple"
          },
          {
            "in": "path",
            "name": "project_name",
            "description": "The project's unique name within the organization.",
            "required": true,
            "schema": {
              "$ref": "#/components/schemas/Name"
            },
            "style": "simple"
          }
        ],
        "responses": {
          "200": {
            "description": "successful operation",
            "content": {
              "application/json": {
                "schema": {
                  "$ref": "#/components/schemas/InstanceResultsPage"
                }
              }
            }
          },
          "4XX": {
            "$ref": "#/components/responses/Error"
          },
          "5XX": {
            "$ref": "#/components/responses/Error"
          }
        },
        "x-dropshot-pagination": true
      },
      "post": {
        "tags": [
          "instances"
        ],
        "summary": "Create an instance in a project.",
        "operationId": "project_instances_post",
        "parameters": [
          {
            "in": "path",
            "name": "organization_name",
            "description": "The organization's unique name.",
            "required": true,
            "schema": {
              "$ref": "#/components/schemas/Name"
            },
            "style": "simple"
          },
          {
            "in": "path",
            "name": "project_name",
            "description": "The project's unique name within the organization.",
            "required": true,
            "schema": {
              "$ref": "#/components/schemas/Name"
            },
            "style": "simple"
          }
        ],
        "requestBody": {
          "content": {
            "application/json": {
              "schema": {
                "$ref": "#/components/schemas/InstanceCreate"
              }
            }
          },
          "required": true
        },
        "responses": {
          "201": {
            "description": "successful creation",
            "content": {
              "application/json": {
                "schema": {
                  "$ref": "#/components/schemas/Instance"
                }
              }
            }
          },
          "4XX": {
            "$ref": "#/components/responses/Error"
          },
          "5XX": {
            "$ref": "#/components/responses/Error"
          }
        }
      }
    },
    "/organizations/{organization_name}/projects/{project_name}/instances/{instance_name}": {
      "get": {
        "tags": [
          "instances"
        ],
        "summary": "Get an instance in a project.",
        "operationId": "project_instances_get_instance",
        "parameters": [
          {
            "in": "path",
            "name": "instance_name",
            "required": true,
            "schema": {
              "$ref": "#/components/schemas/Name"
            },
            "style": "simple"
          },
          {
            "in": "path",
            "name": "organization_name",
            "required": true,
            "schema": {
              "$ref": "#/components/schemas/Name"
            },
            "style": "simple"
          },
          {
            "in": "path",
            "name": "project_name",
            "required": true,
            "schema": {
              "$ref": "#/components/schemas/Name"
            },
            "style": "simple"
          }
        ],
        "responses": {
          "200": {
            "description": "successful operation",
            "content": {
              "application/json": {
                "schema": {
                  "$ref": "#/components/schemas/Instance"
                }
              }
            }
          },
          "4XX": {
            "$ref": "#/components/responses/Error"
          },
          "5XX": {
            "$ref": "#/components/responses/Error"
          }
        }
      },
      "delete": {
        "tags": [
          "instances"
        ],
        "summary": "Delete an instance from a project.",
        "operationId": "project_instances_delete_instance",
        "parameters": [
          {
            "in": "path",
            "name": "instance_name",
            "required": true,
            "schema": {
              "$ref": "#/components/schemas/Name"
            },
            "style": "simple"
          },
          {
            "in": "path",
            "name": "organization_name",
            "required": true,
            "schema": {
              "$ref": "#/components/schemas/Name"
            },
            "style": "simple"
          },
          {
            "in": "path",
            "name": "project_name",
            "required": true,
            "schema": {
              "$ref": "#/components/schemas/Name"
            },
            "style": "simple"
          }
        ],
        "responses": {
          "204": {
            "description": "successful deletion"
          },
          "4XX": {
            "$ref": "#/components/responses/Error"
          },
          "5XX": {
            "$ref": "#/components/responses/Error"
          }
        }
      }
    },
    "/organizations/{organization_name}/projects/{project_name}/instances/{instance_name}/disks": {
      "get": {
        "tags": [
          "instances"
        ],
        "summary": "List disks attached to this instance.",
        "operationId": "instance_disks_get",
        "parameters": [
          {
            "in": "query",
            "name": "limit",
            "description": "Maximum number of items returned by a single call",
            "schema": {
              "nullable": true,
              "type": "integer",
              "format": "uint32",
              "minimum": 1
            },
            "style": "form"
          },
          {
            "in": "query",
            "name": "page_token",
            "description": "Token returned by previous call to retrieve the subsequent page",
            "schema": {
              "nullable": true,
              "type": "string"
            },
            "style": "form"
          },
          {
            "in": "query",
            "name": "sort_by",
            "schema": {
              "$ref": "#/components/schemas/NameSortMode"
            },
            "style": "form"
          },
          {
            "in": "path",
            "name": "instance_name",
            "required": true,
            "schema": {
              "$ref": "#/components/schemas/Name"
            },
            "style": "simple"
          },
          {
            "in": "path",
            "name": "organization_name",
            "required": true,
            "schema": {
              "$ref": "#/components/schemas/Name"
            },
            "style": "simple"
          },
          {
            "in": "path",
            "name": "project_name",
            "required": true,
            "schema": {
              "$ref": "#/components/schemas/Name"
            },
            "style": "simple"
          }
        ],
        "responses": {
          "200": {
            "description": "successful operation",
            "content": {
              "application/json": {
                "schema": {
                  "$ref": "#/components/schemas/DiskResultsPage"
                }
              }
            }
          },
          "4XX": {
            "$ref": "#/components/responses/Error"
          },
          "5XX": {
            "$ref": "#/components/responses/Error"
          }
        },
        "x-dropshot-pagination": true
      }
    },
    "/organizations/{organization_name}/projects/{project_name}/instances/{instance_name}/disks/attach": {
      "post": {
        "tags": [
          "instances"
        ],
        "operationId": "instance_disks_attach",
        "parameters": [
          {
            "in": "path",
            "name": "instance_name",
            "required": true,
            "schema": {
              "$ref": "#/components/schemas/Name"
            },
            "style": "simple"
          },
          {
            "in": "path",
            "name": "organization_name",
            "required": true,
            "schema": {
              "$ref": "#/components/schemas/Name"
            },
            "style": "simple"
          },
          {
            "in": "path",
            "name": "project_name",
            "required": true,
            "schema": {
              "$ref": "#/components/schemas/Name"
            },
            "style": "simple"
          }
        ],
        "requestBody": {
          "content": {
            "application/json": {
              "schema": {
                "$ref": "#/components/schemas/DiskIdentifier"
              }
            }
          },
          "required": true
        },
        "responses": {
          "202": {
            "description": "successfully enqueued operation",
            "content": {
              "application/json": {
                "schema": {
                  "$ref": "#/components/schemas/Disk"
                }
              }
            }
          },
          "4XX": {
            "$ref": "#/components/responses/Error"
          },
          "5XX": {
            "$ref": "#/components/responses/Error"
          }
        }
      }
    },
    "/organizations/{organization_name}/projects/{project_name}/instances/{instance_name}/disks/detach": {
      "post": {
        "tags": [
          "instances"
        ],
        "operationId": "instance_disks_detach",
        "parameters": [
          {
            "in": "path",
            "name": "instance_name",
            "required": true,
            "schema": {
              "$ref": "#/components/schemas/Name"
            },
            "style": "simple"
          },
          {
            "in": "path",
            "name": "organization_name",
            "required": true,
            "schema": {
              "$ref": "#/components/schemas/Name"
            },
            "style": "simple"
          },
          {
            "in": "path",
            "name": "project_name",
            "required": true,
            "schema": {
              "$ref": "#/components/schemas/Name"
            },
            "style": "simple"
          }
        ],
        "requestBody": {
          "content": {
            "application/json": {
              "schema": {
                "$ref": "#/components/schemas/DiskIdentifier"
              }
            }
          },
          "required": true
        },
        "responses": {
          "202": {
            "description": "successfully enqueued operation",
            "content": {
              "application/json": {
                "schema": {
                  "$ref": "#/components/schemas/Disk"
                }
              }
            }
          },
          "4XX": {
            "$ref": "#/components/responses/Error"
          },
          "5XX": {
            "$ref": "#/components/responses/Error"
          }
        }
      }
    },
    "/organizations/{organization_name}/projects/{project_name}/instances/{instance_name}/migrate": {
      "post": {
        "tags": [
          "instances"
        ],
        "summary": "Migrate an instance to a different propolis-server, possibly on a different sled.",
        "operationId": "project_instances_migrate_instance",
        "parameters": [
          {
            "in": "path",
            "name": "instance_name",
            "required": true,
            "schema": {
              "$ref": "#/components/schemas/Name"
            },
            "style": "simple"
          },
          {
            "in": "path",
            "name": "organization_name",
            "required": true,
            "schema": {
              "$ref": "#/components/schemas/Name"
            },
            "style": "simple"
          },
          {
            "in": "path",
            "name": "project_name",
            "required": true,
            "schema": {
              "$ref": "#/components/schemas/Name"
            },
            "style": "simple"
          }
        ],
        "requestBody": {
          "content": {
            "application/json": {
              "schema": {
                "$ref": "#/components/schemas/InstanceMigrate"
              }
            }
          },
          "required": true
        },
        "responses": {
          "200": {
            "description": "successful operation",
            "content": {
              "application/json": {
                "schema": {
                  "$ref": "#/components/schemas/Instance"
                }
              }
            }
          },
          "4XX": {
            "$ref": "#/components/responses/Error"
          },
          "5XX": {
            "$ref": "#/components/responses/Error"
          }
        }
      }
    },
    "/organizations/{organization_name}/projects/{project_name}/instances/{instance_name}/network-interfaces": {
      "get": {
        "tags": [
          "instances"
        ],
        "summary": "List network interfaces attached to this instance.",
        "operationId": "instance_network_interfaces_get",
        "parameters": [
          {
            "in": "query",
            "name": "limit",
            "description": "Maximum number of items returned by a single call",
            "schema": {
              "nullable": true,
              "type": "integer",
              "format": "uint32",
              "minimum": 1
            },
            "style": "form"
          },
          {
            "in": "query",
            "name": "page_token",
            "description": "Token returned by previous call to retrieve the subsequent page",
            "schema": {
              "nullable": true,
              "type": "string"
            },
            "style": "form"
          },
          {
            "in": "query",
            "name": "sort_by",
            "schema": {
              "$ref": "#/components/schemas/NameSortMode"
            },
            "style": "form"
          },
          {
            "in": "path",
            "name": "instance_name",
            "required": true,
            "schema": {
              "$ref": "#/components/schemas/Name"
            },
            "style": "simple"
          },
          {
            "in": "path",
            "name": "organization_name",
            "required": true,
            "schema": {
              "$ref": "#/components/schemas/Name"
            },
            "style": "simple"
          },
          {
            "in": "path",
            "name": "project_name",
            "required": true,
            "schema": {
              "$ref": "#/components/schemas/Name"
            },
            "style": "simple"
          }
        ],
        "responses": {
          "200": {
            "description": "successful operation",
            "content": {
              "application/json": {
                "schema": {
                  "$ref": "#/components/schemas/NetworkInterfaceResultsPage"
                }
              }
            }
          },
          "4XX": {
            "$ref": "#/components/responses/Error"
          },
          "5XX": {
            "$ref": "#/components/responses/Error"
          }
        },
        "x-dropshot-pagination": true
      },
      "post": {
        "tags": [
          "instances"
        ],
        "summary": "Create a network interface for an instance.",
        "operationId": "instance_network_interfaces_post",
        "parameters": [
          {
            "in": "path",
            "name": "instance_name",
            "required": true,
            "schema": {
              "$ref": "#/components/schemas/Name"
            },
            "style": "simple"
          },
          {
            "in": "path",
            "name": "organization_name",
            "required": true,
            "schema": {
              "$ref": "#/components/schemas/Name"
            },
            "style": "simple"
          },
          {
            "in": "path",
            "name": "project_name",
            "required": true,
            "schema": {
              "$ref": "#/components/schemas/Name"
            },
            "style": "simple"
          }
        ],
        "requestBody": {
          "content": {
            "application/json": {
              "schema": {
                "$ref": "#/components/schemas/NetworkInterfaceCreate"
              }
            }
          },
          "required": true
        },
        "responses": {
          "201": {
            "description": "successful creation",
            "content": {
              "application/json": {
                "schema": {
                  "$ref": "#/components/schemas/NetworkInterface"
                }
              }
            }
          },
          "4XX": {
            "$ref": "#/components/responses/Error"
          },
          "5XX": {
            "$ref": "#/components/responses/Error"
          }
        }
      }
    },
    "/organizations/{organization_name}/projects/{project_name}/instances/{instance_name}/network-interfaces/{interface_name}": {
      "get": {
        "tags": [
          "instances"
        ],
        "summary": "Get an interface attached to an instance.",
        "operationId": "instance_network_interfaces_get_interface",
        "parameters": [
          {
            "in": "path",
            "name": "instance_name",
            "required": true,
            "schema": {
              "$ref": "#/components/schemas/Name"
            },
            "style": "simple"
          },
          {
            "in": "path",
            "name": "interface_name",
            "required": true,
            "schema": {
              "$ref": "#/components/schemas/Name"
            },
            "style": "simple"
          },
          {
            "in": "path",
            "name": "organization_name",
            "required": true,
            "schema": {
              "$ref": "#/components/schemas/Name"
            },
            "style": "simple"
          },
          {
            "in": "path",
            "name": "project_name",
            "required": true,
            "schema": {
              "$ref": "#/components/schemas/Name"
            },
            "style": "simple"
          }
        ],
        "responses": {
          "200": {
            "description": "successful operation",
            "content": {
              "application/json": {
                "schema": {
                  "$ref": "#/components/schemas/NetworkInterface"
                }
              }
            }
          },
          "4XX": {
            "$ref": "#/components/responses/Error"
          },
          "5XX": {
            "$ref": "#/components/responses/Error"
          }
        }
      },
      "put": {
        "tags": [
          "instances"
        ],
        "summary": "Update information about an instance's network interface",
        "operationId": "instance_network_interfaces_put_interface",
        "parameters": [
          {
            "in": "path",
            "name": "instance_name",
            "required": true,
            "schema": {
              "$ref": "#/components/schemas/Name"
            },
            "style": "simple"
          },
          {
            "in": "path",
            "name": "interface_name",
            "required": true,
            "schema": {
              "$ref": "#/components/schemas/Name"
            },
            "style": "simple"
          },
          {
            "in": "path",
            "name": "organization_name",
            "required": true,
            "schema": {
              "$ref": "#/components/schemas/Name"
            },
            "style": "simple"
          },
          {
            "in": "path",
            "name": "project_name",
            "required": true,
            "schema": {
              "$ref": "#/components/schemas/Name"
            },
            "style": "simple"
          }
        ],
        "requestBody": {
          "content": {
            "application/json": {
              "schema": {
                "$ref": "#/components/schemas/NetworkInterfaceUpdate"
              }
            }
          },
          "required": true
        },
        "responses": {
          "200": {
            "description": "successful operation",
            "content": {
              "application/json": {
                "schema": {
                  "$ref": "#/components/schemas/NetworkInterface"
                }
              }
            }
          },
          "4XX": {
            "$ref": "#/components/responses/Error"
          },
          "5XX": {
            "$ref": "#/components/responses/Error"
          }
        }
      },
      "delete": {
        "tags": [
          "instances"
        ],
        "summary": "Detach a network interface from an instance.",
        "description": "Note that the primary interface for an instance cannot be deleted if there are any secondary interfaces. A new primary interface must be designated first. The primary interface can be deleted if there are no secondary interfaces.",
        "operationId": "instance_network_interfaces_delete_interface",
        "parameters": [
          {
            "in": "path",
            "name": "instance_name",
            "required": true,
            "schema": {
              "$ref": "#/components/schemas/Name"
            },
            "style": "simple"
          },
          {
            "in": "path",
            "name": "interface_name",
            "required": true,
            "schema": {
              "$ref": "#/components/schemas/Name"
            },
            "style": "simple"
          },
          {
            "in": "path",
            "name": "organization_name",
            "required": true,
            "schema": {
              "$ref": "#/components/schemas/Name"
            },
            "style": "simple"
          },
          {
            "in": "path",
            "name": "project_name",
            "required": true,
            "schema": {
              "$ref": "#/components/schemas/Name"
            },
            "style": "simple"
          }
        ],
        "responses": {
          "204": {
            "description": "successful deletion"
          },
          "4XX": {
            "$ref": "#/components/responses/Error"
          },
          "5XX": {
            "$ref": "#/components/responses/Error"
          }
        }
      }
    },
    "/organizations/{organization_name}/projects/{project_name}/instances/{instance_name}/reboot": {
      "post": {
        "tags": [
          "instances"
        ],
        "summary": "Reboot an instance.",
        "operationId": "project_instances_instance_reboot",
        "parameters": [
          {
            "in": "path",
            "name": "instance_name",
            "required": true,
            "schema": {
              "$ref": "#/components/schemas/Name"
            },
            "style": "simple"
          },
          {
            "in": "path",
            "name": "organization_name",
            "required": true,
            "schema": {
              "$ref": "#/components/schemas/Name"
            },
            "style": "simple"
          },
          {
            "in": "path",
            "name": "project_name",
            "required": true,
            "schema": {
              "$ref": "#/components/schemas/Name"
            },
            "style": "simple"
          }
        ],
        "responses": {
          "202": {
            "description": "successfully enqueued operation",
            "content": {
              "application/json": {
                "schema": {
                  "$ref": "#/components/schemas/Instance"
                }
              }
            }
          },
          "4XX": {
            "$ref": "#/components/responses/Error"
          },
          "5XX": {
            "$ref": "#/components/responses/Error"
          }
        }
      }
    },
    "/organizations/{organization_name}/projects/{project_name}/instances/{instance_name}/serial": {
      "get": {
        "tags": [
          "instances"
        ],
        "summary": "Get contents of an instance's serial console.",
        "operationId": "project_instances_instance_serial_get",
        "parameters": [
          {
            "in": "path",
            "name": "instance_name",
            "required": true,
            "schema": {
              "$ref": "#/components/schemas/Name"
            },
            "style": "simple"
          },
          {
            "in": "path",
            "name": "organization_name",
            "required": true,
            "schema": {
              "$ref": "#/components/schemas/Name"
            },
            "style": "simple"
          },
          {
            "in": "path",
            "name": "project_name",
            "required": true,
            "schema": {
              "$ref": "#/components/schemas/Name"
            },
            "style": "simple"
          },
          {
            "in": "query",
            "name": "from_start",
            "description": "Character index in the serial buffer from which to read, counting the bytes output since instance start. If this is not provided, `most_recent` must be provided, and if this *is* provided, `most_recent` must *not* be provided.",
            "schema": {
              "nullable": true,
              "type": "integer",
              "format": "uint64",
              "minimum": 0
            },
            "style": "form"
          },
          {
            "in": "query",
            "name": "max_bytes",
            "description": "Maximum number of bytes of buffered serial console contents to return. If the requested range runs to the end of the available buffer, the data returned will be shorter than `max_bytes`.",
            "schema": {
              "nullable": true,
              "type": "integer",
              "format": "uint64",
              "minimum": 0
            },
            "style": "form"
          },
          {
            "in": "query",
            "name": "most_recent",
            "description": "Character index in the serial buffer from which to read, counting *backward* from the most recently buffered data retrieved from the instance. (See note on `from_start` about mutual exclusivity)",
            "schema": {
              "nullable": true,
              "type": "integer",
              "format": "uint64",
              "minimum": 0
            },
            "style": "form"
          }
        ],
        "responses": {
          "200": {
            "description": "successful operation",
            "content": {
              "application/json": {
                "schema": {
                  "$ref": "#/components/schemas/InstanceSerialConsoleData"
                }
              }
            }
          },
          "4XX": {
            "$ref": "#/components/responses/Error"
          },
          "5XX": {
            "$ref": "#/components/responses/Error"
          }
        }
      }
    },
    "/organizations/{organization_name}/projects/{project_name}/instances/{instance_name}/start": {
      "post": {
        "tags": [
          "instances"
        ],
        "summary": "Boot an instance.",
        "operationId": "project_instances_instance_start",
        "parameters": [
          {
            "in": "path",
            "name": "instance_name",
            "required": true,
            "schema": {
              "$ref": "#/components/schemas/Name"
            },
            "style": "simple"
          },
          {
            "in": "path",
            "name": "organization_name",
            "required": true,
            "schema": {
              "$ref": "#/components/schemas/Name"
            },
            "style": "simple"
          },
          {
            "in": "path",
            "name": "project_name",
            "required": true,
            "schema": {
              "$ref": "#/components/schemas/Name"
            },
            "style": "simple"
          }
        ],
        "responses": {
          "202": {
            "description": "successfully enqueued operation",
            "content": {
              "application/json": {
                "schema": {
                  "$ref": "#/components/schemas/Instance"
                }
              }
            }
          },
          "4XX": {
            "$ref": "#/components/responses/Error"
          },
          "5XX": {
            "$ref": "#/components/responses/Error"
          }
        }
      }
    },
    "/organizations/{organization_name}/projects/{project_name}/instances/{instance_name}/stop": {
      "post": {
        "tags": [
          "instances"
        ],
        "summary": "Halt an instance.",
        "operationId": "project_instances_instance_stop",
        "parameters": [
          {
            "in": "path",
            "name": "instance_name",
            "required": true,
            "schema": {
              "$ref": "#/components/schemas/Name"
            },
            "style": "simple"
          },
          {
            "in": "path",
            "name": "organization_name",
            "required": true,
            "schema": {
              "$ref": "#/components/schemas/Name"
            },
            "style": "simple"
          },
          {
            "in": "path",
            "name": "project_name",
            "required": true,
            "schema": {
              "$ref": "#/components/schemas/Name"
            },
            "style": "simple"
          }
        ],
        "responses": {
          "202": {
            "description": "successfully enqueued operation",
            "content": {
              "application/json": {
                "schema": {
                  "$ref": "#/components/schemas/Instance"
                }
              }
            }
          },
          "4XX": {
            "$ref": "#/components/responses/Error"
          },
          "5XX": {
            "$ref": "#/components/responses/Error"
          }
        }
      }
    },
    "/organizations/{organization_name}/projects/{project_name}/policy": {
      "get": {
        "tags": [
          "projects"
        ],
        "summary": "Fetch the IAM policy for this Project",
        "operationId": "organization_projects_get_project_policy",
        "parameters": [
          {
            "in": "path",
            "name": "organization_name",
            "description": "The organization's unique name.",
            "required": true,
            "schema": {
              "$ref": "#/components/schemas/Name"
            },
            "style": "simple"
          },
          {
            "in": "path",
            "name": "project_name",
            "description": "The project's unique name within the organization.",
            "required": true,
            "schema": {
              "$ref": "#/components/schemas/Name"
            },
            "style": "simple"
          }
        ],
        "responses": {
          "200": {
            "description": "successful operation",
            "content": {
              "application/json": {
                "schema": {
                  "$ref": "#/components/schemas/ProjectRolePolicy"
                }
              }
            }
          },
          "4XX": {
            "$ref": "#/components/responses/Error"
          },
          "5XX": {
            "$ref": "#/components/responses/Error"
          }
        }
      },
      "put": {
        "tags": [
          "projects"
        ],
        "summary": "Update the IAM policy for this Project",
        "operationId": "organization_projects_put_project_policy",
        "parameters": [
          {
            "in": "path",
            "name": "organization_name",
            "description": "The organization's unique name.",
            "required": true,
            "schema": {
              "$ref": "#/components/schemas/Name"
            },
            "style": "simple"
          },
          {
            "in": "path",
            "name": "project_name",
            "description": "The project's unique name within the organization.",
            "required": true,
            "schema": {
              "$ref": "#/components/schemas/Name"
            },
            "style": "simple"
          }
        ],
        "requestBody": {
          "content": {
            "application/json": {
              "schema": {
                "$ref": "#/components/schemas/ProjectRolePolicy"
              }
            }
          },
          "required": true
        },
        "responses": {
          "200": {
            "description": "successful operation",
            "content": {
              "application/json": {
                "schema": {
                  "$ref": "#/components/schemas/ProjectRolePolicy"
                }
              }
            }
          },
          "4XX": {
            "$ref": "#/components/responses/Error"
          },
          "5XX": {
            "$ref": "#/components/responses/Error"
          }
        }
      }
    },
    "/organizations/{organization_name}/projects/{project_name}/snapshots": {
      "get": {
        "tags": [
          "snapshots"
        ],
        "summary": "List snapshots in a project.",
        "operationId": "project_snapshots_get",
        "parameters": [
          {
            "in": "query",
            "name": "limit",
            "description": "Maximum number of items returned by a single call",
            "schema": {
              "nullable": true,
              "type": "integer",
              "format": "uint32",
              "minimum": 1
            },
            "style": "form"
          },
          {
            "in": "query",
            "name": "page_token",
            "description": "Token returned by previous call to retrieve the subsequent page",
            "schema": {
              "nullable": true,
              "type": "string"
            },
            "style": "form"
          },
          {
            "in": "query",
            "name": "sort_by",
            "schema": {
              "$ref": "#/components/schemas/NameSortMode"
            },
            "style": "form"
          },
          {
            "in": "path",
            "name": "organization_name",
            "description": "The organization's unique name.",
            "required": true,
            "schema": {
              "$ref": "#/components/schemas/Name"
            },
            "style": "simple"
          },
          {
            "in": "path",
            "name": "project_name",
            "description": "The project's unique name within the organization.",
            "required": true,
            "schema": {
              "$ref": "#/components/schemas/Name"
            },
            "style": "simple"
          }
        ],
        "responses": {
          "200": {
            "description": "successful operation",
            "content": {
              "application/json": {
                "schema": {
                  "$ref": "#/components/schemas/SnapshotResultsPage"
                }
              }
            }
          },
          "4XX": {
            "$ref": "#/components/responses/Error"
          },
          "5XX": {
            "$ref": "#/components/responses/Error"
          }
        },
        "x-dropshot-pagination": true
      },
      "post": {
        "tags": [
          "snapshots"
        ],
        "summary": "Create a snapshot of a disk.",
        "operationId": "project_snapshots_post",
        "parameters": [
          {
            "in": "path",
            "name": "organization_name",
            "description": "The organization's unique name.",
            "required": true,
            "schema": {
              "$ref": "#/components/schemas/Name"
            },
            "style": "simple"
          },
          {
            "in": "path",
            "name": "project_name",
            "description": "The project's unique name within the organization.",
            "required": true,
            "schema": {
              "$ref": "#/components/schemas/Name"
            },
            "style": "simple"
          }
        ],
        "requestBody": {
          "content": {
            "application/json": {
              "schema": {
                "$ref": "#/components/schemas/SnapshotCreate"
              }
            }
          },
          "required": true
        },
        "responses": {
          "201": {
            "description": "successful creation",
            "content": {
              "application/json": {
                "schema": {
                  "$ref": "#/components/schemas/Snapshot"
                }
              }
            }
          },
          "4XX": {
            "$ref": "#/components/responses/Error"
          },
          "5XX": {
            "$ref": "#/components/responses/Error"
          }
        }
      }
    },
    "/organizations/{organization_name}/projects/{project_name}/snapshots/{snapshot_name}": {
      "get": {
        "tags": [
          "snapshots"
        ],
        "summary": "Get a snapshot in a project.",
        "operationId": "project_snapshots_get_snapshot",
        "parameters": [
          {
            "in": "path",
            "name": "organization_name",
            "required": true,
            "schema": {
              "$ref": "#/components/schemas/Name"
            },
            "style": "simple"
          },
          {
            "in": "path",
            "name": "project_name",
            "required": true,
            "schema": {
              "$ref": "#/components/schemas/Name"
            },
            "style": "simple"
          },
          {
            "in": "path",
            "name": "snapshot_name",
            "required": true,
            "schema": {
              "$ref": "#/components/schemas/Name"
            },
            "style": "simple"
          }
        ],
        "responses": {
          "200": {
            "description": "successful operation",
            "content": {
              "application/json": {
                "schema": {
                  "$ref": "#/components/schemas/Snapshot"
                }
              }
            }
          },
          "4XX": {
            "$ref": "#/components/responses/Error"
          },
          "5XX": {
            "$ref": "#/components/responses/Error"
          }
        }
      },
      "delete": {
        "tags": [
          "snapshots"
        ],
        "summary": "Delete a snapshot from a project.",
        "operationId": "project_snapshots_delete_snapshot",
        "parameters": [
          {
            "in": "path",
            "name": "organization_name",
            "required": true,
            "schema": {
              "$ref": "#/components/schemas/Name"
            },
            "style": "simple"
          },
          {
            "in": "path",
            "name": "project_name",
            "required": true,
            "schema": {
              "$ref": "#/components/schemas/Name"
            },
            "style": "simple"
          },
          {
            "in": "path",
            "name": "snapshot_name",
            "required": true,
            "schema": {
              "$ref": "#/components/schemas/Name"
            },
            "style": "simple"
          }
        ],
        "responses": {
          "204": {
            "description": "successful deletion"
          },
          "4XX": {
            "$ref": "#/components/responses/Error"
          },
          "5XX": {
            "$ref": "#/components/responses/Error"
          }
        }
      }
    },
    "/organizations/{organization_name}/projects/{project_name}/vpcs": {
      "get": {
        "tags": [
          "vpcs"
        ],
        "summary": "List VPCs in a project.",
        "operationId": "project_vpcs_get",
        "parameters": [
          {
            "in": "query",
            "name": "limit",
            "description": "Maximum number of items returned by a single call",
            "schema": {
              "nullable": true,
              "type": "integer",
              "format": "uint32",
              "minimum": 1
            },
            "style": "form"
          },
          {
            "in": "query",
            "name": "page_token",
            "description": "Token returned by previous call to retrieve the subsequent page",
            "schema": {
              "nullable": true,
              "type": "string"
            },
            "style": "form"
          },
          {
            "in": "query",
            "name": "sort_by",
            "schema": {
              "$ref": "#/components/schemas/NameSortMode"
            },
            "style": "form"
          },
          {
            "in": "path",
            "name": "organization_name",
            "description": "The organization's unique name.",
            "required": true,
            "schema": {
              "$ref": "#/components/schemas/Name"
            },
            "style": "simple"
          },
          {
            "in": "path",
            "name": "project_name",
            "description": "The project's unique name within the organization.",
            "required": true,
            "schema": {
              "$ref": "#/components/schemas/Name"
            },
            "style": "simple"
          }
        ],
        "responses": {
          "200": {
            "description": "successful operation",
            "content": {
              "application/json": {
                "schema": {
                  "$ref": "#/components/schemas/VpcResultsPage"
                }
              }
            }
          },
          "4XX": {
            "$ref": "#/components/responses/Error"
          },
          "5XX": {
            "$ref": "#/components/responses/Error"
          }
        },
        "x-dropshot-pagination": true
      },
      "post": {
        "tags": [
          "vpcs"
        ],
        "summary": "Create a VPC in a project.",
        "operationId": "project_vpcs_post",
        "parameters": [
          {
            "in": "path",
            "name": "organization_name",
            "description": "The organization's unique name.",
            "required": true,
            "schema": {
              "$ref": "#/components/schemas/Name"
            },
            "style": "simple"
          },
          {
            "in": "path",
            "name": "project_name",
            "description": "The project's unique name within the organization.",
            "required": true,
            "schema": {
              "$ref": "#/components/schemas/Name"
            },
            "style": "simple"
          }
        ],
        "requestBody": {
          "content": {
            "application/json": {
              "schema": {
                "$ref": "#/components/schemas/VpcCreate"
              }
            }
          },
          "required": true
        },
        "responses": {
          "201": {
            "description": "successful creation",
            "content": {
              "application/json": {
                "schema": {
                  "$ref": "#/components/schemas/Vpc"
                }
              }
            }
          },
          "4XX": {
            "$ref": "#/components/responses/Error"
          },
          "5XX": {
            "$ref": "#/components/responses/Error"
          }
        }
      }
    },
    "/organizations/{organization_name}/projects/{project_name}/vpcs/{vpc_name}": {
      "get": {
        "tags": [
          "vpcs"
        ],
        "summary": "Get a VPC in a project.",
        "operationId": "project_vpcs_get_vpc",
        "parameters": [
          {
            "in": "path",
            "name": "organization_name",
            "required": true,
            "schema": {
              "$ref": "#/components/schemas/Name"
            },
            "style": "simple"
          },
          {
            "in": "path",
            "name": "project_name",
            "required": true,
            "schema": {
              "$ref": "#/components/schemas/Name"
            },
            "style": "simple"
          },
          {
            "in": "path",
            "name": "vpc_name",
            "required": true,
            "schema": {
              "$ref": "#/components/schemas/Name"
            },
            "style": "simple"
          }
        ],
        "responses": {
          "200": {
            "description": "successful operation",
            "content": {
              "application/json": {
                "schema": {
                  "$ref": "#/components/schemas/Vpc"
                }
              }
            }
          },
          "4XX": {
            "$ref": "#/components/responses/Error"
          },
          "5XX": {
            "$ref": "#/components/responses/Error"
          }
        }
      },
      "put": {
        "tags": [
          "vpcs"
        ],
        "summary": "Update a VPC.",
        "operationId": "project_vpcs_put_vpc",
        "parameters": [
          {
            "in": "path",
            "name": "organization_name",
            "required": true,
            "schema": {
              "$ref": "#/components/schemas/Name"
            },
            "style": "simple"
          },
          {
            "in": "path",
            "name": "project_name",
            "required": true,
            "schema": {
              "$ref": "#/components/schemas/Name"
            },
            "style": "simple"
          },
          {
            "in": "path",
            "name": "vpc_name",
            "required": true,
            "schema": {
              "$ref": "#/components/schemas/Name"
            },
            "style": "simple"
          }
        ],
        "requestBody": {
          "content": {
            "application/json": {
              "schema": {
                "$ref": "#/components/schemas/VpcUpdate"
              }
            }
          },
          "required": true
        },
        "responses": {
          "200": {
            "description": "successful operation",
            "content": {
              "application/json": {
                "schema": {
                  "$ref": "#/components/schemas/Vpc"
                }
              }
            }
          },
          "4XX": {
            "$ref": "#/components/responses/Error"
          },
          "5XX": {
            "$ref": "#/components/responses/Error"
          }
        }
      },
      "delete": {
        "tags": [
          "vpcs"
        ],
        "summary": "Delete a vpc from a project.",
        "operationId": "project_vpcs_delete_vpc",
        "parameters": [
          {
            "in": "path",
            "name": "organization_name",
            "required": true,
            "schema": {
              "$ref": "#/components/schemas/Name"
            },
            "style": "simple"
          },
          {
            "in": "path",
            "name": "project_name",
            "required": true,
            "schema": {
              "$ref": "#/components/schemas/Name"
            },
            "style": "simple"
          },
          {
            "in": "path",
            "name": "vpc_name",
            "required": true,
            "schema": {
              "$ref": "#/components/schemas/Name"
            },
            "style": "simple"
          }
        ],
        "responses": {
          "204": {
            "description": "successful deletion"
          },
          "4XX": {
            "$ref": "#/components/responses/Error"
          },
          "5XX": {
            "$ref": "#/components/responses/Error"
          }
        }
      }
    },
    "/organizations/{organization_name}/projects/{project_name}/vpcs/{vpc_name}/firewall/rules": {
      "get": {
        "tags": [
          "firewall"
        ],
        "summary": "List firewall rules for a VPC.",
        "operationId": "vpc_firewall_rules_get",
        "parameters": [
          {
            "in": "path",
            "name": "organization_name",
            "required": true,
            "schema": {
              "$ref": "#/components/schemas/Name"
            },
            "style": "simple"
          },
          {
            "in": "path",
            "name": "project_name",
            "required": true,
            "schema": {
              "$ref": "#/components/schemas/Name"
            },
            "style": "simple"
          },
          {
            "in": "path",
            "name": "vpc_name",
            "required": true,
            "schema": {
              "$ref": "#/components/schemas/Name"
            },
            "style": "simple"
          }
        ],
        "responses": {
          "200": {
            "description": "successful operation",
            "content": {
              "application/json": {
                "schema": {
                  "$ref": "#/components/schemas/VpcFirewallRules"
                }
              }
            }
          },
          "4XX": {
            "$ref": "#/components/responses/Error"
          },
          "5XX": {
            "$ref": "#/components/responses/Error"
          }
        }
      },
      "put": {
        "tags": [
          "firewall"
        ],
        "summary": "Replace the firewall rules for a VPC",
        "operationId": "vpc_firewall_rules_put",
        "parameters": [
          {
            "in": "path",
            "name": "organization_name",
            "required": true,
            "schema": {
              "$ref": "#/components/schemas/Name"
            },
            "style": "simple"
          },
          {
            "in": "path",
            "name": "project_name",
            "required": true,
            "schema": {
              "$ref": "#/components/schemas/Name"
            },
            "style": "simple"
          },
          {
            "in": "path",
            "name": "vpc_name",
            "required": true,
            "schema": {
              "$ref": "#/components/schemas/Name"
            },
            "style": "simple"
          }
        ],
        "requestBody": {
          "content": {
            "application/json": {
              "schema": {
                "$ref": "#/components/schemas/VpcFirewallRuleUpdateParams"
              }
            }
          },
          "required": true
        },
        "responses": {
          "200": {
            "description": "successful operation",
            "content": {
              "application/json": {
                "schema": {
                  "$ref": "#/components/schemas/VpcFirewallRules"
                }
              }
            }
          },
          "4XX": {
            "$ref": "#/components/responses/Error"
          },
          "5XX": {
            "$ref": "#/components/responses/Error"
          }
        }
      }
    },
    "/organizations/{organization_name}/projects/{project_name}/vpcs/{vpc_name}/routers": {
      "get": {
        "tags": [
          "routers"
        ],
        "summary": "List VPC Custom and System Routers",
        "operationId": "vpc_routers_get",
        "parameters": [
          {
            "in": "query",
            "name": "limit",
            "description": "Maximum number of items returned by a single call",
            "schema": {
              "nullable": true,
              "type": "integer",
              "format": "uint32",
              "minimum": 1
            },
            "style": "form"
          },
          {
            "in": "query",
            "name": "page_token",
            "description": "Token returned by previous call to retrieve the subsequent page",
            "schema": {
              "nullable": true,
              "type": "string"
            },
            "style": "form"
          },
          {
            "in": "query",
            "name": "sort_by",
            "schema": {
              "$ref": "#/components/schemas/NameSortMode"
            },
            "style": "form"
          },
          {
            "in": "path",
            "name": "organization_name",
            "required": true,
            "schema": {
              "$ref": "#/components/schemas/Name"
            },
            "style": "simple"
          },
          {
            "in": "path",
            "name": "project_name",
            "required": true,
            "schema": {
              "$ref": "#/components/schemas/Name"
            },
            "style": "simple"
          },
          {
            "in": "path",
            "name": "vpc_name",
            "required": true,
            "schema": {
              "$ref": "#/components/schemas/Name"
            },
            "style": "simple"
          }
        ],
        "responses": {
          "200": {
            "description": "successful operation",
            "content": {
              "application/json": {
                "schema": {
                  "$ref": "#/components/schemas/VpcRouterResultsPage"
                }
              }
            }
          },
          "4XX": {
            "$ref": "#/components/responses/Error"
          },
          "5XX": {
            "$ref": "#/components/responses/Error"
          }
        },
        "x-dropshot-pagination": true
      },
      "post": {
        "tags": [
          "routers"
        ],
        "summary": "Create a VPC Router",
        "operationId": "vpc_routers_post",
        "parameters": [
          {
            "in": "path",
            "name": "organization_name",
            "required": true,
            "schema": {
              "$ref": "#/components/schemas/Name"
            },
            "style": "simple"
          },
          {
            "in": "path",
            "name": "project_name",
            "required": true,
            "schema": {
              "$ref": "#/components/schemas/Name"
            },
            "style": "simple"
          },
          {
            "in": "path",
            "name": "vpc_name",
            "required": true,
            "schema": {
              "$ref": "#/components/schemas/Name"
            },
            "style": "simple"
          }
        ],
        "requestBody": {
          "content": {
            "application/json": {
              "schema": {
                "$ref": "#/components/schemas/VpcRouterCreate"
              }
            }
          },
          "required": true
        },
        "responses": {
          "201": {
            "description": "successful creation",
            "content": {
              "application/json": {
                "schema": {
                  "$ref": "#/components/schemas/VpcRouter"
                }
              }
            }
          },
          "4XX": {
            "$ref": "#/components/responses/Error"
          },
          "5XX": {
            "$ref": "#/components/responses/Error"
          }
        }
      }
    },
    "/organizations/{organization_name}/projects/{project_name}/vpcs/{vpc_name}/routers/{router_name}": {
      "get": {
        "tags": [
          "routers"
        ],
        "summary": "Get a VPC Router",
        "operationId": "vpc_routers_get_router",
        "parameters": [
          {
            "in": "path",
            "name": "organization_name",
            "required": true,
            "schema": {
              "$ref": "#/components/schemas/Name"
            },
            "style": "simple"
          },
          {
            "in": "path",
            "name": "project_name",
            "required": true,
            "schema": {
              "$ref": "#/components/schemas/Name"
            },
            "style": "simple"
          },
          {
            "in": "path",
            "name": "router_name",
            "required": true,
            "schema": {
              "$ref": "#/components/schemas/Name"
            },
            "style": "simple"
          },
          {
            "in": "path",
            "name": "vpc_name",
            "required": true,
            "schema": {
              "$ref": "#/components/schemas/Name"
            },
            "style": "simple"
          }
        ],
        "responses": {
          "200": {
            "description": "successful operation",
            "content": {
              "application/json": {
                "schema": {
                  "$ref": "#/components/schemas/VpcRouter"
                }
              }
            }
          },
          "4XX": {
            "$ref": "#/components/responses/Error"
          },
          "5XX": {
            "$ref": "#/components/responses/Error"
          }
        }
      },
      "put": {
        "tags": [
          "routers"
        ],
        "summary": "Update a VPC Router",
        "operationId": "vpc_routers_put_router",
        "parameters": [
          {
            "in": "path",
            "name": "organization_name",
            "required": true,
            "schema": {
              "$ref": "#/components/schemas/Name"
            },
            "style": "simple"
          },
          {
            "in": "path",
            "name": "project_name",
            "required": true,
            "schema": {
              "$ref": "#/components/schemas/Name"
            },
            "style": "simple"
          },
          {
            "in": "path",
            "name": "router_name",
            "required": true,
            "schema": {
              "$ref": "#/components/schemas/Name"
            },
            "style": "simple"
          },
          {
            "in": "path",
            "name": "vpc_name",
            "required": true,
            "schema": {
              "$ref": "#/components/schemas/Name"
            },
            "style": "simple"
          }
        ],
        "requestBody": {
          "content": {
            "application/json": {
              "schema": {
                "$ref": "#/components/schemas/VpcRouterUpdate"
              }
            }
          },
          "required": true
        },
        "responses": {
          "200": {
            "description": "successful operation",
            "content": {
              "application/json": {
                "schema": {
                  "$ref": "#/components/schemas/VpcRouter"
                }
              }
            }
          },
          "4XX": {
            "$ref": "#/components/responses/Error"
          },
          "5XX": {
            "$ref": "#/components/responses/Error"
          }
        }
      },
      "delete": {
        "tags": [
          "routers"
        ],
        "summary": "Delete a router from its VPC",
        "operationId": "vpc_routers_delete_router",
        "parameters": [
          {
            "in": "path",
            "name": "organization_name",
            "required": true,
            "schema": {
              "$ref": "#/components/schemas/Name"
            },
            "style": "simple"
          },
          {
            "in": "path",
            "name": "project_name",
            "required": true,
            "schema": {
              "$ref": "#/components/schemas/Name"
            },
            "style": "simple"
          },
          {
            "in": "path",
            "name": "router_name",
            "required": true,
            "schema": {
              "$ref": "#/components/schemas/Name"
            },
            "style": "simple"
          },
          {
            "in": "path",
            "name": "vpc_name",
            "required": true,
            "schema": {
              "$ref": "#/components/schemas/Name"
            },
            "style": "simple"
          }
        ],
        "responses": {
          "204": {
            "description": "successful deletion"
          },
          "4XX": {
            "$ref": "#/components/responses/Error"
          },
          "5XX": {
            "$ref": "#/components/responses/Error"
          }
        }
      }
    },
    "/organizations/{organization_name}/projects/{project_name}/vpcs/{vpc_name}/routers/{router_name}/routes": {
      "get": {
        "tags": [
          "routes"
        ],
        "summary": "List a Router's routes",
        "operationId": "routers_routes_get",
        "parameters": [
          {
            "in": "query",
            "name": "limit",
            "description": "Maximum number of items returned by a single call",
            "schema": {
              "nullable": true,
              "type": "integer",
              "format": "uint32",
              "minimum": 1
            },
            "style": "form"
          },
          {
            "in": "query",
            "name": "page_token",
            "description": "Token returned by previous call to retrieve the subsequent page",
            "schema": {
              "nullable": true,
              "type": "string"
            },
            "style": "form"
          },
          {
            "in": "query",
            "name": "sort_by",
            "schema": {
              "$ref": "#/components/schemas/NameSortMode"
            },
            "style": "form"
          },
          {
            "in": "path",
            "name": "organization_name",
            "required": true,
            "schema": {
              "$ref": "#/components/schemas/Name"
            },
            "style": "simple"
          },
          {
            "in": "path",
            "name": "project_name",
            "required": true,
            "schema": {
              "$ref": "#/components/schemas/Name"
            },
            "style": "simple"
          },
          {
            "in": "path",
            "name": "router_name",
            "required": true,
            "schema": {
              "$ref": "#/components/schemas/Name"
            },
            "style": "simple"
          },
          {
            "in": "path",
            "name": "vpc_name",
            "required": true,
            "schema": {
              "$ref": "#/components/schemas/Name"
            },
            "style": "simple"
          }
        ],
        "responses": {
          "200": {
            "description": "successful operation",
            "content": {
              "application/json": {
                "schema": {
                  "$ref": "#/components/schemas/RouterRouteResultsPage"
                }
              }
            }
          },
          "4XX": {
            "$ref": "#/components/responses/Error"
          },
          "5XX": {
            "$ref": "#/components/responses/Error"
          }
        },
        "x-dropshot-pagination": true
      },
      "post": {
        "tags": [
          "routes"
        ],
        "summary": "Create a VPC Router",
        "operationId": "routers_routes_post",
        "parameters": [
          {
            "in": "path",
            "name": "organization_name",
            "required": true,
            "schema": {
              "$ref": "#/components/schemas/Name"
            },
            "style": "simple"
          },
          {
            "in": "path",
            "name": "project_name",
            "required": true,
            "schema": {
              "$ref": "#/components/schemas/Name"
            },
            "style": "simple"
          },
          {
            "in": "path",
            "name": "router_name",
            "required": true,
            "schema": {
              "$ref": "#/components/schemas/Name"
            },
            "style": "simple"
          },
          {
            "in": "path",
            "name": "vpc_name",
            "required": true,
            "schema": {
              "$ref": "#/components/schemas/Name"
            },
            "style": "simple"
          }
        ],
        "requestBody": {
          "content": {
            "application/json": {
              "schema": {
                "$ref": "#/components/schemas/RouterRouteCreateParams"
              }
            }
          },
          "required": true
        },
        "responses": {
          "201": {
            "description": "successful creation",
            "content": {
              "application/json": {
                "schema": {
                  "$ref": "#/components/schemas/RouterRoute"
                }
              }
            }
          },
          "4XX": {
            "$ref": "#/components/responses/Error"
          },
          "5XX": {
            "$ref": "#/components/responses/Error"
          }
        }
      }
    },
    "/organizations/{organization_name}/projects/{project_name}/vpcs/{vpc_name}/routers/{router_name}/routes/{route_name}": {
      "get": {
        "tags": [
          "routes"
        ],
        "summary": "Get a VPC Router route",
        "operationId": "routers_routes_get_route",
        "parameters": [
          {
            "in": "path",
            "name": "organization_name",
            "required": true,
            "schema": {
              "$ref": "#/components/schemas/Name"
            },
            "style": "simple"
          },
          {
            "in": "path",
            "name": "project_name",
            "required": true,
            "schema": {
              "$ref": "#/components/schemas/Name"
            },
            "style": "simple"
          },
          {
            "in": "path",
            "name": "route_name",
            "required": true,
            "schema": {
              "$ref": "#/components/schemas/Name"
            },
            "style": "simple"
          },
          {
            "in": "path",
            "name": "router_name",
            "required": true,
            "schema": {
              "$ref": "#/components/schemas/Name"
            },
            "style": "simple"
          },
          {
            "in": "path",
            "name": "vpc_name",
            "required": true,
            "schema": {
              "$ref": "#/components/schemas/Name"
            },
            "style": "simple"
          }
        ],
        "responses": {
          "200": {
            "description": "successful operation",
            "content": {
              "application/json": {
                "schema": {
                  "$ref": "#/components/schemas/RouterRoute"
                }
              }
            }
          },
          "4XX": {
            "$ref": "#/components/responses/Error"
          },
          "5XX": {
            "$ref": "#/components/responses/Error"
          }
        }
      },
      "put": {
        "tags": [
          "routes"
        ],
        "summary": "Update a Router route",
        "operationId": "routers_routes_put_route",
        "parameters": [
          {
            "in": "path",
            "name": "organization_name",
            "required": true,
            "schema": {
              "$ref": "#/components/schemas/Name"
            },
            "style": "simple"
          },
          {
            "in": "path",
            "name": "project_name",
            "required": true,
            "schema": {
              "$ref": "#/components/schemas/Name"
            },
            "style": "simple"
          },
          {
            "in": "path",
            "name": "route_name",
            "required": true,
            "schema": {
              "$ref": "#/components/schemas/Name"
            },
            "style": "simple"
          },
          {
            "in": "path",
            "name": "router_name",
            "required": true,
            "schema": {
              "$ref": "#/components/schemas/Name"
            },
            "style": "simple"
          },
          {
            "in": "path",
            "name": "vpc_name",
            "required": true,
            "schema": {
              "$ref": "#/components/schemas/Name"
            },
            "style": "simple"
          }
        ],
        "requestBody": {
          "content": {
            "application/json": {
              "schema": {
                "$ref": "#/components/schemas/RouterRouteUpdateParams"
              }
            }
          },
          "required": true
        },
        "responses": {
          "200": {
            "description": "successful operation",
            "content": {
              "application/json": {
                "schema": {
                  "$ref": "#/components/schemas/RouterRoute"
                }
              }
            }
          },
          "4XX": {
            "$ref": "#/components/responses/Error"
          },
          "5XX": {
            "$ref": "#/components/responses/Error"
          }
        }
      },
      "delete": {
        "tags": [
          "routes"
        ],
        "summary": "Delete a route from its router",
        "operationId": "routers_routes_delete_route",
        "parameters": [
          {
            "in": "path",
            "name": "organization_name",
            "required": true,
            "schema": {
              "$ref": "#/components/schemas/Name"
            },
            "style": "simple"
          },
          {
            "in": "path",
            "name": "project_name",
            "required": true,
            "schema": {
              "$ref": "#/components/schemas/Name"
            },
            "style": "simple"
          },
          {
            "in": "path",
            "name": "route_name",
            "required": true,
            "schema": {
              "$ref": "#/components/schemas/Name"
            },
            "style": "simple"
          },
          {
            "in": "path",
            "name": "router_name",
            "required": true,
            "schema": {
              "$ref": "#/components/schemas/Name"
            },
            "style": "simple"
          },
          {
            "in": "path",
            "name": "vpc_name",
            "required": true,
            "schema": {
              "$ref": "#/components/schemas/Name"
            },
            "style": "simple"
          }
        ],
        "responses": {
          "204": {
            "description": "successful deletion"
          },
          "4XX": {
            "$ref": "#/components/responses/Error"
          },
          "5XX": {
            "$ref": "#/components/responses/Error"
          }
        }
      }
    },
    "/organizations/{organization_name}/projects/{project_name}/vpcs/{vpc_name}/subnets": {
      "get": {
        "tags": [
          "subnets"
        ],
        "summary": "List subnets in a VPC.",
        "operationId": "vpc_subnets_get",
        "parameters": [
          {
            "in": "query",
            "name": "limit",
            "description": "Maximum number of items returned by a single call",
            "schema": {
              "nullable": true,
              "type": "integer",
              "format": "uint32",
              "minimum": 1
            },
            "style": "form"
          },
          {
            "in": "query",
            "name": "page_token",
            "description": "Token returned by previous call to retrieve the subsequent page",
            "schema": {
              "nullable": true,
              "type": "string"
            },
            "style": "form"
          },
          {
            "in": "query",
            "name": "sort_by",
            "schema": {
              "$ref": "#/components/schemas/NameSortMode"
            },
            "style": "form"
          },
          {
            "in": "path",
            "name": "organization_name",
            "required": true,
            "schema": {
              "$ref": "#/components/schemas/Name"
            },
            "style": "simple"
          },
          {
            "in": "path",
            "name": "project_name",
            "required": true,
            "schema": {
              "$ref": "#/components/schemas/Name"
            },
            "style": "simple"
          },
          {
            "in": "path",
            "name": "vpc_name",
            "required": true,
            "schema": {
              "$ref": "#/components/schemas/Name"
            },
            "style": "simple"
          }
        ],
        "responses": {
          "200": {
            "description": "successful operation",
            "content": {
              "application/json": {
                "schema": {
                  "$ref": "#/components/schemas/VpcSubnetResultsPage"
                }
              }
            }
          },
          "4XX": {
            "$ref": "#/components/responses/Error"
          },
          "5XX": {
            "$ref": "#/components/responses/Error"
          }
        },
        "x-dropshot-pagination": true
      },
      "post": {
        "tags": [
          "subnets"
        ],
        "summary": "Create a subnet in a VPC.",
        "operationId": "vpc_subnets_post",
        "parameters": [
          {
            "in": "path",
            "name": "organization_name",
            "required": true,
            "schema": {
              "$ref": "#/components/schemas/Name"
            },
            "style": "simple"
          },
          {
            "in": "path",
            "name": "project_name",
            "required": true,
            "schema": {
              "$ref": "#/components/schemas/Name"
            },
            "style": "simple"
          },
          {
            "in": "path",
            "name": "vpc_name",
            "required": true,
            "schema": {
              "$ref": "#/components/schemas/Name"
            },
            "style": "simple"
          }
        ],
        "requestBody": {
          "content": {
            "application/json": {
              "schema": {
                "$ref": "#/components/schemas/VpcSubnetCreate"
              }
            }
          },
          "required": true
        },
        "responses": {
          "201": {
            "description": "successful creation",
            "content": {
              "application/json": {
                "schema": {
                  "$ref": "#/components/schemas/VpcSubnet"
                }
              }
            }
          },
          "4XX": {
            "$ref": "#/components/responses/Error"
          },
          "5XX": {
            "$ref": "#/components/responses/Error"
          }
        }
      }
    },
    "/organizations/{organization_name}/projects/{project_name}/vpcs/{vpc_name}/subnets/{subnet_name}": {
      "get": {
        "tags": [
          "subnets"
        ],
        "summary": "Get subnet in a VPC.",
        "operationId": "vpc_subnets_get_subnet",
        "parameters": [
          {
            "in": "path",
            "name": "organization_name",
            "required": true,
            "schema": {
              "$ref": "#/components/schemas/Name"
            },
            "style": "simple"
          },
          {
            "in": "path",
            "name": "project_name",
            "required": true,
            "schema": {
              "$ref": "#/components/schemas/Name"
            },
            "style": "simple"
          },
          {
            "in": "path",
            "name": "subnet_name",
            "required": true,
            "schema": {
              "$ref": "#/components/schemas/Name"
            },
            "style": "simple"
          },
          {
            "in": "path",
            "name": "vpc_name",
            "required": true,
            "schema": {
              "$ref": "#/components/schemas/Name"
            },
            "style": "simple"
          }
        ],
        "responses": {
          "200": {
            "description": "successful operation",
            "content": {
              "application/json": {
                "schema": {
                  "$ref": "#/components/schemas/VpcSubnet"
                }
              }
            }
          },
          "4XX": {
            "$ref": "#/components/responses/Error"
          },
          "5XX": {
            "$ref": "#/components/responses/Error"
          }
        }
      },
      "put": {
        "tags": [
          "subnets"
        ],
        "summary": "Update a VPC Subnet.",
        "operationId": "vpc_subnets_put_subnet",
        "parameters": [
          {
            "in": "path",
            "name": "organization_name",
            "required": true,
            "schema": {
              "$ref": "#/components/schemas/Name"
            },
            "style": "simple"
          },
          {
            "in": "path",
            "name": "project_name",
            "required": true,
            "schema": {
              "$ref": "#/components/schemas/Name"
            },
            "style": "simple"
          },
          {
            "in": "path",
            "name": "subnet_name",
            "required": true,
            "schema": {
              "$ref": "#/components/schemas/Name"
            },
            "style": "simple"
          },
          {
            "in": "path",
            "name": "vpc_name",
            "required": true,
            "schema": {
              "$ref": "#/components/schemas/Name"
            },
            "style": "simple"
          }
        ],
        "requestBody": {
          "content": {
            "application/json": {
              "schema": {
                "$ref": "#/components/schemas/VpcSubnetUpdate"
              }
            }
          },
          "required": true
        },
        "responses": {
          "200": {
            "description": "successful operation",
            "content": {
              "application/json": {
                "schema": {
                  "$ref": "#/components/schemas/VpcSubnet"
                }
              }
            }
          },
          "4XX": {
            "$ref": "#/components/responses/Error"
          },
          "5XX": {
            "$ref": "#/components/responses/Error"
          }
        }
      },
      "delete": {
        "tags": [
          "subnets"
        ],
        "summary": "Delete a subnet from a VPC.",
        "operationId": "vpc_subnets_delete_subnet",
        "parameters": [
          {
            "in": "path",
            "name": "organization_name",
            "required": true,
            "schema": {
              "$ref": "#/components/schemas/Name"
            },
            "style": "simple"
          },
          {
            "in": "path",
            "name": "project_name",
            "required": true,
            "schema": {
              "$ref": "#/components/schemas/Name"
            },
            "style": "simple"
          },
          {
            "in": "path",
            "name": "subnet_name",
            "required": true,
            "schema": {
              "$ref": "#/components/schemas/Name"
            },
            "style": "simple"
          },
          {
            "in": "path",
            "name": "vpc_name",
            "required": true,
            "schema": {
              "$ref": "#/components/schemas/Name"
            },
            "style": "simple"
          }
        ],
        "responses": {
          "204": {
            "description": "successful deletion"
          },
          "4XX": {
            "$ref": "#/components/responses/Error"
          },
          "5XX": {
            "$ref": "#/components/responses/Error"
          }
        }
      }
    },
    "/organizations/{organization_name}/projects/{project_name}/vpcs/{vpc_name}/subnets/{subnet_name}/network-interfaces": {
      "get": {
        "tags": [
          "subnets"
        ],
        "summary": "List network interfaces in a VPC subnet.",
        "operationId": "subnet_network_interfaces_get",
        "parameters": [
          {
            "in": "query",
            "name": "limit",
            "description": "Maximum number of items returned by a single call",
            "schema": {
              "nullable": true,
              "type": "integer",
              "format": "uint32",
              "minimum": 1
            },
            "style": "form"
          },
          {
            "in": "query",
            "name": "page_token",
            "description": "Token returned by previous call to retrieve the subsequent page",
            "schema": {
              "nullable": true,
              "type": "string"
            },
            "style": "form"
          },
          {
            "in": "query",
            "name": "sort_by",
            "schema": {
              "$ref": "#/components/schemas/NameSortMode"
            },
            "style": "form"
          },
          {
            "in": "path",
            "name": "organization_name",
            "required": true,
            "schema": {
              "$ref": "#/components/schemas/Name"
            },
            "style": "simple"
          },
          {
            "in": "path",
            "name": "project_name",
            "required": true,
            "schema": {
              "$ref": "#/components/schemas/Name"
            },
            "style": "simple"
          },
          {
            "in": "path",
            "name": "subnet_name",
            "required": true,
            "schema": {
              "$ref": "#/components/schemas/Name"
            },
            "style": "simple"
          },
          {
            "in": "path",
            "name": "vpc_name",
            "required": true,
            "schema": {
              "$ref": "#/components/schemas/Name"
            },
            "style": "simple"
          }
        ],
        "responses": {
          "200": {
            "description": "successful operation",
            "content": {
              "application/json": {
                "schema": {
                  "$ref": "#/components/schemas/NetworkInterfaceResultsPage"
                }
              }
            }
          },
          "4XX": {
            "$ref": "#/components/responses/Error"
          },
          "5XX": {
            "$ref": "#/components/responses/Error"
          }
        },
        "x-dropshot-pagination": true
      }
    },
    "/policy": {
      "get": {
        "tags": [
          "policy"
        ],
        "summary": "Fetch the top-level IAM policy",
        "operationId": "policy_get",
        "responses": {
          "200": {
            "description": "successful operation",
            "content": {
              "application/json": {
                "schema": {
                  "$ref": "#/components/schemas/FleetRolePolicy"
                }
              }
            }
          },
          "4XX": {
            "$ref": "#/components/responses/Error"
          },
          "5XX": {
            "$ref": "#/components/responses/Error"
          }
        }
      },
      "put": {
        "tags": [
          "policy"
        ],
        "summary": "Update the top-level IAM policy",
        "operationId": "policy_put",
        "requestBody": {
          "content": {
            "application/json": {
              "schema": {
                "$ref": "#/components/schemas/FleetRolePolicy"
              }
            }
          },
          "required": true
        },
        "responses": {
          "200": {
            "description": "successful operation",
            "content": {
              "application/json": {
                "schema": {
                  "$ref": "#/components/schemas/FleetRolePolicy"
                }
              }
            }
          },
          "4XX": {
            "$ref": "#/components/responses/Error"
          },
          "5XX": {
            "$ref": "#/components/responses/Error"
          }
        }
      }
    },
    "/roles": {
      "get": {
        "tags": [
          "roles"
        ],
        "summary": "List the built-in roles",
        "operationId": "roles_get",
        "parameters": [
          {
            "in": "query",
            "name": "limit",
            "description": "Maximum number of items returned by a single call",
            "schema": {
              "nullable": true,
              "type": "integer",
              "format": "uint32",
              "minimum": 1
            },
            "style": "form"
          },
          {
            "in": "query",
            "name": "page_token",
            "description": "Token returned by previous call to retrieve the subsequent page",
            "schema": {
              "nullable": true,
              "type": "string"
            },
            "style": "form"
          }
        ],
        "responses": {
          "200": {
            "description": "successful operation",
            "content": {
              "application/json": {
                "schema": {
                  "$ref": "#/components/schemas/RoleResultsPage"
                }
              }
            }
          },
          "4XX": {
            "$ref": "#/components/responses/Error"
          },
          "5XX": {
            "$ref": "#/components/responses/Error"
          }
        },
        "x-dropshot-pagination": true
      }
    },
    "/roles/{role_name}": {
      "get": {
        "tags": [
          "roles"
        ],
        "summary": "Fetch a specific built-in role",
        "operationId": "roles_get_role",
        "parameters": [
          {
            "in": "path",
            "name": "role_name",
            "description": "The built-in role's unique name.",
            "required": true,
            "schema": {
              "type": "string"
            },
            "style": "simple"
          }
        ],
        "responses": {
          "200": {
            "description": "successful operation",
            "content": {
              "application/json": {
                "schema": {
                  "$ref": "#/components/schemas/Role"
                }
              }
            }
          },
          "4XX": {
            "$ref": "#/components/responses/Error"
          },
          "5XX": {
            "$ref": "#/components/responses/Error"
          }
        }
      }
    },
    "/sagas": {
      "get": {
        "tags": [
          "sagas"
        ],
        "summary": "List all sagas (for debugging)",
        "operationId": "sagas_get",
        "parameters": [
          {
            "in": "query",
            "name": "limit",
            "description": "Maximum number of items returned by a single call",
            "schema": {
              "nullable": true,
              "type": "integer",
              "format": "uint32",
              "minimum": 1
            },
            "style": "form"
          },
          {
            "in": "query",
            "name": "page_token",
            "description": "Token returned by previous call to retrieve the subsequent page",
            "schema": {
              "nullable": true,
              "type": "string"
            },
            "style": "form"
          },
          {
            "in": "query",
            "name": "sort_by",
            "schema": {
              "$ref": "#/components/schemas/IdSortMode"
            },
            "style": "form"
          }
        ],
        "responses": {
          "200": {
            "description": "successful operation",
            "content": {
              "application/json": {
                "schema": {
                  "$ref": "#/components/schemas/SagaResultsPage"
                }
              }
            }
          },
          "4XX": {
            "$ref": "#/components/responses/Error"
          },
          "5XX": {
            "$ref": "#/components/responses/Error"
          }
        },
        "x-dropshot-pagination": true
      }
    },
    "/sagas/{saga_id}": {
      "get": {
        "tags": [
          "sagas"
        ],
        "summary": "Fetch information about a single saga (for debugging)",
        "operationId": "sagas_get_saga",
        "parameters": [
          {
            "in": "path",
            "name": "saga_id",
            "required": true,
            "schema": {
              "type": "string",
              "format": "uuid"
            },
            "style": "simple"
          }
        ],
        "responses": {
          "200": {
            "description": "successful operation",
            "content": {
              "application/json": {
                "schema": {
                  "$ref": "#/components/schemas/Saga"
                }
              }
            }
          },
          "4XX": {
            "$ref": "#/components/responses/Error"
          },
          "5XX": {
            "$ref": "#/components/responses/Error"
          }
        }
      }
    },
    "/session/me": {
      "get": {
        "tags": [
          "hidden"
        ],
        "summary": "Fetch the user associated with the current session",
        "operationId": "session_me",
        "responses": {
          "200": {
            "description": "successful operation",
            "content": {
              "application/json": {
                "schema": {
                  "$ref": "#/components/schemas/SessionUser"
                }
              }
            }
          },
          "4XX": {
            "$ref": "#/components/responses/Error"
          },
          "5XX": {
            "$ref": "#/components/responses/Error"
          }
        }
      }
    },
    "/session/me/sshkeys": {
      "get": {
        "tags": [
          "sshkeys"
        ],
        "summary": "List the current user's SSH public keys",
        "operationId": "sshkeys_get",
        "parameters": [
          {
            "in": "query",
            "name": "limit",
            "description": "Maximum number of items returned by a single call",
            "schema": {
              "nullable": true,
              "type": "integer",
              "format": "uint32",
              "minimum": 1
            },
            "style": "form"
          },
          {
            "in": "query",
            "name": "page_token",
            "description": "Token returned by previous call to retrieve the subsequent page",
            "schema": {
              "nullable": true,
              "type": "string"
            },
            "style": "form"
          },
          {
            "in": "query",
            "name": "sort_by",
            "schema": {
              "$ref": "#/components/schemas/NameSortMode"
            },
            "style": "form"
          }
        ],
        "responses": {
          "200": {
            "description": "successful operation",
            "content": {
              "application/json": {
                "schema": {
                  "$ref": "#/components/schemas/SshKeyResultsPage"
                }
              }
            }
          },
          "4XX": {
            "$ref": "#/components/responses/Error"
          },
          "5XX": {
            "$ref": "#/components/responses/Error"
          }
        },
        "x-dropshot-pagination": true
      },
      "post": {
        "tags": [
          "sshkeys"
        ],
        "summary": "Create a new SSH public key for the current user",
        "operationId": "sshkeys_post",
        "requestBody": {
          "content": {
            "application/json": {
              "schema": {
                "$ref": "#/components/schemas/SshKeyCreate"
              }
            }
          },
          "required": true
        },
        "responses": {
          "201": {
            "description": "successful creation",
            "content": {
              "application/json": {
                "schema": {
                  "$ref": "#/components/schemas/SshKey"
                }
              }
            }
          },
          "4XX": {
            "$ref": "#/components/responses/Error"
          },
          "5XX": {
            "$ref": "#/components/responses/Error"
          }
        }
      }
    },
    "/session/me/sshkeys/{ssh_key_name}": {
      "get": {
        "tags": [
          "sshkeys"
        ],
        "summary": "Get (by name) an SSH public key belonging to the current user",
        "operationId": "sshkeys_get_key",
        "parameters": [
          {
            "in": "path",
            "name": "ssh_key_name",
            "required": true,
            "schema": {
              "$ref": "#/components/schemas/Name"
            },
            "style": "simple"
          }
        ],
        "responses": {
          "200": {
            "description": "successful operation",
            "content": {
              "application/json": {
                "schema": {
                  "$ref": "#/components/schemas/SshKey"
                }
              }
            }
          },
          "4XX": {
            "$ref": "#/components/responses/Error"
          },
          "5XX": {
            "$ref": "#/components/responses/Error"
          }
        }
      },
      "delete": {
        "tags": [
          "sshkeys"
        ],
        "summary": "Delete (by name) an SSH public key belonging to the current user",
        "operationId": "sshkeys_delete_key",
        "parameters": [
          {
            "in": "path",
            "name": "ssh_key_name",
            "required": true,
            "schema": {
              "$ref": "#/components/schemas/Name"
            },
            "style": "simple"
          }
        ],
        "responses": {
          "204": {
            "description": "successful deletion"
          },
          "4XX": {
            "$ref": "#/components/responses/Error"
          },
          "5XX": {
            "$ref": "#/components/responses/Error"
          }
        }
      }
    },
    "/silos": {
      "get": {
        "tags": [
          "silos"
        ],
        "operationId": "silos_get",
        "parameters": [
          {
            "in": "query",
            "name": "limit",
            "description": "Maximum number of items returned by a single call",
            "schema": {
              "nullable": true,
              "type": "integer",
              "format": "uint32",
              "minimum": 1
            },
            "style": "form"
          },
          {
            "in": "query",
            "name": "page_token",
            "description": "Token returned by previous call to retrieve the subsequent page",
            "schema": {
              "nullable": true,
              "type": "string"
            },
            "style": "form"
          },
          {
            "in": "query",
            "name": "sort_by",
            "schema": {
              "$ref": "#/components/schemas/NameOrIdSortMode"
            },
            "style": "form"
          }
        ],
        "responses": {
          "200": {
            "description": "successful operation",
            "content": {
              "application/json": {
                "schema": {
                  "$ref": "#/components/schemas/SiloResultsPage"
                }
              }
            }
          },
          "4XX": {
            "$ref": "#/components/responses/Error"
          },
          "5XX": {
            "$ref": "#/components/responses/Error"
          }
        },
        "x-dropshot-pagination": true
      },
      "post": {
        "tags": [
          "silos"
        ],
        "summary": "Create a new silo.",
        "operationId": "silos_post",
        "requestBody": {
          "content": {
            "application/json": {
              "schema": {
                "$ref": "#/components/schemas/SiloCreate"
              }
            }
          },
          "required": true
        },
        "responses": {
          "201": {
            "description": "successful creation",
            "content": {
              "application/json": {
                "schema": {
                  "$ref": "#/components/schemas/Silo"
                }
              }
            }
          },
          "4XX": {
            "$ref": "#/components/responses/Error"
          },
          "5XX": {
            "$ref": "#/components/responses/Error"
          }
        }
      }
    },
    "/silos/{silo_name}": {
      "get": {
        "tags": [
          "silos"
        ],
        "summary": "Fetch a specific silo",
        "operationId": "silos_get_silo",
        "parameters": [
          {
            "in": "path",
            "name": "silo_name",
            "description": "The silo's unique name.",
            "required": true,
            "schema": {
              "$ref": "#/components/schemas/Name"
            },
            "style": "simple"
          }
        ],
        "responses": {
          "200": {
            "description": "successful operation",
            "content": {
              "application/json": {
                "schema": {
                  "$ref": "#/components/schemas/Silo"
                }
              }
            }
          },
          "4XX": {
            "$ref": "#/components/responses/Error"
          },
          "5XX": {
            "$ref": "#/components/responses/Error"
          }
        }
      },
      "delete": {
        "tags": [
          "silos"
        ],
        "summary": "Delete a specific silo.",
        "operationId": "silos_delete_silo",
        "parameters": [
          {
            "in": "path",
            "name": "silo_name",
            "description": "The silo's unique name.",
            "required": true,
            "schema": {
              "$ref": "#/components/schemas/Name"
            },
            "style": "simple"
          }
        ],
        "responses": {
          "204": {
            "description": "successful deletion"
          },
          "4XX": {
            "$ref": "#/components/responses/Error"
          },
          "5XX": {
            "$ref": "#/components/responses/Error"
          }
        }
      }
    },
    "/silos/{silo_name}/identity_providers": {
      "get": {
        "tags": [
          "silos"
        ],
        "summary": "List Silo identity providers",
        "operationId": "silos_get_identity_providers",
        "parameters": [
          {
            "in": "path",
            "name": "silo_name",
            "description": "The silo's unique name.",
            "required": true,
            "schema": {
              "$ref": "#/components/schemas/Name"
            },
            "style": "simple"
          },
          {
            "in": "query",
            "name": "limit",
            "description": "Maximum number of items returned by a single call",
            "schema": {
              "nullable": true,
              "type": "integer",
              "format": "uint32",
              "minimum": 1
            },
            "style": "form"
          },
          {
            "in": "query",
            "name": "page_token",
            "description": "Token returned by previous call to retrieve the subsequent page",
            "schema": {
              "nullable": true,
              "type": "string"
            },
            "style": "form"
          },
          {
            "in": "query",
            "name": "sort_by",
            "schema": {
              "$ref": "#/components/schemas/NameSortMode"
            },
            "style": "form"
          }
        ],
        "responses": {
          "200": {
            "description": "successful operation",
            "content": {
              "application/json": {
                "schema": {
                  "$ref": "#/components/schemas/IdentityProviderResultsPage"
                }
              }
            }
          },
          "4XX": {
            "$ref": "#/components/responses/Error"
          },
          "5XX": {
            "$ref": "#/components/responses/Error"
          }
        },
        "x-dropshot-pagination": true
      }
    },
    "/silos/{silo_name}/policy": {
      "get": {
        "tags": [
          "silos"
        ],
        "summary": "Fetch the IAM policy for this Silo",
        "operationId": "silos_get_silo_policy",
        "parameters": [
          {
            "in": "path",
            "name": "silo_name",
            "description": "The silo's unique name.",
            "required": true,
            "schema": {
              "$ref": "#/components/schemas/Name"
            },
            "style": "simple"
          }
        ],
        "responses": {
          "200": {
            "description": "successful operation",
            "content": {
              "application/json": {
                "schema": {
                  "$ref": "#/components/schemas/SiloRolePolicy"
                }
              }
            }
          },
          "4XX": {
            "$ref": "#/components/responses/Error"
          },
          "5XX": {
            "$ref": "#/components/responses/Error"
          }
        }
      },
      "put": {
        "tags": [
          "silos"
        ],
        "summary": "Update the IAM policy for this Silo",
        "operationId": "silos_put_silo_policy",
        "parameters": [
          {
            "in": "path",
            "name": "silo_name",
            "description": "The silo's unique name.",
            "required": true,
            "schema": {
              "$ref": "#/components/schemas/Name"
            },
            "style": "simple"
          }
        ],
        "requestBody": {
          "content": {
            "application/json": {
              "schema": {
                "$ref": "#/components/schemas/SiloRolePolicy"
              }
            }
          },
          "required": true
        },
        "responses": {
          "200": {
            "description": "successful operation",
            "content": {
              "application/json": {
                "schema": {
                  "$ref": "#/components/schemas/SiloRolePolicy"
                }
              }
            }
          },
          "4XX": {
            "$ref": "#/components/responses/Error"
          },
          "5XX": {
            "$ref": "#/components/responses/Error"
          }
        }
      }
    },
    "/silos/{silo_name}/saml_identity_providers": {
      "post": {
        "tags": [
          "silos"
        ],
        "summary": "Create a new SAML identity provider for a silo.",
        "operationId": "silo_saml_idp_create",
        "parameters": [
          {
            "in": "path",
            "name": "silo_name",
            "description": "The silo's unique name.",
            "required": true,
            "schema": {
              "$ref": "#/components/schemas/Name"
            },
            "style": "simple"
          }
        ],
        "requestBody": {
          "content": {
            "application/json": {
              "schema": {
                "$ref": "#/components/schemas/SamlIdentityProviderCreate"
              }
            }
          },
          "required": true
        },
        "responses": {
          "201": {
            "description": "successful creation",
            "content": {
              "application/json": {
                "schema": {
                  "$ref": "#/components/schemas/SamlIdentityProvider"
                }
              }
            }
          },
          "4XX": {
            "$ref": "#/components/responses/Error"
          },
          "5XX": {
            "$ref": "#/components/responses/Error"
          }
        }
      }
    },
    "/silos/{silo_name}/saml_identity_providers/{provider_name}": {
      "get": {
        "tags": [
          "silos"
        ],
        "summary": "GET a silo's SAML identity provider",
        "operationId": "silo_saml_idp_fetch",
        "parameters": [
          {
            "in": "path",
            "name": "provider_name",
            "description": "The SAML identity provider's name",
            "required": true,
            "schema": {
              "$ref": "#/components/schemas/Name"
            },
            "style": "simple"
          },
          {
            "in": "path",
            "name": "silo_name",
            "description": "The silo's unique name.",
            "required": true,
            "schema": {
              "$ref": "#/components/schemas/Name"
            },
            "style": "simple"
          }
        ],
        "responses": {
          "200": {
            "description": "successful operation",
            "content": {
              "application/json": {
                "schema": {
                  "$ref": "#/components/schemas/SamlIdentityProvider"
                }
              }
            }
          },
          "4XX": {
            "$ref": "#/components/responses/Error"
          },
          "5XX": {
            "$ref": "#/components/responses/Error"
          }
        }
      }
    },
    "/timeseries/schema": {
      "get": {
        "tags": [
          "metrics"
        ],
        "summary": "List all timeseries schema",
        "operationId": "timeseries_schema_get",
        "parameters": [
          {
            "in": "query",
            "name": "limit",
            "description": "Maximum number of items returned by a single call",
            "schema": {
              "nullable": true,
              "type": "integer",
              "format": "uint32",
              "minimum": 1
            },
            "style": "form"
          },
          {
            "in": "query",
            "name": "page_token",
            "description": "Token returned by previous call to retrieve the subsequent page",
            "schema": {
              "nullable": true,
              "type": "string"
            },
            "style": "form"
          }
        ],
        "responses": {
          "200": {
            "description": "successful operation",
            "content": {
              "application/json": {
                "schema": {
                  "$ref": "#/components/schemas/TimeseriesSchemaResultsPage"
                }
              }
            }
          },
          "4XX": {
            "$ref": "#/components/responses/Error"
          },
          "5XX": {
            "$ref": "#/components/responses/Error"
          }
        },
        "x-dropshot-pagination": true
      }
    },
    "/updates/refresh": {
      "post": {
        "tags": [
          "updates"
        ],
        "summary": "Refresh update metadata",
        "operationId": "updates_refresh",
        "responses": {
          "204": {
            "description": "resource updated"
          },
          "4XX": {
            "$ref": "#/components/responses/Error"
          },
          "5XX": {
            "$ref": "#/components/responses/Error"
          }
        }
      }
    },
    "/users": {
      "get": {
        "tags": [
          "silos"
        ],
        "summary": "List users",
        "operationId": "silo_users_get",
        "parameters": [
          {
            "in": "query",
            "name": "limit",
            "description": "Maximum number of items returned by a single call",
            "schema": {
              "nullable": true,
              "type": "integer",
              "format": "uint32",
              "minimum": 1
            },
            "style": "form"
          },
          {
            "in": "query",
            "name": "page_token",
            "description": "Token returned by previous call to retrieve the subsequent page",
            "schema": {
              "nullable": true,
              "type": "string"
            },
            "style": "form"
          },
          {
            "in": "query",
            "name": "sort_by",
            "schema": {
              "$ref": "#/components/schemas/IdSortMode"
            },
            "style": "form"
          }
        ],
        "responses": {
          "200": {
            "description": "successful operation",
            "content": {
              "application/json": {
                "schema": {
                  "$ref": "#/components/schemas/UserResultsPage"
                }
              }
            }
          },
          "4XX": {
            "$ref": "#/components/responses/Error"
          },
          "5XX": {
            "$ref": "#/components/responses/Error"
          }
        },
        "x-dropshot-pagination": true
      }
    },
    "/users_builtin": {
      "get": {
        "tags": [
          "system"
        ],
        "summary": "List the built-in system users",
        "operationId": "builtin_users_get",
        "parameters": [
          {
            "in": "query",
            "name": "limit",
            "description": "Maximum number of items returned by a single call",
            "schema": {
              "nullable": true,
              "type": "integer",
              "format": "uint32",
              "minimum": 1
            },
            "style": "form"
          },
          {
            "in": "query",
            "name": "page_token",
            "description": "Token returned by previous call to retrieve the subsequent page",
            "schema": {
              "nullable": true,
              "type": "string"
            },
            "style": "form"
          },
          {
            "in": "query",
            "name": "sort_by",
            "schema": {
              "$ref": "#/components/schemas/NameSortMode"
            },
            "style": "form"
          }
        ],
        "responses": {
          "200": {
            "description": "successful operation",
            "content": {
              "application/json": {
                "schema": {
                  "$ref": "#/components/schemas/UserBuiltinResultsPage"
                }
              }
            }
          },
          "4XX": {
            "$ref": "#/components/responses/Error"
          },
          "5XX": {
            "$ref": "#/components/responses/Error"
          }
        },
        "x-dropshot-pagination": true
      }
    },
    "/users_builtin/{user_name}": {
      "get": {
        "tags": [
          "system"
        ],
        "summary": "Fetch a specific built-in system user",
        "operationId": "builtin_users_get_user",
        "parameters": [
          {
            "in": "path",
            "name": "user_name",
            "description": "The built-in user's unique name.",
            "required": true,
            "schema": {
              "$ref": "#/components/schemas/Name"
            },
            "style": "simple"
          }
        ],
        "responses": {
          "200": {
            "description": "successful operation",
            "content": {
              "application/json": {
                "schema": {
                  "$ref": "#/components/schemas/UserBuiltin"
                }
              }
            }
          },
          "4XX": {
            "$ref": "#/components/responses/Error"
          },
          "5XX": {
            "$ref": "#/components/responses/Error"
          }
        }
      }
    }
  },
  "components": {
    "responses": {
      "Error": {
        "description": "Error",
        "content": {
          "application/json": {
            "schema": {
              "$ref": "#/components/schemas/Error"
            }
          }
        }
      }
    },
    "schemas": {
      "BlockSize": {
        "title": "disk block size in bytes",
        "type": "integer",
        "enum": [
          512,
          2048,
          4096
        ]
      },
      "ByteCount": {
        "description": "A count of bytes, typically used either for memory or storage capacity\n\nThe maximum supported byte count is [`i64::MAX`].  This makes it somewhat inconvenient to define constructors: a u32 constructor can be infallible, but an i64 constructor can fail (if the value is negative) and a u64 constructor can fail (if the value is larger than i64::MAX).  We provide all of these for consumers' convenience.",
        "type": "integer",
        "format": "uint64",
        "minimum": 0
      },
      "DatumType": {
        "description": "The type of an individual datum of a metric.",
        "type": "string",
        "enum": [
          "bool",
          "i64",
          "f64",
          "string",
          "bytes",
          "cumulative_i64",
          "cumulative_f64",
          "histogram_i64",
          "histogram_f64"
        ]
      },
      "DerEncodedKeyPair": {
        "type": "object",
        "properties": {
          "private_key": {
            "description": "request signing private key (base64 encoded der file)",
            "type": "string"
          },
          "public_cert": {
            "description": "request signing public certificate (base64 encoded der file)",
            "type": "string"
          }
        },
        "required": [
          "private_key",
          "public_cert"
        ]
      },
      "DeviceAccessTokenRequest": {
        "type": "object",
        "properties": {
          "client_id": {
            "type": "string",
            "format": "uuid"
          },
          "device_code": {
            "type": "string"
          },
          "grant_type": {
            "type": "string"
          }
        },
        "required": [
          "client_id",
          "device_code",
          "grant_type"
        ]
      },
      "DeviceAuthRequest": {
        "type": "object",
        "properties": {
          "client_id": {
            "type": "string",
            "format": "uuid"
          }
        },
        "required": [
          "client_id"
        ]
      },
      "DeviceAuthVerify": {
        "type": "object",
        "properties": {
          "user_code": {
            "type": "string"
          }
        },
        "required": [
          "user_code"
        ]
      },
      "Digest": {
        "oneOf": [
          {
            "type": "object",
            "properties": {
              "type": {
                "type": "string",
                "enum": [
                  "sha256"
                ]
              },
              "value": {
                "type": "string"
              }
            },
            "required": [
              "type",
              "value"
            ]
          }
        ]
      },
      "Disk": {
        "description": "Client view of a [`Disk`]",
        "type": "object",
        "properties": {
          "block_size": {
            "$ref": "#/components/schemas/ByteCount"
          },
          "description": {
            "description": "human-readable free-form text about a resource",
            "type": "string"
          },
          "device_path": {
            "type": "string"
          },
          "id": {
            "description": "unique, immutable, system-controlled identifier for each resource",
            "type": "string",
            "format": "uuid"
          },
          "image_id": {
            "nullable": true,
            "type": "string",
            "format": "uuid"
          },
          "name": {
            "description": "unique, mutable, user-controlled identifier for each resource",
            "allOf": [
              {
                "$ref": "#/components/schemas/Name"
              }
            ]
          },
          "project_id": {
            "type": "string",
            "format": "uuid"
          },
          "size": {
            "$ref": "#/components/schemas/ByteCount"
          },
          "snapshot_id": {
            "nullable": true,
            "type": "string",
            "format": "uuid"
          },
          "state": {
            "$ref": "#/components/schemas/DiskState"
          },
          "time_created": {
            "description": "timestamp when this resource was created",
            "type": "string",
            "format": "date-time"
          },
          "time_modified": {
            "description": "timestamp when this resource was last modified",
            "type": "string",
            "format": "date-time"
          }
        },
        "required": [
          "block_size",
          "description",
          "device_path",
          "id",
          "name",
          "project_id",
          "size",
          "state",
          "time_created",
          "time_modified"
        ]
      },
      "DiskCreate": {
        "description": "Create-time parameters for a [`Disk`](omicron_common::api::external::Disk)",
        "type": "object",
        "properties": {
          "description": {
            "type": "string"
          },
          "disk_source": {
            "description": "initial source for this disk",
            "allOf": [
              {
                "$ref": "#/components/schemas/DiskSource"
              }
            ]
          },
          "name": {
            "$ref": "#/components/schemas/Name"
          },
          "size": {
            "description": "total size of the Disk in bytes",
            "allOf": [
              {
                "$ref": "#/components/schemas/ByteCount"
              }
            ]
          }
        },
        "required": [
          "description",
          "disk_source",
          "name",
          "size"
        ]
      },
      "DiskIdentifier": {
        "description": "Parameters for the [`Disk`](omicron_common::api::external::Disk) to be attached or detached to an instance",
        "type": "object",
        "properties": {
          "name": {
            "$ref": "#/components/schemas/Name"
          }
        },
        "required": [
          "name"
        ]
      },
      "DiskResultsPage": {
        "description": "A single page of results",
        "type": "object",
        "properties": {
          "items": {
            "description": "list of items on this page of results",
            "type": "array",
            "items": {
              "$ref": "#/components/schemas/Disk"
            }
          },
          "next_page": {
            "nullable": true,
            "description": "token used to fetch the next page of results (if any)",
            "type": "string"
          }
        },
        "required": [
          "items"
        ]
      },
      "DiskSource": {
        "description": "Different sources for a disk",
        "oneOf": [
          {
            "description": "Create a blank disk",
            "type": "object",
            "properties": {
              "block_size": {
                "description": "size of blocks for this Disk. valid values are: 512, 2048, or 4096",
                "allOf": [
                  {
                    "$ref": "#/components/schemas/BlockSize"
                  }
                ]
              },
              "type": {
                "type": "string",
                "enum": [
                  "blank"
                ]
              }
            },
            "required": [
              "block_size",
              "type"
            ]
          },
          {
            "description": "Create a disk from a disk snapshot",
            "type": "object",
            "properties": {
              "snapshot_id": {
                "type": "string",
                "format": "uuid"
              },
              "type": {
                "type": "string",
                "enum": [
                  "snapshot"
                ]
              }
            },
            "required": [
              "snapshot_id",
              "type"
            ]
          },
          {
            "description": "Create a disk from a project image",
            "type": "object",
            "properties": {
              "image_id": {
                "type": "string",
                "format": "uuid"
              },
              "type": {
                "type": "string",
                "enum": [
                  "image"
                ]
              }
            },
            "required": [
              "image_id",
              "type"
            ]
          },
          {
            "description": "Create a disk from a global image",
            "type": "object",
            "properties": {
              "image_id": {
                "type": "string",
                "format": "uuid"
              },
              "type": {
                "type": "string",
                "enum": [
                  "global_image"
                ]
              }
            },
            "required": [
              "image_id",
              "type"
            ]
          }
        ]
      },
      "DiskState": {
        "description": "State of a Disk (primarily: attached or not)",
        "oneOf": [
          {
            "description": "Disk is being initialized",
            "type": "object",
            "properties": {
              "state": {
                "type": "string",
                "enum": [
                  "creating"
                ]
              }
            },
            "required": [
              "state"
            ]
          },
          {
            "description": "Disk is ready but detached from any Instance",
            "type": "object",
            "properties": {
              "state": {
                "type": "string",
                "enum": [
                  "detached"
                ]
              }
            },
            "required": [
              "state"
            ]
          },
          {
            "description": "Disk is being attached to the given Instance",
            "type": "object",
            "properties": {
              "instance": {
                "type": "string",
                "format": "uuid"
              },
              "state": {
                "type": "string",
                "enum": [
                  "attaching"
                ]
              }
            },
            "required": [
              "instance",
              "state"
            ]
          },
          {
            "description": "Disk is attached to the given Instance",
            "type": "object",
            "properties": {
              "instance": {
                "type": "string",
                "format": "uuid"
              },
              "state": {
                "type": "string",
                "enum": [
                  "attached"
                ]
              }
            },
            "required": [
              "instance",
              "state"
            ]
          },
          {
            "description": "Disk is being detached from the given Instance",
            "type": "object",
            "properties": {
              "instance": {
                "type": "string",
                "format": "uuid"
              },
              "state": {
                "type": "string",
                "enum": [
                  "detaching"
                ]
              }
            },
            "required": [
              "instance",
              "state"
            ]
          },
          {
            "description": "Disk has been destroyed",
            "type": "object",
            "properties": {
              "state": {
                "type": "string",
                "enum": [
                  "destroyed"
                ]
              }
            },
            "required": [
              "state"
            ]
          },
          {
            "description": "Disk is unavailable",
            "type": "object",
            "properties": {
              "state": {
                "type": "string",
                "enum": [
                  "faulted"
                ]
              }
            },
            "required": [
              "state"
            ]
          }
        ]
      },
      "Distribution": {
        "description": "OS image distribution",
        "type": "object",
        "properties": {
          "name": {
            "description": "The name of the distribution (e.g. \"alpine\" or \"ubuntu\")",
            "allOf": [
              {
                "$ref": "#/components/schemas/Name"
              }
            ]
          },
          "version": {
            "description": "The version of the distribution (e.g. \"3.10\" or \"18.04\")",
            "type": "string"
          }
        },
        "required": [
          "name",
          "version"
        ]
      },
      "Error": {
        "description": "Error information from a response.",
        "type": "object",
        "properties": {
          "error_code": {
            "type": "string"
          },
          "message": {
            "type": "string"
          },
          "request_id": {
            "type": "string"
          }
        },
        "required": [
          "message",
          "request_id"
        ]
      },
      "FieldSchema": {
        "description": "The name and type information for a field of a timeseries schema.",
        "type": "object",
        "properties": {
          "name": {
            "type": "string"
          },
          "source": {
            "$ref": "#/components/schemas/FieldSource"
          },
          "ty": {
            "$ref": "#/components/schemas/FieldType"
          }
        },
        "required": [
          "name",
          "source",
          "ty"
        ]
      },
      "FieldSource": {
        "description": "The source from which a field is derived, the target or metric.",
        "type": "string",
        "enum": [
          "target",
          "metric"
        ]
      },
      "FieldType": {
        "description": "The `FieldType` identifies the data type of a target or metric field.",
        "type": "string",
        "enum": [
          "string",
          "i64",
          "ip_addr",
          "uuid",
          "bool"
        ]
      },
      "FleetRole": {
        "type": "string",
        "enum": [
          "admin",
          "collaborator",
          "viewer"
        ]
      },
      "FleetRolePolicy": {
        "description": "Client view of a [`Policy`], which describes how this resource may be accessed\n\nNote that the Policy only describes access granted explicitly for this resource.  The policies of parent resources can also cause a user to have access to this resource.",
        "type": "object",
        "properties": {
          "role_assignments": {
            "description": "Roles directly assigned on this resource",
            "type": "array",
            "items": {
              "$ref": "#/components/schemas/FleetRoleRoleAssignment"
            }
          }
        },
        "required": [
          "role_assignments"
        ]
      },
      "FleetRoleRoleAssignment": {
        "description": "Describes the assignment of a particular role on a particular resource to a particular identity (user, group, etc.)\n\nThe resource is not part of this structure.  Rather, [`RoleAssignment`]s are put into a [`Policy`] and that Policy is applied to a particular resource.",
        "type": "object",
        "properties": {
          "identity_id": {
            "type": "string",
            "format": "uuid"
          },
          "identity_type": {
            "$ref": "#/components/schemas/IdentityType"
          },
          "role_name": {
            "$ref": "#/components/schemas/FleetRole"
          }
        },
        "required": [
          "identity_id",
          "identity_type",
          "role_name"
        ]
      },
      "GlobalImage": {
        "description": "Client view of global Images",
        "type": "object",
        "properties": {
          "block_size": {
            "description": "size of blocks in bytes",
            "allOf": [
              {
                "$ref": "#/components/schemas/ByteCount"
              }
            ]
          },
          "description": {
            "description": "human-readable free-form text about a resource",
            "type": "string"
          },
          "digest": {
            "nullable": true,
            "description": "Hash of the image contents, if applicable",
            "allOf": [
              {
                "$ref": "#/components/schemas/Digest"
              }
            ]
          },
          "distribution": {
            "description": "Image distribution",
            "type": "string"
          },
          "id": {
            "description": "unique, immutable, system-controlled identifier for each resource",
            "type": "string",
            "format": "uuid"
          },
          "name": {
            "description": "unique, mutable, user-controlled identifier for each resource",
            "allOf": [
              {
                "$ref": "#/components/schemas/Name"
              }
            ]
          },
          "size": {
            "description": "total size in bytes",
            "allOf": [
              {
                "$ref": "#/components/schemas/ByteCount"
              }
            ]
          },
          "time_created": {
            "description": "timestamp when this resource was created",
            "type": "string",
            "format": "date-time"
          },
          "time_modified": {
            "description": "timestamp when this resource was last modified",
            "type": "string",
            "format": "date-time"
          },
          "url": {
            "nullable": true,
            "description": "URL source of this image, if any",
            "type": "string"
          },
          "version": {
            "description": "Image version",
            "type": "string"
          }
        },
        "required": [
          "block_size",
          "description",
          "distribution",
          "id",
          "name",
          "size",
          "time_created",
          "time_modified",
          "version"
        ]
      },
      "GlobalImageCreate": {
        "description": "Create-time parameters for an [`GlobalImage`](omicron_common::api::external::GlobalImage)",
        "type": "object",
        "properties": {
          "block_size": {
            "description": "block size in bytes",
            "allOf": [
              {
                "$ref": "#/components/schemas/BlockSize"
              }
            ]
          },
          "description": {
            "type": "string"
          },
          "distribution": {
            "description": "OS image distribution",
            "allOf": [
              {
                "$ref": "#/components/schemas/Distribution"
              }
            ]
          },
          "name": {
            "$ref": "#/components/schemas/Name"
          },
          "source": {
            "description": "The source of the image's contents.",
            "allOf": [
              {
                "$ref": "#/components/schemas/ImageSource"
              }
            ]
          }
        },
        "required": [
          "block_size",
          "description",
          "distribution",
          "name",
          "source"
        ]
      },
      "GlobalImageResultsPage": {
        "description": "A single page of results",
        "type": "object",
        "properties": {
          "items": {
            "description": "list of items on this page of results",
            "type": "array",
            "items": {
              "$ref": "#/components/schemas/GlobalImage"
            }
          },
          "next_page": {
            "nullable": true,
            "description": "token used to fetch the next page of results (if any)",
            "type": "string"
          }
        },
        "required": [
          "items"
        ]
      },
      "IdentityProvider": {
        "description": "Client view of an [`IdentityProvider`]",
        "type": "object",
        "properties": {
          "description": {
            "description": "human-readable free-form text about a resource",
            "type": "string"
          },
          "id": {
            "description": "unique, immutable, system-controlled identifier for each resource",
            "type": "string",
            "format": "uuid"
          },
          "name": {
            "description": "unique, mutable, user-controlled identifier for each resource",
            "allOf": [
              {
                "$ref": "#/components/schemas/Name"
              }
            ]
          },
          "provider_type": {
            "description": "Identity provider type",
            "allOf": [
              {
                "$ref": "#/components/schemas/IdentityProviderType"
              }
            ]
          },
          "time_created": {
            "description": "timestamp when this resource was created",
            "type": "string",
            "format": "date-time"
          },
          "time_modified": {
            "description": "timestamp when this resource was last modified",
            "type": "string",
            "format": "date-time"
          }
        },
        "required": [
          "description",
          "id",
          "name",
          "provider_type",
          "time_created",
          "time_modified"
        ]
      },
      "IdentityProviderResultsPage": {
        "description": "A single page of results",
        "type": "object",
        "properties": {
          "items": {
            "description": "list of items on this page of results",
            "type": "array",
            "items": {
              "$ref": "#/components/schemas/IdentityProvider"
            }
          },
          "next_page": {
            "nullable": true,
            "description": "token used to fetch the next page of results (if any)",
            "type": "string"
          }
        },
        "required": [
          "items"
        ]
      },
      "IdentityProviderType": {
        "type": "string",
        "enum": [
          "saml"
        ]
      },
      "IdentityType": {
        "description": "Describes what kind of identity is described by an id",
        "type": "string",
        "enum": [
          "silo_user"
        ]
      },
      "IdpMetadataSource": {
        "oneOf": [
          {
            "type": "object",
            "properties": {
              "type": {
                "type": "string",
                "enum": [
                  "url"
                ]
              },
              "url": {
                "type": "string"
              }
            },
            "required": [
              "type",
              "url"
            ]
          },
          {
            "type": "object",
            "properties": {
              "data": {
                "type": "string"
              },
              "type": {
                "type": "string",
                "enum": [
                  "base64_encoded_xml"
                ]
              }
            },
            "required": [
              "data",
              "type"
            ]
          }
        ]
      },
      "Image": {
        "description": "Client view of project Images",
        "type": "object",
        "properties": {
          "block_size": {
            "description": "size of blocks in bytes",
            "allOf": [
              {
                "$ref": "#/components/schemas/ByteCount"
              }
            ]
          },
          "description": {
            "description": "human-readable free-form text about a resource",
            "type": "string"
          },
          "digest": {
            "nullable": true,
            "description": "Hash of the image contents, if applicable",
            "allOf": [
              {
                "$ref": "#/components/schemas/Digest"
              }
            ]
          },
          "id": {
            "description": "unique, immutable, system-controlled identifier for each resource",
            "type": "string",
            "format": "uuid"
          },
          "name": {
            "description": "unique, mutable, user-controlled identifier for each resource",
            "allOf": [
              {
                "$ref": "#/components/schemas/Name"
              }
            ]
          },
          "project_id": {
            "description": "The project the disk belongs to",
            "type": "string",
            "format": "uuid"
          },
          "size": {
            "description": "total size in bytes",
            "allOf": [
              {
                "$ref": "#/components/schemas/ByteCount"
              }
            ]
          },
          "time_created": {
            "description": "timestamp when this resource was created",
            "type": "string",
            "format": "date-time"
          },
          "time_modified": {
            "description": "timestamp when this resource was last modified",
            "type": "string",
            "format": "date-time"
          },
          "url": {
            "nullable": true,
            "description": "URL source of this image, if any",
            "type": "string"
          },
          "version": {
            "nullable": true,
            "description": "Version of this, if any",
            "type": "string"
          }
        },
        "required": [
          "block_size",
          "description",
          "id",
          "name",
          "project_id",
          "size",
          "time_created",
          "time_modified"
        ]
      },
      "ImageCreate": {
        "description": "Create-time parameters for an [`Image`](omicron_common::api::external::Image)",
        "type": "object",
        "properties": {
          "block_size": {
            "description": "block size in bytes",
            "allOf": [
              {
                "$ref": "#/components/schemas/BlockSize"
              }
            ]
          },
          "description": {
            "type": "string"
          },
          "name": {
            "$ref": "#/components/schemas/Name"
          },
          "source": {
            "description": "The source of the image's contents.",
            "allOf": [
              {
                "$ref": "#/components/schemas/ImageSource"
              }
            ]
          }
        },
        "required": [
          "block_size",
          "description",
          "name",
          "source"
        ]
      },
      "ImageResultsPage": {
        "description": "A single page of results",
        "type": "object",
        "properties": {
          "items": {
            "description": "list of items on this page of results",
            "type": "array",
            "items": {
              "$ref": "#/components/schemas/Image"
            }
          },
          "next_page": {
            "nullable": true,
            "description": "token used to fetch the next page of results (if any)",
            "type": "string"
          }
        },
        "required": [
          "items"
        ]
      },
      "ImageSource": {
        "description": "The source of the underlying image.",
        "oneOf": [
          {
            "type": "object",
            "properties": {
              "type": {
                "type": "string",
                "enum": [
                  "url"
                ]
              },
              "url": {
                "type": "string"
              }
            },
            "required": [
              "type",
              "url"
            ]
          },
          {
            "type": "object",
            "properties": {
              "id": {
                "type": "string",
                "format": "uuid"
              },
              "type": {
                "type": "string",
                "enum": [
                  "snapshot"
                ]
              }
            },
            "required": [
              "id",
              "type"
            ]
          },
          {
            "description": "Boot the Alpine ISO that ships with the Propolis zone. Intended for development purposes only.",
            "type": "object",
            "properties": {
              "type": {
                "type": "string",
                "enum": [
                  "you_can_boot_anything_as_long_as_its_alpine"
                ]
              }
            },
            "required": [
              "type"
            ]
          }
        ]
      },
      "Instance": {
        "description": "Client view of an [`Instance`]",
        "type": "object",
        "properties": {
          "description": {
            "description": "human-readable free-form text about a resource",
            "type": "string"
          },
          "hostname": {
            "description": "RFC1035-compliant hostname for the Instance.",
            "type": "string"
          },
          "id": {
            "description": "unique, immutable, system-controlled identifier for each resource",
            "type": "string",
            "format": "uuid"
          },
          "memory": {
            "description": "memory allocated for this Instance",
            "allOf": [
              {
                "$ref": "#/components/schemas/ByteCount"
              }
            ]
          },
          "name": {
            "description": "unique, mutable, user-controlled identifier for each resource",
            "allOf": [
              {
                "$ref": "#/components/schemas/Name"
              }
            ]
          },
          "ncpus": {
            "description": "number of CPUs allocated for this Instance",
            "allOf": [
              {
                "$ref": "#/components/schemas/InstanceCpuCount"
              }
            ]
          },
          "project_id": {
            "description": "id for the project containing this Instance",
            "type": "string",
            "format": "uuid"
          },
          "run_state": {
            "$ref": "#/components/schemas/InstanceState"
          },
          "time_created": {
            "description": "timestamp when this resource was created",
            "type": "string",
            "format": "date-time"
          },
          "time_modified": {
            "description": "timestamp when this resource was last modified",
            "type": "string",
            "format": "date-time"
          },
          "time_run_state_updated": {
            "type": "string",
            "format": "date-time"
          }
        },
        "required": [
          "description",
          "hostname",
          "id",
          "memory",
          "name",
          "ncpus",
          "project_id",
          "run_state",
          "time_created",
          "time_modified",
          "time_run_state_updated"
        ]
      },
      "InstanceCpuCount": {
        "description": "The number of CPUs in an Instance",
        "type": "integer",
        "format": "uint16",
        "minimum": 0
      },
      "InstanceCreate": {
        "description": "Create-time parameters for an [`Instance`](omicron_common::api::external::Instance)",
        "type": "object",
        "properties": {
          "description": {
            "type": "string"
          },
          "disks": {
            "description": "The disks to be created or attached for this instance.",
            "default": [],
            "type": "array",
            "items": {
              "$ref": "#/components/schemas/InstanceDiskAttachment"
            }
          },
          "hostname": {
            "type": "string"
          },
          "memory": {
            "$ref": "#/components/schemas/ByteCount"
          },
          "name": {
            "$ref": "#/components/schemas/Name"
          },
          "ncpus": {
            "$ref": "#/components/schemas/InstanceCpuCount"
          },
          "network_interfaces": {
            "description": "The network interfaces to be created for this instance.",
            "default": {
              "type": "default"
            },
            "allOf": [
              {
                "$ref": "#/components/schemas/InstanceNetworkInterfaceAttachment"
              }
            ]
          },
          "user_data": {
            "description": "User data for instance initialization systems (such as cloud-init). Must be a Base64-encoded string, as specified in RFC 4648 § 4 (+ and / characters with padding). Maximum 32 KiB unencoded data.",
            "default": "",
            "type": "string"
          }
        },
        "required": [
          "description",
          "hostname",
          "memory",
          "name",
          "ncpus"
        ]
      },
      "InstanceDiskAttachment": {
        "description": "Describe the instance's disks at creation time",
        "oneOf": [
          {
            "description": "During instance creation, create and attach disks",
            "type": "object",
            "properties": {
              "description": {
                "type": "string"
              },
              "disk_source": {
                "description": "initial source for this disk",
                "allOf": [
                  {
                    "$ref": "#/components/schemas/DiskSource"
                  }
                ]
              },
              "name": {
                "$ref": "#/components/schemas/Name"
              },
              "size": {
                "description": "total size of the Disk in bytes",
                "allOf": [
                  {
                    "$ref": "#/components/schemas/ByteCount"
                  }
                ]
              },
              "type": {
                "type": "string",
                "enum": [
                  "create"
                ]
              }
            },
            "required": [
              "description",
              "disk_source",
              "name",
              "size",
              "type"
            ]
          },
          {
            "description": "During instance creation, attach this disk",
            "type": "object",
            "properties": {
              "name": {
                "description": "A disk name to attach",
                "allOf": [
                  {
                    "$ref": "#/components/schemas/Name"
                  }
                ]
              },
              "type": {
                "type": "string",
                "enum": [
                  "attach"
                ]
              }
            },
            "required": [
              "name",
              "type"
            ]
          }
        ]
      },
      "InstanceMigrate": {
        "description": "Migration parameters for an [`Instance`](omicron_common::api::external::Instance)",
        "type": "object",
        "properties": {
          "dst_sled_id": {
            "type": "string",
            "format": "uuid"
          }
        },
        "required": [
          "dst_sled_id"
        ]
      },
      "InstanceNetworkInterfaceAttachment": {
        "description": "Describes an attachment of a `NetworkInterface` to an `Instance`, at the time the instance is created.",
        "oneOf": [
          {
            "description": "Create one or more `NetworkInterface`s for the `Instance`.\n\nIf more than one interface is provided, then the first will be designated the primary interface for the instance.",
            "type": "object",
            "properties": {
              "params": {
                "type": "array",
                "items": {
                  "$ref": "#/components/schemas/NetworkInterfaceCreate"
                }
              },
              "type": {
                "type": "string",
                "enum": [
                  "create"
                ]
              }
            },
            "required": [
              "params",
              "type"
            ]
          },
          {
            "description": "The default networking configuration for an instance is to create a single primary interface with an automatically-assigned IP address. The IP will be pulled from the Project's default VPC / VPC Subnet.",
            "type": "object",
            "properties": {
              "type": {
                "type": "string",
                "enum": [
                  "default"
                ]
              }
            },
            "required": [
              "type"
            ]
          },
          {
            "description": "No network interfaces at all will be created for the instance.",
            "type": "object",
            "properties": {
              "type": {
                "type": "string",
                "enum": [
                  "none"
                ]
              }
            },
            "required": [
              "type"
            ]
          }
        ]
      },
      "InstanceResultsPage": {
        "description": "A single page of results",
        "type": "object",
        "properties": {
          "items": {
            "description": "list of items on this page of results",
            "type": "array",
            "items": {
              "$ref": "#/components/schemas/Instance"
            }
          },
          "next_page": {
            "nullable": true,
            "description": "token used to fetch the next page of results (if any)",
            "type": "string"
          }
        },
        "required": [
          "items"
        ]
      },
      "InstanceSerialConsoleData": {
        "description": "Contents of an Instance's serial console buffer.",
        "type": "object",
        "properties": {
          "data": {
            "description": "The bytes starting from the requested offset up to either the end of the buffer or the request's `max_bytes`. Provided as a u8 array rather than a string, as it may not be UTF-8.",
            "type": "array",
            "items": {
              "type": "integer",
              "format": "uint8",
              "minimum": 0
            }
          },
          "last_byte_offset": {
            "description": "The absolute offset since boot (suitable for use as `byte_offset` in a subsequent request) of the last byte returned in `data`.",
            "type": "integer",
            "format": "uint64",
            "minimum": 0
          }
        },
        "required": [
          "data",
          "last_byte_offset"
        ]
      },
      "InstanceState": {
        "description": "Running state of an Instance (primarily: booted or stopped)\n\nThis typically reflects whether it's starting, running, stopping, or stopped, but also includes states related to the Instance's lifecycle",
        "type": "string",
        "enum": [
          "creating",
          "starting",
          "running",
          "stopping",
          "stopped",
          "rebooting",
          "migrating",
          "repairing",
          "failed",
          "destroyed"
        ]
      },
      "IpNet": {
        "oneOf": [
          {
            "title": "v4",
            "allOf": [
              {
                "$ref": "#/components/schemas/Ipv4Net"
              }
            ]
          },
          {
            "title": "v6",
            "allOf": [
              {
                "$ref": "#/components/schemas/Ipv6Net"
              }
            ]
          }
        ]
      },
      "IpPool": {
        "description": "Identity-related metadata that's included in nearly all public API objects",
        "type": "object",
        "properties": {
          "description": {
            "description": "human-readable free-form text about a resource",
            "type": "string"
          },
          "id": {
            "description": "unique, immutable, system-controlled identifier for each resource",
            "type": "string",
            "format": "uuid"
          },
          "name": {
            "description": "unique, mutable, user-controlled identifier for each resource",
            "allOf": [
              {
                "$ref": "#/components/schemas/Name"
              }
            ]
          },
          "time_created": {
            "description": "timestamp when this resource was created",
            "type": "string",
            "format": "date-time"
          },
          "time_modified": {
            "description": "timestamp when this resource was last modified",
            "type": "string",
            "format": "date-time"
          }
        },
        "required": [
          "description",
          "id",
          "name",
          "time_created",
          "time_modified"
        ]
      },
      "IpPoolCreate": {
        "description": "Create-time parameters for an IP Pool.\n\nSee [`IpPool`](omicron_nexus::external_api::views::IpPool)",
        "type": "object",
        "properties": {
          "description": {
            "type": "string"
          },
          "name": {
            "$ref": "#/components/schemas/Name"
          }
        },
        "required": [
          "description",
          "name"
        ]
      },
      "IpPoolRange": {
        "type": "object",
        "properties": {
          "id": {
            "type": "string",
            "format": "uuid"
          },
          "range": {
            "$ref": "#/components/schemas/IpRange"
          },
          "time_created": {
            "type": "string",
            "format": "date-time"
          }
        },
        "required": [
          "id",
          "range",
          "time_created"
        ]
      },
      "IpPoolRangeResultsPage": {
        "description": "A single page of results",
        "type": "object",
        "properties": {
          "items": {
            "description": "list of items on this page of results",
            "type": "array",
            "items": {
              "$ref": "#/components/schemas/IpPoolRange"
            }
          },
          "next_page": {
            "nullable": true,
            "description": "token used to fetch the next page of results (if any)",
            "type": "string"
          }
        },
        "required": [
          "items"
        ]
      },
      "IpPoolResultsPage": {
        "description": "A single page of results",
        "type": "object",
        "properties": {
          "items": {
            "description": "list of items on this page of results",
            "type": "array",
            "items": {
              "$ref": "#/components/schemas/IpPool"
            }
          },
          "next_page": {
            "nullable": true,
            "description": "token used to fetch the next page of results (if any)",
            "type": "string"
          }
        },
        "required": [
          "items"
        ]
      },
      "IpPoolUpdate": {
        "description": "Parameters for updating an IP Pool",
        "type": "object",
        "properties": {
          "description": {
            "nullable": true,
            "type": "string"
          },
          "name": {
            "nullable": true,
            "allOf": [
              {
                "$ref": "#/components/schemas/Name"
              }
            ]
          }
        }
      },
      "IpRange": {
        "oneOf": [
          {
            "title": "v4",
            "allOf": [
              {
                "$ref": "#/components/schemas/Ipv4Range"
              }
            ]
          },
          {
            "title": "v6",
            "allOf": [
              {
                "$ref": "#/components/schemas/Ipv6Range"
              }
            ]
          }
        ]
      },
      "Ipv4Net": {
        "example": "192.168.1.0/24",
        "title": "An IPv4 subnet",
        "description": "An IPv4 subnet, including prefix and subnet mask",
        "type": "string",
        "pattern": "(^(10\\.(25[0-5]|[1-2][0-4][0-9]|[1-9][0-9]|[0-9]\\.){2}(25[0-5]|[1-2][0-4][0-9]|[1-9][0-9]|[0-9])/(1[0-9]|2[0-8]|[8-9]))$)|(^(172\\.16\\.(25[0-5]|[1-2][0-4][0-9]|[1-9][0-9]|[0-9])\\.(25[0-5]|[1-2][0-4][0-9]|[1-9][0-9]|[0-9])/(1[2-9]|2[0-8]))$)|(^(192\\.168\\.(25[0-5]|[1-2][0-4][0-9]|[1-9][0-9]|[0-9])\\.(25[0-5]|[1-2][0-4][0-9]|[1-9][0-9]|[0-9])/(1[6-9]|2[0-8]))$)",
        "maxLength": 18
      },
      "Ipv4Range": {
        "description": "A non-decreasing IPv4 address range, inclusive of both ends.\n\nThe first address must be less than or equal to the last address.",
        "type": "object",
        "properties": {
          "first": {
            "type": "string",
            "format": "ipv4"
          },
          "last": {
            "type": "string",
            "format": "ipv4"
          }
        },
        "required": [
          "first",
          "last"
        ]
      },
      "Ipv6Net": {
        "example": "fd12:3456::/64",
        "title": "An IPv6 subnet",
        "description": "An IPv6 subnet, including prefix and subnet mask",
        "type": "string",
        "pattern": "^(fd|FD)[0-9a-fA-F]{2}:((([0-9a-fA-F]{1,4}\\:){6}[0-9a-fA-F]{1,4})|(([0-9a-fA-F]{1,4}:){1,6}:))/(6[4-9]|[7-9][0-9]|1[0-1][0-9]|12[0-6])$",
        "maxLength": 43
      },
      "Ipv6Range": {
        "description": "A non-decreasing IPv6 address range, inclusive of both ends.\n\nThe first address must be less than or equal to the last address.",
        "type": "object",
        "properties": {
          "first": {
            "type": "string",
            "format": "ipv6"
          },
          "last": {
            "type": "string",
            "format": "ipv6"
          }
        },
        "required": [
          "first",
          "last"
        ]
      },
      "L4PortRange": {
        "example": "22",
        "title": "A range of IP ports",
        "description": "An inclusive-inclusive range of IP ports. The second port may be omitted to represent a single port",
        "type": "string",
        "pattern": "^[0-9]{1,5}(-[0-9]{1,5})?$",
        "minLength": 1,
        "maxLength": 11
      },
      "MacAddr": {
        "example": "ff:ff:ff:ff:ff:ff",
        "title": "A MAC address",
        "description": "A Media Access Control address, in EUI-48 format",
        "type": "string",
        "pattern": "^([0-9a-fA-F]{2}:){5}[0-9a-fA-F]{2}$",
        "minLength": 17,
        "maxLength": 17
      },
      "Name": {
        "title": "A name used in the API",
        "description": "Names must begin with a lower case ASCII letter, be composed exclusively of lowercase ASCII, uppercase ASCII, numbers, and '-', and may not end with a '-'.",
        "type": "string",
        "pattern": "[a-z](|[a-zA-Z0-9-]*[a-zA-Z0-9])",
        "maxLength": 63
      },
      "NetworkInterface": {
        "description": "A `NetworkInterface` represents a virtual network interface device.",
        "type": "object",
        "properties": {
          "description": {
            "description": "human-readable free-form text about a resource",
            "type": "string"
          },
          "id": {
            "description": "unique, immutable, system-controlled identifier for each resource",
            "type": "string",
            "format": "uuid"
          },
          "instance_id": {
            "description": "The Instance to which the interface belongs.",
            "type": "string",
            "format": "uuid"
          },
          "ip": {
            "description": "The IP address assigned to this interface.",
            "type": "string",
            "format": "ip"
          },
          "mac": {
            "description": "The MAC address assigned to this interface.",
            "allOf": [
              {
                "$ref": "#/components/schemas/MacAddr"
              }
            ]
          },
          "name": {
            "description": "unique, mutable, user-controlled identifier for each resource",
            "allOf": [
              {
                "$ref": "#/components/schemas/Name"
              }
            ]
          },
          "primary": {
            "description": "True if this interface is the primary for the instance to which it's attached.",
            "type": "boolean"
          },
          "subnet_id": {
            "description": "The subnet to which the interface belongs.",
            "type": "string",
            "format": "uuid"
          },
          "time_created": {
            "description": "timestamp when this resource was created",
            "type": "string",
            "format": "date-time"
          },
          "time_modified": {
            "description": "timestamp when this resource was last modified",
            "type": "string",
            "format": "date-time"
          },
          "vpc_id": {
            "description": "The VPC to which the interface belongs.",
            "type": "string",
            "format": "uuid"
          }
        },
        "required": [
          "description",
          "id",
          "instance_id",
          "ip",
          "mac",
          "name",
          "primary",
          "subnet_id",
          "time_created",
          "time_modified",
          "vpc_id"
        ]
      },
      "NetworkInterfaceCreate": {
        "description": "Create-time parameters for a [`NetworkInterface`](omicron_common::api::external::NetworkInterface)",
        "type": "object",
        "properties": {
          "description": {
            "type": "string"
          },
          "ip": {
            "nullable": true,
            "description": "The IP address for the interface. One will be auto-assigned if not provided.",
            "type": "string",
            "format": "ip"
          },
          "name": {
            "$ref": "#/components/schemas/Name"
          },
          "subnet_name": {
            "description": "The VPC Subnet in which to create the interface.",
            "allOf": [
              {
                "$ref": "#/components/schemas/Name"
              }
            ]
          },
          "vpc_name": {
            "description": "The VPC in which to create the interface.",
            "allOf": [
              {
                "$ref": "#/components/schemas/Name"
              }
            ]
          }
        },
        "required": [
          "description",
          "name",
          "subnet_name",
          "vpc_name"
        ]
      },
      "NetworkInterfaceResultsPage": {
        "description": "A single page of results",
        "type": "object",
        "properties": {
          "items": {
            "description": "list of items on this page of results",
            "type": "array",
            "items": {
              "$ref": "#/components/schemas/NetworkInterface"
            }
          },
          "next_page": {
            "nullable": true,
            "description": "token used to fetch the next page of results (if any)",
            "type": "string"
          }
        },
        "required": [
          "items"
        ]
      },
      "NetworkInterfaceUpdate": {
        "description": "Parameters for updating a [`NetworkInterface`](omicron_common::api::external::NetworkInterface).\n\nNote that modifying IP addresses for an interface is not yet supported, a new interface must be created instead.",
        "type": "object",
        "properties": {
          "description": {
            "nullable": true,
            "type": "string"
          },
          "make_primary": {
            "description": "Make a secondary interface the instance's primary interface.\n\nIf applied to a secondary interface, that interface will become the primary on the next reboot of the instance. Note that this may have implications for routing between instances, as the new primary interface will be on a distinct subnet from the previous primary interface.\n\nNote that this can only be used to select a new primary interface for an instance. Requests to change the primary interface into a secondary will return an error.",
            "default": false,
            "type": "boolean"
          },
          "name": {
            "nullable": true,
            "allOf": [
              {
                "$ref": "#/components/schemas/Name"
              }
            ]
          }
        }
      },
      "Organization": {
        "description": "Client view of an [`Organization`]",
        "type": "object",
        "properties": {
          "description": {
            "description": "human-readable free-form text about a resource",
            "type": "string"
          },
          "id": {
            "description": "unique, immutable, system-controlled identifier for each resource",
            "type": "string",
            "format": "uuid"
          },
          "name": {
            "description": "unique, mutable, user-controlled identifier for each resource",
            "allOf": [
              {
                "$ref": "#/components/schemas/Name"
              }
            ]
          },
          "time_created": {
            "description": "timestamp when this resource was created",
            "type": "string",
            "format": "date-time"
          },
          "time_modified": {
            "description": "timestamp when this resource was last modified",
            "type": "string",
            "format": "date-time"
          }
        },
        "required": [
          "description",
          "id",
          "name",
          "time_created",
          "time_modified"
        ]
      },
      "OrganizationCreate": {
        "description": "Create-time parameters for an [`Organization`](crate::external_api::views::Organization)",
        "type": "object",
        "properties": {
          "description": {
            "type": "string"
          },
          "name": {
            "$ref": "#/components/schemas/Name"
          }
        },
        "required": [
          "description",
          "name"
        ]
      },
      "OrganizationResultsPage": {
        "description": "A single page of results",
        "type": "object",
        "properties": {
          "items": {
            "description": "list of items on this page of results",
            "type": "array",
            "items": {
              "$ref": "#/components/schemas/Organization"
            }
          },
          "next_page": {
            "nullable": true,
            "description": "token used to fetch the next page of results (if any)",
            "type": "string"
          }
        },
        "required": [
          "items"
        ]
      },
      "OrganizationRole": {
        "type": "string",
        "enum": [
          "admin",
          "collaborator",
          "viewer"
        ]
      },
      "OrganizationRolePolicy": {
        "description": "Client view of a [`Policy`], which describes how this resource may be accessed\n\nNote that the Policy only describes access granted explicitly for this resource.  The policies of parent resources can also cause a user to have access to this resource.",
        "type": "object",
        "properties": {
          "role_assignments": {
            "description": "Roles directly assigned on this resource",
            "type": "array",
            "items": {
              "$ref": "#/components/schemas/OrganizationRoleRoleAssignment"
            }
          }
        },
        "required": [
          "role_assignments"
        ]
      },
      "OrganizationRoleRoleAssignment": {
        "description": "Describes the assignment of a particular role on a particular resource to a particular identity (user, group, etc.)\n\nThe resource is not part of this structure.  Rather, [`RoleAssignment`]s are put into a [`Policy`] and that Policy is applied to a particular resource.",
        "type": "object",
        "properties": {
          "identity_id": {
            "type": "string",
            "format": "uuid"
          },
          "identity_type": {
            "$ref": "#/components/schemas/IdentityType"
          },
          "role_name": {
            "$ref": "#/components/schemas/OrganizationRole"
          }
        },
        "required": [
          "identity_id",
          "identity_type",
          "role_name"
        ]
      },
      "OrganizationUpdate": {
        "description": "Updateable properties of an [`Organization`](crate::external_api::views::Organization)",
        "type": "object",
        "properties": {
          "description": {
            "nullable": true,
            "type": "string"
          },
          "name": {
            "nullable": true,
            "allOf": [
              {
                "$ref": "#/components/schemas/Name"
              }
            ]
          }
        }
      },
      "Project": {
        "description": "Client view of a [`Project`]",
        "type": "object",
        "properties": {
          "description": {
            "description": "human-readable free-form text about a resource",
            "type": "string"
          },
          "id": {
            "description": "unique, immutable, system-controlled identifier for each resource",
            "type": "string",
            "format": "uuid"
          },
          "name": {
            "description": "unique, mutable, user-controlled identifier for each resource",
            "allOf": [
              {
                "$ref": "#/components/schemas/Name"
              }
            ]
          },
          "organization_id": {
            "type": "string",
            "format": "uuid"
          },
          "time_created": {
            "description": "timestamp when this resource was created",
            "type": "string",
            "format": "date-time"
          },
          "time_modified": {
            "description": "timestamp when this resource was last modified",
            "type": "string",
            "format": "date-time"
          }
        },
        "required": [
          "description",
          "id",
          "name",
          "organization_id",
          "time_created",
          "time_modified"
        ]
      },
      "ProjectCreate": {
        "description": "Create-time parameters for a [`Project`](crate::external_api::views::Project)",
        "type": "object",
        "properties": {
          "description": {
            "type": "string"
          },
          "name": {
            "$ref": "#/components/schemas/Name"
          }
        },
        "required": [
          "description",
          "name"
        ]
      },
      "ProjectResultsPage": {
        "description": "A single page of results",
        "type": "object",
        "properties": {
          "items": {
            "description": "list of items on this page of results",
            "type": "array",
            "items": {
              "$ref": "#/components/schemas/Project"
            }
          },
          "next_page": {
            "nullable": true,
            "description": "token used to fetch the next page of results (if any)",
            "type": "string"
          }
        },
        "required": [
          "items"
        ]
      },
      "ProjectRole": {
        "type": "string",
        "enum": [
          "admin",
          "collaborator",
          "viewer"
        ]
      },
      "ProjectRolePolicy": {
        "description": "Client view of a [`Policy`], which describes how this resource may be accessed\n\nNote that the Policy only describes access granted explicitly for this resource.  The policies of parent resources can also cause a user to have access to this resource.",
        "type": "object",
        "properties": {
          "role_assignments": {
            "description": "Roles directly assigned on this resource",
            "type": "array",
            "items": {
              "$ref": "#/components/schemas/ProjectRoleRoleAssignment"
            }
          }
        },
        "required": [
          "role_assignments"
        ]
      },
      "ProjectRoleRoleAssignment": {
        "description": "Describes the assignment of a particular role on a particular resource to a particular identity (user, group, etc.)\n\nThe resource is not part of this structure.  Rather, [`RoleAssignment`]s are put into a [`Policy`] and that Policy is applied to a particular resource.",
        "type": "object",
        "properties": {
          "identity_id": {
            "type": "string",
            "format": "uuid"
          },
          "identity_type": {
            "$ref": "#/components/schemas/IdentityType"
          },
          "role_name": {
            "$ref": "#/components/schemas/ProjectRole"
          }
        },
        "required": [
          "identity_id",
          "identity_type",
          "role_name"
        ]
      },
      "ProjectUpdate": {
        "description": "Updateable properties of a [`Project`](crate::external_api::views::Project)",
        "type": "object",
        "properties": {
          "description": {
            "nullable": true,
            "type": "string"
          },
          "name": {
            "nullable": true,
            "allOf": [
              {
                "$ref": "#/components/schemas/Name"
              }
            ]
          }
        }
      },
      "Rack": {
        "description": "Client view of an [`Rack`]",
        "type": "object",
        "properties": {
          "id": {
            "description": "unique, immutable, system-controlled identifier for each resource",
            "type": "string",
            "format": "uuid"
          },
          "time_created": {
            "description": "timestamp when this resource was created",
            "type": "string",
            "format": "date-time"
          },
          "time_modified": {
            "description": "timestamp when this resource was last modified",
            "type": "string",
            "format": "date-time"
          }
        },
        "required": [
          "id",
          "time_created",
          "time_modified"
        ]
      },
      "RackResultsPage": {
        "description": "A single page of results",
        "type": "object",
        "properties": {
          "items": {
            "description": "list of items on this page of results",
            "type": "array",
            "items": {
              "$ref": "#/components/schemas/Rack"
            }
          },
          "next_page": {
            "nullable": true,
            "description": "token used to fetch the next page of results (if any)",
            "type": "string"
          }
        },
        "required": [
          "items"
        ]
      },
      "Role": {
        "description": "Client view of a [`Role`]",
        "type": "object",
        "properties": {
          "description": {
            "type": "string"
          },
          "name": {
            "$ref": "#/components/schemas/RoleName"
          }
        },
        "required": [
          "description",
          "name"
        ]
      },
      "RoleName": {
        "title": "A name for a built-in role",
        "description": "Role names consist of two string components separated by dot (\".\").",
        "type": "string",
        "pattern": "[a-z-]+\\.[a-z-]+",
        "maxLength": 63
      },
      "RoleResultsPage": {
        "description": "A single page of results",
        "type": "object",
        "properties": {
          "items": {
            "description": "list of items on this page of results",
            "type": "array",
            "items": {
              "$ref": "#/components/schemas/Role"
            }
          },
          "next_page": {
            "nullable": true,
            "description": "token used to fetch the next page of results (if any)",
            "type": "string"
          }
        },
        "required": [
          "items"
        ]
      },
      "RouteDestination": {
        "description": "A `RouteDestination` is used to match traffic with a routing rule, on the destination of that traffic.\n\nWhen traffic is to be sent to a destination that is within a given `RouteDestination`, the corresponding [`RouterRoute`] applies, and traffic will be forward to the [`RouteTarget`] for that rule.",
        "oneOf": [
          {
            "description": "Route applies to traffic destined for a specific IP address",
            "type": "object",
            "properties": {
              "type": {
                "type": "string",
                "enum": [
                  "ip"
                ]
              },
              "value": {
                "type": "string",
                "format": "ip"
              }
            },
            "required": [
              "type",
              "value"
            ]
          },
          {
            "description": "Route applies to traffic destined for a specific IP subnet",
            "type": "object",
            "properties": {
              "type": {
                "type": "string",
                "enum": [
                  "ip_net"
                ]
              },
              "value": {
                "$ref": "#/components/schemas/IpNet"
              }
            },
            "required": [
              "type",
              "value"
            ]
          },
          {
            "description": "Route applies to traffic destined for the given VPC.",
            "type": "object",
            "properties": {
              "type": {
                "type": "string",
                "enum": [
                  "vpc"
                ]
              },
              "value": {
                "$ref": "#/components/schemas/Name"
              }
            },
            "required": [
              "type",
              "value"
            ]
          },
          {
            "description": "Route applies to traffic",
            "type": "object",
            "properties": {
              "type": {
                "type": "string",
                "enum": [
                  "subnet"
                ]
              },
              "value": {
                "$ref": "#/components/schemas/Name"
              }
            },
            "required": [
              "type",
              "value"
            ]
          }
        ]
      },
      "RouteTarget": {
        "description": "A `RouteTarget` describes the possible locations that traffic matching a route destination can be sent.",
        "oneOf": [
          {
            "description": "Forward traffic to a particular IP address.",
            "type": "object",
            "properties": {
              "type": {
                "type": "string",
                "enum": [
                  "ip"
                ]
              },
              "value": {
                "type": "string",
                "format": "ip"
              }
            },
            "required": [
              "type",
              "value"
            ]
          },
          {
            "description": "Forward traffic to a VPC",
            "type": "object",
            "properties": {
              "type": {
                "type": "string",
                "enum": [
                  "vpc"
                ]
              },
              "value": {
                "$ref": "#/components/schemas/Name"
              }
            },
            "required": [
              "type",
              "value"
            ]
          },
          {
            "description": "Forward traffic to a VPC Subnet",
            "type": "object",
            "properties": {
              "type": {
                "type": "string",
                "enum": [
                  "subnet"
                ]
              },
              "value": {
                "$ref": "#/components/schemas/Name"
              }
            },
            "required": [
              "type",
              "value"
            ]
          },
          {
            "description": "Forward traffic to a specific instance",
            "type": "object",
            "properties": {
              "type": {
                "type": "string",
                "enum": [
                  "instance"
                ]
              },
              "value": {
                "$ref": "#/components/schemas/Name"
              }
            },
            "required": [
              "type",
              "value"
            ]
          },
          {
            "description": "Forward traffic to an internet gateway",
            "type": "object",
            "properties": {
              "type": {
                "type": "string",
                "enum": [
                  "internet_gateway"
                ]
              },
              "value": {
                "$ref": "#/components/schemas/Name"
              }
            },
            "required": [
              "type",
              "value"
            ]
          }
        ]
      },
      "RouterRoute": {
        "description": "A route defines a rule that governs where traffic should be sent based on its destination.",
        "type": "object",
        "properties": {
          "description": {
            "description": "human-readable free-form text about a resource",
            "type": "string"
          },
          "destination": {
            "$ref": "#/components/schemas/RouteDestination"
          },
          "id": {
            "description": "unique, immutable, system-controlled identifier for each resource",
            "type": "string",
            "format": "uuid"
          },
          "kind": {
            "description": "Describes the kind of router. Set at creation. `read-only`",
            "allOf": [
              {
                "$ref": "#/components/schemas/RouterRouteKind"
              }
            ]
          },
          "name": {
            "description": "unique, mutable, user-controlled identifier for each resource",
            "allOf": [
              {
                "$ref": "#/components/schemas/Name"
              }
            ]
          },
          "target": {
            "$ref": "#/components/schemas/RouteTarget"
          },
          "time_created": {
            "description": "timestamp when this resource was created",
            "type": "string",
            "format": "date-time"
          },
          "time_modified": {
            "description": "timestamp when this resource was last modified",
            "type": "string",
            "format": "date-time"
          },
          "vpc_router_id": {
            "description": "The VPC Router to which the route belongs.",
            "type": "string",
            "format": "uuid"
          }
        },
        "required": [
          "description",
          "destination",
          "id",
          "kind",
          "name",
          "target",
          "time_created",
          "time_modified",
          "vpc_router_id"
        ]
      },
      "RouterRouteCreateParams": {
        "description": "Create-time parameters for a [`RouterRoute`]",
        "type": "object",
        "properties": {
          "description": {
            "type": "string"
          },
          "destination": {
            "$ref": "#/components/schemas/RouteDestination"
          },
          "name": {
            "$ref": "#/components/schemas/Name"
          },
          "target": {
            "$ref": "#/components/schemas/RouteTarget"
          }
        },
        "required": [
          "description",
          "destination",
          "name",
          "target"
        ]
      },
      "RouterRouteKind": {
        "description": "The classification of a [`RouterRoute`] as defined by the system. The kind determines certain attributes such as if the route is modifiable and describes how or where the route was created.\n\nSee [RFD-21](https://rfd.shared.oxide.computer/rfd/0021#concept-router) for more context",
        "type": "string",
        "enum": [
          "default",
          "vpc_subnet",
          "vpc_peering",
          "custom"
        ]
      },
      "RouterRouteResultsPage": {
        "description": "A single page of results",
        "type": "object",
        "properties": {
          "items": {
            "description": "list of items on this page of results",
            "type": "array",
            "items": {
              "$ref": "#/components/schemas/RouterRoute"
            }
          },
          "next_page": {
            "nullable": true,
            "description": "token used to fetch the next page of results (if any)",
            "type": "string"
          }
        },
        "required": [
          "items"
        ]
      },
      "RouterRouteUpdateParams": {
        "description": "Updateable properties of a [`RouterRoute`]",
        "type": "object",
        "properties": {
          "description": {
            "nullable": true,
            "type": "string"
          },
          "destination": {
            "$ref": "#/components/schemas/RouteDestination"
          },
          "name": {
            "nullable": true,
            "allOf": [
              {
                "$ref": "#/components/schemas/Name"
              }
            ]
          },
          "target": {
            "$ref": "#/components/schemas/RouteTarget"
          }
        },
        "required": [
          "destination",
          "target"
        ]
      },
      "Saga": {
        "type": "object",
        "properties": {
          "id": {
            "type": "string",
            "format": "uuid"
          },
          "state": {
            "$ref": "#/components/schemas/SagaState"
          }
        },
        "required": [
          "id",
          "state"
        ]
      },
      "SagaErrorInfo": {
        "oneOf": [
          {
            "type": "object",
            "properties": {
              "error": {
                "type": "string",
                "enum": [
                  "action_failed"
                ]
              },
              "source_error": {}
            },
            "required": [
              "error",
              "source_error"
            ]
          },
          {
            "type": "object",
            "properties": {
              "error": {
                "type": "string",
                "enum": [
                  "deserialize_failed"
                ]
              },
              "message": {
                "type": "string"
              }
            },
            "required": [
              "error",
              "message"
            ]
          },
          {
            "type": "object",
            "properties": {
              "error": {
                "type": "string",
                "enum": [
                  "injected_error"
                ]
              }
            },
            "required": [
              "error"
            ]
          },
          {
            "type": "object",
            "properties": {
              "error": {
                "type": "string",
                "enum": [
                  "serialize_failed"
                ]
              },
              "message": {
                "type": "string"
              }
            },
            "required": [
              "error",
              "message"
            ]
          },
          {
            "type": "object",
            "properties": {
              "error": {
                "type": "string",
                "enum": [
                  "subsaga_create_failed"
                ]
              },
              "message": {
                "type": "string"
              }
            },
            "required": [
              "error",
              "message"
            ]
          }
        ]
      },
      "SagaResultsPage": {
        "description": "A single page of results",
        "type": "object",
        "properties": {
          "items": {
            "description": "list of items on this page of results",
            "type": "array",
            "items": {
              "$ref": "#/components/schemas/Saga"
            }
          },
          "next_page": {
            "nullable": true,
            "description": "token used to fetch the next page of results (if any)",
            "type": "string"
          }
        },
        "required": [
          "items"
        ]
      },
      "SagaState": {
        "oneOf": [
          {
            "type": "object",
            "properties": {
              "state": {
                "type": "string",
                "enum": [
                  "running"
                ]
              }
            },
            "required": [
              "state"
            ]
          },
          {
            "type": "object",
            "properties": {
              "state": {
                "type": "string",
                "enum": [
                  "succeeded"
                ]
              }
            },
            "required": [
              "state"
            ]
          },
          {
            "type": "object",
            "properties": {
              "error_info": {
                "$ref": "#/components/schemas/SagaErrorInfo"
              },
              "error_node_name": {
                "type": "string"
              },
              "state": {
                "type": "string",
                "enum": [
                  "failed"
                ]
              }
            },
            "required": [
              "error_info",
              "error_node_name",
              "state"
            ]
          }
        ]
      },
      "SamlIdentityProvider": {
        "description": "Identity-related metadata that's included in nearly all public API objects",
        "type": "object",
        "properties": {
          "acs_url": {
            "description": "service provider endpoint where the response will be sent",
            "type": "string"
          },
          "description": {
            "description": "human-readable free-form text about a resource",
            "type": "string"
          },
          "id": {
            "description": "unique, immutable, system-controlled identifier for each resource",
            "type": "string",
            "format": "uuid"
          },
          "idp_entity_id": {
            "description": "idp's entity id",
            "type": "string"
          },
          "name": {
            "description": "unique, mutable, user-controlled identifier for each resource",
            "allOf": [
              {
                "$ref": "#/components/schemas/Name"
              }
            ]
          },
          "public_cert": {
            "nullable": true,
            "description": "optional request signing public certificate (base64 encoded der file)",
            "type": "string"
          },
          "slo_url": {
            "description": "service provider endpoint where the idp should send log out requests",
            "type": "string"
          },
          "sp_client_id": {
            "description": "sp's client id",
            "type": "string"
          },
          "technical_contact_email": {
            "description": "customer's technical contact for saml configuration",
            "type": "string"
          },
          "time_created": {
            "description": "timestamp when this resource was created",
            "type": "string",
            "format": "date-time"
          },
          "time_modified": {
            "description": "timestamp when this resource was last modified",
            "type": "string",
            "format": "date-time"
          }
        },
        "required": [
          "acs_url",
          "description",
          "id",
          "idp_entity_id",
          "name",
          "slo_url",
          "sp_client_id",
          "technical_contact_email",
          "time_created",
          "time_modified"
        ]
      },
      "SamlIdentityProviderCreate": {
        "description": "Create-time identity-related parameters",
        "type": "object",
        "properties": {
          "acs_url": {
            "description": "service provider endpoint where the response will be sent",
            "type": "string"
          },
          "description": {
            "type": "string"
          },
          "idp_entity_id": {
            "description": "idp's entity id",
            "type": "string"
          },
          "idp_metadata_source": {
            "description": "the source of an identity provider metadata descriptor",
            "allOf": [
              {
                "$ref": "#/components/schemas/IdpMetadataSource"
              }
            ]
          },
          "name": {
            "$ref": "#/components/schemas/Name"
          },
          "signing_keypair": {
            "nullable": true,
            "description": "optional request signing key pair",
            "allOf": [
              {
                "$ref": "#/components/schemas/DerEncodedKeyPair"
              }
            ]
          },
          "slo_url": {
            "description": "service provider endpoint where the idp should send log out requests",
            "type": "string"
          },
          "sp_client_id": {
            "description": "sp's client id",
            "type": "string"
          },
          "technical_contact_email": {
            "description": "customer's technical contact for saml configuration",
            "type": "string"
          }
        },
        "required": [
          "acs_url",
          "description",
          "idp_entity_id",
          "idp_metadata_source",
          "name",
          "slo_url",
          "sp_client_id",
          "technical_contact_email"
        ]
      },
      "SessionUser": {
        "description": "Client view of currently authed user.",
        "type": "object",
        "properties": {
          "id": {
            "type": "string",
            "format": "uuid"
          }
        },
        "required": [
          "id"
        ]
      },
      "Silo": {
        "description": "Client view of a ['Silo']",
        "type": "object",
        "properties": {
          "description": {
            "description": "human-readable free-form text about a resource",
            "type": "string"
          },
          "discoverable": {
            "description": "A silo where discoverable is false can be retrieved only by its id - it will not be part of the \"list all silos\" output.",
            "type": "boolean"
          },
          "id": {
            "description": "unique, immutable, system-controlled identifier for each resource",
            "type": "string",
            "format": "uuid"
          },
          "name": {
            "description": "unique, mutable, user-controlled identifier for each resource",
            "allOf": [
              {
                "$ref": "#/components/schemas/Name"
              }
            ]
          },
          "time_created": {
            "description": "timestamp when this resource was created",
            "type": "string",
            "format": "date-time"
          },
          "time_modified": {
            "description": "timestamp when this resource was last modified",
            "type": "string",
            "format": "date-time"
          },
          "user_provision_type": {
            "description": "User provision type",
            "allOf": [
              {
                "$ref": "#/components/schemas/UserProvisionType"
              }
            ]
          }
        },
        "required": [
          "description",
          "discoverable",
          "id",
          "name",
          "time_created",
          "time_modified",
          "user_provision_type"
        ]
      },
      "SiloCreate": {
        "description": "Create-time parameters for a [`Silo`](crate::external_api::views::Silo)",
        "type": "object",
        "properties": {
          "description": {
            "type": "string"
          },
          "discoverable": {
            "type": "boolean"
          },
          "name": {
            "$ref": "#/components/schemas/Name"
          },
          "user_provision_type": {
            "$ref": "#/components/schemas/UserProvisionType"
          }
        },
        "required": [
          "description",
          "discoverable",
          "name",
          "user_provision_type"
        ]
      },
      "SiloResultsPage": {
        "description": "A single page of results",
        "type": "object",
        "properties": {
          "items": {
            "description": "list of items on this page of results",
            "type": "array",
            "items": {
              "$ref": "#/components/schemas/Silo"
            }
          },
          "next_page": {
            "nullable": true,
            "description": "token used to fetch the next page of results (if any)",
            "type": "string"
          }
        },
        "required": [
          "items"
        ]
      },
      "SiloRole": {
        "type": "string",
        "enum": [
          "admin",
          "collaborator",
          "viewer"
        ]
      },
      "SiloRolePolicy": {
        "description": "Client view of a [`Policy`], which describes how this resource may be accessed\n\nNote that the Policy only describes access granted explicitly for this resource.  The policies of parent resources can also cause a user to have access to this resource.",
        "type": "object",
        "properties": {
          "role_assignments": {
            "description": "Roles directly assigned on this resource",
            "type": "array",
            "items": {
              "$ref": "#/components/schemas/SiloRoleRoleAssignment"
            }
          }
        },
        "required": [
          "role_assignments"
        ]
      },
      "SiloRoleRoleAssignment": {
        "description": "Describes the assignment of a particular role on a particular resource to a particular identity (user, group, etc.)\n\nThe resource is not part of this structure.  Rather, [`RoleAssignment`]s are put into a [`Policy`] and that Policy is applied to a particular resource.",
        "type": "object",
        "properties": {
          "identity_id": {
            "type": "string",
            "format": "uuid"
          },
          "identity_type": {
            "$ref": "#/components/schemas/IdentityType"
          },
          "role_name": {
            "$ref": "#/components/schemas/SiloRole"
          }
        },
        "required": [
          "identity_id",
          "identity_type",
          "role_name"
        ]
      },
      "Sled": {
        "description": "Client view of an [`Sled`]",
        "type": "object",
        "properties": {
          "id": {
            "description": "unique, immutable, system-controlled identifier for each resource",
            "type": "string",
            "format": "uuid"
          },
          "service_address": {
            "type": "string"
          },
          "time_created": {
            "description": "timestamp when this resource was created",
            "type": "string",
            "format": "date-time"
          },
          "time_modified": {
            "description": "timestamp when this resource was last modified",
            "type": "string",
            "format": "date-time"
          }
        },
        "required": [
          "id",
          "service_address",
          "time_created",
          "time_modified"
        ]
      },
      "SledResultsPage": {
        "description": "A single page of results",
        "type": "object",
        "properties": {
          "items": {
            "description": "list of items on this page of results",
            "type": "array",
            "items": {
              "$ref": "#/components/schemas/Sled"
            }
          },
          "next_page": {
            "nullable": true,
            "description": "token used to fetch the next page of results (if any)",
            "type": "string"
          }
        },
        "required": [
          "items"
        ]
      },
      "Snapshot": {
        "description": "Client view of a Snapshot",
        "type": "object",
        "properties": {
          "description": {
            "description": "human-readable free-form text about a resource",
            "type": "string"
          },
          "disk_id": {
            "type": "string",
            "format": "uuid"
          },
          "id": {
            "description": "unique, immutable, system-controlled identifier for each resource",
            "type": "string",
            "format": "uuid"
          },
          "name": {
            "description": "unique, mutable, user-controlled identifier for each resource",
            "allOf": [
              {
                "$ref": "#/components/schemas/Name"
              }
            ]
          },
          "project_id": {
            "type": "string",
            "format": "uuid"
          },
          "size": {
            "$ref": "#/components/schemas/ByteCount"
          },
          "time_created": {
            "description": "timestamp when this resource was created",
            "type": "string",
            "format": "date-time"
          },
          "time_modified": {
            "description": "timestamp when this resource was last modified",
            "type": "string",
            "format": "date-time"
          }
        },
        "required": [
          "description",
          "disk_id",
          "id",
          "name",
          "project_id",
          "size",
          "time_created",
          "time_modified"
        ]
      },
      "SnapshotCreate": {
        "description": "Create-time parameters for a [`Snapshot`](omicron_common::api::external::Snapshot)",
        "type": "object",
        "properties": {
          "description": {
            "type": "string"
          },
          "disk": {
            "description": "The name of the disk to be snapshotted",
            "allOf": [
              {
                "$ref": "#/components/schemas/Name"
              }
            ]
          },
          "name": {
            "$ref": "#/components/schemas/Name"
          }
        },
        "required": [
          "description",
          "disk",
          "name"
        ]
      },
      "SnapshotResultsPage": {
        "description": "A single page of results",
        "type": "object",
        "properties": {
          "items": {
            "description": "list of items on this page of results",
            "type": "array",
            "items": {
              "$ref": "#/components/schemas/Snapshot"
            }
          },
          "next_page": {
            "nullable": true,
            "description": "token used to fetch the next page of results (if any)",
            "type": "string"
          }
        },
        "required": [
          "items"
        ]
      },
      "SpoofLoginBody": {
        "type": "object",
        "properties": {
          "username": {
            "type": "string"
          }
        },
        "required": [
          "username"
        ]
      },
      "SshKey": {
        "description": "Client view of a [`SshKey`]",
        "type": "object",
        "properties": {
          "description": {
            "description": "human-readable free-form text about a resource",
            "type": "string"
          },
          "id": {
            "description": "unique, immutable, system-controlled identifier for each resource",
            "type": "string",
            "format": "uuid"
          },
          "name": {
            "description": "unique, mutable, user-controlled identifier for each resource",
            "allOf": [
              {
                "$ref": "#/components/schemas/Name"
              }
            ]
          },
          "public_key": {
            "description": "SSH public key, e.g., `\"ssh-ed25519 AAAAC3NzaC...\"`",
            "type": "string"
          },
          "silo_user_id": {
            "description": "The user to whom this key belongs",
            "type": "string",
            "format": "uuid"
          },
          "time_created": {
            "description": "timestamp when this resource was created",
            "type": "string",
            "format": "date-time"
          },
          "time_modified": {
            "description": "timestamp when this resource was last modified",
            "type": "string",
            "format": "date-time"
          }
        },
        "required": [
          "description",
          "id",
          "name",
          "public_key",
          "silo_user_id",
          "time_created",
          "time_modified"
        ]
      },
      "SshKeyCreate": {
        "description": "Create-time parameters for an [`SshKey`](crate::external_api::views::SshKey)",
        "type": "object",
        "properties": {
          "description": {
            "type": "string"
          },
          "name": {
            "$ref": "#/components/schemas/Name"
          },
          "public_key": {
            "description": "SSH public key, e.g., `\"ssh-ed25519 AAAAC3NzaC...\"`",
            "type": "string"
          }
        },
        "required": [
          "description",
          "name",
          "public_key"
        ]
      },
      "SshKeyResultsPage": {
        "description": "A single page of results",
        "type": "object",
        "properties": {
          "items": {
            "description": "list of items on this page of results",
            "type": "array",
            "items": {
              "$ref": "#/components/schemas/SshKey"
            }
          },
          "next_page": {
            "nullable": true,
            "description": "token used to fetch the next page of results (if any)",
            "type": "string"
          }
        },
        "required": [
          "items"
        ]
      },
      "TimeseriesName": {
        "title": "The name of a timeseries",
        "description": "Names are constructed by concatenating the target and metric names with ':'. Target and metric names must be lowercase alphanumeric characters with '_' separating words.",
        "type": "string",
        "pattern": "(([a-z]+[a-z0-9]*)(_([a-z0-9]+))*):(([a-z]+[a-z0-9]*)(_([a-z0-9]+))*)"
      },
      "TimeseriesSchema": {
        "description": "The schema for a timeseries.\n\nThis includes the name of the timeseries, as well as the datum type of its metric and the schema for each field.",
        "type": "object",
        "properties": {
          "created": {
            "type": "string",
            "format": "date-time"
          },
          "datum_type": {
            "$ref": "#/components/schemas/DatumType"
          },
          "field_schema": {
            "type": "array",
            "items": {
              "$ref": "#/components/schemas/FieldSchema"
            }
          },
          "timeseries_name": {
            "$ref": "#/components/schemas/TimeseriesName"
          }
        },
        "required": [
          "created",
          "datum_type",
          "field_schema",
          "timeseries_name"
        ]
      },
      "TimeseriesSchemaResultsPage": {
        "description": "A single page of results",
        "type": "object",
        "properties": {
          "items": {
            "description": "list of items on this page of results",
            "type": "array",
            "items": {
              "$ref": "#/components/schemas/TimeseriesSchema"
            }
          },
          "next_page": {
            "nullable": true,
            "description": "token used to fetch the next page of results (if any)",
            "type": "string"
          }
        },
        "required": [
          "items"
        ]
      },
      "User": {
        "description": "Client view of a [`User`]",
        "type": "object",
        "properties": {
          "display_name": {
            "description": "Human-readable name that can identify the user",
            "type": "string"
          },
          "id": {
            "type": "string",
            "format": "uuid"
          }
        },
        "required": [
          "display_name",
          "id"
        ]
      },
      "UserBuiltin": {
        "description": "Client view of a [`UserBuiltin`]",
        "type": "object",
        "properties": {
          "description": {
            "description": "human-readable free-form text about a resource",
            "type": "string"
          },
          "id": {
            "description": "unique, immutable, system-controlled identifier for each resource",
            "type": "string",
            "format": "uuid"
          },
          "name": {
            "description": "unique, mutable, user-controlled identifier for each resource",
            "allOf": [
              {
                "$ref": "#/components/schemas/Name"
              }
            ]
          },
          "time_created": {
            "description": "timestamp when this resource was created",
            "type": "string",
            "format": "date-time"
          },
          "time_modified": {
            "description": "timestamp when this resource was last modified",
            "type": "string",
            "format": "date-time"
          }
        },
        "required": [
          "description",
          "id",
          "name",
          "time_created",
          "time_modified"
        ]
      },
      "UserBuiltinResultsPage": {
        "description": "A single page of results",
        "type": "object",
        "properties": {
          "items": {
            "description": "list of items on this page of results",
            "type": "array",
            "items": {
              "$ref": "#/components/schemas/UserBuiltin"
            }
          },
          "next_page": {
            "nullable": true,
            "description": "token used to fetch the next page of results (if any)",
            "type": "string"
          }
        },
        "required": [
          "items"
        ]
      },
      "UserProvisionType": {
        "description": "How users will be provisioned in a silo during authentication.",
        "type": "string",
        "enum": [
          "fixed",
          "jit"
        ]
      },
      "UserResultsPage": {
        "description": "A single page of results",
        "type": "object",
        "properties": {
          "items": {
            "description": "list of items on this page of results",
            "type": "array",
            "items": {
              "$ref": "#/components/schemas/User"
            }
          },
          "next_page": {
            "nullable": true,
            "description": "token used to fetch the next page of results (if any)",
            "type": "string"
          }
        },
        "required": [
          "items"
        ]
      },
      "Vpc": {
        "description": "Client view of a [`Vpc`]",
        "type": "object",
        "properties": {
          "description": {
            "description": "human-readable free-form text about a resource",
            "type": "string"
          },
          "dns_name": {
            "description": "The name used for the VPC in DNS.",
            "allOf": [
              {
                "$ref": "#/components/schemas/Name"
              }
            ]
          },
          "id": {
            "description": "unique, immutable, system-controlled identifier for each resource",
            "type": "string",
            "format": "uuid"
          },
          "ipv6_prefix": {
            "description": "The unique local IPv6 address range for subnets in this VPC",
            "allOf": [
              {
                "$ref": "#/components/schemas/Ipv6Net"
              }
            ]
          },
          "name": {
            "description": "unique, mutable, user-controlled identifier for each resource",
            "allOf": [
              {
                "$ref": "#/components/schemas/Name"
              }
            ]
          },
          "project_id": {
            "description": "id for the project containing this VPC",
            "type": "string",
            "format": "uuid"
          },
          "system_router_id": {
            "description": "id for the system router where subnet default routes are registered",
            "type": "string",
            "format": "uuid"
          },
          "time_created": {
            "description": "timestamp when this resource was created",
            "type": "string",
            "format": "date-time"
          },
          "time_modified": {
            "description": "timestamp when this resource was last modified",
            "type": "string",
            "format": "date-time"
          }
        },
        "required": [
          "description",
          "dns_name",
          "id",
          "ipv6_prefix",
          "name",
          "project_id",
          "system_router_id",
          "time_created",
          "time_modified"
        ]
      },
      "VpcCreate": {
        "description": "Create-time parameters for a [`Vpc`](crate::external_api::views::Vpc)",
        "type": "object",
        "properties": {
          "description": {
            "type": "string"
          },
          "dns_name": {
            "$ref": "#/components/schemas/Name"
          },
          "ipv6_prefix": {
            "nullable": true,
            "description": "The IPv6 prefix for this VPC.\n\nAll IPv6 subnets created from this VPC must be taken from this range, which sould be a Unique Local Address in the range `fd00::/48`. The default VPC Subnet will have the first `/64` range from this prefix.",
            "allOf": [
              {
                "$ref": "#/components/schemas/Ipv6Net"
              }
            ]
          },
          "name": {
            "$ref": "#/components/schemas/Name"
          }
        },
        "required": [
          "description",
          "dns_name",
          "name"
        ]
      },
      "VpcFirewallRule": {
        "description": "A single rule in a VPC firewall",
        "type": "object",
        "properties": {
          "action": {
            "description": "whether traffic matching the rule should be allowed or dropped",
            "allOf": [
              {
                "$ref": "#/components/schemas/VpcFirewallRuleAction"
              }
            ]
          },
          "description": {
            "description": "human-readable free-form text about a resource",
            "type": "string"
          },
          "direction": {
            "description": "whether this rule is for incoming or outgoing traffic",
            "allOf": [
              {
                "$ref": "#/components/schemas/VpcFirewallRuleDirection"
              }
            ]
          },
          "filters": {
            "description": "reductions on the scope of the rule",
            "allOf": [
              {
                "$ref": "#/components/schemas/VpcFirewallRuleFilter"
              }
            ]
          },
          "id": {
            "description": "unique, immutable, system-controlled identifier for each resource",
            "type": "string",
            "format": "uuid"
          },
          "name": {
            "description": "unique, mutable, user-controlled identifier for each resource",
            "allOf": [
              {
                "$ref": "#/components/schemas/Name"
              }
            ]
          },
          "priority": {
            "description": "the relative priority of this rule",
            "type": "integer",
            "format": "uint16",
            "minimum": 0
          },
          "status": {
            "description": "whether this rule is in effect",
            "allOf": [
              {
                "$ref": "#/components/schemas/VpcFirewallRuleStatus"
              }
            ]
          },
          "targets": {
            "description": "list of sets of instances that the rule applies to",
            "type": "array",
            "items": {
              "$ref": "#/components/schemas/VpcFirewallRuleTarget"
            }
          },
          "time_created": {
            "description": "timestamp when this resource was created",
            "type": "string",
            "format": "date-time"
          },
          "time_modified": {
            "description": "timestamp when this resource was last modified",
            "type": "string",
            "format": "date-time"
          },
          "vpc_id": {
            "description": "the VPC to which this rule belongs",
            "type": "string",
            "format": "uuid"
          }
        },
        "required": [
          "action",
          "description",
          "direction",
          "filters",
          "id",
          "name",
          "priority",
          "status",
          "targets",
          "time_created",
          "time_modified",
          "vpc_id"
        ]
      },
      "VpcFirewallRuleAction": {
        "type": "string",
        "enum": [
          "allow",
          "deny"
        ]
      },
      "VpcFirewallRuleDirection": {
        "type": "string",
        "enum": [
          "inbound",
          "outbound"
        ]
      },
      "VpcFirewallRuleFilter": {
        "description": "Filter for a firewall rule. A given packet must match every field that is present for the rule to apply to it. A packet matches a field if any entry in that field matches the packet.",
        "type": "object",
        "properties": {
          "hosts": {
            "nullable": true,
            "description": "If present, the sources (if incoming) or destinations (if outgoing) this rule applies to.",
            "type": "array",
            "items": {
              "$ref": "#/components/schemas/VpcFirewallRuleHostFilter"
            }
          },
          "ports": {
            "nullable": true,
            "description": "If present, the destination ports this rule applies to.",
            "type": "array",
            "items": {
              "$ref": "#/components/schemas/L4PortRange"
            }
          },
          "protocols": {
            "nullable": true,
            "description": "If present, the networking protocols this rule applies to.",
            "type": "array",
            "items": {
              "$ref": "#/components/schemas/VpcFirewallRuleProtocol"
            }
          }
        }
      },
      "VpcFirewallRuleHostFilter": {
        "description": "The `VpcFirewallRuleHostFilter` is used to filter traffic on the basis of its source or destination host.",
        "oneOf": [
          {
            "description": "The rule applies to traffic from/to all instances in the VPC",
            "type": "object",
            "properties": {
              "type": {
                "type": "string",
                "enum": [
                  "vpc"
                ]
              },
              "value": {
                "$ref": "#/components/schemas/Name"
              }
            },
            "required": [
              "type",
              "value"
            ]
          },
          {
            "description": "The rule applies to traffic from/to all instances in the VPC Subnet",
            "type": "object",
            "properties": {
              "type": {
                "type": "string",
                "enum": [
                  "subnet"
                ]
              },
              "value": {
                "$ref": "#/components/schemas/Name"
              }
            },
            "required": [
              "type",
              "value"
            ]
          },
          {
            "description": "The rule applies to traffic from/to this specific instance",
            "type": "object",
            "properties": {
              "type": {
                "type": "string",
                "enum": [
                  "instance"
                ]
              },
              "value": {
                "$ref": "#/components/schemas/Name"
              }
            },
            "required": [
              "type",
              "value"
            ]
          },
          {
            "description": "The rule applies to traffic from/to a specific IP address",
            "type": "object",
            "properties": {
              "type": {
                "type": "string",
                "enum": [
                  "ip"
                ]
              },
              "value": {
                "type": "string",
                "format": "ip"
              }
            },
            "required": [
              "type",
              "value"
            ]
          },
          {
            "description": "The rule applies to traffic from/to a specific IP subnet",
            "type": "object",
            "properties": {
              "type": {
                "type": "string",
                "enum": [
                  "ip_net"
                ]
              },
              "value": {
                "$ref": "#/components/schemas/IpNet"
              }
            },
            "required": [
              "type",
              "value"
            ]
          }
        ]
      },
      "VpcFirewallRuleProtocol": {
        "description": "The protocols that may be specified in a firewall rule's filter",
        "type": "string",
        "enum": [
          "TCP",
          "UDP",
          "ICMP"
        ]
      },
      "VpcFirewallRuleStatus": {
        "type": "string",
        "enum": [
          "disabled",
          "enabled"
        ]
      },
      "VpcFirewallRuleTarget": {
        "description": "A `VpcFirewallRuleTarget` is used to specify the set of [`Instance`]s to which a firewall rule applies.",
        "oneOf": [
          {
            "description": "The rule applies to all instances in the VPC",
            "type": "object",
            "properties": {
              "type": {
                "type": "string",
                "enum": [
                  "vpc"
                ]
              },
              "value": {
                "$ref": "#/components/schemas/Name"
              }
            },
            "required": [
              "type",
              "value"
            ]
          },
          {
            "description": "The rule applies to all instances in the VPC Subnet",
            "type": "object",
            "properties": {
              "type": {
                "type": "string",
                "enum": [
                  "subnet"
                ]
              },
              "value": {
                "$ref": "#/components/schemas/Name"
              }
            },
            "required": [
              "type",
              "value"
            ]
          },
          {
            "description": "The rule applies to this specific instance",
            "type": "object",
            "properties": {
              "type": {
                "type": "string",
                "enum": [
                  "instance"
                ]
              },
              "value": {
                "$ref": "#/components/schemas/Name"
              }
            },
            "required": [
              "type",
              "value"
            ]
          },
          {
            "description": "The rule applies to a specific IP address",
            "type": "object",
            "properties": {
              "type": {
                "type": "string",
                "enum": [
                  "ip"
                ]
              },
              "value": {
                "type": "string",
                "format": "ip"
              }
            },
            "required": [
              "type",
              "value"
            ]
          },
          {
            "description": "The rule applies to a specific IP subnet",
            "type": "object",
            "properties": {
              "type": {
                "type": "string",
                "enum": [
                  "ip_net"
                ]
              },
              "value": {
                "$ref": "#/components/schemas/IpNet"
              }
            },
            "required": [
              "type",
              "value"
            ]
          }
        ]
      },
      "VpcFirewallRuleUpdate": {
        "description": "A single rule in a VPC firewall",
        "type": "object",
        "properties": {
          "action": {
            "description": "whether traffic matching the rule should be allowed or dropped",
            "allOf": [
              {
                "$ref": "#/components/schemas/VpcFirewallRuleAction"
              }
            ]
          },
          "description": {
            "description": "human-readable free-form text about a resource",
            "type": "string"
          },
          "direction": {
            "description": "whether this rule is for incoming or outgoing traffic",
            "allOf": [
              {
                "$ref": "#/components/schemas/VpcFirewallRuleDirection"
              }
            ]
          },
          "filters": {
            "description": "reductions on the scope of the rule",
            "allOf": [
              {
                "$ref": "#/components/schemas/VpcFirewallRuleFilter"
              }
            ]
          },
          "name": {
            "description": "name of the rule, unique to this VPC",
            "allOf": [
              {
                "$ref": "#/components/schemas/Name"
              }
            ]
          },
          "priority": {
            "description": "the relative priority of this rule",
            "type": "integer",
            "format": "uint16",
            "minimum": 0
          },
          "status": {
            "description": "whether this rule is in effect",
            "allOf": [
              {
                "$ref": "#/components/schemas/VpcFirewallRuleStatus"
              }
            ]
          },
          "targets": {
            "description": "list of sets of instances that the rule applies to",
            "type": "array",
            "items": {
              "$ref": "#/components/schemas/VpcFirewallRuleTarget"
            }
          }
        },
        "required": [
          "action",
          "description",
          "direction",
          "filters",
          "name",
          "priority",
          "status",
          "targets"
        ]
      },
      "VpcFirewallRuleUpdateParams": {
        "description": "Updateable properties of a `Vpc`'s firewall Note that VpcFirewallRules are implicitly created along with a Vpc, so there is no explicit creation.",
        "type": "object",
        "properties": {
          "rules": {
            "type": "array",
            "items": {
              "$ref": "#/components/schemas/VpcFirewallRuleUpdate"
            }
          }
        },
        "required": [
          "rules"
        ]
      },
      "VpcFirewallRules": {
        "description": "Collection of a [`Vpc`]'s firewall rules",
        "type": "object",
        "properties": {
          "rules": {
            "type": "array",
            "items": {
              "$ref": "#/components/schemas/VpcFirewallRule"
            }
          }
        },
        "required": [
          "rules"
        ]
      },
      "VpcResultsPage": {
        "description": "A single page of results",
        "type": "object",
        "properties": {
          "items": {
            "description": "list of items on this page of results",
            "type": "array",
            "items": {
              "$ref": "#/components/schemas/Vpc"
            }
          },
          "next_page": {
            "nullable": true,
            "description": "token used to fetch the next page of results (if any)",
            "type": "string"
          }
        },
        "required": [
          "items"
        ]
      },
      "VpcRouter": {
        "description": "A VPC router defines a series of rules that indicate where traffic should be sent depending on its destination.",
        "type": "object",
        "properties": {
          "description": {
            "description": "human-readable free-form text about a resource",
            "type": "string"
          },
          "id": {
            "description": "unique, immutable, system-controlled identifier for each resource",
            "type": "string",
            "format": "uuid"
          },
          "kind": {
            "$ref": "#/components/schemas/VpcRouterKind"
          },
          "name": {
            "description": "unique, mutable, user-controlled identifier for each resource",
            "allOf": [
              {
                "$ref": "#/components/schemas/Name"
              }
            ]
          },
          "time_created": {
            "description": "timestamp when this resource was created",
            "type": "string",
            "format": "date-time"
          },
          "time_modified": {
            "description": "timestamp when this resource was last modified",
            "type": "string",
            "format": "date-time"
          },
          "vpc_id": {
            "description": "The VPC to which the router belongs.",
            "type": "string",
            "format": "uuid"
          }
        },
        "required": [
          "description",
          "id",
          "kind",
          "name",
          "time_created",
          "time_modified",
          "vpc_id"
        ]
      },
      "VpcRouterCreate": {
        "description": "Create-time parameters for a [`VpcRouter`](crate::external_api::views::VpcRouter)",
        "type": "object",
        "properties": {
          "description": {
            "type": "string"
          },
          "name": {
            "$ref": "#/components/schemas/Name"
          }
        },
        "required": [
          "description",
          "name"
        ]
      },
      "VpcRouterKind": {
        "type": "string",
        "enum": [
          "system",
          "custom"
        ]
      },
      "VpcRouterResultsPage": {
        "description": "A single page of results",
        "type": "object",
        "properties": {
          "items": {
            "description": "list of items on this page of results",
            "type": "array",
            "items": {
              "$ref": "#/components/schemas/VpcRouter"
            }
          },
          "next_page": {
            "nullable": true,
            "description": "token used to fetch the next page of results (if any)",
            "type": "string"
          }
        },
        "required": [
          "items"
        ]
      },
      "VpcRouterUpdate": {
        "description": "Updateable properties of a [`VpcRouter`](crate::external_api::views::VpcRouter)",
        "type": "object",
        "properties": {
          "description": {
            "nullable": true,
            "type": "string"
          },
          "name": {
            "nullable": true,
            "allOf": [
              {
                "$ref": "#/components/schemas/Name"
              }
            ]
          }
        }
      },
      "VpcSubnet": {
        "description": "A VPC subnet represents a logical grouping for instances that allows network traffic between them, within a IPv4 subnetwork or optionall an IPv6 subnetwork.",
        "type": "object",
        "properties": {
          "description": {
            "description": "human-readable free-form text about a resource",
            "type": "string"
          },
          "id": {
            "description": "unique, immutable, system-controlled identifier for each resource",
            "type": "string",
            "format": "uuid"
          },
          "ipv4_block": {
            "description": "The IPv4 subnet CIDR block.",
            "allOf": [
              {
                "$ref": "#/components/schemas/Ipv4Net"
              }
            ]
          },
          "ipv6_block": {
            "description": "The IPv6 subnet CIDR block.",
            "allOf": [
              {
                "$ref": "#/components/schemas/Ipv6Net"
              }
            ]
          },
          "name": {
            "description": "unique, mutable, user-controlled identifier for each resource",
            "allOf": [
              {
                "$ref": "#/components/schemas/Name"
              }
            ]
          },
          "time_created": {
            "description": "timestamp when this resource was created",
            "type": "string",
            "format": "date-time"
          },
          "time_modified": {
            "description": "timestamp when this resource was last modified",
            "type": "string",
            "format": "date-time"
          },
          "vpc_id": {
            "description": "The VPC to which the subnet belongs.",
            "type": "string",
            "format": "uuid"
          }
        },
        "required": [
          "description",
          "id",
          "ipv4_block",
          "ipv6_block",
          "name",
          "time_created",
          "time_modified",
          "vpc_id"
        ]
      },
      "VpcSubnetCreate": {
        "description": "Create-time parameters for a [`VpcSubnet`](crate::external_api::views::VpcSubnet)",
        "type": "object",
        "properties": {
          "description": {
            "type": "string"
          },
          "ipv4_block": {
            "description": "The IPv4 address range for this subnet.\n\nIt must be allocated from an RFC 1918 private address range, and must not overlap with any other existing subnet in the VPC.",
            "allOf": [
              {
                "$ref": "#/components/schemas/Ipv4Net"
              }
            ]
          },
          "ipv6_block": {
            "nullable": true,
            "description": "The IPv6 address range for this subnet.\n\nIt must be allocated from the RFC 4193 Unique Local Address range, with the prefix equal to the parent VPC's prefix. A random `/64` block will be assigned if one is not provided. It must not overlap with any existing subnet in the VPC.",
            "allOf": [
              {
                "$ref": "#/components/schemas/Ipv6Net"
              }
            ]
          },
          "name": {
            "$ref": "#/components/schemas/Name"
          }
        },
        "required": [
          "description",
          "ipv4_block",
          "name"
        ]
      },
      "VpcSubnetResultsPage": {
        "description": "A single page of results",
        "type": "object",
        "properties": {
          "items": {
            "description": "list of items on this page of results",
            "type": "array",
            "items": {
              "$ref": "#/components/schemas/VpcSubnet"
            }
          },
          "next_page": {
            "nullable": true,
            "description": "token used to fetch the next page of results (if any)",
            "type": "string"
          }
        },
        "required": [
          "items"
        ]
      },
      "VpcSubnetUpdate": {
        "description": "Updateable properties of a [`VpcSubnet`](crate::external_api::views::VpcSubnet)",
        "type": "object",
        "properties": {
          "description": {
            "nullable": true,
            "type": "string"
          },
          "name": {
            "nullable": true,
            "allOf": [
              {
                "$ref": "#/components/schemas/Name"
              }
            ]
          }
        }
      },
      "VpcUpdate": {
        "description": "Updateable properties of a [`Vpc`](crate::external_api::views::Vpc)",
        "type": "object",
        "properties": {
          "description": {
            "nullable": true,
            "type": "string"
          },
          "dns_name": {
            "nullable": true,
            "allOf": [
              {
                "$ref": "#/components/schemas/Name"
              }
            ]
          },
          "name": {
            "nullable": true,
            "allOf": [
              {
                "$ref": "#/components/schemas/Name"
              }
            ]
          }
        }
      },
      "IdSortMode": {
        "description": "Supported set of sort modes for scanning by id only.\n\nCurrently, we only support scanning in ascending order.",
        "type": "string",
        "enum": [
          "id_ascending"
        ]
      },
      "NameSortMode": {
        "description": "Supported set of sort modes for scanning by name only\n\nCurrently, we only support scanning in ascending order.",
        "type": "string",
        "enum": [
          "name_ascending"
        ]
      },
      "NameOrIdSortMode": {
        "description": "Supported set of sort modes for scanning by name or id",
        "type": "string",
        "enum": [
          "name_ascending",
          "name_descending",
          "id_ascending"
        ]
      }
    }
  },
  "tags": [
    {
      "name": "disks",
      "description": "Virtual disks are used to store instance-local data which includes the operating system.",
      "externalDocs": {
        "url": "http://oxide.computer/docs/#xxx"
      }
    },
    {
      "name": "firewall",
      "description": "Firewall operation controls the flow of network data into a VPC",
      "externalDocs": {
        "url": "http://oxide.computer/docs/#xxx"
      }
    },
    {
      "name": "hidden",
      "description": "TODO operations that will not ship to customers",
      "externalDocs": {
        "url": "http://oxide.computer/docs/#xxx"
      }
    },
    {
      "name": "images",
      "description": "Images are read-only Virtual Disks that may be used to boot Virtual Machines",
      "externalDocs": {
        "url": "http://oxide.computer/docs/#xxx"
      }
    },
    {
      "name": "images:global",
      "description": "Images are read-only Virtual Disks that may be used to boot Virtual Machines. These images are scoped globally.",
      "externalDocs": {
        "url": "http://oxide.computer/docs/#xxx"
      }
    },
    {
      "name": "instances",
      "description": "Virtual machine instances are the basic unit of computation. These operations are used for provisioning, controlling, and destroying instances.",
      "externalDocs": {
        "url": "http://oxide.computer/docs/#xxx"
      }
    },
    {
      "name": "ip-pools",
      "description": "IP Pools contain external IP addresses that can be assigned to virtual machine Instances.",
      "externalDocs": {
        "url": "http://oxide.computer/docs/#xxx"
      }
    },
    {
      "name": "login",
      "description": "Authentication endpoints",
      "externalDocs": {
        "url": "http://oxide.computer/docs/#xxx"
      }
    },
    {
      "name": "metrics",
      "description": "Metrics provide insight into the operation of the Oxide deployment. These include telemetry on hardware and software components that can be used to understand the current state as well as to diagnose issues.",
      "externalDocs": {
        "url": "http://oxide.computer/docs/#xxx"
      }
    },
    {
      "name": "organizations",
      "description": "Organizations represent a subset of users and projects in an Oxide deployment.",
      "externalDocs": {
        "url": "http://oxide.computer/docs/#xxx"
      }
    },
    {
      "name": "policy",
      "description": "System-wide IAM policy",
      "externalDocs": {
        "url": "http://oxide.computer/docs/#xxx"
      }
    },
    {
      "name": "projects",
      "description": "Projects are a grouping of associated resources such as instances and disks within an organization for purposes of billing and access control.",
      "externalDocs": {
        "url": "http://oxide.computer/docs/#xxx"
      }
    },
    {
      "name": "racks",
      "description": "These operations pertain to hardware inventory and management. Racks are the unit of expansion of an Oxide deployment. Racks are in turn composed of sleds, switches, power supplies, and a cabled backplane.",
      "externalDocs": {
        "url": "http://oxide.computer/docs/#xxx"
      }
    },
    {
      "name": "roles",
      "description": "Roles are a component of Identity and Access Management (IAM) that allow a user or agent account access to additional permissions.",
      "externalDocs": {
        "url": "http://oxide.computer/docs/#xxx"
      }
    },
    {
      "name": "routers",
      "description": "Routers direct the flow of network traffic into, out of, and within a VPC via routes.",
      "externalDocs": {
        "url": "http://oxide.computer/docs/#xxx"
      }
    },
    {
      "name": "routes",
      "description": "Routes define router policy.",
      "externalDocs": {
        "url": "http://oxide.computer/docs/#xxx"
      }
    },
    {
      "name": "sagas",
      "description": "Sagas are the abstraction used to represent multi-step operations within the Oxide deployment. These operations can be used to query saga status and report errors.",
      "externalDocs": {
        "url": "http://oxide.computer/docs/#xxx"
      }
    },
    {
      "name": "silos",
      "description": "Silos represent a logical partition of users and resources.",
      "externalDocs": {
        "url": "http://oxide.computer/docs/#xxx"
      }
    },
    {
      "name": "sleds",
      "description": "This tag should be moved into hardware",
      "externalDocs": {
        "url": "http://oxide.computer/docs/#xxx"
      }
    },
    {
      "name": "snapshots",
      "description": "Snapshots of Virtual Disks at a particular point in time.",
      "externalDocs": {
        "url": "http://oxide.computer/docs/#xxx"
      }
    },
    {
      "name": "sshkeys",
      "description": "Public SSH keys for an individual user",
      "externalDocs": {
        "url": "http://oxide.computer/docs/#xxx"
      }
    },
    {
      "name": "subnets",
      "description": "This tag should be moved into a generic network tag",
      "externalDocs": {
        "url": "http://oxide.computer/docs/#xxx"
      }
    },
    {
      "name": "system",
      "description": "Internal system information",
      "externalDocs": {
        "url": "http://oxide.computer/docs/#xxx"
      }
    },
    {
      "name": "updates",
      "description": "This tag should be moved into a operations tag",
      "externalDocs": {
        "url": "http://oxide.computer/docs/#xxx"
      }
    },
    {
      "name": "vpcs",
      "description": "A Virtual Private Cloud (VPC) is an isolated network environment that should probaby be moved into a more generic networking tag",
      "externalDocs": {
        "url": "http://oxide.computer/docs/#xxx"
      }
    }
  ]
}<|MERGE_RESOLUTION|>--- conflicted
+++ resolved
@@ -10,7 +10,6 @@
     "version": "0.0.1"
   },
   "paths": {
-<<<<<<< HEAD
     "/by_id/disks/{id}": {
       "get": {
         "tags": [
@@ -147,7 +146,338 @@
             "style": "simple"
           }
         ],
-=======
+        "responses": {
+          "200": {
+            "description": "successful operation",
+            "content": {
+              "application/json": {
+                "schema": {
+                  "$ref": "#/components/schemas/Instance"
+                }
+              }
+            }
+          },
+          "4XX": {
+            "$ref": "#/components/responses/Error"
+          },
+          "5XX": {
+            "$ref": "#/components/responses/Error"
+          }
+        }
+      }
+    },
+    "/by_id/network-interfaces/{id}": {
+      "get": {
+        "tags": [
+          "instances"
+        ],
+        "summary": "Fetch a network interface by id",
+        "operationId": "by_id_network_interface_get",
+        "parameters": [
+          {
+            "in": "path",
+            "name": "id",
+            "required": true,
+            "schema": {
+              "type": "string",
+              "format": "uuid"
+            },
+            "style": "simple"
+          }
+        ],
+        "responses": {
+          "200": {
+            "description": "successful operation",
+            "content": {
+              "application/json": {
+                "schema": {
+                  "$ref": "#/components/schemas/NetworkInterface"
+                }
+              }
+            }
+          },
+          "4XX": {
+            "$ref": "#/components/responses/Error"
+          },
+          "5XX": {
+            "$ref": "#/components/responses/Error"
+          }
+        }
+      }
+    },
+    "/by_id/organizations/{id}": {
+      "get": {
+        "tags": [
+          "organizations"
+        ],
+        "summary": "Fetch an organization by id",
+        "operationId": "by_id_organization_get",
+        "parameters": [
+          {
+            "in": "path",
+            "name": "id",
+            "required": true,
+            "schema": {
+              "type": "string",
+              "format": "uuid"
+            },
+            "style": "simple"
+          }
+        ],
+        "responses": {
+          "200": {
+            "description": "successful operation",
+            "content": {
+              "application/json": {
+                "schema": {
+                  "$ref": "#/components/schemas/Organization"
+                }
+              }
+            }
+          },
+          "4XX": {
+            "$ref": "#/components/responses/Error"
+          },
+          "5XX": {
+            "$ref": "#/components/responses/Error"
+          }
+        }
+      }
+    },
+    "/by_id/projects/{id}": {
+      "get": {
+        "tags": [
+          "projects"
+        ],
+        "summary": "Fetch a project by id",
+        "operationId": "by_id_project_get",
+        "parameters": [
+          {
+            "in": "path",
+            "name": "id",
+            "required": true,
+            "schema": {
+              "type": "string",
+              "format": "uuid"
+            },
+            "style": "simple"
+          }
+        ],
+        "responses": {
+          "200": {
+            "description": "successful operation",
+            "content": {
+              "application/json": {
+                "schema": {
+                  "$ref": "#/components/schemas/Project"
+                }
+              }
+            }
+          },
+          "4XX": {
+            "$ref": "#/components/responses/Error"
+          },
+          "5XX": {
+            "$ref": "#/components/responses/Error"
+          }
+        }
+      }
+    },
+    "/by_id/route/{id}": {
+      "get": {
+        "tags": [
+          "routes"
+        ],
+        "summary": "Fetch a vpc router route by id",
+        "operationId": "by_id_route_get",
+        "parameters": [
+          {
+            "in": "path",
+            "name": "id",
+            "required": true,
+            "schema": {
+              "type": "string",
+              "format": "uuid"
+            },
+            "style": "simple"
+          }
+        ],
+        "responses": {
+          "200": {
+            "description": "successful operation",
+            "content": {
+              "application/json": {
+                "schema": {
+                  "$ref": "#/components/schemas/RouterRoute"
+                }
+              }
+            }
+          },
+          "4XX": {
+            "$ref": "#/components/responses/Error"
+          },
+          "5XX": {
+            "$ref": "#/components/responses/Error"
+          }
+        }
+      }
+    },
+    "/by_id/router/{id}": {
+      "get": {
+        "tags": [
+          "routers"
+        ],
+        "summary": "Fetch a vpc router by id",
+        "operationId": "by_id_router_get",
+        "parameters": [
+          {
+            "in": "path",
+            "name": "id",
+            "required": true,
+            "schema": {
+              "type": "string",
+              "format": "uuid"
+            },
+            "style": "simple"
+          }
+        ],
+        "responses": {
+          "200": {
+            "description": "successful operation",
+            "content": {
+              "application/json": {
+                "schema": {
+                  "$ref": "#/components/schemas/VpcRouter"
+                }
+              }
+            }
+          },
+          "4XX": {
+            "$ref": "#/components/responses/Error"
+          },
+          "5XX": {
+            "$ref": "#/components/responses/Error"
+          }
+        }
+      }
+    },
+    "/by_id/snapshots/{id}": {
+      "get": {
+        "tags": [
+          "snapshots"
+        ],
+        "summary": "Fetch a snapshot by id",
+        "operationId": "by_id_snapshot_get",
+        "parameters": [
+          {
+            "in": "path",
+            "name": "id",
+            "required": true,
+            "schema": {
+              "type": "string",
+              "format": "uuid"
+            },
+            "style": "simple"
+          }
+        ],
+        "responses": {
+          "200": {
+            "description": "successful operation",
+            "content": {
+              "application/json": {
+                "schema": {
+                  "$ref": "#/components/schemas/Snapshot"
+                }
+              }
+            }
+          },
+          "4XX": {
+            "$ref": "#/components/responses/Error"
+          },
+          "5XX": {
+            "$ref": "#/components/responses/Error"
+          }
+        }
+      }
+    },
+    "/by_id/subnets/{id}": {
+      "get": {
+        "tags": [
+          "subnets"
+        ],
+        "summary": "Fetch a vpc subnet by id",
+        "operationId": "by_id_subnet_get",
+        "parameters": [
+          {
+            "in": "path",
+            "name": "id",
+            "required": true,
+            "schema": {
+              "type": "string",
+              "format": "uuid"
+            },
+            "style": "simple"
+          }
+        ],
+        "responses": {
+          "200": {
+            "description": "successful operation",
+            "content": {
+              "application/json": {
+                "schema": {
+                  "$ref": "#/components/schemas/VpcSubnet"
+                }
+              }
+            }
+          },
+          "4XX": {
+            "$ref": "#/components/responses/Error"
+          },
+          "5XX": {
+            "$ref": "#/components/responses/Error"
+          }
+        }
+      }
+    },
+    "/by_id/vpcs/{id}": {
+      "get": {
+        "tags": [
+          "vpcs"
+        ],
+        "summary": "Fetch a vpc by id",
+        "operationId": "by_id_vpc_get",
+        "parameters": [
+          {
+            "in": "path",
+            "name": "id",
+            "required": true,
+            "schema": {
+              "type": "string",
+              "format": "uuid"
+            },
+            "style": "simple"
+          }
+        ],
+        "responses": {
+          "200": {
+            "description": "successful operation",
+            "content": {
+              "application/json": {
+                "schema": {
+                  "$ref": "#/components/schemas/Vpc"
+                }
+              }
+            }
+          },
+          "4XX": {
+            "$ref": "#/components/responses/Error"
+          },
+          "5XX": {
+            "$ref": "#/components/responses/Error"
+          }
+        }
+      }
+    },
     "/device/auth": {
       "post": {
         "tags": [
@@ -196,22 +526,17 @@
           },
           "required": true
         },
->>>>>>> 4b133fa6
         "responses": {
           "200": {
             "description": "successful operation",
             "content": {
               "application/json": {
                 "schema": {
-<<<<<<< HEAD
-                  "$ref": "#/components/schemas/Instance"
-=======
                   "title": "Null",
                   "type": "string",
                   "enum": [
                     null
                   ]
->>>>>>> 4b133fa6
                 }
               }
             }
@@ -225,316 +550,6 @@
         }
       }
     },
-<<<<<<< HEAD
-    "/by_id/network-interfaces/{id}": {
-      "get": {
-        "tags": [
-          "instances"
-        ],
-        "summary": "Fetch a network interface by id",
-        "operationId": "by_id_network_interface_get",
-        "parameters": [
-          {
-            "in": "path",
-            "name": "id",
-            "required": true,
-            "schema": {
-              "type": "string",
-              "format": "uuid"
-            },
-            "style": "simple"
-          }
-        ],
-        "responses": {
-          "200": {
-            "description": "successful operation",
-            "content": {
-              "application/json": {
-                "schema": {
-                  "$ref": "#/components/schemas/NetworkInterface"
-                }
-              }
-            }
-          },
-          "4XX": {
-            "$ref": "#/components/responses/Error"
-          },
-          "5XX": {
-            "$ref": "#/components/responses/Error"
-          }
-        }
-      }
-    },
-    "/by_id/organizations/{id}": {
-      "get": {
-        "tags": [
-          "organizations"
-        ],
-        "summary": "Fetch an organization by id",
-        "operationId": "by_id_organization_get",
-        "parameters": [
-          {
-            "in": "path",
-            "name": "id",
-            "required": true,
-            "schema": {
-              "type": "string",
-              "format": "uuid"
-            },
-            "style": "simple"
-          }
-        ],
-        "responses": {
-          "200": {
-            "description": "successful operation",
-            "content": {
-              "application/json": {
-                "schema": {
-                  "$ref": "#/components/schemas/Organization"
-                }
-              }
-            }
-          },
-          "4XX": {
-            "$ref": "#/components/responses/Error"
-          },
-          "5XX": {
-            "$ref": "#/components/responses/Error"
-          }
-        }
-      }
-    },
-    "/by_id/projects/{id}": {
-      "get": {
-        "tags": [
-          "projects"
-        ],
-        "summary": "Fetch a project by id",
-        "operationId": "by_id_project_get",
-        "parameters": [
-          {
-            "in": "path",
-            "name": "id",
-            "required": true,
-            "schema": {
-              "type": "string",
-              "format": "uuid"
-            },
-            "style": "simple"
-          }
-        ],
-        "responses": {
-          "200": {
-            "description": "successful operation",
-            "content": {
-              "application/json": {
-                "schema": {
-                  "$ref": "#/components/schemas/Project"
-                }
-              }
-            }
-          },
-          "4XX": {
-            "$ref": "#/components/responses/Error"
-          },
-          "5XX": {
-            "$ref": "#/components/responses/Error"
-          }
-        }
-      }
-    },
-    "/by_id/route/{id}": {
-      "get": {
-        "tags": [
-          "routes"
-        ],
-        "summary": "Fetch a vpc router route by id",
-        "operationId": "by_id_route_get",
-        "parameters": [
-          {
-            "in": "path",
-            "name": "id",
-            "required": true,
-            "schema": {
-              "type": "string",
-              "format": "uuid"
-            },
-            "style": "simple"
-          }
-        ],
-        "responses": {
-          "200": {
-            "description": "successful operation",
-            "content": {
-              "application/json": {
-                "schema": {
-                  "$ref": "#/components/schemas/RouterRoute"
-                }
-              }
-            }
-          },
-          "4XX": {
-            "$ref": "#/components/responses/Error"
-          },
-          "5XX": {
-            "$ref": "#/components/responses/Error"
-          }
-        }
-      }
-    },
-    "/by_id/router/{id}": {
-      "get": {
-        "tags": [
-          "routers"
-        ],
-        "summary": "Fetch a vpc router by id",
-        "operationId": "by_id_router_get",
-        "parameters": [
-          {
-            "in": "path",
-            "name": "id",
-            "required": true,
-            "schema": {
-              "type": "string",
-              "format": "uuid"
-            },
-            "style": "simple"
-          }
-        ],
-        "responses": {
-          "200": {
-            "description": "successful operation",
-            "content": {
-              "application/json": {
-                "schema": {
-                  "$ref": "#/components/schemas/VpcRouter"
-                }
-              }
-            }
-          },
-          "4XX": {
-            "$ref": "#/components/responses/Error"
-          },
-          "5XX": {
-            "$ref": "#/components/responses/Error"
-          }
-        }
-      }
-    },
-    "/by_id/snapshots/{id}": {
-      "get": {
-        "tags": [
-          "snapshots"
-        ],
-        "summary": "Fetch a snapshot by id",
-        "operationId": "by_id_snapshot_get",
-        "parameters": [
-          {
-            "in": "path",
-            "name": "id",
-            "required": true,
-            "schema": {
-              "type": "string",
-              "format": "uuid"
-            },
-            "style": "simple"
-          }
-        ],
-        "responses": {
-          "200": {
-            "description": "successful operation",
-            "content": {
-              "application/json": {
-                "schema": {
-                  "$ref": "#/components/schemas/Snapshot"
-                }
-              }
-            }
-          },
-          "4XX": {
-            "$ref": "#/components/responses/Error"
-          },
-          "5XX": {
-            "$ref": "#/components/responses/Error"
-          }
-        }
-      }
-    },
-    "/by_id/subnets/{id}": {
-      "get": {
-        "tags": [
-          "subnets"
-        ],
-        "summary": "Fetch a vpc subnet by id",
-        "operationId": "by_id_subnet_get",
-        "parameters": [
-          {
-            "in": "path",
-            "name": "id",
-            "required": true,
-            "schema": {
-              "type": "string",
-              "format": "uuid"
-            },
-            "style": "simple"
-          }
-        ],
-        "responses": {
-          "200": {
-            "description": "successful operation",
-            "content": {
-              "application/json": {
-                "schema": {
-                  "$ref": "#/components/schemas/VpcSubnet"
-                }
-              }
-            }
-          },
-          "4XX": {
-            "$ref": "#/components/responses/Error"
-          },
-          "5XX": {
-            "$ref": "#/components/responses/Error"
-          }
-        }
-      }
-    },
-    "/by_id/vpcs/{id}": {
-      "get": {
-        "tags": [
-          "vpcs"
-        ],
-        "summary": "Fetch a vpc by id",
-        "operationId": "by_id_vpc_get",
-        "parameters": [
-          {
-            "in": "path",
-            "name": "id",
-            "required": true,
-            "schema": {
-              "type": "string",
-              "format": "uuid"
-            },
-            "style": "simple"
-          }
-        ],
-        "responses": {
-          "200": {
-            "description": "successful operation",
-            "content": {
-              "application/json": {
-                "schema": {
-                  "$ref": "#/components/schemas/Vpc"
-                }
-              }
-            }
-          },
-          "4XX": {
-            "$ref": "#/components/responses/Error"
-          },
-          "5XX": {
-            "$ref": "#/components/responses/Error"
-=======
     "/device/token": {
       "post": {
         "tags": [
@@ -592,7 +607,6 @@
                 "schema": {}
               }
             }
->>>>>>> 4b133fa6
           }
         }
       }
