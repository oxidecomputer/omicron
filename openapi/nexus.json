{
  "openapi": "3.0.3",
  "info": {
    "title": "Oxide Region API",
    "description": "API for interacting with the Oxide control plane",
    "contact": {
      "url": "https://oxide.computer",
      "email": "api@oxide.computer"
    },
    "version": "0.0.1"
  },
  "paths": {
    "/hardware/racks": {
      "get": {
        "tags": [
          "hardware"
        ],
        "description": "List racks in the system.",
        "operationId": "hardware_racks_get",
        "parameters": [
          {
            "in": "query",
            "name": "limit",
            "schema": {
              "nullable": true,
              "description": "Maximum number of items returned by a single call",
              "type": "integer",
              "format": "uint32",
              "minimum": 1
            },
            "style": "form"
          },
          {
            "in": "query",
            "name": "page_token",
            "schema": {
              "nullable": true,
              "description": "Token returned by previous call to retreive the subsequent page",
              "type": "string"
            },
            "style": "form"
          },
          {
            "in": "query",
            "name": "sort_by",
            "schema": {
              "$ref": "#/components/schemas/IdSortMode"
            },
            "style": "form"
          }
        ],
        "responses": {
          "200": {
            "description": "successful operation",
            "content": {
              "application/json": {
                "schema": {
                  "$ref": "#/components/schemas/RackResultsPage"
                }
              }
            }
          }
        },
        "x-dropshot-pagination": true
      }
    },
    "/hardware/racks/{rack_id}": {
      "get": {
        "tags": [
          "hardware"
        ],
        "description": "Fetch information about a particular rack.",
        "operationId": "hardware_racks_get_rack",
        "parameters": [
          {
            "in": "path",
            "name": "rack_id",
            "required": true,
            "schema": {
              "description": "The rack's unique ID.",
              "type": "string",
              "format": "uuid"
            },
            "style": "simple"
          }
        ],
        "responses": {
          "200": {
            "description": "successful operation",
            "content": {
              "application/json": {
                "schema": {
                  "$ref": "#/components/schemas/Rack"
                }
              }
            }
          }
        }
      }
    },
    "/hardware/sleds": {
      "get": {
        "tags": [
          "hardware"
        ],
        "description": "List sleds in the system.",
        "operationId": "hardware_sleds_get",
        "parameters": [
          {
            "in": "query",
            "name": "limit",
            "schema": {
              "nullable": true,
              "description": "Maximum number of items returned by a single call",
              "type": "integer",
              "format": "uint32",
              "minimum": 1
            },
            "style": "form"
          },
          {
            "in": "query",
            "name": "page_token",
            "schema": {
              "nullable": true,
              "description": "Token returned by previous call to retreive the subsequent page",
              "type": "string"
            },
            "style": "form"
          },
          {
            "in": "query",
            "name": "sort_by",
            "schema": {
              "$ref": "#/components/schemas/IdSortMode"
            },
            "style": "form"
          }
        ],
        "responses": {
          "200": {
            "description": "successful operation",
            "content": {
              "application/json": {
                "schema": {
                  "$ref": "#/components/schemas/SledResultsPage"
                }
              }
            }
          }
        },
        "x-dropshot-pagination": true
      }
    },
    "/hardware/sleds/{sled_id}": {
      "get": {
        "tags": [
          "hardware"
        ],
        "description": "Fetch information about a sled in the system.",
        "operationId": "hardware_sleds_get_sled",
        "parameters": [
          {
            "in": "path",
            "name": "sled_id",
            "required": true,
            "schema": {
              "description": "The sled's unique ID.",
              "type": "string",
              "format": "uuid"
            },
            "style": "simple"
          }
        ],
        "responses": {
          "200": {
            "description": "successful operation",
            "content": {
              "application/json": {
                "schema": {
                  "$ref": "#/components/schemas/Sled"
                }
              }
            }
          }
        }
      }
    },
    "/login": {
      "post": {
        "tags": [
          "hidden"
        ],
        "operationId": "spoof_login",
        "requestBody": {
          "content": {
            "application/json": {
              "schema": {
                "$ref": "#/components/schemas/LoginParams"
              }
            }
          },
          "required": true
        },
        "responses": {
          "default": {
            "description": ""
          }
        }
      }
    },
    "/logout": {
      "post": {
        "tags": [
          "hidden"
        ],
        "operationId": "logout",
        "responses": {
          "default": {
            "description": ""
          }
        }
      }
    },
    "/organizations": {
      "get": {
        "tags": [
          "organizations"
        ],
        "description": "List all organizations.",
        "operationId": "organizations_get",
        "parameters": [
          {
            "in": "query",
            "name": "limit",
            "schema": {
              "nullable": true,
              "description": "Maximum number of items returned by a single call",
              "type": "integer",
              "format": "uint32",
              "minimum": 1
            },
            "style": "form"
          },
          {
            "in": "query",
            "name": "page_token",
            "schema": {
              "nullable": true,
              "description": "Token returned by previous call to retreive the subsequent page",
              "type": "string"
            },
            "style": "form"
          },
          {
            "in": "query",
            "name": "sort_by",
            "schema": {
              "$ref": "#/components/schemas/NameOrIdSortMode"
            },
            "style": "form"
          }
        ],
        "responses": {
          "200": {
            "description": "successful operation",
            "content": {
              "application/json": {
                "schema": {
                  "$ref": "#/components/schemas/OrganizationResultsPage"
                }
              }
            }
          }
        },
        "x-dropshot-pagination": true
      },
      "post": {
        "tags": [
          "organizations"
        ],
        "description": "Create a new organization.",
        "operationId": "organizations_post",
        "requestBody": {
          "content": {
            "application/json": {
              "schema": {
                "$ref": "#/components/schemas/OrganizationCreate"
              }
            }
          },
          "required": true
        },
        "responses": {
          "201": {
            "description": "successful creation",
            "content": {
              "application/json": {
                "schema": {
                  "$ref": "#/components/schemas/Organization"
                }
              }
            }
          }
        }
      }
    },
    "/organizations/{organization_name}": {
      "get": {
        "tags": [
          "organizations"
        ],
        "description": "Fetch a specific organization",
        "operationId": "organizations_get_organization",
        "parameters": [
          {
            "in": "path",
            "name": "organization_name",
            "required": true,
            "schema": {
              "$ref": "#/components/schemas/Name"
            },
            "style": "simple"
          }
        ],
        "responses": {
          "200": {
            "description": "successful operation",
            "content": {
              "application/json": {
                "schema": {
                  "$ref": "#/components/schemas/Organization"
                }
              }
            }
          }
        }
      },
      "put": {
        "tags": [
          "organizations"
        ],
        "description": "Update a specific organization.\n * TODO-correctness: Is it valid for PUT to accept application/json that's a subset of what the resource actually represents?  If not, is that a problem? (HTTP may require that this be idempotent.)  If so, can we get around that having this be a slightly different content-type (e.g., \"application/json-patch\")?  We should see what other APIs do.",
        "operationId": "organizations_put_organization",
        "parameters": [
          {
            "in": "path",
            "name": "organization_name",
            "required": true,
            "schema": {
              "$ref": "#/components/schemas/Name"
            },
            "style": "simple"
          }
        ],
        "requestBody": {
          "content": {
            "application/json": {
              "schema": {
                "$ref": "#/components/schemas/OrganizationUpdate"
              }
            }
          },
          "required": true
        },
        "responses": {
          "200": {
            "description": "successful operation",
            "content": {
              "application/json": {
                "schema": {
                  "$ref": "#/components/schemas/Organization"
                }
              }
            }
          }
        }
      },
      "delete": {
        "tags": [
          "organizations"
        ],
        "description": "Delete a specific organization.",
        "operationId": "organizations_delete_organization",
        "parameters": [
          {
            "in": "path",
            "name": "organization_name",
            "required": true,
            "schema": {
              "$ref": "#/components/schemas/Name"
            },
            "style": "simple"
          }
        ],
        "responses": {
          "204": {
            "description": "successful deletion"
          }
        }
      }
    },
    "/organizations/{organization_name}/projects": {
      "get": {
        "tags": [
          "projects"
        ],
        "description": "List all projects.",
        "operationId": "organization_projects_get",
        "parameters": [
          {
            "in": "query",
            "name": "limit",
            "schema": {
              "nullable": true,
              "description": "Maximum number of items returned by a single call",
              "type": "integer",
              "format": "uint32",
              "minimum": 1
            },
            "style": "form"
          },
          {
            "in": "query",
            "name": "page_token",
            "schema": {
              "nullable": true,
              "description": "Token returned by previous call to retreive the subsequent page",
              "type": "string"
            },
            "style": "form"
          },
          {
            "in": "query",
            "name": "sort_by",
            "schema": {
              "$ref": "#/components/schemas/NameOrIdSortMode"
            },
            "style": "form"
          },
          {
            "in": "path",
            "name": "organization_name",
            "required": true,
            "schema": {
              "$ref": "#/components/schemas/Name"
            },
            "style": "simple"
          }
        ],
        "responses": {
          "200": {
            "description": "successful operation",
            "content": {
              "application/json": {
                "schema": {
                  "$ref": "#/components/schemas/ProjectResultsPage"
                }
              }
            }
          }
        },
        "x-dropshot-pagination": true
      },
      "post": {
        "tags": [
          "projects"
        ],
        "description": "Create a new project.",
        "operationId": "organization_projects_post",
        "parameters": [
          {
            "in": "path",
            "name": "organization_name",
            "required": true,
            "schema": {
              "$ref": "#/components/schemas/Name"
            },
            "style": "simple"
          }
        ],
        "requestBody": {
          "content": {
            "application/json": {
              "schema": {
                "$ref": "#/components/schemas/ProjectCreate"
              }
            }
          },
          "required": true
        },
        "responses": {
          "201": {
            "description": "successful creation",
            "content": {
              "application/json": {
                "schema": {
                  "$ref": "#/components/schemas/Project"
                }
              }
            }
          }
        }
      }
    },
    "/organizations/{organization_name}/projects/{project_name}": {
      "get": {
        "tags": [
          "projects"
        ],
        "description": "Fetch a specific project",
        "operationId": "organization_projects_get_project",
        "parameters": [
          {
            "in": "path",
            "name": "organization_name",
            "required": true,
            "schema": {
              "$ref": "#/components/schemas/Name"
            },
            "style": "simple"
          },
          {
            "in": "path",
            "name": "project_name",
            "required": true,
            "schema": {
              "$ref": "#/components/schemas/Name"
            },
            "style": "simple"
          }
        ],
        "responses": {
          "200": {
            "description": "successful operation",
            "content": {
              "application/json": {
                "schema": {
                  "$ref": "#/components/schemas/Project"
                }
              }
            }
          }
        }
      },
      "put": {
        "tags": [
          "organizations"
        ],
        "description": "Update a specific project.\n * TODO-correctness: Is it valid for PUT to accept application/json that's a subset of what the resource actually represents?  If not, is that a problem? (HTTP may require that this be idempotent.)  If so, can we get around that having this be a slightly different content-type (e.g., \"application/json-patch\")?  We should see what other APIs do.",
        "operationId": "organization_projects_put_project",
        "parameters": [
          {
            "in": "path",
            "name": "organization_name",
            "required": true,
            "schema": {
              "$ref": "#/components/schemas/Name"
            },
            "style": "simple"
          },
          {
            "in": "path",
            "name": "project_name",
            "required": true,
            "schema": {
              "$ref": "#/components/schemas/Name"
            },
            "style": "simple"
          }
        ],
        "requestBody": {
          "content": {
            "application/json": {
              "schema": {
                "$ref": "#/components/schemas/ProjectUpdate"
              }
            }
          },
          "required": true
        },
        "responses": {
          "200": {
            "description": "successful operation",
            "content": {
              "application/json": {
                "schema": {
                  "$ref": "#/components/schemas/Project"
                }
              }
            }
          }
        }
      },
      "delete": {
        "tags": [
          "projects"
        ],
        "description": "Delete a specific project.",
        "operationId": "organization_projects_delete_project",
        "parameters": [
          {
            "in": "path",
            "name": "organization_name",
            "required": true,
            "schema": {
              "$ref": "#/components/schemas/Name"
            },
            "style": "simple"
          },
          {
            "in": "path",
            "name": "project_name",
            "required": true,
            "schema": {
              "$ref": "#/components/schemas/Name"
            },
            "style": "simple"
          }
        ],
        "responses": {
          "204": {
            "description": "successful deletion"
          }
        }
      }
    },
    "/organizations/{organization_name}/projects/{project_name}/disks": {
      "get": {
        "tags": [
          "projects"
        ],
        "description": "List disks in a project.",
        "operationId": "project_disks_get",
        "parameters": [
          {
            "in": "query",
            "name": "limit",
            "schema": {
              "nullable": true,
              "description": "Maximum number of items returned by a single call",
              "type": "integer",
              "format": "uint32",
              "minimum": 1
            },
            "style": "form"
          },
          {
            "in": "query",
            "name": "page_token",
            "schema": {
              "nullable": true,
              "description": "Token returned by previous call to retreive the subsequent page",
              "type": "string"
            },
            "style": "form"
          },
          {
            "in": "query",
            "name": "sort_by",
            "schema": {
              "$ref": "#/components/schemas/NameSortMode"
            },
            "style": "form"
          },
          {
            "in": "path",
            "name": "organization_name",
            "required": true,
            "schema": {
              "$ref": "#/components/schemas/Name"
            },
            "style": "simple"
          },
          {
            "in": "path",
            "name": "project_name",
            "required": true,
            "schema": {
              "$ref": "#/components/schemas/Name"
            },
            "style": "simple"
          }
        ],
        "responses": {
          "200": {
            "description": "successful operation",
            "content": {
              "application/json": {
                "schema": {
                  "$ref": "#/components/schemas/DiskResultsPage"
                }
              }
            }
          }
        },
        "x-dropshot-pagination": true
      },
      "post": {
        "tags": [
          "projects"
        ],
        "description": "Create a disk in a project.\n * TODO-correctness See note about instance create.  This should be async.",
        "operationId": "project_disks_post",
        "parameters": [
          {
            "in": "path",
            "name": "organization_name",
            "required": true,
            "schema": {
              "$ref": "#/components/schemas/Name"
            },
            "style": "simple"
          },
          {
            "in": "path",
            "name": "project_name",
            "required": true,
            "schema": {
              "$ref": "#/components/schemas/Name"
            },
            "style": "simple"
          }
        ],
        "requestBody": {
          "content": {
            "application/json": {
              "schema": {
                "$ref": "#/components/schemas/DiskCreate"
              }
            }
          },
          "required": true
        },
        "responses": {
          "201": {
            "description": "successful creation",
            "content": {
              "application/json": {
                "schema": {
                  "$ref": "#/components/schemas/Disk"
                }
              }
            }
          }
        }
      }
    },
    "/organizations/{organization_name}/projects/{project_name}/disks/{disk_name}": {
      "get": {
        "tags": [
          "projects"
        ],
        "description": "Fetch a single disk in a project.",
        "operationId": "project_disks_get_disk",
        "parameters": [
          {
            "in": "path",
            "name": "disk_name",
            "required": true,
            "schema": {
              "$ref": "#/components/schemas/Name"
            },
            "style": "simple"
          },
          {
            "in": "path",
            "name": "organization_name",
            "required": true,
            "schema": {
              "$ref": "#/components/schemas/Name"
            },
            "style": "simple"
          },
          {
            "in": "path",
            "name": "project_name",
            "required": true,
            "schema": {
              "$ref": "#/components/schemas/Name"
            },
            "style": "simple"
          }
        ],
        "responses": {
          "200": {
            "description": "successful operation",
            "content": {
              "application/json": {
                "schema": {
                  "$ref": "#/components/schemas/Disk"
                }
              }
            }
          }
        }
      },
      "delete": {
        "tags": [
          "projects"
        ],
        "description": "Delete a disk from a project.",
        "operationId": "project_disks_delete_disk",
        "parameters": [
          {
            "in": "path",
            "name": "disk_name",
            "required": true,
            "schema": {
              "$ref": "#/components/schemas/Name"
            },
            "style": "simple"
          },
          {
            "in": "path",
            "name": "organization_name",
            "required": true,
            "schema": {
              "$ref": "#/components/schemas/Name"
            },
            "style": "simple"
          },
          {
            "in": "path",
            "name": "project_name",
            "required": true,
            "schema": {
              "$ref": "#/components/schemas/Name"
            },
            "style": "simple"
          }
        ],
        "responses": {
          "204": {
            "description": "successful deletion"
          }
        }
      }
    },
    "/organizations/{organization_name}/projects/{project_name}/instances": {
      "get": {
        "tags": [
          "instances"
        ],
        "description": "List instances in a project.",
        "operationId": "project_instances_get",
        "parameters": [
          {
            "in": "query",
            "name": "limit",
            "schema": {
              "nullable": true,
              "description": "Maximum number of items returned by a single call",
              "type": "integer",
              "format": "uint32",
              "minimum": 1
            },
            "style": "form"
          },
          {
            "in": "query",
            "name": "page_token",
            "schema": {
              "nullable": true,
              "description": "Token returned by previous call to retreive the subsequent page",
              "type": "string"
            },
            "style": "form"
          },
          {
            "in": "query",
            "name": "sort_by",
            "schema": {
              "$ref": "#/components/schemas/NameSortMode"
            },
            "style": "form"
          },
          {
            "in": "path",
            "name": "organization_name",
            "required": true,
            "schema": {
              "$ref": "#/components/schemas/Name"
            },
            "style": "simple"
          },
          {
            "in": "path",
            "name": "project_name",
            "required": true,
            "schema": {
              "$ref": "#/components/schemas/Name"
            },
            "style": "simple"
          }
        ],
        "responses": {
          "200": {
            "description": "successful operation",
            "content": {
              "application/json": {
                "schema": {
                  "$ref": "#/components/schemas/InstanceResultsPage"
                }
              }
            }
          }
        },
        "x-dropshot-pagination": true
      },
      "post": {
        "tags": [
          "instances"
        ],
        "description": "Create an instance in a project.\n * TODO-correctness This is supposed to be async.  Is that right?  We can create the instance immediately -- it's just not booted yet.  Maybe the boot operation is what's a separate operation_id.  What about the response code (201 Created vs 202 Accepted)?  Is that orthogonal?  Things can return a useful response, including an operation id, with either response code.  Maybe a \"reboot\" operation would return a 202 Accepted because there's no actual resource created?",
        "operationId": "project_instances_post",
        "parameters": [
          {
            "in": "path",
            "name": "organization_name",
            "required": true,
            "schema": {
              "$ref": "#/components/schemas/Name"
            },
            "style": "simple"
          },
          {
            "in": "path",
            "name": "project_name",
            "required": true,
            "schema": {
              "$ref": "#/components/schemas/Name"
            },
            "style": "simple"
          }
        ],
        "requestBody": {
          "content": {
            "application/json": {
              "schema": {
                "$ref": "#/components/schemas/InstanceCreate"
              }
            }
          },
          "required": true
        },
        "responses": {
          "201": {
            "description": "successful creation",
            "content": {
              "application/json": {
                "schema": {
                  "$ref": "#/components/schemas/Instance"
                }
              }
            }
          }
        }
      }
    },
    "/organizations/{organization_name}/projects/{project_name}/instances/{instance_name}": {
      "get": {
        "tags": [
          "instances"
        ],
        "description": "Get an instance in a project.",
        "operationId": "project_instances_get_instance",
        "parameters": [
          {
            "in": "path",
            "name": "instance_name",
            "required": true,
            "schema": {
              "$ref": "#/components/schemas/Name"
            },
            "style": "simple"
          },
          {
            "in": "path",
            "name": "organization_name",
            "required": true,
            "schema": {
              "$ref": "#/components/schemas/Name"
            },
            "style": "simple"
          },
          {
            "in": "path",
            "name": "project_name",
            "required": true,
            "schema": {
              "$ref": "#/components/schemas/Name"
            },
            "style": "simple"
          }
        ],
        "responses": {
          "200": {
            "description": "successful operation",
            "content": {
              "application/json": {
                "schema": {
                  "$ref": "#/components/schemas/Instance"
                }
              }
            }
          }
        }
      },
      "delete": {
        "tags": [
          "instances"
        ],
        "description": "Delete an instance from a project.",
        "operationId": "project_instances_delete_instance",
        "parameters": [
          {
            "in": "path",
            "name": "instance_name",
            "required": true,
            "schema": {
              "$ref": "#/components/schemas/Name"
            },
            "style": "simple"
          },
          {
            "in": "path",
            "name": "organization_name",
            "required": true,
            "schema": {
              "$ref": "#/components/schemas/Name"
            },
            "style": "simple"
          },
          {
            "in": "path",
            "name": "project_name",
            "required": true,
            "schema": {
              "$ref": "#/components/schemas/Name"
            },
            "style": "simple"
          }
        ],
        "responses": {
          "204": {
            "description": "successful deletion"
          }
        }
      }
    },
    "/organizations/{organization_name}/projects/{project_name}/instances/{instance_name}/disks": {
      "get": {
        "tags": [
          "instances"
        ],
        "description": "List disks attached to this instance.",
        "operationId": "instance_disks_get",
        "parameters": [
          {
            "in": "path",
            "name": "instance_name",
            "required": true,
            "schema": {
              "$ref": "#/components/schemas/Name"
            },
            "style": "simple"
          },
          {
            "in": "path",
            "name": "organization_name",
            "required": true,
            "schema": {
              "$ref": "#/components/schemas/Name"
            },
            "style": "simple"
          },
          {
            "in": "path",
            "name": "project_name",
            "required": true,
            "schema": {
              "$ref": "#/components/schemas/Name"
            },
            "style": "simple"
          }
        ],
        "responses": {
          "200": {
            "description": "successful operation",
            "content": {
              "application/json": {
                "schema": {
                  "title": "Array_of_DiskAttachment",
                  "type": "array",
                  "items": {
                    "$ref": "#/components/schemas/DiskAttachment"
                  }
                }
              }
            }
          }
        }
      }
    },
    "/organizations/{organization_name}/projects/{project_name}/instances/{instance_name}/disks/{disk_name}": {
      "get": {
        "description": "Fetch a description of the attachment of this disk to this instance.",
        "operationId": "instance_disks_get_disk",
        "parameters": [
          {
            "in": "path",
            "name": "disk_name",
            "required": true,
            "schema": {
              "$ref": "#/components/schemas/Name"
            },
            "style": "simple"
          },
          {
            "in": "path",
            "name": "instance_name",
            "required": true,
            "schema": {
              "$ref": "#/components/schemas/Name"
            },
            "style": "simple"
          },
          {
            "in": "path",
            "name": "organization_name",
            "required": true,
            "schema": {
              "$ref": "#/components/schemas/Name"
            },
            "style": "simple"
          },
          {
            "in": "path",
            "name": "project_name",
            "required": true,
            "schema": {
              "$ref": "#/components/schemas/Name"
            },
            "style": "simple"
          }
        ],
        "responses": {
          "200": {
            "description": "successful operation",
            "content": {
              "application/json": {
                "schema": {
                  "$ref": "#/components/schemas/DiskAttachment"
                }
              }
            }
          }
<<<<<<< HEAD
        }
      },
      "put": {
        "description": "Attach a disk to this instance.",
        "operationId": "instance_disks_put_disk",
=======
        },
        "x-dropshot-pagination": true
      }
    },
    "/organizations/{organization_name}/projects/{project_name}/instances/{instance_name}/disks/attach": {
      "post": {
        "tags": [
          "instances"
        ],
        "operationId": "instance_disks_attach",
>>>>>>> f2e00cfc
        "parameters": [
          {
            "in": "path",
            "name": "disk_name",
            "required": true,
            "schema": {
              "$ref": "#/components/schemas/Name"
            },
            "style": "simple"
          },
          {
            "in": "path",
            "name": "instance_name",
            "required": true,
            "schema": {
              "$ref": "#/components/schemas/Name"
            },
            "style": "simple"
          },
          {
            "in": "path",
            "name": "organization_name",
            "required": true,
            "schema": {
              "$ref": "#/components/schemas/Name"
            },
            "style": "simple"
          },
          {
            "in": "path",
            "name": "project_name",
            "required": true,
            "schema": {
              "$ref": "#/components/schemas/Name"
            },
            "style": "simple"
          }
        ],
        "responses": {
          "201": {
            "description": "successful creation",
            "content": {
              "application/json": {
                "schema": {
                  "$ref": "#/components/schemas/DiskAttachment"
                }
              }
            }
          }
        }
<<<<<<< HEAD
      },
      "delete": {
        "description": "Detach a disk from this instance.",
        "operationId": "instance_disks_delete_disk",
=======
      }
    },
    "/organizations/{organization_name}/projects/{project_name}/instances/{instance_name}/disks/detach": {
      "post": {
        "tags": [
          "instances"
        ],
        "operationId": "instance_disks_detach",
>>>>>>> f2e00cfc
        "parameters": [
          {
            "in": "path",
            "name": "disk_name",
            "required": true,
            "schema": {
              "$ref": "#/components/schemas/Name"
            },
            "style": "simple"
          },
          {
            "in": "path",
            "name": "instance_name",
            "required": true,
            "schema": {
              "$ref": "#/components/schemas/Name"
            },
            "style": "simple"
          },
          {
            "in": "path",
            "name": "organization_name",
            "required": true,
            "schema": {
              "$ref": "#/components/schemas/Name"
            },
            "style": "simple"
          },
          {
            "in": "path",
            "name": "project_name",
            "required": true,
            "schema": {
              "$ref": "#/components/schemas/Name"
            },
            "style": "simple"
          }
        ],
        "responses": {
          "204": {
            "description": "successful deletion"
          }
        }
      }
    },
    "/organizations/{organization_name}/projects/{project_name}/instances/{instance_name}/reboot": {
      "post": {
        "tags": [
          "instances"
        ],
        "description": "Reboot an instance.",
        "operationId": "project_instances_instance_reboot",
        "parameters": [
          {
            "in": "path",
            "name": "instance_name",
            "required": true,
            "schema": {
              "$ref": "#/components/schemas/Name"
            },
            "style": "simple"
          },
          {
            "in": "path",
            "name": "organization_name",
            "required": true,
            "schema": {
              "$ref": "#/components/schemas/Name"
            },
            "style": "simple"
          },
          {
            "in": "path",
            "name": "project_name",
            "required": true,
            "schema": {
              "$ref": "#/components/schemas/Name"
            },
            "style": "simple"
          }
        ],
        "responses": {
          "202": {
            "description": "successfully enqueued operation",
            "content": {
              "application/json": {
                "schema": {
                  "$ref": "#/components/schemas/Instance"
                }
              }
            }
          }
        }
      }
    },
    "/organizations/{organization_name}/projects/{project_name}/instances/{instance_name}/start": {
      "post": {
        "tags": [
          "instances"
        ],
        "description": "Boot an instance.",
        "operationId": "project_instances_instance_start",
        "parameters": [
          {
            "in": "path",
            "name": "instance_name",
            "required": true,
            "schema": {
              "$ref": "#/components/schemas/Name"
            },
            "style": "simple"
          },
          {
            "in": "path",
            "name": "organization_name",
            "required": true,
            "schema": {
              "$ref": "#/components/schemas/Name"
            },
            "style": "simple"
          },
          {
            "in": "path",
            "name": "project_name",
            "required": true,
            "schema": {
              "$ref": "#/components/schemas/Name"
            },
            "style": "simple"
          }
        ],
        "responses": {
          "202": {
            "description": "successfully enqueued operation",
            "content": {
              "application/json": {
                "schema": {
                  "$ref": "#/components/schemas/Instance"
                }
              }
            }
          }
        }
      }
    },
    "/organizations/{organization_name}/projects/{project_name}/instances/{instance_name}/stop": {
      "post": {
        "tags": [
          "instances"
        ],
        "description": "Halt an instance.",
        "operationId": "project_instances_instance_stop",
        "parameters": [
          {
            "in": "path",
            "name": "instance_name",
            "required": true,
            "schema": {
              "$ref": "#/components/schemas/Name"
            },
            "style": "simple"
          },
          {
            "in": "path",
            "name": "organization_name",
            "required": true,
            "schema": {
              "$ref": "#/components/schemas/Name"
            },
            "style": "simple"
          },
          {
            "in": "path",
            "name": "project_name",
            "required": true,
            "schema": {
              "$ref": "#/components/schemas/Name"
            },
            "style": "simple"
          }
        ],
        "responses": {
          "202": {
            "description": "successfully enqueued operation",
            "content": {
              "application/json": {
                "schema": {
                  "$ref": "#/components/schemas/Instance"
                }
              }
            }
          }
        }
      }
    },
    "/organizations/{organization_name}/projects/{project_name}/vpcs": {
      "get": {
        "tags": [
          "networking"
        ],
        "description": "List VPCs in a project.",
        "operationId": "project_vpcs_get",
        "parameters": [
          {
            "in": "query",
            "name": "limit",
            "schema": {
              "nullable": true,
              "description": "Maximum number of items returned by a single call",
              "type": "integer",
              "format": "uint32",
              "minimum": 1
            },
            "style": "form"
          },
          {
            "in": "query",
            "name": "page_token",
            "schema": {
              "nullable": true,
              "description": "Token returned by previous call to retreive the subsequent page",
              "type": "string"
            },
            "style": "form"
          },
          {
            "in": "query",
            "name": "sort_by",
            "schema": {
              "$ref": "#/components/schemas/NameSortMode"
            },
            "style": "form"
          },
          {
            "in": "path",
            "name": "organization_name",
            "required": true,
            "schema": {
              "$ref": "#/components/schemas/Name"
            },
            "style": "simple"
          },
          {
            "in": "path",
            "name": "project_name",
            "required": true,
            "schema": {
              "$ref": "#/components/schemas/Name"
            },
            "style": "simple"
          }
        ],
        "responses": {
          "200": {
            "description": "successful operation",
            "content": {
              "application/json": {
                "schema": {
                  "$ref": "#/components/schemas/VpcResultsPage"
                }
              }
            }
          }
        },
        "x-dropshot-pagination": true
      },
      "post": {
        "tags": [
          "networking"
        ],
        "description": "Create a VPC in a project.",
        "operationId": "project_vpcs_post",
        "parameters": [
          {
            "in": "path",
            "name": "organization_name",
            "required": true,
            "schema": {
              "$ref": "#/components/schemas/Name"
            },
            "style": "simple"
          },
          {
            "in": "path",
            "name": "project_name",
            "required": true,
            "schema": {
              "$ref": "#/components/schemas/Name"
            },
            "style": "simple"
          }
        ],
        "requestBody": {
          "content": {
            "application/json": {
              "schema": {
                "$ref": "#/components/schemas/VpcCreate"
              }
            }
          },
          "required": true
        },
        "responses": {
          "201": {
            "description": "successful creation",
            "content": {
              "application/json": {
                "schema": {
                  "$ref": "#/components/schemas/Vpc"
                }
              }
            }
          }
        }
      }
    },
    "/organizations/{organization_name}/projects/{project_name}/vpcs/{vpc_name}": {
      "get": {
        "tags": [
          "networking"
        ],
        "description": "Get a VPC in a project.",
        "operationId": "project_vpcs_get_vpc",
        "parameters": [
          {
            "in": "path",
            "name": "organization_name",
            "required": true,
            "schema": {
              "$ref": "#/components/schemas/Name"
            },
            "style": "simple"
          },
          {
            "in": "path",
            "name": "project_name",
            "required": true,
            "schema": {
              "$ref": "#/components/schemas/Name"
            },
            "style": "simple"
          },
          {
            "in": "path",
            "name": "vpc_name",
            "required": true,
            "schema": {
              "$ref": "#/components/schemas/Name"
            },
            "style": "simple"
          }
        ],
        "responses": {
          "200": {
            "description": "successful operation",
            "content": {
              "application/json": {
                "schema": {
                  "$ref": "#/components/schemas/Vpc"
                }
              }
            }
          }
        }
      },
      "put": {
        "tags": [
          "networking"
        ],
        "description": "Update a VPC.",
        "operationId": "project_vpcs_put_vpc",
        "parameters": [
          {
            "in": "path",
            "name": "organization_name",
            "required": true,
            "schema": {
              "$ref": "#/components/schemas/Name"
            },
            "style": "simple"
          },
          {
            "in": "path",
            "name": "project_name",
            "required": true,
            "schema": {
              "$ref": "#/components/schemas/Name"
            },
            "style": "simple"
          },
          {
            "in": "path",
            "name": "vpc_name",
            "required": true,
            "schema": {
              "$ref": "#/components/schemas/Name"
            },
            "style": "simple"
          }
        ],
        "requestBody": {
          "content": {
            "application/json": {
              "schema": {
                "$ref": "#/components/schemas/VpcUpdate"
              }
            }
          },
          "required": true
        },
        "responses": {
          "200": {
            "description": "successful operation"
          }
        }
      },
      "delete": {
        "tags": [
          "networking"
        ],
        "description": "Delete a vpc from a project.",
        "operationId": "project_vpcs_delete_vpc",
        "parameters": [
          {
            "in": "path",
            "name": "organization_name",
            "required": true,
            "schema": {
              "$ref": "#/components/schemas/Name"
            },
            "style": "simple"
          },
          {
            "in": "path",
            "name": "project_name",
            "required": true,
            "schema": {
              "$ref": "#/components/schemas/Name"
            },
            "style": "simple"
          },
          {
            "in": "path",
            "name": "vpc_name",
            "required": true,
            "schema": {
              "$ref": "#/components/schemas/Name"
            },
            "style": "simple"
          }
        ],
        "responses": {
          "204": {
            "description": "successful deletion"
          }
        }
      }
    },
    "/organizations/{organization_name}/projects/{project_name}/vpcs/{vpc_name}/firewall/rules": {
      "get": {
        "tags": [
          "networking"
        ],
        "description": "List firewall rules for a VPC.",
        "operationId": "vpc_firewall_rules_get",
        "parameters": [
          {
            "in": "query",
            "name": "limit",
            "schema": {
              "nullable": true,
              "description": "Maximum number of items returned by a single call",
              "type": "integer",
              "format": "uint32",
              "minimum": 1
            },
            "style": "form"
          },
          {
            "in": "query",
            "name": "page_token",
            "schema": {
              "nullable": true,
              "description": "Token returned by previous call to retreive the subsequent page",
              "type": "string"
            },
            "style": "form"
          },
          {
            "in": "query",
            "name": "sort_by",
            "schema": {
              "$ref": "#/components/schemas/NameSortMode"
            },
            "style": "form"
          },
          {
            "in": "path",
            "name": "organization_name",
            "required": true,
            "schema": {
              "$ref": "#/components/schemas/Name"
            },
            "style": "simple"
          },
          {
            "in": "path",
            "name": "project_name",
            "required": true,
            "schema": {
              "$ref": "#/components/schemas/Name"
            },
            "style": "simple"
          },
          {
            "in": "path",
            "name": "vpc_name",
            "required": true,
            "schema": {
              "$ref": "#/components/schemas/Name"
            },
            "style": "simple"
          }
        ],
        "responses": {
          "200": {
            "description": "successful operation",
            "content": {
              "application/json": {
                "schema": {
                  "$ref": "#/components/schemas/VpcFirewallRuleResultsPage"
                }
              }
            }
          }
        },
        "x-dropshot-pagination": true
      },
      "put": {
        "tags": [
          "networking"
        ],
        "description": "Replace the firewall rules for a VPC",
        "operationId": "vpc_firewall_rules_put",
        "parameters": [
          {
            "in": "path",
            "name": "organization_name",
            "required": true,
            "schema": {
              "$ref": "#/components/schemas/Name"
            },
            "style": "simple"
          },
          {
            "in": "path",
            "name": "project_name",
            "required": true,
            "schema": {
              "$ref": "#/components/schemas/Name"
            },
            "style": "simple"
          },
          {
            "in": "path",
            "name": "vpc_name",
            "required": true,
            "schema": {
              "$ref": "#/components/schemas/Name"
            },
            "style": "simple"
          }
        ],
        "requestBody": {
          "content": {
            "application/json": {
              "schema": {
                "$ref": "#/components/schemas/VpcFirewallRuleUpdateParams"
              }
            }
          },
          "required": true
        },
        "responses": {
          "200": {
            "description": "successful operation",
            "content": {
              "application/json": {
                "schema": {
                  "$ref": "#/components/schemas/VpcFirewallRuleUpdateResult"
                }
              }
            }
          }
        }
      }
    },
    "/organizations/{organization_name}/projects/{project_name}/vpcs/{vpc_name}/routers": {
      "get": {
        "tags": [
          "networking"
        ],
        "description": "List VPC Custom and System Routers",
        "operationId": "vpc_routers_get",
        "parameters": [
          {
            "in": "query",
            "name": "limit",
            "schema": {
              "nullable": true,
              "description": "Maximum number of items returned by a single call",
              "type": "integer",
              "format": "uint32",
              "minimum": 1
            },
            "style": "form"
          },
          {
            "in": "query",
            "name": "page_token",
            "schema": {
              "nullable": true,
              "description": "Token returned by previous call to retreive the subsequent page",
              "type": "string"
            },
            "style": "form"
          },
          {
            "in": "query",
            "name": "sort_by",
            "schema": {
              "$ref": "#/components/schemas/NameSortMode"
            },
            "style": "form"
          },
          {
            "in": "path",
            "name": "organization_name",
            "required": true,
            "schema": {
              "$ref": "#/components/schemas/Name"
            },
            "style": "simple"
          },
          {
            "in": "path",
            "name": "project_name",
            "required": true,
            "schema": {
              "$ref": "#/components/schemas/Name"
            },
            "style": "simple"
          },
          {
            "in": "path",
            "name": "vpc_name",
            "required": true,
            "schema": {
              "$ref": "#/components/schemas/Name"
            },
            "style": "simple"
          }
        ],
        "responses": {
          "200": {
            "description": "successful operation",
            "content": {
              "application/json": {
                "schema": {
                  "$ref": "#/components/schemas/VpcRouterResultsPage"
                }
              }
            }
          }
        },
        "x-dropshot-pagination": true
      },
      "post": {
        "tags": [
          "networking"
        ],
        "description": "Create a VPC Router",
        "operationId": "vpc_routers_post",
        "parameters": [
          {
            "in": "path",
            "name": "organization_name",
            "required": true,
            "schema": {
              "$ref": "#/components/schemas/Name"
            },
            "style": "simple"
          },
          {
            "in": "path",
            "name": "project_name",
            "required": true,
            "schema": {
              "$ref": "#/components/schemas/Name"
            },
            "style": "simple"
          },
          {
            "in": "path",
            "name": "vpc_name",
            "required": true,
            "schema": {
              "$ref": "#/components/schemas/Name"
            },
            "style": "simple"
          }
        ],
        "requestBody": {
          "content": {
            "application/json": {
              "schema": {
                "$ref": "#/components/schemas/VpcRouterCreate"
              }
            }
          },
          "required": true
        },
        "responses": {
          "201": {
            "description": "successful creation",
            "content": {
              "application/json": {
                "schema": {
                  "$ref": "#/components/schemas/VpcRouter"
                }
              }
            }
          }
        }
      }
    },
    "/organizations/{organization_name}/projects/{project_name}/vpcs/{vpc_name}/routers/{router_name}": {
      "get": {
        "tags": [
          "networking"
        ],
        "description": "Get a VPC Router",
        "operationId": "vpc_routers_get_router",
        "parameters": [
          {
            "in": "path",
            "name": "organization_name",
            "required": true,
            "schema": {
              "$ref": "#/components/schemas/Name"
            },
            "style": "simple"
          },
          {
            "in": "path",
            "name": "project_name",
            "required": true,
            "schema": {
              "$ref": "#/components/schemas/Name"
            },
            "style": "simple"
          },
          {
            "in": "path",
            "name": "router_name",
            "required": true,
            "schema": {
              "$ref": "#/components/schemas/Name"
            },
            "style": "simple"
          },
          {
            "in": "path",
            "name": "vpc_name",
            "required": true,
            "schema": {
              "$ref": "#/components/schemas/Name"
            },
            "style": "simple"
          }
        ],
        "responses": {
          "200": {
            "description": "successful operation",
            "content": {
              "application/json": {
                "schema": {
                  "$ref": "#/components/schemas/VpcRouter"
                }
              }
            }
          }
        }
      },
      "put": {
        "tags": [
          "networking"
        ],
        "description": "Update a VPC Router",
        "operationId": "vpc_routers_put_router",
        "parameters": [
          {
            "in": "path",
            "name": "organization_name",
            "required": true,
            "schema": {
              "$ref": "#/components/schemas/Name"
            },
            "style": "simple"
          },
          {
            "in": "path",
            "name": "project_name",
            "required": true,
            "schema": {
              "$ref": "#/components/schemas/Name"
            },
            "style": "simple"
          },
          {
            "in": "path",
            "name": "router_name",
            "required": true,
            "schema": {
              "$ref": "#/components/schemas/Name"
            },
            "style": "simple"
          },
          {
            "in": "path",
            "name": "vpc_name",
            "required": true,
            "schema": {
              "$ref": "#/components/schemas/Name"
            },
            "style": "simple"
          }
        ],
        "requestBody": {
          "content": {
            "application/json": {
              "schema": {
                "$ref": "#/components/schemas/VpcRouterUpdate"
              }
            }
          },
          "required": true
        },
        "responses": {
          "200": {
            "description": "successful operation"
          }
        }
      },
      "delete": {
        "tags": [
          "networking"
        ],
        "description": "Delete a router from its VPC",
        "operationId": "vpc_routers_delete_router",
        "parameters": [
          {
            "in": "path",
            "name": "organization_name",
            "required": true,
            "schema": {
              "$ref": "#/components/schemas/Name"
            },
            "style": "simple"
          },
          {
            "in": "path",
            "name": "project_name",
            "required": true,
            "schema": {
              "$ref": "#/components/schemas/Name"
            },
            "style": "simple"
          },
          {
            "in": "path",
            "name": "router_name",
            "required": true,
            "schema": {
              "$ref": "#/components/schemas/Name"
            },
            "style": "simple"
          },
          {
            "in": "path",
            "name": "vpc_name",
            "required": true,
            "schema": {
              "$ref": "#/components/schemas/Name"
            },
            "style": "simple"
          }
        ],
        "responses": {
          "204": {
            "description": "successful deletion"
          }
        }
      }
    },
    "/organizations/{organization_name}/projects/{project_name}/vpcs/{vpc_name}/routers/{router_name}/routes": {
      "get": {
        "tags": [
          "networking"
        ],
        "description": "List a Router's routes",
        "operationId": "routers_routes_get",
        "parameters": [
          {
            "in": "query",
            "name": "limit",
            "schema": {
              "nullable": true,
              "description": "Maximum number of items returned by a single call",
              "type": "integer",
              "format": "uint32",
              "minimum": 1
            },
            "style": "form"
          },
          {
            "in": "query",
            "name": "page_token",
            "schema": {
              "nullable": true,
              "description": "Token returned by previous call to retreive the subsequent page",
              "type": "string"
            },
            "style": "form"
          },
          {
            "in": "query",
            "name": "sort_by",
            "schema": {
              "$ref": "#/components/schemas/NameSortMode"
            },
            "style": "form"
          },
          {
            "in": "path",
            "name": "organization_name",
            "required": true,
            "schema": {
              "$ref": "#/components/schemas/Name"
            },
            "style": "simple"
          },
          {
            "in": "path",
            "name": "project_name",
            "required": true,
            "schema": {
              "$ref": "#/components/schemas/Name"
            },
            "style": "simple"
          },
          {
            "in": "path",
            "name": "router_name",
            "required": true,
            "schema": {
              "$ref": "#/components/schemas/Name"
            },
            "style": "simple"
          },
          {
            "in": "path",
            "name": "vpc_name",
            "required": true,
            "schema": {
              "$ref": "#/components/schemas/Name"
            },
            "style": "simple"
          }
        ],
        "responses": {
          "200": {
            "description": "successful operation",
            "content": {
              "application/json": {
                "schema": {
                  "$ref": "#/components/schemas/RouterRouteResultsPage"
                }
              }
            }
          }
        },
        "x-dropshot-pagination": true
      },
      "post": {
        "tags": [
          "networking"
        ],
        "description": "Create a VPC Router",
        "operationId": "routers_routes_post",
        "parameters": [
          {
            "in": "path",
            "name": "organization_name",
            "required": true,
            "schema": {
              "$ref": "#/components/schemas/Name"
            },
            "style": "simple"
          },
          {
            "in": "path",
            "name": "project_name",
            "required": true,
            "schema": {
              "$ref": "#/components/schemas/Name"
            },
            "style": "simple"
          },
          {
            "in": "path",
            "name": "router_name",
            "required": true,
            "schema": {
              "$ref": "#/components/schemas/Name"
            },
            "style": "simple"
          },
          {
            "in": "path",
            "name": "vpc_name",
            "required": true,
            "schema": {
              "$ref": "#/components/schemas/Name"
            },
            "style": "simple"
          }
        ],
        "requestBody": {
          "content": {
            "application/json": {
              "schema": {
                "$ref": "#/components/schemas/RouterRouteCreateParams"
              }
            }
          },
          "required": true
        },
        "responses": {
          "201": {
            "description": "successful creation",
            "content": {
              "application/json": {
                "schema": {
                  "$ref": "#/components/schemas/RouterRoute"
                }
              }
            }
          }
        }
      }
    },
    "/organizations/{organization_name}/projects/{project_name}/vpcs/{vpc_name}/routers/{router_name}/routes/{route_name}": {
      "get": {
        "tags": [
          "networking"
        ],
        "description": "Get a VPC Router route",
        "operationId": "routers_routes_get_route",
        "parameters": [
          {
            "in": "path",
            "name": "organization_name",
            "required": true,
            "schema": {
              "$ref": "#/components/schemas/Name"
            },
            "style": "simple"
          },
          {
            "in": "path",
            "name": "project_name",
            "required": true,
            "schema": {
              "$ref": "#/components/schemas/Name"
            },
            "style": "simple"
          },
          {
            "in": "path",
            "name": "route_name",
            "required": true,
            "schema": {
              "$ref": "#/components/schemas/Name"
            },
            "style": "simple"
          },
          {
            "in": "path",
            "name": "router_name",
            "required": true,
            "schema": {
              "$ref": "#/components/schemas/Name"
            },
            "style": "simple"
          },
          {
            "in": "path",
            "name": "vpc_name",
            "required": true,
            "schema": {
              "$ref": "#/components/schemas/Name"
            },
            "style": "simple"
          }
        ],
        "responses": {
          "200": {
            "description": "successful operation",
            "content": {
              "application/json": {
                "schema": {
                  "$ref": "#/components/schemas/RouterRoute"
                }
              }
            }
          }
        }
      },
      "put": {
        "tags": [
          "networking"
        ],
        "description": "Update a Router route",
        "operationId": "routers_routes_put_route",
        "parameters": [
          {
            "in": "path",
            "name": "organization_name",
            "required": true,
            "schema": {
              "$ref": "#/components/schemas/Name"
            },
            "style": "simple"
          },
          {
            "in": "path",
            "name": "project_name",
            "required": true,
            "schema": {
              "$ref": "#/components/schemas/Name"
            },
            "style": "simple"
          },
          {
            "in": "path",
            "name": "route_name",
            "required": true,
            "schema": {
              "$ref": "#/components/schemas/Name"
            },
            "style": "simple"
          },
          {
            "in": "path",
            "name": "router_name",
            "required": true,
            "schema": {
              "$ref": "#/components/schemas/Name"
            },
            "style": "simple"
          },
          {
            "in": "path",
            "name": "vpc_name",
            "required": true,
            "schema": {
              "$ref": "#/components/schemas/Name"
            },
            "style": "simple"
          }
        ],
        "requestBody": {
          "content": {
            "application/json": {
              "schema": {
                "$ref": "#/components/schemas/RouterRouteUpdateParams"
              }
            }
          },
          "required": true
        },
        "responses": {
          "200": {
            "description": "successful operation"
          }
        }
      },
      "delete": {
        "tags": [
          "networking"
        ],
        "description": "Delete a route from its router",
        "operationId": "routers_routes_delete_route",
        "parameters": [
          {
            "in": "path",
            "name": "organization_name",
            "required": true,
            "schema": {
              "$ref": "#/components/schemas/Name"
            },
            "style": "simple"
          },
          {
            "in": "path",
            "name": "project_name",
            "required": true,
            "schema": {
              "$ref": "#/components/schemas/Name"
            },
            "style": "simple"
          },
          {
            "in": "path",
            "name": "route_name",
            "required": true,
            "schema": {
              "$ref": "#/components/schemas/Name"
            },
            "style": "simple"
          },
          {
            "in": "path",
            "name": "router_name",
            "required": true,
            "schema": {
              "$ref": "#/components/schemas/Name"
            },
            "style": "simple"
          },
          {
            "in": "path",
            "name": "vpc_name",
            "required": true,
            "schema": {
              "$ref": "#/components/schemas/Name"
            },
            "style": "simple"
          }
        ],
        "responses": {
          "204": {
            "description": "successful deletion"
          }
        }
      }
    },
    "/organizations/{organization_name}/projects/{project_name}/vpcs/{vpc_name}/subnets": {
      "get": {
        "tags": [
          "networking"
        ],
        "description": "List subnets in a VPC.",
        "operationId": "vpc_subnets_get",
        "parameters": [
          {
            "in": "query",
            "name": "limit",
            "schema": {
              "nullable": true,
              "description": "Maximum number of items returned by a single call",
              "type": "integer",
              "format": "uint32",
              "minimum": 1
            },
            "style": "form"
          },
          {
            "in": "query",
            "name": "page_token",
            "schema": {
              "nullable": true,
              "description": "Token returned by previous call to retreive the subsequent page",
              "type": "string"
            },
            "style": "form"
          },
          {
            "in": "query",
            "name": "sort_by",
            "schema": {
              "$ref": "#/components/schemas/NameSortMode"
            },
            "style": "form"
          },
          {
            "in": "path",
            "name": "organization_name",
            "required": true,
            "schema": {
              "$ref": "#/components/schemas/Name"
            },
            "style": "simple"
          },
          {
            "in": "path",
            "name": "project_name",
            "required": true,
            "schema": {
              "$ref": "#/components/schemas/Name"
            },
            "style": "simple"
          },
          {
            "in": "path",
            "name": "vpc_name",
            "required": true,
            "schema": {
              "$ref": "#/components/schemas/Name"
            },
            "style": "simple"
          }
        ],
        "responses": {
          "200": {
            "description": "successful operation",
            "content": {
              "application/json": {
                "schema": {
                  "$ref": "#/components/schemas/VpcSubnetResultsPage"
                }
              }
            }
          }
        },
        "x-dropshot-pagination": true
      },
      "post": {
        "tags": [
          "networking"
        ],
        "description": "Create a subnet in a VPC.",
        "operationId": "vpc_subnets_post",
        "parameters": [
          {
            "in": "path",
            "name": "organization_name",
            "required": true,
            "schema": {
              "$ref": "#/components/schemas/Name"
            },
            "style": "simple"
          },
          {
            "in": "path",
            "name": "project_name",
            "required": true,
            "schema": {
              "$ref": "#/components/schemas/Name"
            },
            "style": "simple"
          },
          {
            "in": "path",
            "name": "vpc_name",
            "required": true,
            "schema": {
              "$ref": "#/components/schemas/Name"
            },
            "style": "simple"
          }
        ],
        "requestBody": {
          "content": {
            "application/json": {
              "schema": {
                "$ref": "#/components/schemas/VpcSubnetCreate"
              }
            }
          },
          "required": true
        },
        "responses": {
          "201": {
            "description": "successful creation",
            "content": {
              "application/json": {
                "schema": {
                  "$ref": "#/components/schemas/VpcSubnet"
                }
              }
            }
          }
        }
      }
    },
    "/organizations/{organization_name}/projects/{project_name}/vpcs/{vpc_name}/subnets/{subnet_name}": {
      "get": {
        "tags": [
          "networking"
        ],
        "description": "Get subnet in a VPC.",
        "operationId": "vpc_subnets_get_subnet",
        "parameters": [
          {
            "in": "path",
            "name": "organization_name",
            "required": true,
            "schema": {
              "$ref": "#/components/schemas/Name"
            },
            "style": "simple"
          },
          {
            "in": "path",
            "name": "project_name",
            "required": true,
            "schema": {
              "$ref": "#/components/schemas/Name"
            },
            "style": "simple"
          },
          {
            "in": "path",
            "name": "subnet_name",
            "required": true,
            "schema": {
              "$ref": "#/components/schemas/Name"
            },
            "style": "simple"
          },
          {
            "in": "path",
            "name": "vpc_name",
            "required": true,
            "schema": {
              "$ref": "#/components/schemas/Name"
            },
            "style": "simple"
          }
        ],
        "responses": {
          "200": {
            "description": "successful operation",
            "content": {
              "application/json": {
                "schema": {
                  "$ref": "#/components/schemas/VpcSubnet"
                }
              }
            }
          }
        }
      },
      "put": {
        "tags": [
          "networking"
        ],
        "description": "Update a VPC Subnet.",
        "operationId": "vpc_subnets_put_subnet",
        "parameters": [
          {
            "in": "path",
            "name": "organization_name",
            "required": true,
            "schema": {
              "$ref": "#/components/schemas/Name"
            },
            "style": "simple"
          },
          {
            "in": "path",
            "name": "project_name",
            "required": true,
            "schema": {
              "$ref": "#/components/schemas/Name"
            },
            "style": "simple"
          },
          {
            "in": "path",
            "name": "subnet_name",
            "required": true,
            "schema": {
              "$ref": "#/components/schemas/Name"
            },
            "style": "simple"
          },
          {
            "in": "path",
            "name": "vpc_name",
            "required": true,
            "schema": {
              "$ref": "#/components/schemas/Name"
            },
            "style": "simple"
          }
        ],
        "requestBody": {
          "content": {
            "application/json": {
              "schema": {
                "$ref": "#/components/schemas/VpcSubnetUpdate"
              }
            }
          },
          "required": true
        },
        "responses": {
          "200": {
            "description": "successful operation"
          }
        }
      },
      "delete": {
        "tags": [
          "networking"
        ],
        "description": "Delete a subnet from a VPC.",
        "operationId": "vpc_subnets_delete_subnet",
        "parameters": [
          {
            "in": "path",
            "name": "organization_name",
            "required": true,
            "schema": {
              "$ref": "#/components/schemas/Name"
            },
            "style": "simple"
          },
          {
            "in": "path",
            "name": "project_name",
            "required": true,
            "schema": {
              "$ref": "#/components/schemas/Name"
            },
            "style": "simple"
          },
          {
            "in": "path",
            "name": "subnet_name",
            "required": true,
            "schema": {
              "$ref": "#/components/schemas/Name"
            },
            "style": "simple"
          },
          {
            "in": "path",
            "name": "vpc_name",
            "required": true,
            "schema": {
              "$ref": "#/components/schemas/Name"
            },
            "style": "simple"
          }
        ],
        "responses": {
          "204": {
            "description": "successful deletion"
          }
        }
      }
    },
    "/sagas": {
      "get": {
<<<<<<< HEAD
        "description": "List all sagas (for debugging)",
        "operationId": "sagas_get",
=======
        "tags": [
          "networking"
        ],
        "description": "List IP addresses on a VPC subnet.",
        "operationId": "subnets_ips_get",
>>>>>>> f2e00cfc
        "parameters": [
          {
            "in": "query",
            "name": "limit",
            "schema": {
              "nullable": true,
              "description": "Maximum number of items returned by a single call",
              "type": "integer",
              "format": "uint32",
              "minimum": 1
            },
            "style": "form"
          },
          {
            "in": "query",
            "name": "page_token",
            "schema": {
              "nullable": true,
              "description": "Token returned by previous call to retreive the subsequent page",
              "type": "string"
            },
            "style": "form"
          },
          {
            "in": "query",
            "name": "sort_by",
            "schema": {
              "$ref": "#/components/schemas/IdSortMode"
            },
            "style": "form"
          }
        ],
        "responses": {
          "200": {
            "description": "successful operation",
            "content": {
              "application/json": {
                "schema": {
                  "$ref": "#/components/schemas/SagaResultsPage"
                }
              }
            }
          }
        },
        "x-dropshot-pagination": true
      }
    },
    "/sagas/{saga_id}": {
      "get": {
<<<<<<< HEAD
        "description": "Fetch information about a single saga (for debugging)",
        "operationId": "sagas_get_saga",
=======
        "tags": [
          "roles"
        ],
        "description": "List the built-in roles",
        "operationId": "roles_get",
>>>>>>> f2e00cfc
        "parameters": [
          {
            "in": "path",
            "name": "saga_id",
            "required": true,
            "schema": {
              "type": "string",
              "format": "uuid"
            },
            "style": "simple"
          }
        ],
        "responses": {
          "200": {
            "description": "successful operation",
            "content": {
              "application/json": {
                "schema": {
                  "$ref": "#/components/schemas/Saga"
                }
              }
            }
          }
        }
      }
    },
<<<<<<< HEAD
    "/updates/refresh": {
      "post": {
        "description": "Refresh update metadata",
        "operationId": "updates_refresh",
        "responses": {
          "200": {
            "description": "successful operation"
=======
    "/roles/{role_name}": {
      "get": {
        "tags": [
          "roles"
        ],
        "description": "Fetch a specific built-in role",
        "operationId": "roles_get_role",
        "parameters": [
          {
            "in": "path",
            "name": "role_name",
            "required": true,
            "schema": {
              "description": "The built-in role's unique name.",
              "type": "string"
            },
            "style": "simple"
          }
        ],
        "responses": {
          "200": {
            "description": "successful operation",
            "content": {
              "application/json": {
                "schema": {
                  "$ref": "#/components/schemas/Role"
                }
              }
            }
          }
        }
      }
    },
    "/sagas": {
      "get": {
        "tags": [
          "sagas"
        ],
        "description": "List all sagas (for debugging)",
        "operationId": "sagas_get",
        "parameters": [
          {
            "in": "query",
            "name": "limit",
            "schema": {
              "nullable": true,
              "description": "Maximum number of items returned by a single call",
              "type": "integer",
              "format": "uint32",
              "minimum": 1
            },
            "style": "form"
          },
          {
            "in": "query",
            "name": "page_token",
            "schema": {
              "nullable": true,
              "description": "Token returned by previous call to retreive the subsequent page",
              "type": "string"
            },
            "style": "form"
          },
          {
            "in": "query",
            "name": "sort_by",
            "schema": {
              "$ref": "#/components/schemas/IdSortMode"
            },
            "style": "form"
          }
        ],
        "responses": {
          "200": {
            "description": "successful operation",
            "content": {
              "application/json": {
                "schema": {
                  "$ref": "#/components/schemas/SagaResultsPage"
                }
              }
            }
          }
        },
        "x-dropshot-pagination": true
      }
    },
    "/sagas/{saga_id}": {
      "get": {
        "tags": [
          "sagas"
        ],
        "description": "Fetch information about a single saga (for debugging)",
        "operationId": "sagas_get_saga",
        "parameters": [
          {
            "in": "path",
            "name": "saga_id",
            "required": true,
            "schema": {
              "type": "string",
              "format": "uuid"
            },
            "style": "simple"
          }
        ],
        "responses": {
          "200": {
            "description": "successful operation",
            "content": {
              "application/json": {
                "schema": {
                  "$ref": "#/components/schemas/Saga"
                }
              }
            }
          }
        }
      }
    },
    "/session/me": {
      "get": {
        "tags": [
          "hidden"
        ],
        "description": "Fetch the user associated with the current session",
        "operationId": "session_me",
        "responses": {
          "200": {
            "description": "successful operation",
            "content": {
              "application/json": {
                "schema": {
                  "$ref": "#/components/schemas/SessionUser"
                }
              }
            }
          }
        }
      }
    },
    "/timeseries/schema": {
      "get": {
        "tags": [
          "metrics"
        ],
        "description": "List all timeseries schema",
        "operationId": "timeseries_schema_get",
        "parameters": [
          {
            "in": "query",
            "name": "limit",
            "schema": {
              "nullable": true,
              "description": "Maximum number of items returned by a single call",
              "type": "integer",
              "format": "uint32",
              "minimum": 1
            },
            "style": "form"
          },
          {
            "in": "query",
            "name": "page_token",
            "schema": {
              "nullable": true,
              "description": "Token returned by previous call to retreive the subsequent page",
              "type": "string"
            },
            "style": "form"
          }
        ],
        "responses": {
          "200": {
            "description": "successful operation",
            "content": {
              "application/json": {
                "schema": {
                  "$ref": "#/components/schemas/TimeseriesSchemaResultsPage"
                }
              }
            }
          }
        },
        "x-dropshot-pagination": true
      }
    },
    "/users": {
      "get": {
        "tags": [
          "users"
        ],
        "description": "List the built-in system users",
        "operationId": "users_get",
        "parameters": [
          {
            "in": "query",
            "name": "limit",
            "schema": {
              "nullable": true,
              "description": "Maximum number of items returned by a single call",
              "type": "integer",
              "format": "uint32",
              "minimum": 1
            },
            "style": "form"
          },
          {
            "in": "query",
            "name": "page_token",
            "schema": {
              "nullable": true,
              "description": "Token returned by previous call to retreive the subsequent page",
              "type": "string"
            },
            "style": "form"
          },
          {
            "in": "query",
            "name": "sort_by",
            "schema": {
              "$ref": "#/components/schemas/NameSortMode"
            },
            "style": "form"
          }
        ],
        "responses": {
          "200": {
            "description": "successful operation",
            "content": {
              "application/json": {
                "schema": {
                  "$ref": "#/components/schemas/UserResultsPage"
                }
              }
            }
          }
        },
        "x-dropshot-pagination": true
      }
    },
    "/users/{user_name}": {
      "get": {
        "tags": [
          "users"
        ],
        "description": "Fetch a specific built-in system user",
        "operationId": "users_get_user",
        "parameters": [
          {
            "in": "path",
            "name": "user_name",
            "required": true,
            "schema": {
              "$ref": "#/components/schemas/Name"
            },
            "style": "simple"
          }
        ],
        "responses": {
          "200": {
            "description": "successful operation",
            "content": {
              "application/json": {
                "schema": {
                  "$ref": "#/components/schemas/User"
                }
              }
            }
>>>>>>> f2e00cfc
          }
        }
      }
    }
  },
  "components": {
    "schemas": {
      "ByteCount": {
        "description": "A count of bytes, typically used either for memory or storage capacity\n\nThe maximum supported byte count is [`i64::MAX`].  This makes it somewhat inconvenient to define constructors: a u32 constructor can be infallible, but an i64 constructor can fail (if the value is negative) and a u64 constructor can fail (if the value is larger than i64::MAX).  We provide all of these for consumers' convenience.",
        "type": "integer",
        "format": "uint64",
        "minimum": 0
      },
      "DatumType": {
        "description": "The type of an individual datum of a metric.",
        "type": "string",
        "enum": [
          "Bool",
          "I64",
          "F64",
          "String",
          "Bytes",
          "CumulativeI64",
          "CumulativeF64",
          "HistogramI64",
          "HistogramF64"
        ]
      },
      "Disk": {
        "description": "Client view of an [`Disk`]",
        "type": "object",
        "properties": {
          "description": {
            "description": "human-readable free-form text about a resource",
            "type": "string"
          },
          "device_path": {
            "type": "string"
          },
          "id": {
            "description": "unique, immutable, system-controlled identifier for each resource",
            "type": "string",
            "format": "uuid"
          },
          "name": {
            "description": "unique, mutable, user-controlled identifier for each resource",
            "allOf": [
              {
                "$ref": "#/components/schemas/Name"
              }
            ]
          },
          "project_id": {
            "type": "string",
            "format": "uuid"
          },
          "size": {
            "$ref": "#/components/schemas/ByteCount"
          },
          "snapshot_id": {
            "nullable": true,
            "type": "string",
            "format": "uuid"
          },
          "state": {
            "$ref": "#/components/schemas/DiskState"
          },
          "time_created": {
            "description": "timestamp when this resource was created",
            "type": "string",
            "format": "date-time"
          },
          "time_modified": {
            "description": "timestamp when this resource was last modified",
            "type": "string",
            "format": "date-time"
          }
        },
        "required": [
          "description",
          "device_path",
          "id",
          "name",
          "project_id",
          "size",
          "state",
          "time_created",
          "time_modified"
        ]
      },
      "DiskAttachment": {
        "description": "Describes a Disk's attachment to an Instance",
        "type": "object",
        "properties": {
          "diskId": {
            "type": "string",
            "format": "uuid"
          },
          "diskName": {
            "$ref": "#/components/schemas/Name"
          },
          "diskState": {
            "$ref": "#/components/schemas/DiskState"
          },
          "instanceId": {
            "type": "string",
            "format": "uuid"
          }
        },
        "required": [
          "diskId",
          "diskName",
          "diskState",
          "instanceId"
        ]
      },
      "DiskCreate": {
        "description": "Create-time parameters for a [`Disk`]",
        "type": "object",
        "properties": {
          "description": {
            "type": "string"
          },
          "name": {
            "$ref": "#/components/schemas/Name"
          },
          "size": {
            "description": "size of the Disk",
            "allOf": [
              {
                "$ref": "#/components/schemas/ByteCount"
              }
            ]
          },
          "snapshot_id": {
            "nullable": true,
            "description": "id for snapshot from which the Disk should be created, if any",
            "type": "string",
            "format": "uuid"
          }
        },
        "required": [
          "description",
          "name",
          "size"
        ]
      },
      "DiskResultsPage": {
        "description": "A single page of results",
        "type": "object",
        "properties": {
          "items": {
            "description": "list of items on this page of results",
            "type": "array",
            "items": {
              "$ref": "#/components/schemas/Disk"
            }
          },
          "next_page": {
            "nullable": true,
            "description": "token used to fetch the next page of results (if any)",
            "type": "string"
          }
        },
        "required": [
          "items"
        ]
      },
      "DiskState": {
        "description": "State of a Disk (primarily: attached or not)",
        "oneOf": [
          {
            "description": "Disk is being initialized",
            "type": "object",
            "properties": {
              "state": {
                "type": "string",
                "enum": [
                  "creating"
                ]
              }
            },
            "required": [
              "state"
            ]
          },
          {
            "description": "Disk is ready but detached from any Instance",
            "type": "object",
            "properties": {
              "state": {
                "type": "string",
                "enum": [
                  "detached"
                ]
              }
            },
            "required": [
              "state"
            ]
          },
          {
            "description": "Disk is being attached to the given Instance",
            "type": "object",
            "properties": {
              "instance": {
                "type": "string",
                "format": "uuid"
              },
              "state": {
                "type": "string",
                "enum": [
                  "attaching"
                ]
              }
            },
            "required": [
              "instance",
              "state"
            ]
          },
          {
            "description": "Disk is attached to the given Instance",
            "type": "object",
            "properties": {
              "instance": {
                "type": "string",
                "format": "uuid"
              },
              "state": {
                "type": "string",
                "enum": [
                  "attached"
                ]
              }
            },
            "required": [
              "instance",
              "state"
            ]
          },
          {
            "description": "Disk is being detached from the given Instance",
            "type": "object",
            "properties": {
              "instance": {
                "type": "string",
                "format": "uuid"
              },
              "state": {
                "type": "string",
                "enum": [
                  "detaching"
                ]
              }
            },
            "required": [
              "instance",
              "state"
            ]
          },
          {
            "description": "Disk has been destroyed",
            "type": "object",
            "properties": {
              "state": {
                "type": "string",
                "enum": [
                  "destroyed"
                ]
              }
            },
            "required": [
              "state"
            ]
          },
          {
            "description": "Disk is unavailable",
            "type": "object",
            "properties": {
              "state": {
                "type": "string",
                "enum": [
                  "faulted"
                ]
              }
            },
            "required": [
              "state"
            ]
          }
        ]
      },
      "FieldSchema": {
        "description": "The name and type information for a field of a timeseries schema.",
        "type": "object",
        "properties": {
          "name": {
            "type": "string"
          },
          "source": {
            "$ref": "#/components/schemas/FieldSource"
          },
          "ty": {
            "$ref": "#/components/schemas/FieldType"
          }
        },
        "required": [
          "name",
          "source",
          "ty"
        ]
      },
      "FieldSource": {
        "description": "The source from which a field is derived, the target or metric.",
        "type": "string",
        "enum": [
          "Target",
          "Metric"
        ]
      },
      "FieldType": {
        "description": "The `FieldType` identifies the data type of a target or metric field.",
        "type": "string",
        "enum": [
          "String",
          "I64",
          "IpAddr",
          "Uuid",
          "Bool"
        ]
      },
      "Instance": {
        "description": "Client view of an [`Instance`]",
        "type": "object",
        "properties": {
          "description": {
            "description": "human-readable free-form text about a resource",
            "type": "string"
          },
          "hostname": {
            "description": "RFC1035-compliant hostname for the Instance.",
            "type": "string"
          },
          "id": {
            "description": "unique, immutable, system-controlled identifier for each resource",
            "type": "string",
            "format": "uuid"
          },
          "memory": {
            "description": "memory allocated for this Instance",
            "allOf": [
              {
                "$ref": "#/components/schemas/ByteCount"
              }
            ]
          },
          "name": {
            "description": "unique, mutable, user-controlled identifier for each resource",
            "allOf": [
              {
                "$ref": "#/components/schemas/Name"
              }
            ]
          },
          "ncpus": {
            "description": "number of CPUs allocated for this Instance",
            "allOf": [
              {
                "$ref": "#/components/schemas/InstanceCpuCount"
              }
            ]
          },
          "project_id": {
            "description": "id for the project containing this Instance",
            "type": "string",
            "format": "uuid"
          },
          "run_state": {
            "$ref": "#/components/schemas/InstanceState"
          },
          "time_created": {
            "description": "timestamp when this resource was created",
            "type": "string",
            "format": "date-time"
          },
          "time_modified": {
            "description": "timestamp when this resource was last modified",
            "type": "string",
            "format": "date-time"
          },
          "time_run_state_updated": {
            "type": "string",
            "format": "date-time"
          }
        },
        "required": [
          "description",
          "hostname",
          "id",
          "memory",
          "name",
          "ncpus",
          "project_id",
          "run_state",
          "time_created",
          "time_modified",
          "time_run_state_updated"
        ]
      },
      "InstanceCpuCount": {
        "description": "The number of CPUs in an Instance",
        "type": "integer",
        "format": "uint16",
        "minimum": 0
      },
      "InstanceCreate": {
        "description": "Create-time parameters for an [`Instance`]",
        "type": "object",
        "properties": {
          "description": {
            "type": "string"
          },
          "hostname": {
            "type": "string"
          },
          "memory": {
            "$ref": "#/components/schemas/ByteCount"
          },
          "name": {
            "$ref": "#/components/schemas/Name"
          },
          "ncpus": {
            "$ref": "#/components/schemas/InstanceCpuCount"
          }
        },
        "required": [
          "description",
          "hostname",
          "memory",
          "name",
          "ncpus"
        ]
      },
      "InstanceResultsPage": {
        "description": "A single page of results",
        "type": "object",
        "properties": {
          "items": {
            "description": "list of items on this page of results",
            "type": "array",
            "items": {
              "$ref": "#/components/schemas/Instance"
            }
          },
          "next_page": {
            "nullable": true,
            "description": "token used to fetch the next page of results (if any)",
            "type": "string"
          }
        },
        "required": [
          "items"
        ]
      },
      "InstanceState": {
        "description": "Running state of an Instance (primarily: booted or stopped)\n\nThis typically reflects whether it's starting, running, stopping, or stopped, but also includes states related to the Instance's lifecycle",
        "type": "string",
        "enum": [
          "creating",
          "starting",
          "running",
          "stopping",
          "stopped",
          "rebooting",
          "repairing",
          "failed",
          "destroyed"
        ]
      },
      "Ipv4Net": {
        "title": "An IPv4 subnet",
        "description": "An IPv4 subnet, including prefix and subnet mask",
        "type": "string",
        "pattern": "^(10\\.(25[0-5]|[1-2][0-4][0-9]|[1-9][0-9]|[0-9]\\.){2}(25[0-5]|[1-2][0-4][0-9]|[1-9][0-9]|[0-9])/(1[0-9]|2[0-8]|[8-9]))$^(172\\.16\\.(25[0-5]|[1-2][0-4][0-9]|[1-9][0-9]|[0-9])\\.(25[0-5]|[1-2][0-4][0-9]|[1-9][0-9]|[0-9])/(1[2-9]|2[0-8]))$^(192\\.168\\.(25[0-5]|[1-2][0-4][0-9]|[1-9][0-9]|[0-9])\\.(25[0-5]|[1-2][0-4][0-9]|[1-9][0-9]|[0-9])/(1[6-9]|2[0-8]))$",
        "maxLength": 18
      },
      "Ipv6Net": {
        "title": "An IPv6 subnet",
        "description": "An IPv6 subnet, including prefix and subnet mask",
        "type": "string",
        "pattern": "^(fd|FD)00:((([0-9a-fA-F]{1,4}\\:){6}[0-9a-fA-F]{1,4})|(([0-9a-fA-F]{1,4}:){1,6}:))/(6[4-9]|[7-9][0-9]|1[0-1][0-9]|12[0-6])$",
        "maxLength": 43
      },
      "L4PortRange": {
        "title": "A range of IP ports",
        "description": "An inclusive-inclusive range of IP ports. The second port may be omitted to represent a single port",
        "type": "string",
        "pattern": "^[0-9]{1,5}(-[0-9]{1,5})?$",
        "minLength": 1,
        "maxLength": 11
      },
      "LoginParams": {
        "type": "object",
        "properties": {
          "username": {
            "type": "string"
          }
        },
        "required": [
          "username"
        ]
      },
      "Name": {
        "title": "A name used in the API",
        "description": "Names must begin with a lower case ASCII letter, be composed exclusively of lowercase ASCII, uppercase ASCII, numbers, and '-', and may not end with a '-'.",
        "type": "string",
        "pattern": "[a-z](|[a-zA-Z0-9-]*[a-zA-Z0-9])",
        "maxLength": 63
      },
<<<<<<< HEAD
=======
      "NetworkInterface": {
        "description": "A `NetworkInterface` represents a virtual network interface device.",
        "type": "object",
        "properties": {
          "description": {
            "description": "human-readable free-form text about a resource",
            "type": "string"
          },
          "id": {
            "description": "unique, immutable, system-controlled identifier for each resource",
            "type": "string",
            "format": "uuid"
          },
          "instance_id": {
            "description": "The Instance to which the interface belongs.",
            "type": "string",
            "format": "uuid"
          },
          "ip": {
            "description": "The IP address assigned to this interface.",
            "type": "string",
            "format": "ip"
          },
          "mac": {
            "description": "The MAC address assigned to this interface.",
            "allOf": [
              {
                "$ref": "#/components/schemas/MacAddr"
              }
            ]
          },
          "name": {
            "description": "unique, mutable, user-controlled identifier for each resource",
            "allOf": [
              {
                "$ref": "#/components/schemas/Name"
              }
            ]
          },
          "subnet_id": {
            "description": "The subnet to which the interface belongs.",
            "type": "string",
            "format": "uuid"
          },
          "time_created": {
            "description": "timestamp when this resource was created",
            "type": "string",
            "format": "date-time"
          },
          "time_modified": {
            "description": "timestamp when this resource was last modified",
            "type": "string",
            "format": "date-time"
          },
          "vpc_id": {
            "description": "The VPC to which the interface belongs.",
            "type": "string",
            "format": "uuid"
          }
        },
        "required": [
          "description",
          "id",
          "instance_id",
          "ip",
          "mac",
          "name",
          "subnet_id",
          "time_created",
          "time_modified",
          "vpc_id"
        ]
      },
      "NetworkInterfaceResultsPage": {
        "description": "A single page of results",
        "type": "object",
        "properties": {
          "items": {
            "description": "list of items on this page of results",
            "type": "array",
            "items": {
              "$ref": "#/components/schemas/NetworkInterface"
            }
          },
          "next_page": {
            "nullable": true,
            "description": "token used to fetch the next page of results (if any)",
            "type": "string"
          }
        },
        "required": [
          "items"
        ]
      },
>>>>>>> f2e00cfc
      "Organization": {
        "description": "Client view of an [`Organization`]",
        "type": "object",
        "properties": {
          "description": {
            "description": "human-readable free-form text about a resource",
            "type": "string"
          },
          "id": {
            "description": "unique, immutable, system-controlled identifier for each resource",
            "type": "string",
            "format": "uuid"
          },
          "name": {
            "description": "unique, mutable, user-controlled identifier for each resource",
            "allOf": [
              {
                "$ref": "#/components/schemas/Name"
              }
            ]
          },
          "time_created": {
            "description": "timestamp when this resource was created",
            "type": "string",
            "format": "date-time"
          },
          "time_modified": {
            "description": "timestamp when this resource was last modified",
            "type": "string",
            "format": "date-time"
          }
        },
        "required": [
          "description",
          "id",
          "name",
          "time_created",
          "time_modified"
        ]
      },
      "OrganizationCreate": {
        "description": "Create-time parameters for an [`Organization`]",
        "type": "object",
        "properties": {
          "description": {
            "type": "string"
          },
          "name": {
            "$ref": "#/components/schemas/Name"
          }
        },
        "required": [
          "description",
          "name"
        ]
      },
      "OrganizationResultsPage": {
        "description": "A single page of results",
        "type": "object",
        "properties": {
          "items": {
            "description": "list of items on this page of results",
            "type": "array",
            "items": {
              "$ref": "#/components/schemas/Organization"
            }
          },
          "next_page": {
            "nullable": true,
            "description": "token used to fetch the next page of results (if any)",
            "type": "string"
          }
        },
        "required": [
          "items"
        ]
      },
      "OrganizationUpdate": {
        "description": "Updateable properties of an [`Organization`]",
        "type": "object",
        "properties": {
          "description": {
            "nullable": true,
            "type": "string"
          },
          "name": {
            "nullable": true,
            "allOf": [
              {
                "$ref": "#/components/schemas/Name"
              }
            ]
          }
        }
      },
      "Project": {
        "description": "Client view of a [`Project`]",
        "type": "object",
        "properties": {
          "description": {
            "description": "human-readable free-form text about a resource",
            "type": "string"
          },
          "id": {
            "description": "unique, immutable, system-controlled identifier for each resource",
            "type": "string",
            "format": "uuid"
          },
          "name": {
            "description": "unique, mutable, user-controlled identifier for each resource",
            "allOf": [
              {
                "$ref": "#/components/schemas/Name"
              }
            ]
          },
          "organization_id": {
            "type": "string",
            "format": "uuid"
          },
          "time_created": {
            "description": "timestamp when this resource was created",
            "type": "string",
            "format": "date-time"
          },
          "time_modified": {
            "description": "timestamp when this resource was last modified",
            "type": "string",
            "format": "date-time"
          }
        },
        "required": [
          "description",
          "id",
          "name",
          "organization_id",
          "time_created",
          "time_modified"
        ]
      },
      "ProjectCreate": {
        "description": "Create-time parameters for an [`Project`]",
        "type": "object",
        "properties": {
          "description": {
            "type": "string"
          },
          "name": {
            "$ref": "#/components/schemas/Name"
          }
        },
        "required": [
          "description",
          "name"
        ]
      },
      "ProjectResultsPage": {
        "description": "A single page of results",
        "type": "object",
        "properties": {
          "items": {
            "description": "list of items on this page of results",
            "type": "array",
            "items": {
              "$ref": "#/components/schemas/Project"
            }
          },
          "next_page": {
            "nullable": true,
            "description": "token used to fetch the next page of results (if any)",
            "type": "string"
          }
        },
        "required": [
          "items"
        ]
      },
      "ProjectUpdate": {
        "description": "Updateable properties of an [`Project`]",
        "type": "object",
        "properties": {
          "description": {
            "nullable": true,
            "type": "string"
          },
          "name": {
            "nullable": true,
            "allOf": [
              {
                "$ref": "#/components/schemas/Name"
              }
            ]
          }
        }
      },
      "Rack": {
        "description": "Client view of an [`Rack`]",
        "type": "object",
        "properties": {
          "description": {
            "description": "human-readable free-form text about a resource",
            "type": "string"
          },
          "id": {
            "description": "unique, immutable, system-controlled identifier for each resource",
            "type": "string",
            "format": "uuid"
          },
          "name": {
            "description": "unique, mutable, user-controlled identifier for each resource",
            "allOf": [
              {
                "$ref": "#/components/schemas/Name"
              }
            ]
          },
          "time_created": {
            "description": "timestamp when this resource was created",
            "type": "string",
            "format": "date-time"
          },
          "time_modified": {
            "description": "timestamp when this resource was last modified",
            "type": "string",
            "format": "date-time"
          }
        },
        "required": [
          "description",
          "id",
          "name",
          "time_created",
          "time_modified"
        ]
      },
      "RackResultsPage": {
        "description": "A single page of results",
        "type": "object",
        "properties": {
          "items": {
            "description": "list of items on this page of results",
            "type": "array",
            "items": {
              "$ref": "#/components/schemas/Rack"
            }
          },
          "next_page": {
            "nullable": true,
            "description": "token used to fetch the next page of results (if any)",
            "type": "string"
          }
        },
        "required": [
          "items"
        ]
      },
      "RouteDestination": {
        "description": "A subset of [`NetworkTarget`], `RouteDestination` specifies the kind of network traffic that will be matched to be forwarded to the [`RouteTarget`].",
        "oneOf": [
          {
            "type": "object",
            "properties": {
              "type": {
                "type": "string",
                "enum": [
                  "ip"
                ]
              },
              "value": {
                "type": "string",
                "format": "ip"
              }
            },
            "required": [
              "type",
              "value"
            ]
          },
          {
            "type": "object",
            "properties": {
              "type": {
                "type": "string",
                "enum": [
                  "vpc"
                ]
              },
              "value": {
                "$ref": "#/components/schemas/Name"
              }
            },
            "required": [
              "type",
              "value"
            ]
          },
          {
            "type": "object",
            "properties": {
              "type": {
                "type": "string",
                "enum": [
                  "subnet"
                ]
              },
              "value": {
                "$ref": "#/components/schemas/Name"
              }
            },
            "required": [
              "type",
              "value"
            ]
          }
        ]
      },
      "RouteTarget": {
        "description": "A subset of [`NetworkTarget`], `RouteTarget` specifies all possible targets that a route can forward to.",
        "oneOf": [
          {
            "type": "object",
            "properties": {
              "type": {
                "type": "string",
                "enum": [
                  "ip"
                ]
              },
              "value": {
                "type": "string",
                "format": "ip"
              }
            },
            "required": [
              "type",
              "value"
            ]
          },
          {
            "type": "object",
            "properties": {
              "type": {
                "type": "string",
                "enum": [
                  "vpc"
                ]
              },
              "value": {
                "$ref": "#/components/schemas/Name"
              }
            },
            "required": [
              "type",
              "value"
            ]
          },
          {
            "type": "object",
            "properties": {
              "type": {
                "type": "string",
                "enum": [
                  "subnet"
                ]
              },
              "value": {
                "$ref": "#/components/schemas/Name"
              }
            },
            "required": [
              "type",
              "value"
            ]
          },
          {
            "type": "object",
            "properties": {
              "type": {
                "type": "string",
                "enum": [
                  "instance"
                ]
              },
              "value": {
                "$ref": "#/components/schemas/Name"
              }
            },
            "required": [
              "type",
              "value"
            ]
          },
          {
            "type": "object",
            "properties": {
              "type": {
                "type": "string",
                "enum": [
                  "internet_gateway"
                ]
              },
              "value": {
                "$ref": "#/components/schemas/Name"
              }
            },
            "required": [
              "type",
              "value"
            ]
          }
        ]
      },
      "RouterRoute": {
        "description": "A route defines a rule that governs where traffic should be sent based on its destination.",
        "type": "object",
        "properties": {
          "description": {
            "description": "human-readable free-form text about a resource",
            "type": "string"
          },
          "destination": {
            "$ref": "#/components/schemas/RouteDestination"
          },
          "id": {
            "description": "unique, immutable, system-controlled identifier for each resource",
            "type": "string",
            "format": "uuid"
          },
          "kind": {
            "description": "Describes the kind of router. Set at creation. `read-only`",
            "allOf": [
              {
                "$ref": "#/components/schemas/RouterRouteKind"
              }
            ]
          },
          "name": {
            "description": "unique, mutable, user-controlled identifier for each resource",
            "allOf": [
              {
                "$ref": "#/components/schemas/Name"
              }
            ]
          },
          "router_id": {
            "description": "The VPC Router to which the route belongs.",
            "type": "string",
            "format": "uuid"
          },
          "target": {
            "$ref": "#/components/schemas/RouteTarget"
          },
          "time_created": {
            "description": "timestamp when this resource was created",
            "type": "string",
            "format": "date-time"
          },
          "time_modified": {
            "description": "timestamp when this resource was last modified",
            "type": "string",
            "format": "date-time"
          }
        },
        "required": [
          "description",
          "destination",
          "id",
          "kind",
          "name",
          "router_id",
          "target",
          "time_created",
          "time_modified"
        ]
      },
      "RouterRouteCreateParams": {
        "description": "Create-time parameters for a [`RouterRoute`]",
        "type": "object",
        "properties": {
          "description": {
            "type": "string"
          },
          "destination": {
            "$ref": "#/components/schemas/RouteDestination"
          },
          "name": {
            "$ref": "#/components/schemas/Name"
          },
          "target": {
            "$ref": "#/components/schemas/RouteTarget"
          }
        },
        "required": [
          "description",
          "destination",
          "name",
          "target"
        ]
      },
      "RouterRouteKind": {
        "description": "The classification of a [`RouterRoute`] as defined by the system. The kind determines certain attributes such as if the route is modifiable and describes how or where the route was created.\n\nSee [RFD-21](https://rfd.shared.oxide.computer/rfd/0021#concept-router) for more context",
        "type": "string",
        "enum": [
          "default",
          "vpc_subnet",
          "vpc_peering",
          "custom"
        ]
      },
      "RouterRouteResultsPage": {
        "description": "A single page of results",
        "type": "object",
        "properties": {
          "items": {
            "description": "list of items on this page of results",
            "type": "array",
            "items": {
              "$ref": "#/components/schemas/RouterRoute"
            }
          },
          "next_page": {
            "nullable": true,
            "description": "token used to fetch the next page of results (if any)",
            "type": "string"
          }
        },
        "required": [
          "items"
        ]
      },
      "RouterRouteUpdateParams": {
        "description": "Updateable properties of a [`RouterRoute`]",
        "type": "object",
        "properties": {
          "description": {
            "nullable": true,
            "type": "string"
          },
          "destination": {
            "$ref": "#/components/schemas/RouteDestination"
          },
          "name": {
            "nullable": true,
            "allOf": [
              {
                "$ref": "#/components/schemas/Name"
              }
            ]
          },
          "target": {
            "$ref": "#/components/schemas/RouteTarget"
          }
        },
        "required": [
          "destination",
          "target"
        ]
      },
      "Saga": {
        "type": "object",
        "properties": {
          "id": {
            "type": "string",
            "format": "uuid"
          },
          "state": {
            "$ref": "#/components/schemas/SagaState"
          }
        },
        "required": [
          "id",
          "state"
        ]
      },
      "SagaErrorInfo": {
        "oneOf": [
          {
            "type": "object",
            "properties": {
              "error": {
                "type": "string",
                "enum": [
                  "action_failed"
                ]
              },
              "source_error": {}
            },
            "required": [
              "error",
              "source_error"
            ]
          },
          {
            "type": "object",
            "properties": {
              "error": {
                "type": "string",
                "enum": [
                  "deserialize_failed"
                ]
              },
              "message": {
                "type": "string"
              }
            },
            "required": [
              "error",
              "message"
            ]
          },
          {
            "type": "object",
            "properties": {
              "error": {
                "type": "string",
                "enum": [
                  "injected_error"
                ]
              }
            },
            "required": [
              "error"
            ]
          },
          {
            "type": "object",
            "properties": {
              "error": {
                "type": "string",
                "enum": [
                  "serialize_failed"
                ]
              },
              "message": {
                "type": "string"
              }
            },
            "required": [
              "error",
              "message"
            ]
          },
          {
            "type": "object",
            "properties": {
              "error": {
                "type": "string",
                "enum": [
                  "subsaga_create_failed"
                ]
              },
              "message": {
                "type": "string"
              }
            },
            "required": [
              "error",
              "message"
            ]
          }
        ]
      },
      "SagaResultsPage": {
        "description": "A single page of results",
        "type": "object",
        "properties": {
          "items": {
            "description": "list of items on this page of results",
            "type": "array",
            "items": {
              "$ref": "#/components/schemas/Saga"
            }
          },
          "next_page": {
            "nullable": true,
            "description": "token used to fetch the next page of results (if any)",
            "type": "string"
          }
        },
        "required": [
          "items"
        ]
      },
      "SagaState": {
        "oneOf": [
          {
            "type": "object",
            "properties": {
              "state": {
                "type": "string",
                "enum": [
                  "running"
                ]
              }
            },
            "required": [
              "state"
            ]
          },
          {
            "type": "object",
            "properties": {
              "state": {
                "type": "string",
                "enum": [
                  "succeeded"
                ]
              }
            },
            "required": [
              "state"
            ]
          },
          {
            "type": "object",
            "properties": {
              "error_info": {
                "$ref": "#/components/schemas/SagaErrorInfo"
              },
              "error_node_name": {
                "type": "string"
              },
              "state": {
                "type": "string",
                "enum": [
                  "failed"
                ]
              }
            },
            "required": [
              "error_info",
              "error_node_name",
              "state"
            ]
          }
        ]
      },
      "SessionUser": {
        "description": "Client view of currently authed user.",
        "type": "object",
        "properties": {
          "id": {
            "type": "string",
            "format": "uuid"
          }
        },
        "required": [
          "id"
        ]
      },
      "Sled": {
        "description": "Client view of an [`Sled`]",
        "type": "object",
        "properties": {
          "description": {
            "description": "human-readable free-form text about a resource",
            "type": "string"
          },
          "id": {
            "description": "unique, immutable, system-controlled identifier for each resource",
            "type": "string",
            "format": "uuid"
          },
          "name": {
            "description": "unique, mutable, user-controlled identifier for each resource",
            "allOf": [
              {
                "$ref": "#/components/schemas/Name"
              }
            ]
          },
          "service_address": {
            "type": "string"
          },
          "time_created": {
            "description": "timestamp when this resource was created",
            "type": "string",
            "format": "date-time"
          },
          "time_modified": {
            "description": "timestamp when this resource was last modified",
            "type": "string",
            "format": "date-time"
          }
        },
        "required": [
          "description",
          "id",
          "name",
          "service_address",
          "time_created",
          "time_modified"
        ]
      },
      "SledResultsPage": {
        "description": "A single page of results",
        "type": "object",
        "properties": {
          "items": {
            "description": "list of items on this page of results",
            "type": "array",
            "items": {
              "$ref": "#/components/schemas/Sled"
            }
          },
          "next_page": {
            "nullable": true,
            "description": "token used to fetch the next page of results (if any)",
            "type": "string"
          }
        },
        "required": [
          "items"
        ]
      },
<<<<<<< HEAD
=======
      "TimeseriesName": {
        "title": "The name of a timeseries",
        "description": "Names are constructed by concatenating the target and metric names with ':'. Target and metric names must be lowercase alphanumeric characters with '_' separating words.",
        "type": "string",
        "pattern": "(([a-z]+[a-z0-9]*)(_([a-z0-9]+))*):(([a-z]+[a-z0-9]*)(_([a-z0-9]+))*)"
      },
      "TimeseriesSchema": {
        "description": "The schema for a timeseries.\n\nThis includes the name of the timeseries, as well as the datum type of its metric and the schema for each field.",
        "type": "object",
        "properties": {
          "created": {
            "type": "string",
            "format": "date-time"
          },
          "datum_type": {
            "$ref": "#/components/schemas/DatumType"
          },
          "field_schema": {
            "type": "array",
            "items": {
              "$ref": "#/components/schemas/FieldSchema"
            }
          },
          "timeseries_name": {
            "$ref": "#/components/schemas/TimeseriesName"
          }
        },
        "required": [
          "created",
          "datum_type",
          "field_schema",
          "timeseries_name"
        ]
      },
      "TimeseriesSchemaResultsPage": {
        "description": "A single page of results",
        "type": "object",
        "properties": {
          "items": {
            "description": "list of items on this page of results",
            "type": "array",
            "items": {
              "$ref": "#/components/schemas/TimeseriesSchema"
            }
          },
          "next_page": {
            "nullable": true,
            "description": "token used to fetch the next page of results (if any)",
            "type": "string"
          }
        },
        "required": [
          "items"
        ]
      },
      "User": {
        "description": "Client view of a [`User`]",
        "type": "object",
        "properties": {
          "description": {
            "description": "human-readable free-form text about a resource",
            "type": "string"
          },
          "id": {
            "description": "unique, immutable, system-controlled identifier for each resource",
            "type": "string",
            "format": "uuid"
          },
          "name": {
            "description": "unique, mutable, user-controlled identifier for each resource",
            "allOf": [
              {
                "$ref": "#/components/schemas/Name"
              }
            ]
          },
          "time_created": {
            "description": "timestamp when this resource was created",
            "type": "string",
            "format": "date-time"
          },
          "time_modified": {
            "description": "timestamp when this resource was last modified",
            "type": "string",
            "format": "date-time"
          }
        },
        "required": [
          "description",
          "id",
          "name",
          "time_created",
          "time_modified"
        ]
      },
      "UserResultsPage": {
        "description": "A single page of results",
        "type": "object",
        "properties": {
          "items": {
            "description": "list of items on this page of results",
            "type": "array",
            "items": {
              "$ref": "#/components/schemas/User"
            }
          },
          "next_page": {
            "nullable": true,
            "description": "token used to fetch the next page of results (if any)",
            "type": "string"
          }
        },
        "required": [
          "items"
        ]
      },
>>>>>>> f2e00cfc
      "Vpc": {
        "description": "Client view of a [`Vpc`]",
        "type": "object",
        "properties": {
          "description": {
            "description": "human-readable free-form text about a resource",
            "type": "string"
          },
          "dns_name": {
            "description": "The name used for the VPC in DNS.",
            "allOf": [
              {
                "$ref": "#/components/schemas/Name"
              }
            ]
          },
          "id": {
            "description": "unique, immutable, system-controlled identifier for each resource",
            "type": "string",
            "format": "uuid"
          },
          "name": {
            "description": "unique, mutable, user-controlled identifier for each resource",
            "allOf": [
              {
                "$ref": "#/components/schemas/Name"
              }
            ]
          },
          "project_id": {
            "description": "id for the project containing this VPC",
            "type": "string",
            "format": "uuid"
          },
          "system_router_id": {
            "description": "id for the system router where subnet default routes are registered",
            "type": "string",
            "format": "uuid"
          },
          "time_created": {
            "description": "timestamp when this resource was created",
            "type": "string",
            "format": "date-time"
          },
          "time_modified": {
            "description": "timestamp when this resource was last modified",
            "type": "string",
            "format": "date-time"
          }
        },
        "required": [
          "description",
          "dns_name",
          "id",
          "name",
          "project_id",
          "system_router_id",
          "time_created",
          "time_modified"
        ]
      },
      "VpcCreate": {
        "description": "Create-time parameters for a [`Vpc`]",
        "type": "object",
        "properties": {
          "description": {
            "type": "string"
          },
          "dns_name": {
            "$ref": "#/components/schemas/Name"
          },
          "name": {
            "$ref": "#/components/schemas/Name"
          }
        },
        "required": [
          "description",
          "dns_name",
          "name"
        ]
      },
      "VpcFirewallRule": {
        "description": "A single rule in a VPC firewall",
        "type": "object",
        "properties": {
          "action": {
            "description": "whether traffic matching the rule should be allowed or dropped",
            "allOf": [
              {
                "$ref": "#/components/schemas/VpcFirewallRuleAction"
              }
            ]
          },
          "description": {
            "description": "human-readable free-form text about a resource",
            "type": "string"
          },
          "direction": {
            "description": "whether this rule is for incoming or outgoing traffic",
            "allOf": [
              {
                "$ref": "#/components/schemas/VpcFirewallRuleDirection"
              }
            ]
          },
          "filters": {
            "description": "reductions on the scope of the rule",
            "allOf": [
              {
                "$ref": "#/components/schemas/VpcFirewallRuleFilter"
              }
            ]
          },
          "id": {
            "description": "unique, immutable, system-controlled identifier for each resource",
            "type": "string",
            "format": "uuid"
          },
          "name": {
            "description": "unique, mutable, user-controlled identifier for each resource",
            "allOf": [
              {
                "$ref": "#/components/schemas/Name"
              }
            ]
          },
          "priority": {
            "description": "the relative priority of this rule",
            "type": "integer",
            "format": "uint16",
            "minimum": 0
          },
          "status": {
            "description": "whether this rule is in effect",
            "allOf": [
              {
                "$ref": "#/components/schemas/VpcFirewallRuleStatus"
              }
            ]
          },
          "targets": {
            "description": "list of sets of instances that the rule applies to",
            "type": "array",
            "items": {
              "$ref": "#/components/schemas/VpcFirewallRuleTarget"
            }
          },
          "time_created": {
            "description": "timestamp when this resource was created",
            "type": "string",
            "format": "date-time"
          },
          "time_modified": {
            "description": "timestamp when this resource was last modified",
            "type": "string",
            "format": "date-time"
          }
        },
        "required": [
          "action",
          "description",
          "direction",
          "filters",
          "id",
          "name",
          "priority",
          "status",
          "targets",
          "time_created",
          "time_modified"
        ]
      },
      "VpcFirewallRuleAction": {
        "type": "string",
        "enum": [
          "allow",
          "deny"
        ]
      },
      "VpcFirewallRuleDirection": {
        "type": "string",
        "enum": [
          "inbound",
          "outbound"
        ]
      },
      "VpcFirewallRuleFilter": {
        "description": "Filter for a firewall rule. A given packet must match every field that is present for the rule to apply to it. A packet matches a field if any entry in that field matches the packet.",
        "type": "object",
        "properties": {
          "hosts": {
            "nullable": true,
            "description": "If present, the sources (if incoming) or destinations (if outgoing) this rule applies to.",
            "type": "array",
            "items": {
              "$ref": "#/components/schemas/VpcFirewallRuleHostFilter"
            }
          },
          "ports": {
            "nullable": true,
            "description": "If present, the destination ports this rule applies to.",
            "type": "array",
            "items": {
              "$ref": "#/components/schemas/L4PortRange"
            }
          },
          "protocols": {
            "nullable": true,
            "description": "If present, the networking protocols this rule applies to.",
            "type": "array",
            "items": {
              "$ref": "#/components/schemas/VpcFirewallRuleProtocol"
            }
          }
        }
      },
      "VpcFirewallRuleHostFilter": {
        "description": "A subset of [`NetworkTarget`], `VpcFirewallRuleHostFilter` specifies all possible targets that a route can forward to.",
        "oneOf": [
          {
            "type": "object",
            "properties": {
              "type": {
                "type": "string",
                "enum": [
                  "vpc"
                ]
              },
              "value": {
                "$ref": "#/components/schemas/Name"
              }
            },
            "required": [
              "type",
              "value"
            ]
          },
          {
            "type": "object",
            "properties": {
              "type": {
                "type": "string",
                "enum": [
                  "subnet"
                ]
              },
              "value": {
                "$ref": "#/components/schemas/Name"
              }
            },
            "required": [
              "type",
              "value"
            ]
          },
          {
            "type": "object",
            "properties": {
              "type": {
                "type": "string",
                "enum": [
                  "instance"
                ]
              },
              "value": {
                "$ref": "#/components/schemas/Name"
              }
            },
            "required": [
              "type",
              "value"
            ]
          },
          {
            "type": "object",
            "properties": {
              "type": {
                "type": "string",
                "enum": [
                  "ip"
                ]
              },
              "value": {
                "type": "string",
                "format": "ip"
              }
            },
            "required": [
              "type",
              "value"
            ]
          },
          {
            "type": "object",
            "properties": {
              "type": {
                "type": "string",
                "enum": [
                  "internet_gateway"
                ]
              },
              "value": {
                "$ref": "#/components/schemas/Name"
              }
            },
            "required": [
              "type",
              "value"
            ]
          }
        ]
      },
      "VpcFirewallRuleProtocol": {
        "description": "The protocols that may be specified in a firewall rule's filter",
        "type": "string",
        "enum": [
          "TCP",
          "UDP",
          "ICMP"
        ]
      },
      "VpcFirewallRuleResultsPage": {
        "description": "A single page of results",
        "type": "object",
        "properties": {
          "items": {
            "description": "list of items on this page of results",
            "type": "array",
            "items": {
              "$ref": "#/components/schemas/VpcFirewallRule"
            }
          },
          "next_page": {
            "nullable": true,
            "description": "token used to fetch the next page of results (if any)",
            "type": "string"
          }
        },
        "required": [
          "items"
        ]
      },
      "VpcFirewallRuleStatus": {
        "type": "string",
        "enum": [
          "disabled",
          "enabled"
        ]
      },
      "VpcFirewallRuleTarget": {
        "description": "A subset of [`NetworkTarget`], `VpcFirewallRuleTarget` specifies all possible targets that a firewall rule can be attached to.",
        "oneOf": [
          {
            "type": "object",
            "properties": {
              "type": {
                "type": "string",
                "enum": [
                  "vpc"
                ]
              },
              "value": {
                "$ref": "#/components/schemas/Name"
              }
            },
            "required": [
              "type",
              "value"
            ]
          },
          {
            "type": "object",
            "properties": {
              "type": {
                "type": "string",
                "enum": [
                  "subnet"
                ]
              },
              "value": {
                "$ref": "#/components/schemas/Name"
              }
            },
            "required": [
              "type",
              "value"
            ]
          },
          {
            "type": "object",
            "properties": {
              "type": {
                "type": "string",
                "enum": [
                  "instance"
                ]
              },
              "value": {
                "$ref": "#/components/schemas/Name"
              }
            },
            "required": [
              "type",
              "value"
            ]
          }
        ]
      },
      "VpcFirewallRuleUpdate": {
        "description": "A single rule in a VPC firewall",
        "type": "object",
        "properties": {
          "action": {
            "description": "whether traffic matching the rule should be allowed or dropped",
            "allOf": [
              {
                "$ref": "#/components/schemas/VpcFirewallRuleAction"
              }
            ]
          },
          "description": {
            "description": "human-readable free-form text about a resource",
            "type": "string"
          },
          "direction": {
            "description": "whether this rule is for incoming or outgoing traffic",
            "allOf": [
              {
                "$ref": "#/components/schemas/VpcFirewallRuleDirection"
              }
            ]
          },
          "filters": {
            "description": "reductions on the scope of the rule",
            "allOf": [
              {
                "$ref": "#/components/schemas/VpcFirewallRuleFilter"
              }
            ]
          },
          "priority": {
            "description": "the relative priority of this rule",
            "type": "integer",
            "format": "uint16",
            "minimum": 0
          },
          "status": {
            "description": "whether this rule is in effect",
            "allOf": [
              {
                "$ref": "#/components/schemas/VpcFirewallRuleStatus"
              }
            ]
          },
          "targets": {
            "description": "list of sets of instances that the rule applies to",
            "type": "array",
            "items": {
              "$ref": "#/components/schemas/VpcFirewallRuleTarget"
            }
          }
        },
        "required": [
          "action",
          "description",
          "direction",
          "filters",
          "priority",
          "status",
          "targets"
        ]
      },
      "VpcFirewallRuleUpdateParams": {
        "description": "Updateable properties of a [`Vpc`]'s firewall Note that VpcFirewallRules are implicitly created along with a Vpc, so there is no explicit creation.",
        "type": "object",
        "additionalProperties": {
          "$ref": "#/components/schemas/VpcFirewallRuleUpdate"
        }
      },
      "VpcFirewallRuleUpdateResult": {
        "description": "Response to an update replacing [`Vpc`]'s firewall",
        "type": "object",
        "additionalProperties": {
          "$ref": "#/components/schemas/VpcFirewallRule"
        }
      },
      "VpcResultsPage": {
        "description": "A single page of results",
        "type": "object",
        "properties": {
          "items": {
            "description": "list of items on this page of results",
            "type": "array",
            "items": {
              "$ref": "#/components/schemas/Vpc"
            }
          },
          "next_page": {
            "nullable": true,
            "description": "token used to fetch the next page of results (if any)",
            "type": "string"
          }
        },
        "required": [
          "items"
        ]
      },
      "VpcRouter": {
        "description": "A VPC router defines a series of rules that indicate where traffic should be sent depending on its destination.",
        "type": "object",
        "properties": {
          "description": {
            "description": "human-readable free-form text about a resource",
            "type": "string"
          },
          "id": {
            "description": "unique, immutable, system-controlled identifier for each resource",
            "type": "string",
            "format": "uuid"
          },
          "kind": {
            "$ref": "#/components/schemas/VpcRouterKind"
          },
          "name": {
            "description": "unique, mutable, user-controlled identifier for each resource",
            "allOf": [
              {
                "$ref": "#/components/schemas/Name"
              }
            ]
          },
          "time_created": {
            "description": "timestamp when this resource was created",
            "type": "string",
            "format": "date-time"
          },
          "time_modified": {
            "description": "timestamp when this resource was last modified",
            "type": "string",
            "format": "date-time"
          },
          "vpc_id": {
            "description": "The VPC to which the router belongs.",
            "type": "string",
            "format": "uuid"
          }
        },
        "required": [
          "description",
          "id",
          "kind",
          "name",
          "time_created",
          "time_modified",
          "vpc_id"
        ]
      },
      "VpcRouterCreate": {
        "description": "Create-time parameters for a [`VpcRouter`]",
        "type": "object",
        "properties": {
          "description": {
            "type": "string"
          },
          "name": {
            "$ref": "#/components/schemas/Name"
          }
        },
        "required": [
          "description",
          "name"
        ]
      },
      "VpcRouterKind": {
        "type": "string",
        "enum": [
          "system",
          "custom"
        ]
      },
      "VpcRouterResultsPage": {
        "description": "A single page of results",
        "type": "object",
        "properties": {
          "items": {
            "description": "list of items on this page of results",
            "type": "array",
            "items": {
              "$ref": "#/components/schemas/VpcRouter"
            }
          },
          "next_page": {
            "nullable": true,
            "description": "token used to fetch the next page of results (if any)",
            "type": "string"
          }
        },
        "required": [
          "items"
        ]
      },
      "VpcRouterUpdate": {
        "description": "Updateable properties of a [`VpcRouter`]",
        "type": "object",
        "properties": {
          "description": {
            "nullable": true,
            "type": "string"
          },
          "name": {
            "nullable": true,
            "allOf": [
              {
                "$ref": "#/components/schemas/Name"
              }
            ]
          }
        }
      },
      "VpcSubnet": {
        "description": "A VPC subnet represents a logical grouping for instances that allows network traffic between them, within a IPv4 subnetwork or optionall an IPv6 subnetwork.",
        "type": "object",
        "properties": {
          "description": {
            "description": "human-readable free-form text about a resource",
            "type": "string"
          },
          "id": {
            "description": "unique, immutable, system-controlled identifier for each resource",
            "type": "string",
            "format": "uuid"
          },
          "ipv4_block": {
            "nullable": true,
            "description": "The IPv4 subnet CIDR block.",
            "allOf": [
              {
                "$ref": "#/components/schemas/Ipv4Net"
              }
            ]
          },
          "ipv6_block": {
            "nullable": true,
            "description": "The IPv6 subnet CIDR block.",
            "allOf": [
              {
                "$ref": "#/components/schemas/Ipv6Net"
              }
            ]
          },
          "name": {
            "description": "unique, mutable, user-controlled identifier for each resource",
            "allOf": [
              {
                "$ref": "#/components/schemas/Name"
              }
            ]
          },
          "time_created": {
            "description": "timestamp when this resource was created",
            "type": "string",
            "format": "date-time"
          },
          "time_modified": {
            "description": "timestamp when this resource was last modified",
            "type": "string",
            "format": "date-time"
          },
          "vpc_id": {
            "description": "The VPC to which the subnet belongs.",
            "type": "string",
            "format": "uuid"
          }
        },
        "required": [
          "description",
          "id",
          "name",
          "time_created",
          "time_modified",
          "vpc_id"
        ]
      },
      "VpcSubnetCreate": {
        "description": "Create-time parameters for a [`VpcSubnet`]",
        "type": "object",
        "properties": {
          "description": {
            "type": "string"
          },
          "ipv4_block": {
            "nullable": true,
            "allOf": [
              {
                "$ref": "#/components/schemas/Ipv4Net"
              }
            ]
          },
          "ipv6_block": {
            "nullable": true,
            "allOf": [
              {
                "$ref": "#/components/schemas/Ipv6Net"
              }
            ]
          },
          "name": {
            "$ref": "#/components/schemas/Name"
          }
        },
        "required": [
          "description",
          "name"
        ]
      },
      "VpcSubnetResultsPage": {
        "description": "A single page of results",
        "type": "object",
        "properties": {
          "items": {
            "description": "list of items on this page of results",
            "type": "array",
            "items": {
              "$ref": "#/components/schemas/VpcSubnet"
            }
          },
          "next_page": {
            "nullable": true,
            "description": "token used to fetch the next page of results (if any)",
            "type": "string"
          }
        },
        "required": [
          "items"
        ]
      },
      "VpcSubnetUpdate": {
        "description": "Updateable properties of a [`VpcSubnet`]",
        "type": "object",
        "properties": {
          "description": {
            "nullable": true,
            "type": "string"
          },
          "ipv4_block": {
            "nullable": true,
            "allOf": [
              {
                "$ref": "#/components/schemas/Ipv4Net"
              }
            ]
          },
          "ipv6_block": {
            "nullable": true,
            "allOf": [
              {
                "$ref": "#/components/schemas/Ipv6Net"
              }
            ]
          },
          "name": {
            "nullable": true,
            "allOf": [
              {
                "$ref": "#/components/schemas/Name"
              }
            ]
          }
        }
      },
      "VpcUpdate": {
        "description": "Updateable properties of a [`Vpc`]",
        "type": "object",
        "properties": {
          "description": {
            "nullable": true,
            "type": "string"
          },
          "dns_name": {
            "nullable": true,
            "allOf": [
              {
                "$ref": "#/components/schemas/Name"
              }
            ]
          },
          "name": {
            "nullable": true,
            "allOf": [
              {
                "$ref": "#/components/schemas/Name"
              }
            ]
          }
        }
      },
      "IdSortMode": {
        "description": "Supported set of sort modes for scanning by id only.\n\nCurrently, we only support scanning in ascending order.",
        "type": "string",
        "enum": [
          "id-ascending"
        ]
      },
      "NameOrIdSortMode": {
        "description": "Supported set of sort modes for scanning by name or id",
        "type": "string",
        "enum": [
          "name-ascending",
          "name-descending",
          "id-ascending"
        ]
      },
      "NameSortMode": {
        "description": "Supported set of sort modes for scanning by name only\n\nCurrently, we only support scanning in ascending order.",
        "type": "string",
        "enum": [
          "name-ascending"
        ]
      }
    }
  }
}<|MERGE_RESOLUTION|>--- conflicted
+++ resolved
@@ -1058,6 +1058,36 @@
         "operationId": "instance_disks_get",
         "parameters": [
           {
+            "in": "query",
+            "name": "limit",
+            "schema": {
+              "nullable": true,
+              "description": "Maximum number of items returned by a single call",
+              "type": "integer",
+              "format": "uint32",
+              "minimum": 1
+            },
+            "style": "form"
+          },
+          {
+            "in": "query",
+            "name": "page_token",
+            "schema": {
+              "nullable": true,
+              "description": "Token returned by previous call to retreive the subsequent page",
+              "type": "string"
+            },
+            "style": "form"
+          },
+          {
+            "in": "query",
+            "name": "sort_by",
+            "schema": {
+              "$ref": "#/components/schemas/NameSortMode"
+            },
+            "style": "form"
+          },
+          {
             "in": "path",
             "name": "instance_name",
             "required": true,
@@ -1091,78 +1121,11 @@
             "content": {
               "application/json": {
                 "schema": {
-                  "title": "Array_of_DiskAttachment",
-                  "type": "array",
-                  "items": {
-                    "$ref": "#/components/schemas/DiskAttachment"
-                  }
+                  "$ref": "#/components/schemas/DiskResultsPage"
                 }
               }
             }
           }
-        }
-      }
-    },
-    "/organizations/{organization_name}/projects/{project_name}/instances/{instance_name}/disks/{disk_name}": {
-      "get": {
-        "description": "Fetch a description of the attachment of this disk to this instance.",
-        "operationId": "instance_disks_get_disk",
-        "parameters": [
-          {
-            "in": "path",
-            "name": "disk_name",
-            "required": true,
-            "schema": {
-              "$ref": "#/components/schemas/Name"
-            },
-            "style": "simple"
-          },
-          {
-            "in": "path",
-            "name": "instance_name",
-            "required": true,
-            "schema": {
-              "$ref": "#/components/schemas/Name"
-            },
-            "style": "simple"
-          },
-          {
-            "in": "path",
-            "name": "organization_name",
-            "required": true,
-            "schema": {
-              "$ref": "#/components/schemas/Name"
-            },
-            "style": "simple"
-          },
-          {
-            "in": "path",
-            "name": "project_name",
-            "required": true,
-            "schema": {
-              "$ref": "#/components/schemas/Name"
-            },
-            "style": "simple"
-          }
-        ],
-        "responses": {
-          "200": {
-            "description": "successful operation",
-            "content": {
-              "application/json": {
-                "schema": {
-                  "$ref": "#/components/schemas/DiskAttachment"
-                }
-              }
-            }
-          }
-<<<<<<< HEAD
-        }
-      },
-      "put": {
-        "description": "Attach a disk to this instance.",
-        "operationId": "instance_disks_put_disk",
-=======
         },
         "x-dropshot-pagination": true
       }
@@ -1173,19 +1136,9 @@
           "instances"
         ],
         "operationId": "instance_disks_attach",
->>>>>>> f2e00cfc
         "parameters": [
           {
             "in": "path",
-            "name": "disk_name",
-            "required": true,
-            "schema": {
-              "$ref": "#/components/schemas/Name"
-            },
-            "style": "simple"
-          },
-          {
-            "in": "path",
             "name": "instance_name",
             "required": true,
             "schema": {
@@ -1212,24 +1165,28 @@
             "style": "simple"
           }
         ],
-        "responses": {
-          "201": {
-            "description": "successful creation",
+        "requestBody": {
+          "content": {
+            "application/json": {
+              "schema": {
+                "$ref": "#/components/schemas/DiskIdentifier"
+              }
+            }
+          },
+          "required": true
+        },
+        "responses": {
+          "202": {
+            "description": "successfully enqueued operation",
             "content": {
               "application/json": {
                 "schema": {
-                  "$ref": "#/components/schemas/DiskAttachment"
+                  "$ref": "#/components/schemas/Disk"
                 }
               }
             }
           }
         }
-<<<<<<< HEAD
-      },
-      "delete": {
-        "description": "Detach a disk from this instance.",
-        "operationId": "instance_disks_delete_disk",
-=======
       }
     },
     "/organizations/{organization_name}/projects/{project_name}/instances/{instance_name}/disks/detach": {
@@ -1238,19 +1195,9 @@
           "instances"
         ],
         "operationId": "instance_disks_detach",
->>>>>>> f2e00cfc
         "parameters": [
           {
             "in": "path",
-            "name": "disk_name",
-            "required": true,
-            "schema": {
-              "$ref": "#/components/schemas/Name"
-            },
-            "style": "simple"
-          },
-          {
-            "in": "path",
             "name": "instance_name",
             "required": true,
             "schema": {
@@ -1277,9 +1224,26 @@
             "style": "simple"
           }
         ],
-        "responses": {
-          "204": {
-            "description": "successful deletion"
+        "requestBody": {
+          "content": {
+            "application/json": {
+              "schema": {
+                "$ref": "#/components/schemas/DiskIdentifier"
+              }
+            }
+          },
+          "required": true
+        },
+        "responses": {
+          "202": {
+            "description": "successfully enqueued operation",
+            "content": {
+              "application/json": {
+                "schema": {
+                  "$ref": "#/components/schemas/Disk"
+                }
+              }
+            }
           }
         }
       }
@@ -1650,8 +1614,8 @@
           "required": true
         },
         "responses": {
-          "200": {
-            "description": "successful operation"
+          "204": {
+            "description": "resource updated"
           }
         }
       },
@@ -2088,8 +2052,8 @@
           "required": true
         },
         "responses": {
-          "200": {
-            "description": "successful operation"
+          "204": {
+            "description": "resource updated"
           }
         }
       },
@@ -2432,8 +2396,8 @@
           "required": true
         },
         "responses": {
-          "200": {
-            "description": "successful operation"
+          "204": {
+            "description": "resource updated"
           }
         }
       },
@@ -2749,8 +2713,8 @@
           "required": true
         },
         "responses": {
-          "200": {
-            "description": "successful operation"
+          "204": {
+            "description": "resource updated"
           }
         }
       },
@@ -2801,22 +2765,186 @@
         "responses": {
           "204": {
             "description": "successful deletion"
+          }
+        }
+      }
+    },
+    "/organizations/{organization_name}/projects/{project_name}/vpcs/{vpc_name}/subnets/{subnet_name}/ips": {
+      "get": {
+        "tags": [
+          "networking"
+        ],
+        "description": "List IP addresses on a VPC subnet.",
+        "operationId": "subnets_ips_get",
+        "parameters": [
+          {
+            "in": "query",
+            "name": "limit",
+            "schema": {
+              "nullable": true,
+              "description": "Maximum number of items returned by a single call",
+              "type": "integer",
+              "format": "uint32",
+              "minimum": 1
+            },
+            "style": "form"
+          },
+          {
+            "in": "query",
+            "name": "page_token",
+            "schema": {
+              "nullable": true,
+              "description": "Token returned by previous call to retreive the subsequent page",
+              "type": "string"
+            },
+            "style": "form"
+          },
+          {
+            "in": "query",
+            "name": "sort_by",
+            "schema": {
+              "$ref": "#/components/schemas/NameSortMode"
+            },
+            "style": "form"
+          },
+          {
+            "in": "path",
+            "name": "organization_name",
+            "required": true,
+            "schema": {
+              "$ref": "#/components/schemas/Name"
+            },
+            "style": "simple"
+          },
+          {
+            "in": "path",
+            "name": "project_name",
+            "required": true,
+            "schema": {
+              "$ref": "#/components/schemas/Name"
+            },
+            "style": "simple"
+          },
+          {
+            "in": "path",
+            "name": "subnet_name",
+            "required": true,
+            "schema": {
+              "$ref": "#/components/schemas/Name"
+            },
+            "style": "simple"
+          },
+          {
+            "in": "path",
+            "name": "vpc_name",
+            "required": true,
+            "schema": {
+              "$ref": "#/components/schemas/Name"
+            },
+            "style": "simple"
+          }
+        ],
+        "responses": {
+          "200": {
+            "description": "successful operation",
+            "content": {
+              "application/json": {
+                "schema": {
+                  "$ref": "#/components/schemas/NetworkInterfaceResultsPage"
+                }
+              }
+            }
+          }
+        },
+        "x-dropshot-pagination": true
+      }
+    },
+    "/roles": {
+      "get": {
+        "tags": [
+          "roles"
+        ],
+        "description": "List the built-in roles",
+        "operationId": "roles_get",
+        "parameters": [
+          {
+            "in": "query",
+            "name": "limit",
+            "schema": {
+              "nullable": true,
+              "description": "Maximum number of items returned by a single call",
+              "type": "integer",
+              "format": "uint32",
+              "minimum": 1
+            },
+            "style": "form"
+          },
+          {
+            "in": "query",
+            "name": "page_token",
+            "schema": {
+              "nullable": true,
+              "description": "Token returned by previous call to retreive the subsequent page",
+              "type": "string"
+            },
+            "style": "form"
+          }
+        ],
+        "responses": {
+          "200": {
+            "description": "successful operation",
+            "content": {
+              "application/json": {
+                "schema": {
+                  "$ref": "#/components/schemas/RoleResultsPage"
+                }
+              }
+            }
+          }
+        },
+        "x-dropshot-pagination": true
+      }
+    },
+    "/roles/{role_name}": {
+      "get": {
+        "tags": [
+          "roles"
+        ],
+        "description": "Fetch a specific built-in role",
+        "operationId": "roles_get_role",
+        "parameters": [
+          {
+            "in": "path",
+            "name": "role_name",
+            "required": true,
+            "schema": {
+              "description": "The built-in role's unique name.",
+              "type": "string"
+            },
+            "style": "simple"
+          }
+        ],
+        "responses": {
+          "200": {
+            "description": "successful operation",
+            "content": {
+              "application/json": {
+                "schema": {
+                  "$ref": "#/components/schemas/Role"
+                }
+              }
+            }
           }
         }
       }
     },
     "/sagas": {
       "get": {
-<<<<<<< HEAD
+        "tags": [
+          "sagas"
+        ],
         "description": "List all sagas (for debugging)",
         "operationId": "sagas_get",
-=======
-        "tags": [
-          "networking"
-        ],
-        "description": "List IP addresses on a VPC subnet.",
-        "operationId": "subnets_ips_get",
->>>>>>> f2e00cfc
         "parameters": [
           {
             "in": "query",
@@ -2866,16 +2994,11 @@
     },
     "/sagas/{saga_id}": {
       "get": {
-<<<<<<< HEAD
+        "tags": [
+          "sagas"
+        ],
         "description": "Fetch information about a single saga (for debugging)",
         "operationId": "sagas_get_saga",
-=======
-        "tags": [
-          "roles"
-        ],
-        "description": "List the built-in roles",
-        "operationId": "roles_get",
->>>>>>> f2e00cfc
         "parameters": [
           {
             "in": "path",
@@ -2902,135 +3025,6 @@
         }
       }
     },
-<<<<<<< HEAD
-    "/updates/refresh": {
-      "post": {
-        "description": "Refresh update metadata",
-        "operationId": "updates_refresh",
-        "responses": {
-          "200": {
-            "description": "successful operation"
-=======
-    "/roles/{role_name}": {
-      "get": {
-        "tags": [
-          "roles"
-        ],
-        "description": "Fetch a specific built-in role",
-        "operationId": "roles_get_role",
-        "parameters": [
-          {
-            "in": "path",
-            "name": "role_name",
-            "required": true,
-            "schema": {
-              "description": "The built-in role's unique name.",
-              "type": "string"
-            },
-            "style": "simple"
-          }
-        ],
-        "responses": {
-          "200": {
-            "description": "successful operation",
-            "content": {
-              "application/json": {
-                "schema": {
-                  "$ref": "#/components/schemas/Role"
-                }
-              }
-            }
-          }
-        }
-      }
-    },
-    "/sagas": {
-      "get": {
-        "tags": [
-          "sagas"
-        ],
-        "description": "List all sagas (for debugging)",
-        "operationId": "sagas_get",
-        "parameters": [
-          {
-            "in": "query",
-            "name": "limit",
-            "schema": {
-              "nullable": true,
-              "description": "Maximum number of items returned by a single call",
-              "type": "integer",
-              "format": "uint32",
-              "minimum": 1
-            },
-            "style": "form"
-          },
-          {
-            "in": "query",
-            "name": "page_token",
-            "schema": {
-              "nullable": true,
-              "description": "Token returned by previous call to retreive the subsequent page",
-              "type": "string"
-            },
-            "style": "form"
-          },
-          {
-            "in": "query",
-            "name": "sort_by",
-            "schema": {
-              "$ref": "#/components/schemas/IdSortMode"
-            },
-            "style": "form"
-          }
-        ],
-        "responses": {
-          "200": {
-            "description": "successful operation",
-            "content": {
-              "application/json": {
-                "schema": {
-                  "$ref": "#/components/schemas/SagaResultsPage"
-                }
-              }
-            }
-          }
-        },
-        "x-dropshot-pagination": true
-      }
-    },
-    "/sagas/{saga_id}": {
-      "get": {
-        "tags": [
-          "sagas"
-        ],
-        "description": "Fetch information about a single saga (for debugging)",
-        "operationId": "sagas_get_saga",
-        "parameters": [
-          {
-            "in": "path",
-            "name": "saga_id",
-            "required": true,
-            "schema": {
-              "type": "string",
-              "format": "uuid"
-            },
-            "style": "simple"
-          }
-        ],
-        "responses": {
-          "200": {
-            "description": "successful operation",
-            "content": {
-              "application/json": {
-                "schema": {
-                  "$ref": "#/components/schemas/Saga"
-                }
-              }
-            }
-          }
-        }
-      }
-    },
     "/session/me": {
       "get": {
         "tags": [
@@ -3098,6 +3092,31 @@
         "x-dropshot-pagination": true
       }
     },
+    "/updates/refresh": {
+      "post": {
+        "tags": [
+          "updates"
+        ],
+        "description": "Refresh update metadata",
+        "operationId": "updates_refresh",
+        "responses": {
+          "200": {
+            "description": "successful operation",
+            "content": {
+              "application/json": {
+                "schema": {
+                  "title": "Null",
+                  "type": "string",
+                  "enum": [
+                    null
+                  ]
+                }
+              }
+            }
+          }
+        }
+      }
+    },
     "/users": {
       "get": {
         "tags": [
@@ -3180,7 +3199,6 @@
                 }
               }
             }
->>>>>>> f2e00cfc
           }
         }
       }
@@ -3271,32 +3289,6 @@
           "time_modified"
         ]
       },
-      "DiskAttachment": {
-        "description": "Describes a Disk's attachment to an Instance",
-        "type": "object",
-        "properties": {
-          "diskId": {
-            "type": "string",
-            "format": "uuid"
-          },
-          "diskName": {
-            "$ref": "#/components/schemas/Name"
-          },
-          "diskState": {
-            "$ref": "#/components/schemas/DiskState"
-          },
-          "instanceId": {
-            "type": "string",
-            "format": "uuid"
-          }
-        },
-        "required": [
-          "diskId",
-          "diskName",
-          "diskState",
-          "instanceId"
-        ]
-      },
       "DiskCreate": {
         "description": "Create-time parameters for a [`Disk`]",
         "type": "object",
@@ -3326,6 +3318,18 @@
           "description",
           "name",
           "size"
+        ]
+      },
+      "DiskIdentifier": {
+        "description": "Parameters for the [`Disk`] to be attached or detached to an instance",
+        "type": "object",
+        "properties": {
+          "disk": {
+            "$ref": "#/components/schemas/Name"
+          }
+        },
+        "required": [
+          "disk"
         ]
       },
       "DiskResultsPage": {
@@ -3694,6 +3698,14 @@
           "username"
         ]
       },
+      "MacAddr": {
+        "title": "A MAC address",
+        "description": "A Media Access Control address, in EUI-48 format",
+        "type": "string",
+        "pattern": "^([0-9a-fA-F]{2}:){5}[0-9a-fA-F]{2}$",
+        "minLength": 17,
+        "maxLength": 17
+      },
       "Name": {
         "title": "A name used in the API",
         "description": "Names must begin with a lower case ASCII letter, be composed exclusively of lowercase ASCII, uppercase ASCII, numbers, and '-', and may not end with a '-'.",
@@ -3701,8 +3713,6 @@
         "pattern": "[a-z](|[a-zA-Z0-9-]*[a-zA-Z0-9])",
         "maxLength": 63
       },
-<<<<<<< HEAD
-=======
       "NetworkInterface": {
         "description": "A `NetworkInterface` represents a virtual network interface device.",
         "type": "object",
@@ -3797,7 +3807,6 @@
           "items"
         ]
       },
->>>>>>> f2e00cfc
       "Organization": {
         "description": "Client view of an [`Organization`]",
         "type": "object",
@@ -3939,7 +3948,7 @@
         ]
       },
       "ProjectCreate": {
-        "description": "Create-time parameters for an [`Project`]",
+        "description": "Create-time parameters for a [`Project`]",
         "type": "object",
         "properties": {
           "description": {
@@ -3976,7 +3985,7 @@
         ]
       },
       "ProjectUpdate": {
-        "description": "Updateable properties of an [`Project`]",
+        "description": "Updateable properties of a [`Project`]",
         "type": "object",
         "properties": {
           "description": {
@@ -4042,6 +4051,50 @@
             "type": "array",
             "items": {
               "$ref": "#/components/schemas/Rack"
+            }
+          },
+          "next_page": {
+            "nullable": true,
+            "description": "token used to fetch the next page of results (if any)",
+            "type": "string"
+          }
+        },
+        "required": [
+          "items"
+        ]
+      },
+      "Role": {
+        "description": "Client view of a [`Role`]",
+        "type": "object",
+        "properties": {
+          "description": {
+            "type": "string"
+          },
+          "name": {
+            "$ref": "#/components/schemas/RoleName"
+          }
+        },
+        "required": [
+          "description",
+          "name"
+        ]
+      },
+      "RoleName": {
+        "title": "A name for a built-in role",
+        "description": "Role names consist of two string components separated by dot (\".\").",
+        "type": "string",
+        "pattern": "[a-z-]+\\.[a-z-]+",
+        "maxLength": 63
+      },
+      "RoleResultsPage": {
+        "description": "A single page of results",
+        "type": "object",
+        "properties": {
+          "items": {
+            "description": "list of items on this page of results",
+            "type": "array",
+            "items": {
+              "$ref": "#/components/schemas/Role"
             }
           },
           "next_page": {
@@ -4613,8 +4666,6 @@
           "items"
         ]
       },
-<<<<<<< HEAD
-=======
       "TimeseriesName": {
         "title": "The name of a timeseries",
         "description": "Names are constructed by concatenating the target and metric names with ':'. Target and metric names must be lowercase alphanumeric characters with '_' separating words.",
@@ -4731,7 +4782,6 @@
           "items"
         ]
       },
->>>>>>> f2e00cfc
       "Vpc": {
         "description": "Client view of a [`Vpc`]",
         "type": "object",
