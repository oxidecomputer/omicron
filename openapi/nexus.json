{
  "openapi": "3.0.3",
  "info": {
    "title": "Oxide Region API",
    "description": "API for interacting with the Oxide control plane",
    "contact": {
      "url": "https://oxide.computer",
      "email": "api@oxide.computer"
    },
    "version": "0.0.1"
  },
  "paths": {
<<<<<<< HEAD
    "/by-id/organizations/{id}": {
      "get": {
        "tags": [
          "organizations"
        ],
        "summary": "Fetch an organization by id",
        "description": "Use `GET /v1/organizations/{organization}` instead",
        "operationId": "organization_view_by_id",
=======
    "/by-id/instances/{id}": {
      "get": {
        "tags": [
          "instances"
        ],
        "summary": "Fetch an instance by id",
        "description": "Use `GET /v1/instances/{instance}` instead",
        "operationId": "instance_view_by_id",
>>>>>>> c4e3fc98
        "parameters": [
          {
            "in": "path",
            "name": "id",
            "required": true,
            "schema": {
              "type": "string",
              "format": "uuid"
            }
          }
        ],
        "responses": {
          "200": {
            "description": "successful operation",
            "content": {
              "application/json": {
                "schema": {
<<<<<<< HEAD
                  "$ref": "#/components/schemas/Organization"
=======
                  "$ref": "#/components/schemas/Instance"
                }
              }
            }
          },
          "4XX": {
            "$ref": "#/components/responses/Error"
          },
          "5XX": {
            "$ref": "#/components/responses/Error"
          }
        },
        "deprecated": true
      }
    },
    "/by-id/network-interfaces/{id}": {
      "get": {
        "tags": [
          "instances"
        ],
        "summary": "Fetch a network interface by id",
        "description": "Use `GET /v1/network-interfaces/{interface}` instead",
        "operationId": "instance_network_interface_view_by_id",
        "parameters": [
          {
            "in": "path",
            "name": "id",
            "required": true,
            "schema": {
              "type": "string",
              "format": "uuid"
            }
          }
        ],
        "responses": {
          "200": {
            "description": "successful operation",
            "content": {
              "application/json": {
                "schema": {
                  "$ref": "#/components/schemas/NetworkInterface"
                }
              }
            }
          },
          "4XX": {
            "$ref": "#/components/responses/Error"
          },
          "5XX": {
            "$ref": "#/components/responses/Error"
          }
        },
        "deprecated": true
      }
    },
    "/by-id/vpc-router-routes/{id}": {
      "get": {
        "tags": [
          "vpcs"
        ],
        "summary": "Fetch a route by id",
        "description": "Use `GET /v1/vpc-router-routes/{route}` instead",
        "operationId": "vpc_router_route_view_by_id",
        "parameters": [
          {
            "in": "path",
            "name": "id",
            "required": true,
            "schema": {
              "type": "string",
              "format": "uuid"
            }
          }
        ],
        "responses": {
          "200": {
            "description": "successful operation",
            "content": {
              "application/json": {
                "schema": {
                  "$ref": "#/components/schemas/RouterRoute"
                }
              }
            }
          },
          "4XX": {
            "$ref": "#/components/responses/Error"
          },
          "5XX": {
            "$ref": "#/components/responses/Error"
          }
        },
        "deprecated": true
      }
    },
    "/by-id/vpc-routers/{id}": {
      "get": {
        "tags": [
          "vpcs"
        ],
        "summary": "Get a router by id",
        "description": "Use `GET /v1/vpc-routers/{router}` instead",
        "operationId": "vpc_router_view_by_id",
        "parameters": [
          {
            "in": "path",
            "name": "id",
            "required": true,
            "schema": {
              "type": "string",
              "format": "uuid"
            }
          }
        ],
        "responses": {
          "200": {
            "description": "successful operation",
            "content": {
              "application/json": {
                "schema": {
                  "$ref": "#/components/schemas/VpcRouter"
                }
              }
            }
          },
          "4XX": {
            "$ref": "#/components/responses/Error"
          },
          "5XX": {
            "$ref": "#/components/responses/Error"
          }
        },
        "deprecated": true
      }
    },
    "/by-id/vpc-subnets/{id}": {
      "get": {
        "tags": [
          "vpcs"
        ],
        "summary": "Fetch a subnet by id",
        "description": "Use `GET /v1/vpc-subnets/{id}` instead",
        "operationId": "vpc_subnet_view_by_id",
        "parameters": [
          {
            "in": "path",
            "name": "id",
            "required": true,
            "schema": {
              "type": "string",
              "format": "uuid"
            }
          }
        ],
        "responses": {
          "200": {
            "description": "successful operation",
            "content": {
              "application/json": {
                "schema": {
                  "$ref": "#/components/schemas/VpcSubnet"
                }
              }
            }
          },
          "4XX": {
            "$ref": "#/components/responses/Error"
          },
          "5XX": {
            "$ref": "#/components/responses/Error"
          }
        },
        "deprecated": true
      }
    },
    "/by-id/vpcs/{id}": {
      "get": {
        "tags": [
          "vpcs"
        ],
        "summary": "Fetch a VPC",
        "description": "Use `GET /v1/vpcs/{id}` instead",
        "operationId": "vpc_view_by_id",
        "parameters": [
          {
            "in": "path",
            "name": "id",
            "required": true,
            "schema": {
              "type": "string",
              "format": "uuid"
            }
          }
        ],
        "responses": {
          "200": {
            "description": "successful operation",
            "content": {
              "application/json": {
                "schema": {
                  "$ref": "#/components/schemas/Vpc"
>>>>>>> c4e3fc98
                }
              }
            }
          },
          "4XX": {
            "$ref": "#/components/responses/Error"
          },
          "5XX": {
            "$ref": "#/components/responses/Error"
          }
        },
        "deprecated": true
      }
    },
    "/device/auth": {
      "post": {
        "tags": [
          "hidden"
        ],
        "summary": "Start an OAuth 2.0 Device Authorization Grant",
        "description": "This endpoint is designed to be accessed from an *unauthenticated* API client. It generates and records a `device_code` and `user_code` which must be verified and confirmed prior to a token being granted.",
        "operationId": "device_auth_request",
        "requestBody": {
          "content": {
            "application/x-www-form-urlencoded": {
              "schema": {
                "$ref": "#/components/schemas/DeviceAuthRequest"
              }
            }
          },
          "required": true
        },
        "responses": {
          "default": {
            "description": "",
            "content": {
              "*/*": {
                "schema": {}
              }
            }
          }
        }
      }
    },
    "/device/confirm": {
      "post": {
        "tags": [
          "hidden"
        ],
        "summary": "Confirm an OAuth 2.0 Device Authorization Grant",
        "description": "This endpoint is designed to be accessed by the user agent (browser), not the client requesting the token. So we do not actually return the token here; it will be returned in response to the poll on `/device/token`.",
        "operationId": "device_auth_confirm",
        "requestBody": {
          "content": {
            "application/json": {
              "schema": {
                "$ref": "#/components/schemas/DeviceAuthVerify"
              }
            }
          },
          "required": true
        },
        "responses": {
          "204": {
            "description": "resource updated"
          },
          "4XX": {
            "$ref": "#/components/responses/Error"
          },
          "5XX": {
            "$ref": "#/components/responses/Error"
          }
        }
      }
    },
    "/device/token": {
      "post": {
        "tags": [
          "hidden"
        ],
        "summary": "Request a device access token",
        "description": "This endpoint should be polled by the client until the user code is verified and the grant is confirmed.",
        "operationId": "device_access_token",
        "requestBody": {
          "content": {
            "application/x-www-form-urlencoded": {
              "schema": {
                "$ref": "#/components/schemas/DeviceAccessTokenRequest"
              }
            }
          },
          "required": true
        },
        "responses": {
          "default": {
            "description": "",
            "content": {
              "*/*": {
                "schema": {}
              }
            }
          }
        }
      }
    },
    "/groups": {
      "get": {
        "tags": [
          "silos"
        ],
        "summary": "List groups",
        "description": "Use `GET /v1/groups` instead",
        "operationId": "group_list",
        "parameters": [
          {
            "in": "query",
            "name": "limit",
            "description": "Maximum number of items returned by a single call",
            "schema": {
              "nullable": true,
              "type": "integer",
              "format": "uint32",
              "minimum": 1
            }
          },
          {
            "in": "query",
            "name": "page_token",
            "description": "Token returned by previous call to retrieve the subsequent page",
            "schema": {
              "nullable": true,
              "type": "string"
            }
          },
          {
            "in": "query",
            "name": "sort_by",
            "schema": {
              "$ref": "#/components/schemas/IdSortMode"
            }
          }
        ],
        "responses": {
          "200": {
            "description": "successful operation",
            "content": {
              "application/json": {
                "schema": {
                  "$ref": "#/components/schemas/GroupResultsPage"
                }
              }
            }
          },
          "4XX": {
            "$ref": "#/components/responses/Error"
          },
          "5XX": {
            "$ref": "#/components/responses/Error"
          }
        },
        "deprecated": true,
        "x-dropshot-pagination": true
      }
    },
    "/login": {
      "post": {
        "tags": [
          "hidden"
        ],
        "operationId": "login_spoof",
        "requestBody": {
          "content": {
            "application/json": {
              "schema": {
                "$ref": "#/components/schemas/SpoofLoginBody"
              }
            }
          },
          "required": true
        },
        "responses": {
          "204": {
            "description": "resource updated"
          },
          "4XX": {
            "$ref": "#/components/responses/Error"
          },
          "5XX": {
            "$ref": "#/components/responses/Error"
          }
        }
      }
    },
    "/login/{silo_name}/local": {
      "post": {
        "tags": [
          "login"
        ],
        "summary": "Authenticate a user (i.e., log in) via username and password",
        "operationId": "login_local",
        "parameters": [
          {
            "in": "path",
            "name": "silo_name",
            "required": true,
            "schema": {
              "$ref": "#/components/schemas/Name"
            }
          }
        ],
        "requestBody": {
          "content": {
            "application/json": {
              "schema": {
                "$ref": "#/components/schemas/UsernamePasswordCredentials"
              }
            }
          },
          "required": true
        },
        "responses": {
          "303": {
            "description": "redirect (see other)",
            "headers": {
              "location": {
                "description": "HTTP \"Location\" header",
                "style": "simple",
                "required": true,
                "schema": {
                  "type": "string"
                }
              }
            }
          },
          "4XX": {
            "$ref": "#/components/responses/Error"
          },
          "5XX": {
            "$ref": "#/components/responses/Error"
          }
        }
      }
    },
    "/login/{silo_name}/saml/{provider_name}": {
      "get": {
        "tags": [
          "login"
        ],
        "summary": "Prompt user login",
        "description": "Either display a page asking a user for their credentials, or redirect them to their identity provider.",
        "operationId": "login_saml_begin",
        "parameters": [
          {
            "in": "path",
            "name": "provider_name",
            "required": true,
            "schema": {
              "$ref": "#/components/schemas/Name"
            }
          },
          {
            "in": "path",
            "name": "silo_name",
            "required": true,
            "schema": {
              "$ref": "#/components/schemas/Name"
            }
          }
        ],
        "responses": {
          "302": {
            "description": "redirect (found)",
            "headers": {
              "location": {
                "description": "HTTP \"Location\" header",
                "style": "simple",
                "required": true,
                "schema": {
                  "type": "string"
                }
              }
            }
          },
          "4XX": {
            "$ref": "#/components/responses/Error"
          },
          "5XX": {
            "$ref": "#/components/responses/Error"
          }
        }
      },
      "post": {
        "tags": [
          "login"
        ],
        "summary": "Authenticate a user (i.e., log in) via SAML",
        "operationId": "login_saml",
        "parameters": [
          {
            "in": "path",
            "name": "provider_name",
            "required": true,
            "schema": {
              "$ref": "#/components/schemas/Name"
            }
          },
          {
            "in": "path",
            "name": "silo_name",
            "required": true,
            "schema": {
              "$ref": "#/components/schemas/Name"
            }
          }
        ],
        "requestBody": {
          "content": {
            "application/octet-stream": {
              "schema": {
                "type": "string",
                "format": "binary"
              }
            }
          },
          "required": true
        },
        "responses": {
          "303": {
            "description": "redirect (see other)",
            "headers": {
              "location": {
                "description": "HTTP \"Location\" header",
                "style": "simple",
                "required": true,
                "schema": {
                  "type": "string"
                }
              }
            }
          },
          "4XX": {
            "$ref": "#/components/responses/Error"
          },
          "5XX": {
            "$ref": "#/components/responses/Error"
          }
        }
      }
    },
    "/logout": {
      "post": {
        "tags": [
          "hidden"
        ],
        "operationId": "logout",
        "responses": {
          "204": {
            "description": "resource updated"
          },
          "4XX": {
            "$ref": "#/components/responses/Error"
          },
          "5XX": {
            "$ref": "#/components/responses/Error"
          }
        }
      }
    },
<<<<<<< HEAD
    "/organizations": {
      "get": {
        "tags": [
          "organizations"
        ],
        "summary": "List organizations",
        "description": "Use `GET /v1/organizations` instead",
        "operationId": "organization_list",
=======
    "/organizations/{organization_name}/projects/{project_name}/instances": {
      "get": {
        "tags": [
          "instances"
        ],
        "summary": "List instances",
        "description": "Use `GET /v1/instances` instead",
        "operationId": "instance_list",
>>>>>>> c4e3fc98
        "parameters": [
          {
            "in": "query",
            "name": "limit",
            "description": "Maximum number of items returned by a single call",
            "schema": {
              "nullable": true,
              "type": "integer",
              "format": "uint32",
              "minimum": 1
            }
          },
          {
            "in": "query",
            "name": "page_token",
            "description": "Token returned by previous call to retrieve the subsequent page",
            "schema": {
              "nullable": true,
              "type": "string"
            }
          },
          {
            "in": "query",
            "name": "sort_by",
            "schema": {
<<<<<<< HEAD
              "$ref": "#/components/schemas/NameOrIdSortMode"
=======
              "$ref": "#/components/schemas/NameSortMode"
            }
          },
          {
            "in": "path",
            "name": "organization_name",
            "description": "The organization's unique name.",
            "required": true,
            "schema": {
              "$ref": "#/components/schemas/Name"
            }
          },
          {
            "in": "path",
            "name": "project_name",
            "description": "The project's unique name within the organization.",
            "required": true,
            "schema": {
              "$ref": "#/components/schemas/Name"
            }
          }
        ],
        "responses": {
          "200": {
            "description": "successful operation",
            "content": {
              "application/json": {
                "schema": {
                  "$ref": "#/components/schemas/InstanceResultsPage"
                }
              }
            }
          },
          "4XX": {
            "$ref": "#/components/responses/Error"
          },
          "5XX": {
            "$ref": "#/components/responses/Error"
          }
        },
        "deprecated": true,
        "x-dropshot-pagination": true
      },
      "post": {
        "tags": [
          "instances"
        ],
        "summary": "Create an instance",
        "description": "Use `POST /v1/instances` instead",
        "operationId": "instance_create",
        "parameters": [
          {
            "in": "path",
            "name": "organization_name",
            "description": "The organization's unique name.",
            "required": true,
            "schema": {
              "$ref": "#/components/schemas/Name"
            }
          },
          {
            "in": "path",
            "name": "project_name",
            "description": "The project's unique name within the organization.",
            "required": true,
            "schema": {
              "$ref": "#/components/schemas/Name"
            }
          }
        ],
        "requestBody": {
          "content": {
            "application/json": {
              "schema": {
                "$ref": "#/components/schemas/InstanceCreate"
              }
            }
          },
          "required": true
        },
        "responses": {
          "201": {
            "description": "successful creation",
            "content": {
              "application/json": {
                "schema": {
                  "$ref": "#/components/schemas/Instance"
                }
              }
            }
          },
          "4XX": {
            "$ref": "#/components/responses/Error"
          },
          "5XX": {
            "$ref": "#/components/responses/Error"
          }
        },
        "deprecated": true
      }
    },
    "/organizations/{organization_name}/projects/{project_name}/instances/{instance_name}": {
      "get": {
        "tags": [
          "instances"
        ],
        "summary": "Fetch an instance",
        "description": "Use `GET /v1/instances/{instance}` instead",
        "operationId": "instance_view",
        "parameters": [
          {
            "in": "path",
            "name": "instance_name",
            "required": true,
            "schema": {
              "$ref": "#/components/schemas/Name"
            }
          },
          {
            "in": "path",
            "name": "organization_name",
            "required": true,
            "schema": {
              "$ref": "#/components/schemas/Name"
            }
          },
          {
            "in": "path",
            "name": "project_name",
            "required": true,
            "schema": {
              "$ref": "#/components/schemas/Name"
            }
          }
        ],
        "responses": {
          "200": {
            "description": "successful operation",
            "content": {
              "application/json": {
                "schema": {
                  "$ref": "#/components/schemas/Instance"
                }
              }
            }
          },
          "4XX": {
            "$ref": "#/components/responses/Error"
          },
          "5XX": {
            "$ref": "#/components/responses/Error"
          }
        },
        "deprecated": true
      },
      "delete": {
        "tags": [
          "instances"
        ],
        "summary": "Delete an instance",
        "operationId": "instance_delete",
        "parameters": [
          {
            "in": "path",
            "name": "instance_name",
            "required": true,
            "schema": {
              "$ref": "#/components/schemas/Name"
            }
          },
          {
            "in": "path",
            "name": "organization_name",
            "required": true,
            "schema": {
              "$ref": "#/components/schemas/Name"
            }
          },
          {
            "in": "path",
            "name": "project_name",
            "required": true,
            "schema": {
              "$ref": "#/components/schemas/Name"
            }
          }
        ],
        "responses": {
          "204": {
            "description": "successful deletion"
          },
          "4XX": {
            "$ref": "#/components/responses/Error"
          },
          "5XX": {
            "$ref": "#/components/responses/Error"
          }
        },
        "deprecated": true
      }
    },
    "/organizations/{organization_name}/projects/{project_name}/instances/{instance_name}/disks": {
      "get": {
        "tags": [
          "instances"
        ],
        "summary": "List an instance's disks",
        "description": "Use `GET /v1/instances/{instance}/disks` instead",
        "operationId": "instance_disk_list",
        "parameters": [
          {
            "in": "query",
            "name": "limit",
            "description": "Maximum number of items returned by a single call",
            "schema": {
              "nullable": true,
              "type": "integer",
              "format": "uint32",
              "minimum": 1
            }
          },
          {
            "in": "query",
            "name": "page_token",
            "description": "Token returned by previous call to retrieve the subsequent page",
            "schema": {
              "nullable": true,
              "type": "string"
            }
          },
          {
            "in": "query",
            "name": "sort_by",
            "schema": {
              "$ref": "#/components/schemas/NameSortMode"
            }
          },
          {
            "in": "path",
            "name": "instance_name",
            "required": true,
            "schema": {
              "$ref": "#/components/schemas/Name"
            }
          },
          {
            "in": "path",
            "name": "organization_name",
            "required": true,
            "schema": {
              "$ref": "#/components/schemas/Name"
            }
          },
          {
            "in": "path",
            "name": "project_name",
            "required": true,
            "schema": {
              "$ref": "#/components/schemas/Name"
            }
          }
        ],
        "responses": {
          "200": {
            "description": "successful operation",
            "content": {
              "application/json": {
                "schema": {
                  "$ref": "#/components/schemas/DiskResultsPage"
                }
              }
            }
          },
          "4XX": {
            "$ref": "#/components/responses/Error"
          },
          "5XX": {
            "$ref": "#/components/responses/Error"
          }
        },
        "deprecated": true,
        "x-dropshot-pagination": true
      }
    },
    "/organizations/{organization_name}/projects/{project_name}/instances/{instance_name}/disks/attach": {
      "post": {
        "tags": [
          "instances"
        ],
        "summary": "Attach a disk to an instance",
        "description": "Use `POST /v1/instances/{instance}/disks/attach` instead",
        "operationId": "instance_disk_attach",
        "parameters": [
          {
            "in": "path",
            "name": "instance_name",
            "required": true,
            "schema": {
              "$ref": "#/components/schemas/Name"
            }
          },
          {
            "in": "path",
            "name": "organization_name",
            "required": true,
            "schema": {
              "$ref": "#/components/schemas/Name"
            }
          },
          {
            "in": "path",
            "name": "project_name",
            "required": true,
            "schema": {
              "$ref": "#/components/schemas/Name"
            }
          }
        ],
        "requestBody": {
          "content": {
            "application/json": {
              "schema": {
                "$ref": "#/components/schemas/DiskIdentifier"
              }
            }
          },
          "required": true
        },
        "responses": {
          "202": {
            "description": "successfully enqueued operation",
            "content": {
              "application/json": {
                "schema": {
                  "$ref": "#/components/schemas/Disk"
                }
              }
            }
          },
          "4XX": {
            "$ref": "#/components/responses/Error"
          },
          "5XX": {
            "$ref": "#/components/responses/Error"
          }
        },
        "deprecated": true
      }
    },
    "/organizations/{organization_name}/projects/{project_name}/instances/{instance_name}/disks/detach": {
      "post": {
        "tags": [
          "instances"
        ],
        "summary": "Detach a disk from an instance",
        "description": "Use `POST /v1/disks/{disk}/detach` instead",
        "operationId": "instance_disk_detach",
        "parameters": [
          {
            "in": "path",
            "name": "instance_name",
            "required": true,
            "schema": {
              "$ref": "#/components/schemas/Name"
            }
          },
          {
            "in": "path",
            "name": "organization_name",
            "required": true,
            "schema": {
              "$ref": "#/components/schemas/Name"
            }
          },
          {
            "in": "path",
            "name": "project_name",
            "required": true,
            "schema": {
              "$ref": "#/components/schemas/Name"
            }
          }
        ],
        "requestBody": {
          "content": {
            "application/json": {
              "schema": {
                "$ref": "#/components/schemas/DiskIdentifier"
              }
            }
          },
          "required": true
        },
        "responses": {
          "202": {
            "description": "successfully enqueued operation",
            "content": {
              "application/json": {
                "schema": {
                  "$ref": "#/components/schemas/Disk"
                }
              }
            }
          },
          "4XX": {
            "$ref": "#/components/responses/Error"
          },
          "5XX": {
            "$ref": "#/components/responses/Error"
          }
        },
        "deprecated": true
      }
    },
    "/organizations/{organization_name}/projects/{project_name}/instances/{instance_name}/external-ips": {
      "get": {
        "tags": [
          "instances"
        ],
        "summary": "List external IP addresses",
        "description": "Use `/v1/instances/{instance}/external-ips` instead",
        "operationId": "instance_external_ip_list",
        "parameters": [
          {
            "in": "path",
            "name": "instance_name",
            "required": true,
            "schema": {
              "$ref": "#/components/schemas/Name"
            }
          },
          {
            "in": "path",
            "name": "organization_name",
            "required": true,
            "schema": {
              "$ref": "#/components/schemas/Name"
            }
          },
          {
            "in": "path",
            "name": "project_name",
            "required": true,
            "schema": {
              "$ref": "#/components/schemas/Name"
            }
          }
        ],
        "responses": {
          "200": {
            "description": "successful operation",
            "content": {
              "application/json": {
                "schema": {
                  "$ref": "#/components/schemas/ExternalIpResultsPage"
                }
              }
            }
          },
          "4XX": {
            "$ref": "#/components/responses/Error"
          },
          "5XX": {
            "$ref": "#/components/responses/Error"
          }
        },
        "deprecated": true
      }
    },
    "/organizations/{organization_name}/projects/{project_name}/instances/{instance_name}/migrate": {
      "post": {
        "tags": [
          "instances"
        ],
        "summary": "Migrate an instance",
        "description": "Use `POST /v1/instances/{instance}/migrate` instead",
        "operationId": "instance_migrate",
        "parameters": [
          {
            "in": "path",
            "name": "instance_name",
            "required": true,
            "schema": {
              "$ref": "#/components/schemas/Name"
            }
          },
          {
            "in": "path",
            "name": "organization_name",
            "required": true,
            "schema": {
              "$ref": "#/components/schemas/Name"
            }
          },
          {
            "in": "path",
            "name": "project_name",
            "required": true,
            "schema": {
              "$ref": "#/components/schemas/Name"
            }
          }
        ],
        "requestBody": {
          "content": {
            "application/json": {
              "schema": {
                "$ref": "#/components/schemas/InstanceMigrate"
              }
            }
          },
          "required": true
        },
        "responses": {
          "200": {
            "description": "successful operation",
            "content": {
              "application/json": {
                "schema": {
                  "$ref": "#/components/schemas/Instance"
                }
              }
            }
          },
          "4XX": {
            "$ref": "#/components/responses/Error"
          },
          "5XX": {
            "$ref": "#/components/responses/Error"
          }
        },
        "deprecated": true
      }
    },
    "/organizations/{organization_name}/projects/{project_name}/instances/{instance_name}/network-interfaces": {
      "get": {
        "tags": [
          "instances"
        ],
        "summary": "List network interfaces",
        "description": "Use `GET /v1/network-interfaces` instead",
        "operationId": "instance_network_interface_list",
        "parameters": [
          {
            "in": "query",
            "name": "limit",
            "description": "Maximum number of items returned by a single call",
            "schema": {
              "nullable": true,
              "type": "integer",
              "format": "uint32",
              "minimum": 1
            }
          },
          {
            "in": "query",
            "name": "page_token",
            "description": "Token returned by previous call to retrieve the subsequent page",
            "schema": {
              "nullable": true,
              "type": "string"
            }
          },
          {
            "in": "query",
            "name": "sort_by",
            "schema": {
              "$ref": "#/components/schemas/NameSortMode"
            }
          },
          {
            "in": "path",
            "name": "instance_name",
            "required": true,
            "schema": {
              "$ref": "#/components/schemas/Name"
            }
          },
          {
            "in": "path",
            "name": "organization_name",
            "required": true,
            "schema": {
              "$ref": "#/components/schemas/Name"
            }
          },
          {
            "in": "path",
            "name": "project_name",
            "required": true,
            "schema": {
              "$ref": "#/components/schemas/Name"
            }
          }
        ],
        "responses": {
          "200": {
            "description": "successful operation",
            "content": {
              "application/json": {
                "schema": {
                  "$ref": "#/components/schemas/NetworkInterfaceResultsPage"
                }
              }
            }
          },
          "4XX": {
            "$ref": "#/components/responses/Error"
          },
          "5XX": {
            "$ref": "#/components/responses/Error"
          }
        },
        "deprecated": true,
        "x-dropshot-pagination": true
      },
      "post": {
        "tags": [
          "instances"
        ],
        "summary": "Create a network interface",
        "description": "Use `POST /v1/network-interfaces` instead",
        "operationId": "instance_network_interface_create",
        "parameters": [
          {
            "in": "path",
            "name": "instance_name",
            "required": true,
            "schema": {
              "$ref": "#/components/schemas/Name"
            }
          },
          {
            "in": "path",
            "name": "organization_name",
            "required": true,
            "schema": {
              "$ref": "#/components/schemas/Name"
            }
          },
          {
            "in": "path",
            "name": "project_name",
            "required": true,
            "schema": {
              "$ref": "#/components/schemas/Name"
            }
          }
        ],
        "requestBody": {
          "content": {
            "application/json": {
              "schema": {
                "$ref": "#/components/schemas/NetworkInterfaceCreate"
              }
            }
          },
          "required": true
        },
        "responses": {
          "201": {
            "description": "successful creation",
            "content": {
              "application/json": {
                "schema": {
                  "$ref": "#/components/schemas/NetworkInterface"
                }
              }
            }
          },
          "4XX": {
            "$ref": "#/components/responses/Error"
          },
          "5XX": {
            "$ref": "#/components/responses/Error"
          }
        },
        "deprecated": true
      }
    },
    "/organizations/{organization_name}/projects/{project_name}/instances/{instance_name}/network-interfaces/{interface_name}": {
      "get": {
        "tags": [
          "instances"
        ],
        "summary": "Fetch a network interface",
        "description": "Use `GET /v1/network-interfaces/{interface}` instead",
        "operationId": "instance_network_interface_view",
        "parameters": [
          {
            "in": "path",
            "name": "instance_name",
            "required": true,
            "schema": {
              "$ref": "#/components/schemas/Name"
            }
          },
          {
            "in": "path",
            "name": "interface_name",
            "required": true,
            "schema": {
              "$ref": "#/components/schemas/Name"
            }
          },
          {
            "in": "path",
            "name": "organization_name",
            "required": true,
            "schema": {
              "$ref": "#/components/schemas/Name"
            }
          },
          {
            "in": "path",
            "name": "project_name",
            "required": true,
            "schema": {
              "$ref": "#/components/schemas/Name"
            }
          }
        ],
        "responses": {
          "200": {
            "description": "successful operation",
            "content": {
              "application/json": {
                "schema": {
                  "$ref": "#/components/schemas/NetworkInterface"
                }
              }
            }
          },
          "4XX": {
            "$ref": "#/components/responses/Error"
          },
          "5XX": {
            "$ref": "#/components/responses/Error"
          }
        },
        "deprecated": true
      },
      "put": {
        "tags": [
          "instances"
        ],
        "summary": "Update a network interface",
        "description": "Use `PUT /v1/network-interfaces/{interface}` instead",
        "operationId": "instance_network_interface_update",
        "parameters": [
          {
            "in": "path",
            "name": "instance_name",
            "required": true,
            "schema": {
              "$ref": "#/components/schemas/Name"
            }
          },
          {
            "in": "path",
            "name": "interface_name",
            "required": true,
            "schema": {
              "$ref": "#/components/schemas/Name"
            }
          },
          {
            "in": "path",
            "name": "organization_name",
            "required": true,
            "schema": {
              "$ref": "#/components/schemas/Name"
            }
          },
          {
            "in": "path",
            "name": "project_name",
            "required": true,
            "schema": {
              "$ref": "#/components/schemas/Name"
            }
          }
        ],
        "requestBody": {
          "content": {
            "application/json": {
              "schema": {
                "$ref": "#/components/schemas/NetworkInterfaceUpdate"
              }
            }
          },
          "required": true
        },
        "responses": {
          "200": {
            "description": "successful operation",
            "content": {
              "application/json": {
                "schema": {
                  "$ref": "#/components/schemas/NetworkInterface"
                }
              }
            }
          },
          "4XX": {
            "$ref": "#/components/responses/Error"
          },
          "5XX": {
            "$ref": "#/components/responses/Error"
          }
        },
        "deprecated": true
      },
      "delete": {
        "tags": [
          "instances"
        ],
        "summary": "Delete a network interface",
        "description": "Note that the primary interface for an instance cannot be deleted if there are any secondary interfaces. A new primary interface must be designated first. The primary interface can be deleted if there are no secondary interfaces.\nUse `DELETE /v1/network-interfaces/{interface}` instead",
        "operationId": "instance_network_interface_delete",
        "parameters": [
          {
            "in": "path",
            "name": "instance_name",
            "required": true,
            "schema": {
              "$ref": "#/components/schemas/Name"
            }
          },
          {
            "in": "path",
            "name": "interface_name",
            "required": true,
            "schema": {
              "$ref": "#/components/schemas/Name"
            }
          },
          {
            "in": "path",
            "name": "organization_name",
            "required": true,
            "schema": {
              "$ref": "#/components/schemas/Name"
            }
          },
          {
            "in": "path",
            "name": "project_name",
            "required": true,
            "schema": {
              "$ref": "#/components/schemas/Name"
            }
          }
        ],
        "responses": {
          "204": {
            "description": "successful deletion"
          },
          "4XX": {
            "$ref": "#/components/responses/Error"
          },
          "5XX": {
            "$ref": "#/components/responses/Error"
          }
        },
        "deprecated": true
      }
    },
    "/organizations/{organization_name}/projects/{project_name}/instances/{instance_name}/reboot": {
      "post": {
        "tags": [
          "instances"
        ],
        "summary": "Reboot an instance",
        "description": "Use `POST /v1/instances/{instance}/reboot` instead",
        "operationId": "instance_reboot",
        "parameters": [
          {
            "in": "path",
            "name": "instance_name",
            "required": true,
            "schema": {
              "$ref": "#/components/schemas/Name"
            }
          },
          {
            "in": "path",
            "name": "organization_name",
            "required": true,
            "schema": {
              "$ref": "#/components/schemas/Name"
            }
          },
          {
            "in": "path",
            "name": "project_name",
            "required": true,
            "schema": {
              "$ref": "#/components/schemas/Name"
            }
          }
        ],
        "responses": {
          "202": {
            "description": "successfully enqueued operation",
            "content": {
              "application/json": {
                "schema": {
                  "$ref": "#/components/schemas/Instance"
                }
              }
            }
          },
          "4XX": {
            "$ref": "#/components/responses/Error"
          },
          "5XX": {
            "$ref": "#/components/responses/Error"
          }
        },
        "deprecated": true
      }
    },
    "/organizations/{organization_name}/projects/{project_name}/instances/{instance_name}/serial-console": {
      "get": {
        "tags": [
          "instances"
        ],
        "summary": "Fetch an instance's serial console",
        "description": "Use `GET /v1/instances/{instance}/serial-console` instead",
        "operationId": "instance_serial_console",
        "parameters": [
          {
            "in": "path",
            "name": "instance_name",
            "required": true,
            "schema": {
              "$ref": "#/components/schemas/Name"
            }
          },
          {
            "in": "path",
            "name": "organization_name",
            "required": true,
            "schema": {
              "$ref": "#/components/schemas/Name"
            }
          },
          {
            "in": "path",
            "name": "project_name",
            "required": true,
            "schema": {
              "$ref": "#/components/schemas/Name"
            }
          },
          {
            "in": "query",
            "name": "from_start",
            "description": "Character index in the serial buffer from which to read, counting the bytes output since instance start. If this is not provided, `most_recent` must be provided, and if this *is* provided, `most_recent` must *not* be provided.",
            "schema": {
              "nullable": true,
              "type": "integer",
              "format": "uint64",
              "minimum": 0
            }
          },
          {
            "in": "query",
            "name": "max_bytes",
            "description": "Maximum number of bytes of buffered serial console contents to return. If the requested range runs to the end of the available buffer, the data returned will be shorter than `max_bytes`.",
            "schema": {
              "nullable": true,
              "type": "integer",
              "format": "uint64",
              "minimum": 0
            }
          },
          {
            "in": "query",
            "name": "most_recent",
            "description": "Character index in the serial buffer from which to read, counting *backward* from the most recently buffered data retrieved from the instance. (See note on `from_start` about mutual exclusivity)",
            "schema": {
              "nullable": true,
              "type": "integer",
              "format": "uint64",
              "minimum": 0
            }
          }
        ],
        "responses": {
          "200": {
            "description": "successful operation",
            "content": {
              "application/json": {
                "schema": {
                  "$ref": "#/components/schemas/InstanceSerialConsoleData"
                }
              }
            }
          },
          "4XX": {
            "$ref": "#/components/responses/Error"
          },
          "5XX": {
            "$ref": "#/components/responses/Error"
          }
        },
        "deprecated": true
      }
    },
    "/organizations/{organization_name}/projects/{project_name}/instances/{instance_name}/serial-console/stream": {
      "get": {
        "tags": [
          "instances"
        ],
        "summary": "Connect to an instance's serial console",
        "description": "Use `GET /v1/instances/{instance}/serial-console/stream` instead",
        "operationId": "instance_serial_console_stream",
        "parameters": [
          {
            "in": "path",
            "name": "instance_name",
            "required": true,
            "schema": {
              "$ref": "#/components/schemas/Name"
            }
          },
          {
            "in": "path",
            "name": "organization_name",
            "required": true,
            "schema": {
              "$ref": "#/components/schemas/Name"
            }
          },
          {
            "in": "path",
            "name": "project_name",
            "required": true,
            "schema": {
              "$ref": "#/components/schemas/Name"
            }
          }
        ],
        "responses": {
          "default": {
            "description": "",
            "content": {
              "*/*": {
                "schema": {}
              }
            }
          }
        },
        "deprecated": true,
        "x-dropshot-websocket": {}
      }
    },
    "/organizations/{organization_name}/projects/{project_name}/instances/{instance_name}/start": {
      "post": {
        "tags": [
          "instances"
        ],
        "summary": "Boot an instance",
        "description": "Use `POST /v1/instances/{instance}/start` instead",
        "operationId": "instance_start",
        "parameters": [
          {
            "in": "path",
            "name": "instance_name",
            "required": true,
            "schema": {
              "$ref": "#/components/schemas/Name"
            }
          },
          {
            "in": "path",
            "name": "organization_name",
            "required": true,
            "schema": {
              "$ref": "#/components/schemas/Name"
            }
          },
          {
            "in": "path",
            "name": "project_name",
            "required": true,
            "schema": {
              "$ref": "#/components/schemas/Name"
            }
          }
        ],
        "responses": {
          "202": {
            "description": "successfully enqueued operation",
            "content": {
              "application/json": {
                "schema": {
                  "$ref": "#/components/schemas/Instance"
                }
              }
            }
          },
          "4XX": {
            "$ref": "#/components/responses/Error"
          },
          "5XX": {
            "$ref": "#/components/responses/Error"
          }
        },
        "deprecated": true
      }
    },
    "/organizations/{organization_name}/projects/{project_name}/instances/{instance_name}/stop": {
      "post": {
        "tags": [
          "instances"
        ],
        "summary": "Halt an instance",
        "description": "Use `POST /v1/instances/{instance}/stop` instead",
        "operationId": "instance_stop",
        "parameters": [
          {
            "in": "path",
            "name": "instance_name",
            "required": true,
            "schema": {
              "$ref": "#/components/schemas/Name"
            }
          },
          {
            "in": "path",
            "name": "organization_name",
            "required": true,
            "schema": {
              "$ref": "#/components/schemas/Name"
            }
          },
          {
            "in": "path",
            "name": "project_name",
            "required": true,
            "schema": {
              "$ref": "#/components/schemas/Name"
            }
          }
        ],
        "responses": {
          "202": {
            "description": "successfully enqueued operation",
            "content": {
              "application/json": {
                "schema": {
                  "$ref": "#/components/schemas/Instance"
                }
              }
            }
          },
          "4XX": {
            "$ref": "#/components/responses/Error"
          },
          "5XX": {
            "$ref": "#/components/responses/Error"
          }
        },
        "deprecated": true
      }
    },
    "/organizations/{organization_name}/projects/{project_name}/vpcs": {
      "get": {
        "tags": [
          "vpcs"
        ],
        "summary": "List VPCs",
        "description": "Use `GET /v1/vpcs` instead",
        "operationId": "vpc_list",
        "parameters": [
          {
            "in": "query",
            "name": "limit",
            "description": "Maximum number of items returned by a single call",
            "schema": {
              "nullable": true,
              "type": "integer",
              "format": "uint32",
              "minimum": 1
            }
          },
          {
            "in": "query",
            "name": "page_token",
            "description": "Token returned by previous call to retrieve the subsequent page",
            "schema": {
              "nullable": true,
              "type": "string"
            }
          },
          {
            "in": "query",
            "name": "sort_by",
            "schema": {
              "$ref": "#/components/schemas/NameSortMode"
            }
          },
          {
            "in": "path",
            "name": "organization_name",
            "description": "The organization's unique name.",
            "required": true,
            "schema": {
              "$ref": "#/components/schemas/Name"
            }
          },
          {
            "in": "path",
            "name": "project_name",
            "description": "The project's unique name within the organization.",
            "required": true,
            "schema": {
              "$ref": "#/components/schemas/Name"
            }
          }
        ],
        "responses": {
          "200": {
            "description": "successful operation",
            "content": {
              "application/json": {
                "schema": {
                  "$ref": "#/components/schemas/VpcResultsPage"
                }
              }
            }
          },
          "4XX": {
            "$ref": "#/components/responses/Error"
          },
          "5XX": {
            "$ref": "#/components/responses/Error"
          }
        },
        "deprecated": true,
        "x-dropshot-pagination": true
      },
      "post": {
        "tags": [
          "vpcs"
        ],
        "summary": "Create a VPC",
        "description": "Use `POST /v1/vpcs` instead",
        "operationId": "vpc_create",
        "parameters": [
          {
            "in": "path",
            "name": "organization_name",
            "description": "The organization's unique name.",
            "required": true,
            "schema": {
              "$ref": "#/components/schemas/Name"
            }
          },
          {
            "in": "path",
            "name": "project_name",
            "description": "The project's unique name within the organization.",
            "required": true,
            "schema": {
              "$ref": "#/components/schemas/Name"
            }
          }
        ],
        "requestBody": {
          "content": {
            "application/json": {
              "schema": {
                "$ref": "#/components/schemas/VpcCreate"
              }
            }
          },
          "required": true
        },
        "responses": {
          "201": {
            "description": "successful creation",
            "content": {
              "application/json": {
                "schema": {
                  "$ref": "#/components/schemas/Vpc"
                }
              }
            }
          },
          "4XX": {
            "$ref": "#/components/responses/Error"
          },
          "5XX": {
            "$ref": "#/components/responses/Error"
          }
        },
        "deprecated": true
      }
    },
    "/organizations/{organization_name}/projects/{project_name}/vpcs/{vpc_name}": {
      "get": {
        "tags": [
          "vpcs"
        ],
        "summary": "Fetch a VPC",
        "description": "Use `GET /v1/vpcs/{vpc}` instead",
        "operationId": "vpc_view",
        "parameters": [
          {
            "in": "path",
            "name": "organization_name",
            "required": true,
            "schema": {
              "$ref": "#/components/schemas/Name"
            }
          },
          {
            "in": "path",
            "name": "project_name",
            "required": true,
            "schema": {
              "$ref": "#/components/schemas/Name"
            }
          },
          {
            "in": "path",
            "name": "vpc_name",
            "required": true,
            "schema": {
              "$ref": "#/components/schemas/Name"
            }
          }
        ],
        "responses": {
          "200": {
            "description": "successful operation",
            "content": {
              "application/json": {
                "schema": {
                  "$ref": "#/components/schemas/Vpc"
                }
              }
            }
          },
          "4XX": {
            "$ref": "#/components/responses/Error"
          },
          "5XX": {
            "$ref": "#/components/responses/Error"
          }
        },
        "deprecated": true
      },
      "put": {
        "tags": [
          "vpcs"
        ],
        "summary": "Update a VPC",
        "description": "Use `PUT /v1/vpcs/{vpc}` instead",
        "operationId": "vpc_update",
        "parameters": [
          {
            "in": "path",
            "name": "organization_name",
            "required": true,
            "schema": {
              "$ref": "#/components/schemas/Name"
            }
          },
          {
            "in": "path",
            "name": "project_name",
            "required": true,
            "schema": {
              "$ref": "#/components/schemas/Name"
            }
          },
          {
            "in": "path",
            "name": "vpc_name",
            "required": true,
            "schema": {
              "$ref": "#/components/schemas/Name"
            }
          }
        ],
        "requestBody": {
          "content": {
            "application/json": {
              "schema": {
                "$ref": "#/components/schemas/VpcUpdate"
              }
            }
          },
          "required": true
        },
        "responses": {
          "200": {
            "description": "successful operation",
            "content": {
              "application/json": {
                "schema": {
                  "$ref": "#/components/schemas/Vpc"
                }
              }
            }
          },
          "4XX": {
            "$ref": "#/components/responses/Error"
          },
          "5XX": {
            "$ref": "#/components/responses/Error"
          }
        },
        "deprecated": true
      },
      "delete": {
        "tags": [
          "vpcs"
        ],
        "summary": "Delete a VPC",
        "description": "Use `DELETE /v1/vpcs/{vpc}` instead",
        "operationId": "vpc_delete",
        "parameters": [
          {
            "in": "path",
            "name": "organization_name",
            "required": true,
            "schema": {
              "$ref": "#/components/schemas/Name"
            }
          },
          {
            "in": "path",
            "name": "project_name",
            "required": true,
            "schema": {
              "$ref": "#/components/schemas/Name"
            }
          },
          {
            "in": "path",
            "name": "vpc_name",
            "required": true,
            "schema": {
              "$ref": "#/components/schemas/Name"
            }
          }
        ],
        "responses": {
          "204": {
            "description": "successful deletion"
          },
          "4XX": {
            "$ref": "#/components/responses/Error"
          },
          "5XX": {
            "$ref": "#/components/responses/Error"
          }
        },
        "deprecated": true
      }
    },
    "/organizations/{organization_name}/projects/{project_name}/vpcs/{vpc_name}/firewall/rules": {
      "get": {
        "tags": [
          "vpcs"
        ],
        "summary": "List firewall rules",
        "description": "Use `GET /v1/vpc-firewall-rules` instead",
        "operationId": "vpc_firewall_rules_view",
        "parameters": [
          {
            "in": "path",
            "name": "organization_name",
            "required": true,
            "schema": {
              "$ref": "#/components/schemas/Name"
            }
          },
          {
            "in": "path",
            "name": "project_name",
            "required": true,
            "schema": {
              "$ref": "#/components/schemas/Name"
            }
          },
          {
            "in": "path",
            "name": "vpc_name",
            "required": true,
            "schema": {
              "$ref": "#/components/schemas/Name"
            }
          }
        ],
        "responses": {
          "200": {
            "description": "successful operation",
            "content": {
              "application/json": {
                "schema": {
                  "$ref": "#/components/schemas/VpcFirewallRules"
                }
              }
            }
          },
          "4XX": {
            "$ref": "#/components/responses/Error"
          },
          "5XX": {
            "$ref": "#/components/responses/Error"
          }
        },
        "deprecated": true
      },
      "put": {
        "tags": [
          "vpcs"
        ],
        "summary": "Replace firewall rules",
        "description": "Use `PUT /v1/vpc-firewall-rules` instead",
        "operationId": "vpc_firewall_rules_update",
        "parameters": [
          {
            "in": "path",
            "name": "organization_name",
            "required": true,
            "schema": {
              "$ref": "#/components/schemas/Name"
            }
          },
          {
            "in": "path",
            "name": "project_name",
            "required": true,
            "schema": {
              "$ref": "#/components/schemas/Name"
            }
          },
          {
            "in": "path",
            "name": "vpc_name",
            "required": true,
            "schema": {
              "$ref": "#/components/schemas/Name"
            }
          }
        ],
        "requestBody": {
          "content": {
            "application/json": {
              "schema": {
                "$ref": "#/components/schemas/VpcFirewallRuleUpdateParams"
              }
            }
          },
          "required": true
        },
        "responses": {
          "200": {
            "description": "successful operation",
            "content": {
              "application/json": {
                "schema": {
                  "$ref": "#/components/schemas/VpcFirewallRules"
                }
              }
            }
          },
          "4XX": {
            "$ref": "#/components/responses/Error"
          },
          "5XX": {
            "$ref": "#/components/responses/Error"
          }
        },
        "deprecated": true
      }
    },
    "/organizations/{organization_name}/projects/{project_name}/vpcs/{vpc_name}/routers": {
      "get": {
        "tags": [
          "vpcs"
        ],
        "summary": "List routers",
        "description": "Use `GET /v1/vpc-routers` instead",
        "operationId": "vpc_router_list",
        "parameters": [
          {
            "in": "query",
            "name": "limit",
            "description": "Maximum number of items returned by a single call",
            "schema": {
              "nullable": true,
              "type": "integer",
              "format": "uint32",
              "minimum": 1
            }
          },
          {
            "in": "query",
            "name": "page_token",
            "description": "Token returned by previous call to retrieve the subsequent page",
            "schema": {
              "nullable": true,
              "type": "string"
            }
          },
          {
            "in": "query",
            "name": "sort_by",
            "schema": {
              "$ref": "#/components/schemas/NameSortMode"
            }
          },
          {
            "in": "path",
            "name": "organization_name",
            "required": true,
            "schema": {
              "$ref": "#/components/schemas/Name"
            }
          },
          {
            "in": "path",
            "name": "project_name",
            "required": true,
            "schema": {
              "$ref": "#/components/schemas/Name"
            }
          },
          {
            "in": "path",
            "name": "vpc_name",
            "required": true,
            "schema": {
              "$ref": "#/components/schemas/Name"
            }
          }
        ],
        "responses": {
          "200": {
            "description": "successful operation",
            "content": {
              "application/json": {
                "schema": {
                  "$ref": "#/components/schemas/VpcRouterResultsPage"
                }
              }
            }
          },
          "4XX": {
            "$ref": "#/components/responses/Error"
          },
          "5XX": {
            "$ref": "#/components/responses/Error"
          }
        },
        "deprecated": true,
        "x-dropshot-pagination": true
      },
      "post": {
        "tags": [
          "vpcs"
        ],
        "summary": "Create a router",
        "description": "Use `POST /v1/vpc-routers` instead",
        "operationId": "vpc_router_create",
        "parameters": [
          {
            "in": "path",
            "name": "organization_name",
            "required": true,
            "schema": {
              "$ref": "#/components/schemas/Name"
            }
          },
          {
            "in": "path",
            "name": "project_name",
            "required": true,
            "schema": {
              "$ref": "#/components/schemas/Name"
            }
          },
          {
            "in": "path",
            "name": "vpc_name",
            "required": true,
            "schema": {
              "$ref": "#/components/schemas/Name"
            }
          }
        ],
        "requestBody": {
          "content": {
            "application/json": {
              "schema": {
                "$ref": "#/components/schemas/VpcRouterCreate"
              }
            }
          },
          "required": true
        },
        "responses": {
          "201": {
            "description": "successful creation",
            "content": {
              "application/json": {
                "schema": {
                  "$ref": "#/components/schemas/VpcRouter"
                }
              }
            }
          },
          "4XX": {
            "$ref": "#/components/responses/Error"
          },
          "5XX": {
            "$ref": "#/components/responses/Error"
          }
        },
        "deprecated": true
      }
    },
    "/organizations/{organization_name}/projects/{project_name}/vpcs/{vpc_name}/routers/{router_name}": {
      "get": {
        "tags": [
          "vpcs"
        ],
        "summary": "Get a router",
        "description": "Use `GET /v1/vpc-routers/{router}` instead",
        "operationId": "vpc_router_view",
        "parameters": [
          {
            "in": "path",
            "name": "organization_name",
            "required": true,
            "schema": {
              "$ref": "#/components/schemas/Name"
            }
          },
          {
            "in": "path",
            "name": "project_name",
            "required": true,
            "schema": {
              "$ref": "#/components/schemas/Name"
            }
          },
          {
            "in": "path",
            "name": "router_name",
            "required": true,
            "schema": {
              "$ref": "#/components/schemas/Name"
            }
          },
          {
            "in": "path",
            "name": "vpc_name",
            "required": true,
            "schema": {
              "$ref": "#/components/schemas/Name"
            }
          }
        ],
        "responses": {
          "200": {
            "description": "successful operation",
            "content": {
              "application/json": {
                "schema": {
                  "$ref": "#/components/schemas/VpcRouter"
                }
              }
            }
          },
          "4XX": {
            "$ref": "#/components/responses/Error"
          },
          "5XX": {
            "$ref": "#/components/responses/Error"
          }
        },
        "deprecated": true
      },
      "put": {
        "tags": [
          "vpcs"
        ],
        "summary": "Update a router",
        "operationId": "vpc_router_update",
        "parameters": [
          {
            "in": "path",
            "name": "organization_name",
            "required": true,
            "schema": {
              "$ref": "#/components/schemas/Name"
            }
          },
          {
            "in": "path",
            "name": "project_name",
            "required": true,
            "schema": {
              "$ref": "#/components/schemas/Name"
            }
          },
          {
            "in": "path",
            "name": "router_name",
            "required": true,
            "schema": {
              "$ref": "#/components/schemas/Name"
            }
          },
          {
            "in": "path",
            "name": "vpc_name",
            "required": true,
            "schema": {
              "$ref": "#/components/schemas/Name"
            }
          }
        ],
        "requestBody": {
          "content": {
            "application/json": {
              "schema": {
                "$ref": "#/components/schemas/VpcRouterUpdate"
              }
            }
          },
          "required": true
        },
        "responses": {
          "200": {
            "description": "successful operation",
            "content": {
              "application/json": {
                "schema": {
                  "$ref": "#/components/schemas/VpcRouter"
                }
              }
            }
          },
          "4XX": {
            "$ref": "#/components/responses/Error"
          },
          "5XX": {
            "$ref": "#/components/responses/Error"
          }
        },
        "deprecated": true
      },
      "delete": {
        "tags": [
          "vpcs"
        ],
        "summary": "Delete a router",
        "description": "Use `DELETE /v1/vpc-routers/{router}` instead",
        "operationId": "vpc_router_delete",
        "parameters": [
          {
            "in": "path",
            "name": "organization_name",
            "required": true,
            "schema": {
              "$ref": "#/components/schemas/Name"
            }
          },
          {
            "in": "path",
            "name": "project_name",
            "required": true,
            "schema": {
              "$ref": "#/components/schemas/Name"
            }
          },
          {
            "in": "path",
            "name": "router_name",
            "required": true,
            "schema": {
              "$ref": "#/components/schemas/Name"
            }
          },
          {
            "in": "path",
            "name": "vpc_name",
            "required": true,
            "schema": {
              "$ref": "#/components/schemas/Name"
            }
          }
        ],
        "responses": {
          "204": {
            "description": "successful deletion"
          },
          "4XX": {
            "$ref": "#/components/responses/Error"
          },
          "5XX": {
            "$ref": "#/components/responses/Error"
          }
        },
        "deprecated": true
      }
    },
    "/organizations/{organization_name}/projects/{project_name}/vpcs/{vpc_name}/routers/{router_name}/routes": {
      "get": {
        "tags": [
          "vpcs"
        ],
        "summary": "List routes",
        "description": "List the routes associated with a router in a particular VPC. Use `GET /v1/vpc-router-routes` instead.",
        "operationId": "vpc_router_route_list",
        "parameters": [
          {
            "in": "query",
            "name": "limit",
            "description": "Maximum number of items returned by a single call",
            "schema": {
              "nullable": true,
              "type": "integer",
              "format": "uint32",
              "minimum": 1
            }
          },
          {
            "in": "query",
            "name": "page_token",
            "description": "Token returned by previous call to retrieve the subsequent page",
            "schema": {
              "nullable": true,
              "type": "string"
            }
          },
          {
            "in": "query",
            "name": "sort_by",
            "schema": {
              "$ref": "#/components/schemas/NameSortMode"
            }
          },
          {
            "in": "path",
            "name": "organization_name",
            "required": true,
            "schema": {
              "$ref": "#/components/schemas/Name"
            }
          },
          {
            "in": "path",
            "name": "project_name",
            "required": true,
            "schema": {
              "$ref": "#/components/schemas/Name"
            }
          },
          {
            "in": "path",
            "name": "router_name",
            "required": true,
            "schema": {
              "$ref": "#/components/schemas/Name"
            }
          },
          {
            "in": "path",
            "name": "vpc_name",
            "required": true,
            "schema": {
              "$ref": "#/components/schemas/Name"
            }
          }
        ],
        "responses": {
          "200": {
            "description": "successful operation",
            "content": {
              "application/json": {
                "schema": {
                  "$ref": "#/components/schemas/RouterRouteResultsPage"
                }
              }
            }
          },
          "4XX": {
            "$ref": "#/components/responses/Error"
          },
          "5XX": {
            "$ref": "#/components/responses/Error"
          }
        },
        "deprecated": true,
        "x-dropshot-pagination": true
      },
      "post": {
        "tags": [
          "vpcs"
        ],
        "summary": "Create a router",
        "description": "Use `POST /v1/vpc-router-routes` instead",
        "operationId": "vpc_router_route_create",
        "parameters": [
          {
            "in": "path",
            "name": "organization_name",
            "required": true,
            "schema": {
              "$ref": "#/components/schemas/Name"
            }
          },
          {
            "in": "path",
            "name": "project_name",
            "required": true,
            "schema": {
              "$ref": "#/components/schemas/Name"
            }
          },
          {
            "in": "path",
            "name": "router_name",
            "required": true,
            "schema": {
              "$ref": "#/components/schemas/Name"
            }
          },
          {
            "in": "path",
            "name": "vpc_name",
            "required": true,
            "schema": {
              "$ref": "#/components/schemas/Name"
            }
          }
        ],
        "requestBody": {
          "content": {
            "application/json": {
              "schema": {
                "$ref": "#/components/schemas/RouterRouteCreate"
              }
            }
          },
          "required": true
        },
        "responses": {
          "201": {
            "description": "successful creation",
            "content": {
              "application/json": {
                "schema": {
                  "$ref": "#/components/schemas/RouterRoute"
                }
              }
            }
          },
          "4XX": {
            "$ref": "#/components/responses/Error"
          },
          "5XX": {
            "$ref": "#/components/responses/Error"
          }
        },
        "deprecated": true
      }
    },
    "/organizations/{organization_name}/projects/{project_name}/vpcs/{vpc_name}/routers/{router_name}/routes/{route_name}": {
      "get": {
        "tags": [
          "vpcs"
        ],
        "summary": "Fetch a route",
        "description": "Use `GET /v1/vpc-router-routes/{route}` instead",
        "operationId": "vpc_router_route_view",
        "parameters": [
          {
            "in": "path",
            "name": "organization_name",
            "required": true,
            "schema": {
              "$ref": "#/components/schemas/Name"
            }
          },
          {
            "in": "path",
            "name": "project_name",
            "required": true,
            "schema": {
              "$ref": "#/components/schemas/Name"
            }
          },
          {
            "in": "path",
            "name": "route_name",
            "required": true,
            "schema": {
              "$ref": "#/components/schemas/Name"
            }
          },
          {
            "in": "path",
            "name": "router_name",
            "required": true,
            "schema": {
              "$ref": "#/components/schemas/Name"
            }
          },
          {
            "in": "path",
            "name": "vpc_name",
            "required": true,
            "schema": {
              "$ref": "#/components/schemas/Name"
            }
          }
        ],
        "responses": {
          "200": {
            "description": "successful operation",
            "content": {
              "application/json": {
                "schema": {
                  "$ref": "#/components/schemas/RouterRoute"
                }
              }
            }
          },
          "4XX": {
            "$ref": "#/components/responses/Error"
          },
          "5XX": {
            "$ref": "#/components/responses/Error"
          }
        },
        "deprecated": true
      },
      "put": {
        "tags": [
          "vpcs"
        ],
        "summary": "Update a route",
        "description": "Use `PUT /v1/vpc-router-routes/{route}` instead",
        "operationId": "vpc_router_route_update",
        "parameters": [
          {
            "in": "path",
            "name": "organization_name",
            "required": true,
            "schema": {
              "$ref": "#/components/schemas/Name"
            }
          },
          {
            "in": "path",
            "name": "project_name",
            "required": true,
            "schema": {
              "$ref": "#/components/schemas/Name"
            }
          },
          {
            "in": "path",
            "name": "route_name",
            "required": true,
            "schema": {
              "$ref": "#/components/schemas/Name"
            }
          },
          {
            "in": "path",
            "name": "router_name",
            "required": true,
            "schema": {
              "$ref": "#/components/schemas/Name"
            }
          },
          {
            "in": "path",
            "name": "vpc_name",
            "required": true,
            "schema": {
              "$ref": "#/components/schemas/Name"
            }
          }
        ],
        "requestBody": {
          "content": {
            "application/json": {
              "schema": {
                "$ref": "#/components/schemas/RouterRouteUpdate"
              }
            }
          },
          "required": true
        },
        "responses": {
          "200": {
            "description": "successful operation",
            "content": {
              "application/json": {
                "schema": {
                  "$ref": "#/components/schemas/RouterRoute"
                }
              }
            }
          },
          "4XX": {
            "$ref": "#/components/responses/Error"
          },
          "5XX": {
            "$ref": "#/components/responses/Error"
          }
        },
        "deprecated": true
      },
      "delete": {
        "tags": [
          "vpcs"
        ],
        "summary": "Delete a route",
        "description": "Use `DELETE /v1/vpc-router-routes/{route}` instead",
        "operationId": "vpc_router_route_delete",
        "parameters": [
          {
            "in": "path",
            "name": "organization_name",
            "required": true,
            "schema": {
              "$ref": "#/components/schemas/Name"
            }
          },
          {
            "in": "path",
            "name": "project_name",
            "required": true,
            "schema": {
              "$ref": "#/components/schemas/Name"
            }
          },
          {
            "in": "path",
            "name": "route_name",
            "required": true,
            "schema": {
              "$ref": "#/components/schemas/Name"
            }
          },
          {
            "in": "path",
            "name": "router_name",
            "required": true,
            "schema": {
              "$ref": "#/components/schemas/Name"
            }
          },
          {
            "in": "path",
            "name": "vpc_name",
            "required": true,
            "schema": {
              "$ref": "#/components/schemas/Name"
            }
          }
        ],
        "responses": {
          "204": {
            "description": "successful deletion"
          },
          "4XX": {
            "$ref": "#/components/responses/Error"
          },
          "5XX": {
            "$ref": "#/components/responses/Error"
          }
        },
        "deprecated": true
      }
    },
    "/organizations/{organization_name}/projects/{project_name}/vpcs/{vpc_name}/subnets": {
      "get": {
        "tags": [
          "vpcs"
        ],
        "summary": "List subnets",
        "description": "Use `GET /v1/vpc-subnets` instead",
        "operationId": "vpc_subnet_list",
        "parameters": [
          {
            "in": "query",
            "name": "limit",
            "description": "Maximum number of items returned by a single call",
            "schema": {
              "nullable": true,
              "type": "integer",
              "format": "uint32",
              "minimum": 1
            }
          },
          {
            "in": "query",
            "name": "page_token",
            "description": "Token returned by previous call to retrieve the subsequent page",
            "schema": {
              "nullable": true,
              "type": "string"
            }
          },
          {
            "in": "query",
            "name": "sort_by",
            "schema": {
              "$ref": "#/components/schemas/NameSortMode"
            }
          },
          {
            "in": "path",
            "name": "organization_name",
            "required": true,
            "schema": {
              "$ref": "#/components/schemas/Name"
            }
          },
          {
            "in": "path",
            "name": "project_name",
            "required": true,
            "schema": {
              "$ref": "#/components/schemas/Name"
            }
          },
          {
            "in": "path",
            "name": "vpc_name",
            "required": true,
            "schema": {
              "$ref": "#/components/schemas/Name"
>>>>>>> c4e3fc98
            }
          }
        ],
        "responses": {
          "200": {
            "description": "successful operation",
            "content": {
              "application/json": {
                "schema": {
<<<<<<< HEAD
                  "$ref": "#/components/schemas/OrganizationResultsPage"
=======
                  "$ref": "#/components/schemas/VpcSubnetResultsPage"
>>>>>>> c4e3fc98
                }
              }
            }
          },
          "4XX": {
            "$ref": "#/components/responses/Error"
          },
          "5XX": {
            "$ref": "#/components/responses/Error"
<<<<<<< HEAD
=======
          }
        },
        "deprecated": true,
        "x-dropshot-pagination": true
      },
      "post": {
        "tags": [
          "vpcs"
        ],
        "summary": "Create a subnet",
        "description": "Use `POST /v1/vpc-subnets` instead",
        "operationId": "vpc_subnet_create",
        "parameters": [
          {
            "in": "path",
            "name": "organization_name",
            "required": true,
            "schema": {
              "$ref": "#/components/schemas/Name"
            }
          },
          {
            "in": "path",
            "name": "project_name",
            "required": true,
            "schema": {
              "$ref": "#/components/schemas/Name"
            }
          },
          {
            "in": "path",
            "name": "vpc_name",
            "required": true,
            "schema": {
              "$ref": "#/components/schemas/Name"
            }
>>>>>>> c4e3fc98
          }
        },
        "deprecated": true,
        "x-dropshot-pagination": true
      },
      "post": {
        "tags": [
          "organizations"
        ],
        "summary": "Create an organization",
        "description": "Use `POST /v1/organizations` instead",
        "operationId": "organization_create",
        "requestBody": {
          "content": {
            "application/json": {
              "schema": {
                "$ref": "#/components/schemas/OrganizationCreate"
              }
            }
          },
          "required": true
        },
        "responses": {
          "201": {
            "description": "successful creation",
            "content": {
              "application/json": {
                "schema": {
                  "$ref": "#/components/schemas/Organization"
                }
              }
            }
          },
          "4XX": {
            "$ref": "#/components/responses/Error"
          },
          "5XX": {
            "$ref": "#/components/responses/Error"
          }
        },
        "deprecated": true
      }
    },
    "/organizations/{organization_name}": {
      "get": {
        "tags": [
          "organizations"
        ],
        "summary": "Fetch an organization",
        "description": "Use `GET /v1/organizations/{organization}` instead",
        "operationId": "organization_view",
        "parameters": [
          {
            "in": "path",
            "name": "organization_name",
            "description": "The organization's unique name.",
            "required": true,
            "schema": {
              "$ref": "#/components/schemas/Name"
            }
          }
        ],
        "responses": {
          "200": {
            "description": "successful operation",
            "content": {
              "application/json": {
                "schema": {
                  "$ref": "#/components/schemas/Organization"
                }
              }
            }
          },
          "4XX": {
            "$ref": "#/components/responses/Error"
          },
          "5XX": {
            "$ref": "#/components/responses/Error"
          }
        },
        "deprecated": true
      },
      "put": {
        "tags": [
          "organizations"
        ],
        "summary": "Update an organization",
        "description": "Use `PUT /v1/organizations/{organization}` instead",
        "operationId": "organization_update",
        "parameters": [
          {
            "in": "path",
            "name": "organization_name",
            "description": "The organization's unique name.",
            "required": true,
            "schema": {
              "$ref": "#/components/schemas/Name"
            }
          }
        ],
        "requestBody": {
          "content": {
            "application/json": {
              "schema": {
                "$ref": "#/components/schemas/OrganizationUpdate"
              }
            }
          },
          "required": true
        },
        "responses": {
          "200": {
            "description": "successful operation",
            "content": {
              "application/json": {
                "schema": {
                  "$ref": "#/components/schemas/Organization"
                }
              }
            }
          },
          "4XX": {
            "$ref": "#/components/responses/Error"
          },
          "5XX": {
            "$ref": "#/components/responses/Error"
          }
        },
        "deprecated": true
      },
      "delete": {
        "tags": [
          "organizations"
        ],
        "summary": "Delete an organization",
        "description": "Use `DELETE /v1/organizations/{organization}` instead",
        "operationId": "organization_delete",
        "parameters": [
          {
            "in": "path",
            "name": "organization_name",
            "description": "The organization's unique name.",
            "required": true,
            "schema": {
              "$ref": "#/components/schemas/Name"
            }
          }
        ],
        "responses": {
          "204": {
            "description": "successful deletion"
          },
          "4XX": {
            "$ref": "#/components/responses/Error"
          },
          "5XX": {
            "$ref": "#/components/responses/Error"
          }
        },
        "deprecated": true
      }
    },
    "/organizations/{organization_name}/policy": {
      "get": {
        "tags": [
          "organizations"
        ],
        "summary": "Fetch an organization's IAM policy",
        "description": "Use `GET /v1/organizations/{organization}/policy` instead",
        "operationId": "organization_policy_view",
        "parameters": [
          {
            "in": "path",
            "name": "organization_name",
            "description": "The organization's unique name.",
            "required": true,
            "schema": {
              "$ref": "#/components/schemas/Name"
            }
          }
        ],
        "responses": {
          "200": {
            "description": "successful operation",
            "content": {
              "application/json": {
                "schema": {
                  "$ref": "#/components/schemas/OrganizationRolePolicy"
                }
              }
            }
          },
          "4XX": {
            "$ref": "#/components/responses/Error"
          },
          "5XX": {
            "$ref": "#/components/responses/Error"
          }
        },
        "deprecated": true
      },
      "put": {
        "tags": [
          "organizations"
        ],
        "summary": "Update an organization's IAM policy",
        "description": "Use `PUT /v1/organizations/{organization}/policy` instead",
        "operationId": "organization_policy_update",
        "parameters": [
          {
            "in": "path",
            "name": "organization_name",
            "description": "The organization's unique name.",
            "required": true,
            "schema": {
              "$ref": "#/components/schemas/Name"
            }
          }
        ],
        "requestBody": {
          "content": {
            "application/json": {
              "schema": {
                "$ref": "#/components/schemas/OrganizationRolePolicy"
              }
            }
          },
          "required": true
        },
        "responses": {
          "200": {
            "description": "successful operation",
            "content": {
              "application/json": {
                "schema": {
                  "$ref": "#/components/schemas/OrganizationRolePolicy"
                }
              }
            }
          },
          "4XX": {
            "$ref": "#/components/responses/Error"
          },
          "5XX": {
            "$ref": "#/components/responses/Error"
          }
        },
        "deprecated": true
      }
    },
    "/policy": {
      "get": {
        "tags": [
          "silos"
        ],
        "summary": "Fetch the current silo's IAM policy",
        "description": "Use `GET /v1/policy` instead",
        "operationId": "policy_view",
        "responses": {
          "200": {
            "description": "successful operation",
            "content": {
              "application/json": {
                "schema": {
                  "$ref": "#/components/schemas/SiloRolePolicy"
                }
              }
            }
          },
          "4XX": {
            "$ref": "#/components/responses/Error"
          },
          "5XX": {
            "$ref": "#/components/responses/Error"
          }
        },
        "deprecated": true
      },
      "put": {
        "tags": [
          "silos"
        ],
        "summary": "Update the current silo's IAM policy",
        "description": "Use `PUT /v1/policy` instead",
        "operationId": "policy_update",
        "requestBody": {
          "content": {
            "application/json": {
              "schema": {
                "$ref": "#/components/schemas/SiloRolePolicy"
              }
            }
          },
          "required": true
        },
        "responses": {
          "200": {
            "description": "successful operation",
            "content": {
              "application/json": {
                "schema": {
                  "$ref": "#/components/schemas/SiloRolePolicy"
                }
              }
            }
          },
          "4XX": {
            "$ref": "#/components/responses/Error"
          },
          "5XX": {
            "$ref": "#/components/responses/Error"
          }
        },
        "deprecated": true
      }
    },
    "/session/me": {
      "get": {
        "tags": [
          "hidden"
        ],
        "summary": "Fetch the user associated with the current session",
        "description": "Use `GET /v1/me` instead",
        "operationId": "session_me",
        "responses": {
          "200": {
            "description": "successful operation",
            "content": {
              "application/json": {
                "schema": {
                  "$ref": "#/components/schemas/User"
                }
              }
            }
          },
          "4XX": {
            "$ref": "#/components/responses/Error"
          },
          "5XX": {
            "$ref": "#/components/responses/Error"
          }
        },
        "deprecated": true
      }
    },
    "/session/me/groups": {
      "get": {
        "tags": [
          "hidden"
        ],
        "summary": "Fetch the silo groups the current user belongs to",
        "description": "Use `GET /v1/me/groups` instead",
        "operationId": "session_me_groups",
        "parameters": [
          {
            "in": "query",
            "name": "limit",
            "description": "Maximum number of items returned by a single call",
            "schema": {
              "nullable": true,
              "type": "integer",
              "format": "uint32",
              "minimum": 1
            }
          },
          {
            "in": "query",
            "name": "page_token",
            "description": "Token returned by previous call to retrieve the subsequent page",
            "schema": {
              "nullable": true,
              "type": "string"
            }
          },
          {
            "in": "query",
            "name": "sort_by",
            "schema": {
              "$ref": "#/components/schemas/IdSortMode"
            }
          }
        ],
        "responses": {
          "200": {
            "description": "successful operation",
            "content": {
              "application/json": {
                "schema": {
                  "$ref": "#/components/schemas/GroupResultsPage"
                }
              }
            }
          },
          "4XX": {
            "$ref": "#/components/responses/Error"
          },
          "5XX": {
            "$ref": "#/components/responses/Error"
          }
        },
        "deprecated": true,
        "x-dropshot-pagination": true
      }
    },
    "/session/me/sshkeys": {
      "get": {
        "tags": [
          "session"
        ],
        "summary": "List SSH public keys",
        "description": "Lists SSH public keys for the currently authenticated user.",
        "operationId": "session_sshkey_list",
        "parameters": [
          {
            "in": "query",
            "name": "limit",
            "description": "Maximum number of items returned by a single call",
            "schema": {
              "nullable": true,
              "type": "integer",
              "format": "uint32",
              "minimum": 1
            }
          },
          {
            "in": "query",
            "name": "page_token",
            "description": "Token returned by previous call to retrieve the subsequent page",
            "schema": {
              "nullable": true,
              "type": "string"
            }
          },
          {
            "in": "query",
            "name": "sort_by",
            "schema": {
              "$ref": "#/components/schemas/NameSortMode"
            }
          }
        ],
        "responses": {
          "200": {
            "description": "successful operation",
            "content": {
              "application/json": {
                "schema": {
                  "$ref": "#/components/schemas/SshKeyResultsPage"
                }
              }
            }
          },
          "4XX": {
            "$ref": "#/components/responses/Error"
          },
          "5XX": {
            "$ref": "#/components/responses/Error"
          }
        },
        "x-dropshot-pagination": true
      },
      "post": {
        "tags": [
          "session"
        ],
        "summary": "Create an SSH public key",
        "description": "Create an SSH public key for the currently authenticated user.",
        "operationId": "session_sshkey_create",
        "requestBody": {
          "content": {
            "application/json": {
              "schema": {
                "$ref": "#/components/schemas/SshKeyCreate"
              }
            }
          },
          "required": true
        },
        "responses": {
          "201": {
            "description": "successful creation",
            "content": {
              "application/json": {
                "schema": {
                  "$ref": "#/components/schemas/SshKey"
                }
              }
            }
          },
          "4XX": {
            "$ref": "#/components/responses/Error"
          },
          "5XX": {
            "$ref": "#/components/responses/Error"
          }
        }
      }
    },
    "/session/me/sshkeys/{ssh_key_name}": {
      "get": {
        "tags": [
          "session"
        ],
        "summary": "Fetch an SSH public key",
        "description": "Fetch an SSH public key associated with the currently authenticated user. Use `GET /v1/me/ssh-keys` instead",
        "operationId": "session_sshkey_view",
        "parameters": [
          {
            "in": "path",
            "name": "ssh_key_name",
            "required": true,
            "schema": {
              "$ref": "#/components/schemas/Name"
            }
          }
        ],
        "responses": {
          "200": {
            "description": "successful operation",
            "content": {
              "application/json": {
                "schema": {
                  "$ref": "#/components/schemas/SshKey"
                }
              }
            }
          },
          "4XX": {
            "$ref": "#/components/responses/Error"
          },
          "5XX": {
            "$ref": "#/components/responses/Error"
          }
        },
        "deprecated": true
      },
      "delete": {
        "tags": [
          "session"
        ],
        "summary": "Delete an SSH public key",
        "description": "Delete an SSH public key associated with the currently authenticated user.",
        "operationId": "session_sshkey_delete",
        "parameters": [
          {
            "in": "path",
            "name": "ssh_key_name",
            "required": true,
            "schema": {
              "$ref": "#/components/schemas/Name"
            }
          }
        ],
        "responses": {
          "204": {
            "description": "successful deletion"
          },
          "4XX": {
            "$ref": "#/components/responses/Error"
          },
          "5XX": {
            "$ref": "#/components/responses/Error"
          }
        }
      }
    },
    "/system/by-id/images/{id}": {
      "get": {
        "tags": [
          "system"
        ],
        "summary": "Fetch a system-wide image by id",
        "operationId": "system_image_view_by_id",
        "parameters": [
          {
            "in": "path",
            "name": "id",
            "required": true,
            "schema": {
              "type": "string",
              "format": "uuid"
            }
          }
        ],
        "responses": {
          "200": {
            "description": "successful operation",
            "content": {
              "application/json": {
                "schema": {
                  "$ref": "#/components/schemas/GlobalImage"
                }
              }
            }
          },
          "4XX": {
            "$ref": "#/components/responses/Error"
          },
          "5XX": {
            "$ref": "#/components/responses/Error"
          }
        },
        "deprecated": true
      }
    },
    "/system/by-id/silos/{id}": {
      "get": {
        "tags": [
          "system"
        ],
        "summary": "Fetch a silo by id",
        "description": "Use `GET /v1/system/silos/{id}` instead.",
        "operationId": "silo_view_by_id",
        "parameters": [
          {
            "in": "path",
            "name": "id",
            "required": true,
            "schema": {
              "type": "string",
              "format": "uuid"
            }
          }
        ],
        "responses": {
          "200": {
            "description": "successful operation",
            "content": {
              "application/json": {
                "schema": {
                  "$ref": "#/components/schemas/Silo"
                }
              }
            }
          },
          "4XX": {
            "$ref": "#/components/responses/Error"
          },
          "5XX": {
            "$ref": "#/components/responses/Error"
          }
        },
        "deprecated": true
      }
    },
    "/system/hardware/disks": {
      "get": {
        "tags": [
          "system"
        ],
        "summary": "List physical disks",
        "description": "Use `GET /v1/system/hardware/disks` instead",
        "operationId": "physical_disk_list",
        "parameters": [
          {
            "in": "query",
            "name": "limit",
            "description": "Maximum number of items returned by a single call",
            "schema": {
              "nullable": true,
              "type": "integer",
              "format": "uint32",
              "minimum": 1
            }
          },
          {
            "in": "query",
            "name": "page_token",
            "description": "Token returned by previous call to retrieve the subsequent page",
            "schema": {
              "nullable": true,
              "type": "string"
            }
          },
          {
            "in": "query",
            "name": "sort_by",
            "schema": {
              "$ref": "#/components/schemas/IdSortMode"
            }
          }
        ],
        "responses": {
          "200": {
            "description": "successful operation",
            "content": {
              "application/json": {
                "schema": {
                  "$ref": "#/components/schemas/PhysicalDiskResultsPage"
                }
              }
            }
          },
          "4XX": {
            "$ref": "#/components/responses/Error"
          },
          "5XX": {
            "$ref": "#/components/responses/Error"
          }
        },
        "deprecated": true,
        "x-dropshot-pagination": true
      }
    },
    "/system/hardware/racks": {
      "get": {
        "tags": [
          "system"
        ],
        "summary": "List racks",
        "description": "Use `GET /v1/system/hardware/racks` instead",
        "operationId": "rack_list",
        "parameters": [
          {
            "in": "query",
            "name": "limit",
            "description": "Maximum number of items returned by a single call",
            "schema": {
              "nullable": true,
              "type": "integer",
              "format": "uint32",
              "minimum": 1
            }
          },
          {
            "in": "query",
            "name": "page_token",
            "description": "Token returned by previous call to retrieve the subsequent page",
            "schema": {
              "nullable": true,
              "type": "string"
            }
          },
          {
            "in": "query",
            "name": "sort_by",
            "schema": {
              "$ref": "#/components/schemas/IdSortMode"
            }
          }
        ],
        "responses": {
          "200": {
            "description": "successful operation",
            "content": {
              "application/json": {
                "schema": {
                  "$ref": "#/components/schemas/RackResultsPage"
                }
              }
            }
          },
          "4XX": {
            "$ref": "#/components/responses/Error"
          },
          "5XX": {
            "$ref": "#/components/responses/Error"
          }
        },
        "deprecated": true,
        "x-dropshot-pagination": true
      }
    },
    "/system/hardware/racks/{rack_id}": {
      "get": {
        "tags": [
          "system"
        ],
        "summary": "Fetch a rack",
        "description": "Use `GET /v1/system/hardware/racks/{rack_id}` instead",
        "operationId": "rack_view",
        "parameters": [
          {
            "in": "path",
            "name": "rack_id",
            "description": "The rack's unique ID.",
            "required": true,
            "schema": {
              "type": "string",
              "format": "uuid"
            }
          }
        ],
        "responses": {
          "200": {
            "description": "successful operation",
            "content": {
              "application/json": {
                "schema": {
                  "$ref": "#/components/schemas/Rack"
                }
              }
            }
          },
          "4XX": {
            "$ref": "#/components/responses/Error"
          },
          "5XX": {
            "$ref": "#/components/responses/Error"
          }
        },
        "deprecated": true
      }
    },
    "/system/hardware/sleds": {
      "get": {
        "tags": [
          "system"
        ],
        "summary": "List sleds",
        "description": "Use `GET /v1/system/hardware/sleds instead`",
        "operationId": "sled_list",
        "parameters": [
          {
            "in": "query",
            "name": "limit",
            "description": "Maximum number of items returned by a single call",
            "schema": {
              "nullable": true,
              "type": "integer",
              "format": "uint32",
              "minimum": 1
            }
          },
          {
            "in": "query",
            "name": "page_token",
            "description": "Token returned by previous call to retrieve the subsequent page",
            "schema": {
              "nullable": true,
              "type": "string"
            }
          },
          {
            "in": "query",
            "name": "sort_by",
            "schema": {
              "$ref": "#/components/schemas/IdSortMode"
            }
          }
        ],
        "responses": {
          "200": {
            "description": "successful operation",
            "content": {
              "application/json": {
                "schema": {
                  "$ref": "#/components/schemas/SledResultsPage"
                }
              }
            }
          },
          "4XX": {
            "$ref": "#/components/responses/Error"
          },
          "5XX": {
            "$ref": "#/components/responses/Error"
          }
        },
        "deprecated": true,
        "x-dropshot-pagination": true
      }
    },
    "/system/hardware/sleds/{sled_id}": {
      "get": {
        "tags": [
          "system"
        ],
        "summary": "Fetch a sled",
        "description": "Use `GET /v1/system/hardware/sleds/{sled_id}` instead",
        "operationId": "sled_view",
        "parameters": [
          {
            "in": "path",
            "name": "sled_id",
            "description": "The sled's unique ID.",
            "required": true,
            "schema": {
              "type": "string",
              "format": "uuid"
            }
          }
        ],
        "responses": {
          "200": {
            "description": "successful operation",
            "content": {
              "application/json": {
                "schema": {
                  "$ref": "#/components/schemas/Sled"
                }
              }
            }
          },
          "4XX": {
            "$ref": "#/components/responses/Error"
          },
          "5XX": {
            "$ref": "#/components/responses/Error"
          }
        },
        "deprecated": true
      }
    },
    "/system/hardware/sleds/{sled_id}/disks": {
      "get": {
        "tags": [
          "system"
        ],
        "summary": "List physical disks attached to sleds",
        "description": "Use `GET /v1/system/hardware/sleds/{sled_id}/disks` instead",
        "operationId": "sled_physical_disk_list",
        "parameters": [
          {
            "in": "path",
            "name": "sled_id",
            "description": "The sled's unique ID.",
            "required": true,
            "schema": {
              "type": "string",
              "format": "uuid"
            }
          },
          {
            "in": "query",
            "name": "limit",
            "description": "Maximum number of items returned by a single call",
            "schema": {
              "nullable": true,
              "type": "integer",
              "format": "uint32",
              "minimum": 1
            }
          },
          {
            "in": "query",
            "name": "page_token",
            "description": "Token returned by previous call to retrieve the subsequent page",
            "schema": {
              "nullable": true,
              "type": "string"
            }
          },
          {
            "in": "query",
            "name": "sort_by",
            "schema": {
              "$ref": "#/components/schemas/IdSortMode"
            }
          }
        ],
        "responses": {
          "200": {
            "description": "successful operation",
            "content": {
              "application/json": {
                "schema": {
                  "$ref": "#/components/schemas/PhysicalDiskResultsPage"
                }
              }
            }
          },
          "4XX": {
            "$ref": "#/components/responses/Error"
          },
          "5XX": {
            "$ref": "#/components/responses/Error"
          }
        },
        "deprecated": true,
        "x-dropshot-pagination": true
      }
    },
    "/system/images": {
      "get": {
        "tags": [
          "system"
        ],
        "summary": "List system-wide images",
        "description": "Returns a list of all the system-wide images. System-wide images are returned sorted by creation date, with the most recent images appearing first.",
        "operationId": "system_image_list",
        "parameters": [
          {
            "in": "query",
            "name": "limit",
            "description": "Maximum number of items returned by a single call",
            "schema": {
              "nullable": true,
              "type": "integer",
              "format": "uint32",
              "minimum": 1
            }
          },
          {
            "in": "query",
            "name": "page_token",
            "description": "Token returned by previous call to retrieve the subsequent page",
            "schema": {
              "nullable": true,
              "type": "string"
            }
          },
          {
            "in": "query",
            "name": "sort_by",
            "schema": {
              "$ref": "#/components/schemas/NameSortMode"
            }
          }
        ],
        "responses": {
          "200": {
            "description": "successful operation",
            "content": {
              "application/json": {
                "schema": {
                  "$ref": "#/components/schemas/GlobalImageResultsPage"
                }
              }
            }
          },
          "4XX": {
            "$ref": "#/components/responses/Error"
          },
          "5XX": {
            "$ref": "#/components/responses/Error"
          }
        },
        "x-dropshot-pagination": true
      },
      "post": {
        "tags": [
          "system"
        ],
        "summary": "Create a system-wide image",
        "description": "Create a new system-wide image. This image can then be used by any user in any silo as a base for instances.",
        "operationId": "system_image_create",
        "requestBody": {
          "content": {
            "application/json": {
              "schema": {
                "$ref": "#/components/schemas/GlobalImageCreate"
              }
            }
          },
          "required": true
        },
        "responses": {
          "201": {
            "description": "successful creation",
            "content": {
              "application/json": {
                "schema": {
                  "$ref": "#/components/schemas/GlobalImage"
                }
              }
            }
          },
          "4XX": {
            "$ref": "#/components/responses/Error"
          },
          "5XX": {
            "$ref": "#/components/responses/Error"
          }
        },
        "deprecated": true
      }
    },
    "/system/images/{image_name}": {
      "get": {
        "tags": [
          "system"
        ],
        "summary": "Fetch a system-wide image",
        "description": "Returns the details of a specific system-wide image.",
        "operationId": "system_image_view",
        "parameters": [
          {
            "in": "path",
            "name": "image_name",
            "required": true,
            "schema": {
              "$ref": "#/components/schemas/Name"
            }
          }
        ],
        "responses": {
          "200": {
            "description": "successful operation",
            "content": {
              "application/json": {
                "schema": {
                  "$ref": "#/components/schemas/GlobalImage"
                }
              }
            }
          },
          "4XX": {
            "$ref": "#/components/responses/Error"
          },
          "5XX": {
            "$ref": "#/components/responses/Error"
          }
        },
        "deprecated": true
      },
      "delete": {
        "tags": [
          "system"
        ],
        "summary": "Delete a system-wide image",
        "description": "Permanently delete a system-wide image. This operation cannot be undone. Any instances using the system-wide image will continue to run, however new instances can not be created with this image.",
        "operationId": "system_image_delete",
        "parameters": [
          {
            "in": "path",
            "name": "image_name",
            "required": true,
            "schema": {
              "$ref": "#/components/schemas/Name"
            }
          }
        ],
        "responses": {
          "204": {
            "description": "successful deletion"
          },
          "4XX": {
            "$ref": "#/components/responses/Error"
          },
          "5XX": {
            "$ref": "#/components/responses/Error"
          }
        },
        "deprecated": true
      }
    },
    "/system/sagas": {
      "get": {
        "tags": [
          "system"
        ],
        "summary": "List sagas",
        "description": "Use `GET v1/system/sagas` instead",
        "operationId": "saga_list",
        "parameters": [
          {
            "in": "query",
            "name": "limit",
            "description": "Maximum number of items returned by a single call",
            "schema": {
              "nullable": true,
              "type": "integer",
              "format": "uint32",
              "minimum": 1
            }
          },
          {
            "in": "query",
            "name": "page_token",
            "description": "Token returned by previous call to retrieve the subsequent page",
            "schema": {
              "nullable": true,
              "type": "string"
            }
          },
          {
            "in": "query",
            "name": "sort_by",
            "schema": {
              "$ref": "#/components/schemas/IdSortMode"
            }
          }
        ],
        "responses": {
          "200": {
            "description": "successful operation",
            "content": {
              "application/json": {
                "schema": {
                  "$ref": "#/components/schemas/SagaResultsPage"
                }
              }
            }
          },
          "4XX": {
            "$ref": "#/components/responses/Error"
          },
          "5XX": {
            "$ref": "#/components/responses/Error"
          }
        },
        "deprecated": true,
        "x-dropshot-pagination": true
      }
    },
    "/system/sagas/{saga_id}": {
      "get": {
        "tags": [
          "system"
        ],
        "summary": "Fetch a saga",
        "description": "Use `GET v1/system/sagas/{saga_id}` instead",
        "operationId": "saga_view",
        "parameters": [
          {
            "in": "path",
            "name": "saga_id",
            "required": true,
            "schema": {
              "type": "string",
              "format": "uuid"
            }
          }
        ],
        "responses": {
          "200": {
            "description": "successful operation",
            "content": {
              "application/json": {
                "schema": {
                  "$ref": "#/components/schemas/Saga"
                }
              }
            }
          },
          "4XX": {
            "$ref": "#/components/responses/Error"
          },
          "5XX": {
            "$ref": "#/components/responses/Error"
          }
        },
        "deprecated": true
      }
    },
    "/system/silos": {
      "get": {
        "tags": [
          "system"
        ],
        "summary": "List silos",
        "description": "Lists silos that are discoverable based on the current permissions. Use `GET /v1/system/silos` instead",
        "operationId": "silo_list",
        "parameters": [
          {
            "in": "query",
            "name": "limit",
            "description": "Maximum number of items returned by a single call",
            "schema": {
              "nullable": true,
              "type": "integer",
              "format": "uint32",
              "minimum": 1
            }
          },
          {
            "in": "query",
            "name": "page_token",
            "description": "Token returned by previous call to retrieve the subsequent page",
            "schema": {
              "nullable": true,
              "type": "string"
            }
          },
          {
            "in": "query",
            "name": "sort_by",
            "schema": {
              "$ref": "#/components/schemas/NameOrIdSortMode"
            }
          }
        ],
        "responses": {
          "200": {
            "description": "successful operation",
            "content": {
              "application/json": {
                "schema": {
                  "$ref": "#/components/schemas/SiloResultsPage"
                }
              }
            }
          },
          "4XX": {
            "$ref": "#/components/responses/Error"
          },
          "5XX": {
            "$ref": "#/components/responses/Error"
          }
        },
        "deprecated": true,
        "x-dropshot-pagination": true
      },
      "post": {
        "tags": [
          "system"
        ],
        "summary": "Create a silo",
        "description": "Use `POST /v1/system/silos` instead",
        "operationId": "silo_create",
        "requestBody": {
          "content": {
            "application/json": {
              "schema": {
                "$ref": "#/components/schemas/SiloCreate"
              }
            }
          },
          "required": true
        },
        "responses": {
          "201": {
            "description": "successful creation",
            "content": {
              "application/json": {
                "schema": {
                  "$ref": "#/components/schemas/Silo"
                }
              }
            }
          },
          "4XX": {
            "$ref": "#/components/responses/Error"
          },
          "5XX": {
            "$ref": "#/components/responses/Error"
          }
        },
        "deprecated": true
      }
    },
    "/system/silos/{silo_name}": {
      "get": {
        "tags": [
          "system"
        ],
        "summary": "Fetch a silo",
        "description": "Fetch a silo by name. Use `GET /v1/system/silos/{silo}` instead.",
        "operationId": "silo_view",
        "parameters": [
          {
            "in": "path",
            "name": "silo_name",
            "description": "The silo's unique name.",
            "required": true,
            "schema": {
              "$ref": "#/components/schemas/Name"
            }
          }
        ],
        "responses": {
          "200": {
            "description": "successful operation",
            "content": {
              "application/json": {
                "schema": {
                  "$ref": "#/components/schemas/Silo"
                }
              }
            }
          },
          "4XX": {
            "$ref": "#/components/responses/Error"
          },
          "5XX": {
            "$ref": "#/components/responses/Error"
          }
        },
        "deprecated": true
      },
      "delete": {
        "tags": [
          "system"
        ],
        "summary": "Delete a silo",
        "description": "Delete a silo by name. Use `DELETE /v1/system/silos/{silo}` instead.",
        "operationId": "silo_delete",
        "parameters": [
          {
            "in": "path",
            "name": "silo_name",
            "description": "The silo's unique name.",
            "required": true,
            "schema": {
              "$ref": "#/components/schemas/Name"
            }
          }
        ],
        "responses": {
          "204": {
            "description": "successful deletion"
          },
          "4XX": {
            "$ref": "#/components/responses/Error"
          },
          "5XX": {
            "$ref": "#/components/responses/Error"
          }
        },
        "deprecated": true
      }
    },
    "/system/silos/{silo_name}/policy": {
      "get": {
        "tags": [
          "system"
        ],
        "summary": "Fetch a silo's IAM policy",
        "description": "Use `GET /v1/system/silos/{silo}/policy` instead.",
        "operationId": "silo_policy_view",
        "parameters": [
          {
            "in": "path",
            "name": "silo_name",
            "description": "The silo's unique name.",
            "required": true,
            "schema": {
              "$ref": "#/components/schemas/Name"
            }
          }
        ],
        "responses": {
          "200": {
            "description": "successful operation",
            "content": {
              "application/json": {
                "schema": {
                  "$ref": "#/components/schemas/SiloRolePolicy"
                }
              }
            }
          },
          "4XX": {
            "$ref": "#/components/responses/Error"
          },
          "5XX": {
            "$ref": "#/components/responses/Error"
          }
        },
        "deprecated": true
      },
      "put": {
        "tags": [
          "system"
        ],
        "summary": "Update a silo's IAM policy",
        "description": "Use `PUT /v1/system/silos/{silo}/policy` instead",
        "operationId": "silo_policy_update",
        "parameters": [
          {
            "in": "path",
            "name": "silo_name",
            "description": "The silo's unique name.",
            "required": true,
            "schema": {
              "$ref": "#/components/schemas/Name"
            }
          }
        ],
        "requestBody": {
          "content": {
            "application/json": {
              "schema": {
                "$ref": "#/components/schemas/SiloRolePolicy"
              }
            }
          },
          "required": true
        },
        "responses": {
          "200": {
            "description": "successful operation",
            "content": {
              "application/json": {
                "schema": {
                  "$ref": "#/components/schemas/SiloRolePolicy"
                }
              }
            }
          },
          "4XX": {
            "$ref": "#/components/responses/Error"
          },
          "5XX": {
            "$ref": "#/components/responses/Error"
          }
        },
        "deprecated": true
      }
    },
    "/system/silos/{silo_name}/users/all": {
      "get": {
        "tags": [
          "system"
        ],
        "summary": "List users in a silo",
        "description": "Use `GET /v1/system/users` instead.",
        "operationId": "silo_users_list",
        "parameters": [
          {
            "in": "path",
            "name": "silo_name",
            "description": "The silo's unique name.",
            "required": true,
            "schema": {
              "$ref": "#/components/schemas/Name"
            }
          },
          {
            "in": "query",
            "name": "limit",
            "description": "Maximum number of items returned by a single call",
            "schema": {
              "nullable": true,
              "type": "integer",
              "format": "uint32",
              "minimum": 1
            }
          },
          {
            "in": "query",
            "name": "page_token",
            "description": "Token returned by previous call to retrieve the subsequent page",
            "schema": {
              "nullable": true,
              "type": "string"
            }
          },
          {
            "in": "query",
            "name": "sort_by",
            "schema": {
              "$ref": "#/components/schemas/IdSortMode"
            }
          }
        ],
        "responses": {
          "200": {
            "description": "successful operation",
            "content": {
              "application/json": {
                "schema": {
                  "$ref": "#/components/schemas/UserResultsPage"
                }
              }
            }
          },
          "4XX": {
            "$ref": "#/components/responses/Error"
          },
          "5XX": {
            "$ref": "#/components/responses/Error"
          }
        },
        "deprecated": true,
        "x-dropshot-pagination": true
      }
    },
    "/system/silos/{silo_name}/users/id/{user_id}": {
      "get": {
        "tags": [
          "system"
        ],
        "summary": "Fetch a user",
        "description": "Use `GET /v1/system/users/{user_id}` instead",
        "operationId": "silo_user_view",
        "parameters": [
          {
            "in": "path",
            "name": "silo_name",
            "description": "The silo's unique name.",
            "required": true,
            "schema": {
              "$ref": "#/components/schemas/Name"
            }
          },
          {
            "in": "path",
            "name": "user_id",
            "description": "The user's internal id",
            "required": true,
            "schema": {
              "type": "string",
              "format": "uuid"
            }
          }
        ],
        "responses": {
          "200": {
            "description": "successful operation",
            "content": {
              "application/json": {
                "schema": {
                  "$ref": "#/components/schemas/User"
                }
              }
            }
          },
          "4XX": {
            "$ref": "#/components/responses/Error"
          },
          "5XX": {
            "$ref": "#/components/responses/Error"
          }
        },
        "deprecated": true
      }
    },
    "/users": {
      "get": {
        "tags": [
          "silos"
        ],
        "summary": "List users",
        "description": "Use `GET /v1/users` instead",
        "operationId": "user_list",
        "parameters": [
          {
            "in": "query",
            "name": "limit",
            "description": "Maximum number of items returned by a single call",
            "schema": {
              "nullable": true,
              "type": "integer",
              "format": "uint32",
              "minimum": 1
            }
          },
          {
            "in": "query",
            "name": "page_token",
            "description": "Token returned by previous call to retrieve the subsequent page",
            "schema": {
              "nullable": true,
              "type": "string"
            }
          },
          {
            "in": "query",
            "name": "sort_by",
            "schema": {
              "$ref": "#/components/schemas/IdSortMode"
            }
          }
        ],
        "responses": {
          "200": {
            "description": "successful operation",
            "content": {
              "application/json": {
                "schema": {
                  "$ref": "#/components/schemas/UserResultsPage"
                }
              }
            }
          },
          "4XX": {
            "$ref": "#/components/responses/Error"
          },
          "5XX": {
            "$ref": "#/components/responses/Error"
          }
        },
        "deprecated": true,
        "x-dropshot-pagination": true
      }
    },
    "/v1/disks": {
      "get": {
        "tags": [
          "disks"
        ],
        "summary": "List disks",
        "operationId": "disk_list",
        "parameters": [
          {
            "in": "query",
            "name": "limit",
            "description": "Maximum number of items returned by a single call",
            "schema": {
              "nullable": true,
              "type": "integer",
              "format": "uint32",
              "minimum": 1
            }
          },
          {
            "in": "query",
            "name": "organization",
            "schema": {
              "$ref": "#/components/schemas/NameOrId"
            }
          },
          {
            "in": "query",
            "name": "page_token",
            "description": "Token returned by previous call to retrieve the subsequent page",
            "schema": {
              "nullable": true,
              "type": "string"
            }
          },
          {
            "in": "query",
            "name": "project",
            "schema": {
              "$ref": "#/components/schemas/NameOrId"
            }
          },
          {
            "in": "query",
            "name": "sort_by",
            "schema": {
              "$ref": "#/components/schemas/NameOrIdSortMode"
            }
          }
        ],
        "responses": {
          "200": {
            "description": "successful operation",
            "content": {
              "application/json": {
                "schema": {
                  "$ref": "#/components/schemas/DiskResultsPage"
                }
              }
            }
          },
          "4XX": {
            "$ref": "#/components/responses/Error"
          },
          "5XX": {
            "$ref": "#/components/responses/Error"
          }
        },
        "x-dropshot-pagination": true
      },
      "post": {
        "tags": [
          "disks"
        ],
        "summary": "Create a disk",
        "operationId": "disk_create",
        "parameters": [
          {
            "in": "query",
            "name": "organization",
            "schema": {
              "$ref": "#/components/schemas/NameOrId"
            }
          },
          {
            "in": "query",
            "name": "project",
            "required": true,
            "schema": {
              "$ref": "#/components/schemas/NameOrId"
            }
          }
        ],
        "requestBody": {
          "content": {
            "application/json": {
              "schema": {
                "$ref": "#/components/schemas/DiskCreate"
              }
            }
          },
          "required": true
        },
        "responses": {
          "201": {
            "description": "successful creation",
            "content": {
              "application/json": {
                "schema": {
                  "$ref": "#/components/schemas/Disk"
                }
              }
            }
          },
          "4XX": {
            "$ref": "#/components/responses/Error"
          },
          "5XX": {
            "$ref": "#/components/responses/Error"
          }
        }
      }
    },
    "/v1/disks/{disk}": {
      "get": {
        "tags": [
          "disks"
        ],
        "summary": "Fetch a disk",
        "operationId": "disk_view",
        "parameters": [
          {
            "in": "path",
            "name": "disk",
            "required": true,
            "schema": {
              "$ref": "#/components/schemas/NameOrId"
            }
          },
          {
            "in": "query",
            "name": "organization",
            "schema": {
              "$ref": "#/components/schemas/NameOrId"
            }
          },
          {
            "in": "query",
            "name": "project",
            "schema": {
              "$ref": "#/components/schemas/NameOrId"
            }
          }
        ],
        "responses": {
          "200": {
            "description": "successful operation",
            "content": {
              "application/json": {
                "schema": {
                  "$ref": "#/components/schemas/Disk"
                }
              }
            }
          },
          "4XX": {
            "$ref": "#/components/responses/Error"
          },
          "5XX": {
            "$ref": "#/components/responses/Error"
          }
        }
      },
      "delete": {
        "tags": [
          "disks"
        ],
        "summary": "Delete a disk",
        "operationId": "disk_delete",
        "parameters": [
          {
            "in": "path",
            "name": "disk",
            "required": true,
            "schema": {
              "$ref": "#/components/schemas/NameOrId"
            }
          },
          {
            "in": "query",
            "name": "organization",
            "schema": {
              "$ref": "#/components/schemas/NameOrId"
            }
          },
          {
            "in": "query",
            "name": "project",
            "schema": {
              "$ref": "#/components/schemas/NameOrId"
            }
          }
        ],
        "responses": {
          "204": {
            "description": "successful deletion"
          },
          "4XX": {
            "$ref": "#/components/responses/Error"
          },
          "5XX": {
            "$ref": "#/components/responses/Error"
          }
        }
      }
    },
    "/v1/disks/{disk}/metrics/{metric}": {
      "get": {
        "tags": [
          "disks"
        ],
        "summary": "Fetch disk metrics",
        "operationId": "disk_metrics_list",
        "parameters": [
          {
            "in": "path",
            "name": "disk",
            "required": true,
            "schema": {
              "$ref": "#/components/schemas/NameOrId"
            }
          },
          {
            "in": "path",
            "name": "metric",
            "required": true,
            "schema": {
              "$ref": "#/components/schemas/DiskMetricName"
            }
          },
          {
            "in": "query",
            "name": "end_time",
            "description": "An exclusive end time of metrics.",
            "schema": {
              "type": "string",
              "format": "date-time"
            }
          },
          {
            "in": "query",
            "name": "limit",
            "description": "Maximum number of items returned by a single call",
            "schema": {
              "nullable": true,
              "type": "integer",
              "format": "uint32",
              "minimum": 1
            }
          },
          {
            "in": "query",
            "name": "page_token",
            "description": "Token returned by previous call to retrieve the subsequent page",
            "schema": {
              "nullable": true,
              "type": "string"
            }
          },
          {
            "in": "query",
            "name": "start_time",
            "description": "An inclusive start time of metrics.",
            "schema": {
              "type": "string",
              "format": "date-time"
            }
          },
          {
            "in": "query",
            "name": "organization",
            "schema": {
              "$ref": "#/components/schemas/NameOrId"
            }
          },
          {
            "in": "query",
            "name": "project",
            "schema": {
              "$ref": "#/components/schemas/NameOrId"
            }
          }
        ],
        "responses": {
          "200": {
            "description": "successful operation",
            "content": {
              "application/json": {
                "schema": {
                  "$ref": "#/components/schemas/MeasurementResultsPage"
                }
              }
            }
          },
          "4XX": {
            "$ref": "#/components/responses/Error"
          },
          "5XX": {
            "$ref": "#/components/responses/Error"
          }
        },
        "x-dropshot-pagination": true
      }
    },
    "/v1/groups": {
      "get": {
        "tags": [
          "silos"
        ],
        "summary": "List groups",
        "operationId": "group_list_v1",
        "parameters": [
          {
            "in": "query",
            "name": "limit",
            "description": "Maximum number of items returned by a single call",
            "schema": {
              "nullable": true,
              "type": "integer",
              "format": "uint32",
              "minimum": 1
            }
          },
          {
            "in": "query",
            "name": "page_token",
            "description": "Token returned by previous call to retrieve the subsequent page",
            "schema": {
              "nullable": true,
              "type": "string"
            }
          },
          {
            "in": "query",
            "name": "sort_by",
            "schema": {
              "$ref": "#/components/schemas/IdSortMode"
            }
          }
        ],
        "responses": {
          "200": {
            "description": "successful operation",
            "content": {
              "application/json": {
                "schema": {
                  "$ref": "#/components/schemas/GroupResultsPage"
                }
              }
            }
          },
          "4XX": {
            "$ref": "#/components/responses/Error"
          },
          "5XX": {
            "$ref": "#/components/responses/Error"
          }
        },
        "x-dropshot-pagination": true
      }
    },
    "/v1/groups/{group}": {
      "get": {
        "tags": [
          "silos"
        ],
        "summary": "Fetch group",
        "operationId": "group_view",
        "parameters": [
          {
            "in": "path",
            "name": "group",
            "required": true,
            "schema": {
              "type": "string",
              "format": "uuid"
            }
          }
        ],
        "responses": {
          "200": {
            "description": "successful operation",
            "content": {
              "application/json": {
                "schema": {
                  "$ref": "#/components/schemas/Group"
                }
              }
            }
          },
          "4XX": {
            "$ref": "#/components/responses/Error"
          },
          "5XX": {
            "$ref": "#/components/responses/Error"
          }
        }
      }
    },
    "/v1/images": {
      "get": {
        "tags": [
          "images"
        ],
        "summary": "List images",
        "description": "List images which are global or scoped to the specified project. The images are returned sorted by creation date, with the most recent images appearing first.",
        "operationId": "image_list",
        "parameters": [
          {
            "in": "query",
            "name": "limit",
            "description": "Maximum number of items returned by a single call",
            "schema": {
              "nullable": true,
              "type": "integer",
              "format": "uint32",
              "minimum": 1
            }
          },
          {
            "in": "query",
            "name": "organization",
            "schema": {
              "$ref": "#/components/schemas/NameOrId"
            }
          },
          {
            "in": "query",
            "name": "page_token",
            "description": "Token returned by previous call to retrieve the subsequent page",
            "schema": {
              "nullable": true,
              "type": "string"
            }
          },
          {
            "in": "query",
            "name": "project",
            "schema": {
              "$ref": "#/components/schemas/NameOrId"
            }
          },
          {
            "in": "query",
            "name": "sort_by",
            "schema": {
              "$ref": "#/components/schemas/NameOrIdSortMode"
            }
          }
        ],
        "responses": {
          "200": {
            "description": "successful operation",
            "content": {
              "application/json": {
                "schema": {
                  "$ref": "#/components/schemas/ImageResultsPage"
                }
              }
            }
          },
          "4XX": {
            "$ref": "#/components/responses/Error"
          },
          "5XX": {
            "$ref": "#/components/responses/Error"
          }
        },
        "x-dropshot-pagination": true
      },
      "post": {
        "tags": [
          "images"
        ],
        "summary": "Create an image",
        "description": "Create a new image in a project.",
        "operationId": "image_create",
        "parameters": [
          {
            "in": "query",
            "name": "organization",
            "schema": {
              "$ref": "#/components/schemas/NameOrId"
            }
          },
          {
            "in": "query",
            "name": "project",
            "required": true,
            "schema": {
              "$ref": "#/components/schemas/NameOrId"
            }
          }
        ],
        "requestBody": {
          "content": {
            "application/json": {
              "schema": {
                "$ref": "#/components/schemas/ImageCreate"
              }
            }
          },
          "required": true
        },
        "responses": {
          "201": {
            "description": "successful creation",
            "content": {
              "application/json": {
                "schema": {
                  "$ref": "#/components/schemas/Image"
                }
              }
            }
          },
          "4XX": {
            "$ref": "#/components/responses/Error"
          },
          "5XX": {
            "$ref": "#/components/responses/Error"
          }
        }
      }
    },
    "/v1/images/{image}": {
      "get": {
        "tags": [
          "images"
        ],
        "summary": "Fetch an image",
        "description": "Fetch the details for a specific image in a project.",
        "operationId": "image_view",
        "parameters": [
          {
            "in": "path",
            "name": "image",
            "required": true,
            "schema": {
              "$ref": "#/components/schemas/NameOrId"
            }
          },
          {
            "in": "query",
            "name": "organization",
            "schema": {
              "$ref": "#/components/schemas/NameOrId"
            }
          },
          {
            "in": "query",
            "name": "project",
            "schema": {
              "$ref": "#/components/schemas/NameOrId"
            }
          }
        ],
        "responses": {
          "200": {
            "description": "successful operation",
            "content": {
              "application/json": {
                "schema": {
                  "$ref": "#/components/schemas/Image"
                }
              }
            }
          },
          "4XX": {
            "$ref": "#/components/responses/Error"
          },
          "5XX": {
            "$ref": "#/components/responses/Error"
          }
        }
      },
      "delete": {
        "tags": [
          "images"
        ],
        "summary": "Delete an image",
        "description": "Permanently delete an image from a project. This operation cannot be undone. Any instances in the project using the image will continue to run, however new instances can not be created with this image.",
        "operationId": "image_delete",
        "parameters": [
          {
            "in": "path",
            "name": "image",
            "required": true,
            "schema": {
              "$ref": "#/components/schemas/NameOrId"
            }
          },
          {
            "in": "query",
            "name": "organization",
            "schema": {
              "$ref": "#/components/schemas/NameOrId"
            }
          },
          {
            "in": "query",
            "name": "project",
            "schema": {
              "$ref": "#/components/schemas/NameOrId"
            }
          }
        ],
        "responses": {
          "204": {
            "description": "successful deletion"
          },
          "4XX": {
            "$ref": "#/components/responses/Error"
          },
          "5XX": {
            "$ref": "#/components/responses/Error"
          }
        }
      }
    },
    "/v1/instances": {
      "get": {
        "tags": [
          "instances"
        ],
        "summary": "List instances",
        "operationId": "instance_list",
        "parameters": [
          {
            "in": "query",
            "name": "limit",
            "description": "Maximum number of items returned by a single call",
            "schema": {
              "nullable": true,
              "type": "integer",
              "format": "uint32",
              "minimum": 1
            }
          },
          {
            "in": "query",
            "name": "organization",
            "schema": {
              "$ref": "#/components/schemas/NameOrId"
            }
          },
          {
            "in": "query",
            "name": "page_token",
            "description": "Token returned by previous call to retrieve the subsequent page",
            "schema": {
              "nullable": true,
              "type": "string"
            }
          },
          {
            "in": "query",
            "name": "project",
            "schema": {
              "$ref": "#/components/schemas/NameOrId"
            }
          },
          {
            "in": "query",
            "name": "sort_by",
            "schema": {
              "$ref": "#/components/schemas/NameOrIdSortMode"
            }
          }
        ],
        "responses": {
          "200": {
            "description": "successful operation",
            "content": {
              "application/json": {
                "schema": {
                  "$ref": "#/components/schemas/InstanceResultsPage"
                }
              }
            }
          },
          "4XX": {
            "$ref": "#/components/responses/Error"
          },
          "5XX": {
            "$ref": "#/components/responses/Error"
          }
        },
        "x-dropshot-pagination": true
      },
      "post": {
        "tags": [
          "instances"
        ],
        "summary": "Create an instance",
        "operationId": "instance_create",
        "parameters": [
          {
            "in": "query",
            "name": "organization",
            "schema": {
              "$ref": "#/components/schemas/NameOrId"
            }
          },
          {
            "in": "query",
            "name": "project",
            "required": true,
            "schema": {
              "$ref": "#/components/schemas/NameOrId"
            }
          }
        ],
        "requestBody": {
          "content": {
            "application/json": {
              "schema": {
                "$ref": "#/components/schemas/InstanceCreate"
              }
            }
          },
          "required": true
        },
        "responses": {
          "201": {
            "description": "successful creation",
            "content": {
              "application/json": {
                "schema": {
                  "$ref": "#/components/schemas/Instance"
                }
              }
            }
          },
          "4XX": {
            "$ref": "#/components/responses/Error"
          },
          "5XX": {
            "$ref": "#/components/responses/Error"
          }
        }
      }
    },
    "/v1/instances/{instance}": {
      "get": {
        "tags": [
          "instances"
        ],
        "summary": "Fetch an instance",
        "operationId": "instance_view",
        "parameters": [
          {
            "in": "query",
            "name": "organization",
            "schema": {
              "$ref": "#/components/schemas/NameOrId"
            }
          },
          {
            "in": "query",
            "name": "project",
            "schema": {
              "$ref": "#/components/schemas/NameOrId"
            }
          },
          {
            "in": "path",
            "name": "instance",
            "required": true,
            "schema": {
              "$ref": "#/components/schemas/NameOrId"
            }
          }
        ],
        "responses": {
          "200": {
            "description": "successful operation",
            "content": {
              "application/json": {
                "schema": {
                  "$ref": "#/components/schemas/Instance"
                }
              }
            }
          },
          "4XX": {
            "$ref": "#/components/responses/Error"
          },
          "5XX": {
            "$ref": "#/components/responses/Error"
          }
        }
      },
      "delete": {
        "tags": [
          "instances"
        ],
        "summary": "Delete an instance",
        "operationId": "instance_delete",
        "parameters": [
          {
            "in": "query",
            "name": "organization",
            "schema": {
              "$ref": "#/components/schemas/NameOrId"
            }
          },
          {
            "in": "query",
            "name": "project",
            "schema": {
              "$ref": "#/components/schemas/NameOrId"
            }
          },
          {
            "in": "path",
            "name": "instance",
            "required": true,
            "schema": {
              "$ref": "#/components/schemas/NameOrId"
            }
          }
        ],
        "responses": {
          "204": {
            "description": "successful deletion"
          },
          "4XX": {
            "$ref": "#/components/responses/Error"
          },
          "5XX": {
            "$ref": "#/components/responses/Error"
          }
        }
      }
    },
    "/v1/instances/{instance}/disks": {
      "get": {
        "tags": [
          "instances"
        ],
        "summary": "List an instance's disks",
        "operationId": "instance_disk_list",
        "parameters": [
          {
            "in": "query",
            "name": "limit",
            "description": "Maximum number of items returned by a single call",
            "schema": {
              "nullable": true,
              "type": "integer",
              "format": "uint32",
              "minimum": 1
            }
          },
          {
            "in": "query",
            "name": "organization",
            "schema": {
              "$ref": "#/components/schemas/NameOrId"
            }
          },
          {
            "in": "query",
            "name": "page_token",
            "description": "Token returned by previous call to retrieve the subsequent page",
            "schema": {
              "nullable": true,
              "type": "string"
            }
          },
          {
            "in": "query",
            "name": "project",
            "schema": {
              "$ref": "#/components/schemas/NameOrId"
            }
          },
          {
            "in": "query",
            "name": "sort_by",
            "schema": {
              "$ref": "#/components/schemas/NameOrIdSortMode"
            }
          },
          {
            "in": "path",
            "name": "instance",
            "required": true,
            "schema": {
              "$ref": "#/components/schemas/NameOrId"
            }
          }
        ],
        "responses": {
          "200": {
            "description": "successful operation",
            "content": {
              "application/json": {
                "schema": {
                  "$ref": "#/components/schemas/DiskResultsPage"
                }
              }
            }
          },
          "4XX": {
            "$ref": "#/components/responses/Error"
          },
          "5XX": {
            "$ref": "#/components/responses/Error"
          }
        },
        "x-dropshot-pagination": true
      }
    },
    "/v1/instances/{instance}/disks/attach": {
      "post": {
        "tags": [
          "instances"
        ],
        "summary": "Attach a disk to an instance",
        "operationId": "instance_disk_attach",
        "parameters": [
          {
            "in": "path",
            "name": "instance",
            "required": true,
            "schema": {
              "$ref": "#/components/schemas/NameOrId"
            }
          },
          {
            "in": "query",
            "name": "organization",
            "schema": {
              "$ref": "#/components/schemas/NameOrId"
            }
          },
          {
            "in": "query",
            "name": "project",
            "schema": {
              "$ref": "#/components/schemas/NameOrId"
            }
          }
        ],
        "requestBody": {
          "content": {
            "application/json": {
              "schema": {
                "$ref": "#/components/schemas/DiskPath"
              }
            }
          },
          "required": true
        },
        "responses": {
          "202": {
            "description": "successfully enqueued operation",
            "content": {
              "application/json": {
                "schema": {
                  "$ref": "#/components/schemas/Disk"
                }
              }
            }
          },
          "4XX": {
            "$ref": "#/components/responses/Error"
          },
          "5XX": {
            "$ref": "#/components/responses/Error"
          }
        }
      }
    },
    "/v1/instances/{instance}/disks/detach": {
      "post": {
        "tags": [
          "instances"
        ],
        "summary": "Detach a disk from an instance",
        "operationId": "instance_disk_detach",
        "parameters": [
          {
            "in": "path",
            "name": "instance",
            "required": true,
            "schema": {
              "$ref": "#/components/schemas/NameOrId"
            }
          },
          {
            "in": "query",
            "name": "organization",
            "schema": {
              "$ref": "#/components/schemas/NameOrId"
            }
          },
          {
            "in": "query",
            "name": "project",
            "schema": {
              "$ref": "#/components/schemas/NameOrId"
            }
          }
        ],
        "requestBody": {
          "content": {
            "application/json": {
              "schema": {
                "$ref": "#/components/schemas/DiskPath"
              }
            }
          },
          "required": true
        },
        "responses": {
          "202": {
            "description": "successfully enqueued operation",
            "content": {
              "application/json": {
                "schema": {
                  "$ref": "#/components/schemas/Disk"
                }
              }
            }
          },
          "4XX": {
            "$ref": "#/components/responses/Error"
          },
          "5XX": {
            "$ref": "#/components/responses/Error"
          }
        }
      }
    },
    "/v1/instances/{instance}/external-ips": {
      "get": {
        "tags": [
          "instances"
        ],
        "summary": "List external IP addresses",
        "operationId": "instance_external_ip_list",
        "parameters": [
          {
            "in": "query",
            "name": "organization",
            "schema": {
              "$ref": "#/components/schemas/NameOrId"
            }
          },
          {
            "in": "query",
            "name": "project",
            "schema": {
              "$ref": "#/components/schemas/NameOrId"
            }
          },
          {
            "in": "path",
            "name": "instance",
            "required": true,
            "schema": {
              "$ref": "#/components/schemas/NameOrId"
            }
          }
        ],
        "responses": {
          "200": {
            "description": "successful operation",
            "content": {
              "application/json": {
                "schema": {
                  "$ref": "#/components/schemas/ExternalIpResultsPage"
                }
              }
            }
          },
          "4XX": {
            "$ref": "#/components/responses/Error"
          },
          "5XX": {
            "$ref": "#/components/responses/Error"
          }
        }
      }
    },
    "/v1/instances/{instance}/migrate": {
      "post": {
        "tags": [
          "instances"
        ],
        "summary": "Migrate an instance",
        "operationId": "instance_migrate",
        "parameters": [
          {
            "in": "query",
            "name": "organization",
            "schema": {
              "$ref": "#/components/schemas/NameOrId"
            }
          },
          {
            "in": "query",
            "name": "project",
            "schema": {
              "$ref": "#/components/schemas/NameOrId"
            }
          },
          {
            "in": "path",
            "name": "instance",
            "required": true,
            "schema": {
              "$ref": "#/components/schemas/NameOrId"
            }
          }
        ],
        "requestBody": {
          "content": {
            "application/json": {
              "schema": {
                "$ref": "#/components/schemas/InstanceMigrate"
              }
            }
          },
          "required": true
        },
        "responses": {
          "200": {
            "description": "successful operation",
            "content": {
              "application/json": {
                "schema": {
                  "$ref": "#/components/schemas/Instance"
                }
              }
            }
          },
          "4XX": {
            "$ref": "#/components/responses/Error"
          },
          "5XX": {
            "$ref": "#/components/responses/Error"
          }
        }
      }
    },
    "/v1/instances/{instance}/reboot": {
      "post": {
        "tags": [
          "instances"
        ],
        "summary": "Reboot an instance",
        "operationId": "instance_reboot",
        "parameters": [
          {
            "in": "query",
            "name": "organization",
            "schema": {
              "$ref": "#/components/schemas/NameOrId"
            }
          },
          {
            "in": "query",
            "name": "project",
            "schema": {
              "$ref": "#/components/schemas/NameOrId"
            }
          },
          {
            "in": "path",
            "name": "instance",
            "required": true,
            "schema": {
              "$ref": "#/components/schemas/NameOrId"
            }
          }
        ],
        "responses": {
          "202": {
            "description": "successfully enqueued operation",
            "content": {
              "application/json": {
                "schema": {
                  "$ref": "#/components/schemas/Instance"
                }
              }
            }
          },
          "4XX": {
            "$ref": "#/components/responses/Error"
          },
          "5XX": {
            "$ref": "#/components/responses/Error"
          }
        }
      }
    },
    "/v1/instances/{instance}/serial-console": {
      "get": {
        "tags": [
          "instances"
        ],
        "summary": "Fetch an instance's serial console",
        "operationId": "instance_serial_console",
        "parameters": [
          {
            "in": "path",
            "name": "instance",
            "required": true,
            "schema": {
              "$ref": "#/components/schemas/NameOrId"
            }
          },
          {
            "in": "query",
            "name": "from_start",
            "description": "Character index in the serial buffer from which to read, counting the bytes output since instance start. If this is not provided, `most_recent` must be provided, and if this *is* provided, `most_recent` must *not* be provided.",
            "schema": {
              "nullable": true,
              "type": "integer",
              "format": "uint64",
              "minimum": 0
            }
          },
          {
            "in": "query",
            "name": "max_bytes",
            "description": "Maximum number of bytes of buffered serial console contents to return. If the requested range runs to the end of the available buffer, the data returned will be shorter than `max_bytes`.",
            "schema": {
              "nullable": true,
              "type": "integer",
              "format": "uint64",
              "minimum": 0
            }
          },
          {
            "in": "query",
            "name": "most_recent",
            "description": "Character index in the serial buffer from which to read, counting *backward* from the most recently buffered data retrieved from the instance. (See note on `from_start` about mutual exclusivity)",
            "schema": {
              "nullable": true,
              "type": "integer",
              "format": "uint64",
              "minimum": 0
            }
          },
          {
            "in": "query",
            "name": "organization",
            "schema": {
              "$ref": "#/components/schemas/NameOrId"
            }
          },
          {
            "in": "query",
            "name": "project",
            "schema": {
              "$ref": "#/components/schemas/NameOrId"
            }
          }
        ],
        "responses": {
          "200": {
            "description": "successful operation",
            "content": {
              "application/json": {
                "schema": {
                  "$ref": "#/components/schemas/InstanceSerialConsoleData"
                }
              }
            }
          },
          "4XX": {
            "$ref": "#/components/responses/Error"
          },
          "5XX": {
            "$ref": "#/components/responses/Error"
          }
        }
      }
    },
    "/v1/instances/{instance}/serial-console/stream": {
      "get": {
        "tags": [
          "instances"
        ],
        "summary": "Stream an instance's serial console",
        "operationId": "instance_serial_console_stream",
        "parameters": [
          {
            "in": "path",
            "name": "instance",
            "required": true,
            "schema": {
              "$ref": "#/components/schemas/NameOrId"
            }
          },
          {
            "in": "query",
            "name": "organization",
            "schema": {
              "$ref": "#/components/schemas/NameOrId"
            }
          },
          {
            "in": "query",
            "name": "project",
            "schema": {
              "$ref": "#/components/schemas/NameOrId"
            }
          }
        ],
        "responses": {
          "default": {
            "description": "",
            "content": {
              "*/*": {
                "schema": {}
              }
            }
          }
        },
        "x-dropshot-websocket": {}
      }
    },
    "/v1/instances/{instance}/start": {
      "post": {
        "tags": [
          "instances"
        ],
        "summary": "Boot an instance",
        "operationId": "instance_start",
        "parameters": [
          {
            "in": "query",
            "name": "organization",
            "schema": {
              "$ref": "#/components/schemas/NameOrId"
            }
          },
          {
            "in": "query",
            "name": "project",
            "schema": {
              "$ref": "#/components/schemas/NameOrId"
            }
          },
          {
            "in": "path",
            "name": "instance",
            "required": true,
            "schema": {
              "$ref": "#/components/schemas/NameOrId"
            }
          }
        ],
        "responses": {
          "202": {
            "description": "successfully enqueued operation",
            "content": {
              "application/json": {
                "schema": {
                  "$ref": "#/components/schemas/Instance"
                }
              }
            }
          },
          "4XX": {
            "$ref": "#/components/responses/Error"
          },
          "5XX": {
            "$ref": "#/components/responses/Error"
          }
        }
      }
    },
    "/v1/instances/{instance}/stop": {
      "post": {
        "tags": [
          "instances"
        ],
        "summary": "Stop an instance",
        "operationId": "instance_stop",
        "parameters": [
          {
            "in": "query",
            "name": "organization",
            "schema": {
              "$ref": "#/components/schemas/NameOrId"
            }
          },
          {
            "in": "query",
            "name": "project",
            "schema": {
              "$ref": "#/components/schemas/NameOrId"
            }
          },
          {
            "in": "path",
            "name": "instance",
            "required": true,
            "schema": {
              "$ref": "#/components/schemas/NameOrId"
            }
          }
        ],
        "responses": {
          "202": {
            "description": "successfully enqueued operation",
            "content": {
              "application/json": {
                "schema": {
                  "$ref": "#/components/schemas/Instance"
                }
              }
            }
          },
          "4XX": {
            "$ref": "#/components/responses/Error"
          },
          "5XX": {
            "$ref": "#/components/responses/Error"
          }
        }
      }
    },
    "/v1/me": {
      "get": {
        "tags": [
          "session"
        ],
        "summary": "Fetch the user associated with the current session",
        "operationId": "current_user_view_v1",
        "responses": {
          "200": {
            "description": "successful operation",
            "content": {
              "application/json": {
                "schema": {
                  "$ref": "#/components/schemas/User"
                }
              }
            }
          },
          "4XX": {
            "$ref": "#/components/responses/Error"
          },
          "5XX": {
            "$ref": "#/components/responses/Error"
          }
        }
      }
    },
    "/v1/me/groups": {
      "get": {
        "tags": [
          "session"
        ],
        "summary": "Fetch the silo groups the current user belongs to",
        "operationId": "current_user_groups_v1",
        "parameters": [
          {
            "in": "query",
            "name": "limit",
            "description": "Maximum number of items returned by a single call",
            "schema": {
              "nullable": true,
              "type": "integer",
              "format": "uint32",
              "minimum": 1
            }
          },
          {
            "in": "query",
            "name": "page_token",
            "description": "Token returned by previous call to retrieve the subsequent page",
            "schema": {
              "nullable": true,
              "type": "string"
            }
          },
          {
            "in": "query",
            "name": "sort_by",
            "schema": {
              "$ref": "#/components/schemas/IdSortMode"
            }
          }
        ],
        "responses": {
          "200": {
            "description": "successful operation",
            "content": {
              "application/json": {
                "schema": {
                  "$ref": "#/components/schemas/GroupResultsPage"
                }
              }
            }
          },
          "4XX": {
            "$ref": "#/components/responses/Error"
          },
          "5XX": {
            "$ref": "#/components/responses/Error"
          }
        },
        "x-dropshot-pagination": true
      }
    },
    "/v1/me/ssh-keys": {
      "get": {
        "tags": [
          "session"
        ],
        "summary": "List SSH public keys",
        "description": "Lists SSH public keys for the currently authenticated user.",
        "operationId": "current_user_ssh_key_list_v1",
        "parameters": [
          {
            "in": "query",
            "name": "limit",
            "description": "Maximum number of items returned by a single call",
            "schema": {
              "nullable": true,
              "type": "integer",
              "format": "uint32",
              "minimum": 1
            }
          },
          {
            "in": "query",
            "name": "page_token",
            "description": "Token returned by previous call to retrieve the subsequent page",
            "schema": {
              "nullable": true,
              "type": "string"
            }
          },
          {
            "in": "query",
            "name": "sort_by",
            "schema": {
              "$ref": "#/components/schemas/NameOrIdSortMode"
            }
          }
        ],
        "responses": {
          "200": {
            "description": "successful operation",
            "content": {
              "application/json": {
                "schema": {
                  "$ref": "#/components/schemas/SshKeyResultsPage"
                }
              }
            }
          },
          "4XX": {
            "$ref": "#/components/responses/Error"
          },
          "5XX": {
            "$ref": "#/components/responses/Error"
          }
        },
        "x-dropshot-pagination": true
      },
      "post": {
        "tags": [
          "session"
        ],
        "summary": "Create an SSH public key",
        "description": "Create an SSH public key for the currently authenticated user.",
        "operationId": "current_user_ssh_key_create_v1",
        "requestBody": {
          "content": {
            "application/json": {
              "schema": {
                "$ref": "#/components/schemas/SshKeyCreate"
              }
            }
          },
          "required": true
        },
        "responses": {
          "201": {
            "description": "successful creation",
            "content": {
              "application/json": {
                "schema": {
                  "$ref": "#/components/schemas/SshKey"
                }
              }
            }
          },
          "4XX": {
            "$ref": "#/components/responses/Error"
          },
          "5XX": {
            "$ref": "#/components/responses/Error"
          }
        }
      }
    },
    "/v1/me/ssh-keys/{ssh_key}": {
      "get": {
        "tags": [
          "session"
        ],
        "summary": "Fetch an SSH public key",
        "description": "Fetch an SSH public key associated with the currently authenticated user.",
        "operationId": "current_user_ssh_key_view_v1",
        "parameters": [
          {
            "in": "path",
            "name": "ssh_key",
            "required": true,
            "schema": {
              "$ref": "#/components/schemas/NameOrId"
            }
          }
        ],
        "responses": {
          "200": {
            "description": "successful operation",
            "content": {
              "application/json": {
                "schema": {
                  "$ref": "#/components/schemas/SshKey"
                }
              }
            }
          },
          "4XX": {
            "$ref": "#/components/responses/Error"
          },
          "5XX": {
            "$ref": "#/components/responses/Error"
          }
        }
      },
      "delete": {
        "tags": [
          "session"
        ],
        "summary": "Delete an SSH public key",
        "description": "Delete an SSH public key associated with the currently authenticated user.",
        "operationId": "current_user_ssh_key_delete_v1",
        "parameters": [
          {
            "in": "path",
            "name": "ssh_key",
            "required": true,
            "schema": {
              "$ref": "#/components/schemas/NameOrId"
            }
          }
        ],
        "responses": {
          "204": {
            "description": "successful deletion"
          },
          "4XX": {
            "$ref": "#/components/responses/Error"
          },
          "5XX": {
            "$ref": "#/components/responses/Error"
          }
        }
      }
    },
    "/v1/network-interfaces": {
      "get": {
        "tags": [
          "instances"
        ],
        "summary": "List network interfaces",
        "operationId": "instance_network_interface_list",
        "parameters": [
          {
            "in": "query",
            "name": "instance",
            "schema": {
              "$ref": "#/components/schemas/NameOrId"
            }
          },
          {
            "in": "query",
            "name": "limit",
            "description": "Maximum number of items returned by a single call",
            "schema": {
              "nullable": true,
              "type": "integer",
              "format": "uint32",
              "minimum": 1
            }
          },
          {
            "in": "query",
            "name": "organization",
            "schema": {
              "$ref": "#/components/schemas/NameOrId"
            }
          },
          {
            "in": "query",
            "name": "page_token",
            "description": "Token returned by previous call to retrieve the subsequent page",
            "schema": {
              "nullable": true,
              "type": "string"
            }
          },
          {
            "in": "query",
            "name": "project",
            "schema": {
              "$ref": "#/components/schemas/NameOrId"
            }
          },
          {
            "in": "query",
            "name": "sort_by",
            "schema": {
              "$ref": "#/components/schemas/NameOrIdSortMode"
            }
          }
        ],
        "responses": {
          "200": {
            "description": "successful operation",
            "content": {
              "application/json": {
                "schema": {
                  "$ref": "#/components/schemas/NetworkInterfaceResultsPage"
                }
              }
            }
          },
          "4XX": {
            "$ref": "#/components/responses/Error"
          },
          "5XX": {
            "$ref": "#/components/responses/Error"
          }
        },
        "x-dropshot-pagination": true
      },
      "post": {
        "tags": [
          "instances"
        ],
        "summary": "Create a network interface",
        "operationId": "instance_network_interface_create",
        "parameters": [
          {
            "in": "query",
            "name": "instance",
            "required": true,
            "schema": {
              "$ref": "#/components/schemas/NameOrId"
            }
          },
          {
            "in": "query",
            "name": "organization",
            "schema": {
              "$ref": "#/components/schemas/NameOrId"
            }
          },
          {
            "in": "query",
            "name": "project",
            "schema": {
              "$ref": "#/components/schemas/NameOrId"
            }
          }
        ],
        "requestBody": {
          "content": {
            "application/json": {
              "schema": {
                "$ref": "#/components/schemas/NetworkInterfaceCreate"
              }
            }
          },
          "required": true
        },
        "responses": {
          "201": {
            "description": "successful creation",
            "content": {
              "application/json": {
                "schema": {
                  "$ref": "#/components/schemas/NetworkInterface"
                }
              }
            }
          },
          "4XX": {
            "$ref": "#/components/responses/Error"
          },
          "5XX": {
            "$ref": "#/components/responses/Error"
          }
        }
      }
    },
    "/v1/network-interfaces/{interface}": {
      "get": {
        "tags": [
          "instances"
        ],
        "summary": "Fetch a network interface",
        "operationId": "instance_network_interface_view",
        "parameters": [
          {
            "in": "path",
            "name": "interface",
            "required": true,
            "schema": {
              "$ref": "#/components/schemas/NameOrId"
            }
          },
          {
            "in": "query",
            "name": "instance",
            "schema": {
              "$ref": "#/components/schemas/NameOrId"
            }
          },
          {
            "in": "query",
            "name": "organization",
            "schema": {
              "$ref": "#/components/schemas/NameOrId"
            }
          },
          {
            "in": "query",
            "name": "project",
            "schema": {
              "$ref": "#/components/schemas/NameOrId"
            }
          }
        ],
        "responses": {
          "200": {
            "description": "successful operation",
            "content": {
              "application/json": {
                "schema": {
                  "$ref": "#/components/schemas/NetworkInterface"
                }
              }
            }
          },
          "4XX": {
            "$ref": "#/components/responses/Error"
          },
          "5XX": {
            "$ref": "#/components/responses/Error"
          }
        }
      },
      "put": {
        "tags": [
          "instances"
        ],
        "summary": "Update a network interface",
        "operationId": "instance_network_interface_update",
        "parameters": [
          {
            "in": "path",
            "name": "interface",
            "required": true,
            "schema": {
              "$ref": "#/components/schemas/NameOrId"
            }
          },
          {
            "in": "query",
            "name": "instance",
            "schema": {
              "$ref": "#/components/schemas/NameOrId"
            }
          },
          {
            "in": "query",
            "name": "organization",
            "schema": {
              "$ref": "#/components/schemas/NameOrId"
            }
          },
          {
            "in": "query",
            "name": "project",
            "schema": {
              "$ref": "#/components/schemas/NameOrId"
            }
          }
        ],
        "requestBody": {
          "content": {
            "application/json": {
              "schema": {
                "$ref": "#/components/schemas/NetworkInterfaceUpdate"
              }
            }
          },
          "required": true
        },
        "responses": {
          "200": {
            "description": "successful operation",
            "content": {
              "application/json": {
                "schema": {
                  "$ref": "#/components/schemas/NetworkInterface"
                }
              }
            }
          },
          "4XX": {
            "$ref": "#/components/responses/Error"
          },
          "5XX": {
            "$ref": "#/components/responses/Error"
          }
        }
      },
      "delete": {
        "tags": [
          "instances"
        ],
        "summary": "Delete a network interface",
        "description": "Note that the primary interface for an instance cannot be deleted if there are any secondary interfaces. A new primary interface must be designated first. The primary interface can be deleted if there are no secondary interfaces.",
        "operationId": "instance_network_interface_delete",
        "parameters": [
          {
            "in": "path",
            "name": "interface",
            "required": true,
            "schema": {
              "$ref": "#/components/schemas/NameOrId"
            }
          },
          {
            "in": "query",
            "name": "instance",
            "schema": {
              "$ref": "#/components/schemas/NameOrId"
            }
          },
          {
            "in": "query",
            "name": "organization",
            "schema": {
              "$ref": "#/components/schemas/NameOrId"
            }
          },
          {
            "in": "query",
            "name": "project",
            "schema": {
              "$ref": "#/components/schemas/NameOrId"
            }
          }
        ],
        "responses": {
          "204": {
            "description": "successful deletion"
          },
          "4XX": {
            "$ref": "#/components/responses/Error"
          },
          "5XX": {
            "$ref": "#/components/responses/Error"
          }
        }
      }
    },
    "/v1/organizations": {
      "get": {
        "tags": [
          "organizations"
        ],
        "summary": "List organizations",
        "operationId": "organization_list",
        "parameters": [
          {
            "in": "query",
            "name": "limit",
            "description": "Maximum number of items returned by a single call",
            "schema": {
              "nullable": true,
              "type": "integer",
              "format": "uint32",
              "minimum": 1
            }
          },
          {
            "in": "query",
            "name": "page_token",
            "description": "Token returned by previous call to retrieve the subsequent page",
            "schema": {
              "nullable": true,
              "type": "string"
            }
          },
          {
            "in": "query",
            "name": "sort_by",
            "schema": {
              "$ref": "#/components/schemas/NameOrIdSortMode"
            }
          }
        ],
        "responses": {
          "200": {
            "description": "successful operation",
            "content": {
              "application/json": {
                "schema": {
                  "$ref": "#/components/schemas/OrganizationResultsPage"
                }
              }
            }
          },
          "4XX": {
            "$ref": "#/components/responses/Error"
          },
          "5XX": {
            "$ref": "#/components/responses/Error"
          }
        },
        "x-dropshot-pagination": true
      },
      "post": {
        "tags": [
          "organizations"
        ],
        "summary": "Create an organization",
        "operationId": "organization_create",
        "requestBody": {
          "content": {
            "application/json": {
              "schema": {
                "$ref": "#/components/schemas/OrganizationCreate"
              }
            }
          },
          "required": true
        },
        "responses": {
          "201": {
            "description": "successful creation",
            "content": {
              "application/json": {
                "schema": {
                  "$ref": "#/components/schemas/Organization"
                }
              }
            }
          },
          "4XX": {
            "$ref": "#/components/responses/Error"
          },
          "5XX": {
            "$ref": "#/components/responses/Error"
          }
        }
      }
    },
    "/v1/organizations/{organization}": {
      "get": {
        "tags": [
          "organizations"
        ],
        "summary": "Fetch an organization",
        "operationId": "organization_view",
        "parameters": [
          {
            "in": "path",
            "name": "organization",
            "required": true,
            "schema": {
              "$ref": "#/components/schemas/NameOrId"
            }
          }
        ],
        "responses": {
          "200": {
            "description": "successful operation",
            "content": {
              "application/json": {
                "schema": {
                  "$ref": "#/components/schemas/Organization"
                }
              }
            }
          },
          "4XX": {
            "$ref": "#/components/responses/Error"
          },
          "5XX": {
            "$ref": "#/components/responses/Error"
          }
        }
      },
      "put": {
        "tags": [
          "organizations"
        ],
        "summary": "Update an organization",
        "operationId": "organization_update",
        "parameters": [
          {
            "in": "path",
            "name": "organization",
            "required": true,
            "schema": {
              "$ref": "#/components/schemas/NameOrId"
            }
          }
        ],
        "requestBody": {
          "content": {
            "application/json": {
              "schema": {
                "$ref": "#/components/schemas/OrganizationUpdate"
              }
            }
          },
          "required": true
        },
        "responses": {
          "200": {
            "description": "successful operation",
            "content": {
              "application/json": {
                "schema": {
                  "$ref": "#/components/schemas/Organization"
                }
              }
            }
          },
          "4XX": {
            "$ref": "#/components/responses/Error"
          },
          "5XX": {
            "$ref": "#/components/responses/Error"
          }
        }
      },
      "delete": {
        "tags": [
          "organizations"
        ],
        "summary": "Delete an organization",
        "operationId": "organization_delete",
        "parameters": [
          {
            "in": "path",
            "name": "organization",
            "required": true,
            "schema": {
              "$ref": "#/components/schemas/NameOrId"
            }
          }
        ],
        "responses": {
          "204": {
            "description": "successful deletion"
          },
          "4XX": {
            "$ref": "#/components/responses/Error"
          },
          "5XX": {
            "$ref": "#/components/responses/Error"
          }
        }
      }
    },
    "/v1/organizations/{organization}/policy": {
      "get": {
        "tags": [
          "organizations"
        ],
        "summary": "Fetch an organization's IAM policy",
        "operationId": "organization_policy_view",
        "parameters": [
          {
            "in": "path",
            "name": "organization",
            "required": true,
            "schema": {
              "$ref": "#/components/schemas/NameOrId"
            }
          }
        ],
        "responses": {
          "200": {
            "description": "successful operation",
            "content": {
              "application/json": {
                "schema": {
                  "$ref": "#/components/schemas/OrganizationRolePolicy"
                }
              }
            }
          },
          "4XX": {
            "$ref": "#/components/responses/Error"
          },
          "5XX": {
            "$ref": "#/components/responses/Error"
          }
        }
      },
      "put": {
        "tags": [
          "organizations"
        ],
        "summary": "Update an organization's IAM policy",
        "operationId": "organization_policy_update",
        "parameters": [
          {
            "in": "path",
            "name": "organization",
            "required": true,
            "schema": {
              "$ref": "#/components/schemas/NameOrId"
            }
          }
        ],
        "requestBody": {
          "content": {
            "application/json": {
              "schema": {
                "$ref": "#/components/schemas/OrganizationRolePolicy"
              }
            }
          },
          "required": true
        },
        "responses": {
          "200": {
            "description": "successful operation",
            "content": {
              "application/json": {
                "schema": {
                  "$ref": "#/components/schemas/OrganizationRolePolicy"
                }
              }
            }
          },
          "4XX": {
            "$ref": "#/components/responses/Error"
          },
          "5XX": {
            "$ref": "#/components/responses/Error"
          }
        }
      }
    },
    "/v1/policy": {
      "get": {
        "tags": [
          "silos"
        ],
        "summary": "Fetch the current silo's IAM policy",
        "operationId": "policy_view_v1",
        "responses": {
          "200": {
            "description": "successful operation",
            "content": {
              "application/json": {
                "schema": {
                  "$ref": "#/components/schemas/SiloRolePolicy"
                }
              }
            }
          },
          "4XX": {
            "$ref": "#/components/responses/Error"
          },
          "5XX": {
            "$ref": "#/components/responses/Error"
          }
        }
      },
      "put": {
        "tags": [
          "silos"
        ],
        "summary": "Update the current silo's IAM policy",
        "operationId": "policy_update_v1",
        "requestBody": {
          "content": {
            "application/json": {
              "schema": {
                "$ref": "#/components/schemas/SiloRolePolicy"
              }
            }
          },
          "required": true
        },
        "responses": {
          "200": {
            "description": "successful operation",
            "content": {
              "application/json": {
                "schema": {
                  "$ref": "#/components/schemas/SiloRolePolicy"
                }
              }
            }
          },
          "4XX": {
            "$ref": "#/components/responses/Error"
          },
          "5XX": {
            "$ref": "#/components/responses/Error"
          }
        }
      }
    },
    "/v1/projects": {
      "get": {
        "tags": [
          "projects"
        ],
        "summary": "List projects",
        "operationId": "project_list",
        "parameters": [
          {
            "in": "query",
            "name": "limit",
            "description": "Maximum number of items returned by a single call",
            "schema": {
              "nullable": true,
              "type": "integer",
              "format": "uint32",
              "minimum": 1
            }
          },
          {
            "in": "query",
            "name": "organization",
            "schema": {
              "$ref": "#/components/schemas/NameOrId"
            }
          },
          {
            "in": "query",
            "name": "page_token",
            "description": "Token returned by previous call to retrieve the subsequent page",
            "schema": {
              "nullable": true,
              "type": "string"
            }
          },
          {
            "in": "query",
            "name": "sort_by",
            "schema": {
              "$ref": "#/components/schemas/NameOrIdSortMode"
            }
          }
        ],
        "responses": {
          "200": {
            "description": "successful operation",
            "content": {
              "application/json": {
                "schema": {
                  "$ref": "#/components/schemas/ProjectResultsPage"
                }
              }
            }
          },
          "4XX": {
            "$ref": "#/components/responses/Error"
          },
          "5XX": {
            "$ref": "#/components/responses/Error"
          }
        },
        "x-dropshot-pagination": true
      },
      "post": {
        "tags": [
          "projects"
        ],
        "summary": "Create a project",
        "operationId": "project_create",
        "parameters": [
          {
            "in": "query",
            "name": "organization",
            "required": true,
            "schema": {
              "$ref": "#/components/schemas/NameOrId"
            }
          }
        ],
        "requestBody": {
          "content": {
            "application/json": {
              "schema": {
                "$ref": "#/components/schemas/ProjectCreate"
              }
            }
          },
          "required": true
        },
        "responses": {
          "201": {
            "description": "successful creation",
            "content": {
              "application/json": {
                "schema": {
                  "$ref": "#/components/schemas/Project"
                }
              }
            }
          },
          "4XX": {
            "$ref": "#/components/responses/Error"
          },
          "5XX": {
            "$ref": "#/components/responses/Error"
          }
        }
      }
    },
    "/v1/projects/{project}": {
      "get": {
        "tags": [
          "projects"
        ],
        "summary": "Fetch a project",
        "operationId": "project_view",
        "parameters": [
          {
            "in": "path",
            "name": "project",
            "required": true,
            "schema": {
              "$ref": "#/components/schemas/NameOrId"
            }
          },
          {
            "in": "query",
            "name": "organization",
            "schema": {
              "$ref": "#/components/schemas/NameOrId"
            }
          }
        ],
        "responses": {
          "200": {
            "description": "successful operation",
            "content": {
              "application/json": {
                "schema": {
                  "$ref": "#/components/schemas/Project"
                }
              }
            }
          },
          "4XX": {
            "$ref": "#/components/responses/Error"
          },
          "5XX": {
            "$ref": "#/components/responses/Error"
          }
        }
      },
      "put": {
        "tags": [
          "projects"
        ],
        "summary": "Update a project",
        "operationId": "project_update",
        "parameters": [
          {
            "in": "path",
            "name": "project",
            "required": true,
            "schema": {
              "$ref": "#/components/schemas/NameOrId"
            }
          },
          {
            "in": "query",
            "name": "organization",
            "schema": {
              "$ref": "#/components/schemas/NameOrId"
            }
          }
        ],
        "requestBody": {
          "content": {
            "application/json": {
              "schema": {
                "$ref": "#/components/schemas/ProjectUpdate"
              }
            }
          },
          "required": true
        },
        "responses": {
          "200": {
            "description": "successful operation",
            "content": {
              "application/json": {
                "schema": {
                  "$ref": "#/components/schemas/Project"
                }
              }
            }
          },
          "4XX": {
            "$ref": "#/components/responses/Error"
          },
          "5XX": {
            "$ref": "#/components/responses/Error"
          }
        }
      },
      "delete": {
        "tags": [
          "projects"
        ],
        "summary": "Delete a project",
        "operationId": "project_delete",
        "parameters": [
          {
            "in": "path",
            "name": "project",
            "required": true,
            "schema": {
              "$ref": "#/components/schemas/NameOrId"
            }
          },
          {
            "in": "query",
            "name": "organization",
            "schema": {
              "$ref": "#/components/schemas/NameOrId"
            }
          }
        ],
        "responses": {
          "204": {
            "description": "successful deletion"
          },
          "4XX": {
            "$ref": "#/components/responses/Error"
          },
          "5XX": {
            "$ref": "#/components/responses/Error"
          }
        }
      }
    },
    "/v1/projects/{project}/policy": {
      "get": {
        "tags": [
          "projects"
        ],
        "summary": "Fetch a project's IAM policy",
        "operationId": "project_policy_view",
        "parameters": [
          {
            "in": "path",
            "name": "project",
            "required": true,
            "schema": {
              "$ref": "#/components/schemas/NameOrId"
            }
          },
          {
            "in": "query",
            "name": "organization",
            "schema": {
              "$ref": "#/components/schemas/NameOrId"
            }
          }
        ],
        "responses": {
          "200": {
            "description": "successful operation",
            "content": {
              "application/json": {
                "schema": {
                  "$ref": "#/components/schemas/ProjectRolePolicy"
                }
              }
            }
          },
          "4XX": {
            "$ref": "#/components/responses/Error"
          },
          "5XX": {
            "$ref": "#/components/responses/Error"
          }
        }
      },
      "put": {
        "tags": [
          "projects"
        ],
        "summary": "Update a project's IAM policy",
        "operationId": "project_policy_update",
        "parameters": [
          {
            "in": "path",
            "name": "project",
            "required": true,
            "schema": {
              "$ref": "#/components/schemas/NameOrId"
            }
          },
          {
            "in": "query",
            "name": "organization",
            "schema": {
              "$ref": "#/components/schemas/NameOrId"
            }
          }
        ],
        "requestBody": {
          "content": {
            "application/json": {
              "schema": {
                "$ref": "#/components/schemas/ProjectRolePolicy"
              }
            }
          },
          "required": true
        },
        "responses": {
          "200": {
            "description": "successful operation",
            "content": {
              "application/json": {
                "schema": {
                  "$ref": "#/components/schemas/ProjectRolePolicy"
                }
              }
            }
          },
          "4XX": {
            "$ref": "#/components/responses/Error"
          },
          "5XX": {
            "$ref": "#/components/responses/Error"
          }
        }
      }
    },
    "/v1/snapshots": {
      "get": {
        "tags": [
          "snapshots"
        ],
        "summary": "List snapshots",
        "operationId": "snapshot_list",
        "parameters": [
          {
            "in": "query",
            "name": "limit",
            "description": "Maximum number of items returned by a single call",
            "schema": {
              "nullable": true,
              "type": "integer",
              "format": "uint32",
              "minimum": 1
            }
          },
          {
            "in": "query",
            "name": "organization",
            "schema": {
              "$ref": "#/components/schemas/NameOrId"
            }
          },
          {
            "in": "query",
            "name": "page_token",
            "description": "Token returned by previous call to retrieve the subsequent page",
            "schema": {
              "nullable": true,
              "type": "string"
            }
          },
          {
            "in": "query",
            "name": "project",
            "schema": {
              "$ref": "#/components/schemas/NameOrId"
            }
          },
          {
            "in": "query",
            "name": "sort_by",
            "schema": {
              "$ref": "#/components/schemas/NameOrIdSortMode"
            }
          }
        ],
        "responses": {
          "200": {
            "description": "successful operation",
            "content": {
              "application/json": {
                "schema": {
                  "$ref": "#/components/schemas/SnapshotResultsPage"
                }
              }
            }
          },
          "4XX": {
            "$ref": "#/components/responses/Error"
          },
          "5XX": {
            "$ref": "#/components/responses/Error"
          }
        },
        "x-dropshot-pagination": true
      },
      "post": {
        "tags": [
          "snapshots"
        ],
        "summary": "Create a snapshot",
        "description": "Creates a point-in-time snapshot from a disk.",
        "operationId": "snapshot_create",
        "parameters": [
          {
            "in": "query",
            "name": "organization",
            "schema": {
              "$ref": "#/components/schemas/NameOrId"
            }
          },
          {
            "in": "query",
            "name": "project",
            "required": true,
            "schema": {
              "$ref": "#/components/schemas/NameOrId"
            }
          }
        ],
        "requestBody": {
          "content": {
            "application/json": {
              "schema": {
                "$ref": "#/components/schemas/SnapshotCreate"
              }
            }
          },
          "required": true
        },
        "responses": {
          "201": {
            "description": "successful creation",
            "content": {
              "application/json": {
                "schema": {
                  "$ref": "#/components/schemas/Snapshot"
                }
              }
            }
          },
          "4XX": {
            "$ref": "#/components/responses/Error"
          },
          "5XX": {
            "$ref": "#/components/responses/Error"
          }
        }
      }
    },
    "/v1/snapshots/{snapshot}": {
      "get": {
        "tags": [
          "snapshots"
        ],
        "summary": "Fetch a snapshot",
        "operationId": "snapshot_view",
        "parameters": [
          {
            "in": "path",
            "name": "snapshot",
            "required": true,
            "schema": {
              "$ref": "#/components/schemas/NameOrId"
            }
          },
          {
            "in": "query",
            "name": "organization",
            "schema": {
              "$ref": "#/components/schemas/NameOrId"
            }
          },
          {
            "in": "query",
            "name": "project",
            "schema": {
              "$ref": "#/components/schemas/NameOrId"
            }
          }
        ],
        "responses": {
          "200": {
            "description": "successful operation",
            "content": {
              "application/json": {
                "schema": {
                  "$ref": "#/components/schemas/Snapshot"
                }
              }
            }
          },
          "4XX": {
            "$ref": "#/components/responses/Error"
          },
          "5XX": {
            "$ref": "#/components/responses/Error"
          }
        }
      },
      "delete": {
        "tags": [
          "snapshots"
        ],
        "summary": "Delete a snapshot",
        "operationId": "snapshot_delete",
        "parameters": [
          {
            "in": "path",
            "name": "snapshot",
            "required": true,
            "schema": {
              "$ref": "#/components/schemas/NameOrId"
            }
          },
          {
            "in": "query",
            "name": "organization",
            "schema": {
              "$ref": "#/components/schemas/NameOrId"
            }
          },
          {
            "in": "query",
            "name": "project",
            "schema": {
              "$ref": "#/components/schemas/NameOrId"
            }
          }
        ],
        "responses": {
          "204": {
            "description": "successful deletion"
          },
          "4XX": {
            "$ref": "#/components/responses/Error"
          },
          "5XX": {
            "$ref": "#/components/responses/Error"
          }
        }
      }
    },
    "/v1/system/certificates": {
      "get": {
        "tags": [
          "system"
        ],
        "summary": "List system-wide certificates",
        "description": "Returns a list of all the system-wide certificates. System-wide certificates are returned sorted by creation date, with the most recent certificates appearing first.",
        "operationId": "certificate_list",
        "parameters": [
          {
            "in": "query",
            "name": "limit",
            "description": "Maximum number of items returned by a single call",
            "schema": {
              "nullable": true,
              "type": "integer",
              "format": "uint32",
              "minimum": 1
            }
          },
          {
            "in": "query",
            "name": "page_token",
            "description": "Token returned by previous call to retrieve the subsequent page",
            "schema": {
              "nullable": true,
              "type": "string"
            }
          },
          {
            "in": "query",
            "name": "sort_by",
            "schema": {
              "$ref": "#/components/schemas/NameOrIdSortMode"
            }
          }
        ],
        "responses": {
          "200": {
            "description": "successful operation",
            "content": {
              "application/json": {
                "schema": {
                  "$ref": "#/components/schemas/CertificateResultsPage"
                }
              }
            }
          },
          "4XX": {
            "$ref": "#/components/responses/Error"
          },
          "5XX": {
            "$ref": "#/components/responses/Error"
          }
        },
        "x-dropshot-pagination": true
      },
      "post": {
        "tags": [
          "system"
        ],
        "summary": "Create a new system-wide x.509 certificate.",
        "description": "This certificate is automatically used by the Oxide Control plane to serve external connections.",
        "operationId": "certificate_create",
        "requestBody": {
          "content": {
            "application/json": {
              "schema": {
                "$ref": "#/components/schemas/CertificateCreate"
              }
            }
          },
          "required": true
        },
        "responses": {
          "201": {
            "description": "successful creation",
            "content": {
              "application/json": {
                "schema": {
                  "$ref": "#/components/schemas/Certificate"
                }
              }
            }
          },
          "4XX": {
            "$ref": "#/components/responses/Error"
          },
          "5XX": {
            "$ref": "#/components/responses/Error"
          }
        }
      }
    },
    "/v1/system/certificates/{certificate}": {
      "get": {
        "tags": [
          "system"
        ],
        "summary": "Fetch a certificate",
        "description": "Returns the details of a specific certificate",
        "operationId": "certificate_view",
        "parameters": [
          {
            "in": "path",
            "name": "certificate",
            "required": true,
            "schema": {
              "$ref": "#/components/schemas/NameOrId"
            }
          }
        ],
        "responses": {
          "200": {
            "description": "successful operation",
            "content": {
              "application/json": {
                "schema": {
                  "$ref": "#/components/schemas/Certificate"
                }
              }
            }
          },
          "4XX": {
            "$ref": "#/components/responses/Error"
          },
          "5XX": {
            "$ref": "#/components/responses/Error"
          }
        }
      },
      "delete": {
        "tags": [
          "system"
        ],
        "summary": "Delete a certificate",
        "description": "Permanently delete a certificate. This operation cannot be undone.",
        "operationId": "certificate_delete",
        "parameters": [
          {
            "in": "path",
            "name": "certificate",
            "required": true,
            "schema": {
              "$ref": "#/components/schemas/NameOrId"
            }
          }
        ],
        "responses": {
          "204": {
            "description": "successful deletion"
          },
          "4XX": {
            "$ref": "#/components/responses/Error"
          },
          "5XX": {
            "$ref": "#/components/responses/Error"
          }
        }
      }
    },
    "/v1/system/hardware/disks": {
      "get": {
        "tags": [
          "system"
        ],
        "summary": "List physical disks",
        "operationId": "physical_disk_list_v1",
        "parameters": [
          {
            "in": "query",
            "name": "limit",
            "description": "Maximum number of items returned by a single call",
            "schema": {
              "nullable": true,
              "type": "integer",
              "format": "uint32",
              "minimum": 1
            }
          },
          {
            "in": "query",
            "name": "page_token",
            "description": "Token returned by previous call to retrieve the subsequent page",
            "schema": {
              "nullable": true,
              "type": "string"
            }
          },
          {
            "in": "query",
            "name": "sort_by",
            "schema": {
              "$ref": "#/components/schemas/IdSortMode"
            }
          }
        ],
        "responses": {
          "200": {
            "description": "successful operation",
            "content": {
              "application/json": {
                "schema": {
                  "$ref": "#/components/schemas/PhysicalDiskResultsPage"
                }
              }
            }
          },
          "4XX": {
            "$ref": "#/components/responses/Error"
          },
          "5XX": {
            "$ref": "#/components/responses/Error"
          }
        },
        "x-dropshot-pagination": true
      }
    },
    "/v1/system/hardware/racks": {
      "get": {
        "tags": [
          "system"
        ],
        "summary": "List racks",
        "operationId": "rack_list_v1",
        "parameters": [
          {
            "in": "query",
            "name": "limit",
            "description": "Maximum number of items returned by a single call",
            "schema": {
              "nullable": true,
              "type": "integer",
              "format": "uint32",
              "minimum": 1
            }
          },
          {
            "in": "query",
            "name": "page_token",
            "description": "Token returned by previous call to retrieve the subsequent page",
            "schema": {
              "nullable": true,
              "type": "string"
            }
          },
          {
            "in": "query",
            "name": "sort_by",
            "schema": {
              "$ref": "#/components/schemas/IdSortMode"
            }
          }
        ],
        "responses": {
          "200": {
            "description": "successful operation",
            "content": {
              "application/json": {
                "schema": {
                  "$ref": "#/components/schemas/RackResultsPage"
                }
              }
            }
          },
          "4XX": {
            "$ref": "#/components/responses/Error"
          },
          "5XX": {
            "$ref": "#/components/responses/Error"
          }
        },
        "x-dropshot-pagination": true
      }
    },
    "/v1/system/hardware/racks/{rack_id}": {
      "get": {
        "tags": [
          "system"
        ],
        "summary": "Fetch a rack",
        "operationId": "rack_view_v1",
        "parameters": [
          {
            "in": "path",
            "name": "rack_id",
            "description": "The rack's unique ID.",
            "required": true,
            "schema": {
              "type": "string",
              "format": "uuid"
            }
          }
        ],
        "responses": {
          "200": {
            "description": "successful operation",
            "content": {
              "application/json": {
                "schema": {
                  "$ref": "#/components/schemas/Rack"
                }
              }
            }
          },
          "4XX": {
            "$ref": "#/components/responses/Error"
          },
          "5XX": {
            "$ref": "#/components/responses/Error"
          }
        }
      }
    },
    "/v1/system/hardware/sleds": {
      "get": {
        "tags": [
          "system"
        ],
        "summary": "List sleds",
        "operationId": "sled_list_v1",
        "parameters": [
          {
            "in": "query",
            "name": "limit",
            "description": "Maximum number of items returned by a single call",
            "schema": {
              "nullable": true,
              "type": "integer",
              "format": "uint32",
              "minimum": 1
            }
          },
          {
            "in": "query",
            "name": "page_token",
            "description": "Token returned by previous call to retrieve the subsequent page",
            "schema": {
              "nullable": true,
              "type": "string"
            }
          },
          {
            "in": "query",
            "name": "sort_by",
            "schema": {
              "$ref": "#/components/schemas/IdSortMode"
            }
          }
        ],
        "responses": {
          "200": {
            "description": "successful operation",
            "content": {
              "application/json": {
                "schema": {
                  "$ref": "#/components/schemas/SledResultsPage"
                }
              }
            }
          },
          "4XX": {
            "$ref": "#/components/responses/Error"
          },
          "5XX": {
            "$ref": "#/components/responses/Error"
          }
        },
        "x-dropshot-pagination": true
      }
    },
    "/v1/system/hardware/sleds/{sled_id}": {
      "get": {
        "tags": [
          "system"
        ],
        "summary": "Fetch a sled",
        "operationId": "sled_view_v1",
        "parameters": [
          {
            "in": "path",
            "name": "sled_id",
            "description": "The sled's unique ID.",
            "required": true,
            "schema": {
              "type": "string",
              "format": "uuid"
            }
          }
        ],
        "responses": {
          "200": {
            "description": "successful operation",
            "content": {
              "application/json": {
                "schema": {
                  "$ref": "#/components/schemas/Sled"
                }
              }
            }
          },
          "4XX": {
            "$ref": "#/components/responses/Error"
          },
          "5XX": {
            "$ref": "#/components/responses/Error"
          }
        }
      }
    },
    "/v1/system/hardware/sleds/{sled_id}/disks": {
      "get": {
        "tags": [
          "system"
        ],
        "summary": "List physical disks attached to sleds",
        "operationId": "sled_physical_disk_list_v1",
        "parameters": [
          {
            "in": "path",
            "name": "sled_id",
            "description": "The sled's unique ID.",
            "required": true,
            "schema": {
              "type": "string",
              "format": "uuid"
            }
          },
          {
            "in": "query",
            "name": "limit",
            "description": "Maximum number of items returned by a single call",
            "schema": {
              "nullable": true,
              "type": "integer",
              "format": "uint32",
              "minimum": 1
            }
          },
          {
            "in": "query",
            "name": "page_token",
            "description": "Token returned by previous call to retrieve the subsequent page",
            "schema": {
              "nullable": true,
              "type": "string"
            }
          },
          {
            "in": "query",
            "name": "sort_by",
            "schema": {
              "$ref": "#/components/schemas/IdSortMode"
            }
          }
        ],
        "responses": {
          "200": {
            "description": "successful operation",
            "content": {
              "application/json": {
                "schema": {
                  "$ref": "#/components/schemas/PhysicalDiskResultsPage"
                }
              }
            }
          },
          "4XX": {
            "$ref": "#/components/responses/Error"
          },
          "5XX": {
            "$ref": "#/components/responses/Error"
          }
        },
        "x-dropshot-pagination": true
      }
    },
    "/v1/system/identity-providers": {
      "get": {
        "tags": [
          "system"
        ],
        "summary": "List a silo's IDPs_name",
        "operationId": "silo_identity_provider_list",
        "parameters": [
          {
            "in": "query",
            "name": "limit",
            "description": "Maximum number of items returned by a single call",
            "schema": {
              "nullable": true,
              "type": "integer",
              "format": "uint32",
              "minimum": 1
            }
          },
          {
            "in": "query",
            "name": "page_token",
            "description": "Token returned by previous call to retrieve the subsequent page",
            "schema": {
              "nullable": true,
              "type": "string"
            }
          },
          {
            "in": "query",
            "name": "silo",
            "schema": {
              "$ref": "#/components/schemas/NameOrId"
            }
          },
          {
            "in": "query",
            "name": "sort_by",
            "schema": {
              "$ref": "#/components/schemas/NameOrIdSortMode"
            }
          }
        ],
        "responses": {
          "200": {
            "description": "successful operation",
            "content": {
              "application/json": {
                "schema": {
                  "$ref": "#/components/schemas/IdentityProviderResultsPage"
                }
              }
            }
          },
          "4XX": {
            "$ref": "#/components/responses/Error"
          },
          "5XX": {
            "$ref": "#/components/responses/Error"
          }
        },
        "x-dropshot-pagination": true
      }
    },
    "/v1/system/identity-providers/local/users": {
      "post": {
        "tags": [
          "system"
        ],
        "summary": "Create a user",
        "description": "Users can only be created in Silos with `provision_type` == `Fixed`. Otherwise, Silo users are just-in-time (JIT) provisioned when a user first logs in using an external Identity Provider. Use `POST /v1/system/identity-providers/local/users` instead",
        "operationId": "local_idp_user_create",
        "parameters": [
          {
            "in": "query",
            "name": "silo",
            "required": true,
            "schema": {
              "$ref": "#/components/schemas/NameOrId"
            }
          }
        ],
        "requestBody": {
          "content": {
            "application/json": {
              "schema": {
                "$ref": "#/components/schemas/UserCreate"
              }
            }
          },
          "required": true
        },
        "responses": {
          "201": {
            "description": "successful creation",
            "content": {
              "application/json": {
                "schema": {
                  "$ref": "#/components/schemas/User"
                }
              }
            }
          },
          "4XX": {
            "$ref": "#/components/responses/Error"
          },
          "5XX": {
            "$ref": "#/components/responses/Error"
          }
        },
        "deprecated": true
      }
    },
    "/v1/system/identity-providers/local/users/{user_id}": {
      "delete": {
        "tags": [
          "system"
        ],
        "summary": "Delete a user",
        "operationId": "local_idp_user_delete",
        "parameters": [
          {
            "in": "path",
            "name": "user_id",
            "description": "The user's internal id",
            "required": true,
            "schema": {
              "type": "string",
              "format": "uuid"
            }
          },
          {
            "in": "query",
            "name": "silo",
            "required": true,
            "schema": {
              "$ref": "#/components/schemas/NameOrId"
            }
          }
        ],
        "responses": {
          "204": {
            "description": "successful deletion"
          },
          "4XX": {
            "$ref": "#/components/responses/Error"
          },
          "5XX": {
            "$ref": "#/components/responses/Error"
          }
        }
      }
    },
    "/v1/system/identity-providers/local/users/{user_id}/set-password": {
      "post": {
        "tags": [
          "system"
        ],
        "summary": "Set or invalidate a user's password",
        "description": "Passwords can only be updated for users in Silos with identity mode `LocalOnly`.",
        "operationId": "local_idp_user_set_password",
        "parameters": [
          {
            "in": "path",
            "name": "user_id",
            "description": "The user's internal id",
            "required": true,
            "schema": {
              "type": "string",
              "format": "uuid"
            }
          },
          {
            "in": "query",
            "name": "silo",
            "required": true,
            "schema": {
              "$ref": "#/components/schemas/NameOrId"
            }
          }
        ],
        "requestBody": {
          "content": {
            "application/json": {
              "schema": {
                "$ref": "#/components/schemas/UserPassword"
              }
            }
          },
          "required": true
        },
        "responses": {
          "204": {
            "description": "resource updated"
          },
          "4XX": {
            "$ref": "#/components/responses/Error"
          },
          "5XX": {
            "$ref": "#/components/responses/Error"
          }
        }
      }
    },
    "/v1/system/identity-providers/saml": {
      "post": {
        "tags": [
          "system"
        ],
        "summary": "Create a SAML IDP",
        "operationId": "saml_identity_provider_create",
        "parameters": [
          {
            "in": "query",
            "name": "silo",
            "required": true,
            "schema": {
              "$ref": "#/components/schemas/NameOrId"
            }
          }
        ],
        "requestBody": {
          "content": {
            "application/json": {
              "schema": {
                "$ref": "#/components/schemas/SamlIdentityProviderCreate"
              }
            }
          },
          "required": true
        },
        "responses": {
          "201": {
            "description": "successful creation",
            "content": {
              "application/json": {
                "schema": {
                  "$ref": "#/components/schemas/SamlIdentityProvider"
                }
              }
            }
          },
          "4XX": {
            "$ref": "#/components/responses/Error"
          },
          "5XX": {
            "$ref": "#/components/responses/Error"
          }
        }
      }
    },
    "/v1/system/identity-providers/saml/{provider}": {
      "get": {
        "tags": [
          "system"
        ],
        "summary": "Fetch a SAML IDP",
        "operationId": "saml_identity_provider_view",
        "parameters": [
          {
            "in": "path",
            "name": "provider",
            "required": true,
            "schema": {
              "$ref": "#/components/schemas/NameOrId"
            }
          },
          {
            "in": "query",
            "name": "silo",
            "required": true,
            "schema": {
              "$ref": "#/components/schemas/NameOrId"
            }
          }
        ],
        "responses": {
          "200": {
            "description": "successful operation",
            "content": {
              "application/json": {
                "schema": {
                  "$ref": "#/components/schemas/SamlIdentityProvider"
                }
              }
            }
          },
          "4XX": {
            "$ref": "#/components/responses/Error"
          },
          "5XX": {
            "$ref": "#/components/responses/Error"
          }
        }
      }
    },
    "/v1/system/ip-pools": {
      "get": {
        "tags": [
          "system"
        ],
        "summary": "List IP pools",
        "operationId": "ip_pool_list",
        "parameters": [
          {
            "in": "query",
            "name": "limit",
            "description": "Maximum number of items returned by a single call",
            "schema": {
              "nullable": true,
              "type": "integer",
              "format": "uint32",
              "minimum": 1
            }
          },
          {
            "in": "query",
            "name": "page_token",
            "description": "Token returned by previous call to retrieve the subsequent page",
            "schema": {
              "nullable": true,
              "type": "string"
            }
          },
          {
            "in": "query",
            "name": "sort_by",
            "schema": {
              "$ref": "#/components/schemas/NameOrIdSortMode"
            }
          }
        ],
        "responses": {
          "200": {
            "description": "successful operation",
            "content": {
              "application/json": {
                "schema": {
                  "$ref": "#/components/schemas/IpPoolResultsPage"
                }
              }
            }
          },
          "4XX": {
            "$ref": "#/components/responses/Error"
          },
          "5XX": {
            "$ref": "#/components/responses/Error"
          }
        },
        "x-dropshot-pagination": true
      },
      "post": {
        "tags": [
          "system"
        ],
        "summary": "Create an IP pool",
        "operationId": "ip_pool_create",
        "requestBody": {
          "content": {
            "application/json": {
              "schema": {
                "$ref": "#/components/schemas/IpPoolCreate"
              }
            }
          },
          "required": true
        },
        "responses": {
          "201": {
            "description": "successful creation",
            "content": {
              "application/json": {
                "schema": {
                  "$ref": "#/components/schemas/IpPool"
                }
              }
            }
          },
          "4XX": {
            "$ref": "#/components/responses/Error"
          },
          "5XX": {
            "$ref": "#/components/responses/Error"
          }
        }
      }
    },
    "/v1/system/ip-pools/{pool}": {
      "get": {
        "tags": [
          "system"
        ],
        "summary": "Fetch an IP pool",
        "operationId": "ip_pool_view",
        "parameters": [
          {
            "in": "path",
            "name": "pool",
            "required": true,
            "schema": {
              "$ref": "#/components/schemas/NameOrId"
            }
          }
        ],
        "responses": {
          "200": {
            "description": "successful operation",
            "content": {
              "application/json": {
                "schema": {
                  "$ref": "#/components/schemas/IpPool"
                }
              }
            }
          },
          "4XX": {
            "$ref": "#/components/responses/Error"
          },
          "5XX": {
            "$ref": "#/components/responses/Error"
          }
        }
      },
      "put": {
        "tags": [
          "system"
        ],
        "summary": "Update an IP Pool",
        "operationId": "ip_pool_update",
        "parameters": [
          {
            "in": "path",
            "name": "pool",
            "required": true,
            "schema": {
              "$ref": "#/components/schemas/NameOrId"
            }
          }
        ],
        "requestBody": {
          "content": {
            "application/json": {
              "schema": {
                "$ref": "#/components/schemas/IpPoolUpdate"
              }
            }
          },
          "required": true
        },
        "responses": {
          "200": {
            "description": "successful operation",
            "content": {
              "application/json": {
                "schema": {
                  "$ref": "#/components/schemas/IpPool"
                }
              }
            }
          },
          "4XX": {
            "$ref": "#/components/responses/Error"
          },
          "5XX": {
            "$ref": "#/components/responses/Error"
          }
        }
      },
      "delete": {
        "tags": [
          "system"
        ],
        "summary": "Delete an IP Pool",
        "operationId": "ip_pool_delete",
        "parameters": [
          {
            "in": "path",
            "name": "pool",
            "required": true,
            "schema": {
              "$ref": "#/components/schemas/NameOrId"
            }
          }
        ],
        "responses": {
          "204": {
            "description": "successful deletion"
          },
          "4XX": {
            "$ref": "#/components/responses/Error"
          },
          "5XX": {
            "$ref": "#/components/responses/Error"
          }
        }
      }
    },
    "/v1/system/ip-pools/{pool}/ranges": {
      "get": {
        "tags": [
          "system"
        ],
        "summary": "List ranges for an IP pool",
        "description": "Ranges are ordered by their first address.",
        "operationId": "ip_pool_range_list",
        "parameters": [
          {
            "in": "path",
            "name": "pool",
            "required": true,
            "schema": {
              "$ref": "#/components/schemas/NameOrId"
            }
          },
          {
            "in": "query",
            "name": "limit",
            "description": "Maximum number of items returned by a single call",
            "schema": {
              "nullable": true,
              "type": "integer",
              "format": "uint32",
              "minimum": 1
            }
          },
          {
            "in": "query",
            "name": "page_token",
            "description": "Token returned by previous call to retrieve the subsequent page",
            "schema": {
              "nullable": true,
              "type": "string"
            }
          }
        ],
        "responses": {
          "200": {
            "description": "successful operation",
            "content": {
              "application/json": {
                "schema": {
                  "$ref": "#/components/schemas/IpPoolRangeResultsPage"
                }
              }
            }
          },
          "4XX": {
            "$ref": "#/components/responses/Error"
          },
          "5XX": {
            "$ref": "#/components/responses/Error"
          }
        },
        "x-dropshot-pagination": true
      }
    },
    "/v1/system/ip-pools/{pool}/ranges/add": {
      "post": {
        "tags": [
          "system"
        ],
        "summary": "Add a range to an IP pool",
        "operationId": "ip_pool_range_add",
        "parameters": [
          {
            "in": "path",
            "name": "pool",
            "required": true,
            "schema": {
              "$ref": "#/components/schemas/NameOrId"
            }
          }
        ],
        "requestBody": {
          "content": {
            "application/json": {
              "schema": {
                "$ref": "#/components/schemas/IpRange"
              }
            }
          },
          "required": true
        },
        "responses": {
          "201": {
            "description": "successful creation",
            "content": {
              "application/json": {
                "schema": {
                  "$ref": "#/components/schemas/IpPoolRange"
                }
              }
            }
          },
          "4XX": {
            "$ref": "#/components/responses/Error"
          },
          "5XX": {
            "$ref": "#/components/responses/Error"
          }
        }
      }
    },
    "/v1/system/ip-pools/{pool}/ranges/remove": {
      "post": {
        "tags": [
          "system"
        ],
        "summary": "Remove a range from an IP pool",
        "operationId": "ip_pool_range_remove",
        "parameters": [
          {
            "in": "path",
            "name": "pool",
            "required": true,
            "schema": {
              "$ref": "#/components/schemas/NameOrId"
            }
          }
        ],
        "requestBody": {
          "content": {
            "application/json": {
              "schema": {
                "$ref": "#/components/schemas/IpRange"
              }
            }
          },
          "required": true
        },
        "responses": {
          "204": {
            "description": "resource updated"
          },
          "4XX": {
            "$ref": "#/components/responses/Error"
          },
          "5XX": {
            "$ref": "#/components/responses/Error"
          }
        }
      }
    },
    "/v1/system/ip-pools-service": {
      "get": {
        "tags": [
          "system"
        ],
        "summary": "Fetch the IP pool used for Oxide services.",
        "operationId": "ip_pool_service_view",
        "responses": {
          "200": {
            "description": "successful operation",
            "content": {
              "application/json": {
                "schema": {
                  "$ref": "#/components/schemas/IpPool"
                }
              }
            }
          },
          "4XX": {
            "$ref": "#/components/responses/Error"
          },
          "5XX": {
            "$ref": "#/components/responses/Error"
          }
        }
      }
    },
    "/v1/system/ip-pools-service/ranges": {
      "get": {
        "tags": [
          "system"
        ],
        "summary": "List ranges for the IP pool used for Oxide services.",
        "description": "Ranges are ordered by their first address.",
        "operationId": "ip_pool_service_range_list",
        "parameters": [
          {
            "in": "query",
            "name": "limit",
            "description": "Maximum number of items returned by a single call",
            "schema": {
              "nullable": true,
              "type": "integer",
              "format": "uint32",
              "minimum": 1
            }
          },
          {
            "in": "query",
            "name": "page_token",
            "description": "Token returned by previous call to retrieve the subsequent page",
            "schema": {
              "nullable": true,
              "type": "string"
            }
          }
        ],
        "responses": {
          "200": {
            "description": "successful operation",
            "content": {
              "application/json": {
                "schema": {
                  "$ref": "#/components/schemas/IpPoolRangeResultsPage"
                }
              }
            }
          },
          "4XX": {
            "$ref": "#/components/responses/Error"
          },
          "5XX": {
            "$ref": "#/components/responses/Error"
          }
        },
        "x-dropshot-pagination": true
      }
    },
    "/v1/system/ip-pools-service/ranges/add": {
      "post": {
        "tags": [
          "system"
        ],
        "summary": "Add a range to an IP pool used for Oxide services.",
        "operationId": "ip_pool_service_range_add",
        "requestBody": {
          "content": {
            "application/json": {
              "schema": {
                "$ref": "#/components/schemas/IpRange"
              }
            }
          },
          "required": true
        },
        "responses": {
          "201": {
            "description": "successful creation",
            "content": {
              "application/json": {
                "schema": {
                  "$ref": "#/components/schemas/IpPoolRange"
                }
              }
            }
          },
          "4XX": {
            "$ref": "#/components/responses/Error"
          },
          "5XX": {
            "$ref": "#/components/responses/Error"
          }
        }
      }
    },
    "/v1/system/ip-pools-service/ranges/remove": {
      "post": {
        "tags": [
          "system"
        ],
        "summary": "Remove a range from an IP pool used for Oxide services.",
        "operationId": "ip_pool_service_range_remove",
        "requestBody": {
          "content": {
            "application/json": {
              "schema": {
                "$ref": "#/components/schemas/IpRange"
              }
            }
          },
          "required": true
        },
        "responses": {
          "204": {
            "description": "resource updated"
          },
          "4XX": {
            "$ref": "#/components/responses/Error"
          },
          "5XX": {
            "$ref": "#/components/responses/Error"
          }
        }
      }
    },
    "/v1/system/metrics/{metric_name}": {
      "get": {
        "tags": [
          "system"
        ],
        "summary": "Access metrics data",
        "operationId": "system_metric",
        "parameters": [
          {
            "in": "path",
            "name": "metric_name",
            "required": true,
            "schema": {
              "$ref": "#/components/schemas/SystemMetricName"
            }
          },
          {
            "in": "query",
            "name": "end_time",
            "description": "An exclusive end time of metrics.",
            "schema": {
              "type": "string",
              "format": "date-time"
            }
          },
          {
            "in": "query",
            "name": "id",
            "description": "The UUID of the container being queried",
            "required": true,
            "schema": {
              "type": "string",
              "format": "uuid"
            }
          },
          {
            "in": "query",
            "name": "limit",
            "description": "Maximum number of items returned by a single call",
            "schema": {
              "nullable": true,
              "type": "integer",
              "format": "uint32",
              "minimum": 1
            }
          },
          {
            "in": "query",
            "name": "page_token",
            "description": "Token returned by previous call to retrieve the subsequent page",
            "schema": {
              "nullable": true,
              "type": "string"
            }
          },
          {
            "in": "query",
            "name": "start_time",
            "description": "An inclusive start time of metrics.",
            "schema": {
              "type": "string",
              "format": "date-time"
            }
          }
        ],
        "responses": {
          "200": {
            "description": "successful operation",
            "content": {
              "application/json": {
                "schema": {
                  "$ref": "#/components/schemas/MeasurementResultsPage"
                }
              }
            }
          },
          "4XX": {
            "$ref": "#/components/responses/Error"
          },
          "5XX": {
            "$ref": "#/components/responses/Error"
          }
        },
        "x-dropshot-pagination": true
      }
    },
    "/v1/system/policy": {
      "get": {
        "tags": [
          "policy"
        ],
        "summary": "Fetch the top-level IAM policy",
        "operationId": "system_policy_view",
        "responses": {
          "200": {
            "description": "successful operation",
            "content": {
              "application/json": {
                "schema": {
                  "$ref": "#/components/schemas/FleetRolePolicy"
                }
              }
            }
          },
          "4XX": {
            "$ref": "#/components/responses/Error"
          },
          "5XX": {
            "$ref": "#/components/responses/Error"
          }
        }
      },
      "put": {
        "tags": [
          "policy"
        ],
        "summary": "Update the top-level IAM policy",
        "operationId": "system_policy_update",
        "requestBody": {
          "content": {
            "application/json": {
              "schema": {
                "$ref": "#/components/schemas/FleetRolePolicy"
              }
            }
          },
          "required": true
        },
        "responses": {
          "200": {
            "description": "successful operation",
            "content": {
              "application/json": {
                "schema": {
                  "$ref": "#/components/schemas/FleetRolePolicy"
                }
              }
            }
          },
          "4XX": {
            "$ref": "#/components/responses/Error"
          },
          "5XX": {
            "$ref": "#/components/responses/Error"
          }
        }
      }
    },
    "/v1/system/roles": {
      "get": {
        "tags": [
          "roles"
        ],
        "summary": "List built-in roles",
        "operationId": "role_list",
        "parameters": [
          {
            "in": "query",
            "name": "limit",
            "description": "Maximum number of items returned by a single call",
            "schema": {
              "nullable": true,
              "type": "integer",
              "format": "uint32",
              "minimum": 1
            }
          },
          {
            "in": "query",
            "name": "page_token",
            "description": "Token returned by previous call to retrieve the subsequent page",
            "schema": {
              "nullable": true,
              "type": "string"
            }
          }
        ],
        "responses": {
          "200": {
            "description": "successful operation",
            "content": {
              "application/json": {
                "schema": {
                  "$ref": "#/components/schemas/RoleResultsPage"
                }
              }
            }
          },
          "4XX": {
            "$ref": "#/components/responses/Error"
          },
          "5XX": {
            "$ref": "#/components/responses/Error"
          }
        },
        "x-dropshot-pagination": true
      }
    },
    "/v1/system/roles/{role_name}": {
      "get": {
        "tags": [
          "roles"
        ],
        "summary": "Fetch a built-in role",
        "operationId": "role_view",
        "parameters": [
          {
            "in": "path",
            "name": "role_name",
            "description": "The built-in role's unique name.",
            "required": true,
            "schema": {
              "type": "string"
            }
          }
        ],
        "responses": {
          "200": {
            "description": "successful operation",
            "content": {
              "application/json": {
                "schema": {
                  "$ref": "#/components/schemas/Role"
                }
              }
            }
          },
          "4XX": {
            "$ref": "#/components/responses/Error"
          },
          "5XX": {
            "$ref": "#/components/responses/Error"
          }
        }
      }
    },
    "/v1/system/sagas": {
      "get": {
        "tags": [
          "system"
        ],
        "summary": "List sagas",
        "operationId": "saga_list_v1",
        "parameters": [
          {
            "in": "query",
            "name": "limit",
            "description": "Maximum number of items returned by a single call",
            "schema": {
              "nullable": true,
              "type": "integer",
              "format": "uint32",
              "minimum": 1
            }
          },
          {
            "in": "query",
            "name": "page_token",
            "description": "Token returned by previous call to retrieve the subsequent page",
            "schema": {
              "nullable": true,
              "type": "string"
            }
          },
          {
            "in": "query",
            "name": "sort_by",
            "schema": {
              "$ref": "#/components/schemas/IdSortMode"
            }
          }
        ],
        "responses": {
          "200": {
            "description": "successful operation",
            "content": {
              "application/json": {
                "schema": {
                  "$ref": "#/components/schemas/SagaResultsPage"
                }
              }
            }
          },
          "4XX": {
            "$ref": "#/components/responses/Error"
          },
          "5XX": {
            "$ref": "#/components/responses/Error"
          }
        },
        "x-dropshot-pagination": true
      }
    },
    "/v1/system/sagas/{saga_id}": {
      "get": {
        "tags": [
          "system"
        ],
        "summary": "Fetch a saga",
        "operationId": "saga_view_v1",
        "parameters": [
          {
            "in": "path",
            "name": "saga_id",
            "required": true,
            "schema": {
              "type": "string",
              "format": "uuid"
            }
          }
        ],
        "responses": {
          "200": {
            "description": "successful operation",
            "content": {
              "application/json": {
                "schema": {
                  "$ref": "#/components/schemas/Saga"
                }
              }
            }
          },
          "4XX": {
            "$ref": "#/components/responses/Error"
          },
          "5XX": {
            "$ref": "#/components/responses/Error"
          }
        }
      }
    },
    "/v1/system/silos": {
      "get": {
        "tags": [
          "system"
        ],
        "summary": "List silos",
        "description": "Lists silos that are discoverable based on the current permissions.",
        "operationId": "silo_list_v1",
        "parameters": [
          {
            "in": "query",
            "name": "limit",
            "description": "Maximum number of items returned by a single call",
            "schema": {
              "nullable": true,
              "type": "integer",
              "format": "uint32",
              "minimum": 1
            }
          },
          {
            "in": "query",
            "name": "page_token",
            "description": "Token returned by previous call to retrieve the subsequent page",
            "schema": {
              "nullable": true,
              "type": "string"
            }
          },
          {
            "in": "query",
            "name": "sort_by",
            "schema": {
              "$ref": "#/components/schemas/NameOrIdSortMode"
            }
          }
        ],
        "responses": {
          "200": {
            "description": "successful operation",
            "content": {
              "application/json": {
                "schema": {
                  "$ref": "#/components/schemas/SiloResultsPage"
                }
              }
            }
          },
          "4XX": {
            "$ref": "#/components/responses/Error"
          },
          "5XX": {
            "$ref": "#/components/responses/Error"
          }
        },
        "x-dropshot-pagination": true
      },
      "post": {
        "tags": [
          "system"
        ],
        "summary": "Create a silo",
        "operationId": "silo_create_v1",
        "requestBody": {
          "content": {
            "application/json": {
              "schema": {
                "$ref": "#/components/schemas/SiloCreate"
              }
            }
          },
          "required": true
        },
        "responses": {
          "201": {
            "description": "successful creation",
            "content": {
              "application/json": {
                "schema": {
                  "$ref": "#/components/schemas/Silo"
                }
              }
            }
          },
          "4XX": {
            "$ref": "#/components/responses/Error"
          },
          "5XX": {
            "$ref": "#/components/responses/Error"
          }
        }
      }
    },
    "/v1/system/silos/{silo}": {
      "get": {
        "tags": [
          "system"
        ],
        "summary": "Fetch a silo",
        "description": "Fetch a silo by name.",
        "operationId": "silo_view_v1",
        "parameters": [
          {
            "in": "path",
            "name": "silo",
            "required": true,
            "schema": {
              "$ref": "#/components/schemas/NameOrId"
            }
          }
        ],
        "responses": {
          "200": {
            "description": "successful operation",
            "content": {
              "application/json": {
                "schema": {
                  "$ref": "#/components/schemas/Silo"
                }
              }
            }
          },
          "4XX": {
            "$ref": "#/components/responses/Error"
          },
          "5XX": {
            "$ref": "#/components/responses/Error"
          }
        }
      },
      "delete": {
        "tags": [
          "system"
        ],
        "summary": "Delete a silo",
        "description": "Delete a silo by name.",
        "operationId": "silo_delete_v1",
        "parameters": [
          {
            "in": "path",
            "name": "silo",
            "required": true,
            "schema": {
              "$ref": "#/components/schemas/NameOrId"
            }
          }
        ],
        "responses": {
          "204": {
            "description": "successful deletion"
          },
          "4XX": {
            "$ref": "#/components/responses/Error"
          },
          "5XX": {
            "$ref": "#/components/responses/Error"
          }
        }
      }
    },
    "/v1/system/silos/{silo}/policy": {
      "get": {
        "tags": [
          "system"
        ],
        "summary": "Fetch a silo's IAM policy",
        "operationId": "silo_policy_view_v1",
        "parameters": [
          {
            "in": "path",
            "name": "silo",
            "required": true,
            "schema": {
              "$ref": "#/components/schemas/NameOrId"
            }
          }
        ],
        "responses": {
          "200": {
            "description": "successful operation",
            "content": {
              "application/json": {
                "schema": {
                  "$ref": "#/components/schemas/SiloRolePolicy"
                }
              }
            }
          },
          "4XX": {
            "$ref": "#/components/responses/Error"
          },
          "5XX": {
            "$ref": "#/components/responses/Error"
          }
        }
      },
      "put": {
        "tags": [
          "system"
        ],
        "summary": "Update a silo's IAM policy",
        "operationId": "silo_policy_update_v1",
        "parameters": [
          {
            "in": "path",
            "name": "silo",
            "required": true,
            "schema": {
              "$ref": "#/components/schemas/NameOrId"
            }
          }
        ],
        "requestBody": {
          "content": {
            "application/json": {
              "schema": {
                "$ref": "#/components/schemas/SiloRolePolicy"
              }
            }
          },
          "required": true
        },
        "responses": {
          "200": {
            "description": "successful operation",
            "content": {
              "application/json": {
                "schema": {
                  "$ref": "#/components/schemas/SiloRolePolicy"
                }
              }
            }
          },
          "4XX": {
            "$ref": "#/components/responses/Error"
          },
          "5XX": {
            "$ref": "#/components/responses/Error"
          }
        }
      }
    },
    "/v1/system/update/components": {
      "get": {
        "tags": [
          "system"
        ],
        "summary": "View version and update status of component tree",
        "operationId": "system_component_version_list",
        "parameters": [
          {
            "in": "query",
            "name": "limit",
            "description": "Maximum number of items returned by a single call",
            "schema": {
              "nullable": true,
              "type": "integer",
              "format": "uint32",
              "minimum": 1
            }
          },
          {
            "in": "query",
            "name": "page_token",
            "description": "Token returned by previous call to retrieve the subsequent page",
            "schema": {
              "nullable": true,
              "type": "string"
            }
          },
          {
            "in": "query",
            "name": "sort_by",
            "schema": {
              "$ref": "#/components/schemas/IdSortMode"
            }
          }
        ],
        "responses": {
          "200": {
            "description": "successful operation",
            "content": {
              "application/json": {
                "schema": {
                  "$ref": "#/components/schemas/UpdateableComponentResultsPage"
                }
              }
            }
          },
          "4XX": {
            "$ref": "#/components/responses/Error"
          },
          "5XX": {
            "$ref": "#/components/responses/Error"
          }
        },
        "x-dropshot-pagination": true
      }
    },
    "/v1/system/update/deployments": {
      "get": {
        "tags": [
          "system"
        ],
        "summary": "List all update deployments",
        "operationId": "update_deployments_list",
        "parameters": [
          {
            "in": "query",
            "name": "limit",
            "description": "Maximum number of items returned by a single call",
            "schema": {
              "nullable": true,
              "type": "integer",
              "format": "uint32",
              "minimum": 1
            }
          },
          {
            "in": "query",
            "name": "page_token",
            "description": "Token returned by previous call to retrieve the subsequent page",
            "schema": {
              "nullable": true,
              "type": "string"
            }
          },
          {
            "in": "query",
            "name": "sort_by",
            "schema": {
              "$ref": "#/components/schemas/IdSortMode"
            }
          }
        ],
        "responses": {
          "200": {
            "description": "successful operation",
            "content": {
              "application/json": {
                "schema": {
                  "$ref": "#/components/schemas/UpdateDeploymentResultsPage"
                }
              }
            }
          },
          "4XX": {
            "$ref": "#/components/responses/Error"
          },
          "5XX": {
            "$ref": "#/components/responses/Error"
          }
        },
        "x-dropshot-pagination": true
      }
    },
    "/v1/system/update/deployments/{id}": {
      "get": {
        "tags": [
          "system"
        ],
        "summary": "Fetch a system update deployment",
        "operationId": "update_deployment_view",
        "parameters": [
          {
            "in": "path",
            "name": "id",
            "required": true,
            "schema": {
              "type": "string",
              "format": "uuid"
            }
          }
        ],
        "responses": {
          "200": {
            "description": "successful operation",
            "content": {
              "application/json": {
                "schema": {
                  "$ref": "#/components/schemas/UpdateDeployment"
                }
              }
            }
          },
          "4XX": {
            "$ref": "#/components/responses/Error"
          },
          "5XX": {
            "$ref": "#/components/responses/Error"
          }
        }
      }
    },
    "/v1/system/update/refresh": {
      "post": {
        "tags": [
          "system"
        ],
        "summary": "Refresh update data",
        "operationId": "system_update_refresh",
        "responses": {
          "204": {
            "description": "resource updated"
          },
          "4XX": {
            "$ref": "#/components/responses/Error"
          },
          "5XX": {
            "$ref": "#/components/responses/Error"
          }
        }
      }
    },
    "/v1/system/update/start": {
      "post": {
        "tags": [
          "system"
        ],
        "summary": "Start system update",
        "operationId": "system_update_start",
        "requestBody": {
          "content": {
            "application/json": {
              "schema": {
                "$ref": "#/components/schemas/SystemUpdateStart"
              }
            }
          },
          "required": true
        },
        "responses": {
          "202": {
            "description": "successfully enqueued operation",
            "content": {
              "application/json": {
                "schema": {
                  "$ref": "#/components/schemas/UpdateDeployment"
                }
              }
            }
          },
          "4XX": {
            "$ref": "#/components/responses/Error"
          },
          "5XX": {
            "$ref": "#/components/responses/Error"
          }
        }
      }
    },
    "/v1/system/update/stop": {
      "post": {
        "tags": [
          "system"
        ],
        "summary": "Stop system update",
        "description": "If there is no update in progress, do nothing.",
        "operationId": "system_update_stop",
        "responses": {
          "204": {
            "description": "resource updated"
          },
          "4XX": {
            "$ref": "#/components/responses/Error"
          },
          "5XX": {
            "$ref": "#/components/responses/Error"
          }
        }
      }
    },
    "/v1/system/update/updates": {
      "get": {
        "tags": [
          "system"
        ],
        "summary": "List all updates",
        "operationId": "system_update_list",
        "parameters": [
          {
            "in": "query",
            "name": "limit",
            "description": "Maximum number of items returned by a single call",
            "schema": {
              "nullable": true,
              "type": "integer",
              "format": "uint32",
              "minimum": 1
            }
          },
          {
            "in": "query",
            "name": "page_token",
            "description": "Token returned by previous call to retrieve the subsequent page",
            "schema": {
              "nullable": true,
              "type": "string"
            }
          },
          {
            "in": "query",
            "name": "sort_by",
            "schema": {
              "$ref": "#/components/schemas/IdSortMode"
            }
          }
        ],
        "responses": {
          "200": {
            "description": "successful operation",
            "content": {
              "application/json": {
                "schema": {
                  "$ref": "#/components/schemas/SystemUpdateResultsPage"
                }
              }
            }
          },
          "4XX": {
            "$ref": "#/components/responses/Error"
          },
          "5XX": {
            "$ref": "#/components/responses/Error"
          }
        },
        "x-dropshot-pagination": true
      }
    },
    "/v1/system/update/updates/{version}": {
      "get": {
        "tags": [
          "system"
        ],
        "summary": "View system update",
        "operationId": "system_update_view",
        "parameters": [
          {
            "in": "path",
            "name": "version",
            "required": true,
            "schema": {
              "$ref": "#/components/schemas/SemverVersion"
            }
          }
        ],
        "responses": {
          "200": {
            "description": "successful operation",
            "content": {
              "application/json": {
                "schema": {
                  "$ref": "#/components/schemas/SystemUpdate"
                }
              }
            }
          },
          "4XX": {
            "$ref": "#/components/responses/Error"
          },
          "5XX": {
            "$ref": "#/components/responses/Error"
          }
        }
      }
    },
    "/v1/system/update/updates/{version}/components": {
      "get": {
        "tags": [
          "system"
        ],
        "summary": "View system update component tree",
        "operationId": "system_update_components_list",
        "parameters": [
          {
            "in": "path",
            "name": "version",
            "required": true,
            "schema": {
              "$ref": "#/components/schemas/SemverVersion"
            }
          }
        ],
        "responses": {
          "200": {
            "description": "successful operation",
            "content": {
              "application/json": {
                "schema": {
                  "$ref": "#/components/schemas/ComponentUpdateResultsPage"
                }
              }
            }
          },
          "4XX": {
            "$ref": "#/components/responses/Error"
          },
          "5XX": {
            "$ref": "#/components/responses/Error"
          }
        }
      }
    },
    "/v1/system/update/version": {
      "get": {
        "tags": [
          "system"
        ],
        "summary": "View system version and update status",
        "operationId": "system_version",
        "responses": {
          "200": {
            "description": "successful operation",
            "content": {
              "application/json": {
                "schema": {
                  "$ref": "#/components/schemas/SystemVersion"
                }
              }
            }
          },
          "4XX": {
            "$ref": "#/components/responses/Error"
          },
          "5XX": {
            "$ref": "#/components/responses/Error"
          }
        }
      }
    },
    "/v1/system/users": {
      "get": {
        "tags": [
          "system"
        ],
        "summary": "List users in a silo",
        "operationId": "silo_user_list_v1",
        "parameters": [
          {
            "in": "query",
            "name": "limit",
            "description": "Maximum number of items returned by a single call",
            "schema": {
              "nullable": true,
              "type": "integer",
              "format": "uint32",
              "minimum": 1
            }
          },
          {
            "in": "query",
            "name": "page_token",
            "description": "Token returned by previous call to retrieve the subsequent page",
            "schema": {
              "nullable": true,
              "type": "string"
            }
          },
          {
            "in": "query",
            "name": "silo",
            "schema": {
              "$ref": "#/components/schemas/NameOrId"
            }
          },
          {
            "in": "query",
            "name": "sort_by",
            "schema": {
              "$ref": "#/components/schemas/IdSortMode"
            }
          }
        ],
        "responses": {
          "200": {
            "description": "successful operation",
            "content": {
              "application/json": {
                "schema": {
                  "$ref": "#/components/schemas/UserResultsPage"
                }
              }
            }
          },
          "4XX": {
            "$ref": "#/components/responses/Error"
          },
          "5XX": {
            "$ref": "#/components/responses/Error"
          }
        },
        "x-dropshot-pagination": true
      }
    },
    "/v1/system/users/{user_id}": {
      "get": {
        "tags": [
          "system"
        ],
        "summary": "Fetch a user",
        "operationId": "silo_user_view_v1",
        "parameters": [
          {
            "in": "path",
            "name": "user_id",
            "description": "The user's internal id",
            "required": true,
            "schema": {
              "type": "string",
              "format": "uuid"
            }
          },
          {
            "in": "query",
            "name": "silo",
            "required": true,
            "schema": {
              "$ref": "#/components/schemas/NameOrId"
            }
          }
        ],
        "responses": {
          "200": {
            "description": "successful operation",
            "content": {
              "application/json": {
                "schema": {
                  "$ref": "#/components/schemas/User"
                }
              }
            }
          },
          "4XX": {
            "$ref": "#/components/responses/Error"
          },
          "5XX": {
            "$ref": "#/components/responses/Error"
          }
        }
      }
    },
    "/v1/system/users-builtin": {
      "get": {
        "tags": [
          "system"
        ],
        "summary": "List built-in users",
        "operationId": "user_builtin_list",
        "parameters": [
          {
            "in": "query",
            "name": "limit",
            "description": "Maximum number of items returned by a single call",
            "schema": {
              "nullable": true,
              "type": "integer",
              "format": "uint32",
              "minimum": 1
            }
          },
          {
            "in": "query",
            "name": "page_token",
            "description": "Token returned by previous call to retrieve the subsequent page",
            "schema": {
              "nullable": true,
              "type": "string"
            }
          },
          {
            "in": "query",
            "name": "sort_by",
            "schema": {
              "$ref": "#/components/schemas/NameSortMode"
            }
          }
        ],
        "responses": {
          "200": {
            "description": "successful operation",
            "content": {
              "application/json": {
                "schema": {
                  "$ref": "#/components/schemas/UserBuiltinResultsPage"
                }
              }
            }
          },
          "4XX": {
            "$ref": "#/components/responses/Error"
          },
          "5XX": {
            "$ref": "#/components/responses/Error"
          }
        },
        "x-dropshot-pagination": true
      }
    },
    "/v1/system/users-builtin/{user}": {
      "get": {
        "tags": [
          "system"
        ],
        "summary": "Fetch a built-in user",
        "operationId": "user_builtin_view",
        "parameters": [
          {
            "in": "path",
            "name": "user",
            "required": true,
            "schema": {
              "$ref": "#/components/schemas/NameOrId"
            }
          }
        ],
        "responses": {
          "200": {
            "description": "successful operation",
            "content": {
              "application/json": {
                "schema": {
                  "$ref": "#/components/schemas/UserBuiltin"
                }
              }
            }
          },
          "4XX": {
            "$ref": "#/components/responses/Error"
          },
          "5XX": {
            "$ref": "#/components/responses/Error"
          }
        }
      }
    },
    "/v1/users": {
      "get": {
        "tags": [
          "silos"
        ],
        "summary": "List users",
        "operationId": "user_list_v1",
        "parameters": [
          {
            "in": "query",
            "name": "group",
            "schema": {
              "nullable": true,
              "type": "string",
              "format": "uuid"
            }
          },
          {
            "in": "query",
            "name": "limit",
            "description": "Maximum number of items returned by a single call",
            "schema": {
              "nullable": true,
              "type": "integer",
              "format": "uint32",
              "minimum": 1
            }
          },
          {
            "in": "query",
            "name": "page_token",
            "description": "Token returned by previous call to retrieve the subsequent page",
            "schema": {
              "nullable": true,
              "type": "string"
            }
          },
          {
            "in": "query",
            "name": "sort_by",
            "schema": {
              "$ref": "#/components/schemas/IdSortMode"
            }
          }
        ],
        "responses": {
          "200": {
            "description": "successful operation",
            "content": {
              "application/json": {
                "schema": {
                  "$ref": "#/components/schemas/UserResultsPage"
                }
              }
            }
          },
          "4XX": {
            "$ref": "#/components/responses/Error"
          },
          "5XX": {
            "$ref": "#/components/responses/Error"
          }
        },
        "x-dropshot-pagination": true
      }
    },
    "/v1/vpc-firewall-rules": {
      "get": {
        "tags": [
          "vpcs"
        ],
        "summary": "List firewall rules",
        "operationId": "vpc_firewall_rules_view",
        "parameters": [
          {
            "in": "query",
            "name": "organization",
            "schema": {
              "$ref": "#/components/schemas/NameOrId"
            }
          },
          {
            "in": "query",
            "name": "project",
            "schema": {
              "$ref": "#/components/schemas/NameOrId"
            }
          },
          {
            "in": "query",
            "name": "vpc",
            "required": true,
            "schema": {
              "$ref": "#/components/schemas/NameOrId"
            }
          }
        ],
        "responses": {
          "200": {
            "description": "successful operation",
            "content": {
              "application/json": {
                "schema": {
                  "$ref": "#/components/schemas/VpcFirewallRules"
                }
              }
            }
          },
          "4XX": {
            "$ref": "#/components/responses/Error"
          },
          "5XX": {
            "$ref": "#/components/responses/Error"
          }
        }
      },
      "put": {
        "tags": [
          "vpcs"
        ],
        "summary": "Replace firewall rules",
        "operationId": "vpc_firewall_rules_update",
        "parameters": [
          {
            "in": "query",
            "name": "organization",
            "schema": {
              "$ref": "#/components/schemas/NameOrId"
            }
          },
          {
            "in": "query",
            "name": "project",
            "schema": {
              "$ref": "#/components/schemas/NameOrId"
            }
          },
          {
            "in": "query",
            "name": "vpc",
            "required": true,
            "schema": {
              "$ref": "#/components/schemas/NameOrId"
            }
          }
        ],
        "requestBody": {
          "content": {
            "application/json": {
              "schema": {
                "$ref": "#/components/schemas/VpcFirewallRuleUpdateParams"
              }
            }
          },
          "required": true
        },
        "responses": {
          "200": {
            "description": "successful operation",
            "content": {
              "application/json": {
                "schema": {
                  "$ref": "#/components/schemas/VpcFirewallRules"
                }
              }
            }
          },
          "4XX": {
            "$ref": "#/components/responses/Error"
          },
          "5XX": {
            "$ref": "#/components/responses/Error"
          }
        }
      }
    },
    "/v1/vpc-router-routes": {
      "get": {
        "tags": [
          "vpcs"
        ],
        "summary": "List routes",
        "description": "List the routes associated with a router in a particular VPC.",
        "operationId": "vpc_router_route_list",
        "parameters": [
          {
            "in": "query",
            "name": "limit",
            "description": "Maximum number of items returned by a single call",
            "schema": {
              "nullable": true,
              "type": "integer",
              "format": "uint32",
              "minimum": 1
            }
          },
          {
            "in": "query",
            "name": "organization",
            "schema": {
              "$ref": "#/components/schemas/NameOrId"
            }
          },
          {
            "in": "query",
            "name": "page_token",
            "description": "Token returned by previous call to retrieve the subsequent page",
            "schema": {
              "nullable": true,
              "type": "string"
            }
          },
          {
            "in": "query",
            "name": "project",
            "schema": {
              "$ref": "#/components/schemas/NameOrId"
            }
          },
          {
            "in": "query",
            "name": "router",
            "schema": {
              "$ref": "#/components/schemas/NameOrId"
            }
          },
          {
            "in": "query",
            "name": "sort_by",
            "schema": {
              "$ref": "#/components/schemas/NameOrIdSortMode"
            }
          },
          {
            "in": "query",
            "name": "vpc",
            "schema": {
              "$ref": "#/components/schemas/NameOrId"
            }
          }
        ],
        "responses": {
          "200": {
            "description": "successful operation",
            "content": {
              "application/json": {
                "schema": {
                  "$ref": "#/components/schemas/RouterRouteResultsPage"
                }
              }
            }
          },
          "4XX": {
            "$ref": "#/components/responses/Error"
          },
          "5XX": {
            "$ref": "#/components/responses/Error"
          }
        },
        "x-dropshot-pagination": true
      },
      "post": {
        "tags": [
          "vpcs"
        ],
        "summary": "Create a router",
        "operationId": "vpc_router_route_create",
        "parameters": [
          {
            "in": "query",
            "name": "organization",
            "schema": {
              "$ref": "#/components/schemas/NameOrId"
            }
          },
          {
            "in": "query",
            "name": "project",
            "schema": {
              "$ref": "#/components/schemas/NameOrId"
            }
          },
          {
            "in": "query",
            "name": "router",
            "required": true,
            "schema": {
              "$ref": "#/components/schemas/NameOrId"
            }
          },
          {
            "in": "query",
            "name": "vpc",
            "schema": {
              "$ref": "#/components/schemas/NameOrId"
            }
          }
        ],
        "requestBody": {
          "content": {
            "application/json": {
              "schema": {
                "$ref": "#/components/schemas/RouterRouteCreate"
              }
            }
          },
          "required": true
        },
        "responses": {
          "201": {
            "description": "successful creation",
            "content": {
              "application/json": {
                "schema": {
                  "$ref": "#/components/schemas/RouterRoute"
                }
              }
            }
          },
          "4XX": {
            "$ref": "#/components/responses/Error"
          },
          "5XX": {
            "$ref": "#/components/responses/Error"
          }
        }
      }
    },
    "/v1/vpc-router-routes/{route}": {
      "get": {
        "tags": [
          "vpcs"
        ],
        "summary": "Fetch a route",
        "operationId": "vpc_router_route_view",
        "parameters": [
          {
            "in": "path",
            "name": "route",
            "required": true,
            "schema": {
              "$ref": "#/components/schemas/NameOrId"
            }
          },
          {
            "in": "query",
            "name": "organization",
            "schema": {
              "$ref": "#/components/schemas/NameOrId"
            }
          },
          {
            "in": "query",
            "name": "project",
            "schema": {
              "$ref": "#/components/schemas/NameOrId"
            }
          },
          {
            "in": "query",
            "name": "router",
            "required": true,
            "schema": {
              "$ref": "#/components/schemas/NameOrId"
            }
          },
          {
            "in": "query",
            "name": "vpc",
            "schema": {
              "$ref": "#/components/schemas/NameOrId"
            }
          }
        ],
        "responses": {
          "200": {
            "description": "successful operation",
            "content": {
              "application/json": {
                "schema": {
                  "$ref": "#/components/schemas/RouterRoute"
                }
              }
            }
          },
          "4XX": {
            "$ref": "#/components/responses/Error"
          },
          "5XX": {
            "$ref": "#/components/responses/Error"
          }
        }
      },
      "put": {
        "tags": [
          "vpcs"
        ],
        "summary": "Update a route",
        "operationId": "vpc_router_route_update",
        "parameters": [
          {
            "in": "path",
            "name": "route",
            "required": true,
            "schema": {
              "$ref": "#/components/schemas/NameOrId"
            }
          },
          {
            "in": "query",
            "name": "organization",
            "schema": {
              "$ref": "#/components/schemas/NameOrId"
            }
          },
          {
            "in": "query",
            "name": "project",
            "schema": {
              "$ref": "#/components/schemas/NameOrId"
            }
          },
          {
            "in": "query",
            "name": "router",
            "schema": {
              "$ref": "#/components/schemas/NameOrId"
            }
          },
          {
            "in": "query",
            "name": "vpc",
            "schema": {
              "$ref": "#/components/schemas/NameOrId"
            }
          }
        ],
        "requestBody": {
          "content": {
            "application/json": {
              "schema": {
                "$ref": "#/components/schemas/RouterRouteUpdate"
              }
            }
          },
          "required": true
        },
        "responses": {
          "200": {
            "description": "successful operation",
            "content": {
              "application/json": {
                "schema": {
                  "$ref": "#/components/schemas/RouterRoute"
                }
              }
            }
          },
          "4XX": {
            "$ref": "#/components/responses/Error"
          },
          "5XX": {
            "$ref": "#/components/responses/Error"
          }
        }
      },
      "delete": {
        "tags": [
          "vpcs"
        ],
        "summary": "Delete a route",
        "operationId": "vpc_router_route_delete",
        "parameters": [
          {
            "in": "path",
            "name": "route",
            "required": true,
            "schema": {
              "$ref": "#/components/schemas/NameOrId"
            }
          },
          {
            "in": "query",
            "name": "organization",
            "schema": {
              "$ref": "#/components/schemas/NameOrId"
            }
          },
          {
            "in": "query",
            "name": "project",
            "schema": {
              "$ref": "#/components/schemas/NameOrId"
            }
          },
          {
            "in": "query",
            "name": "router",
            "schema": {
              "$ref": "#/components/schemas/NameOrId"
            }
          },
          {
            "in": "query",
            "name": "vpc",
            "schema": {
              "$ref": "#/components/schemas/NameOrId"
            }
          }
        ],
        "responses": {
          "204": {
            "description": "successful deletion"
          },
          "4XX": {
            "$ref": "#/components/responses/Error"
          },
          "5XX": {
            "$ref": "#/components/responses/Error"
          }
        }
      }
    },
    "/v1/vpc-routers": {
      "get": {
        "tags": [
          "vpcs"
        ],
        "summary": "List routers",
        "operationId": "vpc_router_list",
        "parameters": [
          {
            "in": "query",
            "name": "limit",
            "description": "Maximum number of items returned by a single call",
            "schema": {
              "nullable": true,
              "type": "integer",
              "format": "uint32",
              "minimum": 1
            }
          },
          {
            "in": "query",
            "name": "organization",
            "schema": {
              "$ref": "#/components/schemas/NameOrId"
            }
          },
          {
            "in": "query",
            "name": "page_token",
            "description": "Token returned by previous call to retrieve the subsequent page",
            "schema": {
              "nullable": true,
              "type": "string"
            }
          },
          {
            "in": "query",
            "name": "project",
            "schema": {
              "$ref": "#/components/schemas/NameOrId"
            }
          },
          {
            "in": "query",
            "name": "sort_by",
            "schema": {
              "$ref": "#/components/schemas/NameOrIdSortMode"
            }
          },
          {
            "in": "query",
            "name": "vpc",
            "schema": {
              "$ref": "#/components/schemas/NameOrId"
            }
          }
        ],
        "responses": {
          "200": {
            "description": "successful operation",
            "content": {
              "application/json": {
                "schema": {
                  "$ref": "#/components/schemas/VpcRouterResultsPage"
                }
              }
            }
          },
          "4XX": {
            "$ref": "#/components/responses/Error"
          },
          "5XX": {
            "$ref": "#/components/responses/Error"
          }
        },
        "x-dropshot-pagination": true
      },
      "post": {
        "tags": [
          "vpcs"
        ],
        "summary": "Create a VPC router",
        "operationId": "vpc_router_create",
        "parameters": [
          {
            "in": "query",
            "name": "organization",
            "schema": {
              "$ref": "#/components/schemas/NameOrId"
            }
          },
          {
            "in": "query",
            "name": "project",
            "schema": {
              "$ref": "#/components/schemas/NameOrId"
            }
          },
          {
            "in": "query",
            "name": "vpc",
            "required": true,
            "schema": {
              "$ref": "#/components/schemas/NameOrId"
            }
          }
        ],
        "requestBody": {
          "content": {
            "application/json": {
              "schema": {
                "$ref": "#/components/schemas/VpcRouterCreate"
              }
            }
          },
          "required": true
        },
        "responses": {
          "201": {
            "description": "successful creation",
            "content": {
              "application/json": {
                "schema": {
                  "$ref": "#/components/schemas/VpcRouter"
                }
              }
            }
          },
          "4XX": {
            "$ref": "#/components/responses/Error"
          },
          "5XX": {
            "$ref": "#/components/responses/Error"
          }
        }
      }
    },
    "/v1/vpc-routers/{router}": {
      "get": {
        "tags": [
          "vpcs"
        ],
        "summary": "Get a router",
        "operationId": "vpc_router_view",
        "parameters": [
          {
            "in": "path",
            "name": "router",
            "required": true,
            "schema": {
              "$ref": "#/components/schemas/NameOrId"
            }
          },
          {
            "in": "query",
            "name": "organization",
            "schema": {
              "$ref": "#/components/schemas/NameOrId"
            }
          },
          {
            "in": "query",
            "name": "project",
            "schema": {
              "$ref": "#/components/schemas/NameOrId"
            }
          },
          {
            "in": "query",
            "name": "vpc",
            "required": true,
            "schema": {
              "$ref": "#/components/schemas/NameOrId"
            }
          }
        ],
        "responses": {
          "200": {
            "description": "successful operation",
            "content": {
              "application/json": {
                "schema": {
                  "$ref": "#/components/schemas/VpcRouter"
                }
              }
            }
          },
          "4XX": {
            "$ref": "#/components/responses/Error"
          },
          "5XX": {
            "$ref": "#/components/responses/Error"
          }
        }
      },
      "put": {
        "tags": [
          "vpcs"
        ],
        "summary": "Update a router",
        "operationId": "vpc_router_update",
        "parameters": [
          {
            "in": "path",
            "name": "router",
            "required": true,
            "schema": {
              "$ref": "#/components/schemas/NameOrId"
            }
          },
          {
            "in": "query",
            "name": "organization",
            "schema": {
              "$ref": "#/components/schemas/NameOrId"
            }
          },
          {
            "in": "query",
            "name": "project",
            "schema": {
              "$ref": "#/components/schemas/NameOrId"
            }
          },
          {
            "in": "query",
            "name": "vpc",
            "schema": {
              "$ref": "#/components/schemas/NameOrId"
            }
          }
        ],
        "requestBody": {
          "content": {
            "application/json": {
              "schema": {
                "$ref": "#/components/schemas/VpcRouterUpdate"
              }
            }
          },
          "required": true
        },
        "responses": {
          "200": {
            "description": "successful operation",
            "content": {
              "application/json": {
                "schema": {
                  "$ref": "#/components/schemas/VpcRouter"
                }
              }
            }
          },
          "4XX": {
            "$ref": "#/components/responses/Error"
          },
          "5XX": {
            "$ref": "#/components/responses/Error"
          }
        }
      },
      "delete": {
        "tags": [
          "vpcs"
        ],
        "summary": "Delete a router",
        "operationId": "vpc_router_delete",
        "parameters": [
          {
            "in": "path",
            "name": "router",
            "required": true,
            "schema": {
              "$ref": "#/components/schemas/NameOrId"
            }
          },
          {
            "in": "query",
            "name": "organization",
            "schema": {
              "$ref": "#/components/schemas/NameOrId"
            }
          },
          {
            "in": "query",
            "name": "project",
            "schema": {
              "$ref": "#/components/schemas/NameOrId"
            }
          },
          {
            "in": "query",
            "name": "vpc",
            "schema": {
              "$ref": "#/components/schemas/NameOrId"
            }
          }
        ],
        "responses": {
          "204": {
            "description": "successful deletion"
          },
          "4XX": {
            "$ref": "#/components/responses/Error"
          },
          "5XX": {
            "$ref": "#/components/responses/Error"
          }
        }
      }
    },
    "/v1/vpc-subnets": {
      "get": {
        "tags": [
          "vpcs"
        ],
        "summary": "Fetch a subnet",
        "operationId": "vpc_subnet_list",
        "parameters": [
          {
            "in": "query",
            "name": "limit",
            "description": "Maximum number of items returned by a single call",
            "schema": {
              "nullable": true,
              "type": "integer",
              "format": "uint32",
              "minimum": 1
            }
          },
          {
            "in": "query",
            "name": "organization",
            "schema": {
              "$ref": "#/components/schemas/NameOrId"
            }
          },
          {
            "in": "query",
            "name": "page_token",
            "description": "Token returned by previous call to retrieve the subsequent page",
            "schema": {
              "nullable": true,
              "type": "string"
            }
          },
          {
            "in": "query",
            "name": "project",
            "schema": {
              "$ref": "#/components/schemas/NameOrId"
            }
          },
          {
            "in": "query",
            "name": "sort_by",
            "schema": {
              "$ref": "#/components/schemas/NameOrIdSortMode"
            }
          },
          {
            "in": "query",
            "name": "vpc",
            "schema": {
              "$ref": "#/components/schemas/NameOrId"
            }
          }
        ],
        "responses": {
          "200": {
            "description": "successful operation",
            "content": {
              "application/json": {
                "schema": {
                  "$ref": "#/components/schemas/VpcSubnetResultsPage"
                }
              }
            }
          },
          "4XX": {
            "$ref": "#/components/responses/Error"
          },
          "5XX": {
            "$ref": "#/components/responses/Error"
          }
        },
        "x-dropshot-pagination": true
      },
      "post": {
        "tags": [
          "vpcs"
        ],
        "summary": "Create a subnet",
        "operationId": "vpc_subnet_create",
        "parameters": [
          {
            "in": "query",
            "name": "organization",
            "schema": {
              "$ref": "#/components/schemas/NameOrId"
            }
          },
          {
            "in": "query",
            "name": "project",
            "schema": {
              "$ref": "#/components/schemas/NameOrId"
            }
          },
          {
            "in": "query",
            "name": "vpc",
            "required": true,
            "schema": {
              "$ref": "#/components/schemas/NameOrId"
            }
          }
        ],
        "requestBody": {
          "content": {
            "application/json": {
              "schema": {
                "$ref": "#/components/schemas/VpcSubnetCreate"
              }
            }
          },
          "required": true
        },
        "responses": {
          "201": {
            "description": "successful creation",
            "content": {
              "application/json": {
                "schema": {
                  "$ref": "#/components/schemas/VpcSubnet"
                }
              }
            }
          },
          "4XX": {
            "$ref": "#/components/responses/Error"
          },
          "5XX": {
            "$ref": "#/components/responses/Error"
          }
        }
      }
    },
    "/v1/vpc-subnets/{subnet}": {
      "get": {
        "tags": [
          "vpcs"
        ],
        "summary": "Fetch a subnet",
        "operationId": "vpc_subnet_view",
        "parameters": [
          {
            "in": "path",
            "name": "subnet",
            "required": true,
            "schema": {
              "$ref": "#/components/schemas/NameOrId"
            }
          },
          {
            "in": "query",
            "name": "organization",
            "schema": {
              "$ref": "#/components/schemas/NameOrId"
            }
          },
          {
            "in": "query",
            "name": "project",
            "schema": {
              "$ref": "#/components/schemas/NameOrId"
            }
          },
          {
            "in": "query",
            "name": "vpc",
            "schema": {
              "$ref": "#/components/schemas/NameOrId"
            }
          }
        ],
        "responses": {
          "200": {
            "description": "successful operation",
            "content": {
              "application/json": {
                "schema": {
                  "$ref": "#/components/schemas/VpcSubnet"
                }
              }
            }
          },
          "4XX": {
            "$ref": "#/components/responses/Error"
          },
          "5XX": {
            "$ref": "#/components/responses/Error"
          }
        }
      },
      "put": {
        "tags": [
          "vpcs"
        ],
        "summary": "Update a subnet",
        "operationId": "vpc_subnet_update",
        "parameters": [
          {
            "in": "path",
            "name": "subnet",
            "required": true,
            "schema": {
              "$ref": "#/components/schemas/NameOrId"
            }
          },
          {
            "in": "query",
            "name": "organization",
            "schema": {
              "$ref": "#/components/schemas/NameOrId"
            }
          },
          {
            "in": "query",
            "name": "project",
            "schema": {
              "$ref": "#/components/schemas/NameOrId"
            }
          },
          {
            "in": "query",
            "name": "vpc",
            "schema": {
              "$ref": "#/components/schemas/NameOrId"
            }
          }
        ],
        "requestBody": {
          "content": {
            "application/json": {
              "schema": {
                "$ref": "#/components/schemas/VpcSubnetUpdate"
              }
            }
          },
          "required": true
        },
        "responses": {
          "200": {
            "description": "successful operation",
            "content": {
              "application/json": {
                "schema": {
                  "$ref": "#/components/schemas/VpcSubnet"
                }
              }
            }
          },
          "4XX": {
            "$ref": "#/components/responses/Error"
          },
          "5XX": {
            "$ref": "#/components/responses/Error"
          }
        }
      },
      "delete": {
        "tags": [
          "vpcs"
        ],
        "summary": "Delete a subnet",
        "operationId": "vpc_subnet_delete",
        "parameters": [
          {
            "in": "path",
            "name": "subnet",
            "required": true,
            "schema": {
              "$ref": "#/components/schemas/NameOrId"
            }
          },
          {
            "in": "query",
            "name": "organization",
            "schema": {
              "$ref": "#/components/schemas/NameOrId"
            }
          },
          {
            "in": "query",
            "name": "project",
            "schema": {
              "$ref": "#/components/schemas/NameOrId"
            }
          },
          {
            "in": "query",
            "name": "vpc",
            "schema": {
              "$ref": "#/components/schemas/NameOrId"
            }
          }
        ],
        "responses": {
          "204": {
            "description": "successful deletion"
          },
          "4XX": {
            "$ref": "#/components/responses/Error"
          },
          "5XX": {
            "$ref": "#/components/responses/Error"
          }
        }
      }
    },
    "/v1/vpc-subnets/{subnet}/network-interfaces": {
      "get": {
        "tags": [
          "vpcs"
        ],
        "summary": "List network interfaces",
        "operationId": "vpc_subnet_list_network_interfaces",
        "parameters": [
          {
            "in": "path",
            "name": "subnet",
            "required": true,
            "schema": {
              "$ref": "#/components/schemas/NameOrId"
            }
          },
          {
            "in": "query",
            "name": "limit",
            "description": "Maximum number of items returned by a single call",
            "schema": {
              "nullable": true,
              "type": "integer",
              "format": "uint32",
              "minimum": 1
            }
          },
          {
            "in": "query",
            "name": "organization",
            "schema": {
              "$ref": "#/components/schemas/NameOrId"
            }
          },
          {
            "in": "query",
            "name": "page_token",
            "description": "Token returned by previous call to retrieve the subsequent page",
            "schema": {
              "nullable": true,
              "type": "string"
            }
          },
          {
            "in": "query",
            "name": "project",
            "schema": {
              "$ref": "#/components/schemas/NameOrId"
            }
          },
          {
            "in": "query",
            "name": "sort_by",
            "schema": {
              "$ref": "#/components/schemas/NameOrIdSortMode"
            }
          },
          {
            "in": "query",
            "name": "vpc",
            "schema": {
              "$ref": "#/components/schemas/NameOrId"
            }
          }
        ],
        "responses": {
          "200": {
            "description": "successful operation",
            "content": {
              "application/json": {
                "schema": {
                  "$ref": "#/components/schemas/NetworkInterfaceResultsPage"
                }
              }
            }
          },
          "4XX": {
            "$ref": "#/components/responses/Error"
          },
          "5XX": {
            "$ref": "#/components/responses/Error"
          }
        },
        "x-dropshot-pagination": true
      }
    },
    "/v1/vpcs": {
      "get": {
        "tags": [
          "vpcs"
        ],
        "summary": "List VPCs",
        "operationId": "vpc_list",
        "parameters": [
          {
            "in": "query",
            "name": "limit",
            "description": "Maximum number of items returned by a single call",
            "schema": {
              "nullable": true,
              "type": "integer",
              "format": "uint32",
              "minimum": 1
            }
          },
          {
            "in": "query",
            "name": "organization",
            "schema": {
              "$ref": "#/components/schemas/NameOrId"
            }
          },
          {
            "in": "query",
            "name": "page_token",
            "description": "Token returned by previous call to retrieve the subsequent page",
            "schema": {
              "nullable": true,
              "type": "string"
            }
          },
          {
            "in": "query",
            "name": "project",
            "schema": {
              "$ref": "#/components/schemas/NameOrId"
            }
          },
          {
            "in": "query",
            "name": "sort_by",
            "schema": {
              "$ref": "#/components/schemas/NameOrIdSortMode"
            }
          }
        ],
        "responses": {
          "200": {
            "description": "successful operation",
            "content": {
              "application/json": {
                "schema": {
                  "$ref": "#/components/schemas/VpcResultsPage"
                }
              }
            }
          },
          "4XX": {
            "$ref": "#/components/responses/Error"
          },
          "5XX": {
            "$ref": "#/components/responses/Error"
          }
        },
        "x-dropshot-pagination": true
      },
      "post": {
        "tags": [
          "vpcs"
        ],
        "summary": "Create a VPC",
        "operationId": "vpc_create",
        "parameters": [
          {
            "in": "query",
            "name": "organization",
            "schema": {
              "$ref": "#/components/schemas/NameOrId"
            }
          },
          {
            "in": "query",
            "name": "project",
            "required": true,
            "schema": {
              "$ref": "#/components/schemas/NameOrId"
            }
          }
        ],
        "requestBody": {
          "content": {
            "application/json": {
              "schema": {
                "$ref": "#/components/schemas/VpcCreate"
              }
            }
          },
          "required": true
        },
        "responses": {
          "201": {
            "description": "successful creation",
            "content": {
              "application/json": {
                "schema": {
                  "$ref": "#/components/schemas/Vpc"
                }
              }
            }
          },
          "4XX": {
            "$ref": "#/components/responses/Error"
          },
          "5XX": {
            "$ref": "#/components/responses/Error"
          }
        }
      }
    },
    "/v1/vpcs/{vpc}": {
      "get": {
        "tags": [
          "vpcs"
        ],
        "summary": "Fetch a VPC",
        "operationId": "vpc_view",
        "parameters": [
          {
            "in": "path",
            "name": "vpc",
            "required": true,
            "schema": {
              "$ref": "#/components/schemas/NameOrId"
            }
          },
          {
            "in": "query",
            "name": "organization",
            "schema": {
              "$ref": "#/components/schemas/NameOrId"
            }
          },
          {
            "in": "query",
            "name": "project",
            "schema": {
              "$ref": "#/components/schemas/NameOrId"
            }
          }
        ],
        "responses": {
          "200": {
            "description": "successful operation",
            "content": {
              "application/json": {
                "schema": {
                  "$ref": "#/components/schemas/Vpc"
                }
              }
            }
          },
          "4XX": {
            "$ref": "#/components/responses/Error"
          },
          "5XX": {
            "$ref": "#/components/responses/Error"
          }
        }
      },
      "put": {
        "tags": [
          "vpcs"
        ],
        "summary": "Update a VPC",
        "operationId": "vpc_update",
        "parameters": [
          {
            "in": "path",
            "name": "vpc",
            "required": true,
            "schema": {
              "$ref": "#/components/schemas/NameOrId"
            }
          },
          {
            "in": "query",
            "name": "organization",
            "schema": {
              "$ref": "#/components/schemas/NameOrId"
            }
          },
          {
            "in": "query",
            "name": "project",
            "schema": {
              "$ref": "#/components/schemas/NameOrId"
            }
          }
        ],
        "requestBody": {
          "content": {
            "application/json": {
              "schema": {
                "$ref": "#/components/schemas/VpcUpdate"
              }
            }
          },
          "required": true
        },
        "responses": {
          "200": {
            "description": "successful operation",
            "content": {
              "application/json": {
                "schema": {
                  "$ref": "#/components/schemas/Vpc"
                }
              }
            }
          },
          "4XX": {
            "$ref": "#/components/responses/Error"
          },
          "5XX": {
            "$ref": "#/components/responses/Error"
          }
        }
      },
      "delete": {
        "tags": [
          "vpcs"
        ],
        "summary": "Delete a VPC",
        "operationId": "vpc_delete",
        "parameters": [
          {
            "in": "path",
            "name": "vpc",
            "required": true,
            "schema": {
              "$ref": "#/components/schemas/NameOrId"
            }
          },
          {
            "in": "query",
            "name": "organization",
            "schema": {
              "$ref": "#/components/schemas/NameOrId"
            }
          },
          {
            "in": "query",
            "name": "project",
            "schema": {
              "$ref": "#/components/schemas/NameOrId"
            }
          }
        ],
        "responses": {
          "204": {
            "description": "successful deletion"
          },
          "4XX": {
            "$ref": "#/components/responses/Error"
          },
          "5XX": {
            "$ref": "#/components/responses/Error"
          }
        }
      }
    }
  },
  "components": {
    "responses": {
      "Error": {
        "description": "Error",
        "content": {
          "application/json": {
            "schema": {
              "$ref": "#/components/schemas/Error"
            }
          }
        }
      }
    },
    "schemas": {
      "Baseboard": {
        "description": "Properties that should uniquely identify a Sled.",
        "type": "object",
        "properties": {
          "part": {
            "type": "string"
          },
          "revision": {
            "type": "integer",
            "format": "int64"
          },
          "serial": {
            "type": "string"
          }
        },
        "required": [
          "part",
          "revision",
          "serial"
        ]
      },
      "BinRangedouble": {
        "description": "A type storing a range over `T`.\n\nThis type supports ranges similar to the `RangeTo`, `Range` and `RangeFrom` types in the standard library. Those cover `(..end)`, `(start..end)`, and `(start..)` respectively.",
        "oneOf": [
          {
            "description": "A range unbounded below and exclusively above, `..end`.",
            "type": "object",
            "properties": {
              "end": {
                "type": "number",
                "format": "double"
              },
              "type": {
                "type": "string",
                "enum": [
                  "range_to"
                ]
              }
            },
            "required": [
              "end",
              "type"
            ]
          },
          {
            "description": "A range bounded inclusively below and exclusively above, `start..end`.",
            "type": "object",
            "properties": {
              "end": {
                "type": "number",
                "format": "double"
              },
              "start": {
                "type": "number",
                "format": "double"
              },
              "type": {
                "type": "string",
                "enum": [
                  "range"
                ]
              }
            },
            "required": [
              "end",
              "start",
              "type"
            ]
          },
          {
            "description": "A range bounded inclusively below and unbounded above, `start..`.",
            "type": "object",
            "properties": {
              "start": {
                "type": "number",
                "format": "double"
              },
              "type": {
                "type": "string",
                "enum": [
                  "range_from"
                ]
              }
            },
            "required": [
              "start",
              "type"
            ]
          }
        ]
      },
      "BinRangeint64": {
        "description": "A type storing a range over `T`.\n\nThis type supports ranges similar to the `RangeTo`, `Range` and `RangeFrom` types in the standard library. Those cover `(..end)`, `(start..end)`, and `(start..)` respectively.",
        "oneOf": [
          {
            "description": "A range unbounded below and exclusively above, `..end`.",
            "type": "object",
            "properties": {
              "end": {
                "type": "integer",
                "format": "int64"
              },
              "type": {
                "type": "string",
                "enum": [
                  "range_to"
                ]
              }
            },
            "required": [
              "end",
              "type"
            ]
          },
          {
            "description": "A range bounded inclusively below and exclusively above, `start..end`.",
            "type": "object",
            "properties": {
              "end": {
                "type": "integer",
                "format": "int64"
              },
              "start": {
                "type": "integer",
                "format": "int64"
              },
              "type": {
                "type": "string",
                "enum": [
                  "range"
                ]
              }
            },
            "required": [
              "end",
              "start",
              "type"
            ]
          },
          {
            "description": "A range bounded inclusively below and unbounded above, `start..`.",
            "type": "object",
            "properties": {
              "start": {
                "type": "integer",
                "format": "int64"
              },
              "type": {
                "type": "string",
                "enum": [
                  "range_from"
                ]
              }
            },
            "required": [
              "start",
              "type"
            ]
          }
        ]
      },
      "Bindouble": {
        "description": "Type storing bin edges and a count of samples within it.",
        "type": "object",
        "properties": {
          "count": {
            "description": "The total count of samples in this bin.",
            "type": "integer",
            "format": "uint64",
            "minimum": 0
          },
          "range": {
            "description": "The range of the support covered by this bin.",
            "allOf": [
              {
                "$ref": "#/components/schemas/BinRangedouble"
              }
            ]
          }
        },
        "required": [
          "count",
          "range"
        ]
      },
      "Binint64": {
        "description": "Type storing bin edges and a count of samples within it.",
        "type": "object",
        "properties": {
          "count": {
            "description": "The total count of samples in this bin.",
            "type": "integer",
            "format": "uint64",
            "minimum": 0
          },
          "range": {
            "description": "The range of the support covered by this bin.",
            "allOf": [
              {
                "$ref": "#/components/schemas/BinRangeint64"
              }
            ]
          }
        },
        "required": [
          "count",
          "range"
        ]
      },
      "BlockSize": {
        "title": "disk block size in bytes",
        "type": "integer",
        "enum": [
          512,
          2048,
          4096
        ]
      },
      "ByteCount": {
        "description": "A count of bytes, typically used either for memory or storage capacity\n\nThe maximum supported byte count is [`i64::MAX`].  This makes it somewhat inconvenient to define constructors: a u32 constructor can be infallible, but an i64 constructor can fail (if the value is negative) and a u64 constructor can fail (if the value is larger than i64::MAX).  We provide all of these for consumers' convenience.",
        "type": "integer",
        "format": "uint64",
        "minimum": 0
      },
      "Certificate": {
        "description": "Client view of a [`Certificate`]",
        "type": "object",
        "properties": {
          "description": {
            "description": "human-readable free-form text about a resource",
            "type": "string"
          },
          "id": {
            "description": "unique, immutable, system-controlled identifier for each resource",
            "type": "string",
            "format": "uuid"
          },
          "name": {
            "description": "unique, mutable, user-controlled identifier for each resource",
            "allOf": [
              {
                "$ref": "#/components/schemas/Name"
              }
            ]
          },
          "service": {
            "$ref": "#/components/schemas/ServiceUsingCertificate"
          },
          "time_created": {
            "description": "timestamp when this resource was created",
            "type": "string",
            "format": "date-time"
          },
          "time_modified": {
            "description": "timestamp when this resource was last modified",
            "type": "string",
            "format": "date-time"
          }
        },
        "required": [
          "description",
          "id",
          "name",
          "service",
          "time_created",
          "time_modified"
        ]
      },
      "CertificateCreate": {
        "description": "Create-time parameters for a [`Certificate`](crate::external_api::views::Certificate)",
        "type": "object",
        "properties": {
          "cert": {
            "description": "PEM file containing public certificate chain",
            "type": "array",
            "items": {
              "type": "integer",
              "format": "uint8",
              "minimum": 0
            }
          },
          "description": {
            "type": "string"
          },
          "key": {
            "description": "PEM file containing private key",
            "type": "array",
            "items": {
              "type": "integer",
              "format": "uint8",
              "minimum": 0
            }
          },
          "name": {
            "$ref": "#/components/schemas/Name"
          },
          "service": {
            "description": "The service using this certificate",
            "allOf": [
              {
                "$ref": "#/components/schemas/ServiceUsingCertificate"
              }
            ]
          }
        },
        "required": [
          "cert",
          "description",
          "key",
          "name",
          "service"
        ]
      },
      "CertificateResultsPage": {
        "description": "A single page of results",
        "type": "object",
        "properties": {
          "items": {
            "description": "list of items on this page of results",
            "type": "array",
            "items": {
              "$ref": "#/components/schemas/Certificate"
            }
          },
          "next_page": {
            "nullable": true,
            "description": "token used to fetch the next page of results (if any)",
            "type": "string"
          }
        },
        "required": [
          "items"
        ]
      },
      "ComponentUpdate": {
        "description": "Identity-related metadata that's included in \"asset\" public API objects (which generally have no name or description)",
        "type": "object",
        "properties": {
          "component_type": {
            "$ref": "#/components/schemas/UpdateableComponentType"
          },
          "id": {
            "description": "unique, immutable, system-controlled identifier for each resource",
            "type": "string",
            "format": "uuid"
          },
          "time_created": {
            "description": "timestamp when this resource was created",
            "type": "string",
            "format": "date-time"
          },
          "time_modified": {
            "description": "timestamp when this resource was last modified",
            "type": "string",
            "format": "date-time"
          },
          "version": {
            "$ref": "#/components/schemas/SemverVersion"
          }
        },
        "required": [
          "component_type",
          "id",
          "time_created",
          "time_modified",
          "version"
        ]
      },
      "ComponentUpdateResultsPage": {
        "description": "A single page of results",
        "type": "object",
        "properties": {
          "items": {
            "description": "list of items on this page of results",
            "type": "array",
            "items": {
              "$ref": "#/components/schemas/ComponentUpdate"
            }
          },
          "next_page": {
            "nullable": true,
            "description": "token used to fetch the next page of results (if any)",
            "type": "string"
          }
        },
        "required": [
          "items"
        ]
      },
      "Cumulativedouble": {
        "description": "A cumulative or counter data type.",
        "type": "object",
        "properties": {
          "start_time": {
            "type": "string",
            "format": "date-time"
          },
          "value": {
            "type": "number",
            "format": "double"
          }
        },
        "required": [
          "start_time",
          "value"
        ]
      },
      "Cumulativeint64": {
        "description": "A cumulative or counter data type.",
        "type": "object",
        "properties": {
          "start_time": {
            "type": "string",
            "format": "date-time"
          },
          "value": {
            "type": "integer",
            "format": "int64"
          }
        },
        "required": [
          "start_time",
          "value"
        ]
      },
      "Datum": {
        "description": "A `Datum` is a single sampled data point from a metric.",
        "oneOf": [
          {
            "type": "object",
            "properties": {
              "datum": {
                "type": "boolean"
              },
              "type": {
                "type": "string",
                "enum": [
                  "bool"
                ]
              }
            },
            "required": [
              "datum",
              "type"
            ]
          },
          {
            "type": "object",
            "properties": {
              "datum": {
                "type": "integer",
                "format": "int64"
              },
              "type": {
                "type": "string",
                "enum": [
                  "i64"
                ]
              }
            },
            "required": [
              "datum",
              "type"
            ]
          },
          {
            "type": "object",
            "properties": {
              "datum": {
                "type": "number",
                "format": "double"
              },
              "type": {
                "type": "string",
                "enum": [
                  "f64"
                ]
              }
            },
            "required": [
              "datum",
              "type"
            ]
          },
          {
            "type": "object",
            "properties": {
              "datum": {
                "type": "string"
              },
              "type": {
                "type": "string",
                "enum": [
                  "string"
                ]
              }
            },
            "required": [
              "datum",
              "type"
            ]
          },
          {
            "type": "object",
            "properties": {
              "datum": {
                "type": "array",
                "items": {
                  "type": "integer",
                  "format": "uint8",
                  "minimum": 0
                }
              },
              "type": {
                "type": "string",
                "enum": [
                  "bytes"
                ]
              }
            },
            "required": [
              "datum",
              "type"
            ]
          },
          {
            "type": "object",
            "properties": {
              "datum": {
                "$ref": "#/components/schemas/Cumulativeint64"
              },
              "type": {
                "type": "string",
                "enum": [
                  "cumulative_i64"
                ]
              }
            },
            "required": [
              "datum",
              "type"
            ]
          },
          {
            "type": "object",
            "properties": {
              "datum": {
                "$ref": "#/components/schemas/Cumulativedouble"
              },
              "type": {
                "type": "string",
                "enum": [
                  "cumulative_f64"
                ]
              }
            },
            "required": [
              "datum",
              "type"
            ]
          },
          {
            "type": "object",
            "properties": {
              "datum": {
                "$ref": "#/components/schemas/Histogramint64"
              },
              "type": {
                "type": "string",
                "enum": [
                  "histogram_i64"
                ]
              }
            },
            "required": [
              "datum",
              "type"
            ]
          },
          {
            "type": "object",
            "properties": {
              "datum": {
                "$ref": "#/components/schemas/Histogramdouble"
              },
              "type": {
                "type": "string",
                "enum": [
                  "histogram_f64"
                ]
              }
            },
            "required": [
              "datum",
              "type"
            ]
          }
        ]
      },
      "DerEncodedKeyPair": {
        "type": "object",
        "properties": {
          "private_key": {
            "description": "request signing private key (base64 encoded der file)",
            "type": "string"
          },
          "public_cert": {
            "description": "request signing public certificate (base64 encoded der file)",
            "type": "string"
          }
        },
        "required": [
          "private_key",
          "public_cert"
        ]
      },
      "DeviceAccessTokenRequest": {
        "type": "object",
        "properties": {
          "client_id": {
            "type": "string",
            "format": "uuid"
          },
          "device_code": {
            "type": "string"
          },
          "grant_type": {
            "type": "string"
          }
        },
        "required": [
          "client_id",
          "device_code",
          "grant_type"
        ]
      },
      "DeviceAuthRequest": {
        "type": "object",
        "properties": {
          "client_id": {
            "type": "string",
            "format": "uuid"
          }
        },
        "required": [
          "client_id"
        ]
      },
      "DeviceAuthVerify": {
        "type": "object",
        "properties": {
          "user_code": {
            "type": "string"
          }
        },
        "required": [
          "user_code"
        ]
      },
      "Digest": {
        "oneOf": [
          {
            "type": "object",
            "properties": {
              "type": {
                "type": "string",
                "enum": [
                  "sha256"
                ]
              },
              "value": {
                "type": "string"
              }
            },
            "required": [
              "type",
              "value"
            ]
          }
        ]
      },
      "Disk": {
        "description": "Client view of a [`Disk`]",
        "type": "object",
        "properties": {
          "block_size": {
            "$ref": "#/components/schemas/ByteCount"
          },
          "description": {
            "description": "human-readable free-form text about a resource",
            "type": "string"
          },
          "device_path": {
            "type": "string"
          },
          "id": {
            "description": "unique, immutable, system-controlled identifier for each resource",
            "type": "string",
            "format": "uuid"
          },
          "image_id": {
            "nullable": true,
            "type": "string",
            "format": "uuid"
          },
          "name": {
            "description": "unique, mutable, user-controlled identifier for each resource",
            "allOf": [
              {
                "$ref": "#/components/schemas/Name"
              }
            ]
          },
          "project_id": {
            "type": "string",
            "format": "uuid"
          },
          "size": {
            "$ref": "#/components/schemas/ByteCount"
          },
          "snapshot_id": {
            "nullable": true,
            "type": "string",
            "format": "uuid"
          },
          "state": {
            "$ref": "#/components/schemas/DiskState"
          },
          "time_created": {
            "description": "timestamp when this resource was created",
            "type": "string",
            "format": "date-time"
          },
          "time_modified": {
            "description": "timestamp when this resource was last modified",
            "type": "string",
            "format": "date-time"
          }
        },
        "required": [
          "block_size",
          "description",
          "device_path",
          "id",
          "name",
          "project_id",
          "size",
          "state",
          "time_created",
          "time_modified"
        ]
      },
      "DiskCreate": {
        "description": "Create-time parameters for a [`Disk`](omicron_common::api::external::Disk)",
        "type": "object",
        "properties": {
          "description": {
            "type": "string"
          },
          "disk_source": {
            "description": "initial source for this disk",
            "allOf": [
              {
                "$ref": "#/components/schemas/DiskSource"
              }
            ]
          },
          "name": {
            "$ref": "#/components/schemas/Name"
          },
          "size": {
            "description": "total size of the Disk in bytes",
            "allOf": [
              {
                "$ref": "#/components/schemas/ByteCount"
              }
            ]
          }
        },
        "required": [
          "description",
          "disk_source",
          "name",
          "size"
        ]
      },
      "DiskPath": {
        "type": "object",
        "properties": {
          "disk": {
            "$ref": "#/components/schemas/NameOrId"
          }
        },
        "required": [
          "disk"
        ]
      },
      "DiskResultsPage": {
        "description": "A single page of results",
        "type": "object",
        "properties": {
          "items": {
            "description": "list of items on this page of results",
            "type": "array",
            "items": {
              "$ref": "#/components/schemas/Disk"
            }
          },
          "next_page": {
            "nullable": true,
            "description": "token used to fetch the next page of results (if any)",
            "type": "string"
          }
        },
        "required": [
          "items"
        ]
      },
      "DiskSource": {
        "description": "Different sources for a disk",
        "oneOf": [
          {
            "description": "Create a blank disk",
            "type": "object",
            "properties": {
              "block_size": {
                "description": "size of blocks for this Disk. valid values are: 512, 2048, or 4096",
                "allOf": [
                  {
                    "$ref": "#/components/schemas/BlockSize"
                  }
                ]
              },
              "type": {
                "type": "string",
                "enum": [
                  "blank"
                ]
              }
            },
            "required": [
              "block_size",
              "type"
            ]
          },
          {
            "description": "Create a disk from a disk snapshot",
            "type": "object",
            "properties": {
              "snapshot_id": {
                "type": "string",
                "format": "uuid"
              },
              "type": {
                "type": "string",
                "enum": [
                  "snapshot"
                ]
              }
            },
            "required": [
              "snapshot_id",
              "type"
            ]
          },
          {
            "description": "Create a disk from a project image",
            "type": "object",
            "properties": {
              "image_id": {
                "type": "string",
                "format": "uuid"
              },
              "type": {
                "type": "string",
                "enum": [
                  "image"
                ]
              }
            },
            "required": [
              "image_id",
              "type"
            ]
          },
          {
            "description": "Create a disk from a global image",
            "type": "object",
            "properties": {
              "image_id": {
                "type": "string",
                "format": "uuid"
              },
              "type": {
                "type": "string",
                "enum": [
                  "global_image"
                ]
              }
            },
            "required": [
              "image_id",
              "type"
            ]
          }
        ]
      },
      "DiskState": {
        "description": "State of a Disk (primarily: attached or not)",
        "oneOf": [
          {
            "description": "Disk is being initialized",
            "type": "object",
            "properties": {
              "state": {
                "type": "string",
                "enum": [
                  "creating"
                ]
              }
            },
            "required": [
              "state"
            ]
          },
          {
            "description": "Disk is ready but detached from any Instance",
            "type": "object",
            "properties": {
              "state": {
                "type": "string",
                "enum": [
                  "detached"
                ]
              }
            },
            "required": [
              "state"
            ]
          },
          {
            "description": "Disk is undergoing maintenance",
            "type": "object",
            "properties": {
              "state": {
                "type": "string",
                "enum": [
                  "maintenance"
                ]
              }
            },
            "required": [
              "state"
            ]
          },
          {
            "description": "Disk is being attached to the given Instance",
            "type": "object",
            "properties": {
              "instance": {
                "type": "string",
                "format": "uuid"
              },
              "state": {
                "type": "string",
                "enum": [
                  "attaching"
                ]
              }
            },
            "required": [
              "instance",
              "state"
            ]
          },
          {
            "description": "Disk is attached to the given Instance",
            "type": "object",
            "properties": {
              "instance": {
                "type": "string",
                "format": "uuid"
              },
              "state": {
                "type": "string",
                "enum": [
                  "attached"
                ]
              }
            },
            "required": [
              "instance",
              "state"
            ]
          },
          {
            "description": "Disk is being detached from the given Instance",
            "type": "object",
            "properties": {
              "instance": {
                "type": "string",
                "format": "uuid"
              },
              "state": {
                "type": "string",
                "enum": [
                  "detaching"
                ]
              }
            },
            "required": [
              "instance",
              "state"
            ]
          },
          {
            "description": "Disk has been destroyed",
            "type": "object",
            "properties": {
              "state": {
                "type": "string",
                "enum": [
                  "destroyed"
                ]
              }
            },
            "required": [
              "state"
            ]
          },
          {
            "description": "Disk is unavailable",
            "type": "object",
            "properties": {
              "state": {
                "type": "string",
                "enum": [
                  "faulted"
                ]
              }
            },
            "required": [
              "state"
            ]
          }
        ]
      },
      "Distribution": {
        "description": "OS image distribution",
        "type": "object",
        "properties": {
          "name": {
            "description": "The name of the distribution (e.g. \"alpine\" or \"ubuntu\")",
            "allOf": [
              {
                "$ref": "#/components/schemas/Name"
              }
            ]
          },
          "version": {
            "description": "The version of the distribution (e.g. \"3.10\" or \"18.04\")",
            "type": "string"
          }
        },
        "required": [
          "name",
          "version"
        ]
      },
      "Error": {
        "description": "Error information from a response.",
        "type": "object",
        "properties": {
          "error_code": {
            "type": "string"
          },
          "message": {
            "type": "string"
          },
          "request_id": {
            "type": "string"
          }
        },
        "required": [
          "message",
          "request_id"
        ]
      },
      "ExternalIp": {
        "type": "object",
        "properties": {
          "ip": {
            "type": "string",
            "format": "ip"
          },
          "kind": {
            "$ref": "#/components/schemas/IpKind"
          }
        },
        "required": [
          "ip",
          "kind"
        ]
      },
      "ExternalIpCreate": {
        "description": "Parameters for creating an external IP address for instances.",
        "oneOf": [
          {
            "description": "An IP address providing both inbound and outbound access. The address is automatically-assigned from the provided IP Pool, or all available pools if not specified.",
            "type": "object",
            "properties": {
              "pool_name": {
                "nullable": true,
                "allOf": [
                  {
                    "$ref": "#/components/schemas/Name"
                  }
                ]
              },
              "type": {
                "type": "string",
                "enum": [
                  "ephemeral"
                ]
              }
            },
            "required": [
              "type"
            ]
          }
        ]
      },
      "ExternalIpResultsPage": {
        "description": "A single page of results",
        "type": "object",
        "properties": {
          "items": {
            "description": "list of items on this page of results",
            "type": "array",
            "items": {
              "$ref": "#/components/schemas/ExternalIp"
            }
          },
          "next_page": {
            "nullable": true,
            "description": "token used to fetch the next page of results (if any)",
            "type": "string"
          }
        },
        "required": [
          "items"
        ]
      },
      "FleetRole": {
        "type": "string",
        "enum": [
          "admin",
          "collaborator",
          "viewer"
        ]
      },
      "FleetRolePolicy": {
        "description": "Client view of a [`Policy`], which describes how this resource may be accessed\n\nNote that the Policy only describes access granted explicitly for this resource.  The policies of parent resources can also cause a user to have access to this resource.",
        "type": "object",
        "properties": {
          "role_assignments": {
            "description": "Roles directly assigned on this resource",
            "type": "array",
            "items": {
              "$ref": "#/components/schemas/FleetRoleRoleAssignment"
            }
          }
        },
        "required": [
          "role_assignments"
        ]
      },
      "FleetRoleRoleAssignment": {
        "description": "Describes the assignment of a particular role on a particular resource to a particular identity (user, group, etc.)\n\nThe resource is not part of this structure.  Rather, [`RoleAssignment`]s are put into a [`Policy`] and that Policy is applied to a particular resource.",
        "type": "object",
        "properties": {
          "identity_id": {
            "type": "string",
            "format": "uuid"
          },
          "identity_type": {
            "$ref": "#/components/schemas/IdentityType"
          },
          "role_name": {
            "$ref": "#/components/schemas/FleetRole"
          }
        },
        "required": [
          "identity_id",
          "identity_type",
          "role_name"
        ]
      },
      "GlobalImage": {
        "description": "Client view of global Images",
        "type": "object",
        "properties": {
          "block_size": {
            "description": "size of blocks in bytes",
            "allOf": [
              {
                "$ref": "#/components/schemas/ByteCount"
              }
            ]
          },
          "description": {
            "description": "human-readable free-form text about a resource",
            "type": "string"
          },
          "digest": {
            "nullable": true,
            "description": "Hash of the image contents, if applicable",
            "allOf": [
              {
                "$ref": "#/components/schemas/Digest"
              }
            ]
          },
          "distribution": {
            "description": "Image distribution",
            "type": "string"
          },
          "id": {
            "description": "unique, immutable, system-controlled identifier for each resource",
            "type": "string",
            "format": "uuid"
          },
          "name": {
            "description": "unique, mutable, user-controlled identifier for each resource",
            "allOf": [
              {
                "$ref": "#/components/schemas/Name"
              }
            ]
          },
          "size": {
            "description": "total size in bytes",
            "allOf": [
              {
                "$ref": "#/components/schemas/ByteCount"
              }
            ]
          },
          "time_created": {
            "description": "timestamp when this resource was created",
            "type": "string",
            "format": "date-time"
          },
          "time_modified": {
            "description": "timestamp when this resource was last modified",
            "type": "string",
            "format": "date-time"
          },
          "url": {
            "nullable": true,
            "description": "URL source of this image, if any",
            "type": "string"
          },
          "version": {
            "description": "Image version",
            "type": "string"
          }
        },
        "required": [
          "block_size",
          "description",
          "distribution",
          "id",
          "name",
          "size",
          "time_created",
          "time_modified",
          "version"
        ]
      },
      "GlobalImageCreate": {
        "description": "Create-time parameters for an [`GlobalImage`](crate::external_api::views::GlobalImage)",
        "type": "object",
        "properties": {
          "block_size": {
            "description": "block size in bytes",
            "allOf": [
              {
                "$ref": "#/components/schemas/BlockSize"
              }
            ]
          },
          "description": {
            "type": "string"
          },
          "distribution": {
            "description": "OS image distribution",
            "allOf": [
              {
                "$ref": "#/components/schemas/Distribution"
              }
            ]
          },
          "name": {
            "$ref": "#/components/schemas/Name"
          },
          "source": {
            "description": "The source of the image's contents.",
            "allOf": [
              {
                "$ref": "#/components/schemas/ImageSource"
              }
            ]
          }
        },
        "required": [
          "block_size",
          "description",
          "distribution",
          "name",
          "source"
        ]
      },
      "GlobalImageResultsPage": {
        "description": "A single page of results",
        "type": "object",
        "properties": {
          "items": {
            "description": "list of items on this page of results",
            "type": "array",
            "items": {
              "$ref": "#/components/schemas/GlobalImage"
            }
          },
          "next_page": {
            "nullable": true,
            "description": "token used to fetch the next page of results (if any)",
            "type": "string"
          }
        },
        "required": [
          "items"
        ]
      },
      "Group": {
        "description": "Client view of a [`Group`]",
        "type": "object",
        "properties": {
          "display_name": {
            "description": "Human-readable name that can identify the group",
            "type": "string"
          },
          "id": {
            "type": "string",
            "format": "uuid"
          },
          "silo_id": {
            "description": "Uuid of the silo to which this group belongs",
            "type": "string",
            "format": "uuid"
          }
        },
        "required": [
          "display_name",
          "id",
          "silo_id"
        ]
      },
      "GroupResultsPage": {
        "description": "A single page of results",
        "type": "object",
        "properties": {
          "items": {
            "description": "list of items on this page of results",
            "type": "array",
            "items": {
              "$ref": "#/components/schemas/Group"
            }
          },
          "next_page": {
            "nullable": true,
            "description": "token used to fetch the next page of results (if any)",
            "type": "string"
          }
        },
        "required": [
          "items"
        ]
      },
      "Histogramdouble": {
        "description": "A simple type for managing a histogram metric.\n\nA histogram maintains the count of any number of samples, over a set of bins. Bins are specified on construction via their _left_ edges, inclusive. There can't be any \"gaps\" in the bins, and an additional bin may be added to the left, right, or both so that the bins extend to the entire range of the support.\n\nNote that any gaps, unsorted bins, or non-finite values will result in an error.\n\nExample ------- ```rust use oximeter::histogram::{BinRange, Histogram};\n\nlet edges = [0i64, 10, 20]; let mut hist = Histogram::new(&edges).unwrap(); assert_eq!(hist.n_bins(), 4); // One additional bin for the range (20..) assert_eq!(hist.n_samples(), 0); hist.sample(4); hist.sample(100); assert_eq!(hist.n_samples(), 2);\n\nlet data = hist.iter().collect::<Vec<_>>(); assert_eq!(data[0].range, BinRange::range(i64::MIN, 0)); // An additional bin for `..0` assert_eq!(data[0].count, 0); // Nothing is in this bin\n\nassert_eq!(data[1].range, BinRange::range(0, 10)); // The range `0..10` assert_eq!(data[1].count, 1); // 4 is sampled into this bin ```\n\nNotes -----\n\nHistograms may be constructed either from their left bin edges, or from a sequence of ranges. In either case, the left-most bin may be converted upon construction. In particular, if the left-most value is not equal to the minimum of the support, a new bin will be added from the minimum to that provided value. If the left-most value _is_ the support's minimum, because the provided bin was unbounded below, such as `(..0)`, then that bin will be converted into one bounded below, `(MIN..0)` in this case.\n\nThe short of this is that, most of the time, it shouldn't matter. If one specifies the extremes of the support as their bins, be aware that the left-most may be converted from a `BinRange::RangeTo` into a `BinRange::Range`. In other words, the first bin of a histogram is _always_ a `Bin::Range` or a `Bin::RangeFrom` after construction. In fact, every bin is one of those variants, the `BinRange::RangeTo` is only provided as a convenience during construction.",
        "type": "object",
        "properties": {
          "bins": {
            "type": "array",
            "items": {
              "$ref": "#/components/schemas/Bindouble"
            }
          },
          "n_samples": {
            "type": "integer",
            "format": "uint64",
            "minimum": 0
          },
          "start_time": {
            "type": "string",
            "format": "date-time"
          }
        },
        "required": [
          "bins",
          "n_samples",
          "start_time"
        ]
      },
      "Histogramint64": {
        "description": "A simple type for managing a histogram metric.\n\nA histogram maintains the count of any number of samples, over a set of bins. Bins are specified on construction via their _left_ edges, inclusive. There can't be any \"gaps\" in the bins, and an additional bin may be added to the left, right, or both so that the bins extend to the entire range of the support.\n\nNote that any gaps, unsorted bins, or non-finite values will result in an error.\n\nExample ------- ```rust use oximeter::histogram::{BinRange, Histogram};\n\nlet edges = [0i64, 10, 20]; let mut hist = Histogram::new(&edges).unwrap(); assert_eq!(hist.n_bins(), 4); // One additional bin for the range (20..) assert_eq!(hist.n_samples(), 0); hist.sample(4); hist.sample(100); assert_eq!(hist.n_samples(), 2);\n\nlet data = hist.iter().collect::<Vec<_>>(); assert_eq!(data[0].range, BinRange::range(i64::MIN, 0)); // An additional bin for `..0` assert_eq!(data[0].count, 0); // Nothing is in this bin\n\nassert_eq!(data[1].range, BinRange::range(0, 10)); // The range `0..10` assert_eq!(data[1].count, 1); // 4 is sampled into this bin ```\n\nNotes -----\n\nHistograms may be constructed either from their left bin edges, or from a sequence of ranges. In either case, the left-most bin may be converted upon construction. In particular, if the left-most value is not equal to the minimum of the support, a new bin will be added from the minimum to that provided value. If the left-most value _is_ the support's minimum, because the provided bin was unbounded below, such as `(..0)`, then that bin will be converted into one bounded below, `(MIN..0)` in this case.\n\nThe short of this is that, most of the time, it shouldn't matter. If one specifies the extremes of the support as their bins, be aware that the left-most may be converted from a `BinRange::RangeTo` into a `BinRange::Range`. In other words, the first bin of a histogram is _always_ a `Bin::Range` or a `Bin::RangeFrom` after construction. In fact, every bin is one of those variants, the `BinRange::RangeTo` is only provided as a convenience during construction.",
        "type": "object",
        "properties": {
          "bins": {
            "type": "array",
            "items": {
              "$ref": "#/components/schemas/Binint64"
            }
          },
          "n_samples": {
            "type": "integer",
            "format": "uint64",
            "minimum": 0
          },
          "start_time": {
            "type": "string",
            "format": "date-time"
          }
        },
        "required": [
          "bins",
          "n_samples",
          "start_time"
        ]
      },
      "IdentityProvider": {
        "description": "Client view of an [`IdentityProvider`]",
        "type": "object",
        "properties": {
          "description": {
            "description": "human-readable free-form text about a resource",
            "type": "string"
          },
          "id": {
            "description": "unique, immutable, system-controlled identifier for each resource",
            "type": "string",
            "format": "uuid"
          },
          "name": {
            "description": "unique, mutable, user-controlled identifier for each resource",
            "allOf": [
              {
                "$ref": "#/components/schemas/Name"
              }
            ]
          },
          "provider_type": {
            "description": "Identity provider type",
            "allOf": [
              {
                "$ref": "#/components/schemas/IdentityProviderType"
              }
            ]
          },
          "time_created": {
            "description": "timestamp when this resource was created",
            "type": "string",
            "format": "date-time"
          },
          "time_modified": {
            "description": "timestamp when this resource was last modified",
            "type": "string",
            "format": "date-time"
          }
        },
        "required": [
          "description",
          "id",
          "name",
          "provider_type",
          "time_created",
          "time_modified"
        ]
      },
      "IdentityProviderResultsPage": {
        "description": "A single page of results",
        "type": "object",
        "properties": {
          "items": {
            "description": "list of items on this page of results",
            "type": "array",
            "items": {
              "$ref": "#/components/schemas/IdentityProvider"
            }
          },
          "next_page": {
            "nullable": true,
            "description": "token used to fetch the next page of results (if any)",
            "type": "string"
          }
        },
        "required": [
          "items"
        ]
      },
      "IdentityProviderType": {
        "oneOf": [
          {
            "description": "SAML identity provider",
            "type": "string",
            "enum": [
              "saml"
            ]
          }
        ]
      },
      "IdentityType": {
        "description": "Describes what kind of identity is described by an id",
        "type": "string",
        "enum": [
          "silo_user",
          "silo_group"
        ]
      },
      "IdpMetadataSource": {
        "oneOf": [
          {
            "type": "object",
            "properties": {
              "type": {
                "type": "string",
                "enum": [
                  "url"
                ]
              },
              "url": {
                "type": "string"
              }
            },
            "required": [
              "type",
              "url"
            ]
          },
          {
            "type": "object",
            "properties": {
              "data": {
                "type": "string"
              },
              "type": {
                "type": "string",
                "enum": [
                  "base64_encoded_xml"
                ]
              }
            },
            "required": [
              "data",
              "type"
            ]
          }
        ]
      },
      "Image": {
        "description": "Client view of project Images",
        "type": "object",
        "properties": {
          "block_size": {
            "description": "size of blocks in bytes",
            "allOf": [
              {
                "$ref": "#/components/schemas/ByteCount"
              }
            ]
          },
          "description": {
            "description": "human-readable free-form text about a resource",
            "type": "string"
          },
          "digest": {
            "nullable": true,
            "description": "Hash of the image contents, if applicable",
            "allOf": [
              {
                "$ref": "#/components/schemas/Digest"
              }
            ]
          },
          "id": {
            "description": "unique, immutable, system-controlled identifier for each resource",
            "type": "string",
            "format": "uuid"
          },
          "name": {
            "description": "unique, mutable, user-controlled identifier for each resource",
            "allOf": [
              {
                "$ref": "#/components/schemas/Name"
              }
            ]
          },
          "os": {
            "description": "The family of the operating system like Debian, Ubuntu, etc.",
            "type": "string"
          },
          "project_id": {
            "description": "The project the image belongs to",
            "type": "string",
            "format": "uuid"
          },
          "size": {
            "description": "total size in bytes",
            "allOf": [
              {
                "$ref": "#/components/schemas/ByteCount"
              }
            ]
          },
          "time_created": {
            "description": "timestamp when this resource was created",
            "type": "string",
            "format": "date-time"
          },
          "time_modified": {
            "description": "timestamp when this resource was last modified",
            "type": "string",
            "format": "date-time"
          },
          "url": {
            "nullable": true,
            "description": "URL source of this image, if any",
            "type": "string"
          },
          "version": {
            "description": "Version of the operating system",
            "type": "string"
          }
        },
        "required": [
          "block_size",
          "description",
          "id",
          "name",
          "os",
          "project_id",
          "size",
          "time_created",
          "time_modified",
          "version"
        ]
      },
      "ImageCreate": {
        "description": "Create-time parameters for an [`Image`](crate::external_api::views::Image)",
        "type": "object",
        "properties": {
          "block_size": {
            "description": "block size in bytes",
            "allOf": [
              {
                "$ref": "#/components/schemas/BlockSize"
              }
            ]
          },
          "description": {
            "type": "string"
          },
          "name": {
            "$ref": "#/components/schemas/Name"
          },
          "os": {
            "description": "The family of the operating system (e.g. Debian, Ubuntu, etc.)",
            "type": "string"
          },
          "source": {
            "description": "The source of the image's contents.",
            "allOf": [
              {
                "$ref": "#/components/schemas/ImageSource"
              }
            ]
          },
          "version": {
            "description": "The version of the operating system (e.g. 18.04, 20.04, etc.)",
            "type": "string"
          }
        },
        "required": [
          "block_size",
          "description",
          "name",
          "os",
          "source",
          "version"
        ]
      },
      "ImageResultsPage": {
        "description": "A single page of results",
        "type": "object",
        "properties": {
          "items": {
            "description": "list of items on this page of results",
            "type": "array",
            "items": {
              "$ref": "#/components/schemas/Image"
            }
          },
          "next_page": {
            "nullable": true,
            "description": "token used to fetch the next page of results (if any)",
            "type": "string"
          }
        },
        "required": [
          "items"
        ]
      },
      "ImageSource": {
        "description": "The source of the underlying image.",
        "oneOf": [
          {
            "type": "object",
            "properties": {
              "type": {
                "type": "string",
                "enum": [
                  "url"
                ]
              },
              "url": {
                "type": "string"
              }
            },
            "required": [
              "type",
              "url"
            ]
          },
          {
            "type": "object",
            "properties": {
              "id": {
                "type": "string",
                "format": "uuid"
              },
              "type": {
                "type": "string",
                "enum": [
                  "snapshot"
                ]
              }
            },
            "required": [
              "id",
              "type"
            ]
          },
          {
            "description": "Boot the Alpine ISO that ships with the Propolis zone. Intended for development purposes only.",
            "type": "object",
            "properties": {
              "type": {
                "type": "string",
                "enum": [
                  "you_can_boot_anything_as_long_as_its_alpine"
                ]
              }
            },
            "required": [
              "type"
            ]
          }
        ]
      },
      "Instance": {
        "description": "Client view of an [`Instance`]",
        "type": "object",
        "properties": {
          "description": {
            "description": "human-readable free-form text about a resource",
            "type": "string"
          },
          "hostname": {
            "description": "RFC1035-compliant hostname for the Instance.",
            "type": "string"
          },
          "id": {
            "description": "unique, immutable, system-controlled identifier for each resource",
            "type": "string",
            "format": "uuid"
          },
          "memory": {
            "description": "memory allocated for this Instance",
            "allOf": [
              {
                "$ref": "#/components/schemas/ByteCount"
              }
            ]
          },
          "name": {
            "description": "unique, mutable, user-controlled identifier for each resource",
            "allOf": [
              {
                "$ref": "#/components/schemas/Name"
              }
            ]
          },
          "ncpus": {
            "description": "number of CPUs allocated for this Instance",
            "allOf": [
              {
                "$ref": "#/components/schemas/InstanceCpuCount"
              }
            ]
          },
          "project_id": {
            "description": "id for the project containing this Instance",
            "type": "string",
            "format": "uuid"
          },
          "run_state": {
            "$ref": "#/components/schemas/InstanceState"
          },
          "time_created": {
            "description": "timestamp when this resource was created",
            "type": "string",
            "format": "date-time"
          },
          "time_modified": {
            "description": "timestamp when this resource was last modified",
            "type": "string",
            "format": "date-time"
          },
          "time_run_state_updated": {
            "type": "string",
            "format": "date-time"
          }
        },
        "required": [
          "description",
          "hostname",
          "id",
          "memory",
          "name",
          "ncpus",
          "project_id",
          "run_state",
          "time_created",
          "time_modified",
          "time_run_state_updated"
        ]
      },
      "InstanceCpuCount": {
        "description": "The number of CPUs in an Instance",
        "type": "integer",
        "format": "uint16",
        "minimum": 0
      },
      "InstanceCreate": {
        "description": "Create-time parameters for an [`Instance`](omicron_common::api::external::Instance)",
        "type": "object",
        "properties": {
          "description": {
            "type": "string"
          },
          "disks": {
            "description": "The disks to be created or attached for this instance.",
            "default": [],
            "type": "array",
            "items": {
              "$ref": "#/components/schemas/InstanceDiskAttachment"
            }
          },
          "external_ips": {
            "description": "The external IP addresses provided to this instance.\n\nBy default, all instances have outbound connectivity, but no inbound connectivity. These external addresses can be used to provide a fixed, known IP address for making inbound connections to the instance.",
            "default": [],
            "type": "array",
            "items": {
              "$ref": "#/components/schemas/ExternalIpCreate"
            }
          },
          "hostname": {
            "type": "string"
          },
          "memory": {
            "$ref": "#/components/schemas/ByteCount"
          },
          "name": {
            "$ref": "#/components/schemas/Name"
          },
          "ncpus": {
            "$ref": "#/components/schemas/InstanceCpuCount"
          },
          "network_interfaces": {
            "description": "The network interfaces to be created for this instance.",
            "default": {
              "type": "default"
            },
            "allOf": [
              {
                "$ref": "#/components/schemas/InstanceNetworkInterfaceAttachment"
              }
            ]
          },
          "start": {
            "description": "Should this instance be started upon creation; true by default.",
            "default": true,
            "type": "boolean"
          },
          "user_data": {
            "description": "User data for instance initialization systems (such as cloud-init). Must be a Base64-encoded string, as specified in RFC 4648 § 4 (+ and / characters with padding). Maximum 32 KiB unencoded data.",
            "default": "",
            "type": "string",
            "format": "byte"
          }
        },
        "required": [
          "description",
          "hostname",
          "memory",
          "name",
          "ncpus"
        ]
      },
      "InstanceDiskAttachment": {
        "description": "Describe the instance's disks at creation time",
        "oneOf": [
          {
            "description": "During instance creation, create and attach disks",
            "type": "object",
            "properties": {
              "description": {
                "type": "string"
              },
              "disk_source": {
                "description": "initial source for this disk",
                "allOf": [
                  {
                    "$ref": "#/components/schemas/DiskSource"
                  }
                ]
              },
              "name": {
                "$ref": "#/components/schemas/Name"
              },
              "size": {
                "description": "total size of the Disk in bytes",
                "allOf": [
                  {
                    "$ref": "#/components/schemas/ByteCount"
                  }
                ]
              },
              "type": {
                "type": "string",
                "enum": [
                  "create"
                ]
              }
            },
            "required": [
              "description",
              "disk_source",
              "name",
              "size",
              "type"
            ]
          },
          {
            "description": "During instance creation, attach this disk",
            "type": "object",
            "properties": {
              "name": {
                "description": "A disk name to attach",
                "allOf": [
                  {
                    "$ref": "#/components/schemas/Name"
                  }
                ]
              },
              "type": {
                "type": "string",
                "enum": [
                  "attach"
                ]
              }
            },
            "required": [
              "name",
              "type"
            ]
          }
        ]
      },
      "InstanceMigrate": {
        "description": "Migration parameters for an [`Instance`](omicron_common::api::external::Instance)",
        "type": "object",
        "properties": {
          "dst_sled_id": {
            "type": "string",
            "format": "uuid"
          }
        },
        "required": [
          "dst_sled_id"
        ]
      },
      "InstanceNetworkInterfaceAttachment": {
        "description": "Describes an attachment of a `NetworkInterface` to an `Instance`, at the time the instance is created.",
        "oneOf": [
          {
            "description": "Create one or more `NetworkInterface`s for the `Instance`.\n\nIf more than one interface is provided, then the first will be designated the primary interface for the instance.",
            "type": "object",
            "properties": {
              "params": {
                "type": "array",
                "items": {
                  "$ref": "#/components/schemas/NetworkInterfaceCreate"
                }
              },
              "type": {
                "type": "string",
                "enum": [
                  "create"
                ]
              }
            },
            "required": [
              "params",
              "type"
            ]
          },
          {
            "description": "The default networking configuration for an instance is to create a single primary interface with an automatically-assigned IP address. The IP will be pulled from the Project's default VPC / VPC Subnet.",
            "type": "object",
            "properties": {
              "type": {
                "type": "string",
                "enum": [
                  "default"
                ]
              }
            },
            "required": [
              "type"
            ]
          },
          {
            "description": "No network interfaces at all will be created for the instance.",
            "type": "object",
            "properties": {
              "type": {
                "type": "string",
                "enum": [
                  "none"
                ]
              }
            },
            "required": [
              "type"
            ]
          }
        ]
      },
      "InstanceResultsPage": {
        "description": "A single page of results",
        "type": "object",
        "properties": {
          "items": {
            "description": "list of items on this page of results",
            "type": "array",
            "items": {
              "$ref": "#/components/schemas/Instance"
            }
          },
          "next_page": {
            "nullable": true,
            "description": "token used to fetch the next page of results (if any)",
            "type": "string"
          }
        },
        "required": [
          "items"
        ]
      },
      "InstanceSerialConsoleData": {
        "description": "Contents of an Instance's serial console buffer.",
        "type": "object",
        "properties": {
          "data": {
            "description": "The bytes starting from the requested offset up to either the end of the buffer or the request's `max_bytes`. Provided as a u8 array rather than a string, as it may not be UTF-8.",
            "type": "array",
            "items": {
              "type": "integer",
              "format": "uint8",
              "minimum": 0
            }
          },
          "last_byte_offset": {
            "description": "The absolute offset since boot (suitable for use as `byte_offset` in a subsequent request) of the last byte returned in `data`.",
            "type": "integer",
            "format": "uint64",
            "minimum": 0
          }
        },
        "required": [
          "data",
          "last_byte_offset"
        ]
      },
      "InstanceState": {
        "description": "Running state of an Instance (primarily: booted or stopped)\n\nThis typically reflects whether it's starting, running, stopping, or stopped, but also includes states related to the Instance's lifecycle",
        "oneOf": [
          {
            "description": "The instance is being created.",
            "type": "string",
            "enum": [
              "creating"
            ]
          },
          {
            "description": "The instance is currently starting up.",
            "type": "string",
            "enum": [
              "starting"
            ]
          },
          {
            "description": "The instance is currently running.",
            "type": "string",
            "enum": [
              "running"
            ]
          },
          {
            "description": "The instance has been requested to stop and a transition to \"Stopped\" is imminent.",
            "type": "string",
            "enum": [
              "stopping"
            ]
          },
          {
            "description": "The instance is currently stopped.",
            "type": "string",
            "enum": [
              "stopped"
            ]
          },
          {
            "description": "The instance is in the process of rebooting - it will remain in the \"rebooting\" state until the VM is starting once more.",
            "type": "string",
            "enum": [
              "rebooting"
            ]
          },
          {
            "description": "The instance is in the process of migrating - it will remain in the \"migrating\" state until the migration process is complete and the destination propolis is ready to continue execution.",
            "type": "string",
            "enum": [
              "migrating"
            ]
          },
          {
            "description": "The instance is attempting to recover from a failure.",
            "type": "string",
            "enum": [
              "repairing"
            ]
          },
          {
            "description": "The instance has encountered a failure.",
            "type": "string",
            "enum": [
              "failed"
            ]
          },
          {
            "description": "The instance has been deleted.",
            "type": "string",
            "enum": [
              "destroyed"
            ]
          }
        ]
      },
      "IpKind": {
        "description": "The kind of an external IP address for an instance",
        "type": "string",
        "enum": [
          "ephemeral",
          "floating"
        ]
      },
      "IpNet": {
        "oneOf": [
          {
            "title": "v4",
            "allOf": [
              {
                "$ref": "#/components/schemas/Ipv4Net"
              }
            ]
          },
          {
            "title": "v6",
            "allOf": [
              {
                "$ref": "#/components/schemas/Ipv6Net"
              }
            ]
          }
        ]
      },
      "IpPool": {
        "description": "Identity-related metadata that's included in nearly all public API objects",
        "type": "object",
        "properties": {
          "description": {
            "description": "human-readable free-form text about a resource",
            "type": "string"
          },
          "id": {
            "description": "unique, immutable, system-controlled identifier for each resource",
            "type": "string",
            "format": "uuid"
          },
          "name": {
            "description": "unique, mutable, user-controlled identifier for each resource",
            "allOf": [
              {
                "$ref": "#/components/schemas/Name"
              }
            ]
          },
          "time_created": {
            "description": "timestamp when this resource was created",
            "type": "string",
            "format": "date-time"
          },
          "time_modified": {
            "description": "timestamp when this resource was last modified",
            "type": "string",
            "format": "date-time"
          }
        },
        "required": [
          "description",
          "id",
          "name",
          "time_created",
          "time_modified"
        ]
      },
      "IpPoolCreate": {
        "description": "Create-time parameters for an IP Pool.\n\nSee [`IpPool`](crate::external_api::views::IpPool)",
        "type": "object",
        "properties": {
          "description": {
            "type": "string"
          },
          "name": {
            "$ref": "#/components/schemas/Name"
          }
        },
        "required": [
          "description",
          "name"
        ]
      },
      "IpPoolRange": {
        "type": "object",
        "properties": {
          "id": {
            "type": "string",
            "format": "uuid"
          },
          "range": {
            "$ref": "#/components/schemas/IpRange"
          },
          "time_created": {
            "type": "string",
            "format": "date-time"
          }
        },
        "required": [
          "id",
          "range",
          "time_created"
        ]
      },
      "IpPoolRangeResultsPage": {
        "description": "A single page of results",
        "type": "object",
        "properties": {
          "items": {
            "description": "list of items on this page of results",
            "type": "array",
            "items": {
              "$ref": "#/components/schemas/IpPoolRange"
            }
          },
          "next_page": {
            "nullable": true,
            "description": "token used to fetch the next page of results (if any)",
            "type": "string"
          }
        },
        "required": [
          "items"
        ]
      },
      "IpPoolResultsPage": {
        "description": "A single page of results",
        "type": "object",
        "properties": {
          "items": {
            "description": "list of items on this page of results",
            "type": "array",
            "items": {
              "$ref": "#/components/schemas/IpPool"
            }
          },
          "next_page": {
            "nullable": true,
            "description": "token used to fetch the next page of results (if any)",
            "type": "string"
          }
        },
        "required": [
          "items"
        ]
      },
      "IpPoolUpdate": {
        "description": "Parameters for updating an IP Pool",
        "type": "object",
        "properties": {
          "description": {
            "nullable": true,
            "type": "string"
          },
          "name": {
            "nullable": true,
            "allOf": [
              {
                "$ref": "#/components/schemas/Name"
              }
            ]
          }
        }
      },
      "IpRange": {
        "oneOf": [
          {
            "title": "v4",
            "allOf": [
              {
                "$ref": "#/components/schemas/Ipv4Range"
              }
            ]
          },
          {
            "title": "v6",
            "allOf": [
              {
                "$ref": "#/components/schemas/Ipv6Range"
              }
            ]
          }
        ]
      },
      "Ipv4Net": {
        "example": "192.168.1.0/24",
        "title": "An IPv4 subnet",
        "description": "An IPv4 subnet, including prefix and subnet mask",
        "type": "string",
        "pattern": "^(([0-9]|[1-9][0-9]|1[0-9][0-9]|2[0-4][0-9]|25[0-5])\\.){3}([0-9]|[1-9][0-9]|1[0-9][0-9]|2[0-4][0-9]|25[0-5])/([8-9]|1[0-9]|2[0-9]|3[0-2])$"
      },
      "Ipv4Range": {
        "description": "A non-decreasing IPv4 address range, inclusive of both ends.\n\nThe first address must be less than or equal to the last address.",
        "type": "object",
        "properties": {
          "first": {
            "type": "string",
            "format": "ipv4"
          },
          "last": {
            "type": "string",
            "format": "ipv4"
          }
        },
        "required": [
          "first",
          "last"
        ]
      },
      "Ipv6Net": {
        "example": "fd12:3456::/64",
        "title": "An IPv6 subnet",
        "description": "An IPv6 subnet, including prefix and subnet mask",
        "type": "string",
        "pattern": "^([fF][dD])[0-9a-fA-F]{2}:(([0-9a-fA-F]{1,4}:){6}[0-9a-fA-F]{1,4}|([0-9a-fA-F]{1,4}:){1,6}:)\\/([1-9]|[1-9][0-9]|1[0-1][0-9]|12[0-8])$"
      },
      "Ipv6Range": {
        "description": "A non-decreasing IPv6 address range, inclusive of both ends.\n\nThe first address must be less than or equal to the last address.",
        "type": "object",
        "properties": {
          "first": {
            "type": "string",
            "format": "ipv6"
          },
          "last": {
            "type": "string",
            "format": "ipv6"
          }
        },
        "required": [
          "first",
          "last"
        ]
      },
      "L4PortRange": {
        "example": "22",
        "title": "A range of IP ports",
        "description": "An inclusive-inclusive range of IP ports. The second port may be omitted to represent a single port",
        "type": "string",
        "pattern": "^[0-9]{1,5}(-[0-9]{1,5})?$",
        "minLength": 1,
        "maxLength": 11
      },
      "MacAddr": {
        "example": "ff:ff:ff:ff:ff:ff",
        "title": "A MAC address",
        "description": "A Media Access Control address, in EUI-48 format",
        "type": "string",
        "pattern": "^([0-9a-fA-F]{2}:){5}[0-9a-fA-F]{2}$",
        "minLength": 17,
        "maxLength": 17
      },
      "Measurement": {
        "description": "A `Measurement` is a timestamped datum from a single metric",
        "type": "object",
        "properties": {
          "datum": {
            "$ref": "#/components/schemas/Datum"
          },
          "timestamp": {
            "type": "string",
            "format": "date-time"
          }
        },
        "required": [
          "datum",
          "timestamp"
        ]
      },
      "MeasurementResultsPage": {
        "description": "A single page of results",
        "type": "object",
        "properties": {
          "items": {
            "description": "list of items on this page of results",
            "type": "array",
            "items": {
              "$ref": "#/components/schemas/Measurement"
            }
          },
          "next_page": {
            "nullable": true,
            "description": "token used to fetch the next page of results (if any)",
            "type": "string"
          }
        },
        "required": [
          "items"
        ]
      },
      "Name": {
        "title": "A name unique within the parent collection",
        "description": "Names must begin with a lower case ASCII letter, be composed exclusively of lowercase ASCII, uppercase ASCII, numbers, and '-', and may not end with a '-'. Names cannot be a UUID though they may contain a UUID.",
        "type": "string",
        "pattern": "^(?![0-9a-fA-F]{8}-[0-9a-fA-F]{4}-[0-9a-fA-F]{4}-[0-9a-fA-F]{4}-[0-9a-fA-F]{12}$)^[a-z][a-z0-9-]*[a-zA-Z0-9]*$",
        "minLength": 1,
        "maxLength": 63
      },
      "NameOrId": {
        "oneOf": [
          {
            "title": "id",
            "allOf": [
              {
                "type": "string",
                "format": "uuid"
              }
            ]
          },
          {
            "title": "name",
            "allOf": [
              {
                "$ref": "#/components/schemas/Name"
              }
            ]
          }
        ]
      },
      "NetworkInterface": {
        "description": "A `NetworkInterface` represents a virtual network interface device.",
        "type": "object",
        "properties": {
          "description": {
            "description": "human-readable free-form text about a resource",
            "type": "string"
          },
          "id": {
            "description": "unique, immutable, system-controlled identifier for each resource",
            "type": "string",
            "format": "uuid"
          },
          "instance_id": {
            "description": "The Instance to which the interface belongs.",
            "type": "string",
            "format": "uuid"
          },
          "ip": {
            "description": "The IP address assigned to this interface.",
            "type": "string",
            "format": "ip"
          },
          "mac": {
            "description": "The MAC address assigned to this interface.",
            "allOf": [
              {
                "$ref": "#/components/schemas/MacAddr"
              }
            ]
          },
          "name": {
            "description": "unique, mutable, user-controlled identifier for each resource",
            "allOf": [
              {
                "$ref": "#/components/schemas/Name"
              }
            ]
          },
          "primary": {
            "description": "True if this interface is the primary for the instance to which it's attached.",
            "type": "boolean"
          },
          "subnet_id": {
            "description": "The subnet to which the interface belongs.",
            "type": "string",
            "format": "uuid"
          },
          "time_created": {
            "description": "timestamp when this resource was created",
            "type": "string",
            "format": "date-time"
          },
          "time_modified": {
            "description": "timestamp when this resource was last modified",
            "type": "string",
            "format": "date-time"
          },
          "vpc_id": {
            "description": "The VPC to which the interface belongs.",
            "type": "string",
            "format": "uuid"
          }
        },
        "required": [
          "description",
          "id",
          "instance_id",
          "ip",
          "mac",
          "name",
          "primary",
          "subnet_id",
          "time_created",
          "time_modified",
          "vpc_id"
        ]
      },
      "NetworkInterfaceCreate": {
        "description": "Create-time parameters for a [`NetworkInterface`](omicron_common::api::external::NetworkInterface)",
        "type": "object",
        "properties": {
          "description": {
            "type": "string"
          },
          "ip": {
            "nullable": true,
            "description": "The IP address for the interface. One will be auto-assigned if not provided.",
            "type": "string",
            "format": "ip"
          },
          "name": {
            "$ref": "#/components/schemas/Name"
          },
          "subnet_name": {
            "description": "The VPC Subnet in which to create the interface.",
            "allOf": [
              {
                "$ref": "#/components/schemas/Name"
              }
            ]
          },
          "vpc_name": {
            "description": "The VPC in which to create the interface.",
            "allOf": [
              {
                "$ref": "#/components/schemas/Name"
              }
            ]
          }
        },
        "required": [
          "description",
          "name",
          "subnet_name",
          "vpc_name"
        ]
      },
      "NetworkInterfaceResultsPage": {
        "description": "A single page of results",
        "type": "object",
        "properties": {
          "items": {
            "description": "list of items on this page of results",
            "type": "array",
            "items": {
              "$ref": "#/components/schemas/NetworkInterface"
            }
          },
          "next_page": {
            "nullable": true,
            "description": "token used to fetch the next page of results (if any)",
            "type": "string"
          }
        },
        "required": [
          "items"
        ]
      },
      "NetworkInterfaceUpdate": {
        "description": "Parameters for updating a [`NetworkInterface`](omicron_common::api::external::NetworkInterface).\n\nNote that modifying IP addresses for an interface is not yet supported, a new interface must be created instead.",
        "type": "object",
        "properties": {
          "description": {
            "nullable": true,
            "type": "string"
          },
          "name": {
            "nullable": true,
            "allOf": [
              {
                "$ref": "#/components/schemas/Name"
              }
            ]
          },
          "primary": {
            "description": "Make a secondary interface the instance's primary interface.\n\nIf applied to a secondary interface, that interface will become the primary on the next reboot of the instance. Note that this may have implications for routing between instances, as the new primary interface will be on a distinct subnet from the previous primary interface.\n\nNote that this can only be used to select a new primary interface for an instance. Requests to change the primary interface into a secondary will return an error.",
            "default": false,
            "type": "boolean"
          }
        }
      },
      "NodeName": {
        "description": "Unique name for a saga [`Node`]\n\nEach node requires a string name that's unique within its DAG.  The name is used to identify its output.  Nodes that depend on a given node (either directly or indirectly) can access the node's output using its name.",
        "type": "string"
      },
      "Organization": {
        "description": "Client view of an [`Organization`]",
        "type": "object",
        "properties": {
          "description": {
            "description": "human-readable free-form text about a resource",
            "type": "string"
          },
          "id": {
            "description": "unique, immutable, system-controlled identifier for each resource",
            "type": "string",
            "format": "uuid"
          },
          "name": {
            "description": "unique, mutable, user-controlled identifier for each resource",
            "allOf": [
              {
                "$ref": "#/components/schemas/Name"
              }
            ]
          },
          "time_created": {
            "description": "timestamp when this resource was created",
            "type": "string",
            "format": "date-time"
          },
          "time_modified": {
            "description": "timestamp when this resource was last modified",
            "type": "string",
            "format": "date-time"
          }
        },
        "required": [
          "description",
          "id",
          "name",
          "time_created",
          "time_modified"
        ]
      },
      "OrganizationCreate": {
        "description": "Create-time parameters for an [`Organization`](crate::external_api::views::Organization)",
        "type": "object",
        "properties": {
          "description": {
            "type": "string"
          },
          "name": {
            "$ref": "#/components/schemas/Name"
          }
        },
        "required": [
          "description",
          "name"
        ]
      },
      "OrganizationResultsPage": {
        "description": "A single page of results",
        "type": "object",
        "properties": {
          "items": {
            "description": "list of items on this page of results",
            "type": "array",
            "items": {
              "$ref": "#/components/schemas/Organization"
            }
          },
          "next_page": {
            "nullable": true,
            "description": "token used to fetch the next page of results (if any)",
            "type": "string"
          }
        },
        "required": [
          "items"
        ]
      },
      "OrganizationRole": {
        "type": "string",
        "enum": [
          "admin",
          "collaborator",
          "viewer"
        ]
      },
      "OrganizationRolePolicy": {
        "description": "Client view of a [`Policy`], which describes how this resource may be accessed\n\nNote that the Policy only describes access granted explicitly for this resource.  The policies of parent resources can also cause a user to have access to this resource.",
        "type": "object",
        "properties": {
          "role_assignments": {
            "description": "Roles directly assigned on this resource",
            "type": "array",
            "items": {
              "$ref": "#/components/schemas/OrganizationRoleRoleAssignment"
            }
          }
        },
        "required": [
          "role_assignments"
        ]
      },
      "OrganizationRoleRoleAssignment": {
        "description": "Describes the assignment of a particular role on a particular resource to a particular identity (user, group, etc.)\n\nThe resource is not part of this structure.  Rather, [`RoleAssignment`]s are put into a [`Policy`] and that Policy is applied to a particular resource.",
        "type": "object",
        "properties": {
          "identity_id": {
            "type": "string",
            "format": "uuid"
          },
          "identity_type": {
            "$ref": "#/components/schemas/IdentityType"
          },
          "role_name": {
            "$ref": "#/components/schemas/OrganizationRole"
          }
        },
        "required": [
          "identity_id",
          "identity_type",
          "role_name"
        ]
      },
      "OrganizationUpdate": {
        "description": "Updateable properties of an [`Organization`](crate::external_api::views::Organization)",
        "type": "object",
        "properties": {
          "description": {
            "nullable": true,
            "type": "string"
          },
          "name": {
            "nullable": true,
            "allOf": [
              {
                "$ref": "#/components/schemas/Name"
              }
            ]
          }
        }
      },
      "Password": {
        "title": "A password used to authenticate a user",
        "description": "Passwords may be subject to additional constraints.",
        "type": "string",
        "maxLength": 512
      },
      "PhysicalDisk": {
        "description": "Client view of a [`PhysicalDisk`]",
        "type": "object",
        "properties": {
          "disk_type": {
            "$ref": "#/components/schemas/PhysicalDiskType"
          },
          "id": {
            "description": "unique, immutable, system-controlled identifier for each resource",
            "type": "string",
            "format": "uuid"
          },
          "model": {
            "type": "string"
          },
          "serial": {
            "type": "string"
          },
          "sled_id": {
            "nullable": true,
            "description": "The sled to which this disk is attached, if any.",
            "type": "string",
            "format": "uuid"
          },
          "time_created": {
            "description": "timestamp when this resource was created",
            "type": "string",
            "format": "date-time"
          },
          "time_modified": {
            "description": "timestamp when this resource was last modified",
            "type": "string",
            "format": "date-time"
          },
          "vendor": {
            "type": "string"
          }
        },
        "required": [
          "disk_type",
          "id",
          "model",
          "serial",
          "time_created",
          "time_modified",
          "vendor"
        ]
      },
      "PhysicalDiskResultsPage": {
        "description": "A single page of results",
        "type": "object",
        "properties": {
          "items": {
            "description": "list of items on this page of results",
            "type": "array",
            "items": {
              "$ref": "#/components/schemas/PhysicalDisk"
            }
          },
          "next_page": {
            "nullable": true,
            "description": "token used to fetch the next page of results (if any)",
            "type": "string"
          }
        },
        "required": [
          "items"
        ]
      },
      "PhysicalDiskType": {
        "type": "string",
        "enum": [
          "internal",
          "external"
        ]
      },
      "Project": {
        "description": "Client view of a [`Project`]",
        "type": "object",
        "properties": {
          "description": {
            "description": "human-readable free-form text about a resource",
            "type": "string"
          },
          "id": {
            "description": "unique, immutable, system-controlled identifier for each resource",
            "type": "string",
            "format": "uuid"
          },
          "name": {
            "description": "unique, mutable, user-controlled identifier for each resource",
            "allOf": [
              {
                "$ref": "#/components/schemas/Name"
              }
            ]
          },
          "organization_id": {
            "type": "string",
            "format": "uuid"
          },
          "time_created": {
            "description": "timestamp when this resource was created",
            "type": "string",
            "format": "date-time"
          },
          "time_modified": {
            "description": "timestamp when this resource was last modified",
            "type": "string",
            "format": "date-time"
          }
        },
        "required": [
          "description",
          "id",
          "name",
          "organization_id",
          "time_created",
          "time_modified"
        ]
      },
      "ProjectCreate": {
        "description": "Create-time parameters for a [`Project`](crate::external_api::views::Project)",
        "type": "object",
        "properties": {
          "description": {
            "type": "string"
          },
          "name": {
            "$ref": "#/components/schemas/Name"
          }
        },
        "required": [
          "description",
          "name"
        ]
      },
      "ProjectResultsPage": {
        "description": "A single page of results",
        "type": "object",
        "properties": {
          "items": {
            "description": "list of items on this page of results",
            "type": "array",
            "items": {
              "$ref": "#/components/schemas/Project"
            }
          },
          "next_page": {
            "nullable": true,
            "description": "token used to fetch the next page of results (if any)",
            "type": "string"
          }
        },
        "required": [
          "items"
        ]
      },
      "ProjectRole": {
        "type": "string",
        "enum": [
          "admin",
          "collaborator",
          "viewer"
        ]
      },
      "ProjectRolePolicy": {
        "description": "Client view of a [`Policy`], which describes how this resource may be accessed\n\nNote that the Policy only describes access granted explicitly for this resource.  The policies of parent resources can also cause a user to have access to this resource.",
        "type": "object",
        "properties": {
          "role_assignments": {
            "description": "Roles directly assigned on this resource",
            "type": "array",
            "items": {
              "$ref": "#/components/schemas/ProjectRoleRoleAssignment"
            }
          }
        },
        "required": [
          "role_assignments"
        ]
      },
      "ProjectRoleRoleAssignment": {
        "description": "Describes the assignment of a particular role on a particular resource to a particular identity (user, group, etc.)\n\nThe resource is not part of this structure.  Rather, [`RoleAssignment`]s are put into a [`Policy`] and that Policy is applied to a particular resource.",
        "type": "object",
        "properties": {
          "identity_id": {
            "type": "string",
            "format": "uuid"
          },
          "identity_type": {
            "$ref": "#/components/schemas/IdentityType"
          },
          "role_name": {
            "$ref": "#/components/schemas/ProjectRole"
          }
        },
        "required": [
          "identity_id",
          "identity_type",
          "role_name"
        ]
      },
      "ProjectUpdate": {
        "description": "Updateable properties of a [`Project`](crate::external_api::views::Project)",
        "type": "object",
        "properties": {
          "description": {
            "nullable": true,
            "type": "string"
          },
          "name": {
            "nullable": true,
            "allOf": [
              {
                "$ref": "#/components/schemas/Name"
              }
            ]
          }
        }
      },
      "Rack": {
        "description": "Client view of an [`Rack`]",
        "type": "object",
        "properties": {
          "id": {
            "description": "unique, immutable, system-controlled identifier for each resource",
            "type": "string",
            "format": "uuid"
          },
          "time_created": {
            "description": "timestamp when this resource was created",
            "type": "string",
            "format": "date-time"
          },
          "time_modified": {
            "description": "timestamp when this resource was last modified",
            "type": "string",
            "format": "date-time"
          }
        },
        "required": [
          "id",
          "time_created",
          "time_modified"
        ]
      },
      "RackResultsPage": {
        "description": "A single page of results",
        "type": "object",
        "properties": {
          "items": {
            "description": "list of items on this page of results",
            "type": "array",
            "items": {
              "$ref": "#/components/schemas/Rack"
            }
          },
          "next_page": {
            "nullable": true,
            "description": "token used to fetch the next page of results (if any)",
            "type": "string"
          }
        },
        "required": [
          "items"
        ]
      },
      "Role": {
        "description": "Client view of a [`Role`]",
        "type": "object",
        "properties": {
          "description": {
            "type": "string"
          },
          "name": {
            "$ref": "#/components/schemas/RoleName"
          }
        },
        "required": [
          "description",
          "name"
        ]
      },
      "RoleName": {
        "title": "A name for a built-in role",
        "description": "Role names consist of two string components separated by dot (\".\").",
        "type": "string",
        "pattern": "[a-z-]+\\.[a-z-]+",
        "maxLength": 63
      },
      "RoleResultsPage": {
        "description": "A single page of results",
        "type": "object",
        "properties": {
          "items": {
            "description": "list of items on this page of results",
            "type": "array",
            "items": {
              "$ref": "#/components/schemas/Role"
            }
          },
          "next_page": {
            "nullable": true,
            "description": "token used to fetch the next page of results (if any)",
            "type": "string"
          }
        },
        "required": [
          "items"
        ]
      },
      "RouteDestination": {
        "description": "A `RouteDestination` is used to match traffic with a routing rule, on the destination of that traffic.\n\nWhen traffic is to be sent to a destination that is within a given `RouteDestination`, the corresponding [`RouterRoute`] applies, and traffic will be forward to the [`RouteTarget`] for that rule.",
        "oneOf": [
          {
            "description": "Route applies to traffic destined for a specific IP address",
            "type": "object",
            "properties": {
              "type": {
                "type": "string",
                "enum": [
                  "ip"
                ]
              },
              "value": {
                "type": "string",
                "format": "ip"
              }
            },
            "required": [
              "type",
              "value"
            ]
          },
          {
            "description": "Route applies to traffic destined for a specific IP subnet",
            "type": "object",
            "properties": {
              "type": {
                "type": "string",
                "enum": [
                  "ip_net"
                ]
              },
              "value": {
                "$ref": "#/components/schemas/IpNet"
              }
            },
            "required": [
              "type",
              "value"
            ]
          },
          {
            "description": "Route applies to traffic destined for the given VPC.",
            "type": "object",
            "properties": {
              "type": {
                "type": "string",
                "enum": [
                  "vpc"
                ]
              },
              "value": {
                "$ref": "#/components/schemas/Name"
              }
            },
            "required": [
              "type",
              "value"
            ]
          },
          {
            "description": "Route applies to traffic",
            "type": "object",
            "properties": {
              "type": {
                "type": "string",
                "enum": [
                  "subnet"
                ]
              },
              "value": {
                "$ref": "#/components/schemas/Name"
              }
            },
            "required": [
              "type",
              "value"
            ]
          }
        ]
      },
      "RouteTarget": {
        "description": "A `RouteTarget` describes the possible locations that traffic matching a route destination can be sent.",
        "oneOf": [
          {
            "description": "Forward traffic to a particular IP address.",
            "type": "object",
            "properties": {
              "type": {
                "type": "string",
                "enum": [
                  "ip"
                ]
              },
              "value": {
                "type": "string",
                "format": "ip"
              }
            },
            "required": [
              "type",
              "value"
            ]
          },
          {
            "description": "Forward traffic to a VPC",
            "type": "object",
            "properties": {
              "type": {
                "type": "string",
                "enum": [
                  "vpc"
                ]
              },
              "value": {
                "$ref": "#/components/schemas/Name"
              }
            },
            "required": [
              "type",
              "value"
            ]
          },
          {
            "description": "Forward traffic to a VPC Subnet",
            "type": "object",
            "properties": {
              "type": {
                "type": "string",
                "enum": [
                  "subnet"
                ]
              },
              "value": {
                "$ref": "#/components/schemas/Name"
              }
            },
            "required": [
              "type",
              "value"
            ]
          },
          {
            "description": "Forward traffic to a specific instance",
            "type": "object",
            "properties": {
              "type": {
                "type": "string",
                "enum": [
                  "instance"
                ]
              },
              "value": {
                "$ref": "#/components/schemas/Name"
              }
            },
            "required": [
              "type",
              "value"
            ]
          },
          {
            "description": "Forward traffic to an internet gateway",
            "type": "object",
            "properties": {
              "type": {
                "type": "string",
                "enum": [
                  "internet_gateway"
                ]
              },
              "value": {
                "$ref": "#/components/schemas/Name"
              }
            },
            "required": [
              "type",
              "value"
            ]
          }
        ]
      },
      "RouterRoute": {
        "description": "A route defines a rule that governs where traffic should be sent based on its destination.",
        "type": "object",
        "properties": {
          "description": {
            "description": "human-readable free-form text about a resource",
            "type": "string"
          },
          "destination": {
            "$ref": "#/components/schemas/RouteDestination"
          },
          "id": {
            "description": "unique, immutable, system-controlled identifier for each resource",
            "type": "string",
            "format": "uuid"
          },
          "kind": {
            "description": "Describes the kind of router. Set at creation. `read-only`",
            "allOf": [
              {
                "$ref": "#/components/schemas/RouterRouteKind"
              }
            ]
          },
          "name": {
            "description": "unique, mutable, user-controlled identifier for each resource",
            "allOf": [
              {
                "$ref": "#/components/schemas/Name"
              }
            ]
          },
          "target": {
            "$ref": "#/components/schemas/RouteTarget"
          },
          "time_created": {
            "description": "timestamp when this resource was created",
            "type": "string",
            "format": "date-time"
          },
          "time_modified": {
            "description": "timestamp when this resource was last modified",
            "type": "string",
            "format": "date-time"
          },
          "vpc_router_id": {
            "description": "The VPC Router to which the route belongs.",
            "type": "string",
            "format": "uuid"
          }
        },
        "required": [
          "description",
          "destination",
          "id",
          "kind",
          "name",
          "target",
          "time_created",
          "time_modified",
          "vpc_router_id"
        ]
      },
      "RouterRouteCreate": {
        "description": "Create-time parameters for a [`omicron_common::api::external::RouterRoute`]",
        "type": "object",
        "properties": {
          "description": {
            "type": "string"
          },
          "destination": {
            "$ref": "#/components/schemas/RouteDestination"
          },
          "name": {
            "$ref": "#/components/schemas/Name"
          },
          "target": {
            "$ref": "#/components/schemas/RouteTarget"
          }
        },
        "required": [
          "description",
          "destination",
          "name",
          "target"
        ]
      },
      "RouterRouteKind": {
        "description": "The classification of a [`RouterRoute`] as defined by the system. The kind determines certain attributes such as if the route is modifiable and describes how or where the route was created.\n\nSee [RFD-21](https://rfd.shared.oxide.computer/rfd/0021#concept-router) for more context",
        "oneOf": [
          {
            "description": "Determines the default destination of traffic, such as whether it goes to the internet or not.\n\n`Destination: An Internet Gateway` `Modifiable: true`",
            "type": "string",
            "enum": [
              "default"
            ]
          },
          {
            "description": "Automatically added for each VPC Subnet in the VPC\n\n`Destination: A VPC Subnet` `Modifiable: false`",
            "type": "string",
            "enum": [
              "vpc_subnet"
            ]
          },
          {
            "description": "Automatically added when VPC peering is established\n\n`Destination: A different VPC` `Modifiable: false`",
            "type": "string",
            "enum": [
              "vpc_peering"
            ]
          },
          {
            "description": "Created by a user See [`RouteTarget`]\n\n`Destination: User defined` `Modifiable: true`",
            "type": "string",
            "enum": [
              "custom"
            ]
          }
        ]
      },
      "RouterRouteResultsPage": {
        "description": "A single page of results",
        "type": "object",
        "properties": {
          "items": {
            "description": "list of items on this page of results",
            "type": "array",
            "items": {
              "$ref": "#/components/schemas/RouterRoute"
            }
          },
          "next_page": {
            "nullable": true,
            "description": "token used to fetch the next page of results (if any)",
            "type": "string"
          }
        },
        "required": [
          "items"
        ]
      },
      "RouterRouteUpdate": {
        "description": "Updateable properties of a [`omicron_common::api::external::RouterRoute`]",
        "type": "object",
        "properties": {
          "description": {
            "nullable": true,
            "type": "string"
          },
          "destination": {
            "$ref": "#/components/schemas/RouteDestination"
          },
          "name": {
            "nullable": true,
            "allOf": [
              {
                "$ref": "#/components/schemas/Name"
              }
            ]
          },
          "target": {
            "$ref": "#/components/schemas/RouteTarget"
          }
        },
        "required": [
          "destination",
          "target"
        ]
      },
      "Saga": {
        "type": "object",
        "properties": {
          "id": {
            "type": "string",
            "format": "uuid"
          },
          "state": {
            "$ref": "#/components/schemas/SagaState"
          }
        },
        "required": [
          "id",
          "state"
        ]
      },
      "SagaErrorInfo": {
        "oneOf": [
          {
            "type": "object",
            "properties": {
              "error": {
                "type": "string",
                "enum": [
                  "action_failed"
                ]
              },
              "source_error": {}
            },
            "required": [
              "error",
              "source_error"
            ]
          },
          {
            "type": "object",
            "properties": {
              "error": {
                "type": "string",
                "enum": [
                  "deserialize_failed"
                ]
              },
              "message": {
                "type": "string"
              }
            },
            "required": [
              "error",
              "message"
            ]
          },
          {
            "type": "object",
            "properties": {
              "error": {
                "type": "string",
                "enum": [
                  "injected_error"
                ]
              }
            },
            "required": [
              "error"
            ]
          },
          {
            "type": "object",
            "properties": {
              "error": {
                "type": "string",
                "enum": [
                  "serialize_failed"
                ]
              },
              "message": {
                "type": "string"
              }
            },
            "required": [
              "error",
              "message"
            ]
          },
          {
            "type": "object",
            "properties": {
              "error": {
                "type": "string",
                "enum": [
                  "subsaga_create_failed"
                ]
              },
              "message": {
                "type": "string"
              }
            },
            "required": [
              "error",
              "message"
            ]
          }
        ]
      },
      "SagaResultsPage": {
        "description": "A single page of results",
        "type": "object",
        "properties": {
          "items": {
            "description": "list of items on this page of results",
            "type": "array",
            "items": {
              "$ref": "#/components/schemas/Saga"
            }
          },
          "next_page": {
            "nullable": true,
            "description": "token used to fetch the next page of results (if any)",
            "type": "string"
          }
        },
        "required": [
          "items"
        ]
      },
      "SagaState": {
        "oneOf": [
          {
            "type": "object",
            "properties": {
              "state": {
                "type": "string",
                "enum": [
                  "running"
                ]
              }
            },
            "required": [
              "state"
            ]
          },
          {
            "type": "object",
            "properties": {
              "state": {
                "type": "string",
                "enum": [
                  "succeeded"
                ]
              }
            },
            "required": [
              "state"
            ]
          },
          {
            "type": "object",
            "properties": {
              "error_info": {
                "$ref": "#/components/schemas/SagaErrorInfo"
              },
              "error_node_name": {
                "$ref": "#/components/schemas/NodeName"
              },
              "state": {
                "type": "string",
                "enum": [
                  "failed"
                ]
              }
            },
            "required": [
              "error_info",
              "error_node_name",
              "state"
            ]
          }
        ]
      },
      "SamlIdentityProvider": {
        "description": "Identity-related metadata that's included in nearly all public API objects",
        "type": "object",
        "properties": {
          "acs_url": {
            "description": "service provider endpoint where the response will be sent",
            "type": "string"
          },
          "description": {
            "description": "human-readable free-form text about a resource",
            "type": "string"
          },
          "id": {
            "description": "unique, immutable, system-controlled identifier for each resource",
            "type": "string",
            "format": "uuid"
          },
          "idp_entity_id": {
            "description": "idp's entity id",
            "type": "string"
          },
          "name": {
            "description": "unique, mutable, user-controlled identifier for each resource",
            "allOf": [
              {
                "$ref": "#/components/schemas/Name"
              }
            ]
          },
          "public_cert": {
            "nullable": true,
            "description": "optional request signing public certificate (base64 encoded der file)",
            "type": "string"
          },
          "slo_url": {
            "description": "service provider endpoint where the idp should send log out requests",
            "type": "string"
          },
          "sp_client_id": {
            "description": "sp's client id",
            "type": "string"
          },
          "technical_contact_email": {
            "description": "customer's technical contact for saml configuration",
            "type": "string"
          },
          "time_created": {
            "description": "timestamp when this resource was created",
            "type": "string",
            "format": "date-time"
          },
          "time_modified": {
            "description": "timestamp when this resource was last modified",
            "type": "string",
            "format": "date-time"
          }
        },
        "required": [
          "acs_url",
          "description",
          "id",
          "idp_entity_id",
          "name",
          "slo_url",
          "sp_client_id",
          "technical_contact_email",
          "time_created",
          "time_modified"
        ]
      },
      "SamlIdentityProviderCreate": {
        "description": "Create-time identity-related parameters",
        "type": "object",
        "properties": {
          "acs_url": {
            "description": "service provider endpoint where the response will be sent",
            "type": "string"
          },
          "description": {
            "type": "string"
          },
          "group_attribute_name": {
            "nullable": true,
            "description": "If set, SAML attributes with this name will be considered to denote a user's group membership, where the attribute value(s) should be a comma-separated list of group names.",
            "type": "string"
          },
          "idp_entity_id": {
            "description": "idp's entity id",
            "type": "string"
          },
          "idp_metadata_source": {
            "description": "the source of an identity provider metadata descriptor",
            "allOf": [
              {
                "$ref": "#/components/schemas/IdpMetadataSource"
              }
            ]
          },
          "name": {
            "$ref": "#/components/schemas/Name"
          },
          "signing_keypair": {
            "nullable": true,
            "description": "optional request signing key pair",
            "allOf": [
              {
                "$ref": "#/components/schemas/DerEncodedKeyPair"
              }
            ]
          },
          "slo_url": {
            "description": "service provider endpoint where the idp should send log out requests",
            "type": "string"
          },
          "sp_client_id": {
            "description": "sp's client id",
            "type": "string"
          },
          "technical_contact_email": {
            "description": "customer's technical contact for saml configuration",
            "type": "string"
          }
        },
        "required": [
          "acs_url",
          "description",
          "idp_entity_id",
          "idp_metadata_source",
          "name",
          "slo_url",
          "sp_client_id",
          "technical_contact_email"
        ]
      },
      "SemverVersion": {
        "type": "string",
        "pattern": "^(0|[1-9]\\d*)\\.(0|[1-9]\\d*)\\.(0|[1-9]\\d*)(?:-((?:0|[1-9]\\d*|\\d*[a-zA-Z-][0-9a-zA-Z-]*)(?:\\.(?:0|[1-9]\\d*|\\d*[a-zA-Z-][0-9a-zA-Z-]*))*))?(?:\\+([0-9a-zA-Z-]+(?:\\.[0-9a-zA-Z-]+)*))?$"
      },
      "ServiceUsingCertificate": {
        "description": "The service intended to use this certificate.",
        "oneOf": [
          {
            "description": "This certificate is intended for access to the external API.",
            "type": "string",
            "enum": [
              "external_api"
            ]
          }
        ]
      },
      "Silo": {
        "description": "Client view of a ['Silo']",
        "type": "object",
        "properties": {
          "description": {
            "description": "human-readable free-form text about a resource",
            "type": "string"
          },
          "discoverable": {
            "description": "A silo where discoverable is false can be retrieved only by its id - it will not be part of the \"list all silos\" output.",
            "type": "boolean"
          },
          "id": {
            "description": "unique, immutable, system-controlled identifier for each resource",
            "type": "string",
            "format": "uuid"
          },
          "identity_mode": {
            "description": "How users and groups are managed in this Silo",
            "allOf": [
              {
                "$ref": "#/components/schemas/SiloIdentityMode"
              }
            ]
          },
          "name": {
            "description": "unique, mutable, user-controlled identifier for each resource",
            "allOf": [
              {
                "$ref": "#/components/schemas/Name"
              }
            ]
          },
          "time_created": {
            "description": "timestamp when this resource was created",
            "type": "string",
            "format": "date-time"
          },
          "time_modified": {
            "description": "timestamp when this resource was last modified",
            "type": "string",
            "format": "date-time"
          }
        },
        "required": [
          "description",
          "discoverable",
          "id",
          "identity_mode",
          "name",
          "time_created",
          "time_modified"
        ]
      },
      "SiloCreate": {
        "description": "Create-time parameters for a [`Silo`](crate::external_api::views::Silo)",
        "type": "object",
        "properties": {
          "admin_group_name": {
            "nullable": true,
            "description": "If set, this group will be created during Silo creation and granted the \"Silo Admin\" role. Identity providers can assert that users belong to this group and those users can log in and further initialize the Silo.\n\nNote that if configuring a SAML based identity provider, group_attribute_name must be set for users to be considered part of a group. See [`SamlIdentityProviderCreate`] for more information.",
            "type": "string"
          },
          "description": {
            "type": "string"
          },
          "discoverable": {
            "type": "boolean"
          },
          "identity_mode": {
            "$ref": "#/components/schemas/SiloIdentityMode"
          },
          "name": {
            "$ref": "#/components/schemas/Name"
          }
        },
        "required": [
          "description",
          "discoverable",
          "identity_mode",
          "name"
        ]
      },
      "SiloIdentityMode": {
        "description": "Describes how identities are managed and users are authenticated in this Silo",
        "oneOf": [
          {
            "description": "Users are authenticated with SAML using an external authentication provider.  The system updates information about users and groups only during successful authentication (i.e,. \"JIT provisioning\" of users and groups).",
            "type": "string",
            "enum": [
              "saml_jit"
            ]
          },
          {
            "description": "The system is the source of truth about users.  There is no linkage to an external authentication provider or identity provider.",
            "type": "string",
            "enum": [
              "local_only"
            ]
          }
        ]
      },
      "SiloResultsPage": {
        "description": "A single page of results",
        "type": "object",
        "properties": {
          "items": {
            "description": "list of items on this page of results",
            "type": "array",
            "items": {
              "$ref": "#/components/schemas/Silo"
            }
          },
          "next_page": {
            "nullable": true,
            "description": "token used to fetch the next page of results (if any)",
            "type": "string"
          }
        },
        "required": [
          "items"
        ]
      },
      "SiloRole": {
        "type": "string",
        "enum": [
          "admin",
          "collaborator",
          "viewer"
        ]
      },
      "SiloRolePolicy": {
        "description": "Client view of a [`Policy`], which describes how this resource may be accessed\n\nNote that the Policy only describes access granted explicitly for this resource.  The policies of parent resources can also cause a user to have access to this resource.",
        "type": "object",
        "properties": {
          "role_assignments": {
            "description": "Roles directly assigned on this resource",
            "type": "array",
            "items": {
              "$ref": "#/components/schemas/SiloRoleRoleAssignment"
            }
          }
        },
        "required": [
          "role_assignments"
        ]
      },
      "SiloRoleRoleAssignment": {
        "description": "Describes the assignment of a particular role on a particular resource to a particular identity (user, group, etc.)\n\nThe resource is not part of this structure.  Rather, [`RoleAssignment`]s are put into a [`Policy`] and that Policy is applied to a particular resource.",
        "type": "object",
        "properties": {
          "identity_id": {
            "type": "string",
            "format": "uuid"
          },
          "identity_type": {
            "$ref": "#/components/schemas/IdentityType"
          },
          "role_name": {
            "$ref": "#/components/schemas/SiloRole"
          }
        },
        "required": [
          "identity_id",
          "identity_type",
          "role_name"
        ]
      },
      "Sled": {
        "description": "An operator's view of a Sled.",
        "type": "object",
        "properties": {
          "baseboard": {
            "$ref": "#/components/schemas/Baseboard"
          },
          "id": {
            "description": "unique, immutable, system-controlled identifier for each resource",
            "type": "string",
            "format": "uuid"
          },
          "rack_id": {
            "description": "The rack to which this Sled is currently attached",
            "type": "string",
            "format": "uuid"
          },
          "time_created": {
            "description": "timestamp when this resource was created",
            "type": "string",
            "format": "date-time"
          },
          "time_modified": {
            "description": "timestamp when this resource was last modified",
            "type": "string",
            "format": "date-time"
          },
          "usable_hardware_threads": {
            "description": "The number of hardware threads which can execute on this sled",
            "type": "integer",
            "format": "uint32",
            "minimum": 0
          },
          "usable_physical_ram": {
            "description": "Amount of RAM which may be used by the Sled's OS",
            "allOf": [
              {
                "$ref": "#/components/schemas/ByteCount"
              }
            ]
          }
        },
        "required": [
          "baseboard",
          "id",
          "rack_id",
          "time_created",
          "time_modified",
          "usable_hardware_threads",
          "usable_physical_ram"
        ]
      },
      "SledResultsPage": {
        "description": "A single page of results",
        "type": "object",
        "properties": {
          "items": {
            "description": "list of items on this page of results",
            "type": "array",
            "items": {
              "$ref": "#/components/schemas/Sled"
            }
          },
          "next_page": {
            "nullable": true,
            "description": "token used to fetch the next page of results (if any)",
            "type": "string"
          }
        },
        "required": [
          "items"
        ]
      },
      "Snapshot": {
        "description": "Client view of a Snapshot",
        "type": "object",
        "properties": {
          "description": {
            "description": "human-readable free-form text about a resource",
            "type": "string"
          },
          "disk_id": {
            "type": "string",
            "format": "uuid"
          },
          "id": {
            "description": "unique, immutable, system-controlled identifier for each resource",
            "type": "string",
            "format": "uuid"
          },
          "name": {
            "description": "unique, mutable, user-controlled identifier for each resource",
            "allOf": [
              {
                "$ref": "#/components/schemas/Name"
              }
            ]
          },
          "project_id": {
            "type": "string",
            "format": "uuid"
          },
          "size": {
            "$ref": "#/components/schemas/ByteCount"
          },
          "state": {
            "$ref": "#/components/schemas/SnapshotState"
          },
          "time_created": {
            "description": "timestamp when this resource was created",
            "type": "string",
            "format": "date-time"
          },
          "time_modified": {
            "description": "timestamp when this resource was last modified",
            "type": "string",
            "format": "date-time"
          }
        },
        "required": [
          "description",
          "disk_id",
          "id",
          "name",
          "project_id",
          "size",
          "state",
          "time_created",
          "time_modified"
        ]
      },
      "SnapshotCreate": {
        "description": "Create-time parameters for a [`Snapshot`](crate::external_api::views::Snapshot)",
        "type": "object",
        "properties": {
          "description": {
            "type": "string"
          },
          "disk": {
            "description": "The name of the disk to be snapshotted",
            "allOf": [
              {
                "$ref": "#/components/schemas/Name"
              }
            ]
          },
          "name": {
            "$ref": "#/components/schemas/Name"
          }
        },
        "required": [
          "description",
          "disk",
          "name"
        ]
      },
      "SnapshotResultsPage": {
        "description": "A single page of results",
        "type": "object",
        "properties": {
          "items": {
            "description": "list of items on this page of results",
            "type": "array",
            "items": {
              "$ref": "#/components/schemas/Snapshot"
            }
          },
          "next_page": {
            "nullable": true,
            "description": "token used to fetch the next page of results (if any)",
            "type": "string"
          }
        },
        "required": [
          "items"
        ]
      },
      "SnapshotState": {
        "type": "string",
        "enum": [
          "creating",
          "ready",
          "faulted",
          "destroyed"
        ]
      },
      "SpoofLoginBody": {
        "type": "object",
        "properties": {
          "username": {
            "type": "string"
          }
        },
        "required": [
          "username"
        ]
      },
      "SshKey": {
        "description": "Client view of a [`SshKey`]",
        "type": "object",
        "properties": {
          "description": {
            "description": "human-readable free-form text about a resource",
            "type": "string"
          },
          "id": {
            "description": "unique, immutable, system-controlled identifier for each resource",
            "type": "string",
            "format": "uuid"
          },
          "name": {
            "description": "unique, mutable, user-controlled identifier for each resource",
            "allOf": [
              {
                "$ref": "#/components/schemas/Name"
              }
            ]
          },
          "public_key": {
            "description": "SSH public key, e.g., `\"ssh-ed25519 AAAAC3NzaC...\"`",
            "type": "string"
          },
          "silo_user_id": {
            "description": "The user to whom this key belongs",
            "type": "string",
            "format": "uuid"
          },
          "time_created": {
            "description": "timestamp when this resource was created",
            "type": "string",
            "format": "date-time"
          },
          "time_modified": {
            "description": "timestamp when this resource was last modified",
            "type": "string",
            "format": "date-time"
          }
        },
        "required": [
          "description",
          "id",
          "name",
          "public_key",
          "silo_user_id",
          "time_created",
          "time_modified"
        ]
      },
      "SshKeyCreate": {
        "description": "Create-time parameters for an [`SshKey`](crate::external_api::views::SshKey)",
        "type": "object",
        "properties": {
          "description": {
            "type": "string"
          },
          "name": {
            "$ref": "#/components/schemas/Name"
          },
          "public_key": {
            "description": "SSH public key, e.g., `\"ssh-ed25519 AAAAC3NzaC...\"`",
            "type": "string"
          }
        },
        "required": [
          "description",
          "name",
          "public_key"
        ]
      },
      "SshKeyResultsPage": {
        "description": "A single page of results",
        "type": "object",
        "properties": {
          "items": {
            "description": "list of items on this page of results",
            "type": "array",
            "items": {
              "$ref": "#/components/schemas/SshKey"
            }
          },
          "next_page": {
            "nullable": true,
            "description": "token used to fetch the next page of results (if any)",
            "type": "string"
          }
        },
        "required": [
          "items"
        ]
      },
      "SystemUpdate": {
        "description": "Identity-related metadata that's included in \"asset\" public API objects (which generally have no name or description)",
        "type": "object",
        "properties": {
          "id": {
            "description": "unique, immutable, system-controlled identifier for each resource",
            "type": "string",
            "format": "uuid"
          },
          "time_created": {
            "description": "timestamp when this resource was created",
            "type": "string",
            "format": "date-time"
          },
          "time_modified": {
            "description": "timestamp when this resource was last modified",
            "type": "string",
            "format": "date-time"
          },
          "version": {
            "$ref": "#/components/schemas/SemverVersion"
          }
        },
        "required": [
          "id",
          "time_created",
          "time_modified",
          "version"
        ]
      },
      "SystemUpdateResultsPage": {
        "description": "A single page of results",
        "type": "object",
        "properties": {
          "items": {
            "description": "list of items on this page of results",
            "type": "array",
            "items": {
              "$ref": "#/components/schemas/SystemUpdate"
            }
          },
          "next_page": {
            "nullable": true,
            "description": "token used to fetch the next page of results (if any)",
            "type": "string"
          }
        },
        "required": [
          "items"
        ]
      },
      "SystemUpdateStart": {
        "type": "object",
        "properties": {
          "version": {
            "$ref": "#/components/schemas/SemverVersion"
          }
        },
        "required": [
          "version"
        ]
      },
      "SystemVersion": {
        "type": "object",
        "properties": {
          "status": {
            "$ref": "#/components/schemas/UpdateStatus"
          },
          "version_range": {
            "$ref": "#/components/schemas/VersionRange"
          }
        },
        "required": [
          "status",
          "version_range"
        ]
      },
      "UpdateDeployment": {
        "description": "Identity-related metadata that's included in \"asset\" public API objects (which generally have no name or description)",
        "type": "object",
        "properties": {
          "id": {
            "description": "unique, immutable, system-controlled identifier for each resource",
            "type": "string",
            "format": "uuid"
          },
          "status": {
            "$ref": "#/components/schemas/UpdateStatus"
          },
          "time_created": {
            "description": "timestamp when this resource was created",
            "type": "string",
            "format": "date-time"
          },
          "time_modified": {
            "description": "timestamp when this resource was last modified",
            "type": "string",
            "format": "date-time"
          },
          "version": {
            "$ref": "#/components/schemas/SemverVersion"
          }
        },
        "required": [
          "id",
          "status",
          "time_created",
          "time_modified",
          "version"
        ]
      },
      "UpdateDeploymentResultsPage": {
        "description": "A single page of results",
        "type": "object",
        "properties": {
          "items": {
            "description": "list of items on this page of results",
            "type": "array",
            "items": {
              "$ref": "#/components/schemas/UpdateDeployment"
            }
          },
          "next_page": {
            "nullable": true,
            "description": "token used to fetch the next page of results (if any)",
            "type": "string"
          }
        },
        "required": [
          "items"
        ]
      },
      "UpdateStatus": {
        "oneOf": [
          {
            "type": "object",
            "properties": {
              "status": {
                "type": "string",
                "enum": [
                  "updating"
                ]
              }
            },
            "required": [
              "status"
            ]
          },
          {
            "type": "object",
            "properties": {
              "status": {
                "type": "string",
                "enum": [
                  "steady"
                ]
              }
            },
            "required": [
              "status"
            ]
          }
        ]
      },
      "UpdateableComponent": {
        "description": "Identity-related metadata that's included in \"asset\" public API objects (which generally have no name or description)",
        "type": "object",
        "properties": {
          "component_type": {
            "$ref": "#/components/schemas/UpdateableComponentType"
          },
          "device_id": {
            "type": "string"
          },
          "id": {
            "description": "unique, immutable, system-controlled identifier for each resource",
            "type": "string",
            "format": "uuid"
          },
          "status": {
            "$ref": "#/components/schemas/UpdateStatus"
          },
          "system_version": {
            "$ref": "#/components/schemas/SemverVersion"
          },
          "time_created": {
            "description": "timestamp when this resource was created",
            "type": "string",
            "format": "date-time"
          },
          "time_modified": {
            "description": "timestamp when this resource was last modified",
            "type": "string",
            "format": "date-time"
          },
          "version": {
            "$ref": "#/components/schemas/SemverVersion"
          }
        },
        "required": [
          "component_type",
          "device_id",
          "id",
          "status",
          "system_version",
          "time_created",
          "time_modified",
          "version"
        ]
      },
      "UpdateableComponentResultsPage": {
        "description": "A single page of results",
        "type": "object",
        "properties": {
          "items": {
            "description": "list of items on this page of results",
            "type": "array",
            "items": {
              "$ref": "#/components/schemas/UpdateableComponent"
            }
          },
          "next_page": {
            "nullable": true,
            "description": "token used to fetch the next page of results (if any)",
            "type": "string"
          }
        },
        "required": [
          "items"
        ]
      },
      "UpdateableComponentType": {
        "type": "string",
        "enum": [
          "bootloader_for_rot",
          "bootloader_for_sp",
          "bootloader_for_host_proc",
          "hubris_for_psc_rot",
          "hubris_for_psc_sp",
          "hubris_for_sidecar_rot",
          "hubris_for_sidecar_sp",
          "hubris_for_gimlet_rot",
          "hubris_for_gimlet_sp",
          "helios_host_phase1",
          "helios_host_phase2",
          "host_omicron"
        ]
      },
      "User": {
        "description": "Client view of a [`User`]",
        "type": "object",
        "properties": {
          "display_name": {
            "description": "Human-readable name that can identify the user",
            "type": "string"
          },
          "id": {
            "type": "string",
            "format": "uuid"
          },
          "silo_id": {
            "description": "Uuid of the silo to which this user belongs",
            "type": "string",
            "format": "uuid"
          }
        },
        "required": [
          "display_name",
          "id",
          "silo_id"
        ]
      },
      "UserBuiltin": {
        "description": "Client view of a [`UserBuiltin`]",
        "type": "object",
        "properties": {
          "description": {
            "description": "human-readable free-form text about a resource",
            "type": "string"
          },
          "id": {
            "description": "unique, immutable, system-controlled identifier for each resource",
            "type": "string",
            "format": "uuid"
          },
          "name": {
            "description": "unique, mutable, user-controlled identifier for each resource",
            "allOf": [
              {
                "$ref": "#/components/schemas/Name"
              }
            ]
          },
          "time_created": {
            "description": "timestamp when this resource was created",
            "type": "string",
            "format": "date-time"
          },
          "time_modified": {
            "description": "timestamp when this resource was last modified",
            "type": "string",
            "format": "date-time"
          }
        },
        "required": [
          "description",
          "id",
          "name",
          "time_created",
          "time_modified"
        ]
      },
      "UserBuiltinResultsPage": {
        "description": "A single page of results",
        "type": "object",
        "properties": {
          "items": {
            "description": "list of items on this page of results",
            "type": "array",
            "items": {
              "$ref": "#/components/schemas/UserBuiltin"
            }
          },
          "next_page": {
            "nullable": true,
            "description": "token used to fetch the next page of results (if any)",
            "type": "string"
          }
        },
        "required": [
          "items"
        ]
      },
      "UserCreate": {
        "description": "Create-time parameters for a [`User`](crate::external_api::views::User)",
        "type": "object",
        "properties": {
          "external_id": {
            "description": "username used to log in",
            "allOf": [
              {
                "$ref": "#/components/schemas/UserId"
              }
            ]
          },
          "password": {
            "description": "password used to log in",
            "allOf": [
              {
                "$ref": "#/components/schemas/UserPassword"
              }
            ]
          }
        },
        "required": [
          "external_id",
          "password"
        ]
      },
      "UserId": {
        "title": "A name unique within the parent collection",
        "description": "Names must begin with a lower case ASCII letter, be composed exclusively of lowercase ASCII, uppercase ASCII, numbers, and '-', and may not end with a '-'. Names cannot be a UUID though they may contain a UUID.",
        "type": "string",
        "pattern": "^(?![0-9a-fA-F]{8}-[0-9a-fA-F]{4}-[0-9a-fA-F]{4}-[0-9a-fA-F]{4}-[0-9a-fA-F]{12}$)^[a-z][a-z0-9-]*[a-zA-Z0-9]*$",
        "minLength": 1,
        "maxLength": 63
      },
      "UserPassword": {
        "description": "Parameters for setting a user's password",
        "oneOf": [
          {
            "description": "Sets the user's password to the provided value",
            "type": "object",
            "properties": {
              "details": {
                "$ref": "#/components/schemas/Password"
              },
              "user_password_value": {
                "type": "string",
                "enum": [
                  "password"
                ]
              }
            },
            "required": [
              "details",
              "user_password_value"
            ]
          },
          {
            "description": "Invalidates any current password (disabling password authentication)",
            "type": "object",
            "properties": {
              "user_password_value": {
                "type": "string",
                "enum": [
                  "invalid_password"
                ]
              }
            },
            "required": [
              "user_password_value"
            ]
          }
        ]
      },
      "UserResultsPage": {
        "description": "A single page of results",
        "type": "object",
        "properties": {
          "items": {
            "description": "list of items on this page of results",
            "type": "array",
            "items": {
              "$ref": "#/components/schemas/User"
            }
          },
          "next_page": {
            "nullable": true,
            "description": "token used to fetch the next page of results (if any)",
            "type": "string"
          }
        },
        "required": [
          "items"
        ]
      },
      "UsernamePasswordCredentials": {
        "description": "Credentials for local user login",
        "type": "object",
        "properties": {
          "password": {
            "$ref": "#/components/schemas/Password"
          },
          "username": {
            "$ref": "#/components/schemas/UserId"
          }
        },
        "required": [
          "password",
          "username"
        ]
      },
      "VersionRange": {
        "type": "object",
        "properties": {
          "high": {
            "$ref": "#/components/schemas/SemverVersion"
          },
          "low": {
            "$ref": "#/components/schemas/SemverVersion"
          }
        },
        "required": [
          "high",
          "low"
        ]
      },
      "Vpc": {
        "description": "Client view of a [`Vpc`]",
        "type": "object",
        "properties": {
          "description": {
            "description": "human-readable free-form text about a resource",
            "type": "string"
          },
          "dns_name": {
            "description": "The name used for the VPC in DNS.",
            "allOf": [
              {
                "$ref": "#/components/schemas/Name"
              }
            ]
          },
          "id": {
            "description": "unique, immutable, system-controlled identifier for each resource",
            "type": "string",
            "format": "uuid"
          },
          "ipv6_prefix": {
            "description": "The unique local IPv6 address range for subnets in this VPC",
            "allOf": [
              {
                "$ref": "#/components/schemas/Ipv6Net"
              }
            ]
          },
          "name": {
            "description": "unique, mutable, user-controlled identifier for each resource",
            "allOf": [
              {
                "$ref": "#/components/schemas/Name"
              }
            ]
          },
          "project_id": {
            "description": "id for the project containing this VPC",
            "type": "string",
            "format": "uuid"
          },
          "system_router_id": {
            "description": "id for the system router where subnet default routes are registered",
            "type": "string",
            "format": "uuid"
          },
          "time_created": {
            "description": "timestamp when this resource was created",
            "type": "string",
            "format": "date-time"
          },
          "time_modified": {
            "description": "timestamp when this resource was last modified",
            "type": "string",
            "format": "date-time"
          }
        },
        "required": [
          "description",
          "dns_name",
          "id",
          "ipv6_prefix",
          "name",
          "project_id",
          "system_router_id",
          "time_created",
          "time_modified"
        ]
      },
      "VpcCreate": {
        "description": "Create-time parameters for a [`Vpc`](crate::external_api::views::Vpc)",
        "type": "object",
        "properties": {
          "description": {
            "type": "string"
          },
          "dns_name": {
            "$ref": "#/components/schemas/Name"
          },
          "ipv6_prefix": {
            "nullable": true,
            "description": "The IPv6 prefix for this VPC.\n\nAll IPv6 subnets created from this VPC must be taken from this range, which sould be a Unique Local Address in the range `fd00::/48`. The default VPC Subnet will have the first `/64` range from this prefix.",
            "allOf": [
              {
                "$ref": "#/components/schemas/Ipv6Net"
              }
            ]
          },
          "name": {
            "$ref": "#/components/schemas/Name"
          }
        },
        "required": [
          "description",
          "dns_name",
          "name"
        ]
      },
      "VpcFirewallRule": {
        "description": "A single rule in a VPC firewall",
        "type": "object",
        "properties": {
          "action": {
            "description": "whether traffic matching the rule should be allowed or dropped",
            "allOf": [
              {
                "$ref": "#/components/schemas/VpcFirewallRuleAction"
              }
            ]
          },
          "description": {
            "description": "human-readable free-form text about a resource",
            "type": "string"
          },
          "direction": {
            "description": "whether this rule is for incoming or outgoing traffic",
            "allOf": [
              {
                "$ref": "#/components/schemas/VpcFirewallRuleDirection"
              }
            ]
          },
          "filters": {
            "description": "reductions on the scope of the rule",
            "allOf": [
              {
                "$ref": "#/components/schemas/VpcFirewallRuleFilter"
              }
            ]
          },
          "id": {
            "description": "unique, immutable, system-controlled identifier for each resource",
            "type": "string",
            "format": "uuid"
          },
          "name": {
            "description": "unique, mutable, user-controlled identifier for each resource",
            "allOf": [
              {
                "$ref": "#/components/schemas/Name"
              }
            ]
          },
          "priority": {
            "description": "the relative priority of this rule",
            "type": "integer",
            "format": "uint16",
            "minimum": 0
          },
          "status": {
            "description": "whether this rule is in effect",
            "allOf": [
              {
                "$ref": "#/components/schemas/VpcFirewallRuleStatus"
              }
            ]
          },
          "targets": {
            "description": "list of sets of instances that the rule applies to",
            "type": "array",
            "items": {
              "$ref": "#/components/schemas/VpcFirewallRuleTarget"
            }
          },
          "time_created": {
            "description": "timestamp when this resource was created",
            "type": "string",
            "format": "date-time"
          },
          "time_modified": {
            "description": "timestamp when this resource was last modified",
            "type": "string",
            "format": "date-time"
          },
          "vpc_id": {
            "description": "the VPC to which this rule belongs",
            "type": "string",
            "format": "uuid"
          }
        },
        "required": [
          "action",
          "description",
          "direction",
          "filters",
          "id",
          "name",
          "priority",
          "status",
          "targets",
          "time_created",
          "time_modified",
          "vpc_id"
        ]
      },
      "VpcFirewallRuleAction": {
        "type": "string",
        "enum": [
          "allow",
          "deny"
        ]
      },
      "VpcFirewallRuleDirection": {
        "type": "string",
        "enum": [
          "inbound",
          "outbound"
        ]
      },
      "VpcFirewallRuleFilter": {
        "description": "Filter for a firewall rule. A given packet must match every field that is present for the rule to apply to it. A packet matches a field if any entry in that field matches the packet.",
        "type": "object",
        "properties": {
          "hosts": {
            "nullable": true,
            "description": "If present, the sources (if incoming) or destinations (if outgoing) this rule applies to.",
            "type": "array",
            "items": {
              "$ref": "#/components/schemas/VpcFirewallRuleHostFilter"
            }
          },
          "ports": {
            "nullable": true,
            "description": "If present, the destination ports this rule applies to.",
            "type": "array",
            "items": {
              "$ref": "#/components/schemas/L4PortRange"
            }
          },
          "protocols": {
            "nullable": true,
            "description": "If present, the networking protocols this rule applies to.",
            "type": "array",
            "items": {
              "$ref": "#/components/schemas/VpcFirewallRuleProtocol"
            }
          }
        }
      },
      "VpcFirewallRuleHostFilter": {
        "description": "The `VpcFirewallRuleHostFilter` is used to filter traffic on the basis of its source or destination host.",
        "oneOf": [
          {
            "description": "The rule applies to traffic from/to all instances in the VPC",
            "type": "object",
            "properties": {
              "type": {
                "type": "string",
                "enum": [
                  "vpc"
                ]
              },
              "value": {
                "$ref": "#/components/schemas/Name"
              }
            },
            "required": [
              "type",
              "value"
            ]
          },
          {
            "description": "The rule applies to traffic from/to all instances in the VPC Subnet",
            "type": "object",
            "properties": {
              "type": {
                "type": "string",
                "enum": [
                  "subnet"
                ]
              },
              "value": {
                "$ref": "#/components/schemas/Name"
              }
            },
            "required": [
              "type",
              "value"
            ]
          },
          {
            "description": "The rule applies to traffic from/to this specific instance",
            "type": "object",
            "properties": {
              "type": {
                "type": "string",
                "enum": [
                  "instance"
                ]
              },
              "value": {
                "$ref": "#/components/schemas/Name"
              }
            },
            "required": [
              "type",
              "value"
            ]
          },
          {
            "description": "The rule applies to traffic from/to a specific IP address",
            "type": "object",
            "properties": {
              "type": {
                "type": "string",
                "enum": [
                  "ip"
                ]
              },
              "value": {
                "type": "string",
                "format": "ip"
              }
            },
            "required": [
              "type",
              "value"
            ]
          },
          {
            "description": "The rule applies to traffic from/to a specific IP subnet",
            "type": "object",
            "properties": {
              "type": {
                "type": "string",
                "enum": [
                  "ip_net"
                ]
              },
              "value": {
                "$ref": "#/components/schemas/IpNet"
              }
            },
            "required": [
              "type",
              "value"
            ]
          }
        ]
      },
      "VpcFirewallRuleProtocol": {
        "description": "The protocols that may be specified in a firewall rule's filter",
        "type": "string",
        "enum": [
          "TCP",
          "UDP",
          "ICMP"
        ]
      },
      "VpcFirewallRuleStatus": {
        "type": "string",
        "enum": [
          "disabled",
          "enabled"
        ]
      },
      "VpcFirewallRuleTarget": {
        "description": "A `VpcFirewallRuleTarget` is used to specify the set of [`Instance`]s to which a firewall rule applies.",
        "oneOf": [
          {
            "description": "The rule applies to all instances in the VPC",
            "type": "object",
            "properties": {
              "type": {
                "type": "string",
                "enum": [
                  "vpc"
                ]
              },
              "value": {
                "$ref": "#/components/schemas/Name"
              }
            },
            "required": [
              "type",
              "value"
            ]
          },
          {
            "description": "The rule applies to all instances in the VPC Subnet",
            "type": "object",
            "properties": {
              "type": {
                "type": "string",
                "enum": [
                  "subnet"
                ]
              },
              "value": {
                "$ref": "#/components/schemas/Name"
              }
            },
            "required": [
              "type",
              "value"
            ]
          },
          {
            "description": "The rule applies to this specific instance",
            "type": "object",
            "properties": {
              "type": {
                "type": "string",
                "enum": [
                  "instance"
                ]
              },
              "value": {
                "$ref": "#/components/schemas/Name"
              }
            },
            "required": [
              "type",
              "value"
            ]
          },
          {
            "description": "The rule applies to a specific IP address",
            "type": "object",
            "properties": {
              "type": {
                "type": "string",
                "enum": [
                  "ip"
                ]
              },
              "value": {
                "type": "string",
                "format": "ip"
              }
            },
            "required": [
              "type",
              "value"
            ]
          },
          {
            "description": "The rule applies to a specific IP subnet",
            "type": "object",
            "properties": {
              "type": {
                "type": "string",
                "enum": [
                  "ip_net"
                ]
              },
              "value": {
                "$ref": "#/components/schemas/IpNet"
              }
            },
            "required": [
              "type",
              "value"
            ]
          }
        ]
      },
      "VpcFirewallRuleUpdate": {
        "description": "A single rule in a VPC firewall",
        "type": "object",
        "properties": {
          "action": {
            "description": "whether traffic matching the rule should be allowed or dropped",
            "allOf": [
              {
                "$ref": "#/components/schemas/VpcFirewallRuleAction"
              }
            ]
          },
          "description": {
            "description": "human-readable free-form text about a resource",
            "type": "string"
          },
          "direction": {
            "description": "whether this rule is for incoming or outgoing traffic",
            "allOf": [
              {
                "$ref": "#/components/schemas/VpcFirewallRuleDirection"
              }
            ]
          },
          "filters": {
            "description": "reductions on the scope of the rule",
            "allOf": [
              {
                "$ref": "#/components/schemas/VpcFirewallRuleFilter"
              }
            ]
          },
          "name": {
            "description": "name of the rule, unique to this VPC",
            "allOf": [
              {
                "$ref": "#/components/schemas/Name"
              }
            ]
          },
          "priority": {
            "description": "the relative priority of this rule",
            "type": "integer",
            "format": "uint16",
            "minimum": 0
          },
          "status": {
            "description": "whether this rule is in effect",
            "allOf": [
              {
                "$ref": "#/components/schemas/VpcFirewallRuleStatus"
              }
            ]
          },
          "targets": {
            "description": "list of sets of instances that the rule applies to",
            "type": "array",
            "items": {
              "$ref": "#/components/schemas/VpcFirewallRuleTarget"
            }
          }
        },
        "required": [
          "action",
          "description",
          "direction",
          "filters",
          "name",
          "priority",
          "status",
          "targets"
        ]
      },
      "VpcFirewallRuleUpdateParams": {
        "description": "Updateable properties of a `Vpc`'s firewall Note that VpcFirewallRules are implicitly created along with a Vpc, so there is no explicit creation.",
        "type": "object",
        "properties": {
          "rules": {
            "type": "array",
            "items": {
              "$ref": "#/components/schemas/VpcFirewallRuleUpdate"
            }
          }
        },
        "required": [
          "rules"
        ]
      },
      "VpcFirewallRules": {
        "description": "Collection of a Vpc's firewall rules",
        "type": "object",
        "properties": {
          "rules": {
            "type": "array",
            "items": {
              "$ref": "#/components/schemas/VpcFirewallRule"
            }
          }
        },
        "required": [
          "rules"
        ]
      },
      "VpcResultsPage": {
        "description": "A single page of results",
        "type": "object",
        "properties": {
          "items": {
            "description": "list of items on this page of results",
            "type": "array",
            "items": {
              "$ref": "#/components/schemas/Vpc"
            }
          },
          "next_page": {
            "nullable": true,
            "description": "token used to fetch the next page of results (if any)",
            "type": "string"
          }
        },
        "required": [
          "items"
        ]
      },
      "VpcRouter": {
        "description": "A VPC router defines a series of rules that indicate where traffic should be sent depending on its destination.",
        "type": "object",
        "properties": {
          "description": {
            "description": "human-readable free-form text about a resource",
            "type": "string"
          },
          "id": {
            "description": "unique, immutable, system-controlled identifier for each resource",
            "type": "string",
            "format": "uuid"
          },
          "kind": {
            "$ref": "#/components/schemas/VpcRouterKind"
          },
          "name": {
            "description": "unique, mutable, user-controlled identifier for each resource",
            "allOf": [
              {
                "$ref": "#/components/schemas/Name"
              }
            ]
          },
          "time_created": {
            "description": "timestamp when this resource was created",
            "type": "string",
            "format": "date-time"
          },
          "time_modified": {
            "description": "timestamp when this resource was last modified",
            "type": "string",
            "format": "date-time"
          },
          "vpc_id": {
            "description": "The VPC to which the router belongs.",
            "type": "string",
            "format": "uuid"
          }
        },
        "required": [
          "description",
          "id",
          "kind",
          "name",
          "time_created",
          "time_modified",
          "vpc_id"
        ]
      },
      "VpcRouterCreate": {
        "description": "Create-time parameters for a [`VpcRouter`](crate::external_api::views::VpcRouter)",
        "type": "object",
        "properties": {
          "description": {
            "type": "string"
          },
          "name": {
            "$ref": "#/components/schemas/Name"
          }
        },
        "required": [
          "description",
          "name"
        ]
      },
      "VpcRouterKind": {
        "type": "string",
        "enum": [
          "system",
          "custom"
        ]
      },
      "VpcRouterResultsPage": {
        "description": "A single page of results",
        "type": "object",
        "properties": {
          "items": {
            "description": "list of items on this page of results",
            "type": "array",
            "items": {
              "$ref": "#/components/schemas/VpcRouter"
            }
          },
          "next_page": {
            "nullable": true,
            "description": "token used to fetch the next page of results (if any)",
            "type": "string"
          }
        },
        "required": [
          "items"
        ]
      },
      "VpcRouterUpdate": {
        "description": "Updateable properties of a [`VpcRouter`](crate::external_api::views::VpcRouter)",
        "type": "object",
        "properties": {
          "description": {
            "nullable": true,
            "type": "string"
          },
          "name": {
            "nullable": true,
            "allOf": [
              {
                "$ref": "#/components/schemas/Name"
              }
            ]
          }
        }
      },
      "VpcSubnet": {
        "description": "A VPC subnet represents a logical grouping for instances that allows network traffic between them, within a IPv4 subnetwork or optionall an IPv6 subnetwork.",
        "type": "object",
        "properties": {
          "description": {
            "description": "human-readable free-form text about a resource",
            "type": "string"
          },
          "id": {
            "description": "unique, immutable, system-controlled identifier for each resource",
            "type": "string",
            "format": "uuid"
          },
          "ipv4_block": {
            "description": "The IPv4 subnet CIDR block.",
            "allOf": [
              {
                "$ref": "#/components/schemas/Ipv4Net"
              }
            ]
          },
          "ipv6_block": {
            "description": "The IPv6 subnet CIDR block.",
            "allOf": [
              {
                "$ref": "#/components/schemas/Ipv6Net"
              }
            ]
          },
          "name": {
            "description": "unique, mutable, user-controlled identifier for each resource",
            "allOf": [
              {
                "$ref": "#/components/schemas/Name"
              }
            ]
          },
          "time_created": {
            "description": "timestamp when this resource was created",
            "type": "string",
            "format": "date-time"
          },
          "time_modified": {
            "description": "timestamp when this resource was last modified",
            "type": "string",
            "format": "date-time"
          },
          "vpc_id": {
            "description": "The VPC to which the subnet belongs.",
            "type": "string",
            "format": "uuid"
          }
        },
        "required": [
          "description",
          "id",
          "ipv4_block",
          "ipv6_block",
          "name",
          "time_created",
          "time_modified",
          "vpc_id"
        ]
      },
      "VpcSubnetCreate": {
        "description": "Create-time parameters for a [`VpcSubnet`](crate::external_api::views::VpcSubnet)",
        "type": "object",
        "properties": {
          "description": {
            "type": "string"
          },
          "ipv4_block": {
            "description": "The IPv4 address range for this subnet.\n\nIt must be allocated from an RFC 1918 private address range, and must not overlap with any other existing subnet in the VPC.",
            "allOf": [
              {
                "$ref": "#/components/schemas/Ipv4Net"
              }
            ]
          },
          "ipv6_block": {
            "nullable": true,
            "description": "The IPv6 address range for this subnet.\n\nIt must be allocated from the RFC 4193 Unique Local Address range, with the prefix equal to the parent VPC's prefix. A random `/64` block will be assigned if one is not provided. It must not overlap with any existing subnet in the VPC.",
            "allOf": [
              {
                "$ref": "#/components/schemas/Ipv6Net"
              }
            ]
          },
          "name": {
            "$ref": "#/components/schemas/Name"
          }
        },
        "required": [
          "description",
          "ipv4_block",
          "name"
        ]
      },
      "VpcSubnetResultsPage": {
        "description": "A single page of results",
        "type": "object",
        "properties": {
          "items": {
            "description": "list of items on this page of results",
            "type": "array",
            "items": {
              "$ref": "#/components/schemas/VpcSubnet"
            }
          },
          "next_page": {
            "nullable": true,
            "description": "token used to fetch the next page of results (if any)",
            "type": "string"
          }
        },
        "required": [
          "items"
        ]
      },
      "VpcSubnetUpdate": {
        "description": "Updateable properties of a [`VpcSubnet`](crate::external_api::views::VpcSubnet)",
        "type": "object",
        "properties": {
          "description": {
            "nullable": true,
            "type": "string"
          },
          "name": {
            "nullable": true,
            "allOf": [
              {
                "$ref": "#/components/schemas/Name"
              }
            ]
          }
        }
      },
      "VpcUpdate": {
        "description": "Updateable properties of a [`Vpc`](crate::external_api::views::Vpc)",
        "type": "object",
        "properties": {
          "description": {
            "nullable": true,
            "type": "string"
          },
          "dns_name": {
            "nullable": true,
            "allOf": [
              {
                "$ref": "#/components/schemas/Name"
              }
            ]
          },
          "name": {
            "nullable": true,
            "allOf": [
              {
                "$ref": "#/components/schemas/Name"
              }
            ]
          }
        }
      },
      "IdSortMode": {
        "description": "Supported set of sort modes for scanning by id only.\n\nCurrently, we only support scanning in ascending order.",
        "oneOf": [
          {
            "description": "sort in increasing order of \"id\"",
            "type": "string",
            "enum": [
              "id_ascending"
            ]
          }
        ]
      },
      "NameSortMode": {
        "description": "Supported set of sort modes for scanning by name only\n\nCurrently, we only support scanning in ascending order.",
        "oneOf": [
          {
            "description": "sort in increasing order of \"name\"",
            "type": "string",
            "enum": [
              "name_ascending"
            ]
          }
        ]
      },
      "NameOrIdSortMode": {
        "description": "Supported set of sort modes for scanning by name or id",
        "oneOf": [
          {
            "description": "sort in increasing order of \"name\"",
            "type": "string",
            "enum": [
              "name_ascending"
            ]
          },
          {
            "description": "sort in decreasing order of \"name\"",
            "type": "string",
            "enum": [
              "name_descending"
            ]
          },
          {
            "description": "sort in increasing order of \"id\"",
            "type": "string",
            "enum": [
              "id_ascending"
            ]
          }
        ]
      },
      "DiskMetricName": {
        "type": "string",
        "enum": [
          "activated",
          "flush",
          "read",
          "read_bytes",
          "write",
          "write_bytes"
        ]
      },
      "SystemMetricName": {
        "type": "string",
        "enum": [
          "virtual_disk_space_provisioned",
          "cpus_provisioned",
          "ram_provisioned"
        ]
      }
    }
  },
  "tags": [
    {
      "name": "disks",
      "description": "Virtual disks are used to store instance-local data which includes the operating system.",
      "externalDocs": {
        "url": "http://oxide.computer/docs/#xxx"
      }
    },
    {
      "name": "firewall",
      "description": "Firewall operation controls the flow of network data into a VPC",
      "externalDocs": {
        "url": "http://oxide.computer/docs/#xxx"
      }
    },
    {
      "name": "hardware",
      "description": "These operations pertain to hardware inventory and management. Racks are the unit of expansion of an Oxide deployment. Racks are in turn composed of sleds, switches, power supplies, and a cabled backplane.",
      "externalDocs": {
        "url": "http://oxide.computer/docs/#xxx"
      }
    },
    {
      "name": "hidden",
      "description": "TODO operations that will not ship to customers",
      "externalDocs": {
        "url": "http://oxide.computer/docs/#xxx"
      }
    },
    {
      "name": "images",
      "description": "Images are read-only Virtual Disks that may be used to boot Virtual Machines",
      "externalDocs": {
        "url": "http://oxide.computer/docs/#xxx"
      }
    },
    {
      "name": "images:global",
      "description": "Images are read-only Virtual Disks that may be used to boot Virtual Machines. These images are scoped globally.",
      "externalDocs": {
        "url": "http://oxide.computer/docs/#xxx"
      }
    },
    {
      "name": "instances",
      "description": "Virtual machine instances are the basic unit of computation. These operations are used for provisioning, controlling, and destroying instances.",
      "externalDocs": {
        "url": "http://oxide.computer/docs/#xxx"
      }
    },
    {
      "name": "ip-pools",
      "description": "IP Pools contain external IP addresses that can be assigned to virtual machine Instances.",
      "externalDocs": {
        "url": "http://oxide.computer/docs/#xxx"
      }
    },
    {
      "name": "login",
      "description": "Authentication endpoints",
      "externalDocs": {
        "url": "http://oxide.computer/docs/#xxx"
      }
    },
    {
      "name": "metrics",
      "description": "Metrics provide insight into the operation of the Oxide deployment. These include telemetry on hardware and software components that can be used to understand the current state as well as to diagnose issues.",
      "externalDocs": {
        "url": "http://oxide.computer/docs/#xxx"
      }
    },
    {
      "name": "organizations",
      "description": "Organizations represent a subset of users and projects in an Oxide deployment.",
      "externalDocs": {
        "url": "http://oxide.computer/docs/#xxx"
      }
    },
    {
      "name": "policy",
      "description": "System-wide IAM policy",
      "externalDocs": {
        "url": "http://oxide.computer/docs/#xxx"
      }
    },
    {
      "name": "projects",
      "description": "Projects are a grouping of associated resources such as instances and disks within an organization for purposes of billing and access control.",
      "externalDocs": {
        "url": "http://oxide.computer/docs/#xxx"
      }
    },
    {
      "name": "roles",
      "description": "Roles are a component of Identity and Access Management (IAM) that allow a user or agent account access to additional permissions.",
      "externalDocs": {
        "url": "http://oxide.computer/docs/#xxx"
      }
    },
    {
      "name": "routers",
      "description": "Routers direct the flow of network traffic into, out of, and within a VPC via routes.",
      "externalDocs": {
        "url": "http://oxide.computer/docs/#xxx"
      }
    },
    {
      "name": "routes",
      "description": "Routes define router policy.",
      "externalDocs": {
        "url": "http://oxide.computer/docs/#xxx"
      }
    },
    {
      "name": "sagas",
      "description": "Sagas are the abstraction used to represent multi-step operations within the Oxide deployment. These operations can be used to query saga status and report errors.",
      "externalDocs": {
        "url": "http://oxide.computer/docs/#xxx"
      }
    },
    {
      "name": "session",
      "description": "Information pertaining to the current session.",
      "externalDocs": {
        "url": "http://oxide.computer/docs/#xxx"
      }
    },
    {
      "name": "silos",
      "description": "Silos represent a logical partition of users and resources.",
      "externalDocs": {
        "url": "http://oxide.computer/docs/#xxx"
      }
    },
    {
      "name": "snapshots",
      "description": "Snapshots of Virtual Disks at a particular point in time.",
      "externalDocs": {
        "url": "http://oxide.computer/docs/#xxx"
      }
    },
    {
      "name": "subnets",
      "description": "This tag should be moved into a generic network tag",
      "externalDocs": {
        "url": "http://oxide.computer/docs/#xxx"
      }
    },
    {
      "name": "system",
      "description": "Internal system information",
      "externalDocs": {
        "url": "http://oxide.computer/docs/#xxx"
      }
    },
    {
      "name": "updates",
      "description": "This tag should be moved into a operations tag",
      "externalDocs": {
        "url": "http://oxide.computer/docs/#xxx"
      }
    },
    {
      "name": "vpcs",
      "description": "A Virtual Private Cloud (VPC) is an isolated network environment that should probaby be moved into a more generic networking tag",
      "externalDocs": {
        "url": "http://oxide.computer/docs/#xxx"
      }
    }
  ]
}<|MERGE_RESOLUTION|>--- conflicted
+++ resolved
@@ -10,261 +10,6 @@
     "version": "0.0.1"
   },
   "paths": {
-<<<<<<< HEAD
-    "/by-id/organizations/{id}": {
-      "get": {
-        "tags": [
-          "organizations"
-        ],
-        "summary": "Fetch an organization by id",
-        "description": "Use `GET /v1/organizations/{organization}` instead",
-        "operationId": "organization_view_by_id",
-=======
-    "/by-id/instances/{id}": {
-      "get": {
-        "tags": [
-          "instances"
-        ],
-        "summary": "Fetch an instance by id",
-        "description": "Use `GET /v1/instances/{instance}` instead",
-        "operationId": "instance_view_by_id",
->>>>>>> c4e3fc98
-        "parameters": [
-          {
-            "in": "path",
-            "name": "id",
-            "required": true,
-            "schema": {
-              "type": "string",
-              "format": "uuid"
-            }
-          }
-        ],
-        "responses": {
-          "200": {
-            "description": "successful operation",
-            "content": {
-              "application/json": {
-                "schema": {
-<<<<<<< HEAD
-                  "$ref": "#/components/schemas/Organization"
-=======
-                  "$ref": "#/components/schemas/Instance"
-                }
-              }
-            }
-          },
-          "4XX": {
-            "$ref": "#/components/responses/Error"
-          },
-          "5XX": {
-            "$ref": "#/components/responses/Error"
-          }
-        },
-        "deprecated": true
-      }
-    },
-    "/by-id/network-interfaces/{id}": {
-      "get": {
-        "tags": [
-          "instances"
-        ],
-        "summary": "Fetch a network interface by id",
-        "description": "Use `GET /v1/network-interfaces/{interface}` instead",
-        "operationId": "instance_network_interface_view_by_id",
-        "parameters": [
-          {
-            "in": "path",
-            "name": "id",
-            "required": true,
-            "schema": {
-              "type": "string",
-              "format": "uuid"
-            }
-          }
-        ],
-        "responses": {
-          "200": {
-            "description": "successful operation",
-            "content": {
-              "application/json": {
-                "schema": {
-                  "$ref": "#/components/schemas/NetworkInterface"
-                }
-              }
-            }
-          },
-          "4XX": {
-            "$ref": "#/components/responses/Error"
-          },
-          "5XX": {
-            "$ref": "#/components/responses/Error"
-          }
-        },
-        "deprecated": true
-      }
-    },
-    "/by-id/vpc-router-routes/{id}": {
-      "get": {
-        "tags": [
-          "vpcs"
-        ],
-        "summary": "Fetch a route by id",
-        "description": "Use `GET /v1/vpc-router-routes/{route}` instead",
-        "operationId": "vpc_router_route_view_by_id",
-        "parameters": [
-          {
-            "in": "path",
-            "name": "id",
-            "required": true,
-            "schema": {
-              "type": "string",
-              "format": "uuid"
-            }
-          }
-        ],
-        "responses": {
-          "200": {
-            "description": "successful operation",
-            "content": {
-              "application/json": {
-                "schema": {
-                  "$ref": "#/components/schemas/RouterRoute"
-                }
-              }
-            }
-          },
-          "4XX": {
-            "$ref": "#/components/responses/Error"
-          },
-          "5XX": {
-            "$ref": "#/components/responses/Error"
-          }
-        },
-        "deprecated": true
-      }
-    },
-    "/by-id/vpc-routers/{id}": {
-      "get": {
-        "tags": [
-          "vpcs"
-        ],
-        "summary": "Get a router by id",
-        "description": "Use `GET /v1/vpc-routers/{router}` instead",
-        "operationId": "vpc_router_view_by_id",
-        "parameters": [
-          {
-            "in": "path",
-            "name": "id",
-            "required": true,
-            "schema": {
-              "type": "string",
-              "format": "uuid"
-            }
-          }
-        ],
-        "responses": {
-          "200": {
-            "description": "successful operation",
-            "content": {
-              "application/json": {
-                "schema": {
-                  "$ref": "#/components/schemas/VpcRouter"
-                }
-              }
-            }
-          },
-          "4XX": {
-            "$ref": "#/components/responses/Error"
-          },
-          "5XX": {
-            "$ref": "#/components/responses/Error"
-          }
-        },
-        "deprecated": true
-      }
-    },
-    "/by-id/vpc-subnets/{id}": {
-      "get": {
-        "tags": [
-          "vpcs"
-        ],
-        "summary": "Fetch a subnet by id",
-        "description": "Use `GET /v1/vpc-subnets/{id}` instead",
-        "operationId": "vpc_subnet_view_by_id",
-        "parameters": [
-          {
-            "in": "path",
-            "name": "id",
-            "required": true,
-            "schema": {
-              "type": "string",
-              "format": "uuid"
-            }
-          }
-        ],
-        "responses": {
-          "200": {
-            "description": "successful operation",
-            "content": {
-              "application/json": {
-                "schema": {
-                  "$ref": "#/components/schemas/VpcSubnet"
-                }
-              }
-            }
-          },
-          "4XX": {
-            "$ref": "#/components/responses/Error"
-          },
-          "5XX": {
-            "$ref": "#/components/responses/Error"
-          }
-        },
-        "deprecated": true
-      }
-    },
-    "/by-id/vpcs/{id}": {
-      "get": {
-        "tags": [
-          "vpcs"
-        ],
-        "summary": "Fetch a VPC",
-        "description": "Use `GET /v1/vpcs/{id}` instead",
-        "operationId": "vpc_view_by_id",
-        "parameters": [
-          {
-            "in": "path",
-            "name": "id",
-            "required": true,
-            "schema": {
-              "type": "string",
-              "format": "uuid"
-            }
-          }
-        ],
-        "responses": {
-          "200": {
-            "description": "successful operation",
-            "content": {
-              "application/json": {
-                "schema": {
-                  "$ref": "#/components/schemas/Vpc"
->>>>>>> c4e3fc98
-                }
-              }
-            }
-          },
-          "4XX": {
-            "$ref": "#/components/responses/Error"
-          },
-          "5XX": {
-            "$ref": "#/components/responses/Error"
-          }
-        },
-        "deprecated": true
-      }
-    },
     "/device/auth": {
       "post": {
         "tags": [
@@ -617,2716 +362,6 @@
             "$ref": "#/components/responses/Error"
           }
         }
-      }
-    },
-<<<<<<< HEAD
-    "/organizations": {
-      "get": {
-        "tags": [
-          "organizations"
-        ],
-        "summary": "List organizations",
-        "description": "Use `GET /v1/organizations` instead",
-        "operationId": "organization_list",
-=======
-    "/organizations/{organization_name}/projects/{project_name}/instances": {
-      "get": {
-        "tags": [
-          "instances"
-        ],
-        "summary": "List instances",
-        "description": "Use `GET /v1/instances` instead",
-        "operationId": "instance_list",
->>>>>>> c4e3fc98
-        "parameters": [
-          {
-            "in": "query",
-            "name": "limit",
-            "description": "Maximum number of items returned by a single call",
-            "schema": {
-              "nullable": true,
-              "type": "integer",
-              "format": "uint32",
-              "minimum": 1
-            }
-          },
-          {
-            "in": "query",
-            "name": "page_token",
-            "description": "Token returned by previous call to retrieve the subsequent page",
-            "schema": {
-              "nullable": true,
-              "type": "string"
-            }
-          },
-          {
-            "in": "query",
-            "name": "sort_by",
-            "schema": {
-<<<<<<< HEAD
-              "$ref": "#/components/schemas/NameOrIdSortMode"
-=======
-              "$ref": "#/components/schemas/NameSortMode"
-            }
-          },
-          {
-            "in": "path",
-            "name": "organization_name",
-            "description": "The organization's unique name.",
-            "required": true,
-            "schema": {
-              "$ref": "#/components/schemas/Name"
-            }
-          },
-          {
-            "in": "path",
-            "name": "project_name",
-            "description": "The project's unique name within the organization.",
-            "required": true,
-            "schema": {
-              "$ref": "#/components/schemas/Name"
-            }
-          }
-        ],
-        "responses": {
-          "200": {
-            "description": "successful operation",
-            "content": {
-              "application/json": {
-                "schema": {
-                  "$ref": "#/components/schemas/InstanceResultsPage"
-                }
-              }
-            }
-          },
-          "4XX": {
-            "$ref": "#/components/responses/Error"
-          },
-          "5XX": {
-            "$ref": "#/components/responses/Error"
-          }
-        },
-        "deprecated": true,
-        "x-dropshot-pagination": true
-      },
-      "post": {
-        "tags": [
-          "instances"
-        ],
-        "summary": "Create an instance",
-        "description": "Use `POST /v1/instances` instead",
-        "operationId": "instance_create",
-        "parameters": [
-          {
-            "in": "path",
-            "name": "organization_name",
-            "description": "The organization's unique name.",
-            "required": true,
-            "schema": {
-              "$ref": "#/components/schemas/Name"
-            }
-          },
-          {
-            "in": "path",
-            "name": "project_name",
-            "description": "The project's unique name within the organization.",
-            "required": true,
-            "schema": {
-              "$ref": "#/components/schemas/Name"
-            }
-          }
-        ],
-        "requestBody": {
-          "content": {
-            "application/json": {
-              "schema": {
-                "$ref": "#/components/schemas/InstanceCreate"
-              }
-            }
-          },
-          "required": true
-        },
-        "responses": {
-          "201": {
-            "description": "successful creation",
-            "content": {
-              "application/json": {
-                "schema": {
-                  "$ref": "#/components/schemas/Instance"
-                }
-              }
-            }
-          },
-          "4XX": {
-            "$ref": "#/components/responses/Error"
-          },
-          "5XX": {
-            "$ref": "#/components/responses/Error"
-          }
-        },
-        "deprecated": true
-      }
-    },
-    "/organizations/{organization_name}/projects/{project_name}/instances/{instance_name}": {
-      "get": {
-        "tags": [
-          "instances"
-        ],
-        "summary": "Fetch an instance",
-        "description": "Use `GET /v1/instances/{instance}` instead",
-        "operationId": "instance_view",
-        "parameters": [
-          {
-            "in": "path",
-            "name": "instance_name",
-            "required": true,
-            "schema": {
-              "$ref": "#/components/schemas/Name"
-            }
-          },
-          {
-            "in": "path",
-            "name": "organization_name",
-            "required": true,
-            "schema": {
-              "$ref": "#/components/schemas/Name"
-            }
-          },
-          {
-            "in": "path",
-            "name": "project_name",
-            "required": true,
-            "schema": {
-              "$ref": "#/components/schemas/Name"
-            }
-          }
-        ],
-        "responses": {
-          "200": {
-            "description": "successful operation",
-            "content": {
-              "application/json": {
-                "schema": {
-                  "$ref": "#/components/schemas/Instance"
-                }
-              }
-            }
-          },
-          "4XX": {
-            "$ref": "#/components/responses/Error"
-          },
-          "5XX": {
-            "$ref": "#/components/responses/Error"
-          }
-        },
-        "deprecated": true
-      },
-      "delete": {
-        "tags": [
-          "instances"
-        ],
-        "summary": "Delete an instance",
-        "operationId": "instance_delete",
-        "parameters": [
-          {
-            "in": "path",
-            "name": "instance_name",
-            "required": true,
-            "schema": {
-              "$ref": "#/components/schemas/Name"
-            }
-          },
-          {
-            "in": "path",
-            "name": "organization_name",
-            "required": true,
-            "schema": {
-              "$ref": "#/components/schemas/Name"
-            }
-          },
-          {
-            "in": "path",
-            "name": "project_name",
-            "required": true,
-            "schema": {
-              "$ref": "#/components/schemas/Name"
-            }
-          }
-        ],
-        "responses": {
-          "204": {
-            "description": "successful deletion"
-          },
-          "4XX": {
-            "$ref": "#/components/responses/Error"
-          },
-          "5XX": {
-            "$ref": "#/components/responses/Error"
-          }
-        },
-        "deprecated": true
-      }
-    },
-    "/organizations/{organization_name}/projects/{project_name}/instances/{instance_name}/disks": {
-      "get": {
-        "tags": [
-          "instances"
-        ],
-        "summary": "List an instance's disks",
-        "description": "Use `GET /v1/instances/{instance}/disks` instead",
-        "operationId": "instance_disk_list",
-        "parameters": [
-          {
-            "in": "query",
-            "name": "limit",
-            "description": "Maximum number of items returned by a single call",
-            "schema": {
-              "nullable": true,
-              "type": "integer",
-              "format": "uint32",
-              "minimum": 1
-            }
-          },
-          {
-            "in": "query",
-            "name": "page_token",
-            "description": "Token returned by previous call to retrieve the subsequent page",
-            "schema": {
-              "nullable": true,
-              "type": "string"
-            }
-          },
-          {
-            "in": "query",
-            "name": "sort_by",
-            "schema": {
-              "$ref": "#/components/schemas/NameSortMode"
-            }
-          },
-          {
-            "in": "path",
-            "name": "instance_name",
-            "required": true,
-            "schema": {
-              "$ref": "#/components/schemas/Name"
-            }
-          },
-          {
-            "in": "path",
-            "name": "organization_name",
-            "required": true,
-            "schema": {
-              "$ref": "#/components/schemas/Name"
-            }
-          },
-          {
-            "in": "path",
-            "name": "project_name",
-            "required": true,
-            "schema": {
-              "$ref": "#/components/schemas/Name"
-            }
-          }
-        ],
-        "responses": {
-          "200": {
-            "description": "successful operation",
-            "content": {
-              "application/json": {
-                "schema": {
-                  "$ref": "#/components/schemas/DiskResultsPage"
-                }
-              }
-            }
-          },
-          "4XX": {
-            "$ref": "#/components/responses/Error"
-          },
-          "5XX": {
-            "$ref": "#/components/responses/Error"
-          }
-        },
-        "deprecated": true,
-        "x-dropshot-pagination": true
-      }
-    },
-    "/organizations/{organization_name}/projects/{project_name}/instances/{instance_name}/disks/attach": {
-      "post": {
-        "tags": [
-          "instances"
-        ],
-        "summary": "Attach a disk to an instance",
-        "description": "Use `POST /v1/instances/{instance}/disks/attach` instead",
-        "operationId": "instance_disk_attach",
-        "parameters": [
-          {
-            "in": "path",
-            "name": "instance_name",
-            "required": true,
-            "schema": {
-              "$ref": "#/components/schemas/Name"
-            }
-          },
-          {
-            "in": "path",
-            "name": "organization_name",
-            "required": true,
-            "schema": {
-              "$ref": "#/components/schemas/Name"
-            }
-          },
-          {
-            "in": "path",
-            "name": "project_name",
-            "required": true,
-            "schema": {
-              "$ref": "#/components/schemas/Name"
-            }
-          }
-        ],
-        "requestBody": {
-          "content": {
-            "application/json": {
-              "schema": {
-                "$ref": "#/components/schemas/DiskIdentifier"
-              }
-            }
-          },
-          "required": true
-        },
-        "responses": {
-          "202": {
-            "description": "successfully enqueued operation",
-            "content": {
-              "application/json": {
-                "schema": {
-                  "$ref": "#/components/schemas/Disk"
-                }
-              }
-            }
-          },
-          "4XX": {
-            "$ref": "#/components/responses/Error"
-          },
-          "5XX": {
-            "$ref": "#/components/responses/Error"
-          }
-        },
-        "deprecated": true
-      }
-    },
-    "/organizations/{organization_name}/projects/{project_name}/instances/{instance_name}/disks/detach": {
-      "post": {
-        "tags": [
-          "instances"
-        ],
-        "summary": "Detach a disk from an instance",
-        "description": "Use `POST /v1/disks/{disk}/detach` instead",
-        "operationId": "instance_disk_detach",
-        "parameters": [
-          {
-            "in": "path",
-            "name": "instance_name",
-            "required": true,
-            "schema": {
-              "$ref": "#/components/schemas/Name"
-            }
-          },
-          {
-            "in": "path",
-            "name": "organization_name",
-            "required": true,
-            "schema": {
-              "$ref": "#/components/schemas/Name"
-            }
-          },
-          {
-            "in": "path",
-            "name": "project_name",
-            "required": true,
-            "schema": {
-              "$ref": "#/components/schemas/Name"
-            }
-          }
-        ],
-        "requestBody": {
-          "content": {
-            "application/json": {
-              "schema": {
-                "$ref": "#/components/schemas/DiskIdentifier"
-              }
-            }
-          },
-          "required": true
-        },
-        "responses": {
-          "202": {
-            "description": "successfully enqueued operation",
-            "content": {
-              "application/json": {
-                "schema": {
-                  "$ref": "#/components/schemas/Disk"
-                }
-              }
-            }
-          },
-          "4XX": {
-            "$ref": "#/components/responses/Error"
-          },
-          "5XX": {
-            "$ref": "#/components/responses/Error"
-          }
-        },
-        "deprecated": true
-      }
-    },
-    "/organizations/{organization_name}/projects/{project_name}/instances/{instance_name}/external-ips": {
-      "get": {
-        "tags": [
-          "instances"
-        ],
-        "summary": "List external IP addresses",
-        "description": "Use `/v1/instances/{instance}/external-ips` instead",
-        "operationId": "instance_external_ip_list",
-        "parameters": [
-          {
-            "in": "path",
-            "name": "instance_name",
-            "required": true,
-            "schema": {
-              "$ref": "#/components/schemas/Name"
-            }
-          },
-          {
-            "in": "path",
-            "name": "organization_name",
-            "required": true,
-            "schema": {
-              "$ref": "#/components/schemas/Name"
-            }
-          },
-          {
-            "in": "path",
-            "name": "project_name",
-            "required": true,
-            "schema": {
-              "$ref": "#/components/schemas/Name"
-            }
-          }
-        ],
-        "responses": {
-          "200": {
-            "description": "successful operation",
-            "content": {
-              "application/json": {
-                "schema": {
-                  "$ref": "#/components/schemas/ExternalIpResultsPage"
-                }
-              }
-            }
-          },
-          "4XX": {
-            "$ref": "#/components/responses/Error"
-          },
-          "5XX": {
-            "$ref": "#/components/responses/Error"
-          }
-        },
-        "deprecated": true
-      }
-    },
-    "/organizations/{organization_name}/projects/{project_name}/instances/{instance_name}/migrate": {
-      "post": {
-        "tags": [
-          "instances"
-        ],
-        "summary": "Migrate an instance",
-        "description": "Use `POST /v1/instances/{instance}/migrate` instead",
-        "operationId": "instance_migrate",
-        "parameters": [
-          {
-            "in": "path",
-            "name": "instance_name",
-            "required": true,
-            "schema": {
-              "$ref": "#/components/schemas/Name"
-            }
-          },
-          {
-            "in": "path",
-            "name": "organization_name",
-            "required": true,
-            "schema": {
-              "$ref": "#/components/schemas/Name"
-            }
-          },
-          {
-            "in": "path",
-            "name": "project_name",
-            "required": true,
-            "schema": {
-              "$ref": "#/components/schemas/Name"
-            }
-          }
-        ],
-        "requestBody": {
-          "content": {
-            "application/json": {
-              "schema": {
-                "$ref": "#/components/schemas/InstanceMigrate"
-              }
-            }
-          },
-          "required": true
-        },
-        "responses": {
-          "200": {
-            "description": "successful operation",
-            "content": {
-              "application/json": {
-                "schema": {
-                  "$ref": "#/components/schemas/Instance"
-                }
-              }
-            }
-          },
-          "4XX": {
-            "$ref": "#/components/responses/Error"
-          },
-          "5XX": {
-            "$ref": "#/components/responses/Error"
-          }
-        },
-        "deprecated": true
-      }
-    },
-    "/organizations/{organization_name}/projects/{project_name}/instances/{instance_name}/network-interfaces": {
-      "get": {
-        "tags": [
-          "instances"
-        ],
-        "summary": "List network interfaces",
-        "description": "Use `GET /v1/network-interfaces` instead",
-        "operationId": "instance_network_interface_list",
-        "parameters": [
-          {
-            "in": "query",
-            "name": "limit",
-            "description": "Maximum number of items returned by a single call",
-            "schema": {
-              "nullable": true,
-              "type": "integer",
-              "format": "uint32",
-              "minimum": 1
-            }
-          },
-          {
-            "in": "query",
-            "name": "page_token",
-            "description": "Token returned by previous call to retrieve the subsequent page",
-            "schema": {
-              "nullable": true,
-              "type": "string"
-            }
-          },
-          {
-            "in": "query",
-            "name": "sort_by",
-            "schema": {
-              "$ref": "#/components/schemas/NameSortMode"
-            }
-          },
-          {
-            "in": "path",
-            "name": "instance_name",
-            "required": true,
-            "schema": {
-              "$ref": "#/components/schemas/Name"
-            }
-          },
-          {
-            "in": "path",
-            "name": "organization_name",
-            "required": true,
-            "schema": {
-              "$ref": "#/components/schemas/Name"
-            }
-          },
-          {
-            "in": "path",
-            "name": "project_name",
-            "required": true,
-            "schema": {
-              "$ref": "#/components/schemas/Name"
-            }
-          }
-        ],
-        "responses": {
-          "200": {
-            "description": "successful operation",
-            "content": {
-              "application/json": {
-                "schema": {
-                  "$ref": "#/components/schemas/NetworkInterfaceResultsPage"
-                }
-              }
-            }
-          },
-          "4XX": {
-            "$ref": "#/components/responses/Error"
-          },
-          "5XX": {
-            "$ref": "#/components/responses/Error"
-          }
-        },
-        "deprecated": true,
-        "x-dropshot-pagination": true
-      },
-      "post": {
-        "tags": [
-          "instances"
-        ],
-        "summary": "Create a network interface",
-        "description": "Use `POST /v1/network-interfaces` instead",
-        "operationId": "instance_network_interface_create",
-        "parameters": [
-          {
-            "in": "path",
-            "name": "instance_name",
-            "required": true,
-            "schema": {
-              "$ref": "#/components/schemas/Name"
-            }
-          },
-          {
-            "in": "path",
-            "name": "organization_name",
-            "required": true,
-            "schema": {
-              "$ref": "#/components/schemas/Name"
-            }
-          },
-          {
-            "in": "path",
-            "name": "project_name",
-            "required": true,
-            "schema": {
-              "$ref": "#/components/schemas/Name"
-            }
-          }
-        ],
-        "requestBody": {
-          "content": {
-            "application/json": {
-              "schema": {
-                "$ref": "#/components/schemas/NetworkInterfaceCreate"
-              }
-            }
-          },
-          "required": true
-        },
-        "responses": {
-          "201": {
-            "description": "successful creation",
-            "content": {
-              "application/json": {
-                "schema": {
-                  "$ref": "#/components/schemas/NetworkInterface"
-                }
-              }
-            }
-          },
-          "4XX": {
-            "$ref": "#/components/responses/Error"
-          },
-          "5XX": {
-            "$ref": "#/components/responses/Error"
-          }
-        },
-        "deprecated": true
-      }
-    },
-    "/organizations/{organization_name}/projects/{project_name}/instances/{instance_name}/network-interfaces/{interface_name}": {
-      "get": {
-        "tags": [
-          "instances"
-        ],
-        "summary": "Fetch a network interface",
-        "description": "Use `GET /v1/network-interfaces/{interface}` instead",
-        "operationId": "instance_network_interface_view",
-        "parameters": [
-          {
-            "in": "path",
-            "name": "instance_name",
-            "required": true,
-            "schema": {
-              "$ref": "#/components/schemas/Name"
-            }
-          },
-          {
-            "in": "path",
-            "name": "interface_name",
-            "required": true,
-            "schema": {
-              "$ref": "#/components/schemas/Name"
-            }
-          },
-          {
-            "in": "path",
-            "name": "organization_name",
-            "required": true,
-            "schema": {
-              "$ref": "#/components/schemas/Name"
-            }
-          },
-          {
-            "in": "path",
-            "name": "project_name",
-            "required": true,
-            "schema": {
-              "$ref": "#/components/schemas/Name"
-            }
-          }
-        ],
-        "responses": {
-          "200": {
-            "description": "successful operation",
-            "content": {
-              "application/json": {
-                "schema": {
-                  "$ref": "#/components/schemas/NetworkInterface"
-                }
-              }
-            }
-          },
-          "4XX": {
-            "$ref": "#/components/responses/Error"
-          },
-          "5XX": {
-            "$ref": "#/components/responses/Error"
-          }
-        },
-        "deprecated": true
-      },
-      "put": {
-        "tags": [
-          "instances"
-        ],
-        "summary": "Update a network interface",
-        "description": "Use `PUT /v1/network-interfaces/{interface}` instead",
-        "operationId": "instance_network_interface_update",
-        "parameters": [
-          {
-            "in": "path",
-            "name": "instance_name",
-            "required": true,
-            "schema": {
-              "$ref": "#/components/schemas/Name"
-            }
-          },
-          {
-            "in": "path",
-            "name": "interface_name",
-            "required": true,
-            "schema": {
-              "$ref": "#/components/schemas/Name"
-            }
-          },
-          {
-            "in": "path",
-            "name": "organization_name",
-            "required": true,
-            "schema": {
-              "$ref": "#/components/schemas/Name"
-            }
-          },
-          {
-            "in": "path",
-            "name": "project_name",
-            "required": true,
-            "schema": {
-              "$ref": "#/components/schemas/Name"
-            }
-          }
-        ],
-        "requestBody": {
-          "content": {
-            "application/json": {
-              "schema": {
-                "$ref": "#/components/schemas/NetworkInterfaceUpdate"
-              }
-            }
-          },
-          "required": true
-        },
-        "responses": {
-          "200": {
-            "description": "successful operation",
-            "content": {
-              "application/json": {
-                "schema": {
-                  "$ref": "#/components/schemas/NetworkInterface"
-                }
-              }
-            }
-          },
-          "4XX": {
-            "$ref": "#/components/responses/Error"
-          },
-          "5XX": {
-            "$ref": "#/components/responses/Error"
-          }
-        },
-        "deprecated": true
-      },
-      "delete": {
-        "tags": [
-          "instances"
-        ],
-        "summary": "Delete a network interface",
-        "description": "Note that the primary interface for an instance cannot be deleted if there are any secondary interfaces. A new primary interface must be designated first. The primary interface can be deleted if there are no secondary interfaces.\nUse `DELETE /v1/network-interfaces/{interface}` instead",
-        "operationId": "instance_network_interface_delete",
-        "parameters": [
-          {
-            "in": "path",
-            "name": "instance_name",
-            "required": true,
-            "schema": {
-              "$ref": "#/components/schemas/Name"
-            }
-          },
-          {
-            "in": "path",
-            "name": "interface_name",
-            "required": true,
-            "schema": {
-              "$ref": "#/components/schemas/Name"
-            }
-          },
-          {
-            "in": "path",
-            "name": "organization_name",
-            "required": true,
-            "schema": {
-              "$ref": "#/components/schemas/Name"
-            }
-          },
-          {
-            "in": "path",
-            "name": "project_name",
-            "required": true,
-            "schema": {
-              "$ref": "#/components/schemas/Name"
-            }
-          }
-        ],
-        "responses": {
-          "204": {
-            "description": "successful deletion"
-          },
-          "4XX": {
-            "$ref": "#/components/responses/Error"
-          },
-          "5XX": {
-            "$ref": "#/components/responses/Error"
-          }
-        },
-        "deprecated": true
-      }
-    },
-    "/organizations/{organization_name}/projects/{project_name}/instances/{instance_name}/reboot": {
-      "post": {
-        "tags": [
-          "instances"
-        ],
-        "summary": "Reboot an instance",
-        "description": "Use `POST /v1/instances/{instance}/reboot` instead",
-        "operationId": "instance_reboot",
-        "parameters": [
-          {
-            "in": "path",
-            "name": "instance_name",
-            "required": true,
-            "schema": {
-              "$ref": "#/components/schemas/Name"
-            }
-          },
-          {
-            "in": "path",
-            "name": "organization_name",
-            "required": true,
-            "schema": {
-              "$ref": "#/components/schemas/Name"
-            }
-          },
-          {
-            "in": "path",
-            "name": "project_name",
-            "required": true,
-            "schema": {
-              "$ref": "#/components/schemas/Name"
-            }
-          }
-        ],
-        "responses": {
-          "202": {
-            "description": "successfully enqueued operation",
-            "content": {
-              "application/json": {
-                "schema": {
-                  "$ref": "#/components/schemas/Instance"
-                }
-              }
-            }
-          },
-          "4XX": {
-            "$ref": "#/components/responses/Error"
-          },
-          "5XX": {
-            "$ref": "#/components/responses/Error"
-          }
-        },
-        "deprecated": true
-      }
-    },
-    "/organizations/{organization_name}/projects/{project_name}/instances/{instance_name}/serial-console": {
-      "get": {
-        "tags": [
-          "instances"
-        ],
-        "summary": "Fetch an instance's serial console",
-        "description": "Use `GET /v1/instances/{instance}/serial-console` instead",
-        "operationId": "instance_serial_console",
-        "parameters": [
-          {
-            "in": "path",
-            "name": "instance_name",
-            "required": true,
-            "schema": {
-              "$ref": "#/components/schemas/Name"
-            }
-          },
-          {
-            "in": "path",
-            "name": "organization_name",
-            "required": true,
-            "schema": {
-              "$ref": "#/components/schemas/Name"
-            }
-          },
-          {
-            "in": "path",
-            "name": "project_name",
-            "required": true,
-            "schema": {
-              "$ref": "#/components/schemas/Name"
-            }
-          },
-          {
-            "in": "query",
-            "name": "from_start",
-            "description": "Character index in the serial buffer from which to read, counting the bytes output since instance start. If this is not provided, `most_recent` must be provided, and if this *is* provided, `most_recent` must *not* be provided.",
-            "schema": {
-              "nullable": true,
-              "type": "integer",
-              "format": "uint64",
-              "minimum": 0
-            }
-          },
-          {
-            "in": "query",
-            "name": "max_bytes",
-            "description": "Maximum number of bytes of buffered serial console contents to return. If the requested range runs to the end of the available buffer, the data returned will be shorter than `max_bytes`.",
-            "schema": {
-              "nullable": true,
-              "type": "integer",
-              "format": "uint64",
-              "minimum": 0
-            }
-          },
-          {
-            "in": "query",
-            "name": "most_recent",
-            "description": "Character index in the serial buffer from which to read, counting *backward* from the most recently buffered data retrieved from the instance. (See note on `from_start` about mutual exclusivity)",
-            "schema": {
-              "nullable": true,
-              "type": "integer",
-              "format": "uint64",
-              "minimum": 0
-            }
-          }
-        ],
-        "responses": {
-          "200": {
-            "description": "successful operation",
-            "content": {
-              "application/json": {
-                "schema": {
-                  "$ref": "#/components/schemas/InstanceSerialConsoleData"
-                }
-              }
-            }
-          },
-          "4XX": {
-            "$ref": "#/components/responses/Error"
-          },
-          "5XX": {
-            "$ref": "#/components/responses/Error"
-          }
-        },
-        "deprecated": true
-      }
-    },
-    "/organizations/{organization_name}/projects/{project_name}/instances/{instance_name}/serial-console/stream": {
-      "get": {
-        "tags": [
-          "instances"
-        ],
-        "summary": "Connect to an instance's serial console",
-        "description": "Use `GET /v1/instances/{instance}/serial-console/stream` instead",
-        "operationId": "instance_serial_console_stream",
-        "parameters": [
-          {
-            "in": "path",
-            "name": "instance_name",
-            "required": true,
-            "schema": {
-              "$ref": "#/components/schemas/Name"
-            }
-          },
-          {
-            "in": "path",
-            "name": "organization_name",
-            "required": true,
-            "schema": {
-              "$ref": "#/components/schemas/Name"
-            }
-          },
-          {
-            "in": "path",
-            "name": "project_name",
-            "required": true,
-            "schema": {
-              "$ref": "#/components/schemas/Name"
-            }
-          }
-        ],
-        "responses": {
-          "default": {
-            "description": "",
-            "content": {
-              "*/*": {
-                "schema": {}
-              }
-            }
-          }
-        },
-        "deprecated": true,
-        "x-dropshot-websocket": {}
-      }
-    },
-    "/organizations/{organization_name}/projects/{project_name}/instances/{instance_name}/start": {
-      "post": {
-        "tags": [
-          "instances"
-        ],
-        "summary": "Boot an instance",
-        "description": "Use `POST /v1/instances/{instance}/start` instead",
-        "operationId": "instance_start",
-        "parameters": [
-          {
-            "in": "path",
-            "name": "instance_name",
-            "required": true,
-            "schema": {
-              "$ref": "#/components/schemas/Name"
-            }
-          },
-          {
-            "in": "path",
-            "name": "organization_name",
-            "required": true,
-            "schema": {
-              "$ref": "#/components/schemas/Name"
-            }
-          },
-          {
-            "in": "path",
-            "name": "project_name",
-            "required": true,
-            "schema": {
-              "$ref": "#/components/schemas/Name"
-            }
-          }
-        ],
-        "responses": {
-          "202": {
-            "description": "successfully enqueued operation",
-            "content": {
-              "application/json": {
-                "schema": {
-                  "$ref": "#/components/schemas/Instance"
-                }
-              }
-            }
-          },
-          "4XX": {
-            "$ref": "#/components/responses/Error"
-          },
-          "5XX": {
-            "$ref": "#/components/responses/Error"
-          }
-        },
-        "deprecated": true
-      }
-    },
-    "/organizations/{organization_name}/projects/{project_name}/instances/{instance_name}/stop": {
-      "post": {
-        "tags": [
-          "instances"
-        ],
-        "summary": "Halt an instance",
-        "description": "Use `POST /v1/instances/{instance}/stop` instead",
-        "operationId": "instance_stop",
-        "parameters": [
-          {
-            "in": "path",
-            "name": "instance_name",
-            "required": true,
-            "schema": {
-              "$ref": "#/components/schemas/Name"
-            }
-          },
-          {
-            "in": "path",
-            "name": "organization_name",
-            "required": true,
-            "schema": {
-              "$ref": "#/components/schemas/Name"
-            }
-          },
-          {
-            "in": "path",
-            "name": "project_name",
-            "required": true,
-            "schema": {
-              "$ref": "#/components/schemas/Name"
-            }
-          }
-        ],
-        "responses": {
-          "202": {
-            "description": "successfully enqueued operation",
-            "content": {
-              "application/json": {
-                "schema": {
-                  "$ref": "#/components/schemas/Instance"
-                }
-              }
-            }
-          },
-          "4XX": {
-            "$ref": "#/components/responses/Error"
-          },
-          "5XX": {
-            "$ref": "#/components/responses/Error"
-          }
-        },
-        "deprecated": true
-      }
-    },
-    "/organizations/{organization_name}/projects/{project_name}/vpcs": {
-      "get": {
-        "tags": [
-          "vpcs"
-        ],
-        "summary": "List VPCs",
-        "description": "Use `GET /v1/vpcs` instead",
-        "operationId": "vpc_list",
-        "parameters": [
-          {
-            "in": "query",
-            "name": "limit",
-            "description": "Maximum number of items returned by a single call",
-            "schema": {
-              "nullable": true,
-              "type": "integer",
-              "format": "uint32",
-              "minimum": 1
-            }
-          },
-          {
-            "in": "query",
-            "name": "page_token",
-            "description": "Token returned by previous call to retrieve the subsequent page",
-            "schema": {
-              "nullable": true,
-              "type": "string"
-            }
-          },
-          {
-            "in": "query",
-            "name": "sort_by",
-            "schema": {
-              "$ref": "#/components/schemas/NameSortMode"
-            }
-          },
-          {
-            "in": "path",
-            "name": "organization_name",
-            "description": "The organization's unique name.",
-            "required": true,
-            "schema": {
-              "$ref": "#/components/schemas/Name"
-            }
-          },
-          {
-            "in": "path",
-            "name": "project_name",
-            "description": "The project's unique name within the organization.",
-            "required": true,
-            "schema": {
-              "$ref": "#/components/schemas/Name"
-            }
-          }
-        ],
-        "responses": {
-          "200": {
-            "description": "successful operation",
-            "content": {
-              "application/json": {
-                "schema": {
-                  "$ref": "#/components/schemas/VpcResultsPage"
-                }
-              }
-            }
-          },
-          "4XX": {
-            "$ref": "#/components/responses/Error"
-          },
-          "5XX": {
-            "$ref": "#/components/responses/Error"
-          }
-        },
-        "deprecated": true,
-        "x-dropshot-pagination": true
-      },
-      "post": {
-        "tags": [
-          "vpcs"
-        ],
-        "summary": "Create a VPC",
-        "description": "Use `POST /v1/vpcs` instead",
-        "operationId": "vpc_create",
-        "parameters": [
-          {
-            "in": "path",
-            "name": "organization_name",
-            "description": "The organization's unique name.",
-            "required": true,
-            "schema": {
-              "$ref": "#/components/schemas/Name"
-            }
-          },
-          {
-            "in": "path",
-            "name": "project_name",
-            "description": "The project's unique name within the organization.",
-            "required": true,
-            "schema": {
-              "$ref": "#/components/schemas/Name"
-            }
-          }
-        ],
-        "requestBody": {
-          "content": {
-            "application/json": {
-              "schema": {
-                "$ref": "#/components/schemas/VpcCreate"
-              }
-            }
-          },
-          "required": true
-        },
-        "responses": {
-          "201": {
-            "description": "successful creation",
-            "content": {
-              "application/json": {
-                "schema": {
-                  "$ref": "#/components/schemas/Vpc"
-                }
-              }
-            }
-          },
-          "4XX": {
-            "$ref": "#/components/responses/Error"
-          },
-          "5XX": {
-            "$ref": "#/components/responses/Error"
-          }
-        },
-        "deprecated": true
-      }
-    },
-    "/organizations/{organization_name}/projects/{project_name}/vpcs/{vpc_name}": {
-      "get": {
-        "tags": [
-          "vpcs"
-        ],
-        "summary": "Fetch a VPC",
-        "description": "Use `GET /v1/vpcs/{vpc}` instead",
-        "operationId": "vpc_view",
-        "parameters": [
-          {
-            "in": "path",
-            "name": "organization_name",
-            "required": true,
-            "schema": {
-              "$ref": "#/components/schemas/Name"
-            }
-          },
-          {
-            "in": "path",
-            "name": "project_name",
-            "required": true,
-            "schema": {
-              "$ref": "#/components/schemas/Name"
-            }
-          },
-          {
-            "in": "path",
-            "name": "vpc_name",
-            "required": true,
-            "schema": {
-              "$ref": "#/components/schemas/Name"
-            }
-          }
-        ],
-        "responses": {
-          "200": {
-            "description": "successful operation",
-            "content": {
-              "application/json": {
-                "schema": {
-                  "$ref": "#/components/schemas/Vpc"
-                }
-              }
-            }
-          },
-          "4XX": {
-            "$ref": "#/components/responses/Error"
-          },
-          "5XX": {
-            "$ref": "#/components/responses/Error"
-          }
-        },
-        "deprecated": true
-      },
-      "put": {
-        "tags": [
-          "vpcs"
-        ],
-        "summary": "Update a VPC",
-        "description": "Use `PUT /v1/vpcs/{vpc}` instead",
-        "operationId": "vpc_update",
-        "parameters": [
-          {
-            "in": "path",
-            "name": "organization_name",
-            "required": true,
-            "schema": {
-              "$ref": "#/components/schemas/Name"
-            }
-          },
-          {
-            "in": "path",
-            "name": "project_name",
-            "required": true,
-            "schema": {
-              "$ref": "#/components/schemas/Name"
-            }
-          },
-          {
-            "in": "path",
-            "name": "vpc_name",
-            "required": true,
-            "schema": {
-              "$ref": "#/components/schemas/Name"
-            }
-          }
-        ],
-        "requestBody": {
-          "content": {
-            "application/json": {
-              "schema": {
-                "$ref": "#/components/schemas/VpcUpdate"
-              }
-            }
-          },
-          "required": true
-        },
-        "responses": {
-          "200": {
-            "description": "successful operation",
-            "content": {
-              "application/json": {
-                "schema": {
-                  "$ref": "#/components/schemas/Vpc"
-                }
-              }
-            }
-          },
-          "4XX": {
-            "$ref": "#/components/responses/Error"
-          },
-          "5XX": {
-            "$ref": "#/components/responses/Error"
-          }
-        },
-        "deprecated": true
-      },
-      "delete": {
-        "tags": [
-          "vpcs"
-        ],
-        "summary": "Delete a VPC",
-        "description": "Use `DELETE /v1/vpcs/{vpc}` instead",
-        "operationId": "vpc_delete",
-        "parameters": [
-          {
-            "in": "path",
-            "name": "organization_name",
-            "required": true,
-            "schema": {
-              "$ref": "#/components/schemas/Name"
-            }
-          },
-          {
-            "in": "path",
-            "name": "project_name",
-            "required": true,
-            "schema": {
-              "$ref": "#/components/schemas/Name"
-            }
-          },
-          {
-            "in": "path",
-            "name": "vpc_name",
-            "required": true,
-            "schema": {
-              "$ref": "#/components/schemas/Name"
-            }
-          }
-        ],
-        "responses": {
-          "204": {
-            "description": "successful deletion"
-          },
-          "4XX": {
-            "$ref": "#/components/responses/Error"
-          },
-          "5XX": {
-            "$ref": "#/components/responses/Error"
-          }
-        },
-        "deprecated": true
-      }
-    },
-    "/organizations/{organization_name}/projects/{project_name}/vpcs/{vpc_name}/firewall/rules": {
-      "get": {
-        "tags": [
-          "vpcs"
-        ],
-        "summary": "List firewall rules",
-        "description": "Use `GET /v1/vpc-firewall-rules` instead",
-        "operationId": "vpc_firewall_rules_view",
-        "parameters": [
-          {
-            "in": "path",
-            "name": "organization_name",
-            "required": true,
-            "schema": {
-              "$ref": "#/components/schemas/Name"
-            }
-          },
-          {
-            "in": "path",
-            "name": "project_name",
-            "required": true,
-            "schema": {
-              "$ref": "#/components/schemas/Name"
-            }
-          },
-          {
-            "in": "path",
-            "name": "vpc_name",
-            "required": true,
-            "schema": {
-              "$ref": "#/components/schemas/Name"
-            }
-          }
-        ],
-        "responses": {
-          "200": {
-            "description": "successful operation",
-            "content": {
-              "application/json": {
-                "schema": {
-                  "$ref": "#/components/schemas/VpcFirewallRules"
-                }
-              }
-            }
-          },
-          "4XX": {
-            "$ref": "#/components/responses/Error"
-          },
-          "5XX": {
-            "$ref": "#/components/responses/Error"
-          }
-        },
-        "deprecated": true
-      },
-      "put": {
-        "tags": [
-          "vpcs"
-        ],
-        "summary": "Replace firewall rules",
-        "description": "Use `PUT /v1/vpc-firewall-rules` instead",
-        "operationId": "vpc_firewall_rules_update",
-        "parameters": [
-          {
-            "in": "path",
-            "name": "organization_name",
-            "required": true,
-            "schema": {
-              "$ref": "#/components/schemas/Name"
-            }
-          },
-          {
-            "in": "path",
-            "name": "project_name",
-            "required": true,
-            "schema": {
-              "$ref": "#/components/schemas/Name"
-            }
-          },
-          {
-            "in": "path",
-            "name": "vpc_name",
-            "required": true,
-            "schema": {
-              "$ref": "#/components/schemas/Name"
-            }
-          }
-        ],
-        "requestBody": {
-          "content": {
-            "application/json": {
-              "schema": {
-                "$ref": "#/components/schemas/VpcFirewallRuleUpdateParams"
-              }
-            }
-          },
-          "required": true
-        },
-        "responses": {
-          "200": {
-            "description": "successful operation",
-            "content": {
-              "application/json": {
-                "schema": {
-                  "$ref": "#/components/schemas/VpcFirewallRules"
-                }
-              }
-            }
-          },
-          "4XX": {
-            "$ref": "#/components/responses/Error"
-          },
-          "5XX": {
-            "$ref": "#/components/responses/Error"
-          }
-        },
-        "deprecated": true
-      }
-    },
-    "/organizations/{organization_name}/projects/{project_name}/vpcs/{vpc_name}/routers": {
-      "get": {
-        "tags": [
-          "vpcs"
-        ],
-        "summary": "List routers",
-        "description": "Use `GET /v1/vpc-routers` instead",
-        "operationId": "vpc_router_list",
-        "parameters": [
-          {
-            "in": "query",
-            "name": "limit",
-            "description": "Maximum number of items returned by a single call",
-            "schema": {
-              "nullable": true,
-              "type": "integer",
-              "format": "uint32",
-              "minimum": 1
-            }
-          },
-          {
-            "in": "query",
-            "name": "page_token",
-            "description": "Token returned by previous call to retrieve the subsequent page",
-            "schema": {
-              "nullable": true,
-              "type": "string"
-            }
-          },
-          {
-            "in": "query",
-            "name": "sort_by",
-            "schema": {
-              "$ref": "#/components/schemas/NameSortMode"
-            }
-          },
-          {
-            "in": "path",
-            "name": "organization_name",
-            "required": true,
-            "schema": {
-              "$ref": "#/components/schemas/Name"
-            }
-          },
-          {
-            "in": "path",
-            "name": "project_name",
-            "required": true,
-            "schema": {
-              "$ref": "#/components/schemas/Name"
-            }
-          },
-          {
-            "in": "path",
-            "name": "vpc_name",
-            "required": true,
-            "schema": {
-              "$ref": "#/components/schemas/Name"
-            }
-          }
-        ],
-        "responses": {
-          "200": {
-            "description": "successful operation",
-            "content": {
-              "application/json": {
-                "schema": {
-                  "$ref": "#/components/schemas/VpcRouterResultsPage"
-                }
-              }
-            }
-          },
-          "4XX": {
-            "$ref": "#/components/responses/Error"
-          },
-          "5XX": {
-            "$ref": "#/components/responses/Error"
-          }
-        },
-        "deprecated": true,
-        "x-dropshot-pagination": true
-      },
-      "post": {
-        "tags": [
-          "vpcs"
-        ],
-        "summary": "Create a router",
-        "description": "Use `POST /v1/vpc-routers` instead",
-        "operationId": "vpc_router_create",
-        "parameters": [
-          {
-            "in": "path",
-            "name": "organization_name",
-            "required": true,
-            "schema": {
-              "$ref": "#/components/schemas/Name"
-            }
-          },
-          {
-            "in": "path",
-            "name": "project_name",
-            "required": true,
-            "schema": {
-              "$ref": "#/components/schemas/Name"
-            }
-          },
-          {
-            "in": "path",
-            "name": "vpc_name",
-            "required": true,
-            "schema": {
-              "$ref": "#/components/schemas/Name"
-            }
-          }
-        ],
-        "requestBody": {
-          "content": {
-            "application/json": {
-              "schema": {
-                "$ref": "#/components/schemas/VpcRouterCreate"
-              }
-            }
-          },
-          "required": true
-        },
-        "responses": {
-          "201": {
-            "description": "successful creation",
-            "content": {
-              "application/json": {
-                "schema": {
-                  "$ref": "#/components/schemas/VpcRouter"
-                }
-              }
-            }
-          },
-          "4XX": {
-            "$ref": "#/components/responses/Error"
-          },
-          "5XX": {
-            "$ref": "#/components/responses/Error"
-          }
-        },
-        "deprecated": true
-      }
-    },
-    "/organizations/{organization_name}/projects/{project_name}/vpcs/{vpc_name}/routers/{router_name}": {
-      "get": {
-        "tags": [
-          "vpcs"
-        ],
-        "summary": "Get a router",
-        "description": "Use `GET /v1/vpc-routers/{router}` instead",
-        "operationId": "vpc_router_view",
-        "parameters": [
-          {
-            "in": "path",
-            "name": "organization_name",
-            "required": true,
-            "schema": {
-              "$ref": "#/components/schemas/Name"
-            }
-          },
-          {
-            "in": "path",
-            "name": "project_name",
-            "required": true,
-            "schema": {
-              "$ref": "#/components/schemas/Name"
-            }
-          },
-          {
-            "in": "path",
-            "name": "router_name",
-            "required": true,
-            "schema": {
-              "$ref": "#/components/schemas/Name"
-            }
-          },
-          {
-            "in": "path",
-            "name": "vpc_name",
-            "required": true,
-            "schema": {
-              "$ref": "#/components/schemas/Name"
-            }
-          }
-        ],
-        "responses": {
-          "200": {
-            "description": "successful operation",
-            "content": {
-              "application/json": {
-                "schema": {
-                  "$ref": "#/components/schemas/VpcRouter"
-                }
-              }
-            }
-          },
-          "4XX": {
-            "$ref": "#/components/responses/Error"
-          },
-          "5XX": {
-            "$ref": "#/components/responses/Error"
-          }
-        },
-        "deprecated": true
-      },
-      "put": {
-        "tags": [
-          "vpcs"
-        ],
-        "summary": "Update a router",
-        "operationId": "vpc_router_update",
-        "parameters": [
-          {
-            "in": "path",
-            "name": "organization_name",
-            "required": true,
-            "schema": {
-              "$ref": "#/components/schemas/Name"
-            }
-          },
-          {
-            "in": "path",
-            "name": "project_name",
-            "required": true,
-            "schema": {
-              "$ref": "#/components/schemas/Name"
-            }
-          },
-          {
-            "in": "path",
-            "name": "router_name",
-            "required": true,
-            "schema": {
-              "$ref": "#/components/schemas/Name"
-            }
-          },
-          {
-            "in": "path",
-            "name": "vpc_name",
-            "required": true,
-            "schema": {
-              "$ref": "#/components/schemas/Name"
-            }
-          }
-        ],
-        "requestBody": {
-          "content": {
-            "application/json": {
-              "schema": {
-                "$ref": "#/components/schemas/VpcRouterUpdate"
-              }
-            }
-          },
-          "required": true
-        },
-        "responses": {
-          "200": {
-            "description": "successful operation",
-            "content": {
-              "application/json": {
-                "schema": {
-                  "$ref": "#/components/schemas/VpcRouter"
-                }
-              }
-            }
-          },
-          "4XX": {
-            "$ref": "#/components/responses/Error"
-          },
-          "5XX": {
-            "$ref": "#/components/responses/Error"
-          }
-        },
-        "deprecated": true
-      },
-      "delete": {
-        "tags": [
-          "vpcs"
-        ],
-        "summary": "Delete a router",
-        "description": "Use `DELETE /v1/vpc-routers/{router}` instead",
-        "operationId": "vpc_router_delete",
-        "parameters": [
-          {
-            "in": "path",
-            "name": "organization_name",
-            "required": true,
-            "schema": {
-              "$ref": "#/components/schemas/Name"
-            }
-          },
-          {
-            "in": "path",
-            "name": "project_name",
-            "required": true,
-            "schema": {
-              "$ref": "#/components/schemas/Name"
-            }
-          },
-          {
-            "in": "path",
-            "name": "router_name",
-            "required": true,
-            "schema": {
-              "$ref": "#/components/schemas/Name"
-            }
-          },
-          {
-            "in": "path",
-            "name": "vpc_name",
-            "required": true,
-            "schema": {
-              "$ref": "#/components/schemas/Name"
-            }
-          }
-        ],
-        "responses": {
-          "204": {
-            "description": "successful deletion"
-          },
-          "4XX": {
-            "$ref": "#/components/responses/Error"
-          },
-          "5XX": {
-            "$ref": "#/components/responses/Error"
-          }
-        },
-        "deprecated": true
-      }
-    },
-    "/organizations/{organization_name}/projects/{project_name}/vpcs/{vpc_name}/routers/{router_name}/routes": {
-      "get": {
-        "tags": [
-          "vpcs"
-        ],
-        "summary": "List routes",
-        "description": "List the routes associated with a router in a particular VPC. Use `GET /v1/vpc-router-routes` instead.",
-        "operationId": "vpc_router_route_list",
-        "parameters": [
-          {
-            "in": "query",
-            "name": "limit",
-            "description": "Maximum number of items returned by a single call",
-            "schema": {
-              "nullable": true,
-              "type": "integer",
-              "format": "uint32",
-              "minimum": 1
-            }
-          },
-          {
-            "in": "query",
-            "name": "page_token",
-            "description": "Token returned by previous call to retrieve the subsequent page",
-            "schema": {
-              "nullable": true,
-              "type": "string"
-            }
-          },
-          {
-            "in": "query",
-            "name": "sort_by",
-            "schema": {
-              "$ref": "#/components/schemas/NameSortMode"
-            }
-          },
-          {
-            "in": "path",
-            "name": "organization_name",
-            "required": true,
-            "schema": {
-              "$ref": "#/components/schemas/Name"
-            }
-          },
-          {
-            "in": "path",
-            "name": "project_name",
-            "required": true,
-            "schema": {
-              "$ref": "#/components/schemas/Name"
-            }
-          },
-          {
-            "in": "path",
-            "name": "router_name",
-            "required": true,
-            "schema": {
-              "$ref": "#/components/schemas/Name"
-            }
-          },
-          {
-            "in": "path",
-            "name": "vpc_name",
-            "required": true,
-            "schema": {
-              "$ref": "#/components/schemas/Name"
-            }
-          }
-        ],
-        "responses": {
-          "200": {
-            "description": "successful operation",
-            "content": {
-              "application/json": {
-                "schema": {
-                  "$ref": "#/components/schemas/RouterRouteResultsPage"
-                }
-              }
-            }
-          },
-          "4XX": {
-            "$ref": "#/components/responses/Error"
-          },
-          "5XX": {
-            "$ref": "#/components/responses/Error"
-          }
-        },
-        "deprecated": true,
-        "x-dropshot-pagination": true
-      },
-      "post": {
-        "tags": [
-          "vpcs"
-        ],
-        "summary": "Create a router",
-        "description": "Use `POST /v1/vpc-router-routes` instead",
-        "operationId": "vpc_router_route_create",
-        "parameters": [
-          {
-            "in": "path",
-            "name": "organization_name",
-            "required": true,
-            "schema": {
-              "$ref": "#/components/schemas/Name"
-            }
-          },
-          {
-            "in": "path",
-            "name": "project_name",
-            "required": true,
-            "schema": {
-              "$ref": "#/components/schemas/Name"
-            }
-          },
-          {
-            "in": "path",
-            "name": "router_name",
-            "required": true,
-            "schema": {
-              "$ref": "#/components/schemas/Name"
-            }
-          },
-          {
-            "in": "path",
-            "name": "vpc_name",
-            "required": true,
-            "schema": {
-              "$ref": "#/components/schemas/Name"
-            }
-          }
-        ],
-        "requestBody": {
-          "content": {
-            "application/json": {
-              "schema": {
-                "$ref": "#/components/schemas/RouterRouteCreate"
-              }
-            }
-          },
-          "required": true
-        },
-        "responses": {
-          "201": {
-            "description": "successful creation",
-            "content": {
-              "application/json": {
-                "schema": {
-                  "$ref": "#/components/schemas/RouterRoute"
-                }
-              }
-            }
-          },
-          "4XX": {
-            "$ref": "#/components/responses/Error"
-          },
-          "5XX": {
-            "$ref": "#/components/responses/Error"
-          }
-        },
-        "deprecated": true
-      }
-    },
-    "/organizations/{organization_name}/projects/{project_name}/vpcs/{vpc_name}/routers/{router_name}/routes/{route_name}": {
-      "get": {
-        "tags": [
-          "vpcs"
-        ],
-        "summary": "Fetch a route",
-        "description": "Use `GET /v1/vpc-router-routes/{route}` instead",
-        "operationId": "vpc_router_route_view",
-        "parameters": [
-          {
-            "in": "path",
-            "name": "organization_name",
-            "required": true,
-            "schema": {
-              "$ref": "#/components/schemas/Name"
-            }
-          },
-          {
-            "in": "path",
-            "name": "project_name",
-            "required": true,
-            "schema": {
-              "$ref": "#/components/schemas/Name"
-            }
-          },
-          {
-            "in": "path",
-            "name": "route_name",
-            "required": true,
-            "schema": {
-              "$ref": "#/components/schemas/Name"
-            }
-          },
-          {
-            "in": "path",
-            "name": "router_name",
-            "required": true,
-            "schema": {
-              "$ref": "#/components/schemas/Name"
-            }
-          },
-          {
-            "in": "path",
-            "name": "vpc_name",
-            "required": true,
-            "schema": {
-              "$ref": "#/components/schemas/Name"
-            }
-          }
-        ],
-        "responses": {
-          "200": {
-            "description": "successful operation",
-            "content": {
-              "application/json": {
-                "schema": {
-                  "$ref": "#/components/schemas/RouterRoute"
-                }
-              }
-            }
-          },
-          "4XX": {
-            "$ref": "#/components/responses/Error"
-          },
-          "5XX": {
-            "$ref": "#/components/responses/Error"
-          }
-        },
-        "deprecated": true
-      },
-      "put": {
-        "tags": [
-          "vpcs"
-        ],
-        "summary": "Update a route",
-        "description": "Use `PUT /v1/vpc-router-routes/{route}` instead",
-        "operationId": "vpc_router_route_update",
-        "parameters": [
-          {
-            "in": "path",
-            "name": "organization_name",
-            "required": true,
-            "schema": {
-              "$ref": "#/components/schemas/Name"
-            }
-          },
-          {
-            "in": "path",
-            "name": "project_name",
-            "required": true,
-            "schema": {
-              "$ref": "#/components/schemas/Name"
-            }
-          },
-          {
-            "in": "path",
-            "name": "route_name",
-            "required": true,
-            "schema": {
-              "$ref": "#/components/schemas/Name"
-            }
-          },
-          {
-            "in": "path",
-            "name": "router_name",
-            "required": true,
-            "schema": {
-              "$ref": "#/components/schemas/Name"
-            }
-          },
-          {
-            "in": "path",
-            "name": "vpc_name",
-            "required": true,
-            "schema": {
-              "$ref": "#/components/schemas/Name"
-            }
-          }
-        ],
-        "requestBody": {
-          "content": {
-            "application/json": {
-              "schema": {
-                "$ref": "#/components/schemas/RouterRouteUpdate"
-              }
-            }
-          },
-          "required": true
-        },
-        "responses": {
-          "200": {
-            "description": "successful operation",
-            "content": {
-              "application/json": {
-                "schema": {
-                  "$ref": "#/components/schemas/RouterRoute"
-                }
-              }
-            }
-          },
-          "4XX": {
-            "$ref": "#/components/responses/Error"
-          },
-          "5XX": {
-            "$ref": "#/components/responses/Error"
-          }
-        },
-        "deprecated": true
-      },
-      "delete": {
-        "tags": [
-          "vpcs"
-        ],
-        "summary": "Delete a route",
-        "description": "Use `DELETE /v1/vpc-router-routes/{route}` instead",
-        "operationId": "vpc_router_route_delete",
-        "parameters": [
-          {
-            "in": "path",
-            "name": "organization_name",
-            "required": true,
-            "schema": {
-              "$ref": "#/components/schemas/Name"
-            }
-          },
-          {
-            "in": "path",
-            "name": "project_name",
-            "required": true,
-            "schema": {
-              "$ref": "#/components/schemas/Name"
-            }
-          },
-          {
-            "in": "path",
-            "name": "route_name",
-            "required": true,
-            "schema": {
-              "$ref": "#/components/schemas/Name"
-            }
-          },
-          {
-            "in": "path",
-            "name": "router_name",
-            "required": true,
-            "schema": {
-              "$ref": "#/components/schemas/Name"
-            }
-          },
-          {
-            "in": "path",
-            "name": "vpc_name",
-            "required": true,
-            "schema": {
-              "$ref": "#/components/schemas/Name"
-            }
-          }
-        ],
-        "responses": {
-          "204": {
-            "description": "successful deletion"
-          },
-          "4XX": {
-            "$ref": "#/components/responses/Error"
-          },
-          "5XX": {
-            "$ref": "#/components/responses/Error"
-          }
-        },
-        "deprecated": true
-      }
-    },
-    "/organizations/{organization_name}/projects/{project_name}/vpcs/{vpc_name}/subnets": {
-      "get": {
-        "tags": [
-          "vpcs"
-        ],
-        "summary": "List subnets",
-        "description": "Use `GET /v1/vpc-subnets` instead",
-        "operationId": "vpc_subnet_list",
-        "parameters": [
-          {
-            "in": "query",
-            "name": "limit",
-            "description": "Maximum number of items returned by a single call",
-            "schema": {
-              "nullable": true,
-              "type": "integer",
-              "format": "uint32",
-              "minimum": 1
-            }
-          },
-          {
-            "in": "query",
-            "name": "page_token",
-            "description": "Token returned by previous call to retrieve the subsequent page",
-            "schema": {
-              "nullable": true,
-              "type": "string"
-            }
-          },
-          {
-            "in": "query",
-            "name": "sort_by",
-            "schema": {
-              "$ref": "#/components/schemas/NameSortMode"
-            }
-          },
-          {
-            "in": "path",
-            "name": "organization_name",
-            "required": true,
-            "schema": {
-              "$ref": "#/components/schemas/Name"
-            }
-          },
-          {
-            "in": "path",
-            "name": "project_name",
-            "required": true,
-            "schema": {
-              "$ref": "#/components/schemas/Name"
-            }
-          },
-          {
-            "in": "path",
-            "name": "vpc_name",
-            "required": true,
-            "schema": {
-              "$ref": "#/components/schemas/Name"
->>>>>>> c4e3fc98
-            }
-          }
-        ],
-        "responses": {
-          "200": {
-            "description": "successful operation",
-            "content": {
-              "application/json": {
-                "schema": {
-<<<<<<< HEAD
-                  "$ref": "#/components/schemas/OrganizationResultsPage"
-=======
-                  "$ref": "#/components/schemas/VpcSubnetResultsPage"
->>>>>>> c4e3fc98
-                }
-              }
-            }
-          },
-          "4XX": {
-            "$ref": "#/components/responses/Error"
-          },
-          "5XX": {
-            "$ref": "#/components/responses/Error"
-<<<<<<< HEAD
-=======
-          }
-        },
-        "deprecated": true,
-        "x-dropshot-pagination": true
-      },
-      "post": {
-        "tags": [
-          "vpcs"
-        ],
-        "summary": "Create a subnet",
-        "description": "Use `POST /v1/vpc-subnets` instead",
-        "operationId": "vpc_subnet_create",
-        "parameters": [
-          {
-            "in": "path",
-            "name": "organization_name",
-            "required": true,
-            "schema": {
-              "$ref": "#/components/schemas/Name"
-            }
-          },
-          {
-            "in": "path",
-            "name": "project_name",
-            "required": true,
-            "schema": {
-              "$ref": "#/components/schemas/Name"
-            }
-          },
-          {
-            "in": "path",
-            "name": "vpc_name",
-            "required": true,
-            "schema": {
-              "$ref": "#/components/schemas/Name"
-            }
->>>>>>> c4e3fc98
-          }
-        },
-        "deprecated": true,
-        "x-dropshot-pagination": true
-      },
-      "post": {
-        "tags": [
-          "organizations"
-        ],
-        "summary": "Create an organization",
-        "description": "Use `POST /v1/organizations` instead",
-        "operationId": "organization_create",
-        "requestBody": {
-          "content": {
-            "application/json": {
-              "schema": {
-                "$ref": "#/components/schemas/OrganizationCreate"
-              }
-            }
-          },
-          "required": true
-        },
-        "responses": {
-          "201": {
-            "description": "successful creation",
-            "content": {
-              "application/json": {
-                "schema": {
-                  "$ref": "#/components/schemas/Organization"
-                }
-              }
-            }
-          },
-          "4XX": {
-            "$ref": "#/components/responses/Error"
-          },
-          "5XX": {
-            "$ref": "#/components/responses/Error"
-          }
-        },
-        "deprecated": true
-      }
-    },
-    "/organizations/{organization_name}": {
-      "get": {
-        "tags": [
-          "organizations"
-        ],
-        "summary": "Fetch an organization",
-        "description": "Use `GET /v1/organizations/{organization}` instead",
-        "operationId": "organization_view",
-        "parameters": [
-          {
-            "in": "path",
-            "name": "organization_name",
-            "description": "The organization's unique name.",
-            "required": true,
-            "schema": {
-              "$ref": "#/components/schemas/Name"
-            }
-          }
-        ],
-        "responses": {
-          "200": {
-            "description": "successful operation",
-            "content": {
-              "application/json": {
-                "schema": {
-                  "$ref": "#/components/schemas/Organization"
-                }
-              }
-            }
-          },
-          "4XX": {
-            "$ref": "#/components/responses/Error"
-          },
-          "5XX": {
-            "$ref": "#/components/responses/Error"
-          }
-        },
-        "deprecated": true
-      },
-      "put": {
-        "tags": [
-          "organizations"
-        ],
-        "summary": "Update an organization",
-        "description": "Use `PUT /v1/organizations/{organization}` instead",
-        "operationId": "organization_update",
-        "parameters": [
-          {
-            "in": "path",
-            "name": "organization_name",
-            "description": "The organization's unique name.",
-            "required": true,
-            "schema": {
-              "$ref": "#/components/schemas/Name"
-            }
-          }
-        ],
-        "requestBody": {
-          "content": {
-            "application/json": {
-              "schema": {
-                "$ref": "#/components/schemas/OrganizationUpdate"
-              }
-            }
-          },
-          "required": true
-        },
-        "responses": {
-          "200": {
-            "description": "successful operation",
-            "content": {
-              "application/json": {
-                "schema": {
-                  "$ref": "#/components/schemas/Organization"
-                }
-              }
-            }
-          },
-          "4XX": {
-            "$ref": "#/components/responses/Error"
-          },
-          "5XX": {
-            "$ref": "#/components/responses/Error"
-          }
-        },
-        "deprecated": true
-      },
-      "delete": {
-        "tags": [
-          "organizations"
-        ],
-        "summary": "Delete an organization",
-        "description": "Use `DELETE /v1/organizations/{organization}` instead",
-        "operationId": "organization_delete",
-        "parameters": [
-          {
-            "in": "path",
-            "name": "organization_name",
-            "description": "The organization's unique name.",
-            "required": true,
-            "schema": {
-              "$ref": "#/components/schemas/Name"
-            }
-          }
-        ],
-        "responses": {
-          "204": {
-            "description": "successful deletion"
-          },
-          "4XX": {
-            "$ref": "#/components/responses/Error"
-          },
-          "5XX": {
-            "$ref": "#/components/responses/Error"
-          }
-        },
-        "deprecated": true
-      }
-    },
-    "/organizations/{organization_name}/policy": {
-      "get": {
-        "tags": [
-          "organizations"
-        ],
-        "summary": "Fetch an organization's IAM policy",
-        "description": "Use `GET /v1/organizations/{organization}/policy` instead",
-        "operationId": "organization_policy_view",
-        "parameters": [
-          {
-            "in": "path",
-            "name": "organization_name",
-            "description": "The organization's unique name.",
-            "required": true,
-            "schema": {
-              "$ref": "#/components/schemas/Name"
-            }
-          }
-        ],
-        "responses": {
-          "200": {
-            "description": "successful operation",
-            "content": {
-              "application/json": {
-                "schema": {
-                  "$ref": "#/components/schemas/OrganizationRolePolicy"
-                }
-              }
-            }
-          },
-          "4XX": {
-            "$ref": "#/components/responses/Error"
-          },
-          "5XX": {
-            "$ref": "#/components/responses/Error"
-          }
-        },
-        "deprecated": true
-      },
-      "put": {
-        "tags": [
-          "organizations"
-        ],
-        "summary": "Update an organization's IAM policy",
-        "description": "Use `PUT /v1/organizations/{organization}/policy` instead",
-        "operationId": "organization_policy_update",
-        "parameters": [
-          {
-            "in": "path",
-            "name": "organization_name",
-            "description": "The organization's unique name.",
-            "required": true,
-            "schema": {
-              "$ref": "#/components/schemas/Name"
-            }
-          }
-        ],
-        "requestBody": {
-          "content": {
-            "application/json": {
-              "schema": {
-                "$ref": "#/components/schemas/OrganizationRolePolicy"
-              }
-            }
-          },
-          "required": true
-        },
-        "responses": {
-          "200": {
-            "description": "successful operation",
-            "content": {
-              "application/json": {
-                "schema": {
-                  "$ref": "#/components/schemas/OrganizationRolePolicy"
-                }
-              }
-            }
-          },
-          "4XX": {
-            "$ref": "#/components/responses/Error"
-          },
-          "5XX": {
-            "$ref": "#/components/responses/Error"
-          }
-        },
-        "deprecated": true
       }
     },
     "/policy": {
