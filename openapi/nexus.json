{
  "openapi": "3.0.3",
  "info": {
    "title": "Oxide Region API",
    "description": "API for interacting with the Oxide control plane",
    "contact": {
      "url": "https://oxide.computer",
      "email": "api@oxide.computer"
    },
    "version": "0.0.1"
  },
  "paths": {
    "/by-id/disks/{id}": {
      "get": {
        "tags": [
          "disks"
        ],
        "summary": "Fetch a disk by id",
        "description": "Use `GET /v1/disks/{disk}` instead",
        "operationId": "disk_view_by_id",
        "parameters": [
          {
            "in": "path",
            "name": "id",
            "required": true,
            "schema": {
              "type": "string",
              "format": "uuid"
            }
          }
        ],
        "responses": {
          "200": {
            "description": "successful operation",
            "content": {
              "application/json": {
                "schema": {
                  "$ref": "#/components/schemas/Disk"
                }
              }
            }
          },
          "4XX": {
            "$ref": "#/components/responses/Error"
          },
          "5XX": {
            "$ref": "#/components/responses/Error"
          }
        },
        "deprecated": true
      }
    },
    "/by-id/images/{id}": {
      "get": {
        "tags": [
          "images"
        ],
        "summary": "Fetch an image by id",
        "operationId": "image_view_by_id",
        "parameters": [
          {
            "in": "path",
            "name": "id",
            "required": true,
            "schema": {
              "type": "string",
              "format": "uuid"
            }
          }
        ],
        "responses": {
          "200": {
            "description": "successful operation",
            "content": {
              "application/json": {
                "schema": {
                  "$ref": "#/components/schemas/Image"
                }
              }
            }
          },
          "4XX": {
            "$ref": "#/components/responses/Error"
          },
          "5XX": {
            "$ref": "#/components/responses/Error"
          }
        }
      }
    },
    "/by-id/instances/{id}": {
      "get": {
        "tags": [
          "instances"
        ],
        "summary": "Fetch an instance by id",
        "operationId": "instance_view_by_id",
        "parameters": [
          {
            "in": "path",
            "name": "id",
            "required": true,
            "schema": {
              "type": "string",
              "format": "uuid"
            }
          }
        ],
        "responses": {
          "200": {
            "description": "successful operation",
            "content": {
              "application/json": {
                "schema": {
                  "$ref": "#/components/schemas/Instance"
                }
              }
            }
          },
          "4XX": {
            "$ref": "#/components/responses/Error"
          },
          "5XX": {
            "$ref": "#/components/responses/Error"
          }
        }
      }
    },
    "/by-id/network-interfaces/{id}": {
      "get": {
        "tags": [
          "instances"
        ],
        "summary": "Fetch a network interface by id",
        "operationId": "instance_network_interface_view_by_id",
        "parameters": [
          {
            "in": "path",
            "name": "id",
            "required": true,
            "schema": {
              "type": "string",
              "format": "uuid"
            }
          }
        ],
        "responses": {
          "200": {
            "description": "successful operation",
            "content": {
              "application/json": {
                "schema": {
                  "$ref": "#/components/schemas/NetworkInterface"
                }
              }
            }
          },
          "4XX": {
            "$ref": "#/components/responses/Error"
          },
          "5XX": {
            "$ref": "#/components/responses/Error"
          }
        }
      }
    },
    "/by-id/organizations/{id}": {
      "get": {
        "tags": [
          "organizations"
        ],
        "summary": "Fetch an organization by id",
        "description": "Use `GET /v1/organizations/{organization}` instead",
        "operationId": "organization_view_by_id",
        "parameters": [
          {
            "in": "path",
            "name": "id",
            "required": true,
            "schema": {
              "type": "string",
              "format": "uuid"
            }
          }
        ],
        "responses": {
          "200": {
            "description": "successful operation",
            "content": {
              "application/json": {
                "schema": {
                  "$ref": "#/components/schemas/Organization"
                }
              }
            }
          },
          "4XX": {
            "$ref": "#/components/responses/Error"
          },
          "5XX": {
            "$ref": "#/components/responses/Error"
          }
        },
        "deprecated": true
      }
    },
    "/by-id/projects/{id}": {
      "get": {
        "tags": [
          "projects"
        ],
        "summary": "Fetch a project by id",
        "description": "Use `GET /v1/projects/{project}` instead",
        "operationId": "project_view_by_id",
        "parameters": [
          {
            "in": "path",
            "name": "id",
            "required": true,
            "schema": {
              "type": "string",
              "format": "uuid"
            }
          }
        ],
        "responses": {
          "200": {
            "description": "successful operation",
            "content": {
              "application/json": {
                "schema": {
                  "$ref": "#/components/schemas/Project"
                }
              }
            }
          },
          "4XX": {
            "$ref": "#/components/responses/Error"
          },
          "5XX": {
            "$ref": "#/components/responses/Error"
          }
        },
        "deprecated": true
      }
    },
    "/by-id/snapshots/{id}": {
      "get": {
        "tags": [
          "snapshots"
        ],
        "summary": "Fetch a snapshot by id",
        "operationId": "snapshot_view_by_id",
        "parameters": [
          {
            "in": "path",
            "name": "id",
            "required": true,
            "schema": {
              "type": "string",
              "format": "uuid"
            }
          }
        ],
        "responses": {
          "200": {
            "description": "successful operation",
            "content": {
              "application/json": {
                "schema": {
                  "$ref": "#/components/schemas/Snapshot"
                }
              }
            }
          },
          "4XX": {
            "$ref": "#/components/responses/Error"
          },
          "5XX": {
            "$ref": "#/components/responses/Error"
          }
        }
      }
    },
    "/by-id/vpc-router-routes/{id}": {
      "get": {
        "tags": [
          "vpcs"
        ],
        "summary": "Fetch a route by id",
        "operationId": "vpc_router_route_view_by_id",
        "parameters": [
          {
            "in": "path",
            "name": "id",
            "required": true,
            "schema": {
              "type": "string",
              "format": "uuid"
            }
          }
        ],
        "responses": {
          "200": {
            "description": "successful operation",
            "content": {
              "application/json": {
                "schema": {
                  "$ref": "#/components/schemas/RouterRoute"
                }
              }
            }
          },
          "4XX": {
            "$ref": "#/components/responses/Error"
          },
          "5XX": {
            "$ref": "#/components/responses/Error"
          }
        }
      }
    },
    "/by-id/vpc-routers/{id}": {
      "get": {
        "tags": [
          "vpcs"
        ],
        "summary": "Get a router by id",
        "operationId": "vpc_router_view_by_id",
        "parameters": [
          {
            "in": "path",
            "name": "id",
            "required": true,
            "schema": {
              "type": "string",
              "format": "uuid"
            }
          }
        ],
        "responses": {
          "200": {
            "description": "successful operation",
            "content": {
              "application/json": {
                "schema": {
                  "$ref": "#/components/schemas/VpcRouter"
                }
              }
            }
          },
          "4XX": {
            "$ref": "#/components/responses/Error"
          },
          "5XX": {
            "$ref": "#/components/responses/Error"
          }
        }
      }
    },
    "/by-id/vpc-subnets/{id}": {
      "get": {
        "tags": [
          "vpcs"
        ],
        "summary": "Fetch a subnet by id",
        "operationId": "vpc_subnet_view_by_id",
        "parameters": [
          {
            "in": "path",
            "name": "id",
            "required": true,
            "schema": {
              "type": "string",
              "format": "uuid"
            }
          }
        ],
        "responses": {
          "200": {
            "description": "successful operation",
            "content": {
              "application/json": {
                "schema": {
                  "$ref": "#/components/schemas/VpcSubnet"
                }
              }
            }
          },
          "4XX": {
            "$ref": "#/components/responses/Error"
          },
          "5XX": {
            "$ref": "#/components/responses/Error"
          }
        }
      }
    },
    "/by-id/vpcs/{id}": {
      "get": {
        "tags": [
          "vpcs"
        ],
        "summary": "Fetch a VPC",
        "operationId": "vpc_view_by_id",
        "parameters": [
          {
            "in": "path",
            "name": "id",
            "required": true,
            "schema": {
              "type": "string",
              "format": "uuid"
            }
          }
        ],
        "responses": {
          "200": {
            "description": "successful operation",
            "content": {
              "application/json": {
                "schema": {
                  "$ref": "#/components/schemas/Vpc"
                }
              }
            }
          },
          "4XX": {
            "$ref": "#/components/responses/Error"
          },
          "5XX": {
            "$ref": "#/components/responses/Error"
          }
        }
      }
    },
    "/device/auth": {
      "post": {
        "tags": [
          "hidden"
        ],
        "summary": "Start an OAuth 2.0 Device Authorization Grant",
        "description": "This endpoint is designed to be accessed from an *unauthenticated* API client. It generates and records a `device_code` and `user_code` which must be verified and confirmed prior to a token being granted.",
        "operationId": "device_auth_request",
        "requestBody": {
          "content": {
            "application/x-www-form-urlencoded": {
              "schema": {
                "$ref": "#/components/schemas/DeviceAuthRequest"
              }
            }
          },
          "required": true
        },
        "responses": {
          "default": {
            "description": "",
            "content": {
              "*/*": {
                "schema": {}
              }
            }
          }
        }
      }
    },
    "/device/confirm": {
      "post": {
        "tags": [
          "hidden"
        ],
        "summary": "Confirm an OAuth 2.0 Device Authorization Grant",
        "description": "This endpoint is designed to be accessed by the user agent (browser), not the client requesting the token. So we do not actually return the token here; it will be returned in response to the poll on `/device/token`.",
        "operationId": "device_auth_confirm",
        "requestBody": {
          "content": {
            "application/json": {
              "schema": {
                "$ref": "#/components/schemas/DeviceAuthVerify"
              }
            }
          },
          "required": true
        },
        "responses": {
          "204": {
            "description": "resource updated"
          },
          "4XX": {
            "$ref": "#/components/responses/Error"
          },
          "5XX": {
            "$ref": "#/components/responses/Error"
          }
        }
      }
    },
    "/device/token": {
      "post": {
        "tags": [
          "hidden"
        ],
        "summary": "Request a device access token",
        "description": "This endpoint should be polled by the client until the user code is verified and the grant is confirmed.",
        "operationId": "device_access_token",
        "requestBody": {
          "content": {
            "application/x-www-form-urlencoded": {
              "schema": {
                "$ref": "#/components/schemas/DeviceAccessTokenRequest"
              }
            }
          },
          "required": true
        },
        "responses": {
          "default": {
            "description": "",
            "content": {
              "*/*": {
                "schema": {}
              }
            }
          }
        }
      }
    },
    "/groups": {
      "get": {
        "tags": [
          "silos"
        ],
        "summary": "List groups",
        "operationId": "group_list",
        "parameters": [
          {
            "in": "query",
            "name": "limit",
            "description": "Maximum number of items returned by a single call",
            "schema": {
              "nullable": true,
              "type": "integer",
              "format": "uint32",
              "minimum": 1
            }
          },
          {
            "in": "query",
            "name": "page_token",
            "description": "Token returned by previous call to retrieve the subsequent page",
            "schema": {
              "nullable": true,
              "type": "string"
            }
          },
          {
            "in": "query",
            "name": "sort_by",
            "schema": {
              "$ref": "#/components/schemas/IdSortMode"
            }
          }
        ],
        "responses": {
          "200": {
            "description": "successful operation",
            "content": {
              "application/json": {
                "schema": {
                  "$ref": "#/components/schemas/GroupResultsPage"
                }
              }
            }
          },
          "4XX": {
            "$ref": "#/components/responses/Error"
          },
          "5XX": {
            "$ref": "#/components/responses/Error"
          }
        },
        "x-dropshot-pagination": true
      }
    },
    "/login": {
      "post": {
        "tags": [
          "hidden"
        ],
        "operationId": "login_spoof",
        "requestBody": {
          "content": {
            "application/json": {
              "schema": {
                "$ref": "#/components/schemas/SpoofLoginBody"
              }
            }
          },
          "required": true
        },
        "responses": {
          "204": {
            "description": "resource updated"
          },
          "4XX": {
            "$ref": "#/components/responses/Error"
          },
          "5XX": {
            "$ref": "#/components/responses/Error"
          }
        }
      }
    },
    "/login/{silo_name}/local": {
      "post": {
        "tags": [
          "login"
        ],
        "summary": "Authenticate a user (i.e., log in) via username and password",
        "operationId": "login_local",
        "parameters": [
          {
            "in": "path",
            "name": "silo_name",
            "required": true,
            "schema": {
              "$ref": "#/components/schemas/Name"
            }
          }
        ],
        "requestBody": {
          "content": {
            "application/json": {
              "schema": {
                "$ref": "#/components/schemas/UsernamePasswordCredentials"
              }
            }
          },
          "required": true
        },
        "responses": {
          "303": {
            "description": "redirect (see other)",
            "headers": {
              "location": {
                "description": "HTTP \"Location\" header",
                "style": "simple",
                "required": true,
                "schema": {
                  "type": "string"
                }
              }
            }
          },
          "4XX": {
            "$ref": "#/components/responses/Error"
          },
          "5XX": {
            "$ref": "#/components/responses/Error"
          }
        }
      }
    },
    "/login/{silo_name}/saml/{provider_name}": {
      "get": {
        "tags": [
          "login"
        ],
        "summary": "Prompt user login",
        "description": "Either display a page asking a user for their credentials, or redirect them to their identity provider.",
        "operationId": "login_saml_begin",
        "parameters": [
          {
            "in": "path",
            "name": "provider_name",
            "required": true,
            "schema": {
              "$ref": "#/components/schemas/Name"
            }
          },
          {
            "in": "path",
            "name": "silo_name",
            "required": true,
            "schema": {
              "$ref": "#/components/schemas/Name"
            }
          }
        ],
        "responses": {
          "302": {
            "description": "redirect (found)",
            "headers": {
              "location": {
                "description": "HTTP \"Location\" header",
                "style": "simple",
                "required": true,
                "schema": {
                  "type": "string"
                }
              }
            }
          },
          "4XX": {
            "$ref": "#/components/responses/Error"
          },
          "5XX": {
            "$ref": "#/components/responses/Error"
          }
        }
      },
      "post": {
        "tags": [
          "login"
        ],
        "summary": "Authenticate a user (i.e., log in) via SAML",
        "operationId": "login_saml",
        "parameters": [
          {
            "in": "path",
            "name": "provider_name",
            "required": true,
            "schema": {
              "$ref": "#/components/schemas/Name"
            }
          },
          {
            "in": "path",
            "name": "silo_name",
            "required": true,
            "schema": {
              "$ref": "#/components/schemas/Name"
            }
          }
        ],
        "requestBody": {
          "content": {
            "application/octet-stream": {
              "schema": {
                "type": "string",
                "format": "binary"
              }
            }
          },
          "required": true
        },
        "responses": {
          "303": {
            "description": "redirect (see other)",
            "headers": {
              "location": {
                "description": "HTTP \"Location\" header",
                "style": "simple",
                "required": true,
                "schema": {
                  "type": "string"
                }
              }
            }
          },
          "4XX": {
            "$ref": "#/components/responses/Error"
          },
          "5XX": {
            "$ref": "#/components/responses/Error"
          }
        }
      }
    },
    "/logout": {
      "post": {
        "tags": [
          "hidden"
        ],
        "operationId": "logout",
        "responses": {
          "204": {
            "description": "resource updated"
          },
          "4XX": {
            "$ref": "#/components/responses/Error"
          },
          "5XX": {
            "$ref": "#/components/responses/Error"
          }
        }
      }
    },
    "/organizations": {
      "get": {
        "tags": [
          "organizations"
        ],
        "summary": "List organizations",
        "description": "Use `/v1/organizations` instead",
        "operationId": "organization_list",
        "parameters": [
          {
            "in": "query",
            "name": "limit",
            "description": "Maximum number of items returned by a single call",
            "schema": {
              "nullable": true,
              "type": "integer",
              "format": "uint32",
              "minimum": 1
            }
          },
          {
            "in": "query",
            "name": "page_token",
            "description": "Token returned by previous call to retrieve the subsequent page",
            "schema": {
              "nullable": true,
              "type": "string"
            }
          },
          {
            "in": "query",
            "name": "sort_by",
            "schema": {
              "$ref": "#/components/schemas/NameOrIdSortMode"
            }
          }
        ],
        "responses": {
          "200": {
            "description": "successful operation",
            "content": {
              "application/json": {
                "schema": {
                  "$ref": "#/components/schemas/OrganizationResultsPage"
                }
              }
            }
          },
          "4XX": {
            "$ref": "#/components/responses/Error"
          },
          "5XX": {
            "$ref": "#/components/responses/Error"
          }
        },
        "deprecated": true,
        "x-dropshot-pagination": true
      },
      "post": {
        "tags": [
          "organizations"
        ],
        "summary": "Create an organization",
        "description": "Use `POST /v1/organizations` instead",
        "operationId": "organization_create",
        "requestBody": {
          "content": {
            "application/json": {
              "schema": {
                "$ref": "#/components/schemas/OrganizationCreate"
              }
            }
          },
          "required": true
        },
        "responses": {
          "201": {
            "description": "successful creation",
            "content": {
              "application/json": {
                "schema": {
                  "$ref": "#/components/schemas/Organization"
                }
              }
            }
          },
          "4XX": {
            "$ref": "#/components/responses/Error"
          },
          "5XX": {
            "$ref": "#/components/responses/Error"
          }
        },
        "deprecated": true
      }
    },
    "/organizations/{organization_name}": {
      "get": {
        "tags": [
          "organizations"
        ],
        "summary": "Fetch an organization",
        "description": "Use `GET /v1/organizations/{organization}` instead",
        "operationId": "organization_view",
        "parameters": [
          {
            "in": "path",
            "name": "organization_name",
            "description": "The organization's unique name.",
            "required": true,
            "schema": {
              "$ref": "#/components/schemas/Name"
            }
          }
        ],
        "responses": {
          "200": {
            "description": "successful operation",
            "content": {
              "application/json": {
                "schema": {
                  "$ref": "#/components/schemas/Organization"
                }
              }
            }
          },
          "4XX": {
            "$ref": "#/components/responses/Error"
          },
          "5XX": {
            "$ref": "#/components/responses/Error"
          }
        },
        "deprecated": true
      },
      "put": {
        "tags": [
          "organizations"
        ],
        "summary": "Update an organization",
        "description": "Use `PUT /v1/organizations/{organization}` instead",
        "operationId": "organization_update",
        "parameters": [
          {
            "in": "path",
            "name": "organization_name",
            "description": "The organization's unique name.",
            "required": true,
            "schema": {
              "$ref": "#/components/schemas/Name"
            }
          }
        ],
        "requestBody": {
          "content": {
            "application/json": {
              "schema": {
                "$ref": "#/components/schemas/OrganizationUpdate"
              }
            }
          },
          "required": true
        },
        "responses": {
          "200": {
            "description": "successful operation",
            "content": {
              "application/json": {
                "schema": {
                  "$ref": "#/components/schemas/Organization"
                }
              }
            }
          },
          "4XX": {
            "$ref": "#/components/responses/Error"
          },
          "5XX": {
            "$ref": "#/components/responses/Error"
          }
        },
        "deprecated": true
      },
      "delete": {
        "tags": [
          "organizations"
        ],
        "summary": "Delete an organization",
        "description": "Use `DELETE /v1/organizations/{organization}` instead",
        "operationId": "organization_delete",
        "parameters": [
          {
            "in": "path",
            "name": "organization_name",
            "description": "The organization's unique name.",
            "required": true,
            "schema": {
              "$ref": "#/components/schemas/Name"
            }
          }
        ],
        "responses": {
          "204": {
            "description": "successful deletion"
          },
          "4XX": {
            "$ref": "#/components/responses/Error"
          },
          "5XX": {
            "$ref": "#/components/responses/Error"
          }
        },
        "deprecated": true
      }
    },
    "/organizations/{organization_name}/policy": {
      "get": {
        "tags": [
          "organizations"
        ],
        "summary": "Fetch an organization's IAM policy",
        "description": "Use `GET /v1/organizations/{organization}/policy` instead",
        "operationId": "organization_policy_view",
        "parameters": [
          {
            "in": "path",
            "name": "organization_name",
            "description": "The organization's unique name.",
            "required": true,
            "schema": {
              "$ref": "#/components/schemas/Name"
            }
          }
        ],
        "responses": {
          "200": {
            "description": "successful operation",
            "content": {
              "application/json": {
                "schema": {
                  "$ref": "#/components/schemas/OrganizationRolePolicy"
                }
              }
            }
          },
          "4XX": {
            "$ref": "#/components/responses/Error"
          },
          "5XX": {
            "$ref": "#/components/responses/Error"
          }
        },
        "deprecated": true
      },
      "put": {
        "tags": [
          "organizations"
        ],
        "summary": "Update an organization's IAM policy",
        "description": "Use `PUT /v1/organizations/{organization}/policy` instead",
        "operationId": "organization_policy_update",
        "parameters": [
          {
            "in": "path",
            "name": "organization_name",
            "description": "The organization's unique name.",
            "required": true,
            "schema": {
              "$ref": "#/components/schemas/Name"
            }
          }
        ],
        "requestBody": {
          "content": {
            "application/json": {
              "schema": {
                "$ref": "#/components/schemas/OrganizationRolePolicy"
              }
            }
          },
          "required": true
        },
        "responses": {
          "200": {
            "description": "successful operation",
            "content": {
              "application/json": {
                "schema": {
                  "$ref": "#/components/schemas/OrganizationRolePolicy"
                }
              }
            }
          },
          "4XX": {
            "$ref": "#/components/responses/Error"
          },
          "5XX": {
            "$ref": "#/components/responses/Error"
          }
        },
        "deprecated": true
      }
    },
    "/organizations/{organization_name}/projects": {
      "get": {
        "tags": [
          "projects"
        ],
        "summary": "List projects",
        "description": "Use `GET /v1/projects` instead",
        "operationId": "project_list",
        "parameters": [
          {
            "in": "query",
            "name": "limit",
            "description": "Maximum number of items returned by a single call",
            "schema": {
              "nullable": true,
              "type": "integer",
              "format": "uint32",
              "minimum": 1
            }
          },
          {
            "in": "query",
            "name": "page_token",
            "description": "Token returned by previous call to retrieve the subsequent page",
            "schema": {
              "nullable": true,
              "type": "string"
            }
          },
          {
            "in": "query",
            "name": "sort_by",
            "schema": {
              "$ref": "#/components/schemas/NameOrIdSortMode"
            }
          },
          {
            "in": "path",
            "name": "organization_name",
            "description": "The organization's unique name.",
            "required": true,
            "schema": {
              "$ref": "#/components/schemas/Name"
            }
          }
        ],
        "responses": {
          "200": {
            "description": "successful operation",
            "content": {
              "application/json": {
                "schema": {
                  "$ref": "#/components/schemas/ProjectResultsPage"
                }
              }
            }
          },
          "4XX": {
            "$ref": "#/components/responses/Error"
          },
          "5XX": {
            "$ref": "#/components/responses/Error"
          }
        },
        "deprecated": true,
        "x-dropshot-pagination": true
      },
      "post": {
        "tags": [
          "projects"
        ],
        "summary": "Create a project",
        "description": "Use `POST /v1/projects` instead",
        "operationId": "project_create",
        "parameters": [
          {
            "in": "path",
            "name": "organization_name",
            "description": "The organization's unique name.",
            "required": true,
            "schema": {
              "$ref": "#/components/schemas/Name"
            }
          }
        ],
        "requestBody": {
          "content": {
            "application/json": {
              "schema": {
                "$ref": "#/components/schemas/ProjectCreate"
              }
            }
          },
          "required": true
        },
        "responses": {
          "201": {
            "description": "successful creation",
            "content": {
              "application/json": {
                "schema": {
                  "$ref": "#/components/schemas/Project"
                }
              }
            }
          },
          "4XX": {
            "$ref": "#/components/responses/Error"
          },
          "5XX": {
            "$ref": "#/components/responses/Error"
          }
        },
        "deprecated": true
      }
    },
    "/organizations/{organization_name}/projects/{project_name}": {
      "get": {
        "tags": [
          "projects"
        ],
        "summary": "Fetch a project",
        "description": "Use `GET /v1/projects/{project}` instead",
        "operationId": "project_view",
        "parameters": [
          {
            "in": "path",
            "name": "organization_name",
            "description": "The organization's unique name.",
            "required": true,
            "schema": {
              "$ref": "#/components/schemas/Name"
            }
          },
          {
            "in": "path",
            "name": "project_name",
            "description": "The project's unique name within the organization.",
            "required": true,
            "schema": {
              "$ref": "#/components/schemas/Name"
            }
          }
        ],
        "responses": {
          "200": {
            "description": "successful operation",
            "content": {
              "application/json": {
                "schema": {
                  "$ref": "#/components/schemas/Project"
                }
              }
            }
          },
          "4XX": {
            "$ref": "#/components/responses/Error"
          },
          "5XX": {
            "$ref": "#/components/responses/Error"
          }
        },
        "deprecated": true
      },
      "put": {
        "tags": [
          "projects"
        ],
        "summary": "Update a project",
        "description": "Use `PUT /v1/projects/{project}` instead",
        "operationId": "project_update",
        "parameters": [
          {
            "in": "path",
            "name": "organization_name",
            "description": "The organization's unique name.",
            "required": true,
            "schema": {
              "$ref": "#/components/schemas/Name"
            }
          },
          {
            "in": "path",
            "name": "project_name",
            "description": "The project's unique name within the organization.",
            "required": true,
            "schema": {
              "$ref": "#/components/schemas/Name"
            }
          }
        ],
        "requestBody": {
          "content": {
            "application/json": {
              "schema": {
                "$ref": "#/components/schemas/ProjectUpdate"
              }
            }
          },
          "required": true
        },
        "responses": {
          "200": {
            "description": "successful operation",
            "content": {
              "application/json": {
                "schema": {
                  "$ref": "#/components/schemas/Project"
                }
              }
            }
          },
          "4XX": {
            "$ref": "#/components/responses/Error"
          },
          "5XX": {
            "$ref": "#/components/responses/Error"
          }
        },
        "deprecated": true
      },
      "delete": {
        "tags": [
          "projects"
        ],
        "summary": "Delete a project",
        "description": "Use `DELETE /v1/projects/{project}` instead",
        "operationId": "project_delete",
        "parameters": [
          {
            "in": "path",
            "name": "organization_name",
            "description": "The organization's unique name.",
            "required": true,
            "schema": {
              "$ref": "#/components/schemas/Name"
            }
          },
          {
            "in": "path",
            "name": "project_name",
            "description": "The project's unique name within the organization.",
            "required": true,
            "schema": {
              "$ref": "#/components/schemas/Name"
            }
          }
        ],
        "responses": {
          "204": {
            "description": "successful deletion"
          },
          "4XX": {
            "$ref": "#/components/responses/Error"
          },
          "5XX": {
            "$ref": "#/components/responses/Error"
          }
        },
        "deprecated": true
      }
    },
    "/organizations/{organization_name}/projects/{project_name}/disks": {
      "get": {
        "tags": [
          "disks"
        ],
        "summary": "List disks",
        "description": "Use `GET /v1/disks` instead",
        "operationId": "disk_list",
        "parameters": [
          {
            "in": "query",
            "name": "limit",
            "description": "Maximum number of items returned by a single call",
            "schema": {
              "nullable": true,
              "type": "integer",
              "format": "uint32",
              "minimum": 1
            }
          },
          {
            "in": "query",
            "name": "page_token",
            "description": "Token returned by previous call to retrieve the subsequent page",
            "schema": {
              "nullable": true,
              "type": "string"
            }
          },
          {
            "in": "query",
            "name": "sort_by",
            "schema": {
              "$ref": "#/components/schemas/NameSortMode"
            }
          },
          {
            "in": "path",
            "name": "organization_name",
            "description": "The organization's unique name.",
            "required": true,
            "schema": {
              "$ref": "#/components/schemas/Name"
            }
          },
          {
            "in": "path",
            "name": "project_name",
            "description": "The project's unique name within the organization.",
            "required": true,
            "schema": {
              "$ref": "#/components/schemas/Name"
            }
          }
        ],
        "responses": {
          "200": {
            "description": "successful operation",
            "content": {
              "application/json": {
                "schema": {
                  "$ref": "#/components/schemas/DiskResultsPage"
                }
              }
            }
          },
          "4XX": {
            "$ref": "#/components/responses/Error"
          },
          "5XX": {
            "$ref": "#/components/responses/Error"
          }
        },
        "deprecated": true,
        "x-dropshot-pagination": true
      },
      "post": {
        "tags": [
          "disks"
        ],
        "summary": "Use `POST /v1/disks` instead",
        "operationId": "disk_create",
        "parameters": [
          {
            "in": "path",
            "name": "organization_name",
            "description": "The organization's unique name.",
            "required": true,
            "schema": {
              "$ref": "#/components/schemas/Name"
            }
          },
          {
            "in": "path",
            "name": "project_name",
            "description": "The project's unique name within the organization.",
            "required": true,
            "schema": {
              "$ref": "#/components/schemas/Name"
            }
          }
        ],
        "requestBody": {
          "content": {
            "application/json": {
              "schema": {
                "$ref": "#/components/schemas/DiskCreate"
              }
            }
          },
          "required": true
        },
        "responses": {
          "201": {
            "description": "successful creation",
            "content": {
              "application/json": {
                "schema": {
                  "$ref": "#/components/schemas/Disk"
                }
              }
            }
          },
          "4XX": {
            "$ref": "#/components/responses/Error"
          },
          "5XX": {
            "$ref": "#/components/responses/Error"
          }
        },
        "deprecated": true
      }
    },
    "/organizations/{organization_name}/projects/{project_name}/disks/{disk_name}": {
      "get": {
        "tags": [
          "disks"
        ],
        "summary": "Fetch a disk",
        "description": "Use `GET /v1/disks/{disk}` instead",
        "operationId": "disk_view",
        "parameters": [
          {
            "in": "path",
            "name": "disk_name",
            "required": true,
            "schema": {
              "$ref": "#/components/schemas/Name"
            }
          },
          {
            "in": "path",
            "name": "organization_name",
            "required": true,
            "schema": {
              "$ref": "#/components/schemas/Name"
            }
          },
          {
            "in": "path",
            "name": "project_name",
            "required": true,
            "schema": {
              "$ref": "#/components/schemas/Name"
            }
          }
        ],
        "responses": {
          "200": {
            "description": "successful operation",
            "content": {
              "application/json": {
                "schema": {
                  "$ref": "#/components/schemas/Disk"
                }
              }
            }
          },
          "4XX": {
            "$ref": "#/components/responses/Error"
          },
          "5XX": {
            "$ref": "#/components/responses/Error"
          }
        },
        "deprecated": true
      },
      "delete": {
        "tags": [
          "disks"
        ],
        "summary": "Use `DELETE /v1/disks/{disk}` instead",
        "operationId": "disk_delete",
        "parameters": [
          {
            "in": "path",
            "name": "disk_name",
            "required": true,
            "schema": {
              "$ref": "#/components/schemas/Name"
            }
          },
          {
            "in": "path",
            "name": "organization_name",
            "required": true,
            "schema": {
              "$ref": "#/components/schemas/Name"
            }
          },
          {
            "in": "path",
            "name": "project_name",
            "required": true,
            "schema": {
              "$ref": "#/components/schemas/Name"
            }
          }
        ],
        "responses": {
          "204": {
            "description": "successful deletion"
          },
          "4XX": {
            "$ref": "#/components/responses/Error"
          },
          "5XX": {
            "$ref": "#/components/responses/Error"
          }
        },
        "deprecated": true
      }
    },
    "/organizations/{organization_name}/projects/{project_name}/disks/{disk_name}/metrics/{metric_name}": {
      "get": {
        "tags": [
          "disks"
        ],
        "summary": "Fetch disk metrics",
        "description": "Use `GET /v1/disks/{disk}/metrics/{metric_name}` instead",
        "operationId": "disk_metrics_list",
        "parameters": [
          {
            "in": "path",
            "name": "disk_name",
            "required": true,
            "schema": {
              "$ref": "#/components/schemas/Name"
            }
          },
          {
            "in": "path",
            "name": "metric_name",
            "required": true,
            "schema": {
              "$ref": "#/components/schemas/DiskMetricName"
            }
          },
          {
            "in": "path",
            "name": "organization_name",
            "required": true,
            "schema": {
              "$ref": "#/components/schemas/Name"
            }
          },
          {
            "in": "path",
            "name": "project_name",
            "required": true,
            "schema": {
              "$ref": "#/components/schemas/Name"
            }
          },
          {
            "in": "query",
            "name": "end_time",
            "description": "An exclusive end time of metrics.",
            "schema": {
              "type": "string",
              "format": "date-time"
            }
          },
          {
            "in": "query",
            "name": "limit",
            "description": "Maximum number of items returned by a single call",
            "schema": {
              "nullable": true,
              "type": "integer",
              "format": "uint32",
              "minimum": 1
            }
          },
          {
            "in": "query",
            "name": "page_token",
            "description": "Token returned by previous call to retrieve the subsequent page",
            "schema": {
              "nullable": true,
              "type": "string"
            }
          },
          {
            "in": "query",
            "name": "start_time",
            "description": "An inclusive start time of metrics.",
            "schema": {
              "type": "string",
              "format": "date-time"
            }
          }
        ],
        "responses": {
          "200": {
            "description": "successful operation",
            "content": {
              "application/json": {
                "schema": {
                  "$ref": "#/components/schemas/MeasurementResultsPage"
                }
              }
            }
          },
          "4XX": {
            "$ref": "#/components/responses/Error"
          },
          "5XX": {
            "$ref": "#/components/responses/Error"
          }
        },
        "deprecated": true,
        "x-dropshot-pagination": true
      }
    },
    "/organizations/{organization_name}/projects/{project_name}/images": {
      "get": {
        "tags": [
          "images"
        ],
        "summary": "List images",
        "description": "List images in a project. The images are returned sorted by creation date, with the most recent images appearing first.",
        "operationId": "image_list",
        "parameters": [
          {
            "in": "query",
            "name": "limit",
            "description": "Maximum number of items returned by a single call",
            "schema": {
              "nullable": true,
              "type": "integer",
              "format": "uint32",
              "minimum": 1
            }
          },
          {
            "in": "query",
            "name": "page_token",
            "description": "Token returned by previous call to retrieve the subsequent page",
            "schema": {
              "nullable": true,
              "type": "string"
            }
          },
          {
            "in": "query",
            "name": "sort_by",
            "schema": {
              "$ref": "#/components/schemas/NameSortMode"
            }
          },
          {
            "in": "path",
            "name": "organization_name",
            "description": "The organization's unique name.",
            "required": true,
            "schema": {
              "$ref": "#/components/schemas/Name"
            }
          },
          {
            "in": "path",
            "name": "project_name",
            "description": "The project's unique name within the organization.",
            "required": true,
            "schema": {
              "$ref": "#/components/schemas/Name"
            }
          }
        ],
        "responses": {
          "200": {
            "description": "successful operation",
            "content": {
              "application/json": {
                "schema": {
                  "$ref": "#/components/schemas/ImageResultsPage"
                }
              }
            }
          },
          "4XX": {
            "$ref": "#/components/responses/Error"
          },
          "5XX": {
            "$ref": "#/components/responses/Error"
          }
        },
        "x-dropshot-pagination": true
      },
      "post": {
        "tags": [
          "images"
        ],
        "summary": "Create an image",
        "description": "Create a new image in a project.",
        "operationId": "image_create",
        "parameters": [
          {
            "in": "path",
            "name": "organization_name",
            "description": "The organization's unique name.",
            "required": true,
            "schema": {
              "$ref": "#/components/schemas/Name"
            }
          },
          {
            "in": "path",
            "name": "project_name",
            "description": "The project's unique name within the organization.",
            "required": true,
            "schema": {
              "$ref": "#/components/schemas/Name"
            }
          }
        ],
        "requestBody": {
          "content": {
            "application/json": {
              "schema": {
                "$ref": "#/components/schemas/ImageCreate"
              }
            }
          },
          "required": true
        },
        "responses": {
          "201": {
            "description": "successful creation",
            "content": {
              "application/json": {
                "schema": {
                  "$ref": "#/components/schemas/Image"
                }
              }
            }
          },
          "4XX": {
            "$ref": "#/components/responses/Error"
          },
          "5XX": {
            "$ref": "#/components/responses/Error"
          }
        }
      }
    },
    "/organizations/{organization_name}/projects/{project_name}/images/{image_name}": {
      "get": {
        "tags": [
          "images"
        ],
        "summary": "Fetch an image",
        "description": "Fetch the details for a specific image in a project.",
        "operationId": "image_view",
        "parameters": [
          {
            "in": "path",
            "name": "image_name",
            "required": true,
            "schema": {
              "$ref": "#/components/schemas/Name"
            }
          },
          {
            "in": "path",
            "name": "organization_name",
            "required": true,
            "schema": {
              "$ref": "#/components/schemas/Name"
            }
          },
          {
            "in": "path",
            "name": "project_name",
            "required": true,
            "schema": {
              "$ref": "#/components/schemas/Name"
            }
          }
        ],
        "responses": {
          "200": {
            "description": "successful operation",
            "content": {
              "application/json": {
                "schema": {
                  "$ref": "#/components/schemas/Image"
                }
              }
            }
          },
          "4XX": {
            "$ref": "#/components/responses/Error"
          },
          "5XX": {
            "$ref": "#/components/responses/Error"
          }
        }
      },
      "delete": {
        "tags": [
          "images"
        ],
        "summary": "Delete an image",
        "description": "Permanently delete an image from a project. This operation cannot be undone. Any instances in the project using the image will continue to run, however new instances can not be created with this image.",
        "operationId": "image_delete",
        "parameters": [
          {
            "in": "path",
            "name": "image_name",
            "required": true,
            "schema": {
              "$ref": "#/components/schemas/Name"
            }
          },
          {
            "in": "path",
            "name": "organization_name",
            "required": true,
            "schema": {
              "$ref": "#/components/schemas/Name"
            }
          },
          {
            "in": "path",
            "name": "project_name",
            "required": true,
            "schema": {
              "$ref": "#/components/schemas/Name"
            }
          }
        ],
        "responses": {
          "204": {
            "description": "successful deletion"
          },
          "4XX": {
            "$ref": "#/components/responses/Error"
          },
          "5XX": {
            "$ref": "#/components/responses/Error"
          }
        }
      }
    },
    "/organizations/{organization_name}/projects/{project_name}/instances": {
      "get": {
        "tags": [
          "instances"
        ],
        "summary": "List instances",
        "operationId": "instance_list",
        "parameters": [
          {
            "in": "query",
            "name": "limit",
            "description": "Maximum number of items returned by a single call",
            "schema": {
              "nullable": true,
              "type": "integer",
              "format": "uint32",
              "minimum": 1
            }
          },
          {
            "in": "query",
            "name": "page_token",
            "description": "Token returned by previous call to retrieve the subsequent page",
            "schema": {
              "nullable": true,
              "type": "string"
            }
          },
          {
            "in": "query",
            "name": "sort_by",
            "schema": {
              "$ref": "#/components/schemas/NameSortMode"
            }
          },
          {
            "in": "path",
            "name": "organization_name",
            "description": "The organization's unique name.",
            "required": true,
            "schema": {
              "$ref": "#/components/schemas/Name"
            }
          },
          {
            "in": "path",
            "name": "project_name",
            "description": "The project's unique name within the organization.",
            "required": true,
            "schema": {
              "$ref": "#/components/schemas/Name"
            }
          }
        ],
        "responses": {
          "200": {
            "description": "successful operation",
            "content": {
              "application/json": {
                "schema": {
                  "$ref": "#/components/schemas/InstanceResultsPage"
                }
              }
            }
          },
          "4XX": {
            "$ref": "#/components/responses/Error"
          },
          "5XX": {
            "$ref": "#/components/responses/Error"
          }
        },
        "x-dropshot-pagination": true
      },
      "post": {
        "tags": [
          "instances"
        ],
        "summary": "Create an instance",
        "operationId": "instance_create",
        "parameters": [
          {
            "in": "path",
            "name": "organization_name",
            "description": "The organization's unique name.",
            "required": true,
            "schema": {
              "$ref": "#/components/schemas/Name"
            }
          },
          {
            "in": "path",
            "name": "project_name",
            "description": "The project's unique name within the organization.",
            "required": true,
            "schema": {
              "$ref": "#/components/schemas/Name"
            }
          }
        ],
        "requestBody": {
          "content": {
            "application/json": {
              "schema": {
                "$ref": "#/components/schemas/InstanceCreate"
              }
            }
          },
          "required": true
        },
        "responses": {
          "201": {
            "description": "successful creation",
            "content": {
              "application/json": {
                "schema": {
                  "$ref": "#/components/schemas/Instance"
                }
              }
            }
          },
          "4XX": {
            "$ref": "#/components/responses/Error"
          },
          "5XX": {
            "$ref": "#/components/responses/Error"
          }
        }
      }
    },
    "/organizations/{organization_name}/projects/{project_name}/instances/{instance_name}": {
      "get": {
        "tags": [
          "instances"
        ],
        "summary": "Fetch an instance",
        "operationId": "instance_view",
        "parameters": [
          {
            "in": "path",
            "name": "instance_name",
            "required": true,
            "schema": {
              "$ref": "#/components/schemas/Name"
            }
          },
          {
            "in": "path",
            "name": "organization_name",
            "required": true,
            "schema": {
              "$ref": "#/components/schemas/Name"
            }
          },
          {
            "in": "path",
            "name": "project_name",
            "required": true,
            "schema": {
              "$ref": "#/components/schemas/Name"
            }
          }
        ],
        "responses": {
          "200": {
            "description": "successful operation",
            "content": {
              "application/json": {
                "schema": {
                  "$ref": "#/components/schemas/Instance"
                }
              }
            }
          },
          "4XX": {
            "$ref": "#/components/responses/Error"
          },
          "5XX": {
            "$ref": "#/components/responses/Error"
          }
        }
      },
      "delete": {
        "tags": [
          "instances"
        ],
        "summary": "Delete an instance",
        "operationId": "instance_delete",
        "parameters": [
          {
            "in": "path",
            "name": "instance_name",
            "required": true,
            "schema": {
              "$ref": "#/components/schemas/Name"
            }
          },
          {
            "in": "path",
            "name": "organization_name",
            "required": true,
            "schema": {
              "$ref": "#/components/schemas/Name"
            }
          },
          {
            "in": "path",
            "name": "project_name",
            "required": true,
            "schema": {
              "$ref": "#/components/schemas/Name"
            }
          }
        ],
        "responses": {
          "204": {
            "description": "successful deletion"
          },
          "4XX": {
            "$ref": "#/components/responses/Error"
          },
          "5XX": {
            "$ref": "#/components/responses/Error"
          }
        }
      }
    },
    "/organizations/{organization_name}/projects/{project_name}/instances/{instance_name}/disks": {
      "get": {
        "tags": [
          "instances"
        ],
        "summary": "List an instance's disks",
        "description": "Use `GET /v1/disks?instance={instance}` instead",
        "operationId": "instance_disk_list",
        "parameters": [
          {
            "in": "query",
            "name": "limit",
            "description": "Maximum number of items returned by a single call",
            "schema": {
              "nullable": true,
              "type": "integer",
              "format": "uint32",
              "minimum": 1
            }
          },
          {
            "in": "query",
            "name": "page_token",
            "description": "Token returned by previous call to retrieve the subsequent page",
            "schema": {
              "nullable": true,
              "type": "string"
            }
          },
          {
            "in": "query",
            "name": "sort_by",
            "schema": {
              "$ref": "#/components/schemas/NameSortMode"
            }
          },
          {
            "in": "path",
            "name": "instance_name",
            "required": true,
            "schema": {
              "$ref": "#/components/schemas/Name"
            }
          },
          {
            "in": "path",
            "name": "organization_name",
            "required": true,
            "schema": {
              "$ref": "#/components/schemas/Name"
            }
          },
          {
            "in": "path",
            "name": "project_name",
            "required": true,
            "schema": {
              "$ref": "#/components/schemas/Name"
            }
          }
        ],
        "responses": {
          "200": {
            "description": "successful operation",
            "content": {
              "application/json": {
                "schema": {
                  "$ref": "#/components/schemas/DiskResultsPage"
                }
              }
            }
          },
          "4XX": {
            "$ref": "#/components/responses/Error"
          },
          "5XX": {
            "$ref": "#/components/responses/Error"
          }
        },
        "deprecated": true,
        "x-dropshot-pagination": true
      }
    },
    "/organizations/{organization_name}/projects/{project_name}/instances/{instance_name}/disks/attach": {
      "post": {
        "tags": [
          "instances"
        ],
        "summary": "Attach a disk to an instance",
        "description": "Use `POST /v1/disks/{disk}/attach { instance: <instance> } ` instead",
        "operationId": "instance_disk_attach",
        "parameters": [
          {
            "in": "path",
            "name": "instance_name",
            "required": true,
            "schema": {
              "$ref": "#/components/schemas/Name"
            }
          },
          {
            "in": "path",
            "name": "organization_name",
            "required": true,
            "schema": {
              "$ref": "#/components/schemas/Name"
            }
          },
          {
            "in": "path",
            "name": "project_name",
            "required": true,
            "schema": {
              "$ref": "#/components/schemas/Name"
            }
          }
        ],
        "requestBody": {
          "content": {
            "application/json": {
              "schema": {
                "$ref": "#/components/schemas/DiskIdentifier"
              }
            }
          },
          "required": true
        },
        "responses": {
          "202": {
            "description": "successfully enqueued operation",
            "content": {
              "application/json": {
                "schema": {
                  "$ref": "#/components/schemas/Disk"
                }
              }
            }
          },
          "4XX": {
            "$ref": "#/components/responses/Error"
          },
          "5XX": {
            "$ref": "#/components/responses/Error"
          }
        },
        "deprecated": true
      }
    },
    "/organizations/{organization_name}/projects/{project_name}/instances/{instance_name}/disks/detach": {
      "post": {
        "tags": [
          "instances"
        ],
        "summary": "Detach a disk from an instance",
        "description": "Use `POST /v1/disks/{disk}/detach { instance: <instance> } ` instead",
        "operationId": "instance_disk_detach",
        "parameters": [
          {
            "in": "path",
            "name": "instance_name",
            "required": true,
            "schema": {
              "$ref": "#/components/schemas/Name"
            }
          },
          {
            "in": "path",
            "name": "organization_name",
            "required": true,
            "schema": {
              "$ref": "#/components/schemas/Name"
            }
          },
          {
            "in": "path",
            "name": "project_name",
            "required": true,
            "schema": {
              "$ref": "#/components/schemas/Name"
            }
          }
        ],
        "requestBody": {
          "content": {
            "application/json": {
              "schema": {
                "$ref": "#/components/schemas/DiskIdentifier"
              }
            }
          },
          "required": true
        },
        "responses": {
          "202": {
            "description": "successfully enqueued operation",
            "content": {
              "application/json": {
                "schema": {
                  "$ref": "#/components/schemas/Disk"
                }
              }
            }
          },
          "4XX": {
            "$ref": "#/components/responses/Error"
          },
          "5XX": {
            "$ref": "#/components/responses/Error"
          }
        },
        "deprecated": true
      }
    },
    "/organizations/{organization_name}/projects/{project_name}/instances/{instance_name}/external-ips": {
      "get": {
        "tags": [
          "instances"
        ],
        "summary": "List external IP addresses",
        "operationId": "instance_external_ip_list",
        "parameters": [
          {
            "in": "path",
            "name": "instance_name",
            "required": true,
            "schema": {
              "$ref": "#/components/schemas/Name"
            }
          },
          {
            "in": "path",
            "name": "organization_name",
            "required": true,
            "schema": {
              "$ref": "#/components/schemas/Name"
            }
          },
          {
            "in": "path",
            "name": "project_name",
            "required": true,
            "schema": {
              "$ref": "#/components/schemas/Name"
            }
          }
        ],
        "responses": {
          "200": {
            "description": "successful operation",
            "content": {
              "application/json": {
                "schema": {
                  "$ref": "#/components/schemas/ExternalIpResultsPage"
                }
              }
            }
          },
          "4XX": {
            "$ref": "#/components/responses/Error"
          },
          "5XX": {
            "$ref": "#/components/responses/Error"
          }
        }
      }
    },
    "/organizations/{organization_name}/projects/{project_name}/instances/{instance_name}/migrate": {
      "post": {
        "tags": [
          "instances"
        ],
        "summary": "Migrate an instance",
        "operationId": "instance_migrate",
        "parameters": [
          {
            "in": "path",
            "name": "instance_name",
            "required": true,
            "schema": {
              "$ref": "#/components/schemas/Name"
            }
          },
          {
            "in": "path",
            "name": "organization_name",
            "required": true,
            "schema": {
              "$ref": "#/components/schemas/Name"
            }
          },
          {
            "in": "path",
            "name": "project_name",
            "required": true,
            "schema": {
              "$ref": "#/components/schemas/Name"
            }
          }
        ],
        "requestBody": {
          "content": {
            "application/json": {
              "schema": {
                "$ref": "#/components/schemas/InstanceMigrate"
              }
            }
          },
          "required": true
        },
        "responses": {
          "200": {
            "description": "successful operation",
            "content": {
              "application/json": {
                "schema": {
                  "$ref": "#/components/schemas/Instance"
                }
              }
            }
          },
          "4XX": {
            "$ref": "#/components/responses/Error"
          },
          "5XX": {
            "$ref": "#/components/responses/Error"
          }
        }
      }
    },
    "/organizations/{organization_name}/projects/{project_name}/instances/{instance_name}/network-interfaces": {
      "get": {
        "tags": [
          "instances"
        ],
        "summary": "List network interfaces",
        "operationId": "instance_network_interface_list",
        "parameters": [
          {
            "in": "query",
            "name": "limit",
            "description": "Maximum number of items returned by a single call",
            "schema": {
              "nullable": true,
              "type": "integer",
              "format": "uint32",
              "minimum": 1
            }
          },
          {
            "in": "query",
            "name": "page_token",
            "description": "Token returned by previous call to retrieve the subsequent page",
            "schema": {
              "nullable": true,
              "type": "string"
            }
          },
          {
            "in": "query",
            "name": "sort_by",
            "schema": {
              "$ref": "#/components/schemas/NameSortMode"
            }
          },
          {
            "in": "path",
            "name": "instance_name",
            "required": true,
            "schema": {
              "$ref": "#/components/schemas/Name"
            }
          },
          {
            "in": "path",
            "name": "organization_name",
            "required": true,
            "schema": {
              "$ref": "#/components/schemas/Name"
            }
          },
          {
            "in": "path",
            "name": "project_name",
            "required": true,
            "schema": {
              "$ref": "#/components/schemas/Name"
            }
          }
        ],
        "responses": {
          "200": {
            "description": "successful operation",
            "content": {
              "application/json": {
                "schema": {
                  "$ref": "#/components/schemas/NetworkInterfaceResultsPage"
                }
              }
            }
          },
          "4XX": {
            "$ref": "#/components/responses/Error"
          },
          "5XX": {
            "$ref": "#/components/responses/Error"
          }
        },
        "x-dropshot-pagination": true
      },
      "post": {
        "tags": [
          "instances"
        ],
        "summary": "Create a network interface",
        "operationId": "instance_network_interface_create",
        "parameters": [
          {
            "in": "path",
            "name": "instance_name",
            "required": true,
            "schema": {
              "$ref": "#/components/schemas/Name"
            }
          },
          {
            "in": "path",
            "name": "organization_name",
            "required": true,
            "schema": {
              "$ref": "#/components/schemas/Name"
            }
          },
          {
            "in": "path",
            "name": "project_name",
            "required": true,
            "schema": {
              "$ref": "#/components/schemas/Name"
            }
          }
        ],
        "requestBody": {
          "content": {
            "application/json": {
              "schema": {
                "$ref": "#/components/schemas/NetworkInterfaceCreate"
              }
            }
          },
          "required": true
        },
        "responses": {
          "201": {
            "description": "successful creation",
            "content": {
              "application/json": {
                "schema": {
                  "$ref": "#/components/schemas/NetworkInterface"
                }
              }
            }
          },
          "4XX": {
            "$ref": "#/components/responses/Error"
          },
          "5XX": {
            "$ref": "#/components/responses/Error"
          }
        }
      }
    },
    "/organizations/{organization_name}/projects/{project_name}/instances/{instance_name}/network-interfaces/{interface_name}": {
      "get": {
        "tags": [
          "instances"
        ],
        "summary": "Fetch a network interface",
        "operationId": "instance_network_interface_view",
        "parameters": [
          {
            "in": "path",
            "name": "instance_name",
            "required": true,
            "schema": {
              "$ref": "#/components/schemas/Name"
            }
          },
          {
            "in": "path",
            "name": "interface_name",
            "required": true,
            "schema": {
              "$ref": "#/components/schemas/Name"
            }
          },
          {
            "in": "path",
            "name": "organization_name",
            "required": true,
            "schema": {
              "$ref": "#/components/schemas/Name"
            }
          },
          {
            "in": "path",
            "name": "project_name",
            "required": true,
            "schema": {
              "$ref": "#/components/schemas/Name"
            }
          }
        ],
        "responses": {
          "200": {
            "description": "successful operation",
            "content": {
              "application/json": {
                "schema": {
                  "$ref": "#/components/schemas/NetworkInterface"
                }
              }
            }
          },
          "4XX": {
            "$ref": "#/components/responses/Error"
          },
          "5XX": {
            "$ref": "#/components/responses/Error"
          }
        }
      },
      "put": {
        "tags": [
          "instances"
        ],
        "summary": "Update a network interface",
        "operationId": "instance_network_interface_update",
        "parameters": [
          {
            "in": "path",
            "name": "instance_name",
            "required": true,
            "schema": {
              "$ref": "#/components/schemas/Name"
            }
          },
          {
            "in": "path",
            "name": "interface_name",
            "required": true,
            "schema": {
              "$ref": "#/components/schemas/Name"
            }
          },
          {
            "in": "path",
            "name": "organization_name",
            "required": true,
            "schema": {
              "$ref": "#/components/schemas/Name"
            }
          },
          {
            "in": "path",
            "name": "project_name",
            "required": true,
            "schema": {
              "$ref": "#/components/schemas/Name"
            }
          }
        ],
        "requestBody": {
          "content": {
            "application/json": {
              "schema": {
                "$ref": "#/components/schemas/NetworkInterfaceUpdate"
              }
            }
          },
          "required": true
        },
        "responses": {
          "200": {
            "description": "successful operation",
            "content": {
              "application/json": {
                "schema": {
                  "$ref": "#/components/schemas/NetworkInterface"
                }
              }
            }
          },
          "4XX": {
            "$ref": "#/components/responses/Error"
          },
          "5XX": {
            "$ref": "#/components/responses/Error"
          }
        }
      },
      "delete": {
        "tags": [
          "instances"
        ],
        "summary": "Delete a network interface",
        "description": "Note that the primary interface for an instance cannot be deleted if there are any secondary interfaces. A new primary interface must be designated first. The primary interface can be deleted if there are no secondary interfaces.",
        "operationId": "instance_network_interface_delete",
        "parameters": [
          {
            "in": "path",
            "name": "instance_name",
            "required": true,
            "schema": {
              "$ref": "#/components/schemas/Name"
            }
          },
          {
            "in": "path",
            "name": "interface_name",
            "required": true,
            "schema": {
              "$ref": "#/components/schemas/Name"
            }
          },
          {
            "in": "path",
            "name": "organization_name",
            "required": true,
            "schema": {
              "$ref": "#/components/schemas/Name"
            }
          },
          {
            "in": "path",
            "name": "project_name",
            "required": true,
            "schema": {
              "$ref": "#/components/schemas/Name"
            }
          }
        ],
        "responses": {
          "204": {
            "description": "successful deletion"
          },
          "4XX": {
            "$ref": "#/components/responses/Error"
          },
          "5XX": {
            "$ref": "#/components/responses/Error"
          }
        }
      }
    },
    "/organizations/{organization_name}/projects/{project_name}/instances/{instance_name}/reboot": {
      "post": {
        "tags": [
          "instances"
        ],
        "summary": "Reboot an instance",
        "operationId": "instance_reboot",
        "parameters": [
          {
            "in": "path",
            "name": "instance_name",
            "required": true,
            "schema": {
              "$ref": "#/components/schemas/Name"
            }
          },
          {
            "in": "path",
            "name": "organization_name",
            "required": true,
            "schema": {
              "$ref": "#/components/schemas/Name"
            }
          },
          {
            "in": "path",
            "name": "project_name",
            "required": true,
            "schema": {
              "$ref": "#/components/schemas/Name"
            }
          }
        ],
        "responses": {
          "202": {
            "description": "successfully enqueued operation",
            "content": {
              "application/json": {
                "schema": {
                  "$ref": "#/components/schemas/Instance"
                }
              }
            }
          },
          "4XX": {
            "$ref": "#/components/responses/Error"
          },
          "5XX": {
            "$ref": "#/components/responses/Error"
          }
        }
      }
    },
    "/organizations/{organization_name}/projects/{project_name}/instances/{instance_name}/serial-console": {
      "get": {
        "tags": [
          "instances"
        ],
        "summary": "Fetch an instance's serial console",
        "operationId": "instance_serial_console",
        "parameters": [
          {
            "in": "path",
            "name": "instance_name",
            "required": true,
            "schema": {
              "$ref": "#/components/schemas/Name"
            }
          },
          {
            "in": "path",
            "name": "organization_name",
            "required": true,
            "schema": {
              "$ref": "#/components/schemas/Name"
            }
          },
          {
            "in": "path",
            "name": "project_name",
            "required": true,
            "schema": {
              "$ref": "#/components/schemas/Name"
            }
          },
          {
            "in": "query",
            "name": "from_start",
            "description": "Character index in the serial buffer from which to read, counting the bytes output since instance start. If this is not provided, `most_recent` must be provided, and if this *is* provided, `most_recent` must *not* be provided.",
            "schema": {
              "nullable": true,
              "type": "integer",
              "format": "uint64",
              "minimum": 0
            }
          },
          {
            "in": "query",
            "name": "max_bytes",
            "description": "Maximum number of bytes of buffered serial console contents to return. If the requested range runs to the end of the available buffer, the data returned will be shorter than `max_bytes`.",
            "schema": {
              "nullable": true,
              "type": "integer",
              "format": "uint64",
              "minimum": 0
            }
          },
          {
            "in": "query",
            "name": "most_recent",
            "description": "Character index in the serial buffer from which to read, counting *backward* from the most recently buffered data retrieved from the instance. (See note on `from_start` about mutual exclusivity)",
            "schema": {
              "nullable": true,
              "type": "integer",
              "format": "uint64",
              "minimum": 0
            }
          }
        ],
        "responses": {
          "200": {
            "description": "successful operation",
            "content": {
              "application/json": {
                "schema": {
                  "$ref": "#/components/schemas/InstanceSerialConsoleData"
                }
              }
            }
          },
          "4XX": {
            "$ref": "#/components/responses/Error"
          },
          "5XX": {
            "$ref": "#/components/responses/Error"
          }
        }
      }
    },
    "/organizations/{organization_name}/projects/{project_name}/instances/{instance_name}/serial-console/stream": {
      "get": {
        "tags": [
          "instances"
        ],
        "summary": "Connect to an instance's serial console",
        "operationId": "instance_serial_console_stream",
        "parameters": [
          {
            "in": "path",
            "name": "instance_name",
            "required": true,
            "schema": {
              "$ref": "#/components/schemas/Name"
            }
          },
          {
            "in": "path",
            "name": "organization_name",
            "required": true,
            "schema": {
              "$ref": "#/components/schemas/Name"
            }
          },
          {
            "in": "path",
            "name": "project_name",
            "required": true,
            "schema": {
              "$ref": "#/components/schemas/Name"
            }
          }
        ],
        "responses": {
          "default": {
            "description": "",
            "content": {
              "*/*": {
                "schema": {}
              }
            }
          }
        },
        "x-dropshot-websocket": {}
      }
    },
    "/organizations/{organization_name}/projects/{project_name}/instances/{instance_name}/start": {
      "post": {
        "tags": [
          "instances"
        ],
        "summary": "Boot an instance",
        "operationId": "instance_start",
        "parameters": [
          {
            "in": "path",
            "name": "instance_name",
            "required": true,
            "schema": {
              "$ref": "#/components/schemas/Name"
            }
          },
          {
            "in": "path",
            "name": "organization_name",
            "required": true,
            "schema": {
              "$ref": "#/components/schemas/Name"
            }
          },
          {
            "in": "path",
            "name": "project_name",
            "required": true,
            "schema": {
              "$ref": "#/components/schemas/Name"
            }
          }
        ],
        "responses": {
          "202": {
            "description": "successfully enqueued operation",
            "content": {
              "application/json": {
                "schema": {
                  "$ref": "#/components/schemas/Instance"
                }
              }
            }
          },
          "4XX": {
            "$ref": "#/components/responses/Error"
          },
          "5XX": {
            "$ref": "#/components/responses/Error"
          }
        }
      }
    },
    "/organizations/{organization_name}/projects/{project_name}/instances/{instance_name}/stop": {
      "post": {
        "tags": [
          "instances"
        ],
        "summary": "Halt an instance",
        "operationId": "instance_stop",
        "parameters": [
          {
            "in": "path",
            "name": "instance_name",
            "required": true,
            "schema": {
              "$ref": "#/components/schemas/Name"
            }
          },
          {
            "in": "path",
            "name": "organization_name",
            "required": true,
            "schema": {
              "$ref": "#/components/schemas/Name"
            }
          },
          {
            "in": "path",
            "name": "project_name",
            "required": true,
            "schema": {
              "$ref": "#/components/schemas/Name"
            }
          }
        ],
        "responses": {
          "202": {
            "description": "successfully enqueued operation",
            "content": {
              "application/json": {
                "schema": {
                  "$ref": "#/components/schemas/Instance"
                }
              }
            }
          },
          "4XX": {
            "$ref": "#/components/responses/Error"
          },
          "5XX": {
            "$ref": "#/components/responses/Error"
          }
        }
      }
    },
    "/organizations/{organization_name}/projects/{project_name}/policy": {
      "get": {
        "tags": [
          "projects"
        ],
        "summary": "Fetch a project's IAM policy",
        "description": "Use `GET /v1/projects/{project}/policy` instead",
        "operationId": "project_policy_view",
        "parameters": [
          {
            "in": "path",
            "name": "organization_name",
            "description": "The organization's unique name.",
            "required": true,
            "schema": {
              "$ref": "#/components/schemas/Name"
            }
          },
          {
            "in": "path",
            "name": "project_name",
            "description": "The project's unique name within the organization.",
            "required": true,
            "schema": {
              "$ref": "#/components/schemas/Name"
            }
          }
        ],
        "responses": {
          "200": {
            "description": "successful operation",
            "content": {
              "application/json": {
                "schema": {
                  "$ref": "#/components/schemas/ProjectRolePolicy"
                }
              }
            }
          },
          "4XX": {
            "$ref": "#/components/responses/Error"
          },
          "5XX": {
            "$ref": "#/components/responses/Error"
          }
        },
        "deprecated": true
      },
      "put": {
        "tags": [
          "projects"
        ],
        "summary": "Update a project's IAM policy",
        "operationId": "project_policy_update",
        "parameters": [
          {
            "in": "path",
            "name": "organization_name",
            "description": "The organization's unique name.",
            "required": true,
            "schema": {
              "$ref": "#/components/schemas/Name"
            }
          },
          {
            "in": "path",
            "name": "project_name",
            "description": "The project's unique name within the organization.",
            "required": true,
            "schema": {
              "$ref": "#/components/schemas/Name"
            }
          }
        ],
        "requestBody": {
          "content": {
            "application/json": {
              "schema": {
                "$ref": "#/components/schemas/ProjectRolePolicy"
              }
            }
          },
          "required": true
        },
        "responses": {
          "200": {
            "description": "successful operation",
            "content": {
              "application/json": {
                "schema": {
                  "$ref": "#/components/schemas/ProjectRolePolicy"
                }
              }
            }
          },
          "4XX": {
            "$ref": "#/components/responses/Error"
          },
          "5XX": {
            "$ref": "#/components/responses/Error"
          }
        }
      }
    },
    "/organizations/{organization_name}/projects/{project_name}/snapshots": {
      "get": {
        "tags": [
          "snapshots"
        ],
        "summary": "List snapshots",
        "operationId": "snapshot_list",
        "parameters": [
          {
            "in": "query",
            "name": "limit",
            "description": "Maximum number of items returned by a single call",
            "schema": {
              "nullable": true,
              "type": "integer",
              "format": "uint32",
              "minimum": 1
            }
          },
          {
            "in": "query",
            "name": "page_token",
            "description": "Token returned by previous call to retrieve the subsequent page",
            "schema": {
              "nullable": true,
              "type": "string"
            }
          },
          {
            "in": "query",
            "name": "sort_by",
            "schema": {
              "$ref": "#/components/schemas/NameSortMode"
            }
          },
          {
            "in": "path",
            "name": "organization_name",
            "description": "The organization's unique name.",
            "required": true,
            "schema": {
              "$ref": "#/components/schemas/Name"
            }
          },
          {
            "in": "path",
            "name": "project_name",
            "description": "The project's unique name within the organization.",
            "required": true,
            "schema": {
              "$ref": "#/components/schemas/Name"
            }
          }
        ],
        "responses": {
          "200": {
            "description": "successful operation",
            "content": {
              "application/json": {
                "schema": {
                  "$ref": "#/components/schemas/SnapshotResultsPage"
                }
              }
            }
          },
          "4XX": {
            "$ref": "#/components/responses/Error"
          },
          "5XX": {
            "$ref": "#/components/responses/Error"
          }
        },
        "x-dropshot-pagination": true
      },
      "post": {
        "tags": [
          "snapshots"
        ],
        "summary": "Create a snapshot",
        "description": "Creates a point-in-time snapshot from a disk.",
        "operationId": "snapshot_create",
        "parameters": [
          {
            "in": "path",
            "name": "organization_name",
            "description": "The organization's unique name.",
            "required": true,
            "schema": {
              "$ref": "#/components/schemas/Name"
            }
          },
          {
            "in": "path",
            "name": "project_name",
            "description": "The project's unique name within the organization.",
            "required": true,
            "schema": {
              "$ref": "#/components/schemas/Name"
            }
          }
        ],
        "requestBody": {
          "content": {
            "application/json": {
              "schema": {
                "$ref": "#/components/schemas/SnapshotCreate"
              }
            }
          },
          "required": true
        },
        "responses": {
          "201": {
            "description": "successful creation",
            "content": {
              "application/json": {
                "schema": {
                  "$ref": "#/components/schemas/Snapshot"
                }
              }
            }
          },
          "4XX": {
            "$ref": "#/components/responses/Error"
          },
          "5XX": {
            "$ref": "#/components/responses/Error"
          }
        }
      }
    },
    "/organizations/{organization_name}/projects/{project_name}/snapshots/{snapshot_name}": {
      "get": {
        "tags": [
          "snapshots"
        ],
        "summary": "Fetch a snapshot",
        "operationId": "snapshot_view",
        "parameters": [
          {
            "in": "path",
            "name": "organization_name",
            "required": true,
            "schema": {
              "$ref": "#/components/schemas/Name"
            }
          },
          {
            "in": "path",
            "name": "project_name",
            "required": true,
            "schema": {
              "$ref": "#/components/schemas/Name"
            }
          },
          {
            "in": "path",
            "name": "snapshot_name",
            "required": true,
            "schema": {
              "$ref": "#/components/schemas/Name"
            }
          }
        ],
        "responses": {
          "200": {
            "description": "successful operation",
            "content": {
              "application/json": {
                "schema": {
                  "$ref": "#/components/schemas/Snapshot"
                }
              }
            }
          },
          "4XX": {
            "$ref": "#/components/responses/Error"
          },
          "5XX": {
            "$ref": "#/components/responses/Error"
          }
        }
      },
      "delete": {
        "tags": [
          "snapshots"
        ],
        "summary": "Delete a snapshot",
        "operationId": "snapshot_delete",
        "parameters": [
          {
            "in": "path",
            "name": "organization_name",
            "required": true,
            "schema": {
              "$ref": "#/components/schemas/Name"
            }
          },
          {
            "in": "path",
            "name": "project_name",
            "required": true,
            "schema": {
              "$ref": "#/components/schemas/Name"
            }
          },
          {
            "in": "path",
            "name": "snapshot_name",
            "required": true,
            "schema": {
              "$ref": "#/components/schemas/Name"
            }
          }
        ],
        "responses": {
          "204": {
            "description": "successful deletion"
          },
          "4XX": {
            "$ref": "#/components/responses/Error"
          },
          "5XX": {
            "$ref": "#/components/responses/Error"
          }
        }
      }
    },
    "/organizations/{organization_name}/projects/{project_name}/vpcs": {
      "get": {
        "tags": [
          "vpcs"
        ],
        "summary": "List VPCs",
        "operationId": "vpc_list",
        "parameters": [
          {
            "in": "query",
            "name": "limit",
            "description": "Maximum number of items returned by a single call",
            "schema": {
              "nullable": true,
              "type": "integer",
              "format": "uint32",
              "minimum": 1
            }
          },
          {
            "in": "query",
            "name": "page_token",
            "description": "Token returned by previous call to retrieve the subsequent page",
            "schema": {
              "nullable": true,
              "type": "string"
            }
          },
          {
            "in": "query",
            "name": "sort_by",
            "schema": {
              "$ref": "#/components/schemas/NameSortMode"
            }
          },
          {
            "in": "path",
            "name": "organization_name",
            "description": "The organization's unique name.",
            "required": true,
            "schema": {
              "$ref": "#/components/schemas/Name"
            }
          },
          {
            "in": "path",
            "name": "project_name",
            "description": "The project's unique name within the organization.",
            "required": true,
            "schema": {
              "$ref": "#/components/schemas/Name"
            }
          }
        ],
        "responses": {
          "200": {
            "description": "successful operation",
            "content": {
              "application/json": {
                "schema": {
                  "$ref": "#/components/schemas/VpcResultsPage"
                }
              }
            }
          },
          "4XX": {
            "$ref": "#/components/responses/Error"
          },
          "5XX": {
            "$ref": "#/components/responses/Error"
          }
        },
        "x-dropshot-pagination": true
      },
      "post": {
        "tags": [
          "vpcs"
        ],
        "summary": "Create a VPC",
        "operationId": "vpc_create",
        "parameters": [
          {
            "in": "path",
            "name": "organization_name",
            "description": "The organization's unique name.",
            "required": true,
            "schema": {
              "$ref": "#/components/schemas/Name"
            }
          },
          {
            "in": "path",
            "name": "project_name",
            "description": "The project's unique name within the organization.",
            "required": true,
            "schema": {
              "$ref": "#/components/schemas/Name"
            }
          }
        ],
        "requestBody": {
          "content": {
            "application/json": {
              "schema": {
                "$ref": "#/components/schemas/VpcCreate"
              }
            }
          },
          "required": true
        },
        "responses": {
          "201": {
            "description": "successful creation",
            "content": {
              "application/json": {
                "schema": {
                  "$ref": "#/components/schemas/Vpc"
                }
              }
            }
          },
          "4XX": {
            "$ref": "#/components/responses/Error"
          },
          "5XX": {
            "$ref": "#/components/responses/Error"
          }
        }
      }
    },
    "/organizations/{organization_name}/projects/{project_name}/vpcs/{vpc_name}": {
      "get": {
        "tags": [
          "vpcs"
        ],
        "summary": "Fetch a VPC",
        "operationId": "vpc_view",
        "parameters": [
          {
            "in": "path",
            "name": "organization_name",
            "required": true,
            "schema": {
              "$ref": "#/components/schemas/Name"
            }
          },
          {
            "in": "path",
            "name": "project_name",
            "required": true,
            "schema": {
              "$ref": "#/components/schemas/Name"
            }
          },
          {
            "in": "path",
            "name": "vpc_name",
            "required": true,
            "schema": {
              "$ref": "#/components/schemas/Name"
            }
          }
        ],
        "responses": {
          "200": {
            "description": "successful operation",
            "content": {
              "application/json": {
                "schema": {
                  "$ref": "#/components/schemas/Vpc"
                }
              }
            }
          },
          "4XX": {
            "$ref": "#/components/responses/Error"
          },
          "5XX": {
            "$ref": "#/components/responses/Error"
          }
        }
      },
      "put": {
        "tags": [
          "vpcs"
        ],
        "summary": "Update a VPC",
        "operationId": "vpc_update",
        "parameters": [
          {
            "in": "path",
            "name": "organization_name",
            "required": true,
            "schema": {
              "$ref": "#/components/schemas/Name"
            }
          },
          {
            "in": "path",
            "name": "project_name",
            "required": true,
            "schema": {
              "$ref": "#/components/schemas/Name"
            }
          },
          {
            "in": "path",
            "name": "vpc_name",
            "required": true,
            "schema": {
              "$ref": "#/components/schemas/Name"
            }
          }
        ],
        "requestBody": {
          "content": {
            "application/json": {
              "schema": {
                "$ref": "#/components/schemas/VpcUpdate"
              }
            }
          },
          "required": true
        },
        "responses": {
          "200": {
            "description": "successful operation",
            "content": {
              "application/json": {
                "schema": {
                  "$ref": "#/components/schemas/Vpc"
                }
              }
            }
          },
          "4XX": {
            "$ref": "#/components/responses/Error"
          },
          "5XX": {
            "$ref": "#/components/responses/Error"
          }
        }
      },
      "delete": {
        "tags": [
          "vpcs"
        ],
        "summary": "Delete a VPC",
        "operationId": "vpc_delete",
        "parameters": [
          {
            "in": "path",
            "name": "organization_name",
            "required": true,
            "schema": {
              "$ref": "#/components/schemas/Name"
            }
          },
          {
            "in": "path",
            "name": "project_name",
            "required": true,
            "schema": {
              "$ref": "#/components/schemas/Name"
            }
          },
          {
            "in": "path",
            "name": "vpc_name",
            "required": true,
            "schema": {
              "$ref": "#/components/schemas/Name"
            }
          }
        ],
        "responses": {
          "204": {
            "description": "successful deletion"
          },
          "4XX": {
            "$ref": "#/components/responses/Error"
          },
          "5XX": {
            "$ref": "#/components/responses/Error"
          }
        }
      }
    },
    "/organizations/{organization_name}/projects/{project_name}/vpcs/{vpc_name}/firewall/rules": {
      "get": {
        "tags": [
          "vpcs"
        ],
        "summary": "List firewall rules",
        "operationId": "vpc_firewall_rules_view",
        "parameters": [
          {
            "in": "path",
            "name": "organization_name",
            "required": true,
            "schema": {
              "$ref": "#/components/schemas/Name"
            }
          },
          {
            "in": "path",
            "name": "project_name",
            "required": true,
            "schema": {
              "$ref": "#/components/schemas/Name"
            }
          },
          {
            "in": "path",
            "name": "vpc_name",
            "required": true,
            "schema": {
              "$ref": "#/components/schemas/Name"
            }
          }
        ],
        "responses": {
          "200": {
            "description": "successful operation",
            "content": {
              "application/json": {
                "schema": {
                  "$ref": "#/components/schemas/VpcFirewallRules"
                }
              }
            }
          },
          "4XX": {
            "$ref": "#/components/responses/Error"
          },
          "5XX": {
            "$ref": "#/components/responses/Error"
          }
        }
      },
      "put": {
        "tags": [
          "vpcs"
        ],
        "summary": "Replace firewall rules",
        "operationId": "vpc_firewall_rules_update",
        "parameters": [
          {
            "in": "path",
            "name": "organization_name",
            "required": true,
            "schema": {
              "$ref": "#/components/schemas/Name"
            }
          },
          {
            "in": "path",
            "name": "project_name",
            "required": true,
            "schema": {
              "$ref": "#/components/schemas/Name"
            }
          },
          {
            "in": "path",
            "name": "vpc_name",
            "required": true,
            "schema": {
              "$ref": "#/components/schemas/Name"
            }
          }
        ],
        "requestBody": {
          "content": {
            "application/json": {
              "schema": {
                "$ref": "#/components/schemas/VpcFirewallRuleUpdateParams"
              }
            }
          },
          "required": true
        },
        "responses": {
          "200": {
            "description": "successful operation",
            "content": {
              "application/json": {
                "schema": {
                  "$ref": "#/components/schemas/VpcFirewallRules"
                }
              }
            }
          },
          "4XX": {
            "$ref": "#/components/responses/Error"
          },
          "5XX": {
            "$ref": "#/components/responses/Error"
          }
        }
      }
    },
    "/organizations/{organization_name}/projects/{project_name}/vpcs/{vpc_name}/routers": {
      "get": {
        "tags": [
          "vpcs"
        ],
        "summary": "List routers",
        "operationId": "vpc_router_list",
        "parameters": [
          {
            "in": "query",
            "name": "limit",
            "description": "Maximum number of items returned by a single call",
            "schema": {
              "nullable": true,
              "type": "integer",
              "format": "uint32",
              "minimum": 1
            }
          },
          {
            "in": "query",
            "name": "page_token",
            "description": "Token returned by previous call to retrieve the subsequent page",
            "schema": {
              "nullable": true,
              "type": "string"
            }
          },
          {
            "in": "query",
            "name": "sort_by",
            "schema": {
              "$ref": "#/components/schemas/NameSortMode"
            }
          },
          {
            "in": "path",
            "name": "organization_name",
            "required": true,
            "schema": {
              "$ref": "#/components/schemas/Name"
            }
          },
          {
            "in": "path",
            "name": "project_name",
            "required": true,
            "schema": {
              "$ref": "#/components/schemas/Name"
            }
          },
          {
            "in": "path",
            "name": "vpc_name",
            "required": true,
            "schema": {
              "$ref": "#/components/schemas/Name"
            }
          }
        ],
        "responses": {
          "200": {
            "description": "successful operation",
            "content": {
              "application/json": {
                "schema": {
                  "$ref": "#/components/schemas/VpcRouterResultsPage"
                }
              }
            }
          },
          "4XX": {
            "$ref": "#/components/responses/Error"
          },
          "5XX": {
            "$ref": "#/components/responses/Error"
          }
        },
        "x-dropshot-pagination": true
      },
      "post": {
        "tags": [
          "vpcs"
        ],
        "summary": "Create a router",
        "operationId": "vpc_router_create",
        "parameters": [
          {
            "in": "path",
            "name": "organization_name",
            "required": true,
            "schema": {
              "$ref": "#/components/schemas/Name"
            }
          },
          {
            "in": "path",
            "name": "project_name",
            "required": true,
            "schema": {
              "$ref": "#/components/schemas/Name"
            }
          },
          {
            "in": "path",
            "name": "vpc_name",
            "required": true,
            "schema": {
              "$ref": "#/components/schemas/Name"
            }
          }
        ],
        "requestBody": {
          "content": {
            "application/json": {
              "schema": {
                "$ref": "#/components/schemas/VpcRouterCreate"
              }
            }
          },
          "required": true
        },
        "responses": {
          "201": {
            "description": "successful creation",
            "content": {
              "application/json": {
                "schema": {
                  "$ref": "#/components/schemas/VpcRouter"
                }
              }
            }
          },
          "4XX": {
            "$ref": "#/components/responses/Error"
          },
          "5XX": {
            "$ref": "#/components/responses/Error"
          }
        }
      }
    },
    "/organizations/{organization_name}/projects/{project_name}/vpcs/{vpc_name}/routers/{router_name}": {
      "get": {
        "tags": [
          "vpcs"
        ],
        "summary": "Get a router",
        "operationId": "vpc_router_view",
        "parameters": [
          {
            "in": "path",
            "name": "organization_name",
            "required": true,
            "schema": {
              "$ref": "#/components/schemas/Name"
            }
          },
          {
            "in": "path",
            "name": "project_name",
            "required": true,
            "schema": {
              "$ref": "#/components/schemas/Name"
            }
          },
          {
            "in": "path",
            "name": "router_name",
            "required": true,
            "schema": {
              "$ref": "#/components/schemas/Name"
            }
          },
          {
            "in": "path",
            "name": "vpc_name",
            "required": true,
            "schema": {
              "$ref": "#/components/schemas/Name"
            }
          }
        ],
        "responses": {
          "200": {
            "description": "successful operation",
            "content": {
              "application/json": {
                "schema": {
                  "$ref": "#/components/schemas/VpcRouter"
                }
              }
            }
          },
          "4XX": {
            "$ref": "#/components/responses/Error"
          },
          "5XX": {
            "$ref": "#/components/responses/Error"
          }
        }
      },
      "put": {
        "tags": [
          "vpcs"
        ],
        "summary": "Update a router",
        "operationId": "vpc_router_update",
        "parameters": [
          {
            "in": "path",
            "name": "organization_name",
            "required": true,
            "schema": {
              "$ref": "#/components/schemas/Name"
            }
          },
          {
            "in": "path",
            "name": "project_name",
            "required": true,
            "schema": {
              "$ref": "#/components/schemas/Name"
            }
          },
          {
            "in": "path",
            "name": "router_name",
            "required": true,
            "schema": {
              "$ref": "#/components/schemas/Name"
            }
          },
          {
            "in": "path",
            "name": "vpc_name",
            "required": true,
            "schema": {
              "$ref": "#/components/schemas/Name"
            }
          }
        ],
        "requestBody": {
          "content": {
            "application/json": {
              "schema": {
                "$ref": "#/components/schemas/VpcRouterUpdate"
              }
            }
          },
          "required": true
        },
        "responses": {
          "200": {
            "description": "successful operation",
            "content": {
              "application/json": {
                "schema": {
                  "$ref": "#/components/schemas/VpcRouter"
                }
              }
            }
          },
          "4XX": {
            "$ref": "#/components/responses/Error"
          },
          "5XX": {
            "$ref": "#/components/responses/Error"
          }
        }
      },
      "delete": {
        "tags": [
          "vpcs"
        ],
        "summary": "Delete a router",
        "operationId": "vpc_router_delete",
        "parameters": [
          {
            "in": "path",
            "name": "organization_name",
            "required": true,
            "schema": {
              "$ref": "#/components/schemas/Name"
            }
          },
          {
            "in": "path",
            "name": "project_name",
            "required": true,
            "schema": {
              "$ref": "#/components/schemas/Name"
            }
          },
          {
            "in": "path",
            "name": "router_name",
            "required": true,
            "schema": {
              "$ref": "#/components/schemas/Name"
            }
          },
          {
            "in": "path",
            "name": "vpc_name",
            "required": true,
            "schema": {
              "$ref": "#/components/schemas/Name"
            }
          }
        ],
        "responses": {
          "204": {
            "description": "successful deletion"
          },
          "4XX": {
            "$ref": "#/components/responses/Error"
          },
          "5XX": {
            "$ref": "#/components/responses/Error"
          }
        }
      }
    },
    "/organizations/{organization_name}/projects/{project_name}/vpcs/{vpc_name}/routers/{router_name}/routes": {
      "get": {
        "tags": [
          "vpcs"
        ],
        "summary": "List routes",
        "description": "List the routes associated with a router in a particular VPC.",
        "operationId": "vpc_router_route_list",
        "parameters": [
          {
            "in": "query",
            "name": "limit",
            "description": "Maximum number of items returned by a single call",
            "schema": {
              "nullable": true,
              "type": "integer",
              "format": "uint32",
              "minimum": 1
            }
          },
          {
            "in": "query",
            "name": "page_token",
            "description": "Token returned by previous call to retrieve the subsequent page",
            "schema": {
              "nullable": true,
              "type": "string"
            }
          },
          {
            "in": "query",
            "name": "sort_by",
            "schema": {
              "$ref": "#/components/schemas/NameSortMode"
            }
          },
          {
            "in": "path",
            "name": "organization_name",
            "required": true,
            "schema": {
              "$ref": "#/components/schemas/Name"
            }
          },
          {
            "in": "path",
            "name": "project_name",
            "required": true,
            "schema": {
              "$ref": "#/components/schemas/Name"
            }
          },
          {
            "in": "path",
            "name": "router_name",
            "required": true,
            "schema": {
              "$ref": "#/components/schemas/Name"
            }
          },
          {
            "in": "path",
            "name": "vpc_name",
            "required": true,
            "schema": {
              "$ref": "#/components/schemas/Name"
            }
          }
        ],
        "responses": {
          "200": {
            "description": "successful operation",
            "content": {
              "application/json": {
                "schema": {
                  "$ref": "#/components/schemas/RouterRouteResultsPage"
                }
              }
            }
          },
          "4XX": {
            "$ref": "#/components/responses/Error"
          },
          "5XX": {
            "$ref": "#/components/responses/Error"
          }
        },
        "x-dropshot-pagination": true
      },
      "post": {
        "tags": [
          "vpcs"
        ],
        "summary": "Create a router",
        "operationId": "vpc_router_route_create",
        "parameters": [
          {
            "in": "path",
            "name": "organization_name",
            "required": true,
            "schema": {
              "$ref": "#/components/schemas/Name"
            }
          },
          {
            "in": "path",
            "name": "project_name",
            "required": true,
            "schema": {
              "$ref": "#/components/schemas/Name"
            }
          },
          {
            "in": "path",
            "name": "router_name",
            "required": true,
            "schema": {
              "$ref": "#/components/schemas/Name"
            }
          },
          {
            "in": "path",
            "name": "vpc_name",
            "required": true,
            "schema": {
              "$ref": "#/components/schemas/Name"
            }
          }
        ],
        "requestBody": {
          "content": {
            "application/json": {
              "schema": {
                "$ref": "#/components/schemas/RouterRouteCreateParams"
              }
            }
          },
          "required": true
        },
        "responses": {
          "201": {
            "description": "successful creation",
            "content": {
              "application/json": {
                "schema": {
                  "$ref": "#/components/schemas/RouterRoute"
                }
              }
            }
          },
          "4XX": {
            "$ref": "#/components/responses/Error"
          },
          "5XX": {
            "$ref": "#/components/responses/Error"
          }
        }
      }
    },
    "/organizations/{organization_name}/projects/{project_name}/vpcs/{vpc_name}/routers/{router_name}/routes/{route_name}": {
      "get": {
        "tags": [
          "vpcs"
        ],
        "summary": "Fetch a route",
        "operationId": "vpc_router_route_view",
        "parameters": [
          {
            "in": "path",
            "name": "organization_name",
            "required": true,
            "schema": {
              "$ref": "#/components/schemas/Name"
            }
          },
          {
            "in": "path",
            "name": "project_name",
            "required": true,
            "schema": {
              "$ref": "#/components/schemas/Name"
            }
          },
          {
            "in": "path",
            "name": "route_name",
            "required": true,
            "schema": {
              "$ref": "#/components/schemas/Name"
            }
          },
          {
            "in": "path",
            "name": "router_name",
            "required": true,
            "schema": {
              "$ref": "#/components/schemas/Name"
            }
          },
          {
            "in": "path",
            "name": "vpc_name",
            "required": true,
            "schema": {
              "$ref": "#/components/schemas/Name"
            }
          }
        ],
        "responses": {
          "200": {
            "description": "successful operation",
            "content": {
              "application/json": {
                "schema": {
                  "$ref": "#/components/schemas/RouterRoute"
                }
              }
            }
          },
          "4XX": {
            "$ref": "#/components/responses/Error"
          },
          "5XX": {
            "$ref": "#/components/responses/Error"
          }
        }
      },
      "put": {
        "tags": [
          "vpcs"
        ],
        "summary": "Update a route",
        "operationId": "vpc_router_route_update",
        "parameters": [
          {
            "in": "path",
            "name": "organization_name",
            "required": true,
            "schema": {
              "$ref": "#/components/schemas/Name"
            }
          },
          {
            "in": "path",
            "name": "project_name",
            "required": true,
            "schema": {
              "$ref": "#/components/schemas/Name"
            }
          },
          {
            "in": "path",
            "name": "route_name",
            "required": true,
            "schema": {
              "$ref": "#/components/schemas/Name"
            }
          },
          {
            "in": "path",
            "name": "router_name",
            "required": true,
            "schema": {
              "$ref": "#/components/schemas/Name"
            }
          },
          {
            "in": "path",
            "name": "vpc_name",
            "required": true,
            "schema": {
              "$ref": "#/components/schemas/Name"
            }
          }
        ],
        "requestBody": {
          "content": {
            "application/json": {
              "schema": {
                "$ref": "#/components/schemas/RouterRouteUpdateParams"
              }
            }
          },
          "required": true
        },
        "responses": {
          "200": {
            "description": "successful operation",
            "content": {
              "application/json": {
                "schema": {
                  "$ref": "#/components/schemas/RouterRoute"
                }
              }
            }
          },
          "4XX": {
            "$ref": "#/components/responses/Error"
          },
          "5XX": {
            "$ref": "#/components/responses/Error"
          }
        }
      },
      "delete": {
        "tags": [
          "vpcs"
        ],
        "summary": "Delete a route",
        "operationId": "vpc_router_route_delete",
        "parameters": [
          {
            "in": "path",
            "name": "organization_name",
            "required": true,
            "schema": {
              "$ref": "#/components/schemas/Name"
            }
          },
          {
            "in": "path",
            "name": "project_name",
            "required": true,
            "schema": {
              "$ref": "#/components/schemas/Name"
            }
          },
          {
            "in": "path",
            "name": "route_name",
            "required": true,
            "schema": {
              "$ref": "#/components/schemas/Name"
            }
          },
          {
            "in": "path",
            "name": "router_name",
            "required": true,
            "schema": {
              "$ref": "#/components/schemas/Name"
            }
          },
          {
            "in": "path",
            "name": "vpc_name",
            "required": true,
            "schema": {
              "$ref": "#/components/schemas/Name"
            }
          }
        ],
        "responses": {
          "204": {
            "description": "successful deletion"
          },
          "4XX": {
            "$ref": "#/components/responses/Error"
          },
          "5XX": {
            "$ref": "#/components/responses/Error"
          }
        }
      }
    },
    "/organizations/{organization_name}/projects/{project_name}/vpcs/{vpc_name}/subnets": {
      "get": {
        "tags": [
          "vpcs"
        ],
        "summary": "List subnets",
        "operationId": "vpc_subnet_list",
        "parameters": [
          {
            "in": "query",
            "name": "limit",
            "description": "Maximum number of items returned by a single call",
            "schema": {
              "nullable": true,
              "type": "integer",
              "format": "uint32",
              "minimum": 1
            }
          },
          {
            "in": "query",
            "name": "page_token",
            "description": "Token returned by previous call to retrieve the subsequent page",
            "schema": {
              "nullable": true,
              "type": "string"
            }
          },
          {
            "in": "query",
            "name": "sort_by",
            "schema": {
              "$ref": "#/components/schemas/NameSortMode"
            }
          },
          {
            "in": "path",
            "name": "organization_name",
            "required": true,
            "schema": {
              "$ref": "#/components/schemas/Name"
            }
          },
          {
            "in": "path",
            "name": "project_name",
            "required": true,
            "schema": {
              "$ref": "#/components/schemas/Name"
            }
          },
          {
            "in": "path",
            "name": "vpc_name",
            "required": true,
            "schema": {
              "$ref": "#/components/schemas/Name"
            }
          }
        ],
        "responses": {
          "200": {
            "description": "successful operation",
            "content": {
              "application/json": {
                "schema": {
                  "$ref": "#/components/schemas/VpcSubnetResultsPage"
                }
              }
            }
          },
          "4XX": {
            "$ref": "#/components/responses/Error"
          },
          "5XX": {
            "$ref": "#/components/responses/Error"
          }
        },
        "x-dropshot-pagination": true
      },
      "post": {
        "tags": [
          "vpcs"
        ],
        "summary": "Create a subnet",
        "operationId": "vpc_subnet_create",
        "parameters": [
          {
            "in": "path",
            "name": "organization_name",
            "required": true,
            "schema": {
              "$ref": "#/components/schemas/Name"
            }
          },
          {
            "in": "path",
            "name": "project_name",
            "required": true,
            "schema": {
              "$ref": "#/components/schemas/Name"
            }
          },
          {
            "in": "path",
            "name": "vpc_name",
            "required": true,
            "schema": {
              "$ref": "#/components/schemas/Name"
            }
          }
        ],
        "requestBody": {
          "content": {
            "application/json": {
              "schema": {
                "$ref": "#/components/schemas/VpcSubnetCreate"
              }
            }
          },
          "required": true
        },
        "responses": {
          "201": {
            "description": "successful creation",
            "content": {
              "application/json": {
                "schema": {
                  "$ref": "#/components/schemas/VpcSubnet"
                }
              }
            }
          },
          "4XX": {
            "$ref": "#/components/responses/Error"
          },
          "5XX": {
            "$ref": "#/components/responses/Error"
          }
        }
      }
    },
    "/organizations/{organization_name}/projects/{project_name}/vpcs/{vpc_name}/subnets/{subnet_name}": {
      "get": {
        "tags": [
          "vpcs"
        ],
        "summary": "Fetch a subnet",
        "operationId": "vpc_subnet_view",
        "parameters": [
          {
            "in": "path",
            "name": "organization_name",
            "required": true,
            "schema": {
              "$ref": "#/components/schemas/Name"
            }
          },
          {
            "in": "path",
            "name": "project_name",
            "required": true,
            "schema": {
              "$ref": "#/components/schemas/Name"
            }
          },
          {
            "in": "path",
            "name": "subnet_name",
            "required": true,
            "schema": {
              "$ref": "#/components/schemas/Name"
            }
          },
          {
            "in": "path",
            "name": "vpc_name",
            "required": true,
            "schema": {
              "$ref": "#/components/schemas/Name"
            }
          }
        ],
        "responses": {
          "200": {
            "description": "successful operation",
            "content": {
              "application/json": {
                "schema": {
                  "$ref": "#/components/schemas/VpcSubnet"
                }
              }
            }
          },
          "4XX": {
            "$ref": "#/components/responses/Error"
          },
          "5XX": {
            "$ref": "#/components/responses/Error"
          }
        }
      },
      "put": {
        "tags": [
          "vpcs"
        ],
        "summary": "Update a subnet",
        "operationId": "vpc_subnet_update",
        "parameters": [
          {
            "in": "path",
            "name": "organization_name",
            "required": true,
            "schema": {
              "$ref": "#/components/schemas/Name"
            }
          },
          {
            "in": "path",
            "name": "project_name",
            "required": true,
            "schema": {
              "$ref": "#/components/schemas/Name"
            }
          },
          {
            "in": "path",
            "name": "subnet_name",
            "required": true,
            "schema": {
              "$ref": "#/components/schemas/Name"
            }
          },
          {
            "in": "path",
            "name": "vpc_name",
            "required": true,
            "schema": {
              "$ref": "#/components/schemas/Name"
            }
          }
        ],
        "requestBody": {
          "content": {
            "application/json": {
              "schema": {
                "$ref": "#/components/schemas/VpcSubnetUpdate"
              }
            }
          },
          "required": true
        },
        "responses": {
          "200": {
            "description": "successful operation",
            "content": {
              "application/json": {
                "schema": {
                  "$ref": "#/components/schemas/VpcSubnet"
                }
              }
            }
          },
          "4XX": {
            "$ref": "#/components/responses/Error"
          },
          "5XX": {
            "$ref": "#/components/responses/Error"
          }
        }
      },
      "delete": {
        "tags": [
          "vpcs"
        ],
        "summary": "Delete a subnet",
        "operationId": "vpc_subnet_delete",
        "parameters": [
          {
            "in": "path",
            "name": "organization_name",
            "required": true,
            "schema": {
              "$ref": "#/components/schemas/Name"
            }
          },
          {
            "in": "path",
            "name": "project_name",
            "required": true,
            "schema": {
              "$ref": "#/components/schemas/Name"
            }
          },
          {
            "in": "path",
            "name": "subnet_name",
            "required": true,
            "schema": {
              "$ref": "#/components/schemas/Name"
            }
          },
          {
            "in": "path",
            "name": "vpc_name",
            "required": true,
            "schema": {
              "$ref": "#/components/schemas/Name"
            }
          }
        ],
        "responses": {
          "204": {
            "description": "successful deletion"
          },
          "4XX": {
            "$ref": "#/components/responses/Error"
          },
          "5XX": {
            "$ref": "#/components/responses/Error"
          }
        }
      }
    },
    "/organizations/{organization_name}/projects/{project_name}/vpcs/{vpc_name}/subnets/{subnet_name}/network-interfaces": {
      "get": {
        "tags": [
          "vpcs"
        ],
        "summary": "List network interfaces",
        "operationId": "vpc_subnet_list_network_interfaces",
        "parameters": [
          {
            "in": "query",
            "name": "limit",
            "description": "Maximum number of items returned by a single call",
            "schema": {
              "nullable": true,
              "type": "integer",
              "format": "uint32",
              "minimum": 1
            }
          },
          {
            "in": "query",
            "name": "page_token",
            "description": "Token returned by previous call to retrieve the subsequent page",
            "schema": {
              "nullable": true,
              "type": "string"
            }
          },
          {
            "in": "query",
            "name": "sort_by",
            "schema": {
              "$ref": "#/components/schemas/NameSortMode"
            }
          },
          {
            "in": "path",
            "name": "organization_name",
            "required": true,
            "schema": {
              "$ref": "#/components/schemas/Name"
            }
          },
          {
            "in": "path",
            "name": "project_name",
            "required": true,
            "schema": {
              "$ref": "#/components/schemas/Name"
            }
          },
          {
            "in": "path",
            "name": "subnet_name",
            "required": true,
            "schema": {
              "$ref": "#/components/schemas/Name"
            }
          },
          {
            "in": "path",
            "name": "vpc_name",
            "required": true,
            "schema": {
              "$ref": "#/components/schemas/Name"
            }
          }
        ],
        "responses": {
          "200": {
            "description": "successful operation",
            "content": {
              "application/json": {
                "schema": {
                  "$ref": "#/components/schemas/NetworkInterfaceResultsPage"
                }
              }
            }
          },
          "4XX": {
            "$ref": "#/components/responses/Error"
          },
          "5XX": {
            "$ref": "#/components/responses/Error"
          }
        },
        "x-dropshot-pagination": true
      }
    },
    "/policy": {
      "get": {
        "tags": [
          "silos"
        ],
        "summary": "Fetch the current silo's IAM policy",
        "operationId": "policy_view",
        "responses": {
          "200": {
            "description": "successful operation",
            "content": {
              "application/json": {
                "schema": {
                  "$ref": "#/components/schemas/SiloRolePolicy"
                }
              }
            }
          },
          "4XX": {
            "$ref": "#/components/responses/Error"
          },
          "5XX": {
            "$ref": "#/components/responses/Error"
          }
        }
      },
      "put": {
        "tags": [
          "silos"
        ],
        "summary": "Update the current silo's IAM policy",
        "operationId": "policy_update",
        "requestBody": {
          "content": {
            "application/json": {
              "schema": {
                "$ref": "#/components/schemas/SiloRolePolicy"
              }
            }
          },
          "required": true
        },
        "responses": {
          "200": {
            "description": "successful operation",
            "content": {
              "application/json": {
                "schema": {
                  "$ref": "#/components/schemas/SiloRolePolicy"
                }
              }
            }
          },
          "4XX": {
            "$ref": "#/components/responses/Error"
          },
          "5XX": {
            "$ref": "#/components/responses/Error"
          }
        }
      }
    },
    "/roles": {
      "get": {
        "tags": [
          "roles"
        ],
        "summary": "List built-in roles",
        "operationId": "role_list",
        "parameters": [
          {
            "in": "query",
            "name": "limit",
            "description": "Maximum number of items returned by a single call",
            "schema": {
              "nullable": true,
              "type": "integer",
              "format": "uint32",
              "minimum": 1
            }
          },
          {
            "in": "query",
            "name": "page_token",
            "description": "Token returned by previous call to retrieve the subsequent page",
            "schema": {
              "nullable": true,
              "type": "string"
            }
          }
        ],
        "responses": {
          "200": {
            "description": "successful operation",
            "content": {
              "application/json": {
                "schema": {
                  "$ref": "#/components/schemas/RoleResultsPage"
                }
              }
            }
          },
          "4XX": {
            "$ref": "#/components/responses/Error"
          },
          "5XX": {
            "$ref": "#/components/responses/Error"
          }
        },
        "x-dropshot-pagination": true
      }
    },
    "/roles/{role_name}": {
      "get": {
        "tags": [
          "roles"
        ],
        "summary": "Fetch a built-in role",
        "operationId": "role_view",
        "parameters": [
          {
            "in": "path",
            "name": "role_name",
            "description": "The built-in role's unique name.",
            "required": true,
            "schema": {
              "type": "string"
            }
          }
        ],
        "responses": {
          "200": {
            "description": "successful operation",
            "content": {
              "application/json": {
                "schema": {
                  "$ref": "#/components/schemas/Role"
                }
              }
            }
          },
          "4XX": {
            "$ref": "#/components/responses/Error"
          },
          "5XX": {
            "$ref": "#/components/responses/Error"
          }
        }
      }
    },
    "/session/me": {
      "get": {
        "tags": [
          "hidden"
        ],
        "summary": "Fetch the user associated with the current session",
        "operationId": "session_me",
        "responses": {
          "200": {
            "description": "successful operation",
            "content": {
              "application/json": {
                "schema": {
                  "$ref": "#/components/schemas/User"
                }
              }
            }
          },
          "4XX": {
            "$ref": "#/components/responses/Error"
          },
          "5XX": {
            "$ref": "#/components/responses/Error"
          }
        }
      }
    },
    "/session/me/groups": {
      "get": {
        "tags": [
          "hidden"
        ],
        "summary": "Fetch the silo groups the current user belongs to",
        "operationId": "session_me_groups",
        "parameters": [
          {
            "in": "query",
            "name": "limit",
            "description": "Maximum number of items returned by a single call",
            "schema": {
              "nullable": true,
              "type": "integer",
              "format": "uint32",
              "minimum": 1
            }
          },
          {
            "in": "query",
            "name": "page_token",
            "description": "Token returned by previous call to retrieve the subsequent page",
            "schema": {
              "nullable": true,
              "type": "string"
            }
          },
          {
            "in": "query",
            "name": "sort_by",
            "schema": {
              "$ref": "#/components/schemas/IdSortMode"
            }
          }
        ],
        "responses": {
          "200": {
            "description": "successful operation",
            "content": {
              "application/json": {
                "schema": {
                  "$ref": "#/components/schemas/GroupResultsPage"
                }
              }
            }
          },
          "4XX": {
            "$ref": "#/components/responses/Error"
          },
          "5XX": {
            "$ref": "#/components/responses/Error"
          }
        },
        "x-dropshot-pagination": true
      }
    },
    "/session/me/sshkeys": {
      "get": {
        "tags": [
          "session"
        ],
        "summary": "List SSH public keys",
        "description": "Lists SSH public keys for the currently authenticated user.",
        "operationId": "session_sshkey_list",
        "parameters": [
          {
            "in": "query",
            "name": "limit",
            "description": "Maximum number of items returned by a single call",
            "schema": {
              "nullable": true,
              "type": "integer",
              "format": "uint32",
              "minimum": 1
            }
          },
          {
            "in": "query",
            "name": "page_token",
            "description": "Token returned by previous call to retrieve the subsequent page",
            "schema": {
              "nullable": true,
              "type": "string"
            }
          },
          {
            "in": "query",
            "name": "sort_by",
            "schema": {
              "$ref": "#/components/schemas/NameSortMode"
            }
          }
        ],
        "responses": {
          "200": {
            "description": "successful operation",
            "content": {
              "application/json": {
                "schema": {
                  "$ref": "#/components/schemas/SshKeyResultsPage"
                }
              }
            }
          },
          "4XX": {
            "$ref": "#/components/responses/Error"
          },
          "5XX": {
            "$ref": "#/components/responses/Error"
          }
        },
        "x-dropshot-pagination": true
      },
      "post": {
        "tags": [
          "session"
        ],
        "summary": "Create an SSH public key",
        "description": "Create an SSH public key for the currently authenticated user.",
        "operationId": "session_sshkey_create",
        "requestBody": {
          "content": {
            "application/json": {
              "schema": {
                "$ref": "#/components/schemas/SshKeyCreate"
              }
            }
          },
          "required": true
        },
        "responses": {
          "201": {
            "description": "successful creation",
            "content": {
              "application/json": {
                "schema": {
                  "$ref": "#/components/schemas/SshKey"
                }
              }
            }
          },
          "4XX": {
            "$ref": "#/components/responses/Error"
          },
          "5XX": {
            "$ref": "#/components/responses/Error"
          }
        }
      }
    },
    "/session/me/sshkeys/{ssh_key_name}": {
      "get": {
        "tags": [
          "session"
        ],
        "summary": "Fetch an SSH public key",
        "description": "Fetch an SSH public key associated with the currently authenticated user.",
        "operationId": "session_sshkey_view",
        "parameters": [
          {
            "in": "path",
            "name": "ssh_key_name",
            "required": true,
            "schema": {
              "$ref": "#/components/schemas/Name"
            }
          }
        ],
        "responses": {
          "200": {
            "description": "successful operation",
            "content": {
              "application/json": {
                "schema": {
                  "$ref": "#/components/schemas/SshKey"
                }
              }
            }
          },
          "4XX": {
            "$ref": "#/components/responses/Error"
          },
          "5XX": {
            "$ref": "#/components/responses/Error"
          }
        }
      },
      "delete": {
        "tags": [
          "session"
        ],
        "summary": "Delete an SSH public key",
        "description": "Delete an SSH public key associated with the currently authenticated user.",
        "operationId": "session_sshkey_delete",
        "parameters": [
          {
            "in": "path",
            "name": "ssh_key_name",
            "required": true,
            "schema": {
              "$ref": "#/components/schemas/Name"
            }
          }
        ],
        "responses": {
          "204": {
            "description": "successful deletion"
          },
          "4XX": {
            "$ref": "#/components/responses/Error"
          },
          "5XX": {
            "$ref": "#/components/responses/Error"
          }
        }
      }
    },
    "/system/by-id/images/{id}": {
      "get": {
        "tags": [
          "system"
        ],
        "summary": "Fetch a system-wide image by id",
        "operationId": "system_image_view_by_id",
        "parameters": [
          {
            "in": "path",
            "name": "id",
            "required": true,
            "schema": {
              "type": "string",
              "format": "uuid"
            }
          }
        ],
        "responses": {
          "200": {
            "description": "successful operation",
            "content": {
              "application/json": {
                "schema": {
                  "$ref": "#/components/schemas/GlobalImage"
                }
              }
            }
          },
          "4XX": {
            "$ref": "#/components/responses/Error"
          },
          "5XX": {
            "$ref": "#/components/responses/Error"
          }
        }
      }
    },
    "/system/by-id/ip-pools/{id}": {
      "get": {
        "tags": [
          "system"
        ],
        "summary": "Fetch an IP pool by id",
        "operationId": "ip_pool_view_by_id",
        "parameters": [
          {
            "in": "path",
            "name": "id",
            "required": true,
            "schema": {
              "type": "string",
              "format": "uuid"
            }
          }
        ],
        "responses": {
          "200": {
            "description": "successful operation",
            "content": {
              "application/json": {
                "schema": {
                  "$ref": "#/components/schemas/IpPool"
                }
              }
            }
          },
          "4XX": {
            "$ref": "#/components/responses/Error"
          },
          "5XX": {
            "$ref": "#/components/responses/Error"
          }
        }
      }
    },
    "/system/by-id/silos/{id}": {
      "get": {
        "tags": [
          "system"
        ],
        "summary": "Fetch a silo by id",
        "operationId": "silo_view_by_id",
        "parameters": [
          {
            "in": "path",
            "name": "id",
            "required": true,
            "schema": {
              "type": "string",
              "format": "uuid"
            }
          }
        ],
        "responses": {
          "200": {
            "description": "successful operation",
            "content": {
              "application/json": {
                "schema": {
                  "$ref": "#/components/schemas/Silo"
                }
              }
            }
          },
          "4XX": {
            "$ref": "#/components/responses/Error"
          },
          "5XX": {
            "$ref": "#/components/responses/Error"
          }
        }
      }
    },
    "/system/hardware/racks": {
      "get": {
        "tags": [
          "system"
        ],
        "summary": "List racks",
        "operationId": "rack_list",
        "parameters": [
          {
            "in": "query",
            "name": "limit",
            "description": "Maximum number of items returned by a single call",
            "schema": {
              "nullable": true,
              "type": "integer",
              "format": "uint32",
              "minimum": 1
            }
          },
          {
            "in": "query",
            "name": "page_token",
            "description": "Token returned by previous call to retrieve the subsequent page",
            "schema": {
              "nullable": true,
              "type": "string"
            }
          },
          {
            "in": "query",
            "name": "sort_by",
            "schema": {
              "$ref": "#/components/schemas/IdSortMode"
            }
          }
        ],
        "responses": {
          "200": {
            "description": "successful operation",
            "content": {
              "application/json": {
                "schema": {
                  "$ref": "#/components/schemas/RackResultsPage"
                }
              }
            }
          },
          "4XX": {
            "$ref": "#/components/responses/Error"
          },
          "5XX": {
            "$ref": "#/components/responses/Error"
          }
        },
        "x-dropshot-pagination": true
      }
    },
    "/system/hardware/racks/{rack_id}": {
      "get": {
        "tags": [
          "system"
        ],
        "summary": "Fetch a rack",
        "operationId": "rack_view",
        "parameters": [
          {
            "in": "path",
            "name": "rack_id",
            "description": "The rack's unique ID.",
            "required": true,
            "schema": {
              "type": "string",
              "format": "uuid"
            }
          }
        ],
        "responses": {
          "200": {
            "description": "successful operation",
            "content": {
              "application/json": {
                "schema": {
                  "$ref": "#/components/schemas/Rack"
                }
              }
            }
          },
          "4XX": {
            "$ref": "#/components/responses/Error"
          },
          "5XX": {
            "$ref": "#/components/responses/Error"
          }
        }
      }
    },
    "/system/hardware/sleds": {
      "get": {
        "tags": [
          "system"
        ],
        "summary": "List sleds",
        "operationId": "sled_list",
        "parameters": [
          {
            "in": "query",
            "name": "limit",
            "description": "Maximum number of items returned by a single call",
            "schema": {
              "nullable": true,
              "type": "integer",
              "format": "uint32",
              "minimum": 1
            }
          },
          {
            "in": "query",
            "name": "page_token",
            "description": "Token returned by previous call to retrieve the subsequent page",
            "schema": {
              "nullable": true,
              "type": "string"
            }
          },
          {
            "in": "query",
            "name": "sort_by",
            "schema": {
              "$ref": "#/components/schemas/IdSortMode"
            }
          }
        ],
        "responses": {
          "200": {
            "description": "successful operation",
            "content": {
              "application/json": {
                "schema": {
                  "$ref": "#/components/schemas/SledResultsPage"
                }
              }
            }
          },
          "4XX": {
            "$ref": "#/components/responses/Error"
          },
          "5XX": {
            "$ref": "#/components/responses/Error"
          }
        },
        "x-dropshot-pagination": true
      }
    },
    "/system/hardware/sleds/{sled_id}": {
      "get": {
        "tags": [
          "system"
        ],
        "summary": "Fetch a sled",
        "operationId": "sled_view",
        "parameters": [
          {
            "in": "path",
            "name": "sled_id",
            "description": "The sled's unique ID.",
            "required": true,
            "schema": {
              "type": "string",
              "format": "uuid"
            }
          }
        ],
        "responses": {
          "200": {
            "description": "successful operation",
            "content": {
              "application/json": {
                "schema": {
                  "$ref": "#/components/schemas/Sled"
                }
              }
            }
          },
          "4XX": {
            "$ref": "#/components/responses/Error"
          },
          "5XX": {
            "$ref": "#/components/responses/Error"
          }
        }
      }
    },
    "/system/images": {
      "get": {
        "tags": [
          "system"
        ],
        "summary": "List system-wide images",
        "description": "Returns a list of all the system-wide images. System-wide images are returned sorted by creation date, with the most recent images appearing first.",
        "operationId": "system_image_list",
        "parameters": [
          {
            "in": "query",
            "name": "limit",
            "description": "Maximum number of items returned by a single call",
            "schema": {
              "nullable": true,
              "type": "integer",
              "format": "uint32",
              "minimum": 1
            }
          },
          {
            "in": "query",
            "name": "page_token",
            "description": "Token returned by previous call to retrieve the subsequent page",
            "schema": {
              "nullable": true,
              "type": "string"
            }
          },
          {
            "in": "query",
            "name": "sort_by",
            "schema": {
              "$ref": "#/components/schemas/NameSortMode"
            }
          }
        ],
        "responses": {
          "200": {
            "description": "successful operation",
            "content": {
              "application/json": {
                "schema": {
                  "$ref": "#/components/schemas/GlobalImageResultsPage"
                }
              }
            }
          },
          "4XX": {
            "$ref": "#/components/responses/Error"
          },
          "5XX": {
            "$ref": "#/components/responses/Error"
          }
        },
        "x-dropshot-pagination": true
      },
      "post": {
        "tags": [
          "system"
        ],
        "summary": "Create a system-wide image",
        "description": "Create a new system-wide image. This image can then be used by any user in any silo as a base for instances.",
        "operationId": "system_image_create",
        "requestBody": {
          "content": {
            "application/json": {
              "schema": {
                "$ref": "#/components/schemas/GlobalImageCreate"
              }
            }
          },
          "required": true
        },
        "responses": {
          "201": {
            "description": "successful creation",
            "content": {
              "application/json": {
                "schema": {
                  "$ref": "#/components/schemas/GlobalImage"
                }
              }
            }
          },
          "4XX": {
            "$ref": "#/components/responses/Error"
          },
          "5XX": {
            "$ref": "#/components/responses/Error"
          }
        }
      }
    },
    "/system/images/{image_name}": {
      "get": {
        "tags": [
          "system"
        ],
        "summary": "Fetch a system-wide image",
        "description": "Returns the details of a specific system-wide image.",
        "operationId": "system_image_view",
        "parameters": [
          {
            "in": "path",
            "name": "image_name",
            "required": true,
            "schema": {
              "$ref": "#/components/schemas/Name"
            }
          }
        ],
        "responses": {
          "200": {
            "description": "successful operation",
            "content": {
              "application/json": {
                "schema": {
                  "$ref": "#/components/schemas/GlobalImage"
                }
              }
            }
          },
          "4XX": {
            "$ref": "#/components/responses/Error"
          },
          "5XX": {
            "$ref": "#/components/responses/Error"
          }
        }
      },
      "delete": {
        "tags": [
          "system"
        ],
        "summary": "Delete a system-wide image",
        "description": "Permanently delete a system-wide image. This operation cannot be undone. Any instances using the system-wide image will continue to run, however new instances can not be created with this image.",
        "operationId": "system_image_delete",
        "parameters": [
          {
            "in": "path",
            "name": "image_name",
            "required": true,
            "schema": {
              "$ref": "#/components/schemas/Name"
            }
          }
        ],
        "responses": {
          "204": {
            "description": "successful deletion"
          },
          "4XX": {
            "$ref": "#/components/responses/Error"
          },
          "5XX": {
            "$ref": "#/components/responses/Error"
          }
        }
      }
    },
    "/system/ip-pools": {
      "get": {
        "tags": [
          "system"
        ],
        "summary": "List IP pools",
        "operationId": "ip_pool_list",
        "parameters": [
          {
            "in": "query",
            "name": "limit",
            "description": "Maximum number of items returned by a single call",
            "schema": {
              "nullable": true,
              "type": "integer",
              "format": "uint32",
              "minimum": 1
            }
          },
          {
            "in": "query",
            "name": "page_token",
            "description": "Token returned by previous call to retrieve the subsequent page",
            "schema": {
              "nullable": true,
              "type": "string"
            }
          },
          {
            "in": "query",
            "name": "sort_by",
            "schema": {
              "$ref": "#/components/schemas/NameOrIdSortMode"
            }
          }
        ],
        "responses": {
          "200": {
            "description": "successful operation",
            "content": {
              "application/json": {
                "schema": {
                  "$ref": "#/components/schemas/IpPoolResultsPage"
                }
              }
            }
          },
          "4XX": {
            "$ref": "#/components/responses/Error"
          },
          "5XX": {
            "$ref": "#/components/responses/Error"
          }
        },
        "x-dropshot-pagination": true
      },
      "post": {
        "tags": [
          "system"
        ],
        "summary": "Create an IP pool",
        "operationId": "ip_pool_create",
        "requestBody": {
          "content": {
            "application/json": {
              "schema": {
                "$ref": "#/components/schemas/IpPoolCreate"
              }
            }
          },
          "required": true
        },
        "responses": {
          "201": {
            "description": "successful creation",
            "content": {
              "application/json": {
                "schema": {
                  "$ref": "#/components/schemas/IpPool"
                }
              }
            }
          },
          "4XX": {
            "$ref": "#/components/responses/Error"
          },
          "5XX": {
            "$ref": "#/components/responses/Error"
          }
        }
      }
    },
    "/system/ip-pools/{pool_name}": {
      "get": {
        "tags": [
          "system"
        ],
        "summary": "Fetch an IP pool",
        "operationId": "ip_pool_view",
        "parameters": [
          {
            "in": "path",
            "name": "pool_name",
            "required": true,
            "schema": {
              "$ref": "#/components/schemas/Name"
            }
          }
        ],
        "responses": {
          "200": {
            "description": "successful operation",
            "content": {
              "application/json": {
                "schema": {
                  "$ref": "#/components/schemas/IpPool"
                }
              }
            }
          },
          "4XX": {
            "$ref": "#/components/responses/Error"
          },
          "5XX": {
            "$ref": "#/components/responses/Error"
          }
        }
      },
      "put": {
        "tags": [
          "system"
        ],
        "summary": "Update an IP Pool",
        "operationId": "ip_pool_update",
        "parameters": [
          {
            "in": "path",
            "name": "pool_name",
            "required": true,
            "schema": {
              "$ref": "#/components/schemas/Name"
            }
          }
        ],
        "requestBody": {
          "content": {
            "application/json": {
              "schema": {
                "$ref": "#/components/schemas/IpPoolUpdate"
              }
            }
          },
          "required": true
        },
        "responses": {
          "200": {
            "description": "successful operation",
            "content": {
              "application/json": {
                "schema": {
                  "$ref": "#/components/schemas/IpPool"
                }
              }
            }
          },
          "4XX": {
            "$ref": "#/components/responses/Error"
          },
          "5XX": {
            "$ref": "#/components/responses/Error"
          }
        }
      },
      "delete": {
        "tags": [
          "system"
        ],
        "summary": "Delete an IP Pool",
        "operationId": "ip_pool_delete",
        "parameters": [
          {
            "in": "path",
            "name": "pool_name",
            "required": true,
            "schema": {
              "$ref": "#/components/schemas/Name"
            }
          }
        ],
        "responses": {
          "204": {
            "description": "successful deletion"
          },
          "4XX": {
            "$ref": "#/components/responses/Error"
          },
          "5XX": {
            "$ref": "#/components/responses/Error"
          }
        }
      }
    },
    "/system/ip-pools/{pool_name}/ranges": {
      "get": {
        "tags": [
          "system"
        ],
        "summary": "List ranges for an IP pool",
        "description": "Ranges are ordered by their first address.",
        "operationId": "ip_pool_range_list",
        "parameters": [
          {
            "in": "path",
            "name": "pool_name",
            "required": true,
            "schema": {
              "$ref": "#/components/schemas/Name"
            }
          },
          {
            "in": "query",
            "name": "limit",
            "description": "Maximum number of items returned by a single call",
            "schema": {
              "nullable": true,
              "type": "integer",
              "format": "uint32",
              "minimum": 1
            }
          },
          {
            "in": "query",
            "name": "page_token",
            "description": "Token returned by previous call to retrieve the subsequent page",
            "schema": {
              "nullable": true,
              "type": "string"
            }
          }
        ],
        "responses": {
          "200": {
            "description": "successful operation",
            "content": {
              "application/json": {
                "schema": {
                  "$ref": "#/components/schemas/IpPoolRangeResultsPage"
                }
              }
            }
          },
          "4XX": {
            "$ref": "#/components/responses/Error"
          },
          "5XX": {
            "$ref": "#/components/responses/Error"
          }
        },
        "x-dropshot-pagination": true
      }
    },
    "/system/ip-pools/{pool_name}/ranges/add": {
      "post": {
        "tags": [
          "system"
        ],
        "summary": "Add a range to an IP pool",
        "operationId": "ip_pool_range_add",
        "parameters": [
          {
            "in": "path",
            "name": "pool_name",
            "required": true,
            "schema": {
              "$ref": "#/components/schemas/Name"
            }
          }
        ],
        "requestBody": {
          "content": {
            "application/json": {
              "schema": {
                "$ref": "#/components/schemas/IpRange"
              }
            }
          },
          "required": true
        },
        "responses": {
          "201": {
            "description": "successful creation",
            "content": {
              "application/json": {
                "schema": {
                  "$ref": "#/components/schemas/IpPoolRange"
                }
              }
            }
          },
          "4XX": {
            "$ref": "#/components/responses/Error"
          },
          "5XX": {
            "$ref": "#/components/responses/Error"
          }
        }
      }
    },
    "/system/ip-pools/{pool_name}/ranges/remove": {
      "post": {
        "tags": [
          "system"
        ],
        "summary": "Remove a range from an IP pool",
        "operationId": "ip_pool_range_remove",
        "parameters": [
          {
            "in": "path",
            "name": "pool_name",
            "required": true,
            "schema": {
              "$ref": "#/components/schemas/Name"
            }
          }
        ],
        "requestBody": {
          "content": {
            "application/json": {
              "schema": {
                "$ref": "#/components/schemas/IpRange"
              }
            }
          },
          "required": true
        },
        "responses": {
          "204": {
            "description": "resource updated"
          },
          "4XX": {
            "$ref": "#/components/responses/Error"
          },
          "5XX": {
            "$ref": "#/components/responses/Error"
          }
        }
      }
    },
    "/system/ip-pools-service": {
      "get": {
        "tags": [
          "system"
        ],
        "summary": "Fetch the IP pool used for Oxide services.",
        "operationId": "ip_pool_service_view",
        "responses": {
          "200": {
            "description": "successful operation",
            "content": {
              "application/json": {
                "schema": {
                  "$ref": "#/components/schemas/IpPool"
                }
              }
            }
          },
          "4XX": {
            "$ref": "#/components/responses/Error"
          },
          "5XX": {
            "$ref": "#/components/responses/Error"
          }
        }
      }
    },
    "/system/ip-pools-service/ranges": {
      "get": {
        "tags": [
          "system"
        ],
        "summary": "List ranges for the IP pool used for Oxide services.",
        "description": "Ranges are ordered by their first address.",
        "operationId": "ip_pool_service_range_list",
        "parameters": [
          {
            "in": "query",
            "name": "limit",
            "description": "Maximum number of items returned by a single call",
            "schema": {
              "nullable": true,
              "type": "integer",
              "format": "uint32",
              "minimum": 1
            }
          },
          {
            "in": "query",
            "name": "page_token",
            "description": "Token returned by previous call to retrieve the subsequent page",
            "schema": {
              "nullable": true,
              "type": "string"
            }
          }
        ],
        "responses": {
          "200": {
            "description": "successful operation",
            "content": {
              "application/json": {
                "schema": {
                  "$ref": "#/components/schemas/IpPoolRangeResultsPage"
                }
              }
            }
          },
          "4XX": {
            "$ref": "#/components/responses/Error"
          },
          "5XX": {
            "$ref": "#/components/responses/Error"
          }
        },
        "x-dropshot-pagination": true
      }
    },
    "/system/ip-pools-service/ranges/add": {
      "post": {
        "tags": [
          "system"
        ],
        "summary": "Add a range to an IP pool used for Oxide services.",
        "operationId": "ip_pool_service_range_add",
        "requestBody": {
          "content": {
            "application/json": {
              "schema": {
                "$ref": "#/components/schemas/IpRange"
              }
            }
          },
          "required": true
        },
        "responses": {
          "201": {
            "description": "successful creation",
            "content": {
              "application/json": {
                "schema": {
                  "$ref": "#/components/schemas/IpPoolRange"
                }
              }
            }
          },
          "4XX": {
            "$ref": "#/components/responses/Error"
          },
          "5XX": {
            "$ref": "#/components/responses/Error"
          }
        }
      }
    },
    "/system/ip-pools-service/ranges/remove": {
      "post": {
        "tags": [
          "system"
        ],
        "summary": "Remove a range from an IP pool used for Oxide services.",
        "operationId": "ip_pool_service_range_remove",
        "requestBody": {
          "content": {
            "application/json": {
              "schema": {
                "$ref": "#/components/schemas/IpRange"
              }
            }
          },
          "required": true
        },
        "responses": {
          "204": {
            "description": "resource updated"
          },
          "4XX": {
            "$ref": "#/components/responses/Error"
          },
          "5XX": {
            "$ref": "#/components/responses/Error"
          }
        }
      }
    },
    "/system/policy": {
      "get": {
        "tags": [
          "policy"
        ],
        "summary": "Fetch the top-level IAM policy",
        "operationId": "system_policy_view",
        "responses": {
          "200": {
            "description": "successful operation",
            "content": {
              "application/json": {
                "schema": {
                  "$ref": "#/components/schemas/FleetRolePolicy"
                }
              }
            }
          },
          "4XX": {
            "$ref": "#/components/responses/Error"
          },
          "5XX": {
            "$ref": "#/components/responses/Error"
          }
        }
      },
      "put": {
        "tags": [
          "policy"
        ],
        "summary": "Update the top-level IAM policy",
        "operationId": "system_policy_update",
        "requestBody": {
          "content": {
            "application/json": {
              "schema": {
                "$ref": "#/components/schemas/FleetRolePolicy"
              }
            }
          },
          "required": true
        },
        "responses": {
          "200": {
            "description": "successful operation",
            "content": {
              "application/json": {
                "schema": {
                  "$ref": "#/components/schemas/FleetRolePolicy"
                }
              }
            }
          },
          "4XX": {
            "$ref": "#/components/responses/Error"
          },
          "5XX": {
            "$ref": "#/components/responses/Error"
          }
        }
      }
    },
    "/system/sagas": {
      "get": {
        "tags": [
          "system"
        ],
        "summary": "List sagas",
        "operationId": "saga_list",
        "parameters": [
          {
            "in": "query",
            "name": "limit",
            "description": "Maximum number of items returned by a single call",
            "schema": {
              "nullable": true,
              "type": "integer",
              "format": "uint32",
              "minimum": 1
            }
          },
          {
            "in": "query",
            "name": "page_token",
            "description": "Token returned by previous call to retrieve the subsequent page",
            "schema": {
              "nullable": true,
              "type": "string"
            }
          },
          {
            "in": "query",
            "name": "sort_by",
            "schema": {
              "$ref": "#/components/schemas/IdSortMode"
            }
          }
        ],
        "responses": {
          "200": {
            "description": "successful operation",
            "content": {
              "application/json": {
                "schema": {
                  "$ref": "#/components/schemas/SagaResultsPage"
                }
              }
            }
          },
          "4XX": {
            "$ref": "#/components/responses/Error"
          },
          "5XX": {
            "$ref": "#/components/responses/Error"
          }
        },
        "x-dropshot-pagination": true
      }
    },
    "/system/sagas/{saga_id}": {
      "get": {
        "tags": [
          "system"
        ],
        "summary": "Fetch a saga",
        "operationId": "saga_view",
        "parameters": [
          {
            "in": "path",
            "name": "saga_id",
            "required": true,
            "schema": {
              "type": "string",
              "format": "uuid"
            }
          }
        ],
        "responses": {
          "200": {
            "description": "successful operation",
            "content": {
              "application/json": {
                "schema": {
                  "$ref": "#/components/schemas/Saga"
                }
              }
            }
          },
          "4XX": {
            "$ref": "#/components/responses/Error"
          },
          "5XX": {
            "$ref": "#/components/responses/Error"
          }
        }
      }
    },
    "/system/silos": {
      "get": {
        "tags": [
          "system"
        ],
        "summary": "List silos",
        "description": "Lists silos that are discoverable based on the current permissions.",
        "operationId": "silo_list",
        "parameters": [
          {
            "in": "query",
            "name": "limit",
            "description": "Maximum number of items returned by a single call",
            "schema": {
              "nullable": true,
              "type": "integer",
              "format": "uint32",
              "minimum": 1
            }
          },
          {
            "in": "query",
            "name": "page_token",
            "description": "Token returned by previous call to retrieve the subsequent page",
            "schema": {
              "nullable": true,
              "type": "string"
            }
          },
          {
            "in": "query",
            "name": "sort_by",
            "schema": {
              "$ref": "#/components/schemas/NameOrIdSortMode"
            }
          }
        ],
        "responses": {
          "200": {
            "description": "successful operation",
            "content": {
              "application/json": {
                "schema": {
                  "$ref": "#/components/schemas/SiloResultsPage"
                }
              }
            }
          },
          "4XX": {
            "$ref": "#/components/responses/Error"
          },
          "5XX": {
            "$ref": "#/components/responses/Error"
          }
        },
        "x-dropshot-pagination": true
      },
      "post": {
        "tags": [
          "system"
        ],
        "summary": "Create a silo",
        "operationId": "silo_create",
        "requestBody": {
          "content": {
            "application/json": {
              "schema": {
                "$ref": "#/components/schemas/SiloCreate"
              }
            }
          },
          "required": true
        },
        "responses": {
          "201": {
            "description": "successful creation",
            "content": {
              "application/json": {
                "schema": {
                  "$ref": "#/components/schemas/Silo"
                }
              }
            }
          },
          "4XX": {
            "$ref": "#/components/responses/Error"
          },
          "5XX": {
            "$ref": "#/components/responses/Error"
          }
        }
      }
    },
    "/system/silos/{silo_name}": {
      "get": {
        "tags": [
          "system"
        ],
        "summary": "Fetch a silo",
        "description": "Fetch a silo by name.",
        "operationId": "silo_view",
        "parameters": [
          {
            "in": "path",
            "name": "silo_name",
            "description": "The silo's unique name.",
            "required": true,
            "schema": {
              "$ref": "#/components/schemas/Name"
            }
          }
        ],
        "responses": {
          "200": {
            "description": "successful operation",
            "content": {
              "application/json": {
                "schema": {
                  "$ref": "#/components/schemas/Silo"
                }
              }
            }
          },
          "4XX": {
            "$ref": "#/components/responses/Error"
          },
          "5XX": {
            "$ref": "#/components/responses/Error"
          }
        }
      },
      "delete": {
        "tags": [
          "system"
        ],
        "summary": "Delete a silo",
        "description": "Delete a silo by name.",
        "operationId": "silo_delete",
        "parameters": [
          {
            "in": "path",
            "name": "silo_name",
            "description": "The silo's unique name.",
            "required": true,
            "schema": {
              "$ref": "#/components/schemas/Name"
            }
          }
        ],
        "responses": {
          "204": {
            "description": "successful deletion"
          },
          "4XX": {
            "$ref": "#/components/responses/Error"
          },
          "5XX": {
            "$ref": "#/components/responses/Error"
          }
        }
      }
    },
    "/system/silos/{silo_name}/identity-providers": {
      "get": {
        "tags": [
          "system"
        ],
        "summary": "List a silo's IDPs",
        "operationId": "silo_identity_provider_list",
        "parameters": [
          {
            "in": "path",
            "name": "silo_name",
            "description": "The silo's unique name.",
            "required": true,
            "schema": {
              "$ref": "#/components/schemas/Name"
            }
          },
          {
            "in": "query",
            "name": "limit",
            "description": "Maximum number of items returned by a single call",
            "schema": {
              "nullable": true,
              "type": "integer",
              "format": "uint32",
              "minimum": 1
            }
          },
          {
            "in": "query",
            "name": "page_token",
            "description": "Token returned by previous call to retrieve the subsequent page",
            "schema": {
              "nullable": true,
              "type": "string"
            }
          },
          {
            "in": "query",
            "name": "sort_by",
            "schema": {
              "$ref": "#/components/schemas/NameSortMode"
            }
          }
        ],
        "responses": {
          "200": {
            "description": "successful operation",
            "content": {
              "application/json": {
                "schema": {
                  "$ref": "#/components/schemas/IdentityProviderResultsPage"
                }
              }
            }
          },
          "4XX": {
            "$ref": "#/components/responses/Error"
          },
          "5XX": {
            "$ref": "#/components/responses/Error"
          }
        },
        "x-dropshot-pagination": true
      }
    },
    "/system/silos/{silo_name}/identity-providers/local/users": {
      "post": {
        "tags": [
          "system"
        ],
        "summary": "Create a user",
        "description": "Users can only be created in Silos with `provision_type` == `Fixed`. Otherwise, Silo users are just-in-time (JIT) provisioned when a user first logs in using an external Identity Provider.",
        "operationId": "local_idp_user_create",
        "parameters": [
          {
            "in": "path",
            "name": "silo_name",
            "description": "The silo's unique name.",
            "required": true,
            "schema": {
              "$ref": "#/components/schemas/Name"
            }
          }
        ],
        "requestBody": {
          "content": {
            "application/json": {
              "schema": {
                "$ref": "#/components/schemas/UserCreate"
              }
            }
          },
          "required": true
        },
        "responses": {
          "201": {
            "description": "successful creation",
            "content": {
              "application/json": {
                "schema": {
                  "$ref": "#/components/schemas/User"
                }
              }
            }
          },
          "4XX": {
            "$ref": "#/components/responses/Error"
          },
          "5XX": {
            "$ref": "#/components/responses/Error"
          }
        }
      }
    },
    "/system/silos/{silo_name}/identity-providers/local/users/{user_id}": {
      "delete": {
        "tags": [
          "system"
        ],
        "operationId": "local_idp_user_delete",
        "parameters": [
          {
            "in": "path",
            "name": "silo_name",
            "description": "The silo's unique name.",
            "required": true,
            "schema": {
              "$ref": "#/components/schemas/Name"
            }
          },
          {
            "in": "path",
            "name": "user_id",
            "description": "The user's internal id",
            "required": true,
            "schema": {
              "type": "string",
              "format": "uuid"
            }
          }
        ],
        "responses": {
          "204": {
            "description": "successful deletion"
          },
          "4XX": {
            "$ref": "#/components/responses/Error"
          },
          "5XX": {
            "$ref": "#/components/responses/Error"
          }
        }
      }
    },
    "/system/silos/{silo_name}/identity-providers/local/users/{user_id}/set-password": {
      "post": {
        "tags": [
          "system"
        ],
        "summary": "Set or invalidate a user's password",
        "description": "Passwords can only be updated for users in Silos with identity mode `LocalOnly`.",
        "operationId": "local_idp_user_set_password",
        "parameters": [
          {
            "in": "path",
            "name": "silo_name",
            "description": "The silo's unique name.",
            "required": true,
            "schema": {
              "$ref": "#/components/schemas/Name"
            }
          },
          {
            "in": "path",
            "name": "user_id",
            "description": "The user's internal id",
            "required": true,
            "schema": {
              "type": "string",
              "format": "uuid"
            }
          }
        ],
        "requestBody": {
          "content": {
            "application/json": {
              "schema": {
                "$ref": "#/components/schemas/UserPassword"
              }
            }
          },
          "required": true
        },
        "responses": {
          "204": {
            "description": "resource updated"
          },
          "4XX": {
            "$ref": "#/components/responses/Error"
          },
          "5XX": {
            "$ref": "#/components/responses/Error"
          }
        }
      }
    },
    "/system/silos/{silo_name}/identity-providers/saml": {
      "post": {
        "tags": [
          "system"
        ],
        "summary": "Create a SAML IDP",
        "operationId": "saml_identity_provider_create",
        "parameters": [
          {
            "in": "path",
            "name": "silo_name",
            "description": "The silo's unique name.",
            "required": true,
            "schema": {
              "$ref": "#/components/schemas/Name"
            }
          }
        ],
        "requestBody": {
          "content": {
            "application/json": {
              "schema": {
                "$ref": "#/components/schemas/SamlIdentityProviderCreate"
              }
            }
          },
          "required": true
        },
        "responses": {
          "201": {
            "description": "successful creation",
            "content": {
              "application/json": {
                "schema": {
                  "$ref": "#/components/schemas/SamlIdentityProvider"
                }
              }
            }
          },
          "4XX": {
            "$ref": "#/components/responses/Error"
          },
          "5XX": {
            "$ref": "#/components/responses/Error"
          }
        }
      }
    },
    "/system/silos/{silo_name}/identity-providers/saml/{provider_name}": {
      "get": {
        "tags": [
          "system"
        ],
        "summary": "Fetch a SAML IDP",
        "operationId": "saml_identity_provider_view",
        "parameters": [
          {
            "in": "path",
            "name": "provider_name",
            "description": "The SAML identity provider's name",
            "required": true,
            "schema": {
              "$ref": "#/components/schemas/Name"
            }
          },
          {
            "in": "path",
            "name": "silo_name",
            "description": "The silo's unique name.",
            "required": true,
            "schema": {
              "$ref": "#/components/schemas/Name"
            }
          }
        ],
        "responses": {
          "200": {
            "description": "successful operation",
            "content": {
              "application/json": {
                "schema": {
                  "$ref": "#/components/schemas/SamlIdentityProvider"
                }
              }
            }
          },
          "4XX": {
            "$ref": "#/components/responses/Error"
          },
          "5XX": {
            "$ref": "#/components/responses/Error"
          }
        }
      }
    },
    "/system/silos/{silo_name}/policy": {
      "get": {
        "tags": [
          "system"
        ],
        "summary": "Fetch a silo's IAM policy",
        "operationId": "silo_policy_view",
        "parameters": [
          {
            "in": "path",
            "name": "silo_name",
            "description": "The silo's unique name.",
            "required": true,
            "schema": {
              "$ref": "#/components/schemas/Name"
            }
          }
        ],
        "responses": {
          "200": {
            "description": "successful operation",
            "content": {
              "application/json": {
                "schema": {
                  "$ref": "#/components/schemas/SiloRolePolicy"
                }
              }
            }
          },
          "4XX": {
            "$ref": "#/components/responses/Error"
          },
          "5XX": {
            "$ref": "#/components/responses/Error"
          }
        }
      },
      "put": {
        "tags": [
          "system"
        ],
        "summary": "Update a silo's IAM policy",
        "operationId": "silo_policy_update",
        "parameters": [
          {
            "in": "path",
            "name": "silo_name",
            "description": "The silo's unique name.",
            "required": true,
            "schema": {
              "$ref": "#/components/schemas/Name"
            }
          }
        ],
        "requestBody": {
          "content": {
            "application/json": {
              "schema": {
                "$ref": "#/components/schemas/SiloRolePolicy"
              }
            }
          },
          "required": true
        },
        "responses": {
          "200": {
            "description": "successful operation",
            "content": {
              "application/json": {
                "schema": {
                  "$ref": "#/components/schemas/SiloRolePolicy"
                }
              }
            }
          },
          "4XX": {
            "$ref": "#/components/responses/Error"
          },
          "5XX": {
            "$ref": "#/components/responses/Error"
          }
        }
      }
    },
    "/system/silos/{silo_name}/users/all": {
      "get": {
        "tags": [
          "system"
        ],
        "summary": "List users in a specific Silo",
        "operationId": "silo_users_list",
        "parameters": [
          {
            "in": "path",
            "name": "silo_name",
            "description": "The silo's unique name.",
            "required": true,
            "schema": {
              "$ref": "#/components/schemas/Name"
            }
          },
          {
            "in": "query",
            "name": "limit",
            "description": "Maximum number of items returned by a single call",
            "schema": {
              "nullable": true,
              "type": "integer",
              "format": "uint32",
              "minimum": 1
            }
          },
          {
            "in": "query",
            "name": "page_token",
            "description": "Token returned by previous call to retrieve the subsequent page",
            "schema": {
              "nullable": true,
              "type": "string"
            }
          },
          {
            "in": "query",
            "name": "sort_by",
            "schema": {
              "$ref": "#/components/schemas/IdSortMode"
            }
          }
        ],
        "responses": {
          "200": {
            "description": "successful operation",
            "content": {
              "application/json": {
                "schema": {
                  "$ref": "#/components/schemas/UserResultsPage"
                }
              }
            }
          },
          "4XX": {
            "$ref": "#/components/responses/Error"
          },
          "5XX": {
            "$ref": "#/components/responses/Error"
          }
        },
        "x-dropshot-pagination": true
      }
    },
    "/system/silos/{silo_name}/users/id/{user_id}": {
      "get": {
        "tags": [
          "system"
        ],
        "operationId": "silo_user_view",
        "parameters": [
          {
            "in": "path",
            "name": "silo_name",
            "description": "The silo's unique name.",
            "required": true,
            "schema": {
              "$ref": "#/components/schemas/Name"
            }
          },
          {
            "in": "path",
            "name": "user_id",
            "description": "The user's internal id",
            "required": true,
            "schema": {
              "type": "string",
              "format": "uuid"
            }
          }
        ],
        "responses": {
          "200": {
            "description": "successful operation",
            "content": {
              "application/json": {
                "schema": {
                  "$ref": "#/components/schemas/User"
                }
              }
            }
          },
          "4XX": {
            "$ref": "#/components/responses/Error"
          },
          "5XX": {
            "$ref": "#/components/responses/Error"
          }
        }
      }
    },
    "/system/updates/refresh": {
      "post": {
        "tags": [
          "system"
        ],
        "summary": "Refresh update data",
        "operationId": "updates_refresh",
        "responses": {
          "204": {
            "description": "resource updated"
          },
          "4XX": {
            "$ref": "#/components/responses/Error"
          },
          "5XX": {
            "$ref": "#/components/responses/Error"
          }
        }
      }
    },
    "/system/user": {
      "get": {
        "tags": [
          "system"
        ],
        "summary": "List built-in users",
        "operationId": "system_user_list",
        "parameters": [
          {
            "in": "query",
            "name": "limit",
            "description": "Maximum number of items returned by a single call",
            "schema": {
              "nullable": true,
              "type": "integer",
              "format": "uint32",
              "minimum": 1
            }
          },
          {
            "in": "query",
            "name": "page_token",
            "description": "Token returned by previous call to retrieve the subsequent page",
            "schema": {
              "nullable": true,
              "type": "string"
            }
          },
          {
            "in": "query",
            "name": "sort_by",
            "schema": {
              "$ref": "#/components/schemas/NameSortMode"
            }
          }
        ],
        "responses": {
          "200": {
            "description": "successful operation",
            "content": {
              "application/json": {
                "schema": {
                  "$ref": "#/components/schemas/UserBuiltinResultsPage"
                }
              }
            }
          },
          "4XX": {
            "$ref": "#/components/responses/Error"
          },
          "5XX": {
            "$ref": "#/components/responses/Error"
          }
        },
        "x-dropshot-pagination": true
      }
    },
    "/system/user/{user_name}": {
      "get": {
        "tags": [
          "system"
        ],
        "summary": "Fetch a built-in user",
        "operationId": "system_user_view",
        "parameters": [
          {
            "in": "path",
            "name": "user_name",
            "description": "The built-in user's unique name.",
            "required": true,
            "schema": {
              "$ref": "#/components/schemas/Name"
            }
          }
        ],
        "responses": {
          "200": {
            "description": "successful operation",
            "content": {
              "application/json": {
                "schema": {
                  "$ref": "#/components/schemas/UserBuiltin"
                }
              }
            }
          },
          "4XX": {
            "$ref": "#/components/responses/Error"
          },
          "5XX": {
            "$ref": "#/components/responses/Error"
          }
        }
      }
    },
    "/timeseries/schema": {
      "get": {
        "tags": [
          "metrics"
        ],
        "summary": "List timeseries schema",
        "operationId": "timeseries_schema_get",
        "parameters": [
          {
            "in": "query",
            "name": "limit",
            "description": "Maximum number of items returned by a single call",
            "schema": {
              "nullable": true,
              "type": "integer",
              "format": "uint32",
              "minimum": 1
            }
          },
          {
            "in": "query",
            "name": "page_token",
            "description": "Token returned by previous call to retrieve the subsequent page",
            "schema": {
              "nullable": true,
              "type": "string"
            }
          }
        ],
        "responses": {
          "200": {
            "description": "successful operation",
            "content": {
              "application/json": {
                "schema": {
                  "$ref": "#/components/schemas/TimeseriesSchemaResultsPage"
                }
              }
            }
          },
          "4XX": {
            "$ref": "#/components/responses/Error"
          },
          "5XX": {
            "$ref": "#/components/responses/Error"
          }
        },
        "x-dropshot-pagination": true
      }
    },
    "/users": {
      "get": {
        "tags": [
          "silos"
        ],
        "summary": "List users",
        "operationId": "user_list",
        "parameters": [
          {
            "in": "query",
            "name": "limit",
            "description": "Maximum number of items returned by a single call",
            "schema": {
              "nullable": true,
              "type": "integer",
              "format": "uint32",
              "minimum": 1
            }
          },
          {
            "in": "query",
            "name": "page_token",
            "description": "Token returned by previous call to retrieve the subsequent page",
            "schema": {
              "nullable": true,
              "type": "string"
            }
          },
          {
            "in": "query",
            "name": "sort_by",
            "schema": {
              "$ref": "#/components/schemas/IdSortMode"
            }
          }
        ],
        "responses": {
          "200": {
            "description": "successful operation",
            "content": {
              "application/json": {
                "schema": {
                  "$ref": "#/components/schemas/UserResultsPage"
                }
              }
            }
          },
          "4XX": {
            "$ref": "#/components/responses/Error"
          },
          "5XX": {
            "$ref": "#/components/responses/Error"
          }
        },
        "x-dropshot-pagination": true
      }
    },
    "/v1/disks": {
      "get": {
        "tags": [
          "disks"
        ],
        "operationId": "disk_list_v1",
        "parameters": [
          {
            "in": "query",
            "name": "instance",
            "description": "Optional filter to only return disks attached to the given instance",
            "schema": {
              "$ref": "#/components/schemas/NameOrId"
            }
          },
          {
            "in": "query",
            "name": "limit",
            "description": "Maximum number of items returned by a single call",
            "schema": {
              "nullable": true,
              "type": "integer",
              "format": "uint32",
              "minimum": 1
            }
          },
          {
            "in": "query",
            "name": "organization",
            "schema": {
              "$ref": "#/components/schemas/NameOrId"
            }
          },
          {
            "in": "query",
            "name": "page_token",
            "description": "Token returned by previous call to retrieve the subsequent page",
            "schema": {
              "nullable": true,
              "type": "string"
            }
          },
          {
            "in": "query",
            "name": "project",
            "schema": {
              "$ref": "#/components/schemas/NameOrId"
            }
          },
          {
            "in": "query",
            "name": "sort_by",
            "schema": {
              "$ref": "#/components/schemas/NameSortMode"
            }
          }
        ],
        "responses": {
          "200": {
            "description": "successful operation",
            "content": {
              "application/json": {
                "schema": {
                  "$ref": "#/components/schemas/DiskResultsPage"
                }
              }
            }
          },
          "4XX": {
            "$ref": "#/components/responses/Error"
          },
          "5XX": {
            "$ref": "#/components/responses/Error"
          }
        },
        "x-dropshot-pagination": true
      },
      "post": {
        "tags": [
          "disks"
        ],
        "summary": "Create a disk",
        "operationId": "disk_create_v1",
        "parameters": [
          {
            "in": "query",
            "name": "organization",
            "schema": {
              "$ref": "#/components/schemas/NameOrId"
            }
          },
          {
            "in": "query",
            "name": "project",
            "required": true,
            "schema": {
              "$ref": "#/components/schemas/NameOrId"
            }
          }
        ],
        "requestBody": {
          "content": {
            "application/json": {
              "schema": {
                "$ref": "#/components/schemas/DiskCreate"
              }
            }
          },
          "required": true
        },
        "responses": {
          "201": {
            "description": "successful creation",
            "content": {
              "application/json": {
                "schema": {
                  "$ref": "#/components/schemas/Disk"
                }
              }
            }
          },
          "4XX": {
            "$ref": "#/components/responses/Error"
          },
          "5XX": {
            "$ref": "#/components/responses/Error"
          }
        }
      }
    },
    "/v1/disks/{disk}": {
      "get": {
        "tags": [
          "disks"
        ],
        "operationId": "disk_view_v1",
        "parameters": [
          {
            "in": "path",
            "name": "disk",
            "required": true,
            "schema": {
              "$ref": "#/components/schemas/NameOrId"
            }
          },
          {
            "in": "query",
            "name": "organization",
            "schema": {
              "$ref": "#/components/schemas/NameOrId"
            }
          },
          {
<<<<<<< HEAD
            "in": "query",
            "name": "project",
=======
            "in": "path",
            "name": "instance",
            "required": true,
>>>>>>> 3e49d47d
            "schema": {
              "$ref": "#/components/schemas/NameOrId"
            }
          }
        ],
        "responses": {
          "200": {
            "description": "successful operation",
            "content": {
              "application/json": {
                "schema": {
                  "$ref": "#/components/schemas/Disk"
                }
              }
            }
          },
          "4XX": {
            "$ref": "#/components/responses/Error"
          },
          "5XX": {
            "$ref": "#/components/responses/Error"
          }
        }
      },
      "delete": {
        "tags": [
          "disks"
        ],
        "summary": "Delete a disk",
        "operationId": "disk_delete_v1",
        "parameters": [
          {
            "in": "path",
            "name": "disk",
            "required": true,
            "schema": {
              "$ref": "#/components/schemas/NameOrId"
            }
          },
          {
            "in": "query",
            "name": "organization",
            "schema": {
              "$ref": "#/components/schemas/NameOrId"
            }
          },
          {
<<<<<<< HEAD
            "in": "query",
            "name": "project",
=======
            "in": "path",
            "name": "instance",
            "required": true,
>>>>>>> 3e49d47d
            "schema": {
              "$ref": "#/components/schemas/NameOrId"
            }
          }
        ],
        "responses": {
          "204": {
            "description": "successful deletion"
          },
          "4XX": {
            "$ref": "#/components/responses/Error"
          },
          "5XX": {
            "$ref": "#/components/responses/Error"
          }
        }
      }
    },
    "/v1/disks/{disk}/attach": {
      "post": {
        "tags": [
          "disks"
        ],
        "summary": "Attach a disk to an instance",
        "operationId": "disk_attach_v1",
        "parameters": [
          {
            "in": "path",
            "name": "disk",
            "required": true,
            "schema": {
              "$ref": "#/components/schemas/NameOrId"
            }
          },
          {
            "in": "query",
            "name": "organization",
            "schema": {
              "$ref": "#/components/schemas/NameOrId"
            }
          },
          {
<<<<<<< HEAD
            "in": "query",
            "name": "project",
=======
            "in": "path",
            "name": "instance",
            "required": true,
>>>>>>> 3e49d47d
            "schema": {
              "$ref": "#/components/schemas/NameOrId"
            }
          }
        ],
        "requestBody": {
          "content": {
            "application/json": {
              "schema": {
                "$ref": "#/components/schemas/InstanceIdentifier"
              }
            }
          },
          "required": true
        },
        "responses": {
          "202": {
            "description": "successfully enqueued operation",
            "content": {
              "application/json": {
                "schema": {
                  "$ref": "#/components/schemas/Disk"
                }
              }
            }
          },
          "4XX": {
            "$ref": "#/components/responses/Error"
          },
          "5XX": {
            "$ref": "#/components/responses/Error"
          }
        }
      }
    },
    "/v1/disks/{disk}/detach": {
      "post": {
        "tags": [
          "disks"
        ],
        "summary": "Detach a disk from an instance",
        "operationId": "disk_detach_v1",
        "parameters": [
          {
            "in": "path",
            "name": "disk",
            "required": true,
            "schema": {
              "$ref": "#/components/schemas/NameOrId"
            }
          },
          {
            "in": "query",
            "name": "organization",
            "schema": {
              "$ref": "#/components/schemas/NameOrId"
            }
          },
          {
<<<<<<< HEAD
            "in": "query",
            "name": "project",
=======
            "in": "path",
            "name": "instance",
            "required": true,
>>>>>>> 3e49d47d
            "schema": {
              "$ref": "#/components/schemas/NameOrId"
            }
          }
        ],
        "requestBody": {
          "content": {
            "application/json": {
              "schema": {
                "$ref": "#/components/schemas/InstanceIdentifier"
              }
            }
          },
          "required": true
        },
        "responses": {
          "202": {
            "description": "successfully enqueued operation",
            "content": {
              "application/json": {
                "schema": {
                  "$ref": "#/components/schemas/Disk"
                }
              }
            }
          },
          "4XX": {
            "$ref": "#/components/responses/Error"
          },
          "5XX": {
            "$ref": "#/components/responses/Error"
          }
        }
      }
    },
    "/v1/disks/{disk}/metrics/{metric_name}": {
      "get": {
        "tags": [
          "disks"
        ],
        "operationId": "disk_metrics_list_v1",
        "parameters": [
          {
            "in": "path",
<<<<<<< HEAD
            "name": "disk",
=======
            "name": "instance",
>>>>>>> 3e49d47d
            "required": true,
            "schema": {
              "$ref": "#/components/schemas/NameOrId"
            }
          },
          {
            "in": "path",
            "name": "metric_name",
            "required": true,
            "schema": {
              "$ref": "#/components/schemas/DiskMetricName"
            }
          },
          {
            "in": "query",
            "name": "end_time",
            "description": "An exclusive end time of metrics.",
            "schema": {
              "type": "string",
              "format": "date-time"
            }
          },
          {
            "in": "query",
            "name": "limit",
            "description": "Maximum number of items returned by a single call",
            "schema": {
              "nullable": true,
              "type": "integer",
              "format": "uint32",
              "minimum": 1
            }
          },
          {
            "in": "query",
            "name": "organization",
            "schema": {
              "$ref": "#/components/schemas/NameOrId"
            }
          },
          {
            "in": "query",
            "name": "page_token",
            "description": "Token returned by previous call to retrieve the subsequent page",
            "schema": {
              "nullable": true,
              "type": "string"
            }
          },
          {
            "in": "query",
            "name": "project",
            "schema": {
              "$ref": "#/components/schemas/NameOrId"
            }
          },
          {
            "in": "query",
            "name": "start_time",
            "description": "An inclusive start time of metrics.",
            "schema": {
              "type": "string",
              "format": "date-time"
            }
          }
        ],
        "responses": {
          "200": {
            "description": "successful operation",
            "content": {
              "application/json": {
                "schema": {
                  "$ref": "#/components/schemas/MeasurementResultsPage"
                }
              }
            }
          },
          "4XX": {
            "$ref": "#/components/responses/Error"
          },
          "5XX": {
            "$ref": "#/components/responses/Error"
          }
        },
        "x-dropshot-pagination": true
      }
    },
    "/v1/instances": {
      "get": {
        "tags": [
          "instances"
        ],
        "operationId": "instance_list_v1",
        "parameters": [
          {
<<<<<<< HEAD
            "in": "query",
            "name": "limit",
            "description": "Maximum number of items returned by a single call",
=======
            "in": "path",
            "name": "instance",
            "required": true,
>>>>>>> 3e49d47d
            "schema": {
              "nullable": true,
              "type": "integer",
              "format": "uint32",
              "minimum": 1
            }
          },
          {
            "in": "query",
            "name": "organization",
            "schema": {
              "$ref": "#/components/schemas/NameOrId"
            }
          },
          {
            "in": "query",
            "name": "page_token",
            "description": "Token returned by previous call to retrieve the subsequent page",
            "schema": {
              "nullable": true,
              "type": "string"
            }
          },
          {
            "in": "query",
            "name": "project",
            "required": true,
            "schema": {
              "$ref": "#/components/schemas/NameOrId"
            }
          },
          {
            "in": "query",
            "name": "sort_by",
            "schema": {
              "$ref": "#/components/schemas/NameSortMode"
            }
          }
        ],
        "responses": {
          "200": {
            "description": "successful operation",
            "content": {
              "application/json": {
                "schema": {
                  "$ref": "#/components/schemas/InstanceResultsPage"
                }
              }
            }
          },
          "4XX": {
            "$ref": "#/components/responses/Error"
          },
          "5XX": {
            "$ref": "#/components/responses/Error"
          }
        },
        "x-dropshot-pagination": true
      },
      "post": {
        "tags": [
          "instances"
        ],
        "operationId": "instance_create_v1",
        "parameters": [
          {
            "in": "query",
            "name": "organization",
            "schema": {
              "$ref": "#/components/schemas/NameOrId"
            }
          },
          {
            "in": "query",
            "name": "project",
            "required": true,
            "schema": {
              "$ref": "#/components/schemas/NameOrId"
            }
          }
        ],
        "requestBody": {
          "content": {
            "application/json": {
              "schema": {
                "$ref": "#/components/schemas/InstanceCreate"
              }
            }
          },
          "required": true
        },
        "responses": {
          "201": {
            "description": "successful creation",
            "content": {
              "application/json": {
                "schema": {
                  "$ref": "#/components/schemas/Instance"
                }
              }
            }
          },
          "4XX": {
            "$ref": "#/components/responses/Error"
          },
          "5XX": {
            "$ref": "#/components/responses/Error"
          }
        }
      }
    },
    "/v1/instances/{instance}": {
      "get": {
        "tags": [
          "instances"
        ],
        "operationId": "instance_view_v1",
        "parameters": [
          {
            "in": "query",
            "name": "organization",
            "schema": {
              "$ref": "#/components/schemas/NameOrId"
            }
          },
          {
            "in": "query",
            "name": "project",
            "schema": {
              "$ref": "#/components/schemas/NameOrId"
            }
          },
          {
            "in": "path",
            "name": "instance",
            "required": true,
            "schema": {
              "$ref": "#/components/schemas/NameOrId"
            }
          }
        ],
        "responses": {
          "200": {
            "description": "successful operation",
            "content": {
              "application/json": {
                "schema": {
                  "$ref": "#/components/schemas/Instance"
                }
              }
            }
          },
          "4XX": {
            "$ref": "#/components/responses/Error"
          },
          "5XX": {
            "$ref": "#/components/responses/Error"
          }
        }
      },
      "delete": {
        "tags": [
          "instances"
        ],
        "operationId": "instance_delete_v1",
        "parameters": [
          {
            "in": "query",
            "name": "organization",
            "schema": {
              "$ref": "#/components/schemas/NameOrId"
            }
          },
          {
            "in": "query",
            "name": "project",
            "schema": {
              "$ref": "#/components/schemas/NameOrId"
            }
          },
          {
            "in": "path",
            "name": "instance",
            "required": true,
            "schema": {
              "$ref": "#/components/schemas/NameOrId"
            }
          }
        ],
        "responses": {
          "204": {
            "description": "successful deletion"
          },
          "4XX": {
            "$ref": "#/components/responses/Error"
          },
          "5XX": {
            "$ref": "#/components/responses/Error"
          }
        }
      }
    },
    "/v1/instances/{instance}/migrate": {
      "post": {
        "tags": [
          "instances"
        ],
        "operationId": "instance_migrate_v1",
        "parameters": [
          {
            "in": "query",
            "name": "organization",
            "schema": {
              "$ref": "#/components/schemas/NameOrId"
            }
          },
          {
            "in": "query",
            "name": "project",
            "schema": {
              "$ref": "#/components/schemas/NameOrId"
            }
          },
          {
            "in": "path",
            "name": "instance",
            "required": true,
            "schema": {
              "$ref": "#/components/schemas/NameOrId"
            }
          }
        ],
        "requestBody": {
          "content": {
            "application/json": {
              "schema": {
                "$ref": "#/components/schemas/InstanceMigrate"
              }
            }
          },
          "required": true
        },
        "responses": {
          "200": {
            "description": "successful operation",
            "content": {
              "application/json": {
                "schema": {
                  "$ref": "#/components/schemas/Instance"
                }
              }
            }
          },
          "4XX": {
            "$ref": "#/components/responses/Error"
          },
          "5XX": {
            "$ref": "#/components/responses/Error"
          }
        }
      }
    },
    "/v1/instances/{instance}/reboot": {
      "post": {
        "tags": [
          "instances"
        ],
        "operationId": "instance_reboot_v1",
        "parameters": [
          {
            "in": "query",
            "name": "organization",
            "schema": {
              "$ref": "#/components/schemas/NameOrId"
            }
          },
          {
            "in": "query",
            "name": "project",
            "schema": {
              "$ref": "#/components/schemas/NameOrId"
            }
          },
          {
            "in": "path",
            "name": "instance",
            "required": true,
            "schema": {
              "$ref": "#/components/schemas/NameOrId"
            }
          }
        ],
        "responses": {
          "200": {
            "description": "successful operation",
            "content": {
              "application/json": {
                "schema": {
                  "$ref": "#/components/schemas/Instance"
                }
              }
            }
          },
          "4XX": {
            "$ref": "#/components/responses/Error"
          },
          "5XX": {
            "$ref": "#/components/responses/Error"
          }
        }
      }
    },
    "/v1/instances/{instance}/serial-console": {
      "get": {
        "tags": [
          "instances"
        ],
        "operationId": "instance_serial_console_v1",
        "parameters": [
          {
            "in": "path",
            "name": "instance",
            "required": true,
            "schema": {
              "$ref": "#/components/schemas/NameOrId"
            }
          },
          {
            "in": "query",
            "name": "from_start",
            "description": "Character index in the serial buffer from which to read, counting the bytes output since instance start. If this is not provided, `most_recent` must be provided, and if this *is* provided, `most_recent` must *not* be provided.",
            "schema": {
              "nullable": true,
              "type": "integer",
              "format": "uint64",
              "minimum": 0
            }
          },
          {
            "in": "query",
            "name": "max_bytes",
            "description": "Maximum number of bytes of buffered serial console contents to return. If the requested range runs to the end of the available buffer, the data returned will be shorter than `max_bytes`.",
            "schema": {
              "nullable": true,
              "type": "integer",
              "format": "uint64",
              "minimum": 0
            }
          },
          {
            "in": "query",
            "name": "most_recent",
            "description": "Character index in the serial buffer from which to read, counting *backward* from the most recently buffered data retrieved from the instance. (See note on `from_start` about mutual exclusivity)",
            "schema": {
              "nullable": true,
              "type": "integer",
              "format": "uint64",
              "minimum": 0
            }
          },
          {
            "in": "query",
            "name": "organization",
            "schema": {
              "$ref": "#/components/schemas/NameOrId"
            }
          },
          {
            "in": "query",
            "name": "project",
            "schema": {
              "$ref": "#/components/schemas/NameOrId"
            }
          }
        ],
        "responses": {
          "200": {
            "description": "successful operation",
            "content": {
              "application/json": {
                "schema": {
                  "$ref": "#/components/schemas/InstanceSerialConsoleData"
                }
              }
            }
          },
          "4XX": {
            "$ref": "#/components/responses/Error"
          },
          "5XX": {
            "$ref": "#/components/responses/Error"
          }
        }
      }
    },
    "/v1/instances/{instance}/serial-console/stream": {
      "get": {
        "tags": [
          "instances"
        ],
        "operationId": "instance_serial_console_stream_v1",
        "parameters": [
          {
            "in": "path",
            "name": "instance",
            "required": true,
            "schema": {
              "$ref": "#/components/schemas/NameOrId"
            }
          },
          {
            "in": "query",
            "name": "organization",
            "schema": {
              "$ref": "#/components/schemas/NameOrId"
            }
          },
          {
            "in": "query",
            "name": "project",
            "schema": {
              "$ref": "#/components/schemas/NameOrId"
            }
          }
        ],
        "responses": {
          "default": {
            "description": "",
            "content": {
              "*/*": {
                "schema": {}
              }
            }
          }
        },
        "x-dropshot-websocket": {}
      }
    },
    "/v1/instances/{instance}/start": {
      "post": {
        "tags": [
          "instances"
        ],
        "summary": "Boot an instance",
        "operationId": "instance_start_v1",
        "parameters": [
          {
            "in": "query",
            "name": "organization",
            "schema": {
              "$ref": "#/components/schemas/NameOrId"
            }
          },
          {
            "in": "query",
            "name": "project",
            "schema": {
              "$ref": "#/components/schemas/NameOrId"
            }
          },
          {
            "in": "path",
            "name": "instance",
            "required": true,
            "schema": {
              "$ref": "#/components/schemas/NameOrId"
            }
          }
        ],
        "responses": {
          "200": {
            "description": "successful operation",
            "content": {
              "application/json": {
                "schema": {
                  "$ref": "#/components/schemas/Instance"
                }
              }
            }
          },
          "4XX": {
            "$ref": "#/components/responses/Error"
          },
          "5XX": {
            "$ref": "#/components/responses/Error"
          }
        }
      }
    },
    "/v1/instances/{instance}/stop": {
      "post": {
        "tags": [
          "instances"
        ],
        "operationId": "instance_stop_v1",
        "parameters": [
          {
            "in": "query",
            "name": "organization",
            "schema": {
              "$ref": "#/components/schemas/NameOrId"
            }
          },
          {
            "in": "query",
            "name": "project",
            "schema": {
              "$ref": "#/components/schemas/NameOrId"
            }
          },
          {
            "in": "path",
            "name": "instance",
            "required": true,
            "schema": {
              "$ref": "#/components/schemas/NameOrId"
            }
          }
        ],
        "responses": {
          "200": {
            "description": "successful operation",
            "content": {
              "application/json": {
                "schema": {
                  "$ref": "#/components/schemas/Instance"
                }
              }
            }
          },
          "4XX": {
            "$ref": "#/components/responses/Error"
          },
          "5XX": {
            "$ref": "#/components/responses/Error"
          }
        }
      }
    },
    "/v1/organizations": {
      "get": {
        "tags": [
          "organizations"
        ],
        "summary": "List organizations",
        "operationId": "organization_list_v1",
        "parameters": [
          {
            "in": "query",
            "name": "limit",
            "description": "Maximum number of items returned by a single call",
            "schema": {
              "nullable": true,
              "type": "integer",
              "format": "uint32",
              "minimum": 1
            }
          },
          {
            "in": "query",
            "name": "page_token",
            "description": "Token returned by previous call to retrieve the subsequent page",
            "schema": {
              "nullable": true,
              "type": "string"
            }
          },
          {
            "in": "query",
            "name": "sort_by",
            "schema": {
              "$ref": "#/components/schemas/NameOrIdSortMode"
            }
          }
        ],
        "responses": {
          "200": {
            "description": "successful operation",
            "content": {
              "application/json": {
                "schema": {
                  "$ref": "#/components/schemas/OrganizationResultsPage"
                }
              }
            }
          },
          "4XX": {
            "$ref": "#/components/responses/Error"
          },
          "5XX": {
            "$ref": "#/components/responses/Error"
          }
        },
        "x-dropshot-pagination": true
      },
      "post": {
        "tags": [
          "organizations"
        ],
        "summary": "Create an organization",
        "operationId": "organization_create_v1",
        "requestBody": {
          "content": {
            "application/json": {
              "schema": {
                "$ref": "#/components/schemas/OrganizationCreate"
              }
            }
          },
          "required": true
        },
        "responses": {
          "201": {
            "description": "successful creation",
            "content": {
              "application/json": {
                "schema": {
                  "$ref": "#/components/schemas/Organization"
                }
              }
            }
          },
          "4XX": {
            "$ref": "#/components/responses/Error"
          },
          "5XX": {
            "$ref": "#/components/responses/Error"
          }
        }
      }
    },
    "/v1/organizations/{organization}": {
      "get": {
        "tags": [
          "organizations"
        ],
        "operationId": "organization_view_v1",
        "parameters": [
          {
            "in": "path",
            "name": "organization",
            "required": true,
            "schema": {
              "$ref": "#/components/schemas/NameOrId"
            }
          }
        ],
        "responses": {
          "200": {
            "description": "successful operation",
            "content": {
              "application/json": {
                "schema": {
                  "$ref": "#/components/schemas/Organization"
                }
              }
            }
          },
          "4XX": {
            "$ref": "#/components/responses/Error"
          },
          "5XX": {
            "$ref": "#/components/responses/Error"
          }
        }
      },
      "put": {
        "tags": [
          "organizations"
        ],
        "operationId": "organization_update_v1",
        "parameters": [
          {
            "in": "path",
            "name": "organization",
            "required": true,
            "schema": {
              "$ref": "#/components/schemas/NameOrId"
            }
          }
        ],
        "requestBody": {
          "content": {
            "application/json": {
              "schema": {
                "$ref": "#/components/schemas/OrganizationUpdate"
              }
            }
          },
          "required": true
        },
        "responses": {
          "200": {
            "description": "successful operation",
            "content": {
              "application/json": {
                "schema": {
                  "$ref": "#/components/schemas/Organization"
                }
              }
            }
          },
          "4XX": {
            "$ref": "#/components/responses/Error"
          },
          "5XX": {
            "$ref": "#/components/responses/Error"
          }
        }
      },
      "delete": {
        "tags": [
          "organizations"
        ],
        "operationId": "organization_delete_v1",
        "parameters": [
          {
            "in": "path",
            "name": "organization",
            "required": true,
            "schema": {
              "$ref": "#/components/schemas/NameOrId"
            }
          }
        ],
        "responses": {
          "204": {
            "description": "successful deletion"
          },
          "4XX": {
            "$ref": "#/components/responses/Error"
          },
          "5XX": {
            "$ref": "#/components/responses/Error"
          }
        }
      }
    },
    "/v1/organizations/{organization}/policy": {
      "get": {
        "tags": [
          "organizations"
        ],
        "operationId": "organization_policy_view_v1",
        "parameters": [
          {
            "in": "path",
            "name": "organization",
            "required": true,
            "schema": {
              "$ref": "#/components/schemas/NameOrId"
            }
          }
        ],
        "responses": {
          "200": {
            "description": "successful operation",
            "content": {
              "application/json": {
                "schema": {
                  "$ref": "#/components/schemas/OrganizationRolePolicy"
                }
              }
            }
          },
          "4XX": {
            "$ref": "#/components/responses/Error"
          },
          "5XX": {
            "$ref": "#/components/responses/Error"
          }
        }
      },
      "put": {
        "tags": [
          "organizations"
        ],
        "operationId": "organization_policy_update_v1",
        "parameters": [
          {
            "in": "path",
            "name": "organization",
            "required": true,
            "schema": {
              "$ref": "#/components/schemas/NameOrId"
            }
          }
        ],
        "requestBody": {
          "content": {
            "application/json": {
              "schema": {
                "$ref": "#/components/schemas/OrganizationRolePolicy"
              }
            }
          },
          "required": true
        },
        "responses": {
          "200": {
            "description": "successful operation",
            "content": {
              "application/json": {
                "schema": {
                  "$ref": "#/components/schemas/OrganizationRolePolicy"
                }
              }
            }
          },
          "4XX": {
            "$ref": "#/components/responses/Error"
          },
          "5XX": {
            "$ref": "#/components/responses/Error"
          }
        }
      }
    },
    "/v1/projects": {
      "get": {
        "tags": [
          "projects"
        ],
        "summary": "List projects",
        "operationId": "project_list_v1",
        "parameters": [
          {
            "in": "query",
            "name": "limit",
            "description": "Maximum number of items returned by a single call",
            "schema": {
              "nullable": true,
              "type": "integer",
              "format": "uint32",
              "minimum": 1
            }
          },
          {
            "in": "query",
            "name": "organization",
            "required": true,
            "schema": {
              "$ref": "#/components/schemas/NameOrId"
            }
          },
          {
            "in": "query",
            "name": "page_token",
            "description": "Token returned by previous call to retrieve the subsequent page",
            "schema": {
              "nullable": true,
              "type": "string"
            }
          },
          {
            "in": "query",
            "name": "sort_by",
            "schema": {
              "$ref": "#/components/schemas/NameOrIdSortMode"
            }
          }
        ],
        "responses": {
          "200": {
            "description": "successful operation",
            "content": {
              "application/json": {
                "schema": {
                  "$ref": "#/components/schemas/ProjectResultsPage"
                }
              }
            }
          },
          "4XX": {
            "$ref": "#/components/responses/Error"
          },
          "5XX": {
            "$ref": "#/components/responses/Error"
          }
        },
        "x-dropshot-pagination": true
      },
      "post": {
        "tags": [
          "projects"
        ],
        "operationId": "project_create_v1",
        "parameters": [
          {
            "in": "query",
            "name": "organization",
            "required": true,
            "schema": {
              "$ref": "#/components/schemas/NameOrId"
            }
          }
        ],
        "requestBody": {
          "content": {
            "application/json": {
              "schema": {
                "$ref": "#/components/schemas/ProjectCreate"
              }
            }
          },
          "required": true
        },
        "responses": {
          "201": {
            "description": "successful creation",
            "content": {
              "application/json": {
                "schema": {
                  "$ref": "#/components/schemas/Project"
                }
              }
            }
          },
          "4XX": {
            "$ref": "#/components/responses/Error"
          },
          "5XX": {
            "$ref": "#/components/responses/Error"
          }
        }
      }
    },
    "/v1/projects/{project}": {
      "get": {
        "tags": [
          "projects"
        ],
        "operationId": "project_view_v1",
        "parameters": [
          {
            "in": "path",
            "name": "project",
            "required": true,
            "schema": {
              "$ref": "#/components/schemas/NameOrId"
            }
          },
          {
            "in": "query",
            "name": "organization",
            "schema": {
              "$ref": "#/components/schemas/NameOrId"
            }
          }
        ],
        "responses": {
          "200": {
            "description": "successful operation",
            "content": {
              "application/json": {
                "schema": {
                  "$ref": "#/components/schemas/Project"
                }
              }
            }
          },
          "4XX": {
            "$ref": "#/components/responses/Error"
          },
          "5XX": {
            "$ref": "#/components/responses/Error"
          }
        }
      },
      "put": {
        "tags": [
          "projects"
        ],
        "summary": "Update a project",
        "operationId": "project_update_v1",
        "parameters": [
          {
            "in": "path",
<<<<<<< HEAD
            "name": "project",
=======
            "name": "instance",
>>>>>>> 3e49d47d
            "required": true,
            "schema": {
              "$ref": "#/components/schemas/NameOrId"
            }
          },
          {
            "in": "query",
            "name": "organization",
            "schema": {
              "$ref": "#/components/schemas/NameOrId"
            }
          }
        ],
        "requestBody": {
          "content": {
            "application/json": {
              "schema": {
                "$ref": "#/components/schemas/ProjectUpdate"
              }
            }
          },
          "required": true
        },
        "responses": {
          "200": {
            "description": "successful operation",
            "content": {
              "application/json": {
                "schema": {
                  "$ref": "#/components/schemas/Project"
                }
              }
            }
          },
          "4XX": {
            "$ref": "#/components/responses/Error"
          },
          "5XX": {
            "$ref": "#/components/responses/Error"
          }
        }
      },
      "delete": {
        "tags": [
          "projects"
        ],
        "summary": "Delete a project",
        "operationId": "project_delete_v1",
        "parameters": [
          {
            "in": "path",
            "name": "project",
            "required": true,
            "schema": {
              "$ref": "#/components/schemas/NameOrId"
            }
          },
          {
            "in": "query",
            "name": "organization",
            "schema": {
              "$ref": "#/components/schemas/NameOrId"
            }
          }
        ],
        "responses": {
          "204": {
            "description": "successful deletion"
          },
          "4XX": {
            "$ref": "#/components/responses/Error"
          },
          "5XX": {
            "$ref": "#/components/responses/Error"
          }
        }
      }
    },
    "/v1/projects/{project}/policy": {
      "get": {
        "tags": [
          "projects"
        ],
        "summary": "Fetch a project's IAM policy",
        "operationId": "project_policy_view_v1",
        "parameters": [
          {
            "in": "path",
            "name": "project",
            "required": true,
            "schema": {
              "$ref": "#/components/schemas/NameOrId"
            }
          },
          {
            "in": "query",
            "name": "organization",
            "schema": {
              "$ref": "#/components/schemas/NameOrId"
            }
          }
        ],
        "responses": {
          "200": {
            "description": "successful operation",
            "content": {
              "application/json": {
                "schema": {
                  "$ref": "#/components/schemas/ProjectRolePolicy"
                }
              }
            }
          },
          "4XX": {
            "$ref": "#/components/responses/Error"
          },
          "5XX": {
            "$ref": "#/components/responses/Error"
          }
        }
      },
      "put": {
        "tags": [
          "projects"
        ],
        "summary": "Update a project's IAM policy",
        "operationId": "project_policy_update_v1",
        "parameters": [
          {
            "in": "path",
<<<<<<< HEAD
            "name": "project",
=======
            "name": "instance",
>>>>>>> 3e49d47d
            "required": true,
            "schema": {
              "$ref": "#/components/schemas/NameOrId"
            }
          },
          {
            "in": "query",
            "name": "organization",
            "schema": {
              "$ref": "#/components/schemas/NameOrId"
            }
          }
        ],
        "requestBody": {
          "content": {
            "application/json": {
              "schema": {
                "$ref": "#/components/schemas/ProjectRolePolicy"
              }
            }
          },
          "required": true
        },
        "responses": {
          "200": {
            "description": "successful operation",
            "content": {
              "application/json": {
                "schema": {
                  "$ref": "#/components/schemas/ProjectRolePolicy"
                }
              }
            }
          },
          "4XX": {
            "$ref": "#/components/responses/Error"
          },
          "5XX": {
            "$ref": "#/components/responses/Error"
          }
        }
      }
    },
    "/v1/organizations": {
      "get": {
        "tags": [
          "organizations"
        ],
        "summary": "List organizations",
        "operationId": "organization_list_v1",
        "parameters": [
          {
            "in": "query",
            "name": "limit",
            "description": "Maximum number of items returned by a single call",
            "schema": {
              "nullable": true,
              "type": "integer",
              "format": "uint32",
              "minimum": 1
            }
          },
          {
            "in": "query",
            "name": "page_token",
            "description": "Token returned by previous call to retrieve the subsequent page",
            "schema": {
              "nullable": true,
              "type": "string"
            }
          },
          {
            "in": "query",
            "name": "sort_by",
            "schema": {
              "$ref": "#/components/schemas/NameOrIdSortMode"
            }
          }
        ],
        "responses": {
          "200": {
            "description": "successful operation",
            "content": {
              "application/json": {
                "schema": {
                  "$ref": "#/components/schemas/OrganizationResultsPage"
                }
              }
            }
          },
          "4XX": {
            "$ref": "#/components/responses/Error"
          },
          "5XX": {
            "$ref": "#/components/responses/Error"
          }
        },
        "x-dropshot-pagination": true
      },
      "post": {
        "tags": [
          "organizations"
        ],
        "summary": "Create an organization",
        "operationId": "organization_create_v1",
        "requestBody": {
          "content": {
            "application/json": {
              "schema": {
                "$ref": "#/components/schemas/OrganizationCreate"
              }
            }
          },
          "required": true
        },
        "responses": {
          "201": {
            "description": "successful creation",
            "content": {
              "application/json": {
                "schema": {
                  "$ref": "#/components/schemas/Organization"
                }
              }
            }
          },
          "4XX": {
            "$ref": "#/components/responses/Error"
          },
          "5XX": {
            "$ref": "#/components/responses/Error"
          }
        }
      }
    },
    "/v1/organizations/{organization}": {
      "get": {
        "tags": [
          "organizations"
        ],
        "operationId": "organization_view_v1",
        "parameters": [
          {
            "in": "path",
            "name": "organization",
            "required": true,
            "schema": {
              "$ref": "#/components/schemas/NameOrId"
            }
          }
        ],
        "responses": {
          "200": {
            "description": "successful operation",
            "content": {
              "application/json": {
                "schema": {
                  "$ref": "#/components/schemas/Organization"
                }
              }
            }
          },
          "4XX": {
            "$ref": "#/components/responses/Error"
          },
          "5XX": {
            "$ref": "#/components/responses/Error"
          }
        }
      },
      "put": {
        "tags": [
          "organizations"
        ],
        "operationId": "organization_update_v1",
        "parameters": [
          {
            "in": "path",
            "name": "organization",
            "required": true,
            "schema": {
              "$ref": "#/components/schemas/NameOrId"
            }
          }
        ],
        "requestBody": {
          "content": {
            "application/json": {
              "schema": {
                "$ref": "#/components/schemas/OrganizationUpdate"
              }
            }
          },
          "required": true
        },
        "responses": {
          "200": {
            "description": "successful operation",
            "content": {
              "application/json": {
                "schema": {
                  "$ref": "#/components/schemas/Organization"
                }
              }
            }
          },
          "4XX": {
            "$ref": "#/components/responses/Error"
          },
          "5XX": {
            "$ref": "#/components/responses/Error"
          }
        }
      },
      "delete": {
        "tags": [
          "organizations"
        ],
        "operationId": "organization_delete_v1",
        "parameters": [
          {
            "in": "path",
            "name": "organization",
            "required": true,
            "schema": {
              "$ref": "#/components/schemas/NameOrId"
            }
          }
        ],
        "responses": {
          "204": {
            "description": "successful deletion"
          },
          "4XX": {
            "$ref": "#/components/responses/Error"
          },
          "5XX": {
            "$ref": "#/components/responses/Error"
          }
        }
      }
    },
    "/v1/organizations/{organization}/policy": {
      "get": {
        "tags": [
          "organizations"
        ],
        "operationId": "organization_policy_view_v1",
        "parameters": [
          {
            "in": "path",
            "name": "organization",
            "required": true,
            "schema": {
              "$ref": "#/components/schemas/NameOrId"
            }
          }
        ],
        "responses": {
          "200": {
            "description": "successful operation",
            "content": {
              "application/json": {
                "schema": {
                  "$ref": "#/components/schemas/OrganizationRolePolicy"
                }
              }
            }
          },
          "4XX": {
            "$ref": "#/components/responses/Error"
          },
          "5XX": {
            "$ref": "#/components/responses/Error"
          }
        }
      },
      "put": {
        "tags": [
          "organizations"
        ],
        "operationId": "organization_policy_update_v1",
        "parameters": [
          {
            "in": "path",
            "name": "organization",
            "required": true,
            "schema": {
              "$ref": "#/components/schemas/NameOrId"
            }
          }
        ],
        "requestBody": {
          "content": {
            "application/json": {
              "schema": {
                "$ref": "#/components/schemas/OrganizationRolePolicy"
              }
            }
          },
          "required": true
        },
        "responses": {
          "200": {
            "description": "successful operation",
            "content": {
              "application/json": {
                "schema": {
                  "$ref": "#/components/schemas/OrganizationRolePolicy"
                }
              }
            }
          },
          "4XX": {
            "$ref": "#/components/responses/Error"
          },
          "5XX": {
            "$ref": "#/components/responses/Error"
          }
        }
      }
    },
    "/v1/projects": {
      "get": {
        "tags": [
          "projects"
        ],
        "summary": "List projects",
        "operationId": "project_list_v1",
        "parameters": [
          {
            "in": "query",
            "name": "limit",
            "description": "Maximum number of items returned by a single call",
            "schema": {
              "nullable": true,
              "type": "integer",
              "format": "uint32",
              "minimum": 1
            }
          },
          {
            "in": "query",
            "name": "organization",
            "required": true,
            "schema": {
              "$ref": "#/components/schemas/NameOrId"
            }
          },
          {
            "in": "query",
            "name": "page_token",
            "description": "Token returned by previous call to retrieve the subsequent page",
            "schema": {
              "nullable": true,
              "type": "string"
            }
          },
          {
            "in": "query",
            "name": "sort_by",
            "schema": {
              "$ref": "#/components/schemas/NameOrIdSortMode"
            }
          }
        ],
        "responses": {
          "200": {
            "description": "successful operation",
            "content": {
              "application/json": {
                "schema": {
                  "$ref": "#/components/schemas/ProjectResultsPage"
                }
              }
            }
          },
          "4XX": {
            "$ref": "#/components/responses/Error"
          },
          "5XX": {
            "$ref": "#/components/responses/Error"
          }
        },
        "x-dropshot-pagination": true
      },
      "post": {
        "tags": [
          "projects"
        ],
        "operationId": "project_create_v1",
        "parameters": [
          {
            "in": "query",
            "name": "organization",
            "required": true,
            "schema": {
              "$ref": "#/components/schemas/NameOrId"
            }
          }
        ],
        "requestBody": {
          "content": {
            "application/json": {
              "schema": {
                "$ref": "#/components/schemas/ProjectCreate"
              }
            }
          },
          "required": true
        },
        "responses": {
          "201": {
            "description": "successful creation",
            "content": {
              "application/json": {
                "schema": {
                  "$ref": "#/components/schemas/Project"
                }
              }
            }
          },
          "4XX": {
            "$ref": "#/components/responses/Error"
          },
          "5XX": {
            "$ref": "#/components/responses/Error"
          }
        }
      }
    },
    "/v1/projects/{project}": {
      "get": {
        "tags": [
          "projects"
        ],
        "operationId": "project_view_v1",
        "parameters": [
          {
            "in": "path",
            "name": "project",
            "required": true,
            "schema": {
              "$ref": "#/components/schemas/NameOrId"
            }
          },
          {
            "in": "query",
            "name": "organization",
            "schema": {
              "$ref": "#/components/schemas/NameOrId"
            }
          }
        ],
        "responses": {
          "200": {
            "description": "successful operation",
            "content": {
              "application/json": {
                "schema": {
                  "$ref": "#/components/schemas/Project"
                }
              }
            }
          },
          "4XX": {
            "$ref": "#/components/responses/Error"
          },
          "5XX": {
            "$ref": "#/components/responses/Error"
          }
        }
      },
      "put": {
        "tags": [
          "projects"
        ],
        "summary": "Update a project",
        "operationId": "project_update_v1",
        "parameters": [
          {
            "in": "path",
            "name": "project",
            "required": true,
            "schema": {
              "$ref": "#/components/schemas/NameOrId"
            }
          },
          {
            "in": "query",
            "name": "organization",
            "schema": {
              "$ref": "#/components/schemas/NameOrId"
            }
          }
        ],
        "requestBody": {
          "content": {
            "application/json": {
              "schema": {
                "$ref": "#/components/schemas/ProjectUpdate"
              }
            }
          },
          "required": true
        },
        "responses": {
          "200": {
            "description": "successful operation",
            "content": {
              "application/json": {
                "schema": {
                  "$ref": "#/components/schemas/Project"
                }
              }
            }
          },
          "4XX": {
            "$ref": "#/components/responses/Error"
          },
          "5XX": {
            "$ref": "#/components/responses/Error"
          }
        }
      },
      "delete": {
        "tags": [
          "projects"
        ],
        "summary": "Delete a project",
        "operationId": "project_delete_v1",
        "parameters": [
          {
            "in": "path",
            "name": "project",
            "required": true,
            "schema": {
              "$ref": "#/components/schemas/NameOrId"
            }
          },
          {
            "in": "query",
            "name": "organization",
            "schema": {
              "$ref": "#/components/schemas/NameOrId"
            }
          }
        ],
        "responses": {
          "204": {
            "description": "successful deletion"
          },
          "4XX": {
            "$ref": "#/components/responses/Error"
          },
          "5XX": {
            "$ref": "#/components/responses/Error"
          }
        }
      }
    },
    "/v1/projects/{project}/policy": {
      "get": {
        "tags": [
          "projects"
        ],
        "summary": "Fetch a project's IAM policy",
        "operationId": "project_policy_view_v1",
        "parameters": [
          {
            "in": "path",
            "name": "project",
            "required": true,
            "schema": {
              "$ref": "#/components/schemas/NameOrId"
            }
          },
          {
            "in": "query",
            "name": "organization",
            "schema": {
              "$ref": "#/components/schemas/NameOrId"
            }
          }
        ],
        "responses": {
          "200": {
            "description": "successful operation",
            "content": {
              "application/json": {
                "schema": {
                  "$ref": "#/components/schemas/ProjectRolePolicy"
                }
              }
            }
          },
          "4XX": {
            "$ref": "#/components/responses/Error"
          },
          "5XX": {
            "$ref": "#/components/responses/Error"
          }
        }
      },
      "put": {
        "tags": [
          "projects"
        ],
        "summary": "Update a project's IAM policy",
        "operationId": "project_policy_update_v1",
        "parameters": [
          {
            "in": "path",
            "name": "project",
            "required": true,
            "schema": {
              "$ref": "#/components/schemas/NameOrId"
            }
          },
          {
            "in": "query",
            "name": "organization",
            "schema": {
              "$ref": "#/components/schemas/NameOrId"
            }
          }
        ],
        "requestBody": {
          "content": {
            "application/json": {
              "schema": {
                "$ref": "#/components/schemas/ProjectRolePolicy"
              }
            }
          },
          "required": true
        },
        "responses": {
          "200": {
            "description": "successful operation",
            "content": {
              "application/json": {
                "schema": {
                  "$ref": "#/components/schemas/ProjectRolePolicy"
                }
              }
            }
          },
          "4XX": {
            "$ref": "#/components/responses/Error"
          },
          "5XX": {
            "$ref": "#/components/responses/Error"
          }
        }
      }
    }
  },
  "components": {
    "responses": {
      "Error": {
        "description": "Error",
        "content": {
          "application/json": {
            "schema": {
              "$ref": "#/components/schemas/Error"
            }
          }
        }
      }
    },
    "schemas": {
      "BinRangedouble": {
        "description": "A type storing a range over `T`.\n\nThis type supports ranges similar to the `RangeTo`, `Range` and `RangeFrom` types in the standard library. Those cover `(..end)`, `(start..end)`, and `(start..)` respectively.",
        "oneOf": [
          {
            "description": "A range unbounded below and exclusively above, `..end`.",
            "type": "object",
            "properties": {
              "end": {
                "type": "number",
                "format": "double"
              },
              "type": {
                "type": "string",
                "enum": [
                  "range_to"
                ]
              }
            },
            "required": [
              "end",
              "type"
            ]
          },
          {
            "description": "A range bounded inclusively below and exclusively above, `start..end`.",
            "type": "object",
            "properties": {
              "end": {
                "type": "number",
                "format": "double"
              },
              "start": {
                "type": "number",
                "format": "double"
              },
              "type": {
                "type": "string",
                "enum": [
                  "range"
                ]
              }
            },
            "required": [
              "end",
              "start",
              "type"
            ]
          },
          {
            "description": "A range bounded inclusively below and unbounded above, `start..`.",
            "type": "object",
            "properties": {
              "start": {
                "type": "number",
                "format": "double"
              },
              "type": {
                "type": "string",
                "enum": [
                  "range_from"
                ]
              }
            },
            "required": [
              "start",
              "type"
            ]
          }
        ]
      },
      "BinRangeint64": {
        "description": "A type storing a range over `T`.\n\nThis type supports ranges similar to the `RangeTo`, `Range` and `RangeFrom` types in the standard library. Those cover `(..end)`, `(start..end)`, and `(start..)` respectively.",
        "oneOf": [
          {
            "description": "A range unbounded below and exclusively above, `..end`.",
            "type": "object",
            "properties": {
              "end": {
                "type": "integer",
                "format": "int64"
              },
              "type": {
                "type": "string",
                "enum": [
                  "range_to"
                ]
              }
            },
            "required": [
              "end",
              "type"
            ]
          },
          {
            "description": "A range bounded inclusively below and exclusively above, `start..end`.",
            "type": "object",
            "properties": {
              "end": {
                "type": "integer",
                "format": "int64"
              },
              "start": {
                "type": "integer",
                "format": "int64"
              },
              "type": {
                "type": "string",
                "enum": [
                  "range"
                ]
              }
            },
            "required": [
              "end",
              "start",
              "type"
            ]
          },
          {
            "description": "A range bounded inclusively below and unbounded above, `start..`.",
            "type": "object",
            "properties": {
              "start": {
                "type": "integer",
                "format": "int64"
              },
              "type": {
                "type": "string",
                "enum": [
                  "range_from"
                ]
              }
            },
            "required": [
              "start",
              "type"
            ]
          }
        ]
      },
      "Bindouble": {
        "description": "Type storing bin edges and a count of samples within it.",
        "type": "object",
        "properties": {
          "count": {
            "description": "The total count of samples in this bin.",
            "type": "integer",
            "format": "uint64",
            "minimum": 0
          },
          "range": {
            "description": "The range of the support covered by this bin.",
            "allOf": [
              {
                "$ref": "#/components/schemas/BinRangedouble"
              }
            ]
          }
        },
        "required": [
          "count",
          "range"
        ]
      },
      "Binint64": {
        "description": "Type storing bin edges and a count of samples within it.",
        "type": "object",
        "properties": {
          "count": {
            "description": "The total count of samples in this bin.",
            "type": "integer",
            "format": "uint64",
            "minimum": 0
          },
          "range": {
            "description": "The range of the support covered by this bin.",
            "allOf": [
              {
                "$ref": "#/components/schemas/BinRangeint64"
              }
            ]
          }
        },
        "required": [
          "count",
          "range"
        ]
      },
      "BlockSize": {
        "title": "disk block size in bytes",
        "type": "integer",
        "enum": [
          512,
          2048,
          4096
        ]
      },
      "ByteCount": {
        "description": "A count of bytes, typically used either for memory or storage capacity\n\nThe maximum supported byte count is [`i64::MAX`].  This makes it somewhat inconvenient to define constructors: a u32 constructor can be infallible, but an i64 constructor can fail (if the value is negative) and a u64 constructor can fail (if the value is larger than i64::MAX).  We provide all of these for consumers' convenience.",
        "type": "integer",
        "format": "uint64",
        "minimum": 0
      },
      "Cumulativedouble": {
        "description": "A cumulative or counter data type.",
        "type": "object",
        "properties": {
          "start_time": {
            "type": "string",
            "format": "date-time"
          },
          "value": {
            "type": "number",
            "format": "double"
          }
        },
        "required": [
          "start_time",
          "value"
        ]
      },
      "Cumulativeint64": {
        "description": "A cumulative or counter data type.",
        "type": "object",
        "properties": {
          "start_time": {
            "type": "string",
            "format": "date-time"
          },
          "value": {
            "type": "integer",
            "format": "int64"
          }
        },
        "required": [
          "start_time",
          "value"
        ]
      },
      "Datum": {
        "description": "A `Datum` is a single sampled data point from a metric.",
        "oneOf": [
          {
            "type": "object",
            "properties": {
              "datum": {
                "type": "boolean"
              },
              "type": {
                "type": "string",
                "enum": [
                  "bool"
                ]
              }
            },
            "required": [
              "datum",
              "type"
            ]
          },
          {
            "type": "object",
            "properties": {
              "datum": {
                "type": "integer",
                "format": "int64"
              },
              "type": {
                "type": "string",
                "enum": [
                  "i64"
                ]
              }
            },
            "required": [
              "datum",
              "type"
            ]
          },
          {
            "type": "object",
            "properties": {
              "datum": {
                "type": "number",
                "format": "double"
              },
              "type": {
                "type": "string",
                "enum": [
                  "f64"
                ]
              }
            },
            "required": [
              "datum",
              "type"
            ]
          },
          {
            "type": "object",
            "properties": {
              "datum": {
                "type": "string"
              },
              "type": {
                "type": "string",
                "enum": [
                  "string"
                ]
              }
            },
            "required": [
              "datum",
              "type"
            ]
          },
          {
            "type": "object",
            "properties": {
              "datum": {
                "type": "array",
                "items": {
                  "type": "integer",
                  "format": "uint8",
                  "minimum": 0
                }
              },
              "type": {
                "type": "string",
                "enum": [
                  "bytes"
                ]
              }
            },
            "required": [
              "datum",
              "type"
            ]
          },
          {
            "type": "object",
            "properties": {
              "datum": {
                "$ref": "#/components/schemas/Cumulativeint64"
              },
              "type": {
                "type": "string",
                "enum": [
                  "cumulative_i64"
                ]
              }
            },
            "required": [
              "datum",
              "type"
            ]
          },
          {
            "type": "object",
            "properties": {
              "datum": {
                "$ref": "#/components/schemas/Cumulativedouble"
              },
              "type": {
                "type": "string",
                "enum": [
                  "cumulative_f64"
                ]
              }
            },
            "required": [
              "datum",
              "type"
            ]
          },
          {
            "type": "object",
            "properties": {
              "datum": {
                "$ref": "#/components/schemas/Histogramint64"
              },
              "type": {
                "type": "string",
                "enum": [
                  "histogram_i64"
                ]
              }
            },
            "required": [
              "datum",
              "type"
            ]
          },
          {
            "type": "object",
            "properties": {
              "datum": {
                "$ref": "#/components/schemas/Histogramdouble"
              },
              "type": {
                "type": "string",
                "enum": [
                  "histogram_f64"
                ]
              }
            },
            "required": [
              "datum",
              "type"
            ]
          }
        ]
      },
      "DatumType": {
        "description": "The type of an individual datum of a metric.",
        "type": "string",
        "enum": [
          "bool",
          "i64",
          "f64",
          "string",
          "bytes",
          "cumulative_i64",
          "cumulative_f64",
          "histogram_i64",
          "histogram_f64"
        ]
      },
      "DerEncodedKeyPair": {
        "type": "object",
        "properties": {
          "private_key": {
            "description": "request signing private key (base64 encoded der file)",
            "type": "string"
          },
          "public_cert": {
            "description": "request signing public certificate (base64 encoded der file)",
            "type": "string"
          }
        },
        "required": [
          "private_key",
          "public_cert"
        ]
      },
      "DeviceAccessTokenRequest": {
        "type": "object",
        "properties": {
          "client_id": {
            "type": "string",
            "format": "uuid"
          },
          "device_code": {
            "type": "string"
          },
          "grant_type": {
            "type": "string"
          }
        },
        "required": [
          "client_id",
          "device_code",
          "grant_type"
        ]
      },
      "DeviceAuthRequest": {
        "type": "object",
        "properties": {
          "client_id": {
            "type": "string",
            "format": "uuid"
          }
        },
        "required": [
          "client_id"
        ]
      },
      "DeviceAuthVerify": {
        "type": "object",
        "properties": {
          "user_code": {
            "type": "string"
          }
        },
        "required": [
          "user_code"
        ]
      },
      "Digest": {
        "oneOf": [
          {
            "type": "object",
            "properties": {
              "type": {
                "type": "string",
                "enum": [
                  "sha256"
                ]
              },
              "value": {
                "type": "string"
              }
            },
            "required": [
              "type",
              "value"
            ]
          }
        ]
      },
      "Disk": {
        "description": "Client view of a [`Disk`]",
        "type": "object",
        "properties": {
          "block_size": {
            "$ref": "#/components/schemas/ByteCount"
          },
          "description": {
            "description": "human-readable free-form text about a resource",
            "type": "string"
          },
          "device_path": {
            "type": "string"
          },
          "id": {
            "description": "unique, immutable, system-controlled identifier for each resource",
            "type": "string",
            "format": "uuid"
          },
          "image_id": {
            "nullable": true,
            "type": "string",
            "format": "uuid"
          },
          "name": {
            "description": "unique, mutable, user-controlled identifier for each resource",
            "allOf": [
              {
                "$ref": "#/components/schemas/Name"
              }
            ]
          },
          "project_id": {
            "type": "string",
            "format": "uuid"
          },
          "size": {
            "$ref": "#/components/schemas/ByteCount"
          },
          "snapshot_id": {
            "nullable": true,
            "type": "string",
            "format": "uuid"
          },
          "state": {
            "$ref": "#/components/schemas/DiskState"
          },
          "time_created": {
            "description": "timestamp when this resource was created",
            "type": "string",
            "format": "date-time"
          },
          "time_modified": {
            "description": "timestamp when this resource was last modified",
            "type": "string",
            "format": "date-time"
          }
        },
        "required": [
          "block_size",
          "description",
          "device_path",
          "id",
          "name",
          "project_id",
          "size",
          "state",
          "time_created",
          "time_modified"
        ]
      },
      "DiskCreate": {
        "description": "Create-time parameters for a [`Disk`](omicron_common::api::external::Disk)",
        "type": "object",
        "properties": {
          "description": {
            "type": "string"
          },
          "disk_source": {
            "description": "initial source for this disk",
            "allOf": [
              {
                "$ref": "#/components/schemas/DiskSource"
              }
            ]
          },
          "name": {
            "$ref": "#/components/schemas/Name"
          },
          "size": {
            "description": "total size of the Disk in bytes",
            "allOf": [
              {
                "$ref": "#/components/schemas/ByteCount"
              }
            ]
          }
        },
        "required": [
          "description",
          "disk_source",
          "name",
          "size"
        ]
      },
      "DiskIdentifier": {
        "description": "Parameters for the [`Disk`](omicron_common::api::external::Disk) to be attached or detached to an instance",
        "type": "object",
        "properties": {
          "name": {
            "$ref": "#/components/schemas/Name"
          }
        },
        "required": [
          "name"
        ]
      },
      "DiskResultsPage": {
        "description": "A single page of results",
        "type": "object",
        "properties": {
          "items": {
            "description": "list of items on this page of results",
            "type": "array",
            "items": {
              "$ref": "#/components/schemas/Disk"
            }
          },
          "next_page": {
            "nullable": true,
            "description": "token used to fetch the next page of results (if any)",
            "type": "string"
          }
        },
        "required": [
          "items"
        ]
      },
      "DiskSource": {
        "description": "Different sources for a disk",
        "oneOf": [
          {
            "description": "Create a blank disk",
            "type": "object",
            "properties": {
              "block_size": {
                "description": "size of blocks for this Disk. valid values are: 512, 2048, or 4096",
                "allOf": [
                  {
                    "$ref": "#/components/schemas/BlockSize"
                  }
                ]
              },
              "type": {
                "type": "string",
                "enum": [
                  "blank"
                ]
              }
            },
            "required": [
              "block_size",
              "type"
            ]
          },
          {
            "description": "Create a disk from a disk snapshot",
            "type": "object",
            "properties": {
              "snapshot_id": {
                "type": "string",
                "format": "uuid"
              },
              "type": {
                "type": "string",
                "enum": [
                  "snapshot"
                ]
              }
            },
            "required": [
              "snapshot_id",
              "type"
            ]
          },
          {
            "description": "Create a disk from a project image",
            "type": "object",
            "properties": {
              "image_id": {
                "type": "string",
                "format": "uuid"
              },
              "type": {
                "type": "string",
                "enum": [
                  "image"
                ]
              }
            },
            "required": [
              "image_id",
              "type"
            ]
          },
          {
            "description": "Create a disk from a global image",
            "type": "object",
            "properties": {
              "image_id": {
                "type": "string",
                "format": "uuid"
              },
              "type": {
                "type": "string",
                "enum": [
                  "global_image"
                ]
              }
            },
            "required": [
              "image_id",
              "type"
            ]
          }
        ]
      },
      "DiskState": {
        "description": "State of a Disk (primarily: attached or not)",
        "oneOf": [
          {
            "description": "Disk is being initialized",
            "type": "object",
            "properties": {
              "state": {
                "type": "string",
                "enum": [
                  "creating"
                ]
              }
            },
            "required": [
              "state"
            ]
          },
          {
            "description": "Disk is ready but detached from any Instance",
            "type": "object",
            "properties": {
              "state": {
                "type": "string",
                "enum": [
                  "detached"
                ]
              }
            },
            "required": [
              "state"
            ]
          },
          {
            "description": "Disk is being attached to the given Instance",
            "type": "object",
            "properties": {
              "instance": {
                "type": "string",
                "format": "uuid"
              },
              "state": {
                "type": "string",
                "enum": [
                  "attaching"
                ]
              }
            },
            "required": [
              "instance",
              "state"
            ]
          },
          {
            "description": "Disk is attached to the given Instance",
            "type": "object",
            "properties": {
              "instance": {
                "type": "string",
                "format": "uuid"
              },
              "state": {
                "type": "string",
                "enum": [
                  "attached"
                ]
              }
            },
            "required": [
              "instance",
              "state"
            ]
          },
          {
            "description": "Disk is being detached from the given Instance",
            "type": "object",
            "properties": {
              "instance": {
                "type": "string",
                "format": "uuid"
              },
              "state": {
                "type": "string",
                "enum": [
                  "detaching"
                ]
              }
            },
            "required": [
              "instance",
              "state"
            ]
          },
          {
            "description": "Disk has been destroyed",
            "type": "object",
            "properties": {
              "state": {
                "type": "string",
                "enum": [
                  "destroyed"
                ]
              }
            },
            "required": [
              "state"
            ]
          },
          {
            "description": "Disk is unavailable",
            "type": "object",
            "properties": {
              "state": {
                "type": "string",
                "enum": [
                  "faulted"
                ]
              }
            },
            "required": [
              "state"
            ]
          }
        ]
      },
      "Distribution": {
        "description": "OS image distribution",
        "type": "object",
        "properties": {
          "name": {
            "description": "The name of the distribution (e.g. \"alpine\" or \"ubuntu\")",
            "allOf": [
              {
                "$ref": "#/components/schemas/Name"
              }
            ]
          },
          "version": {
            "description": "The version of the distribution (e.g. \"3.10\" or \"18.04\")",
            "type": "string"
          }
        },
        "required": [
          "name",
          "version"
        ]
      },
      "Error": {
        "description": "Error information from a response.",
        "type": "object",
        "properties": {
          "error_code": {
            "type": "string"
          },
          "message": {
            "type": "string"
          },
          "request_id": {
            "type": "string"
          }
        },
        "required": [
          "message",
          "request_id"
        ]
      },
      "ExternalIp": {
        "type": "object",
        "properties": {
          "ip": {
            "type": "string",
            "format": "ip"
          },
          "kind": {
            "$ref": "#/components/schemas/IpKind"
          }
        },
        "required": [
          "ip",
          "kind"
        ]
      },
      "ExternalIpCreate": {
        "description": "Parameters for creating an external IP address for instances.",
        "oneOf": [
          {
            "description": "An IP address providing both inbound and outbound access. The address is automatically-assigned from the provided IP Pool, or all available pools if not specified.",
            "type": "object",
            "properties": {
              "pool_name": {
                "nullable": true,
                "allOf": [
                  {
                    "$ref": "#/components/schemas/Name"
                  }
                ]
              },
              "type": {
                "type": "string",
                "enum": [
                  "ephemeral"
                ]
              }
            },
            "required": [
              "type"
            ]
          }
        ]
      },
      "ExternalIpResultsPage": {
        "description": "A single page of results",
        "type": "object",
        "properties": {
          "items": {
            "description": "list of items on this page of results",
            "type": "array",
            "items": {
              "$ref": "#/components/schemas/ExternalIp"
            }
          },
          "next_page": {
            "nullable": true,
            "description": "token used to fetch the next page of results (if any)",
            "type": "string"
          }
        },
        "required": [
          "items"
        ]
      },
      "FieldSchema": {
        "description": "The name and type information for a field of a timeseries schema.",
        "type": "object",
        "properties": {
          "name": {
            "type": "string"
          },
          "source": {
            "$ref": "#/components/schemas/FieldSource"
          },
          "ty": {
            "$ref": "#/components/schemas/FieldType"
          }
        },
        "required": [
          "name",
          "source",
          "ty"
        ]
      },
      "FieldSource": {
        "description": "The source from which a field is derived, the target or metric.",
        "type": "string",
        "enum": [
          "target",
          "metric"
        ]
      },
      "FieldType": {
        "description": "The `FieldType` identifies the data type of a target or metric field.",
        "type": "string",
        "enum": [
          "string",
          "i64",
          "ip_addr",
          "uuid",
          "bool"
        ]
      },
      "FleetRole": {
        "type": "string",
        "enum": [
          "admin",
          "collaborator",
          "viewer"
        ]
      },
      "FleetRolePolicy": {
        "description": "Client view of a [`Policy`], which describes how this resource may be accessed\n\nNote that the Policy only describes access granted explicitly for this resource.  The policies of parent resources can also cause a user to have access to this resource.",
        "type": "object",
        "properties": {
          "role_assignments": {
            "description": "Roles directly assigned on this resource",
            "type": "array",
            "items": {
              "$ref": "#/components/schemas/FleetRoleRoleAssignment"
            }
          }
        },
        "required": [
          "role_assignments"
        ]
      },
      "FleetRoleRoleAssignment": {
        "description": "Describes the assignment of a particular role on a particular resource to a particular identity (user, group, etc.)\n\nThe resource is not part of this structure.  Rather, [`RoleAssignment`]s are put into a [`Policy`] and that Policy is applied to a particular resource.",
        "type": "object",
        "properties": {
          "identity_id": {
            "type": "string",
            "format": "uuid"
          },
          "identity_type": {
            "$ref": "#/components/schemas/IdentityType"
          },
          "role_name": {
            "$ref": "#/components/schemas/FleetRole"
          }
        },
        "required": [
          "identity_id",
          "identity_type",
          "role_name"
        ]
      },
      "GlobalImage": {
        "description": "Client view of global Images",
        "type": "object",
        "properties": {
          "block_size": {
            "description": "size of blocks in bytes",
            "allOf": [
              {
                "$ref": "#/components/schemas/ByteCount"
              }
            ]
          },
          "description": {
            "description": "human-readable free-form text about a resource",
            "type": "string"
          },
          "digest": {
            "nullable": true,
            "description": "Hash of the image contents, if applicable",
            "allOf": [
              {
                "$ref": "#/components/schemas/Digest"
              }
            ]
          },
          "distribution": {
            "description": "Image distribution",
            "type": "string"
          },
          "id": {
            "description": "unique, immutable, system-controlled identifier for each resource",
            "type": "string",
            "format": "uuid"
          },
          "name": {
            "description": "unique, mutable, user-controlled identifier for each resource",
            "allOf": [
              {
                "$ref": "#/components/schemas/Name"
              }
            ]
          },
          "size": {
            "description": "total size in bytes",
            "allOf": [
              {
                "$ref": "#/components/schemas/ByteCount"
              }
            ]
          },
          "time_created": {
            "description": "timestamp when this resource was created",
            "type": "string",
            "format": "date-time"
          },
          "time_modified": {
            "description": "timestamp when this resource was last modified",
            "type": "string",
            "format": "date-time"
          },
          "url": {
            "nullable": true,
            "description": "URL source of this image, if any",
            "type": "string"
          },
          "version": {
            "description": "Image version",
            "type": "string"
          }
        },
        "required": [
          "block_size",
          "description",
          "distribution",
          "id",
          "name",
          "size",
          "time_created",
          "time_modified",
          "version"
        ]
      },
      "GlobalImageCreate": {
        "description": "Create-time parameters for an [`GlobalImage`](crate::external_api::views::GlobalImage)",
        "type": "object",
        "properties": {
          "block_size": {
            "description": "block size in bytes",
            "allOf": [
              {
                "$ref": "#/components/schemas/BlockSize"
              }
            ]
          },
          "description": {
            "type": "string"
          },
          "distribution": {
            "description": "OS image distribution",
            "allOf": [
              {
                "$ref": "#/components/schemas/Distribution"
              }
            ]
          },
          "name": {
            "$ref": "#/components/schemas/Name"
          },
          "source": {
            "description": "The source of the image's contents.",
            "allOf": [
              {
                "$ref": "#/components/schemas/ImageSource"
              }
            ]
          }
        },
        "required": [
          "block_size",
          "description",
          "distribution",
          "name",
          "source"
        ]
      },
      "GlobalImageResultsPage": {
        "description": "A single page of results",
        "type": "object",
        "properties": {
          "items": {
            "description": "list of items on this page of results",
            "type": "array",
            "items": {
              "$ref": "#/components/schemas/GlobalImage"
            }
          },
          "next_page": {
            "nullable": true,
            "description": "token used to fetch the next page of results (if any)",
            "type": "string"
          }
        },
        "required": [
          "items"
        ]
      },
      "Group": {
        "description": "Client view of a [`Group`]",
        "type": "object",
        "properties": {
          "display_name": {
            "description": "Human-readable name that can identify the group",
            "type": "string"
          },
          "id": {
            "type": "string",
            "format": "uuid"
          },
          "silo_id": {
            "description": "Uuid of the silo to which this group belongs",
            "type": "string",
            "format": "uuid"
          }
        },
        "required": [
          "display_name",
          "id",
          "silo_id"
        ]
      },
      "GroupResultsPage": {
        "description": "A single page of results",
        "type": "object",
        "properties": {
          "items": {
            "description": "list of items on this page of results",
            "type": "array",
            "items": {
              "$ref": "#/components/schemas/Group"
            }
          },
          "next_page": {
            "nullable": true,
            "description": "token used to fetch the next page of results (if any)",
            "type": "string"
          }
        },
        "required": [
          "items"
        ]
      },
      "Histogramdouble": {
        "description": "A simple type for managing a histogram metric.\n\nA histogram maintains the count of any number of samples, over a set of bins. Bins are specified on construction via their _left_ edges, inclusive. There can't be any \"gaps\" in the bins, and an additional bin may be added to the left, right, or both so that the bins extend to the entire range of the support.\n\nNote that any gaps, unsorted bins, or non-finite values will result in an error.\n\nExample ------- ```rust use oximeter::histogram::{BinRange, Histogram};\n\nlet edges = [0i64, 10, 20]; let mut hist = Histogram::new(&edges).unwrap(); assert_eq!(hist.n_bins(), 4); // One additional bin for the range (20..) assert_eq!(hist.n_samples(), 0); hist.sample(4); hist.sample(100); assert_eq!(hist.n_samples(), 2);\n\nlet data = hist.iter().collect::<Vec<_>>(); assert_eq!(data[0].range, BinRange::range(i64::MIN, 0)); // An additional bin for `..0` assert_eq!(data[0].count, 0); // Nothing is in this bin\n\nassert_eq!(data[1].range, BinRange::range(0, 10)); // The range `0..10` assert_eq!(data[1].count, 1); // 4 is sampled into this bin ```\n\nNotes -----\n\nHistograms may be constructed either from their left bin edges, or from a sequence of ranges. In either case, the left-most bin may be converted upon construction. In particular, if the left-most value is not equal to the minimum of the support, a new bin will be added from the minimum to that provided value. If the left-most value _is_ the support's minimum, because the provided bin was unbounded below, such as `(..0)`, then that bin will be converted into one bounded below, `(MIN..0)` in this case.\n\nThe short of this is that, most of the time, it shouldn't matter. If one specifies the extremes of the support as their bins, be aware that the left-most may be converted from a `BinRange::RangeTo` into a `BinRange::Range`. In other words, the first bin of a histogram is _always_ a `Bin::Range` or a `Bin::RangeFrom` after construction. In fact, every bin is one of those variants, the `BinRange::RangeTo` is only provided as a convenience during construction.",
        "type": "object",
        "properties": {
          "bins": {
            "type": "array",
            "items": {
              "$ref": "#/components/schemas/Bindouble"
            }
          },
          "n_samples": {
            "type": "integer",
            "format": "uint64",
            "minimum": 0
          },
          "start_time": {
            "type": "string",
            "format": "date-time"
          }
        },
        "required": [
          "bins",
          "n_samples",
          "start_time"
        ]
      },
      "Histogramint64": {
        "description": "A simple type for managing a histogram metric.\n\nA histogram maintains the count of any number of samples, over a set of bins. Bins are specified on construction via their _left_ edges, inclusive. There can't be any \"gaps\" in the bins, and an additional bin may be added to the left, right, or both so that the bins extend to the entire range of the support.\n\nNote that any gaps, unsorted bins, or non-finite values will result in an error.\n\nExample ------- ```rust use oximeter::histogram::{BinRange, Histogram};\n\nlet edges = [0i64, 10, 20]; let mut hist = Histogram::new(&edges).unwrap(); assert_eq!(hist.n_bins(), 4); // One additional bin for the range (20..) assert_eq!(hist.n_samples(), 0); hist.sample(4); hist.sample(100); assert_eq!(hist.n_samples(), 2);\n\nlet data = hist.iter().collect::<Vec<_>>(); assert_eq!(data[0].range, BinRange::range(i64::MIN, 0)); // An additional bin for `..0` assert_eq!(data[0].count, 0); // Nothing is in this bin\n\nassert_eq!(data[1].range, BinRange::range(0, 10)); // The range `0..10` assert_eq!(data[1].count, 1); // 4 is sampled into this bin ```\n\nNotes -----\n\nHistograms may be constructed either from their left bin edges, or from a sequence of ranges. In either case, the left-most bin may be converted upon construction. In particular, if the left-most value is not equal to the minimum of the support, a new bin will be added from the minimum to that provided value. If the left-most value _is_ the support's minimum, because the provided bin was unbounded below, such as `(..0)`, then that bin will be converted into one bounded below, `(MIN..0)` in this case.\n\nThe short of this is that, most of the time, it shouldn't matter. If one specifies the extremes of the support as their bins, be aware that the left-most may be converted from a `BinRange::RangeTo` into a `BinRange::Range`. In other words, the first bin of a histogram is _always_ a `Bin::Range` or a `Bin::RangeFrom` after construction. In fact, every bin is one of those variants, the `BinRange::RangeTo` is only provided as a convenience during construction.",
        "type": "object",
        "properties": {
          "bins": {
            "type": "array",
            "items": {
              "$ref": "#/components/schemas/Binint64"
            }
          },
          "n_samples": {
            "type": "integer",
            "format": "uint64",
            "minimum": 0
          },
          "start_time": {
            "type": "string",
            "format": "date-time"
          }
        },
        "required": [
          "bins",
          "n_samples",
          "start_time"
        ]
      },
      "IdentityProvider": {
        "description": "Client view of an [`IdentityProvider`]",
        "type": "object",
        "properties": {
          "description": {
            "description": "human-readable free-form text about a resource",
            "type": "string"
          },
          "id": {
            "description": "unique, immutable, system-controlled identifier for each resource",
            "type": "string",
            "format": "uuid"
          },
          "name": {
            "description": "unique, mutable, user-controlled identifier for each resource",
            "allOf": [
              {
                "$ref": "#/components/schemas/Name"
              }
            ]
          },
          "provider_type": {
            "description": "Identity provider type",
            "allOf": [
              {
                "$ref": "#/components/schemas/IdentityProviderType"
              }
            ]
          },
          "time_created": {
            "description": "timestamp when this resource was created",
            "type": "string",
            "format": "date-time"
          },
          "time_modified": {
            "description": "timestamp when this resource was last modified",
            "type": "string",
            "format": "date-time"
          }
        },
        "required": [
          "description",
          "id",
          "name",
          "provider_type",
          "time_created",
          "time_modified"
        ]
      },
      "IdentityProviderResultsPage": {
        "description": "A single page of results",
        "type": "object",
        "properties": {
          "items": {
            "description": "list of items on this page of results",
            "type": "array",
            "items": {
              "$ref": "#/components/schemas/IdentityProvider"
            }
          },
          "next_page": {
            "nullable": true,
            "description": "token used to fetch the next page of results (if any)",
            "type": "string"
          }
        },
        "required": [
          "items"
        ]
      },
      "IdentityProviderType": {
        "oneOf": [
          {
            "description": "SAML identity provider",
            "type": "string",
            "enum": [
              "saml"
            ]
          }
        ]
      },
      "IdentityType": {
        "description": "Describes what kind of identity is described by an id",
        "type": "string",
        "enum": [
          "silo_user",
          "silo_group"
        ]
      },
      "IdpMetadataSource": {
        "oneOf": [
          {
            "type": "object",
            "properties": {
              "type": {
                "type": "string",
                "enum": [
                  "url"
                ]
              },
              "url": {
                "type": "string"
              }
            },
            "required": [
              "type",
              "url"
            ]
          },
          {
            "type": "object",
            "properties": {
              "data": {
                "type": "string"
              },
              "type": {
                "type": "string",
                "enum": [
                  "base64_encoded_xml"
                ]
              }
            },
            "required": [
              "data",
              "type"
            ]
          }
        ]
      },
      "Image": {
        "description": "Client view of project Images",
        "type": "object",
        "properties": {
          "block_size": {
            "description": "size of blocks in bytes",
            "allOf": [
              {
                "$ref": "#/components/schemas/ByteCount"
              }
            ]
          },
          "description": {
            "description": "human-readable free-form text about a resource",
            "type": "string"
          },
          "digest": {
            "nullable": true,
            "description": "Hash of the image contents, if applicable",
            "allOf": [
              {
                "$ref": "#/components/schemas/Digest"
              }
            ]
          },
          "id": {
            "description": "unique, immutable, system-controlled identifier for each resource",
            "type": "string",
            "format": "uuid"
          },
          "name": {
            "description": "unique, mutable, user-controlled identifier for each resource",
            "allOf": [
              {
                "$ref": "#/components/schemas/Name"
              }
            ]
          },
          "project_id": {
            "description": "The project the disk belongs to",
            "type": "string",
            "format": "uuid"
          },
          "size": {
            "description": "total size in bytes",
            "allOf": [
              {
                "$ref": "#/components/schemas/ByteCount"
              }
            ]
          },
          "time_created": {
            "description": "timestamp when this resource was created",
            "type": "string",
            "format": "date-time"
          },
          "time_modified": {
            "description": "timestamp when this resource was last modified",
            "type": "string",
            "format": "date-time"
          },
          "url": {
            "nullable": true,
            "description": "URL source of this image, if any",
            "type": "string"
          },
          "version": {
            "nullable": true,
            "description": "Version of this, if any",
            "type": "string"
          }
        },
        "required": [
          "block_size",
          "description",
          "id",
          "name",
          "project_id",
          "size",
          "time_created",
          "time_modified"
        ]
      },
      "ImageCreate": {
        "description": "Create-time parameters for an [`Image`](crate::external_api::views::Image)",
        "type": "object",
        "properties": {
          "block_size": {
            "description": "block size in bytes",
            "allOf": [
              {
                "$ref": "#/components/schemas/BlockSize"
              }
            ]
          },
          "description": {
            "type": "string"
          },
          "name": {
            "$ref": "#/components/schemas/Name"
          },
          "source": {
            "description": "The source of the image's contents.",
            "allOf": [
              {
                "$ref": "#/components/schemas/ImageSource"
              }
            ]
          }
        },
        "required": [
          "block_size",
          "description",
          "name",
          "source"
        ]
      },
      "ImageResultsPage": {
        "description": "A single page of results",
        "type": "object",
        "properties": {
          "items": {
            "description": "list of items on this page of results",
            "type": "array",
            "items": {
              "$ref": "#/components/schemas/Image"
            }
          },
          "next_page": {
            "nullable": true,
            "description": "token used to fetch the next page of results (if any)",
            "type": "string"
          }
        },
        "required": [
          "items"
        ]
      },
      "ImageSource": {
        "description": "The source of the underlying image.",
        "oneOf": [
          {
            "type": "object",
            "properties": {
              "type": {
                "type": "string",
                "enum": [
                  "url"
                ]
              },
              "url": {
                "type": "string"
              }
            },
            "required": [
              "type",
              "url"
            ]
          },
          {
            "type": "object",
            "properties": {
              "id": {
                "type": "string",
                "format": "uuid"
              },
              "type": {
                "type": "string",
                "enum": [
                  "snapshot"
                ]
              }
            },
            "required": [
              "id",
              "type"
            ]
          },
          {
            "description": "Boot the Alpine ISO that ships with the Propolis zone. Intended for development purposes only.",
            "type": "object",
            "properties": {
              "type": {
                "type": "string",
                "enum": [
                  "you_can_boot_anything_as_long_as_its_alpine"
                ]
              }
            },
            "required": [
              "type"
            ]
          }
        ]
      },
      "Instance": {
        "description": "Client view of an [`Instance`]",
        "type": "object",
        "properties": {
          "description": {
            "description": "human-readable free-form text about a resource",
            "type": "string"
          },
          "hostname": {
            "description": "RFC1035-compliant hostname for the Instance.",
            "type": "string"
          },
          "id": {
            "description": "unique, immutable, system-controlled identifier for each resource",
            "type": "string",
            "format": "uuid"
          },
          "memory": {
            "description": "memory allocated for this Instance",
            "allOf": [
              {
                "$ref": "#/components/schemas/ByteCount"
              }
            ]
          },
          "name": {
            "description": "unique, mutable, user-controlled identifier for each resource",
            "allOf": [
              {
                "$ref": "#/components/schemas/Name"
              }
            ]
          },
          "ncpus": {
            "description": "number of CPUs allocated for this Instance",
            "allOf": [
              {
                "$ref": "#/components/schemas/InstanceCpuCount"
              }
            ]
          },
          "project_id": {
            "description": "id for the project containing this Instance",
            "type": "string",
            "format": "uuid"
          },
          "run_state": {
            "$ref": "#/components/schemas/InstanceState"
          },
          "time_created": {
            "description": "timestamp when this resource was created",
            "type": "string",
            "format": "date-time"
          },
          "time_modified": {
            "description": "timestamp when this resource was last modified",
            "type": "string",
            "format": "date-time"
          },
          "time_run_state_updated": {
            "type": "string",
            "format": "date-time"
          }
        },
        "required": [
          "description",
          "hostname",
          "id",
          "memory",
          "name",
          "ncpus",
          "project_id",
          "run_state",
          "time_created",
          "time_modified",
          "time_run_state_updated"
        ]
      },
      "InstanceCpuCount": {
        "description": "The number of CPUs in an Instance",
        "type": "integer",
        "format": "uint16",
        "minimum": 0
      },
      "InstanceCreate": {
        "description": "Create-time parameters for an [`Instance`](omicron_common::api::external::Instance)",
        "type": "object",
        "properties": {
          "description": {
            "type": "string"
          },
          "disks": {
            "description": "The disks to be created or attached for this instance.",
            "default": [],
            "type": "array",
            "items": {
              "$ref": "#/components/schemas/InstanceDiskAttachment"
            }
          },
          "external_ips": {
            "description": "The external IP addresses provided to this instance.\n\nBy default, all instances have outbound connectivity, but no inbound connectivity. These external addresses can be used to provide a fixed, known IP address for making inbound connections to the instance.",
            "default": [],
            "type": "array",
            "items": {
              "$ref": "#/components/schemas/ExternalIpCreate"
            }
          },
          "hostname": {
            "type": "string"
          },
          "memory": {
            "$ref": "#/components/schemas/ByteCount"
          },
          "name": {
            "$ref": "#/components/schemas/Name"
          },
          "ncpus": {
            "$ref": "#/components/schemas/InstanceCpuCount"
          },
          "network_interfaces": {
            "description": "The network interfaces to be created for this instance.",
            "default": {
              "type": "default"
            },
            "allOf": [
              {
                "$ref": "#/components/schemas/InstanceNetworkInterfaceAttachment"
              }
            ]
          },
          "start": {
            "description": "Should this instance be started upon creation; true by default.",
            "default": true,
            "type": "boolean"
          },
          "user_data": {
            "description": "User data for instance initialization systems (such as cloud-init). Must be a Base64-encoded string, as specified in RFC 4648 § 4 (+ and / characters with padding). Maximum 32 KiB unencoded data.",
            "default": "",
            "type": "string",
            "format": "byte"
          }
        },
        "required": [
          "description",
          "hostname",
          "memory",
          "name",
          "ncpus"
        ]
      },
      "InstanceDiskAttachment": {
        "description": "Describe the instance's disks at creation time",
        "oneOf": [
          {
            "description": "During instance creation, create and attach disks",
            "type": "object",
            "properties": {
              "description": {
                "type": "string"
              },
              "disk_source": {
                "description": "initial source for this disk",
                "allOf": [
                  {
                    "$ref": "#/components/schemas/DiskSource"
                  }
                ]
              },
              "name": {
                "$ref": "#/components/schemas/Name"
              },
              "size": {
                "description": "total size of the Disk in bytes",
                "allOf": [
                  {
                    "$ref": "#/components/schemas/ByteCount"
                  }
                ]
              },
              "type": {
                "type": "string",
                "enum": [
                  "create"
                ]
              }
            },
            "required": [
              "description",
              "disk_source",
              "name",
              "size",
              "type"
            ]
          },
          {
            "description": "During instance creation, attach this disk",
            "type": "object",
            "properties": {
              "name": {
                "description": "A disk name to attach",
                "allOf": [
                  {
                    "$ref": "#/components/schemas/Name"
                  }
                ]
              },
              "type": {
                "type": "string",
                "enum": [
                  "attach"
                ]
              }
            },
            "required": [
              "name",
              "type"
            ]
          }
        ]
      },
      "InstanceIdentifier": {
        "type": "object",
        "properties": {
          "instance": {
            "$ref": "#/components/schemas/NameOrId"
          }
        },
        "required": [
          "instance"
        ]
      },
      "InstanceMigrate": {
        "description": "Migration parameters for an [`Instance`](omicron_common::api::external::Instance)",
        "type": "object",
        "properties": {
          "dst_sled_id": {
            "type": "string",
            "format": "uuid"
          }
        },
        "required": [
          "dst_sled_id"
        ]
      },
      "InstanceNetworkInterfaceAttachment": {
        "description": "Describes an attachment of a `NetworkInterface` to an `Instance`, at the time the instance is created.",
        "oneOf": [
          {
            "description": "Create one or more `NetworkInterface`s for the `Instance`.\n\nIf more than one interface is provided, then the first will be designated the primary interface for the instance.",
            "type": "object",
            "properties": {
              "params": {
                "type": "array",
                "items": {
                  "$ref": "#/components/schemas/NetworkInterfaceCreate"
                }
              },
              "type": {
                "type": "string",
                "enum": [
                  "create"
                ]
              }
            },
            "required": [
              "params",
              "type"
            ]
          },
          {
            "description": "The default networking configuration for an instance is to create a single primary interface with an automatically-assigned IP address. The IP will be pulled from the Project's default VPC / VPC Subnet.",
            "type": "object",
            "properties": {
              "type": {
                "type": "string",
                "enum": [
                  "default"
                ]
              }
            },
            "required": [
              "type"
            ]
          },
          {
            "description": "No network interfaces at all will be created for the instance.",
            "type": "object",
            "properties": {
              "type": {
                "type": "string",
                "enum": [
                  "none"
                ]
              }
            },
            "required": [
              "type"
            ]
          }
        ]
      },
      "InstanceResultsPage": {
        "description": "A single page of results",
        "type": "object",
        "properties": {
          "items": {
            "description": "list of items on this page of results",
            "type": "array",
            "items": {
              "$ref": "#/components/schemas/Instance"
            }
          },
          "next_page": {
            "nullable": true,
            "description": "token used to fetch the next page of results (if any)",
            "type": "string"
          }
        },
        "required": [
          "items"
        ]
      },
      "InstanceSerialConsoleData": {
        "description": "Contents of an Instance's serial console buffer.",
        "type": "object",
        "properties": {
          "data": {
            "description": "The bytes starting from the requested offset up to either the end of the buffer or the request's `max_bytes`. Provided as a u8 array rather than a string, as it may not be UTF-8.",
            "type": "array",
            "items": {
              "type": "integer",
              "format": "uint8",
              "minimum": 0
            }
          },
          "last_byte_offset": {
            "description": "The absolute offset since boot (suitable for use as `byte_offset` in a subsequent request) of the last byte returned in `data`.",
            "type": "integer",
            "format": "uint64",
            "minimum": 0
          }
        },
        "required": [
          "data",
          "last_byte_offset"
        ]
      },
      "InstanceState": {
        "description": "Running state of an Instance (primarily: booted or stopped)\n\nThis typically reflects whether it's starting, running, stopping, or stopped, but also includes states related to the Instance's lifecycle",
        "oneOf": [
          {
            "description": "The instance is being created.",
            "type": "string",
            "enum": [
              "creating"
            ]
          },
          {
            "description": "The instance is currently starting up.",
            "type": "string",
            "enum": [
              "starting"
            ]
          },
          {
            "description": "The instance is currently running.",
            "type": "string",
            "enum": [
              "running"
            ]
          },
          {
            "description": "The instance has been requested to stop and a transition to \"Stopped\" is imminent.",
            "type": "string",
            "enum": [
              "stopping"
            ]
          },
          {
            "description": "The instance is currently stopped.",
            "type": "string",
            "enum": [
              "stopped"
            ]
          },
          {
            "description": "The instance is in the process of rebooting - it will remain in the \"rebooting\" state until the VM is starting once more.",
            "type": "string",
            "enum": [
              "rebooting"
            ]
          },
          {
            "description": "The instance is in the process of migrating - it will remain in the \"migrating\" state until the migration process is complete and the destination propolis is ready to continue execution.",
            "type": "string",
            "enum": [
              "migrating"
            ]
          },
          {
            "description": "The instance is attempting to recover from a failure.",
            "type": "string",
            "enum": [
              "repairing"
            ]
          },
          {
            "description": "The instance has encountered a failure.",
            "type": "string",
            "enum": [
              "failed"
            ]
          },
          {
            "description": "The instance has been deleted.",
            "type": "string",
            "enum": [
              "destroyed"
            ]
          }
        ]
      },
      "IpKind": {
        "description": "The kind of an external IP address for an instance",
        "type": "string",
        "enum": [
          "ephemeral",
          "floating"
        ]
      },
      "IpNet": {
        "oneOf": [
          {
            "title": "v4",
            "allOf": [
              {
                "$ref": "#/components/schemas/Ipv4Net"
              }
            ]
          },
          {
            "title": "v6",
            "allOf": [
              {
                "$ref": "#/components/schemas/Ipv6Net"
              }
            ]
          }
        ]
      },
      "IpPool": {
        "description": "Identity-related metadata that's included in nearly all public API objects",
        "type": "object",
        "properties": {
          "description": {
            "description": "human-readable free-form text about a resource",
            "type": "string"
          },
          "id": {
            "description": "unique, immutable, system-controlled identifier for each resource",
            "type": "string",
            "format": "uuid"
          },
          "name": {
            "description": "unique, mutable, user-controlled identifier for each resource",
            "allOf": [
              {
                "$ref": "#/components/schemas/Name"
              }
            ]
          },
          "time_created": {
            "description": "timestamp when this resource was created",
            "type": "string",
            "format": "date-time"
          },
          "time_modified": {
            "description": "timestamp when this resource was last modified",
            "type": "string",
            "format": "date-time"
          }
        },
        "required": [
          "description",
          "id",
          "name",
          "time_created",
          "time_modified"
        ]
      },
      "IpPoolCreate": {
        "description": "Create-time parameters for an IP Pool.\n\nSee [`IpPool`](crate::external_api::views::IpPool)",
        "type": "object",
        "properties": {
          "description": {
            "type": "string"
          },
          "name": {
            "$ref": "#/components/schemas/Name"
          }
        },
        "required": [
          "description",
          "name"
        ]
      },
      "IpPoolRange": {
        "type": "object",
        "properties": {
          "id": {
            "type": "string",
            "format": "uuid"
          },
          "range": {
            "$ref": "#/components/schemas/IpRange"
          },
          "time_created": {
            "type": "string",
            "format": "date-time"
          }
        },
        "required": [
          "id",
          "range",
          "time_created"
        ]
      },
      "IpPoolRangeResultsPage": {
        "description": "A single page of results",
        "type": "object",
        "properties": {
          "items": {
            "description": "list of items on this page of results",
            "type": "array",
            "items": {
              "$ref": "#/components/schemas/IpPoolRange"
            }
          },
          "next_page": {
            "nullable": true,
            "description": "token used to fetch the next page of results (if any)",
            "type": "string"
          }
        },
        "required": [
          "items"
        ]
      },
      "IpPoolResultsPage": {
        "description": "A single page of results",
        "type": "object",
        "properties": {
          "items": {
            "description": "list of items on this page of results",
            "type": "array",
            "items": {
              "$ref": "#/components/schemas/IpPool"
            }
          },
          "next_page": {
            "nullable": true,
            "description": "token used to fetch the next page of results (if any)",
            "type": "string"
          }
        },
        "required": [
          "items"
        ]
      },
      "IpPoolUpdate": {
        "description": "Parameters for updating an IP Pool",
        "type": "object",
        "properties": {
          "description": {
            "nullable": true,
            "type": "string"
          },
          "name": {
            "nullable": true,
            "allOf": [
              {
                "$ref": "#/components/schemas/Name"
              }
            ]
          }
        }
      },
      "IpRange": {
        "oneOf": [
          {
            "title": "v4",
            "allOf": [
              {
                "$ref": "#/components/schemas/Ipv4Range"
              }
            ]
          },
          {
            "title": "v6",
            "allOf": [
              {
                "$ref": "#/components/schemas/Ipv6Range"
              }
            ]
          }
        ]
      },
      "Ipv4Net": {
        "example": "192.168.1.0/24",
        "title": "An IPv4 subnet",
        "description": "An IPv4 subnet, including prefix and subnet mask",
        "type": "string",
        "pattern": "^(([0-9]|[1-9][0-9]|1[0-9][0-9]|2[0-4][0-9]|25[0-5])\\.){3}([0-9]|[1-9][0-9]|1[0-9][0-9]|2[0-4][0-9]|25[0-5])/([8-9]|1[0-9]|2[0-9]|3[0-2])$"
      },
      "Ipv4Range": {
        "description": "A non-decreasing IPv4 address range, inclusive of both ends.\n\nThe first address must be less than or equal to the last address.",
        "type": "object",
        "properties": {
          "first": {
            "type": "string",
            "format": "ipv4"
          },
          "last": {
            "type": "string",
            "format": "ipv4"
          }
        },
        "required": [
          "first",
          "last"
        ]
      },
      "Ipv6Net": {
        "example": "fd12:3456::/64",
        "title": "An IPv6 subnet",
        "description": "An IPv6 subnet, including prefix and subnet mask",
        "type": "string",
        "pattern": "^([fF][dD])[0-9a-fA-F]{2}:(([0-9a-fA-F]{1,4}:){6}[0-9a-fA-F]{1,4}|([0-9a-fA-F]{1,4}:){1,6}:)\\/([1-9]|[1-9][0-9]|1[0-1][0-9]|12[0-8])$"
      },
      "Ipv6Range": {
        "description": "A non-decreasing IPv6 address range, inclusive of both ends.\n\nThe first address must be less than or equal to the last address.",
        "type": "object",
        "properties": {
          "first": {
            "type": "string",
            "format": "ipv6"
          },
          "last": {
            "type": "string",
            "format": "ipv6"
          }
        },
        "required": [
          "first",
          "last"
        ]
      },
      "L4PortRange": {
        "example": "22",
        "title": "A range of IP ports",
        "description": "An inclusive-inclusive range of IP ports. The second port may be omitted to represent a single port",
        "type": "string",
        "pattern": "^[0-9]{1,5}(-[0-9]{1,5})?$",
        "minLength": 1,
        "maxLength": 11
      },
      "MacAddr": {
        "example": "ff:ff:ff:ff:ff:ff",
        "title": "A MAC address",
        "description": "A Media Access Control address, in EUI-48 format",
        "type": "string",
        "pattern": "^([0-9a-fA-F]{2}:){5}[0-9a-fA-F]{2}$",
        "minLength": 17,
        "maxLength": 17
      },
      "Measurement": {
        "description": "A `Measurement` is a timestamped datum from a single metric",
        "type": "object",
        "properties": {
          "datum": {
            "$ref": "#/components/schemas/Datum"
          },
          "timestamp": {
            "type": "string",
            "format": "date-time"
          }
        },
        "required": [
          "datum",
          "timestamp"
        ]
      },
      "MeasurementResultsPage": {
        "description": "A single page of results",
        "type": "object",
        "properties": {
          "items": {
            "description": "list of items on this page of results",
            "type": "array",
            "items": {
              "$ref": "#/components/schemas/Measurement"
            }
          },
          "next_page": {
            "nullable": true,
            "description": "token used to fetch the next page of results (if any)",
            "type": "string"
          }
        },
        "required": [
          "items"
        ]
      },
      "Name": {
        "title": "A name unique within the parent collection",
        "description": "Names must begin with a lower case ASCII letter, be composed exclusively of lowercase ASCII, uppercase ASCII, numbers, and '-', and may not end with a '-'. Names cannot be a UUID though they may contain a UUID.",
        "type": "string",
        "pattern": "^(?![0-9a-fA-F]{8}-[0-9a-fA-F]{4}-[0-9a-fA-F]{4}-[0-9a-fA-F]{4}-[0-9a-fA-F]{12}$)^[a-z][a-z0-9-]*[a-zA-Z0-9]$",
        "maxLength": 63
      },
      "NameOrId": {
        "oneOf": [
          {
            "title": "id",
            "allOf": [
              {
                "type": "string",
                "format": "uuid"
              }
            ]
          },
          {
            "title": "name",
            "allOf": [
              {
                "$ref": "#/components/schemas/Name"
              }
            ]
          }
        ]
      },
      "NetworkInterface": {
        "description": "A `NetworkInterface` represents a virtual network interface device.",
        "type": "object",
        "properties": {
          "description": {
            "description": "human-readable free-form text about a resource",
            "type": "string"
          },
          "id": {
            "description": "unique, immutable, system-controlled identifier for each resource",
            "type": "string",
            "format": "uuid"
          },
          "instance_id": {
            "description": "The Instance to which the interface belongs.",
            "type": "string",
            "format": "uuid"
          },
          "ip": {
            "description": "The IP address assigned to this interface.",
            "type": "string",
            "format": "ip"
          },
          "mac": {
            "description": "The MAC address assigned to this interface.",
            "allOf": [
              {
                "$ref": "#/components/schemas/MacAddr"
              }
            ]
          },
          "name": {
            "description": "unique, mutable, user-controlled identifier for each resource",
            "allOf": [
              {
                "$ref": "#/components/schemas/Name"
              }
            ]
          },
          "primary": {
            "description": "True if this interface is the primary for the instance to which it's attached.",
            "type": "boolean"
          },
          "subnet_id": {
            "description": "The subnet to which the interface belongs.",
            "type": "string",
            "format": "uuid"
          },
          "time_created": {
            "description": "timestamp when this resource was created",
            "type": "string",
            "format": "date-time"
          },
          "time_modified": {
            "description": "timestamp when this resource was last modified",
            "type": "string",
            "format": "date-time"
          },
          "vpc_id": {
            "description": "The VPC to which the interface belongs.",
            "type": "string",
            "format": "uuid"
          }
        },
        "required": [
          "description",
          "id",
          "instance_id",
          "ip",
          "mac",
          "name",
          "primary",
          "subnet_id",
          "time_created",
          "time_modified",
          "vpc_id"
        ]
      },
      "NetworkInterfaceCreate": {
        "description": "Create-time parameters for a [`NetworkInterface`](omicron_common::api::external::NetworkInterface)",
        "type": "object",
        "properties": {
          "description": {
            "type": "string"
          },
          "ip": {
            "nullable": true,
            "description": "The IP address for the interface. One will be auto-assigned if not provided.",
            "type": "string",
            "format": "ip"
          },
          "name": {
            "$ref": "#/components/schemas/Name"
          },
          "subnet_name": {
            "description": "The VPC Subnet in which to create the interface.",
            "allOf": [
              {
                "$ref": "#/components/schemas/Name"
              }
            ]
          },
          "vpc_name": {
            "description": "The VPC in which to create the interface.",
            "allOf": [
              {
                "$ref": "#/components/schemas/Name"
              }
            ]
          }
        },
        "required": [
          "description",
          "name",
          "subnet_name",
          "vpc_name"
        ]
      },
      "NetworkInterfaceResultsPage": {
        "description": "A single page of results",
        "type": "object",
        "properties": {
          "items": {
            "description": "list of items on this page of results",
            "type": "array",
            "items": {
              "$ref": "#/components/schemas/NetworkInterface"
            }
          },
          "next_page": {
            "nullable": true,
            "description": "token used to fetch the next page of results (if any)",
            "type": "string"
          }
        },
        "required": [
          "items"
        ]
      },
      "NetworkInterfaceUpdate": {
        "description": "Parameters for updating a [`NetworkInterface`](omicron_common::api::external::NetworkInterface).\n\nNote that modifying IP addresses for an interface is not yet supported, a new interface must be created instead.",
        "type": "object",
        "properties": {
          "description": {
            "nullable": true,
            "type": "string"
          },
          "name": {
            "nullable": true,
            "allOf": [
              {
                "$ref": "#/components/schemas/Name"
              }
            ]
          },
          "primary": {
            "description": "Make a secondary interface the instance's primary interface.\n\nIf applied to a secondary interface, that interface will become the primary on the next reboot of the instance. Note that this may have implications for routing between instances, as the new primary interface will be on a distinct subnet from the previous primary interface.\n\nNote that this can only be used to select a new primary interface for an instance. Requests to change the primary interface into a secondary will return an error.",
            "default": false,
            "type": "boolean"
          }
        }
      },
      "NodeName": {
        "description": "Unique name for a saga [`Node`]\n\nEach node requires a string name that's unique within its DAG.  The name is used to identify its output.  Nodes that depend on a given node (either directly or indirectly) can access the node's output using its name.",
        "type": "string"
      },
      "Organization": {
        "description": "Client view of an [`Organization`]",
        "type": "object",
        "properties": {
          "description": {
            "description": "human-readable free-form text about a resource",
            "type": "string"
          },
          "id": {
            "description": "unique, immutable, system-controlled identifier for each resource",
            "type": "string",
            "format": "uuid"
          },
          "name": {
            "description": "unique, mutable, user-controlled identifier for each resource",
            "allOf": [
              {
                "$ref": "#/components/schemas/Name"
              }
            ]
          },
          "time_created": {
            "description": "timestamp when this resource was created",
            "type": "string",
            "format": "date-time"
          },
          "time_modified": {
            "description": "timestamp when this resource was last modified",
            "type": "string",
            "format": "date-time"
          }
        },
        "required": [
          "description",
          "id",
          "name",
          "time_created",
          "time_modified"
        ]
      },
      "OrganizationCreate": {
        "description": "Create-time parameters for an [`Organization`](crate::external_api::views::Organization)",
        "type": "object",
        "properties": {
          "description": {
            "type": "string"
          },
          "name": {
            "$ref": "#/components/schemas/Name"
          }
        },
        "required": [
          "description",
          "name"
        ]
      },
      "OrganizationResultsPage": {
        "description": "A single page of results",
        "type": "object",
        "properties": {
          "items": {
            "description": "list of items on this page of results",
            "type": "array",
            "items": {
              "$ref": "#/components/schemas/Organization"
            }
          },
          "next_page": {
            "nullable": true,
            "description": "token used to fetch the next page of results (if any)",
            "type": "string"
          }
        },
        "required": [
          "items"
        ]
      },
      "OrganizationRole": {
        "type": "string",
        "enum": [
          "admin",
          "collaborator",
          "viewer"
        ]
      },
      "OrganizationRolePolicy": {
        "description": "Client view of a [`Policy`], which describes how this resource may be accessed\n\nNote that the Policy only describes access granted explicitly for this resource.  The policies of parent resources can also cause a user to have access to this resource.",
        "type": "object",
        "properties": {
          "role_assignments": {
            "description": "Roles directly assigned on this resource",
            "type": "array",
            "items": {
              "$ref": "#/components/schemas/OrganizationRoleRoleAssignment"
            }
          }
        },
        "required": [
          "role_assignments"
        ]
      },
      "OrganizationRoleRoleAssignment": {
        "description": "Describes the assignment of a particular role on a particular resource to a particular identity (user, group, etc.)\n\nThe resource is not part of this structure.  Rather, [`RoleAssignment`]s are put into a [`Policy`] and that Policy is applied to a particular resource.",
        "type": "object",
        "properties": {
          "identity_id": {
            "type": "string",
            "format": "uuid"
          },
          "identity_type": {
            "$ref": "#/components/schemas/IdentityType"
          },
          "role_name": {
            "$ref": "#/components/schemas/OrganizationRole"
          }
        },
        "required": [
          "identity_id",
          "identity_type",
          "role_name"
        ]
      },
      "OrganizationUpdate": {
        "description": "Updateable properties of an [`Organization`](crate::external_api::views::Organization)",
        "type": "object",
        "properties": {
          "description": {
            "nullable": true,
            "type": "string"
          },
          "name": {
            "nullable": true,
            "allOf": [
              {
                "$ref": "#/components/schemas/Name"
              }
            ]
          }
        }
      },
      "Password": {
        "title": "A password used to authenticate a user",
        "description": "Passwords may be subject to additional constraints.",
        "type": "string",
        "maxLength": 512
      },
      "Project": {
        "description": "Client view of a [`Project`]",
        "type": "object",
        "properties": {
          "description": {
            "description": "human-readable free-form text about a resource",
            "type": "string"
          },
          "id": {
            "description": "unique, immutable, system-controlled identifier for each resource",
            "type": "string",
            "format": "uuid"
          },
          "name": {
            "description": "unique, mutable, user-controlled identifier for each resource",
            "allOf": [
              {
                "$ref": "#/components/schemas/Name"
              }
            ]
          },
          "organization_id": {
            "type": "string",
            "format": "uuid"
          },
          "time_created": {
            "description": "timestamp when this resource was created",
            "type": "string",
            "format": "date-time"
          },
          "time_modified": {
            "description": "timestamp when this resource was last modified",
            "type": "string",
            "format": "date-time"
          }
        },
        "required": [
          "description",
          "id",
          "name",
          "organization_id",
          "time_created",
          "time_modified"
        ]
      },
      "ProjectCreate": {
        "description": "Create-time parameters for a [`Project`](crate::external_api::views::Project)",
        "type": "object",
        "properties": {
          "description": {
            "type": "string"
          },
          "name": {
            "$ref": "#/components/schemas/Name"
          }
        },
        "required": [
          "description",
          "name"
        ]
      },
      "ProjectResultsPage": {
        "description": "A single page of results",
        "type": "object",
        "properties": {
          "items": {
            "description": "list of items on this page of results",
            "type": "array",
            "items": {
              "$ref": "#/components/schemas/Project"
            }
          },
          "next_page": {
            "nullable": true,
            "description": "token used to fetch the next page of results (if any)",
            "type": "string"
          }
        },
        "required": [
          "items"
        ]
      },
      "ProjectRole": {
        "type": "string",
        "enum": [
          "admin",
          "collaborator",
          "viewer"
        ]
      },
      "ProjectRolePolicy": {
        "description": "Client view of a [`Policy`], which describes how this resource may be accessed\n\nNote that the Policy only describes access granted explicitly for this resource.  The policies of parent resources can also cause a user to have access to this resource.",
        "type": "object",
        "properties": {
          "role_assignments": {
            "description": "Roles directly assigned on this resource",
            "type": "array",
            "items": {
              "$ref": "#/components/schemas/ProjectRoleRoleAssignment"
            }
          }
        },
        "required": [
          "role_assignments"
        ]
      },
      "ProjectRoleRoleAssignment": {
        "description": "Describes the assignment of a particular role on a particular resource to a particular identity (user, group, etc.)\n\nThe resource is not part of this structure.  Rather, [`RoleAssignment`]s are put into a [`Policy`] and that Policy is applied to a particular resource.",
        "type": "object",
        "properties": {
          "identity_id": {
            "type": "string",
            "format": "uuid"
          },
          "identity_type": {
            "$ref": "#/components/schemas/IdentityType"
          },
          "role_name": {
            "$ref": "#/components/schemas/ProjectRole"
          }
        },
        "required": [
          "identity_id",
          "identity_type",
          "role_name"
        ]
      },
      "ProjectUpdate": {
        "description": "Updateable properties of a [`Project`](crate::external_api::views::Project)",
        "type": "object",
        "properties": {
          "description": {
            "nullable": true,
            "type": "string"
          },
          "name": {
            "nullable": true,
            "allOf": [
              {
                "$ref": "#/components/schemas/Name"
              }
            ]
          }
        }
      },
      "Rack": {
        "description": "Client view of an [`Rack`]",
        "type": "object",
        "properties": {
          "id": {
            "description": "unique, immutable, system-controlled identifier for each resource",
            "type": "string",
            "format": "uuid"
          },
          "time_created": {
            "description": "timestamp when this resource was created",
            "type": "string",
            "format": "date-time"
          },
          "time_modified": {
            "description": "timestamp when this resource was last modified",
            "type": "string",
            "format": "date-time"
          }
        },
        "required": [
          "id",
          "time_created",
          "time_modified"
        ]
      },
      "RackResultsPage": {
        "description": "A single page of results",
        "type": "object",
        "properties": {
          "items": {
            "description": "list of items on this page of results",
            "type": "array",
            "items": {
              "$ref": "#/components/schemas/Rack"
            }
          },
          "next_page": {
            "nullable": true,
            "description": "token used to fetch the next page of results (if any)",
            "type": "string"
          }
        },
        "required": [
          "items"
        ]
      },
      "Role": {
        "description": "Client view of a [`Role`]",
        "type": "object",
        "properties": {
          "description": {
            "type": "string"
          },
          "name": {
            "$ref": "#/components/schemas/RoleName"
          }
        },
        "required": [
          "description",
          "name"
        ]
      },
      "RoleName": {
        "title": "A name for a built-in role",
        "description": "Role names consist of two string components separated by dot (\".\").",
        "type": "string",
        "pattern": "[a-z-]+\\.[a-z-]+",
        "maxLength": 63
      },
      "RoleResultsPage": {
        "description": "A single page of results",
        "type": "object",
        "properties": {
          "items": {
            "description": "list of items on this page of results",
            "type": "array",
            "items": {
              "$ref": "#/components/schemas/Role"
            }
          },
          "next_page": {
            "nullable": true,
            "description": "token used to fetch the next page of results (if any)",
            "type": "string"
          }
        },
        "required": [
          "items"
        ]
      },
      "RouteDestination": {
        "description": "A `RouteDestination` is used to match traffic with a routing rule, on the destination of that traffic.\n\nWhen traffic is to be sent to a destination that is within a given `RouteDestination`, the corresponding [`RouterRoute`] applies, and traffic will be forward to the [`RouteTarget`] for that rule.",
        "oneOf": [
          {
            "description": "Route applies to traffic destined for a specific IP address",
            "type": "object",
            "properties": {
              "type": {
                "type": "string",
                "enum": [
                  "ip"
                ]
              },
              "value": {
                "type": "string",
                "format": "ip"
              }
            },
            "required": [
              "type",
              "value"
            ]
          },
          {
            "description": "Route applies to traffic destined for a specific IP subnet",
            "type": "object",
            "properties": {
              "type": {
                "type": "string",
                "enum": [
                  "ip_net"
                ]
              },
              "value": {
                "$ref": "#/components/schemas/IpNet"
              }
            },
            "required": [
              "type",
              "value"
            ]
          },
          {
            "description": "Route applies to traffic destined for the given VPC.",
            "type": "object",
            "properties": {
              "type": {
                "type": "string",
                "enum": [
                  "vpc"
                ]
              },
              "value": {
                "$ref": "#/components/schemas/Name"
              }
            },
            "required": [
              "type",
              "value"
            ]
          },
          {
            "description": "Route applies to traffic",
            "type": "object",
            "properties": {
              "type": {
                "type": "string",
                "enum": [
                  "subnet"
                ]
              },
              "value": {
                "$ref": "#/components/schemas/Name"
              }
            },
            "required": [
              "type",
              "value"
            ]
          }
        ]
      },
      "RouteTarget": {
        "description": "A `RouteTarget` describes the possible locations that traffic matching a route destination can be sent.",
        "oneOf": [
          {
            "description": "Forward traffic to a particular IP address.",
            "type": "object",
            "properties": {
              "type": {
                "type": "string",
                "enum": [
                  "ip"
                ]
              },
              "value": {
                "type": "string",
                "format": "ip"
              }
            },
            "required": [
              "type",
              "value"
            ]
          },
          {
            "description": "Forward traffic to a VPC",
            "type": "object",
            "properties": {
              "type": {
                "type": "string",
                "enum": [
                  "vpc"
                ]
              },
              "value": {
                "$ref": "#/components/schemas/Name"
              }
            },
            "required": [
              "type",
              "value"
            ]
          },
          {
            "description": "Forward traffic to a VPC Subnet",
            "type": "object",
            "properties": {
              "type": {
                "type": "string",
                "enum": [
                  "subnet"
                ]
              },
              "value": {
                "$ref": "#/components/schemas/Name"
              }
            },
            "required": [
              "type",
              "value"
            ]
          },
          {
            "description": "Forward traffic to a specific instance",
            "type": "object",
            "properties": {
              "type": {
                "type": "string",
                "enum": [
                  "instance"
                ]
              },
              "value": {
                "$ref": "#/components/schemas/Name"
              }
            },
            "required": [
              "type",
              "value"
            ]
          },
          {
            "description": "Forward traffic to an internet gateway",
            "type": "object",
            "properties": {
              "type": {
                "type": "string",
                "enum": [
                  "internet_gateway"
                ]
              },
              "value": {
                "$ref": "#/components/schemas/Name"
              }
            },
            "required": [
              "type",
              "value"
            ]
          }
        ]
      },
      "RouterRoute": {
        "description": "A route defines a rule that governs where traffic should be sent based on its destination.",
        "type": "object",
        "properties": {
          "description": {
            "description": "human-readable free-form text about a resource",
            "type": "string"
          },
          "destination": {
            "$ref": "#/components/schemas/RouteDestination"
          },
          "id": {
            "description": "unique, immutable, system-controlled identifier for each resource",
            "type": "string",
            "format": "uuid"
          },
          "kind": {
            "description": "Describes the kind of router. Set at creation. `read-only`",
            "allOf": [
              {
                "$ref": "#/components/schemas/RouterRouteKind"
              }
            ]
          },
          "name": {
            "description": "unique, mutable, user-controlled identifier for each resource",
            "allOf": [
              {
                "$ref": "#/components/schemas/Name"
              }
            ]
          },
          "target": {
            "$ref": "#/components/schemas/RouteTarget"
          },
          "time_created": {
            "description": "timestamp when this resource was created",
            "type": "string",
            "format": "date-time"
          },
          "time_modified": {
            "description": "timestamp when this resource was last modified",
            "type": "string",
            "format": "date-time"
          },
          "vpc_router_id": {
            "description": "The VPC Router to which the route belongs.",
            "type": "string",
            "format": "uuid"
          }
        },
        "required": [
          "description",
          "destination",
          "id",
          "kind",
          "name",
          "target",
          "time_created",
          "time_modified",
          "vpc_router_id"
        ]
      },
      "RouterRouteCreateParams": {
        "description": "Create-time parameters for a [`RouterRoute`]",
        "type": "object",
        "properties": {
          "description": {
            "type": "string"
          },
          "destination": {
            "$ref": "#/components/schemas/RouteDestination"
          },
          "name": {
            "$ref": "#/components/schemas/Name"
          },
          "target": {
            "$ref": "#/components/schemas/RouteTarget"
          }
        },
        "required": [
          "description",
          "destination",
          "name",
          "target"
        ]
      },
      "RouterRouteKind": {
        "description": "The classification of a [`RouterRoute`] as defined by the system. The kind determines certain attributes such as if the route is modifiable and describes how or where the route was created.\n\nSee [RFD-21](https://rfd.shared.oxide.computer/rfd/0021#concept-router) for more context",
        "oneOf": [
          {
            "description": "Determines the default destination of traffic, such as whether it goes to the internet or not.\n\n`Destination: An Internet Gateway` `Modifiable: true`",
            "type": "string",
            "enum": [
              "default"
            ]
          },
          {
            "description": "Automatically added for each VPC Subnet in the VPC\n\n`Destination: A VPC Subnet` `Modifiable: false`",
            "type": "string",
            "enum": [
              "vpc_subnet"
            ]
          },
          {
            "description": "Automatically added when VPC peering is established\n\n`Destination: A different VPC` `Modifiable: false`",
            "type": "string",
            "enum": [
              "vpc_peering"
            ]
          },
          {
            "description": "Created by a user See [`RouteTarget`]\n\n`Destination: User defined` `Modifiable: true`",
            "type": "string",
            "enum": [
              "custom"
            ]
          }
        ]
      },
      "RouterRouteResultsPage": {
        "description": "A single page of results",
        "type": "object",
        "properties": {
          "items": {
            "description": "list of items on this page of results",
            "type": "array",
            "items": {
              "$ref": "#/components/schemas/RouterRoute"
            }
          },
          "next_page": {
            "nullable": true,
            "description": "token used to fetch the next page of results (if any)",
            "type": "string"
          }
        },
        "required": [
          "items"
        ]
      },
      "RouterRouteUpdateParams": {
        "description": "Updateable properties of a [`RouterRoute`]",
        "type": "object",
        "properties": {
          "description": {
            "nullable": true,
            "type": "string"
          },
          "destination": {
            "$ref": "#/components/schemas/RouteDestination"
          },
          "name": {
            "nullable": true,
            "allOf": [
              {
                "$ref": "#/components/schemas/Name"
              }
            ]
          },
          "target": {
            "$ref": "#/components/schemas/RouteTarget"
          }
        },
        "required": [
          "destination",
          "target"
        ]
      },
      "Saga": {
        "type": "object",
        "properties": {
          "id": {
            "type": "string",
            "format": "uuid"
          },
          "state": {
            "$ref": "#/components/schemas/SagaState"
          }
        },
        "required": [
          "id",
          "state"
        ]
      },
      "SagaErrorInfo": {
        "oneOf": [
          {
            "type": "object",
            "properties": {
              "error": {
                "type": "string",
                "enum": [
                  "action_failed"
                ]
              },
              "source_error": {}
            },
            "required": [
              "error",
              "source_error"
            ]
          },
          {
            "type": "object",
            "properties": {
              "error": {
                "type": "string",
                "enum": [
                  "deserialize_failed"
                ]
              },
              "message": {
                "type": "string"
              }
            },
            "required": [
              "error",
              "message"
            ]
          },
          {
            "type": "object",
            "properties": {
              "error": {
                "type": "string",
                "enum": [
                  "injected_error"
                ]
              }
            },
            "required": [
              "error"
            ]
          },
          {
            "type": "object",
            "properties": {
              "error": {
                "type": "string",
                "enum": [
                  "serialize_failed"
                ]
              },
              "message": {
                "type": "string"
              }
            },
            "required": [
              "error",
              "message"
            ]
          },
          {
            "type": "object",
            "properties": {
              "error": {
                "type": "string",
                "enum": [
                  "subsaga_create_failed"
                ]
              },
              "message": {
                "type": "string"
              }
            },
            "required": [
              "error",
              "message"
            ]
          }
        ]
      },
      "SagaResultsPage": {
        "description": "A single page of results",
        "type": "object",
        "properties": {
          "items": {
            "description": "list of items on this page of results",
            "type": "array",
            "items": {
              "$ref": "#/components/schemas/Saga"
            }
          },
          "next_page": {
            "nullable": true,
            "description": "token used to fetch the next page of results (if any)",
            "type": "string"
          }
        },
        "required": [
          "items"
        ]
      },
      "SagaState": {
        "oneOf": [
          {
            "type": "object",
            "properties": {
              "state": {
                "type": "string",
                "enum": [
                  "running"
                ]
              }
            },
            "required": [
              "state"
            ]
          },
          {
            "type": "object",
            "properties": {
              "state": {
                "type": "string",
                "enum": [
                  "succeeded"
                ]
              }
            },
            "required": [
              "state"
            ]
          },
          {
            "type": "object",
            "properties": {
              "error_info": {
                "$ref": "#/components/schemas/SagaErrorInfo"
              },
              "error_node_name": {
                "$ref": "#/components/schemas/NodeName"
              },
              "state": {
                "type": "string",
                "enum": [
                  "failed"
                ]
              }
            },
            "required": [
              "error_info",
              "error_node_name",
              "state"
            ]
          }
        ]
      },
      "SamlIdentityProvider": {
        "description": "Identity-related metadata that's included in nearly all public API objects",
        "type": "object",
        "properties": {
          "acs_url": {
            "description": "service provider endpoint where the response will be sent",
            "type": "string"
          },
          "description": {
            "description": "human-readable free-form text about a resource",
            "type": "string"
          },
          "id": {
            "description": "unique, immutable, system-controlled identifier for each resource",
            "type": "string",
            "format": "uuid"
          },
          "idp_entity_id": {
            "description": "idp's entity id",
            "type": "string"
          },
          "name": {
            "description": "unique, mutable, user-controlled identifier for each resource",
            "allOf": [
              {
                "$ref": "#/components/schemas/Name"
              }
            ]
          },
          "public_cert": {
            "nullable": true,
            "description": "optional request signing public certificate (base64 encoded der file)",
            "type": "string"
          },
          "slo_url": {
            "description": "service provider endpoint where the idp should send log out requests",
            "type": "string"
          },
          "sp_client_id": {
            "description": "sp's client id",
            "type": "string"
          },
          "technical_contact_email": {
            "description": "customer's technical contact for saml configuration",
            "type": "string"
          },
          "time_created": {
            "description": "timestamp when this resource was created",
            "type": "string",
            "format": "date-time"
          },
          "time_modified": {
            "description": "timestamp when this resource was last modified",
            "type": "string",
            "format": "date-time"
          }
        },
        "required": [
          "acs_url",
          "description",
          "id",
          "idp_entity_id",
          "name",
          "slo_url",
          "sp_client_id",
          "technical_contact_email",
          "time_created",
          "time_modified"
        ]
      },
      "SamlIdentityProviderCreate": {
        "description": "Create-time identity-related parameters",
        "type": "object",
        "properties": {
          "acs_url": {
            "description": "service provider endpoint where the response will be sent",
            "type": "string"
          },
          "description": {
            "type": "string"
          },
          "group_attribute_name": {
            "nullable": true,
            "description": "If set, SAML attributes with this name will be considered to denote a user's group membership, where the attribute value(s) should be a comma-separated list of group names.",
            "type": "string"
          },
          "idp_entity_id": {
            "description": "idp's entity id",
            "type": "string"
          },
          "idp_metadata_source": {
            "description": "the source of an identity provider metadata descriptor",
            "allOf": [
              {
                "$ref": "#/components/schemas/IdpMetadataSource"
              }
            ]
          },
          "name": {
            "$ref": "#/components/schemas/Name"
          },
          "signing_keypair": {
            "nullable": true,
            "description": "optional request signing key pair",
            "allOf": [
              {
                "$ref": "#/components/schemas/DerEncodedKeyPair"
              }
            ]
          },
          "slo_url": {
            "description": "service provider endpoint where the idp should send log out requests",
            "type": "string"
          },
          "sp_client_id": {
            "description": "sp's client id",
            "type": "string"
          },
          "technical_contact_email": {
            "description": "customer's technical contact for saml configuration",
            "type": "string"
          }
        },
        "required": [
          "acs_url",
          "description",
          "idp_entity_id",
          "idp_metadata_source",
          "name",
          "slo_url",
          "sp_client_id",
          "technical_contact_email"
        ]
      },
      "Silo": {
        "description": "Client view of a ['Silo']",
        "type": "object",
        "properties": {
          "description": {
            "description": "human-readable free-form text about a resource",
            "type": "string"
          },
          "discoverable": {
            "description": "A silo where discoverable is false can be retrieved only by its id - it will not be part of the \"list all silos\" output.",
            "type": "boolean"
          },
          "id": {
            "description": "unique, immutable, system-controlled identifier for each resource",
            "type": "string",
            "format": "uuid"
          },
          "identity_mode": {
            "description": "How users and groups are managed in this Silo",
            "allOf": [
              {
                "$ref": "#/components/schemas/SiloIdentityMode"
              }
            ]
          },
          "name": {
            "description": "unique, mutable, user-controlled identifier for each resource",
            "allOf": [
              {
                "$ref": "#/components/schemas/Name"
              }
            ]
          },
          "time_created": {
            "description": "timestamp when this resource was created",
            "type": "string",
            "format": "date-time"
          },
          "time_modified": {
            "description": "timestamp when this resource was last modified",
            "type": "string",
            "format": "date-time"
          }
        },
        "required": [
          "description",
          "discoverable",
          "id",
          "identity_mode",
          "name",
          "time_created",
          "time_modified"
        ]
      },
      "SiloCreate": {
        "description": "Create-time parameters for a [`Silo`](crate::external_api::views::Silo)",
        "type": "object",
        "properties": {
          "admin_group_name": {
            "nullable": true,
            "description": "If set, this group will be created during Silo creation and granted the \"Silo Admin\" role. Identity providers can assert that users belong to this group and those users can log in and further initialize the Silo.\n\nNote that if configuring a SAML based identity provider, group_attribute_name must be set for users to be considered part of a group. See [`SamlIdentityProviderCreate`] for more information.",
            "type": "string"
          },
          "description": {
            "type": "string"
          },
          "discoverable": {
            "type": "boolean"
          },
          "identity_mode": {
            "$ref": "#/components/schemas/SiloIdentityMode"
          },
          "name": {
            "$ref": "#/components/schemas/Name"
          }
        },
        "required": [
          "description",
          "discoverable",
          "identity_mode",
          "name"
        ]
      },
      "SiloIdentityMode": {
        "description": "Describes how identities are managed and users are authenticated in this Silo",
        "oneOf": [
          {
            "description": "Users are authenticated with SAML using an external authentication provider.  The system updates information about users and groups only during successful authentication (i.e,. \"JIT provisioning\" of users and groups).",
            "type": "string",
            "enum": [
              "saml_jit"
            ]
          },
          {
            "description": "The system is the source of truth about users.  There is no linkage to an external authentication provider or identity provider.",
            "type": "string",
            "enum": [
              "local_only"
            ]
          }
        ]
      },
      "SiloResultsPage": {
        "description": "A single page of results",
        "type": "object",
        "properties": {
          "items": {
            "description": "list of items on this page of results",
            "type": "array",
            "items": {
              "$ref": "#/components/schemas/Silo"
            }
          },
          "next_page": {
            "nullable": true,
            "description": "token used to fetch the next page of results (if any)",
            "type": "string"
          }
        },
        "required": [
          "items"
        ]
      },
      "SiloRole": {
        "type": "string",
        "enum": [
          "admin",
          "collaborator",
          "viewer"
        ]
      },
      "SiloRolePolicy": {
        "description": "Client view of a [`Policy`], which describes how this resource may be accessed\n\nNote that the Policy only describes access granted explicitly for this resource.  The policies of parent resources can also cause a user to have access to this resource.",
        "type": "object",
        "properties": {
          "role_assignments": {
            "description": "Roles directly assigned on this resource",
            "type": "array",
            "items": {
              "$ref": "#/components/schemas/SiloRoleRoleAssignment"
            }
          }
        },
        "required": [
          "role_assignments"
        ]
      },
      "SiloRoleRoleAssignment": {
        "description": "Describes the assignment of a particular role on a particular resource to a particular identity (user, group, etc.)\n\nThe resource is not part of this structure.  Rather, [`RoleAssignment`]s are put into a [`Policy`] and that Policy is applied to a particular resource.",
        "type": "object",
        "properties": {
          "identity_id": {
            "type": "string",
            "format": "uuid"
          },
          "identity_type": {
            "$ref": "#/components/schemas/IdentityType"
          },
          "role_name": {
            "$ref": "#/components/schemas/SiloRole"
          }
        },
        "required": [
          "identity_id",
          "identity_type",
          "role_name"
        ]
      },
      "Sled": {
        "description": "Client view of an [`Sled`]",
        "type": "object",
        "properties": {
          "id": {
            "description": "unique, immutable, system-controlled identifier for each resource",
            "type": "string",
            "format": "uuid"
          },
          "service_address": {
            "type": "string"
          },
          "time_created": {
            "description": "timestamp when this resource was created",
            "type": "string",
            "format": "date-time"
          },
          "time_modified": {
            "description": "timestamp when this resource was last modified",
            "type": "string",
            "format": "date-time"
          }
        },
        "required": [
          "id",
          "service_address",
          "time_created",
          "time_modified"
        ]
      },
      "SledResultsPage": {
        "description": "A single page of results",
        "type": "object",
        "properties": {
          "items": {
            "description": "list of items on this page of results",
            "type": "array",
            "items": {
              "$ref": "#/components/schemas/Sled"
            }
          },
          "next_page": {
            "nullable": true,
            "description": "token used to fetch the next page of results (if any)",
            "type": "string"
          }
        },
        "required": [
          "items"
        ]
      },
      "Snapshot": {
        "description": "Client view of a Snapshot",
        "type": "object",
        "properties": {
          "description": {
            "description": "human-readable free-form text about a resource",
            "type": "string"
          },
          "disk_id": {
            "type": "string",
            "format": "uuid"
          },
          "id": {
            "description": "unique, immutable, system-controlled identifier for each resource",
            "type": "string",
            "format": "uuid"
          },
          "name": {
            "description": "unique, mutable, user-controlled identifier for each resource",
            "allOf": [
              {
                "$ref": "#/components/schemas/Name"
              }
            ]
          },
          "project_id": {
            "type": "string",
            "format": "uuid"
          },
          "size": {
            "$ref": "#/components/schemas/ByteCount"
          },
          "state": {
            "$ref": "#/components/schemas/SnapshotState"
          },
          "time_created": {
            "description": "timestamp when this resource was created",
            "type": "string",
            "format": "date-time"
          },
          "time_modified": {
            "description": "timestamp when this resource was last modified",
            "type": "string",
            "format": "date-time"
          }
        },
        "required": [
          "description",
          "disk_id",
          "id",
          "name",
          "project_id",
          "size",
          "state",
          "time_created",
          "time_modified"
        ]
      },
      "SnapshotCreate": {
        "description": "Create-time parameters for a [`Snapshot`](crate::external_api::views::Snapshot)",
        "type": "object",
        "properties": {
          "description": {
            "type": "string"
          },
          "disk": {
            "description": "The name of the disk to be snapshotted",
            "allOf": [
              {
                "$ref": "#/components/schemas/Name"
              }
            ]
          },
          "name": {
            "$ref": "#/components/schemas/Name"
          }
        },
        "required": [
          "description",
          "disk",
          "name"
        ]
      },
      "SnapshotResultsPage": {
        "description": "A single page of results",
        "type": "object",
        "properties": {
          "items": {
            "description": "list of items on this page of results",
            "type": "array",
            "items": {
              "$ref": "#/components/schemas/Snapshot"
            }
          },
          "next_page": {
            "nullable": true,
            "description": "token used to fetch the next page of results (if any)",
            "type": "string"
          }
        },
        "required": [
          "items"
        ]
      },
      "SnapshotState": {
        "type": "string",
        "enum": [
          "creating",
          "ready",
          "faulted",
          "destroyed"
        ]
      },
      "SpoofLoginBody": {
        "type": "object",
        "properties": {
          "username": {
            "type": "string"
          }
        },
        "required": [
          "username"
        ]
      },
      "SshKey": {
        "description": "Client view of a [`SshKey`]",
        "type": "object",
        "properties": {
          "description": {
            "description": "human-readable free-form text about a resource",
            "type": "string"
          },
          "id": {
            "description": "unique, immutable, system-controlled identifier for each resource",
            "type": "string",
            "format": "uuid"
          },
          "name": {
            "description": "unique, mutable, user-controlled identifier for each resource",
            "allOf": [
              {
                "$ref": "#/components/schemas/Name"
              }
            ]
          },
          "public_key": {
            "description": "SSH public key, e.g., `\"ssh-ed25519 AAAAC3NzaC...\"`",
            "type": "string"
          },
          "silo_user_id": {
            "description": "The user to whom this key belongs",
            "type": "string",
            "format": "uuid"
          },
          "time_created": {
            "description": "timestamp when this resource was created",
            "type": "string",
            "format": "date-time"
          },
          "time_modified": {
            "description": "timestamp when this resource was last modified",
            "type": "string",
            "format": "date-time"
          }
        },
        "required": [
          "description",
          "id",
          "name",
          "public_key",
          "silo_user_id",
          "time_created",
          "time_modified"
        ]
      },
      "SshKeyCreate": {
        "description": "Create-time parameters for an [`SshKey`](crate::external_api::views::SshKey)",
        "type": "object",
        "properties": {
          "description": {
            "type": "string"
          },
          "name": {
            "$ref": "#/components/schemas/Name"
          },
          "public_key": {
            "description": "SSH public key, e.g., `\"ssh-ed25519 AAAAC3NzaC...\"`",
            "type": "string"
          }
        },
        "required": [
          "description",
          "name",
          "public_key"
        ]
      },
      "SshKeyResultsPage": {
        "description": "A single page of results",
        "type": "object",
        "properties": {
          "items": {
            "description": "list of items on this page of results",
            "type": "array",
            "items": {
              "$ref": "#/components/schemas/SshKey"
            }
          },
          "next_page": {
            "nullable": true,
            "description": "token used to fetch the next page of results (if any)",
            "type": "string"
          }
        },
        "required": [
          "items"
        ]
      },
      "TimeseriesName": {
        "title": "The name of a timeseries",
        "description": "Names are constructed by concatenating the target and metric names with ':'. Target and metric names must be lowercase alphanumeric characters with '_' separating words.",
        "type": "string",
        "pattern": "(([a-z]+[a-z0-9]*)(_([a-z0-9]+))*):(([a-z]+[a-z0-9]*)(_([a-z0-9]+))*)"
      },
      "TimeseriesSchema": {
        "description": "The schema for a timeseries.\n\nThis includes the name of the timeseries, as well as the datum type of its metric and the schema for each field.",
        "type": "object",
        "properties": {
          "created": {
            "type": "string",
            "format": "date-time"
          },
          "datum_type": {
            "$ref": "#/components/schemas/DatumType"
          },
          "field_schema": {
            "type": "array",
            "items": {
              "$ref": "#/components/schemas/FieldSchema"
            }
          },
          "timeseries_name": {
            "$ref": "#/components/schemas/TimeseriesName"
          }
        },
        "required": [
          "created",
          "datum_type",
          "field_schema",
          "timeseries_name"
        ]
      },
      "TimeseriesSchemaResultsPage": {
        "description": "A single page of results",
        "type": "object",
        "properties": {
          "items": {
            "description": "list of items on this page of results",
            "type": "array",
            "items": {
              "$ref": "#/components/schemas/TimeseriesSchema"
            }
          },
          "next_page": {
            "nullable": true,
            "description": "token used to fetch the next page of results (if any)",
            "type": "string"
          }
        },
        "required": [
          "items"
        ]
      },
      "User": {
        "description": "Client view of a [`User`]",
        "type": "object",
        "properties": {
          "display_name": {
            "description": "Human-readable name that can identify the user",
            "type": "string"
          },
          "id": {
            "type": "string",
            "format": "uuid"
          },
          "silo_id": {
            "description": "Uuid of the silo to which this user belongs",
            "type": "string",
            "format": "uuid"
          }
        },
        "required": [
          "display_name",
          "id",
          "silo_id"
        ]
      },
      "UserBuiltin": {
        "description": "Client view of a [`UserBuiltin`]",
        "type": "object",
        "properties": {
          "description": {
            "description": "human-readable free-form text about a resource",
            "type": "string"
          },
          "id": {
            "description": "unique, immutable, system-controlled identifier for each resource",
            "type": "string",
            "format": "uuid"
          },
          "name": {
            "description": "unique, mutable, user-controlled identifier for each resource",
            "allOf": [
              {
                "$ref": "#/components/schemas/Name"
              }
            ]
          },
          "time_created": {
            "description": "timestamp when this resource was created",
            "type": "string",
            "format": "date-time"
          },
          "time_modified": {
            "description": "timestamp when this resource was last modified",
            "type": "string",
            "format": "date-time"
          }
        },
        "required": [
          "description",
          "id",
          "name",
          "time_created",
          "time_modified"
        ]
      },
      "UserBuiltinResultsPage": {
        "description": "A single page of results",
        "type": "object",
        "properties": {
          "items": {
            "description": "list of items on this page of results",
            "type": "array",
            "items": {
              "$ref": "#/components/schemas/UserBuiltin"
            }
          },
          "next_page": {
            "nullable": true,
            "description": "token used to fetch the next page of results (if any)",
            "type": "string"
          }
        },
        "required": [
          "items"
        ]
      },
      "UserCreate": {
        "description": "Create-time parameters for a [`User`](crate::external_api::views::User)",
        "type": "object",
        "properties": {
          "external_id": {
            "description": "username used to log in",
            "allOf": [
              {
                "$ref": "#/components/schemas/UserId"
              }
            ]
          },
          "password": {
            "description": "password used to log in",
            "allOf": [
              {
                "$ref": "#/components/schemas/UserPassword"
              }
            ]
          }
        },
        "required": [
          "external_id",
          "password"
        ]
      },
      "UserId": {
        "title": "A name unique within the parent collection",
        "description": "Names must begin with a lower case ASCII letter, be composed exclusively of lowercase ASCII, uppercase ASCII, numbers, and '-', and may not end with a '-'. Names cannot be a UUID though they may contain a UUID.",
        "type": "string",
        "pattern": "^(?![0-9a-fA-F]{8}-[0-9a-fA-F]{4}-[0-9a-fA-F]{4}-[0-9a-fA-F]{4}-[0-9a-fA-F]{12}$)^[a-z][a-z0-9-]*[a-zA-Z0-9]$",
        "maxLength": 63
      },
      "UserPassword": {
        "description": "Parameters for setting a user's password",
        "oneOf": [
          {
            "description": "Sets the user's password to the provided value",
            "type": "object",
            "properties": {
              "details": {
                "$ref": "#/components/schemas/Password"
              },
              "user_password_value": {
                "type": "string",
                "enum": [
                  "password"
                ]
              }
            },
            "required": [
              "details",
              "user_password_value"
            ]
          },
          {
            "description": "Invalidates any current password (disabling password authentication)",
            "type": "object",
            "properties": {
              "user_password_value": {
                "type": "string",
                "enum": [
                  "invalid_password"
                ]
              }
            },
            "required": [
              "user_password_value"
            ]
          }
        ]
      },
      "UserResultsPage": {
        "description": "A single page of results",
        "type": "object",
        "properties": {
          "items": {
            "description": "list of items on this page of results",
            "type": "array",
            "items": {
              "$ref": "#/components/schemas/User"
            }
          },
          "next_page": {
            "nullable": true,
            "description": "token used to fetch the next page of results (if any)",
            "type": "string"
          }
        },
        "required": [
          "items"
        ]
      },
      "UsernamePasswordCredentials": {
        "description": "Credentials for local user login",
        "type": "object",
        "properties": {
          "password": {
            "$ref": "#/components/schemas/Password"
          },
          "username": {
            "$ref": "#/components/schemas/UserId"
          }
        },
        "required": [
          "password",
          "username"
        ]
      },
      "Vpc": {
        "description": "Client view of a [`Vpc`]",
        "type": "object",
        "properties": {
          "description": {
            "description": "human-readable free-form text about a resource",
            "type": "string"
          },
          "dns_name": {
            "description": "The name used for the VPC in DNS.",
            "allOf": [
              {
                "$ref": "#/components/schemas/Name"
              }
            ]
          },
          "id": {
            "description": "unique, immutable, system-controlled identifier for each resource",
            "type": "string",
            "format": "uuid"
          },
          "ipv6_prefix": {
            "description": "The unique local IPv6 address range for subnets in this VPC",
            "allOf": [
              {
                "$ref": "#/components/schemas/Ipv6Net"
              }
            ]
          },
          "name": {
            "description": "unique, mutable, user-controlled identifier for each resource",
            "allOf": [
              {
                "$ref": "#/components/schemas/Name"
              }
            ]
          },
          "project_id": {
            "description": "id for the project containing this VPC",
            "type": "string",
            "format": "uuid"
          },
          "system_router_id": {
            "description": "id for the system router where subnet default routes are registered",
            "type": "string",
            "format": "uuid"
          },
          "time_created": {
            "description": "timestamp when this resource was created",
            "type": "string",
            "format": "date-time"
          },
          "time_modified": {
            "description": "timestamp when this resource was last modified",
            "type": "string",
            "format": "date-time"
          }
        },
        "required": [
          "description",
          "dns_name",
          "id",
          "ipv6_prefix",
          "name",
          "project_id",
          "system_router_id",
          "time_created",
          "time_modified"
        ]
      },
      "VpcCreate": {
        "description": "Create-time parameters for a [`Vpc`](crate::external_api::views::Vpc)",
        "type": "object",
        "properties": {
          "description": {
            "type": "string"
          },
          "dns_name": {
            "$ref": "#/components/schemas/Name"
          },
          "ipv6_prefix": {
            "nullable": true,
            "description": "The IPv6 prefix for this VPC.\n\nAll IPv6 subnets created from this VPC must be taken from this range, which sould be a Unique Local Address in the range `fd00::/48`. The default VPC Subnet will have the first `/64` range from this prefix.",
            "allOf": [
              {
                "$ref": "#/components/schemas/Ipv6Net"
              }
            ]
          },
          "name": {
            "$ref": "#/components/schemas/Name"
          }
        },
        "required": [
          "description",
          "dns_name",
          "name"
        ]
      },
      "VpcFirewallRule": {
        "description": "A single rule in a VPC firewall",
        "type": "object",
        "properties": {
          "action": {
            "description": "whether traffic matching the rule should be allowed or dropped",
            "allOf": [
              {
                "$ref": "#/components/schemas/VpcFirewallRuleAction"
              }
            ]
          },
          "description": {
            "description": "human-readable free-form text about a resource",
            "type": "string"
          },
          "direction": {
            "description": "whether this rule is for incoming or outgoing traffic",
            "allOf": [
              {
                "$ref": "#/components/schemas/VpcFirewallRuleDirection"
              }
            ]
          },
          "filters": {
            "description": "reductions on the scope of the rule",
            "allOf": [
              {
                "$ref": "#/components/schemas/VpcFirewallRuleFilter"
              }
            ]
          },
          "id": {
            "description": "unique, immutable, system-controlled identifier for each resource",
            "type": "string",
            "format": "uuid"
          },
          "name": {
            "description": "unique, mutable, user-controlled identifier for each resource",
            "allOf": [
              {
                "$ref": "#/components/schemas/Name"
              }
            ]
          },
          "priority": {
            "description": "the relative priority of this rule",
            "type": "integer",
            "format": "uint16",
            "minimum": 0
          },
          "status": {
            "description": "whether this rule is in effect",
            "allOf": [
              {
                "$ref": "#/components/schemas/VpcFirewallRuleStatus"
              }
            ]
          },
          "targets": {
            "description": "list of sets of instances that the rule applies to",
            "type": "array",
            "items": {
              "$ref": "#/components/schemas/VpcFirewallRuleTarget"
            }
          },
          "time_created": {
            "description": "timestamp when this resource was created",
            "type": "string",
            "format": "date-time"
          },
          "time_modified": {
            "description": "timestamp when this resource was last modified",
            "type": "string",
            "format": "date-time"
          },
          "vpc_id": {
            "description": "the VPC to which this rule belongs",
            "type": "string",
            "format": "uuid"
          }
        },
        "required": [
          "action",
          "description",
          "direction",
          "filters",
          "id",
          "name",
          "priority",
          "status",
          "targets",
          "time_created",
          "time_modified",
          "vpc_id"
        ]
      },
      "VpcFirewallRuleAction": {
        "type": "string",
        "enum": [
          "allow",
          "deny"
        ]
      },
      "VpcFirewallRuleDirection": {
        "type": "string",
        "enum": [
          "inbound",
          "outbound"
        ]
      },
      "VpcFirewallRuleFilter": {
        "description": "Filter for a firewall rule. A given packet must match every field that is present for the rule to apply to it. A packet matches a field if any entry in that field matches the packet.",
        "type": "object",
        "properties": {
          "hosts": {
            "nullable": true,
            "description": "If present, the sources (if incoming) or destinations (if outgoing) this rule applies to.",
            "type": "array",
            "items": {
              "$ref": "#/components/schemas/VpcFirewallRuleHostFilter"
            }
          },
          "ports": {
            "nullable": true,
            "description": "If present, the destination ports this rule applies to.",
            "type": "array",
            "items": {
              "$ref": "#/components/schemas/L4PortRange"
            }
          },
          "protocols": {
            "nullable": true,
            "description": "If present, the networking protocols this rule applies to.",
            "type": "array",
            "items": {
              "$ref": "#/components/schemas/VpcFirewallRuleProtocol"
            }
          }
        }
      },
      "VpcFirewallRuleHostFilter": {
        "description": "The `VpcFirewallRuleHostFilter` is used to filter traffic on the basis of its source or destination host.",
        "oneOf": [
          {
            "description": "The rule applies to traffic from/to all instances in the VPC",
            "type": "object",
            "properties": {
              "type": {
                "type": "string",
                "enum": [
                  "vpc"
                ]
              },
              "value": {
                "$ref": "#/components/schemas/Name"
              }
            },
            "required": [
              "type",
              "value"
            ]
          },
          {
            "description": "The rule applies to traffic from/to all instances in the VPC Subnet",
            "type": "object",
            "properties": {
              "type": {
                "type": "string",
                "enum": [
                  "subnet"
                ]
              },
              "value": {
                "$ref": "#/components/schemas/Name"
              }
            },
            "required": [
              "type",
              "value"
            ]
          },
          {
            "description": "The rule applies to traffic from/to this specific instance",
            "type": "object",
            "properties": {
              "type": {
                "type": "string",
                "enum": [
                  "instance"
                ]
              },
              "value": {
                "$ref": "#/components/schemas/Name"
              }
            },
            "required": [
              "type",
              "value"
            ]
          },
          {
            "description": "The rule applies to traffic from/to a specific IP address",
            "type": "object",
            "properties": {
              "type": {
                "type": "string",
                "enum": [
                  "ip"
                ]
              },
              "value": {
                "type": "string",
                "format": "ip"
              }
            },
            "required": [
              "type",
              "value"
            ]
          },
          {
            "description": "The rule applies to traffic from/to a specific IP subnet",
            "type": "object",
            "properties": {
              "type": {
                "type": "string",
                "enum": [
                  "ip_net"
                ]
              },
              "value": {
                "$ref": "#/components/schemas/IpNet"
              }
            },
            "required": [
              "type",
              "value"
            ]
          }
        ]
      },
      "VpcFirewallRuleProtocol": {
        "description": "The protocols that may be specified in a firewall rule's filter",
        "type": "string",
        "enum": [
          "TCP",
          "UDP",
          "ICMP"
        ]
      },
      "VpcFirewallRuleStatus": {
        "type": "string",
        "enum": [
          "disabled",
          "enabled"
        ]
      },
      "VpcFirewallRuleTarget": {
        "description": "A `VpcFirewallRuleTarget` is used to specify the set of [`Instance`]s to which a firewall rule applies.",
        "oneOf": [
          {
            "description": "The rule applies to all instances in the VPC",
            "type": "object",
            "properties": {
              "type": {
                "type": "string",
                "enum": [
                  "vpc"
                ]
              },
              "value": {
                "$ref": "#/components/schemas/Name"
              }
            },
            "required": [
              "type",
              "value"
            ]
          },
          {
            "description": "The rule applies to all instances in the VPC Subnet",
            "type": "object",
            "properties": {
              "type": {
                "type": "string",
                "enum": [
                  "subnet"
                ]
              },
              "value": {
                "$ref": "#/components/schemas/Name"
              }
            },
            "required": [
              "type",
              "value"
            ]
          },
          {
            "description": "The rule applies to this specific instance",
            "type": "object",
            "properties": {
              "type": {
                "type": "string",
                "enum": [
                  "instance"
                ]
              },
              "value": {
                "$ref": "#/components/schemas/Name"
              }
            },
            "required": [
              "type",
              "value"
            ]
          },
          {
            "description": "The rule applies to a specific IP address",
            "type": "object",
            "properties": {
              "type": {
                "type": "string",
                "enum": [
                  "ip"
                ]
              },
              "value": {
                "type": "string",
                "format": "ip"
              }
            },
            "required": [
              "type",
              "value"
            ]
          },
          {
            "description": "The rule applies to a specific IP subnet",
            "type": "object",
            "properties": {
              "type": {
                "type": "string",
                "enum": [
                  "ip_net"
                ]
              },
              "value": {
                "$ref": "#/components/schemas/IpNet"
              }
            },
            "required": [
              "type",
              "value"
            ]
          }
        ]
      },
      "VpcFirewallRuleUpdate": {
        "description": "A single rule in a VPC firewall",
        "type": "object",
        "properties": {
          "action": {
            "description": "whether traffic matching the rule should be allowed or dropped",
            "allOf": [
              {
                "$ref": "#/components/schemas/VpcFirewallRuleAction"
              }
            ]
          },
          "description": {
            "description": "human-readable free-form text about a resource",
            "type": "string"
          },
          "direction": {
            "description": "whether this rule is for incoming or outgoing traffic",
            "allOf": [
              {
                "$ref": "#/components/schemas/VpcFirewallRuleDirection"
              }
            ]
          },
          "filters": {
            "description": "reductions on the scope of the rule",
            "allOf": [
              {
                "$ref": "#/components/schemas/VpcFirewallRuleFilter"
              }
            ]
          },
          "name": {
            "description": "name of the rule, unique to this VPC",
            "allOf": [
              {
                "$ref": "#/components/schemas/Name"
              }
            ]
          },
          "priority": {
            "description": "the relative priority of this rule",
            "type": "integer",
            "format": "uint16",
            "minimum": 0
          },
          "status": {
            "description": "whether this rule is in effect",
            "allOf": [
              {
                "$ref": "#/components/schemas/VpcFirewallRuleStatus"
              }
            ]
          },
          "targets": {
            "description": "list of sets of instances that the rule applies to",
            "type": "array",
            "items": {
              "$ref": "#/components/schemas/VpcFirewallRuleTarget"
            }
          }
        },
        "required": [
          "action",
          "description",
          "direction",
          "filters",
          "name",
          "priority",
          "status",
          "targets"
        ]
      },
      "VpcFirewallRuleUpdateParams": {
        "description": "Updateable properties of a `Vpc`'s firewall Note that VpcFirewallRules are implicitly created along with a Vpc, so there is no explicit creation.",
        "type": "object",
        "properties": {
          "rules": {
            "type": "array",
            "items": {
              "$ref": "#/components/schemas/VpcFirewallRuleUpdate"
            }
          }
        },
        "required": [
          "rules"
        ]
      },
      "VpcFirewallRules": {
        "description": "Collection of a Vpc's firewall rules",
        "type": "object",
        "properties": {
          "rules": {
            "type": "array",
            "items": {
              "$ref": "#/components/schemas/VpcFirewallRule"
            }
          }
        },
        "required": [
          "rules"
        ]
      },
      "VpcResultsPage": {
        "description": "A single page of results",
        "type": "object",
        "properties": {
          "items": {
            "description": "list of items on this page of results",
            "type": "array",
            "items": {
              "$ref": "#/components/schemas/Vpc"
            }
          },
          "next_page": {
            "nullable": true,
            "description": "token used to fetch the next page of results (if any)",
            "type": "string"
          }
        },
        "required": [
          "items"
        ]
      },
      "VpcRouter": {
        "description": "A VPC router defines a series of rules that indicate where traffic should be sent depending on its destination.",
        "type": "object",
        "properties": {
          "description": {
            "description": "human-readable free-form text about a resource",
            "type": "string"
          },
          "id": {
            "description": "unique, immutable, system-controlled identifier for each resource",
            "type": "string",
            "format": "uuid"
          },
          "kind": {
            "$ref": "#/components/schemas/VpcRouterKind"
          },
          "name": {
            "description": "unique, mutable, user-controlled identifier for each resource",
            "allOf": [
              {
                "$ref": "#/components/schemas/Name"
              }
            ]
          },
          "time_created": {
            "description": "timestamp when this resource was created",
            "type": "string",
            "format": "date-time"
          },
          "time_modified": {
            "description": "timestamp when this resource was last modified",
            "type": "string",
            "format": "date-time"
          },
          "vpc_id": {
            "description": "The VPC to which the router belongs.",
            "type": "string",
            "format": "uuid"
          }
        },
        "required": [
          "description",
          "id",
          "kind",
          "name",
          "time_created",
          "time_modified",
          "vpc_id"
        ]
      },
      "VpcRouterCreate": {
        "description": "Create-time parameters for a [`VpcRouter`](crate::external_api::views::VpcRouter)",
        "type": "object",
        "properties": {
          "description": {
            "type": "string"
          },
          "name": {
            "$ref": "#/components/schemas/Name"
          }
        },
        "required": [
          "description",
          "name"
        ]
      },
      "VpcRouterKind": {
        "type": "string",
        "enum": [
          "system",
          "custom"
        ]
      },
      "VpcRouterResultsPage": {
        "description": "A single page of results",
        "type": "object",
        "properties": {
          "items": {
            "description": "list of items on this page of results",
            "type": "array",
            "items": {
              "$ref": "#/components/schemas/VpcRouter"
            }
          },
          "next_page": {
            "nullable": true,
            "description": "token used to fetch the next page of results (if any)",
            "type": "string"
          }
        },
        "required": [
          "items"
        ]
      },
      "VpcRouterUpdate": {
        "description": "Updateable properties of a [`VpcRouter`](crate::external_api::views::VpcRouter)",
        "type": "object",
        "properties": {
          "description": {
            "nullable": true,
            "type": "string"
          },
          "name": {
            "nullable": true,
            "allOf": [
              {
                "$ref": "#/components/schemas/Name"
              }
            ]
          }
        }
      },
      "VpcSubnet": {
        "description": "A VPC subnet represents a logical grouping for instances that allows network traffic between them, within a IPv4 subnetwork or optionall an IPv6 subnetwork.",
        "type": "object",
        "properties": {
          "description": {
            "description": "human-readable free-form text about a resource",
            "type": "string"
          },
          "id": {
            "description": "unique, immutable, system-controlled identifier for each resource",
            "type": "string",
            "format": "uuid"
          },
          "ipv4_block": {
            "description": "The IPv4 subnet CIDR block.",
            "allOf": [
              {
                "$ref": "#/components/schemas/Ipv4Net"
              }
            ]
          },
          "ipv6_block": {
            "description": "The IPv6 subnet CIDR block.",
            "allOf": [
              {
                "$ref": "#/components/schemas/Ipv6Net"
              }
            ]
          },
          "name": {
            "description": "unique, mutable, user-controlled identifier for each resource",
            "allOf": [
              {
                "$ref": "#/components/schemas/Name"
              }
            ]
          },
          "time_created": {
            "description": "timestamp when this resource was created",
            "type": "string",
            "format": "date-time"
          },
          "time_modified": {
            "description": "timestamp when this resource was last modified",
            "type": "string",
            "format": "date-time"
          },
          "vpc_id": {
            "description": "The VPC to which the subnet belongs.",
            "type": "string",
            "format": "uuid"
          }
        },
        "required": [
          "description",
          "id",
          "ipv4_block",
          "ipv6_block",
          "name",
          "time_created",
          "time_modified",
          "vpc_id"
        ]
      },
      "VpcSubnetCreate": {
        "description": "Create-time parameters for a [`VpcSubnet`](crate::external_api::views::VpcSubnet)",
        "type": "object",
        "properties": {
          "description": {
            "type": "string"
          },
          "ipv4_block": {
            "description": "The IPv4 address range for this subnet.\n\nIt must be allocated from an RFC 1918 private address range, and must not overlap with any other existing subnet in the VPC.",
            "allOf": [
              {
                "$ref": "#/components/schemas/Ipv4Net"
              }
            ]
          },
          "ipv6_block": {
            "nullable": true,
            "description": "The IPv6 address range for this subnet.\n\nIt must be allocated from the RFC 4193 Unique Local Address range, with the prefix equal to the parent VPC's prefix. A random `/64` block will be assigned if one is not provided. It must not overlap with any existing subnet in the VPC.",
            "allOf": [
              {
                "$ref": "#/components/schemas/Ipv6Net"
              }
            ]
          },
          "name": {
            "$ref": "#/components/schemas/Name"
          }
        },
        "required": [
          "description",
          "ipv4_block",
          "name"
        ]
      },
      "VpcSubnetResultsPage": {
        "description": "A single page of results",
        "type": "object",
        "properties": {
          "items": {
            "description": "list of items on this page of results",
            "type": "array",
            "items": {
              "$ref": "#/components/schemas/VpcSubnet"
            }
          },
          "next_page": {
            "nullable": true,
            "description": "token used to fetch the next page of results (if any)",
            "type": "string"
          }
        },
        "required": [
          "items"
        ]
      },
      "VpcSubnetUpdate": {
        "description": "Updateable properties of a [`VpcSubnet`](crate::external_api::views::VpcSubnet)",
        "type": "object",
        "properties": {
          "description": {
            "nullable": true,
            "type": "string"
          },
          "name": {
            "nullable": true,
            "allOf": [
              {
                "$ref": "#/components/schemas/Name"
              }
            ]
          }
        }
      },
      "VpcUpdate": {
        "description": "Updateable properties of a [`Vpc`](crate::external_api::views::Vpc)",
        "type": "object",
        "properties": {
          "description": {
            "nullable": true,
            "type": "string"
          },
          "dns_name": {
            "nullable": true,
            "allOf": [
              {
                "$ref": "#/components/schemas/Name"
              }
            ]
          },
          "name": {
            "nullable": true,
            "allOf": [
              {
                "$ref": "#/components/schemas/Name"
              }
            ]
          }
        }
      },
      "IdSortMode": {
        "description": "Supported set of sort modes for scanning by id only.\n\nCurrently, we only support scanning in ascending order.",
        "oneOf": [
          {
            "description": "sort in increasing order of \"id\"",
            "type": "string",
            "enum": [
              "id_ascending"
            ]
          }
        ]
      },
      "NameOrIdSortMode": {
        "description": "Supported set of sort modes for scanning by name or id",
        "oneOf": [
          {
            "description": "sort in increasing order of \"name\"",
            "type": "string",
            "enum": [
              "name_ascending"
            ]
          },
          {
            "description": "sort in decreasing order of \"name\"",
            "type": "string",
            "enum": [
              "name_descending"
            ]
          },
          {
            "description": "sort in increasing order of \"id\"",
            "type": "string",
            "enum": [
              "id_ascending"
            ]
          }
        ]
      },
      "NameSortMode": {
        "description": "Supported set of sort modes for scanning by name only\n\nCurrently, we only support scanning in ascending order.",
        "oneOf": [
          {
            "description": "sort in increasing order of \"name\"",
            "type": "string",
            "enum": [
              "name_ascending"
            ]
          }
        ]
      },
      "DiskMetricName": {
        "type": "string",
        "enum": [
          "activated",
          "flush",
          "read",
          "read_bytes",
          "write",
          "write_bytes"
        ]
      }
    }
  },
  "tags": [
    {
      "name": "disks",
      "description": "Virtual disks are used to store instance-local data which includes the operating system.",
      "externalDocs": {
        "url": "http://oxide.computer/docs/#xxx"
      }
    },
    {
      "name": "firewall",
      "description": "Firewall operation controls the flow of network data into a VPC",
      "externalDocs": {
        "url": "http://oxide.computer/docs/#xxx"
      }
    },
    {
      "name": "hardware",
      "description": "These operations pertain to hardware inventory and management. Racks are the unit of expansion of an Oxide deployment. Racks are in turn composed of sleds, switches, power supplies, and a cabled backplane.",
      "externalDocs": {
        "url": "http://oxide.computer/docs/#xxx"
      }
    },
    {
      "name": "hidden",
      "description": "TODO operations that will not ship to customers",
      "externalDocs": {
        "url": "http://oxide.computer/docs/#xxx"
      }
    },
    {
      "name": "images",
      "description": "Images are read-only Virtual Disks that may be used to boot Virtual Machines",
      "externalDocs": {
        "url": "http://oxide.computer/docs/#xxx"
      }
    },
    {
      "name": "images:global",
      "description": "Images are read-only Virtual Disks that may be used to boot Virtual Machines. These images are scoped globally.",
      "externalDocs": {
        "url": "http://oxide.computer/docs/#xxx"
      }
    },
    {
      "name": "instances",
      "description": "Virtual machine instances are the basic unit of computation. These operations are used for provisioning, controlling, and destroying instances.",
      "externalDocs": {
        "url": "http://oxide.computer/docs/#xxx"
      }
    },
    {
      "name": "ip-pools",
      "description": "IP Pools contain external IP addresses that can be assigned to virtual machine Instances.",
      "externalDocs": {
        "url": "http://oxide.computer/docs/#xxx"
      }
    },
    {
      "name": "login",
      "description": "Authentication endpoints",
      "externalDocs": {
        "url": "http://oxide.computer/docs/#xxx"
      }
    },
    {
      "name": "metrics",
      "description": "Metrics provide insight into the operation of the Oxide deployment. These include telemetry on hardware and software components that can be used to understand the current state as well as to diagnose issues.",
      "externalDocs": {
        "url": "http://oxide.computer/docs/#xxx"
      }
    },
    {
      "name": "organizations",
      "description": "Organizations represent a subset of users and projects in an Oxide deployment.",
      "externalDocs": {
        "url": "http://oxide.computer/docs/#xxx"
      }
    },
    {
      "name": "policy",
      "description": "System-wide IAM policy",
      "externalDocs": {
        "url": "http://oxide.computer/docs/#xxx"
      }
    },
    {
      "name": "projects",
      "description": "Projects are a grouping of associated resources such as instances and disks within an organization for purposes of billing and access control.",
      "externalDocs": {
        "url": "http://oxide.computer/docs/#xxx"
      }
    },
    {
      "name": "roles",
      "description": "Roles are a component of Identity and Access Management (IAM) that allow a user or agent account access to additional permissions.",
      "externalDocs": {
        "url": "http://oxide.computer/docs/#xxx"
      }
    },
    {
      "name": "routers",
      "description": "Routers direct the flow of network traffic into, out of, and within a VPC via routes.",
      "externalDocs": {
        "url": "http://oxide.computer/docs/#xxx"
      }
    },
    {
      "name": "routes",
      "description": "Routes define router policy.",
      "externalDocs": {
        "url": "http://oxide.computer/docs/#xxx"
      }
    },
    {
      "name": "sagas",
      "description": "Sagas are the abstraction used to represent multi-step operations within the Oxide deployment. These operations can be used to query saga status and report errors.",
      "externalDocs": {
        "url": "http://oxide.computer/docs/#xxx"
      }
    },
    {
      "name": "session",
      "description": "Information pertaining to the current session.",
      "externalDocs": {
        "url": "http://oxide.computer/docs/#xxx"
      }
    },
    {
      "name": "silos",
      "description": "Silos represent a logical partition of users and resources.",
      "externalDocs": {
        "url": "http://oxide.computer/docs/#xxx"
      }
    },
    {
      "name": "snapshots",
      "description": "Snapshots of Virtual Disks at a particular point in time.",
      "externalDocs": {
        "url": "http://oxide.computer/docs/#xxx"
      }
    },
    {
      "name": "subnets",
      "description": "This tag should be moved into a generic network tag",
      "externalDocs": {
        "url": "http://oxide.computer/docs/#xxx"
      }
    },
    {
      "name": "system",
      "description": "Internal system information",
      "externalDocs": {
        "url": "http://oxide.computer/docs/#xxx"
      }
    },
    {
      "name": "updates",
      "description": "This tag should be moved into a operations tag",
      "externalDocs": {
        "url": "http://oxide.computer/docs/#xxx"
      }
    },
    {
      "name": "vpcs",
      "description": "A Virtual Private Cloud (VPC) is an isolated network environment that should probaby be moved into a more generic networking tag",
      "externalDocs": {
        "url": "http://oxide.computer/docs/#xxx"
      }
    }
  ]
}<|MERGE_RESOLUTION|>--- conflicted
+++ resolved
@@ -7473,14 +7473,8 @@
             }
           },
           {
-<<<<<<< HEAD
             "in": "query",
             "name": "project",
-=======
-            "in": "path",
-            "name": "instance",
-            "required": true,
->>>>>>> 3e49d47d
             "schema": {
               "$ref": "#/components/schemas/NameOrId"
             }
@@ -7528,14 +7522,8 @@
             }
           },
           {
-<<<<<<< HEAD
             "in": "query",
             "name": "project",
-=======
-            "in": "path",
-            "name": "instance",
-            "required": true,
->>>>>>> 3e49d47d
             "schema": {
               "$ref": "#/components/schemas/NameOrId"
             }
@@ -7578,14 +7566,8 @@
             }
           },
           {
-<<<<<<< HEAD
             "in": "query",
             "name": "project",
-=======
-            "in": "path",
-            "name": "instance",
-            "required": true,
->>>>>>> 3e49d47d
             "schema": {
               "$ref": "#/components/schemas/NameOrId"
             }
@@ -7645,14 +7627,8 @@
             }
           },
           {
-<<<<<<< HEAD
             "in": "query",
             "name": "project",
-=======
-            "in": "path",
-            "name": "instance",
-            "required": true,
->>>>>>> 3e49d47d
             "schema": {
               "$ref": "#/components/schemas/NameOrId"
             }
@@ -7697,11 +7673,7 @@
         "parameters": [
           {
             "in": "path",
-<<<<<<< HEAD
             "name": "disk",
-=======
-            "name": "instance",
->>>>>>> 3e49d47d
             "required": true,
             "schema": {
               "$ref": "#/components/schemas/NameOrId"
@@ -7797,15 +7769,9 @@
         "operationId": "instance_list_v1",
         "parameters": [
           {
-<<<<<<< HEAD
             "in": "query",
             "name": "limit",
             "description": "Maximum number of items returned by a single call",
-=======
-            "in": "path",
-            "name": "instance",
-            "required": true,
->>>>>>> 3e49d47d
             "schema": {
               "nullable": true,
               "type": "integer",
@@ -8332,628 +8298,6 @@
               "application/json": {
                 "schema": {
                   "$ref": "#/components/schemas/Instance"
-                }
-              }
-            }
-          },
-          "4XX": {
-            "$ref": "#/components/responses/Error"
-          },
-          "5XX": {
-            "$ref": "#/components/responses/Error"
-          }
-        }
-      }
-    },
-    "/v1/organizations": {
-      "get": {
-        "tags": [
-          "organizations"
-        ],
-        "summary": "List organizations",
-        "operationId": "organization_list_v1",
-        "parameters": [
-          {
-            "in": "query",
-            "name": "limit",
-            "description": "Maximum number of items returned by a single call",
-            "schema": {
-              "nullable": true,
-              "type": "integer",
-              "format": "uint32",
-              "minimum": 1
-            }
-          },
-          {
-            "in": "query",
-            "name": "page_token",
-            "description": "Token returned by previous call to retrieve the subsequent page",
-            "schema": {
-              "nullable": true,
-              "type": "string"
-            }
-          },
-          {
-            "in": "query",
-            "name": "sort_by",
-            "schema": {
-              "$ref": "#/components/schemas/NameOrIdSortMode"
-            }
-          }
-        ],
-        "responses": {
-          "200": {
-            "description": "successful operation",
-            "content": {
-              "application/json": {
-                "schema": {
-                  "$ref": "#/components/schemas/OrganizationResultsPage"
-                }
-              }
-            }
-          },
-          "4XX": {
-            "$ref": "#/components/responses/Error"
-          },
-          "5XX": {
-            "$ref": "#/components/responses/Error"
-          }
-        },
-        "x-dropshot-pagination": true
-      },
-      "post": {
-        "tags": [
-          "organizations"
-        ],
-        "summary": "Create an organization",
-        "operationId": "organization_create_v1",
-        "requestBody": {
-          "content": {
-            "application/json": {
-              "schema": {
-                "$ref": "#/components/schemas/OrganizationCreate"
-              }
-            }
-          },
-          "required": true
-        },
-        "responses": {
-          "201": {
-            "description": "successful creation",
-            "content": {
-              "application/json": {
-                "schema": {
-                  "$ref": "#/components/schemas/Organization"
-                }
-              }
-            }
-          },
-          "4XX": {
-            "$ref": "#/components/responses/Error"
-          },
-          "5XX": {
-            "$ref": "#/components/responses/Error"
-          }
-        }
-      }
-    },
-    "/v1/organizations/{organization}": {
-      "get": {
-        "tags": [
-          "organizations"
-        ],
-        "operationId": "organization_view_v1",
-        "parameters": [
-          {
-            "in": "path",
-            "name": "organization",
-            "required": true,
-            "schema": {
-              "$ref": "#/components/schemas/NameOrId"
-            }
-          }
-        ],
-        "responses": {
-          "200": {
-            "description": "successful operation",
-            "content": {
-              "application/json": {
-                "schema": {
-                  "$ref": "#/components/schemas/Organization"
-                }
-              }
-            }
-          },
-          "4XX": {
-            "$ref": "#/components/responses/Error"
-          },
-          "5XX": {
-            "$ref": "#/components/responses/Error"
-          }
-        }
-      },
-      "put": {
-        "tags": [
-          "organizations"
-        ],
-        "operationId": "organization_update_v1",
-        "parameters": [
-          {
-            "in": "path",
-            "name": "organization",
-            "required": true,
-            "schema": {
-              "$ref": "#/components/schemas/NameOrId"
-            }
-          }
-        ],
-        "requestBody": {
-          "content": {
-            "application/json": {
-              "schema": {
-                "$ref": "#/components/schemas/OrganizationUpdate"
-              }
-            }
-          },
-          "required": true
-        },
-        "responses": {
-          "200": {
-            "description": "successful operation",
-            "content": {
-              "application/json": {
-                "schema": {
-                  "$ref": "#/components/schemas/Organization"
-                }
-              }
-            }
-          },
-          "4XX": {
-            "$ref": "#/components/responses/Error"
-          },
-          "5XX": {
-            "$ref": "#/components/responses/Error"
-          }
-        }
-      },
-      "delete": {
-        "tags": [
-          "organizations"
-        ],
-        "operationId": "organization_delete_v1",
-        "parameters": [
-          {
-            "in": "path",
-            "name": "organization",
-            "required": true,
-            "schema": {
-              "$ref": "#/components/schemas/NameOrId"
-            }
-          }
-        ],
-        "responses": {
-          "204": {
-            "description": "successful deletion"
-          },
-          "4XX": {
-            "$ref": "#/components/responses/Error"
-          },
-          "5XX": {
-            "$ref": "#/components/responses/Error"
-          }
-        }
-      }
-    },
-    "/v1/organizations/{organization}/policy": {
-      "get": {
-        "tags": [
-          "organizations"
-        ],
-        "operationId": "organization_policy_view_v1",
-        "parameters": [
-          {
-            "in": "path",
-            "name": "organization",
-            "required": true,
-            "schema": {
-              "$ref": "#/components/schemas/NameOrId"
-            }
-          }
-        ],
-        "responses": {
-          "200": {
-            "description": "successful operation",
-            "content": {
-              "application/json": {
-                "schema": {
-                  "$ref": "#/components/schemas/OrganizationRolePolicy"
-                }
-              }
-            }
-          },
-          "4XX": {
-            "$ref": "#/components/responses/Error"
-          },
-          "5XX": {
-            "$ref": "#/components/responses/Error"
-          }
-        }
-      },
-      "put": {
-        "tags": [
-          "organizations"
-        ],
-        "operationId": "organization_policy_update_v1",
-        "parameters": [
-          {
-            "in": "path",
-            "name": "organization",
-            "required": true,
-            "schema": {
-              "$ref": "#/components/schemas/NameOrId"
-            }
-          }
-        ],
-        "requestBody": {
-          "content": {
-            "application/json": {
-              "schema": {
-                "$ref": "#/components/schemas/OrganizationRolePolicy"
-              }
-            }
-          },
-          "required": true
-        },
-        "responses": {
-          "200": {
-            "description": "successful operation",
-            "content": {
-              "application/json": {
-                "schema": {
-                  "$ref": "#/components/schemas/OrganizationRolePolicy"
-                }
-              }
-            }
-          },
-          "4XX": {
-            "$ref": "#/components/responses/Error"
-          },
-          "5XX": {
-            "$ref": "#/components/responses/Error"
-          }
-        }
-      }
-    },
-    "/v1/projects": {
-      "get": {
-        "tags": [
-          "projects"
-        ],
-        "summary": "List projects",
-        "operationId": "project_list_v1",
-        "parameters": [
-          {
-            "in": "query",
-            "name": "limit",
-            "description": "Maximum number of items returned by a single call",
-            "schema": {
-              "nullable": true,
-              "type": "integer",
-              "format": "uint32",
-              "minimum": 1
-            }
-          },
-          {
-            "in": "query",
-            "name": "organization",
-            "required": true,
-            "schema": {
-              "$ref": "#/components/schemas/NameOrId"
-            }
-          },
-          {
-            "in": "query",
-            "name": "page_token",
-            "description": "Token returned by previous call to retrieve the subsequent page",
-            "schema": {
-              "nullable": true,
-              "type": "string"
-            }
-          },
-          {
-            "in": "query",
-            "name": "sort_by",
-            "schema": {
-              "$ref": "#/components/schemas/NameOrIdSortMode"
-            }
-          }
-        ],
-        "responses": {
-          "200": {
-            "description": "successful operation",
-            "content": {
-              "application/json": {
-                "schema": {
-                  "$ref": "#/components/schemas/ProjectResultsPage"
-                }
-              }
-            }
-          },
-          "4XX": {
-            "$ref": "#/components/responses/Error"
-          },
-          "5XX": {
-            "$ref": "#/components/responses/Error"
-          }
-        },
-        "x-dropshot-pagination": true
-      },
-      "post": {
-        "tags": [
-          "projects"
-        ],
-        "operationId": "project_create_v1",
-        "parameters": [
-          {
-            "in": "query",
-            "name": "organization",
-            "required": true,
-            "schema": {
-              "$ref": "#/components/schemas/NameOrId"
-            }
-          }
-        ],
-        "requestBody": {
-          "content": {
-            "application/json": {
-              "schema": {
-                "$ref": "#/components/schemas/ProjectCreate"
-              }
-            }
-          },
-          "required": true
-        },
-        "responses": {
-          "201": {
-            "description": "successful creation",
-            "content": {
-              "application/json": {
-                "schema": {
-                  "$ref": "#/components/schemas/Project"
-                }
-              }
-            }
-          },
-          "4XX": {
-            "$ref": "#/components/responses/Error"
-          },
-          "5XX": {
-            "$ref": "#/components/responses/Error"
-          }
-        }
-      }
-    },
-    "/v1/projects/{project}": {
-      "get": {
-        "tags": [
-          "projects"
-        ],
-        "operationId": "project_view_v1",
-        "parameters": [
-          {
-            "in": "path",
-            "name": "project",
-            "required": true,
-            "schema": {
-              "$ref": "#/components/schemas/NameOrId"
-            }
-          },
-          {
-            "in": "query",
-            "name": "organization",
-            "schema": {
-              "$ref": "#/components/schemas/NameOrId"
-            }
-          }
-        ],
-        "responses": {
-          "200": {
-            "description": "successful operation",
-            "content": {
-              "application/json": {
-                "schema": {
-                  "$ref": "#/components/schemas/Project"
-                }
-              }
-            }
-          },
-          "4XX": {
-            "$ref": "#/components/responses/Error"
-          },
-          "5XX": {
-            "$ref": "#/components/responses/Error"
-          }
-        }
-      },
-      "put": {
-        "tags": [
-          "projects"
-        ],
-        "summary": "Update a project",
-        "operationId": "project_update_v1",
-        "parameters": [
-          {
-            "in": "path",
-<<<<<<< HEAD
-            "name": "project",
-=======
-            "name": "instance",
->>>>>>> 3e49d47d
-            "required": true,
-            "schema": {
-              "$ref": "#/components/schemas/NameOrId"
-            }
-          },
-          {
-            "in": "query",
-            "name": "organization",
-            "schema": {
-              "$ref": "#/components/schemas/NameOrId"
-            }
-          }
-        ],
-        "requestBody": {
-          "content": {
-            "application/json": {
-              "schema": {
-                "$ref": "#/components/schemas/ProjectUpdate"
-              }
-            }
-          },
-          "required": true
-        },
-        "responses": {
-          "200": {
-            "description": "successful operation",
-            "content": {
-              "application/json": {
-                "schema": {
-                  "$ref": "#/components/schemas/Project"
-                }
-              }
-            }
-          },
-          "4XX": {
-            "$ref": "#/components/responses/Error"
-          },
-          "5XX": {
-            "$ref": "#/components/responses/Error"
-          }
-        }
-      },
-      "delete": {
-        "tags": [
-          "projects"
-        ],
-        "summary": "Delete a project",
-        "operationId": "project_delete_v1",
-        "parameters": [
-          {
-            "in": "path",
-            "name": "project",
-            "required": true,
-            "schema": {
-              "$ref": "#/components/schemas/NameOrId"
-            }
-          },
-          {
-            "in": "query",
-            "name": "organization",
-            "schema": {
-              "$ref": "#/components/schemas/NameOrId"
-            }
-          }
-        ],
-        "responses": {
-          "204": {
-            "description": "successful deletion"
-          },
-          "4XX": {
-            "$ref": "#/components/responses/Error"
-          },
-          "5XX": {
-            "$ref": "#/components/responses/Error"
-          }
-        }
-      }
-    },
-    "/v1/projects/{project}/policy": {
-      "get": {
-        "tags": [
-          "projects"
-        ],
-        "summary": "Fetch a project's IAM policy",
-        "operationId": "project_policy_view_v1",
-        "parameters": [
-          {
-            "in": "path",
-            "name": "project",
-            "required": true,
-            "schema": {
-              "$ref": "#/components/schemas/NameOrId"
-            }
-          },
-          {
-            "in": "query",
-            "name": "organization",
-            "schema": {
-              "$ref": "#/components/schemas/NameOrId"
-            }
-          }
-        ],
-        "responses": {
-          "200": {
-            "description": "successful operation",
-            "content": {
-              "application/json": {
-                "schema": {
-                  "$ref": "#/components/schemas/ProjectRolePolicy"
-                }
-              }
-            }
-          },
-          "4XX": {
-            "$ref": "#/components/responses/Error"
-          },
-          "5XX": {
-            "$ref": "#/components/responses/Error"
-          }
-        }
-      },
-      "put": {
-        "tags": [
-          "projects"
-        ],
-        "summary": "Update a project's IAM policy",
-        "operationId": "project_policy_update_v1",
-        "parameters": [
-          {
-            "in": "path",
-<<<<<<< HEAD
-            "name": "project",
-=======
-            "name": "instance",
->>>>>>> 3e49d47d
-            "required": true,
-            "schema": {
-              "$ref": "#/components/schemas/NameOrId"
-            }
-          },
-          {
-            "in": "query",
-            "name": "organization",
-            "schema": {
-              "$ref": "#/components/schemas/NameOrId"
-            }
-          }
-        ],
-        "requestBody": {
-          "content": {
-            "application/json": {
-              "schema": {
-                "$ref": "#/components/schemas/ProjectRolePolicy"
-              }
-            }
-          },
-          "required": true
-        },
-        "responses": {
-          "200": {
-            "description": "successful operation",
-            "content": {
-              "application/json": {
-                "schema": {
-                  "$ref": "#/components/schemas/ProjectRolePolicy"
                 }
               }
             }
