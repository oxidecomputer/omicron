--- conflicted
+++ resolved
@@ -10823,7 +10823,414 @@
           "time_modified"
         ]
       },
-<<<<<<< HEAD
+      "IdentityProviderResultsPage": {
+        "description": "A single page of results",
+        "type": "object",
+        "properties": {
+          "items": {
+            "description": "list of items on this page of results",
+            "type": "array",
+            "items": {
+              "$ref": "#/components/schemas/IdentityProvider"
+            }
+          },
+          "next_page": {
+            "nullable": true,
+            "description": "token used to fetch the next page of results (if any)",
+            "type": "string"
+          }
+        },
+        "required": [
+          "items"
+        ]
+      },
+      "IdentityProviderType": {
+        "oneOf": [
+          {
+            "description": "SAML identity provider",
+            "type": "string",
+            "enum": [
+              "saml"
+            ]
+          }
+        ]
+      },
+      "IdentityType": {
+        "description": "Describes what kind of identity is described by an id",
+        "type": "string",
+        "enum": [
+          "silo_user",
+          "silo_group"
+        ]
+      },
+      "IdpMetadataSource": {
+        "oneOf": [
+          {
+            "type": "object",
+            "properties": {
+              "type": {
+                "type": "string",
+                "enum": [
+                  "url"
+                ]
+              },
+              "url": {
+                "type": "string"
+              }
+            },
+            "required": [
+              "type",
+              "url"
+            ]
+          },
+          {
+            "type": "object",
+            "properties": {
+              "data": {
+                "type": "string"
+              },
+              "type": {
+                "type": "string",
+                "enum": [
+                  "base64_encoded_xml"
+                ]
+              }
+            },
+            "required": [
+              "data",
+              "type"
+            ]
+          }
+        ]
+      },
+      "Image": {
+        "description": "View of an image\n\nIf `project_id` is present then the image is only visible inside that project. If it's not present then the image is visible to all projects in the silo.",
+        "type": "object",
+        "properties": {
+          "block_size": {
+            "description": "size of blocks in bytes",
+            "allOf": [
+              {
+                "$ref": "#/components/schemas/ByteCount"
+              }
+            ]
+          },
+          "description": {
+            "description": "human-readable free-form text about a resource",
+            "type": "string"
+          },
+          "digest": {
+            "nullable": true,
+            "description": "Hash of the image contents, if applicable",
+            "allOf": [
+              {
+                "$ref": "#/components/schemas/Digest"
+              }
+            ]
+          },
+          "id": {
+            "description": "unique, immutable, system-controlled identifier for each resource",
+            "type": "string",
+            "format": "uuid"
+          },
+          "name": {
+            "description": "unique, mutable, user-controlled identifier for each resource",
+            "allOf": [
+              {
+                "$ref": "#/components/schemas/Name"
+              }
+            ]
+          },
+          "os": {
+            "description": "The family of the operating system like Debian, Ubuntu, etc.",
+            "type": "string"
+          },
+          "project_id": {
+            "nullable": true,
+            "description": "ID of the parent project if the image is a project image",
+            "type": "string",
+            "format": "uuid"
+          },
+          "size": {
+            "description": "total size in bytes",
+            "allOf": [
+              {
+                "$ref": "#/components/schemas/ByteCount"
+              }
+            ]
+          },
+          "time_created": {
+            "description": "timestamp when this resource was created",
+            "type": "string",
+            "format": "date-time"
+          },
+          "time_modified": {
+            "description": "timestamp when this resource was last modified",
+            "type": "string",
+            "format": "date-time"
+          },
+          "url": {
+            "nullable": true,
+            "description": "URL source of this image, if any",
+            "type": "string"
+          },
+          "version": {
+            "description": "Version of the operating system",
+            "type": "string"
+          }
+        },
+        "required": [
+          "block_size",
+          "description",
+          "id",
+          "name",
+          "os",
+          "size",
+          "time_created",
+          "time_modified",
+          "version"
+        ]
+      },
+      "ImageCreate": {
+        "description": "Create-time parameters for an `Image`",
+        "type": "object",
+        "properties": {
+          "description": {
+            "type": "string"
+          },
+          "name": {
+            "$ref": "#/components/schemas/Name"
+          },
+          "os": {
+            "description": "The family of the operating system (e.g. Debian, Ubuntu, etc.)",
+            "type": "string"
+          },
+          "source": {
+            "description": "The source of the image's contents.",
+            "allOf": [
+              {
+                "$ref": "#/components/schemas/ImageSource"
+              }
+            ]
+          },
+          "version": {
+            "description": "The version of the operating system (e.g. 18.04, 20.04, etc.)",
+            "type": "string"
+          }
+        },
+        "required": [
+          "description",
+          "name",
+          "os",
+          "source",
+          "version"
+        ]
+      },
+      "ImageResultsPage": {
+        "description": "A single page of results",
+        "type": "object",
+        "properties": {
+          "items": {
+            "description": "list of items on this page of results",
+            "type": "array",
+            "items": {
+              "$ref": "#/components/schemas/Image"
+            }
+          },
+          "next_page": {
+            "nullable": true,
+            "description": "token used to fetch the next page of results (if any)",
+            "type": "string"
+          }
+        },
+        "required": [
+          "items"
+        ]
+      },
+      "ImageSource": {
+        "description": "The source of the underlying image.",
+        "oneOf": [
+          {
+            "type": "object",
+            "properties": {
+              "block_size": {
+                "description": "The block size in bytes",
+                "allOf": [
+                  {
+                    "$ref": "#/components/schemas/BlockSize"
+                  }
+                ]
+              },
+              "type": {
+                "type": "string",
+                "enum": [
+                  "url"
+                ]
+              },
+              "url": {
+                "type": "string"
+              }
+            },
+            "required": [
+              "block_size",
+              "type",
+              "url"
+            ]
+          },
+          {
+            "type": "object",
+            "properties": {
+              "id": {
+                "type": "string",
+                "format": "uuid"
+              },
+              "type": {
+                "type": "string",
+                "enum": [
+                  "snapshot"
+                ]
+              }
+            },
+            "required": [
+              "id",
+              "type"
+            ]
+          },
+          {
+            "description": "Boot the Alpine ISO that ships with the Propolis zone. Intended for development purposes only.",
+            "type": "object",
+            "properties": {
+              "type": {
+                "type": "string",
+                "enum": [
+                  "you_can_boot_anything_as_long_as_its_alpine"
+                ]
+              }
+            },
+            "required": [
+              "type"
+            ]
+          }
+        ]
+      },
+      "ImportBlocksBulkWrite": {
+        "description": "Parameters for importing blocks with a bulk write",
+        "type": "object",
+        "properties": {
+          "base64_encoded_data": {
+            "type": "string"
+          },
+          "offset": {
+            "type": "integer",
+            "format": "uint64",
+            "minimum": 0
+          }
+        },
+        "required": [
+          "base64_encoded_data",
+          "offset"
+        ]
+      },
+      "ImportBlocksFromUrl": {
+        "description": "Parameters for importing blocks from a URL to a disk",
+        "type": "object",
+        "properties": {
+          "expected_digest": {
+            "nullable": true,
+            "description": "Expected digest of all blocks when importing from a URL",
+            "allOf": [
+              {
+                "$ref": "#/components/schemas/ExpectedDigest"
+              }
+            ]
+          },
+          "url": {
+            "description": "the source to pull blocks from",
+            "type": "string"
+          }
+        },
+        "required": [
+          "url"
+        ]
+      },
+      "Instance": {
+        "description": "View of an Instance",
+        "type": "object",
+        "properties": {
+          "description": {
+            "description": "human-readable free-form text about a resource",
+            "type": "string"
+          },
+          "hostname": {
+            "description": "RFC1035-compliant hostname for the Instance.",
+            "type": "string"
+          },
+          "id": {
+            "description": "unique, immutable, system-controlled identifier for each resource",
+            "type": "string",
+            "format": "uuid"
+          },
+          "memory": {
+            "description": "memory allocated for this Instance",
+            "allOf": [
+              {
+                "$ref": "#/components/schemas/ByteCount"
+              }
+            ]
+          },
+          "name": {
+            "description": "unique, mutable, user-controlled identifier for each resource",
+            "allOf": [
+              {
+                "$ref": "#/components/schemas/Name"
+              }
+            ]
+          },
+          "ncpus": {
+            "description": "number of CPUs allocated for this Instance",
+            "allOf": [
+              {
+                "$ref": "#/components/schemas/InstanceCpuCount"
+              }
+            ]
+          },
+          "project_id": {
+            "description": "id for the project containing this Instance",
+            "type": "string",
+            "format": "uuid"
+          },
+          "run_state": {
+            "$ref": "#/components/schemas/InstanceState"
+          },
+          "time_created": {
+            "description": "timestamp when this resource was created",
+            "type": "string",
+            "format": "date-time"
+          },
+          "time_modified": {
+            "description": "timestamp when this resource was last modified",
+            "type": "string",
+            "format": "date-time"
+          },
+          "time_run_state_updated": {
+            "type": "string",
+            "format": "date-time"
+          }
+        },
+        "required": [
+          "description",
+          "hostname",
+          "id",
+          "memory",
+          "name",
+          "ncpus",
+          "project_id",
+          "run_state",
+          "time_created",
+          "time_modified",
+          "time_run_state_updated"
+        ]
+      },
       "InstanceCpuCount": {
         "description": "The number of CPUs in an Instance",
         "type": "integer",
@@ -10833,24 +11240,29 @@
       },
       "InstanceCreate": {
         "description": "Create-time parameters for an `Instance`",
-=======
-      "IdentityProviderResultsPage": {
-        "description": "A single page of results",
->>>>>>> 0a781f99
-        "type": "object",
-        "properties": {
-          "items": {
-            "description": "list of items on this page of results",
+        "type": "object",
+        "properties": {
+          "description": {
+            "type": "string"
+          },
+          "disks": {
+            "description": "The disks to be created or attached for this instance.",
+            "default": [],
             "type": "array",
             "items": {
-              "$ref": "#/components/schemas/IdentityProvider"
-            }
-          },
-          "next_page": {
-            "nullable": true,
-            "description": "token used to fetch the next page of results (if any)",
+              "$ref": "#/components/schemas/InstanceDiskAttachment"
+            }
+          },
+          "external_ips": {
+            "description": "The external IP addresses provided to this instance.\n\nBy default, all instances have outbound connectivity, but no inbound connectivity. These external addresses can be used to provide a fixed, known IP address for making inbound connections to the instance.",
+            "default": [],
+            "type": "array",
+            "items": {
+              "$ref": "#/components/schemas/ExternalIpCreate"
+            }
+          },
+          "hostname": {
             "type": "string"
-<<<<<<< HEAD
           },
           "memory": {
             "description": "the amount of memory to allocate to the instance, in bytes.\n\nMust be between 1 and 256 GiB.",
@@ -10886,18 +11298,20 @@
             "default": "",
             "type": "string",
             "format": "byte"
-=======
->>>>>>> 0a781f99
-          }
-        },
-        "required": [
-          "items"
-        ]
-      },
-      "IdentityProviderType": {
+          }
+        },
+        "required": [
+          "description",
+          "hostname",
+          "memory",
+          "name",
+          "ncpus"
+        ]
+      },
+      "InstanceDiskAttachment": {
+        "description": "Describe the instance's disks at creation time",
         "oneOf": [
           {
-<<<<<<< HEAD
             "description": "During instance creation, create and attach disks",
             "type": "object",
             "properties": {
@@ -10921,493 +11335,6 @@
                 "format": "uint64",
                 "minimum": 1073741824,
                 "maximum": 1098437885952
-              },
-=======
-            "description": "SAML identity provider",
-            "type": "string",
-            "enum": [
-              "saml"
-            ]
-          }
-        ]
-      },
-      "IdentityType": {
-        "description": "Describes what kind of identity is described by an id",
-        "type": "string",
-        "enum": [
-          "silo_user",
-          "silo_group"
-        ]
-      },
-      "IdpMetadataSource": {
-        "oneOf": [
-          {
-            "type": "object",
-            "properties": {
->>>>>>> 0a781f99
-              "type": {
-                "type": "string",
-                "enum": [
-                  "url"
-                ]
-              },
-              "url": {
-                "type": "string"
-              }
-            },
-            "required": [
-              "type",
-              "url"
-            ]
-          },
-          {
-            "type": "object",
-            "properties": {
-              "data": {
-                "type": "string"
-              },
-              "type": {
-                "type": "string",
-                "enum": [
-                  "base64_encoded_xml"
-                ]
-              }
-            },
-            "required": [
-              "data",
-              "type"
-            ]
-          }
-        ]
-      },
-      "Image": {
-        "description": "View of an image\n\nIf `project_id` is present then the image is only visible inside that project. If it's not present then the image is visible to all projects in the silo.",
-        "type": "object",
-        "properties": {
-          "block_size": {
-            "description": "size of blocks in bytes",
-            "allOf": [
-              {
-                "$ref": "#/components/schemas/ByteCount"
-              }
-            ]
-          },
-          "description": {
-            "description": "human-readable free-form text about a resource",
-            "type": "string"
-          },
-          "digest": {
-            "nullable": true,
-            "description": "Hash of the image contents, if applicable",
-            "allOf": [
-              {
-                "$ref": "#/components/schemas/Digest"
-              }
-            ]
-          },
-          "id": {
-            "description": "unique, immutable, system-controlled identifier for each resource",
-            "type": "string",
-            "format": "uuid"
-          },
-          "name": {
-            "description": "unique, mutable, user-controlled identifier for each resource",
-            "allOf": [
-              {
-                "$ref": "#/components/schemas/Name"
-              }
-            ]
-          },
-          "os": {
-            "description": "The family of the operating system like Debian, Ubuntu, etc.",
-            "type": "string"
-          },
-          "project_id": {
-            "nullable": true,
-            "description": "ID of the parent project if the image is a project image",
-            "type": "string",
-            "format": "uuid"
-          },
-          "size": {
-            "description": "total size in bytes",
-            "allOf": [
-              {
-                "$ref": "#/components/schemas/ByteCount"
-              }
-            ]
-          },
-          "time_created": {
-            "description": "timestamp when this resource was created",
-            "type": "string",
-            "format": "date-time"
-          },
-          "time_modified": {
-            "description": "timestamp when this resource was last modified",
-            "type": "string",
-            "format": "date-time"
-          },
-          "url": {
-            "nullable": true,
-            "description": "URL source of this image, if any",
-            "type": "string"
-          },
-          "version": {
-            "description": "Version of the operating system",
-            "type": "string"
-          }
-        },
-        "required": [
-          "block_size",
-          "description",
-          "id",
-          "name",
-          "os",
-          "size",
-          "time_created",
-          "time_modified",
-          "version"
-        ]
-      },
-      "ImageCreate": {
-        "description": "Create-time parameters for an `Image`",
-        "type": "object",
-        "properties": {
-          "description": {
-            "type": "string"
-          },
-          "name": {
-            "$ref": "#/components/schemas/Name"
-          },
-          "os": {
-            "description": "The family of the operating system (e.g. Debian, Ubuntu, etc.)",
-            "type": "string"
-          },
-          "source": {
-            "description": "The source of the image's contents.",
-            "allOf": [
-              {
-                "$ref": "#/components/schemas/ImageSource"
-              }
-            ]
-          },
-          "version": {
-            "description": "The version of the operating system (e.g. 18.04, 20.04, etc.)",
-            "type": "string"
-          }
-        },
-        "required": [
-          "description",
-          "name",
-          "os",
-          "source",
-          "version"
-        ]
-      },
-      "ImageResultsPage": {
-        "description": "A single page of results",
-        "type": "object",
-        "properties": {
-          "items": {
-            "description": "list of items on this page of results",
-            "type": "array",
-            "items": {
-              "$ref": "#/components/schemas/Image"
-            }
-          },
-          "next_page": {
-            "nullable": true,
-            "description": "token used to fetch the next page of results (if any)",
-            "type": "string"
-          }
-        },
-        "required": [
-          "items"
-        ]
-      },
-      "ImageSource": {
-        "description": "The source of the underlying image.",
-        "oneOf": [
-          {
-            "type": "object",
-            "properties": {
-              "block_size": {
-                "description": "The block size in bytes",
-                "allOf": [
-                  {
-                    "$ref": "#/components/schemas/BlockSize"
-                  }
-                ]
-              },
-              "type": {
-                "type": "string",
-                "enum": [
-                  "url"
-                ]
-              },
-              "url": {
-                "type": "string"
-              }
-            },
-            "required": [
-              "block_size",
-              "type",
-              "url"
-            ]
-          },
-          {
-            "type": "object",
-            "properties": {
-              "id": {
-                "type": "string",
-                "format": "uuid"
-              },
-              "type": {
-                "type": "string",
-                "enum": [
-                  "snapshot"
-                ]
-              }
-            },
-            "required": [
-              "id",
-              "type"
-            ]
-          },
-          {
-            "description": "Boot the Alpine ISO that ships with the Propolis zone. Intended for development purposes only.",
-            "type": "object",
-            "properties": {
-              "type": {
-                "type": "string",
-                "enum": [
-                  "you_can_boot_anything_as_long_as_its_alpine"
-                ]
-              }
-            },
-            "required": [
-              "type"
-            ]
-          }
-        ]
-      },
-      "ImportBlocksBulkWrite": {
-        "description": "Parameters for importing blocks with a bulk write",
-        "type": "object",
-        "properties": {
-          "base64_encoded_data": {
-            "type": "string"
-          },
-          "offset": {
-            "type": "integer",
-            "format": "uint64",
-            "minimum": 0
-          }
-        },
-        "required": [
-          "base64_encoded_data",
-          "offset"
-        ]
-      },
-      "ImportBlocksFromUrl": {
-        "description": "Parameters for importing blocks from a URL to a disk",
-        "type": "object",
-        "properties": {
-          "expected_digest": {
-            "nullable": true,
-            "description": "Expected digest of all blocks when importing from a URL",
-            "allOf": [
-              {
-                "$ref": "#/components/schemas/ExpectedDigest"
-              }
-            ]
-          },
-          "url": {
-            "description": "the source to pull blocks from",
-            "type": "string"
-          }
-        },
-        "required": [
-          "url"
-        ]
-      },
-      "Instance": {
-        "description": "View of an Instance",
-        "type": "object",
-        "properties": {
-          "description": {
-            "description": "human-readable free-form text about a resource",
-            "type": "string"
-          },
-          "hostname": {
-            "description": "RFC1035-compliant hostname for the Instance.",
-            "type": "string"
-          },
-          "id": {
-            "description": "unique, immutable, system-controlled identifier for each resource",
-            "type": "string",
-            "format": "uuid"
-          },
-          "memory": {
-            "description": "memory allocated for this Instance",
-            "allOf": [
-              {
-                "$ref": "#/components/schemas/ByteCount"
-              }
-            ]
-          },
-          "name": {
-            "description": "unique, mutable, user-controlled identifier for each resource",
-            "allOf": [
-              {
-                "$ref": "#/components/schemas/Name"
-              }
-            ]
-          },
-          "ncpus": {
-            "description": "number of CPUs allocated for this Instance",
-            "allOf": [
-              {
-                "$ref": "#/components/schemas/InstanceCpuCount"
-              }
-            ]
-          },
-          "project_id": {
-            "description": "id for the project containing this Instance",
-            "type": "string",
-            "format": "uuid"
-          },
-          "run_state": {
-            "$ref": "#/components/schemas/InstanceState"
-          },
-          "time_created": {
-            "description": "timestamp when this resource was created",
-            "type": "string",
-            "format": "date-time"
-          },
-          "time_modified": {
-            "description": "timestamp when this resource was last modified",
-            "type": "string",
-            "format": "date-time"
-          },
-          "time_run_state_updated": {
-            "type": "string",
-            "format": "date-time"
-          }
-        },
-        "required": [
-          "description",
-          "hostname",
-          "id",
-          "memory",
-          "name",
-          "ncpus",
-          "project_id",
-          "run_state",
-          "time_created",
-          "time_modified",
-          "time_run_state_updated"
-        ]
-      },
-      "InstanceCpuCount": {
-        "description": "The number of CPUs in an Instance",
-        "type": "integer",
-        "format": "uint16",
-        "minimum": 0
-      },
-      "InstanceCreate": {
-        "description": "Create-time parameters for an `Instance`",
-        "type": "object",
-        "properties": {
-          "description": {
-            "type": "string"
-          },
-          "disks": {
-            "description": "The disks to be created or attached for this instance.",
-            "default": [],
-            "type": "array",
-            "items": {
-              "$ref": "#/components/schemas/InstanceDiskAttachment"
-            }
-          },
-          "external_ips": {
-            "description": "The external IP addresses provided to this instance.\n\nBy default, all instances have outbound connectivity, but no inbound connectivity. These external addresses can be used to provide a fixed, known IP address for making inbound connections to the instance.",
-            "default": [],
-            "type": "array",
-            "items": {
-              "$ref": "#/components/schemas/ExternalIpCreate"
-            }
-          },
-          "hostname": {
-            "type": "string"
-          },
-          "memory": {
-            "$ref": "#/components/schemas/ByteCount"
-          },
-          "name": {
-            "$ref": "#/components/schemas/Name"
-          },
-          "ncpus": {
-            "$ref": "#/components/schemas/InstanceCpuCount"
-          },
-          "network_interfaces": {
-            "description": "The network interfaces to be created for this instance.",
-            "default": {
-              "type": "default"
-            },
-            "allOf": [
-              {
-                "$ref": "#/components/schemas/InstanceNetworkInterfaceAttachment"
-              }
-            ]
-          },
-          "start": {
-            "description": "Should this instance be started upon creation; true by default.",
-            "default": true,
-            "type": "boolean"
-          },
-          "user_data": {
-            "description": "User data for instance initialization systems (such as cloud-init). Must be a Base64-encoded string, as specified in RFC 4648 § 4 (+ and / characters with padding). Maximum 32 KiB unencoded data.",
-            "default": "",
-            "type": "string",
-            "format": "byte"
-          }
-        },
-        "required": [
-          "description",
-          "hostname",
-          "memory",
-          "name",
-          "ncpus"
-        ]
-      },
-      "InstanceDiskAttachment": {
-        "description": "Describe the instance's disks at creation time",
-        "oneOf": [
-          {
-            "description": "During instance creation, create and attach disks",
-            "type": "object",
-            "properties": {
-              "description": {
-                "type": "string"
-              },
-              "disk_source": {
-                "description": "initial source for this disk",
-                "allOf": [
-                  {
-                    "$ref": "#/components/schemas/DiskSource"
-                  }
-                ]
-              },
-              "name": {
-                "$ref": "#/components/schemas/Name"
-              },
-              "size": {
-                "description": "total size of the Disk in bytes",
-                "allOf": [
-                  {
-                    "$ref": "#/components/schemas/ByteCount"
-                  }
-                ]
               },
               "type": {
                 "type": "string",
