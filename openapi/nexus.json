{
  "openapi": "3.0.3",
  "info": {
    "title": "Oxide Region API",
    "description": "API for interacting with the Oxide control plane",
    "contact": {
      "url": "https://oxide.computer",
      "email": "api@oxide.computer"
    },
    "version": "0.0.1"
  },
  "paths": {
    "/hardware/racks": {
      "get": {
        "tags": [
          "racks"
        ],
        "summary": "List racks in the system.",
        "operationId": "hardware_racks_get",
        "parameters": [
          {
            "in": "query",
            "name": "limit",
            "description": "Maximum number of items returned by a single call",
            "schema": {
              "nullable": true,
              "type": "integer",
              "format": "uint32",
              "minimum": 1
            },
            "style": "form"
          },
          {
            "in": "query",
            "name": "page_token",
            "description": "Token returned by previous call to retrieve the subsequent page",
            "schema": {
              "nullable": true,
              "type": "string"
            },
            "style": "form"
          },
          {
            "in": "query",
            "name": "sort_by",
            "schema": {
              "$ref": "#/components/schemas/IdSortMode"
            },
            "style": "form"
          }
        ],
        "responses": {
          "200": {
            "description": "successful operation",
            "content": {
              "application/json": {
                "schema": {
                  "$ref": "#/components/schemas/RackResultsPage"
                }
              }
            }
          },
          "4XX": {
            "$ref": "#/components/responses/Error"
          },
          "5XX": {
            "$ref": "#/components/responses/Error"
          }
        },
        "x-dropshot-pagination": true
      }
    },
    "/hardware/racks/{rack_id}": {
      "get": {
        "tags": [
          "racks"
        ],
        "summary": "Fetch information about a particular rack.",
        "operationId": "hardware_racks_get_rack",
        "parameters": [
          {
            "in": "path",
            "name": "rack_id",
            "description": "The rack's unique ID.",
            "required": true,
            "schema": {
              "type": "string",
              "format": "uuid"
            },
            "style": "simple"
          }
        ],
        "responses": {
          "200": {
            "description": "successful operation",
            "content": {
              "application/json": {
                "schema": {
                  "$ref": "#/components/schemas/Rack"
                }
              }
            }
          },
          "4XX": {
            "$ref": "#/components/responses/Error"
          },
          "5XX": {
            "$ref": "#/components/responses/Error"
          }
        }
      }
    },
    "/hardware/sleds": {
      "get": {
        "tags": [
          "sleds"
        ],
        "summary": "List sleds in the system.",
        "operationId": "hardware_sleds_get",
        "parameters": [
          {
            "in": "query",
            "name": "limit",
            "description": "Maximum number of items returned by a single call",
            "schema": {
              "nullable": true,
              "type": "integer",
              "format": "uint32",
              "minimum": 1
            },
            "style": "form"
          },
          {
            "in": "query",
            "name": "page_token",
            "description": "Token returned by previous call to retrieve the subsequent page",
            "schema": {
              "nullable": true,
              "type": "string"
            },
            "style": "form"
          },
          {
            "in": "query",
            "name": "sort_by",
            "schema": {
              "$ref": "#/components/schemas/IdSortMode"
            },
            "style": "form"
          }
        ],
        "responses": {
          "200": {
            "description": "successful operation",
            "content": {
              "application/json": {
                "schema": {
                  "$ref": "#/components/schemas/SledResultsPage"
                }
              }
            }
          },
          "4XX": {
            "$ref": "#/components/responses/Error"
          },
          "5XX": {
            "$ref": "#/components/responses/Error"
          }
        },
        "x-dropshot-pagination": true
      }
    },
    "/hardware/sleds/{sled_id}": {
      "get": {
        "tags": [
          "sleds"
        ],
        "summary": "Fetch information about a sled in the system.",
        "operationId": "hardware_sleds_get_sled",
        "parameters": [
          {
            "in": "path",
            "name": "sled_id",
            "description": "The sled's unique ID.",
            "required": true,
            "schema": {
              "type": "string",
              "format": "uuid"
            },
            "style": "simple"
          }
        ],
        "responses": {
          "200": {
            "description": "successful operation",
            "content": {
              "application/json": {
                "schema": {
                  "$ref": "#/components/schemas/Sled"
                }
              }
            }
          },
          "4XX": {
            "$ref": "#/components/responses/Error"
          },
          "5XX": {
            "$ref": "#/components/responses/Error"
          }
        }
      }
    },
    "/images": {
      "get": {
        "tags": [
          "images:global"
        ],
        "summary": "List global images.",
        "description": "Returns a list of all the global images. Global images are returned sorted by creation date, with the most recent images appearing first.",
        "operationId": "images_get",
        "parameters": [
          {
            "in": "query",
            "name": "limit",
            "description": "Maximum number of items returned by a single call",
            "schema": {
              "nullable": true,
              "type": "integer",
              "format": "uint32",
              "minimum": 1
            },
            "style": "form"
          },
          {
            "in": "query",
            "name": "page_token",
            "description": "Token returned by previous call to retrieve the subsequent page",
            "schema": {
              "nullable": true,
              "type": "string"
            },
            "style": "form"
          },
          {
            "in": "query",
            "name": "sort_by",
            "schema": {
              "$ref": "#/components/schemas/NameSortMode"
            },
            "style": "form"
          }
        ],
        "responses": {
          "200": {
            "description": "successful operation",
            "content": {
              "application/json": {
                "schema": {
                  "$ref": "#/components/schemas/GlobalImageResultsPage"
                }
              }
            }
          },
          "4XX": {
            "$ref": "#/components/responses/Error"
          },
          "5XX": {
            "$ref": "#/components/responses/Error"
          }
        },
        "x-dropshot-pagination": true
      },
      "post": {
        "tags": [
          "images:global"
        ],
        "summary": "Create a global image.",
        "description": "Create a new global image. This image can then be used by any user as a base for instances.",
        "operationId": "images_post",
        "requestBody": {
          "content": {
            "application/json": {
              "schema": {
                "$ref": "#/components/schemas/GlobalImageCreate"
              }
            }
          },
          "required": true
        },
        "responses": {
          "201": {
            "description": "successful creation",
            "content": {
              "application/json": {
                "schema": {
                  "$ref": "#/components/schemas/GlobalImage"
                }
              }
            }
          },
          "4XX": {
            "$ref": "#/components/responses/Error"
          },
          "5XX": {
            "$ref": "#/components/responses/Error"
          }
        }
      }
    },
    "/images/{image_name}": {
      "get": {
        "tags": [
          "images:global"
        ],
        "summary": "Get a global image.",
        "description": "Returns the details of a specific global image.",
        "operationId": "images_get_image",
        "parameters": [
          {
            "in": "path",
            "name": "image_name",
            "required": true,
            "schema": {
              "$ref": "#/components/schemas/Name"
            },
            "style": "simple"
          }
        ],
        "responses": {
          "200": {
            "description": "successful operation",
            "content": {
              "application/json": {
                "schema": {
                  "$ref": "#/components/schemas/GlobalImage"
                }
              }
            }
          },
          "4XX": {
            "$ref": "#/components/responses/Error"
          },
          "5XX": {
            "$ref": "#/components/responses/Error"
          }
        }
      },
      "delete": {
        "tags": [
          "images:global"
        ],
        "summary": "Delete a global image.",
        "description": "Permanently delete a global image. This operation cannot be undone. Any instances using the global image will continue to run, however new instances can not be created with this image.",
        "operationId": "images_delete_image",
        "parameters": [
          {
            "in": "path",
            "name": "image_name",
            "required": true,
            "schema": {
              "$ref": "#/components/schemas/Name"
            },
            "style": "simple"
          }
        ],
        "responses": {
          "204": {
            "description": "successful deletion"
          },
          "4XX": {
            "$ref": "#/components/responses/Error"
          },
          "5XX": {
            "$ref": "#/components/responses/Error"
          }
        }
      }
    },
    "/ip-pools": {
      "get": {
        "tags": [
          "ip-pools"
        ],
        "summary": "List IP Pools.",
        "operationId": "ip_pools_get",
        "parameters": [
          {
            "in": "query",
            "name": "limit",
            "description": "Maximum number of items returned by a single call",
            "schema": {
              "nullable": true,
              "type": "integer",
              "format": "uint32",
              "minimum": 1
            },
            "style": "form"
          },
          {
            "in": "query",
            "name": "page_token",
            "description": "Token returned by previous call to retrieve the subsequent page",
            "schema": {
              "nullable": true,
              "type": "string"
            },
            "style": "form"
          },
          {
            "in": "query",
            "name": "sort_by",
            "schema": {
              "$ref": "#/components/schemas/NameOrIdSortMode"
            },
            "style": "form"
          }
        ],
        "responses": {
          "200": {
            "description": "successful operation",
            "content": {
              "application/json": {
                "schema": {
                  "$ref": "#/components/schemas/IpPoolResultsPage"
                }
              }
            }
          },
          "4XX": {
            "$ref": "#/components/responses/Error"
          },
          "5XX": {
            "$ref": "#/components/responses/Error"
          }
        },
        "x-dropshot-pagination": true
      },
      "post": {
        "tags": [
          "ip-pools"
        ],
        "summary": "Create a new IP Pool.",
        "operationId": "ip_pools_post",
        "requestBody": {
          "content": {
            "application/json": {
              "schema": {
                "$ref": "#/components/schemas/IpPoolCreate"
              }
            }
          },
          "required": true
        },
        "responses": {
          "201": {
            "description": "successful creation",
            "content": {
              "application/json": {
                "schema": {
                  "$ref": "#/components/schemas/IpPool"
                }
              }
            }
          },
          "4XX": {
            "$ref": "#/components/responses/Error"
          },
          "5XX": {
            "$ref": "#/components/responses/Error"
          }
        }
      }
    },
    "/ip-pools/{pool_name}": {
      "get": {
        "tags": [
          "ip-pools"
        ],
        "summary": "Fetch a single IP Pool.",
        "operationId": "ip_pools_get_ip_pool",
        "parameters": [
          {
            "in": "path",
            "name": "pool_name",
            "required": true,
            "schema": {
              "$ref": "#/components/schemas/Name"
            },
            "style": "simple"
          }
        ],
        "responses": {
          "200": {
            "description": "successful operation",
            "content": {
              "application/json": {
                "schema": {
                  "$ref": "#/components/schemas/IpPool"
                }
              }
            }
          },
          "4XX": {
            "$ref": "#/components/responses/Error"
          },
          "5XX": {
            "$ref": "#/components/responses/Error"
          }
        }
      },
      "put": {
        "tags": [
          "ip-pools"
        ],
        "summary": "Update an IP Pool.",
        "operationId": "ip_pools_put_ip_pool",
        "parameters": [
          {
            "in": "path",
            "name": "pool_name",
            "required": true,
            "schema": {
              "$ref": "#/components/schemas/Name"
            },
            "style": "simple"
          }
        ],
        "requestBody": {
          "content": {
            "application/json": {
              "schema": {
                "$ref": "#/components/schemas/IpPoolUpdate"
              }
            }
          },
          "required": true
        },
        "responses": {
          "200": {
            "description": "successful operation",
            "content": {
              "application/json": {
                "schema": {
                  "$ref": "#/components/schemas/IpPool"
                }
              }
            }
          },
          "4XX": {
            "$ref": "#/components/responses/Error"
          },
          "5XX": {
            "$ref": "#/components/responses/Error"
          }
        }
      },
      "delete": {
        "tags": [
          "ip-pools"
        ],
        "summary": "Delete an IP Pool.",
        "operationId": "ip_pools_delete_ip_pool",
        "parameters": [
          {
            "in": "path",
            "name": "pool_name",
            "required": true,
            "schema": {
              "$ref": "#/components/schemas/Name"
            },
            "style": "simple"
          }
        ],
        "responses": {
          "204": {
            "description": "successful deletion"
          },
          "4XX": {
            "$ref": "#/components/responses/Error"
          },
          "5XX": {
            "$ref": "#/components/responses/Error"
          }
        }
      }
    },
    "/ip-pools/{pool_name}/ranges": {
      "get": {
        "tags": [
          "ip-pools"
        ],
        "summary": "List the ranges of IP addresses within an existing IP Pool.",
        "description": "Note that ranges are listed sorted by their first address.",
        "operationId": "ip_pool_ranges_get",
        "parameters": [
          {
            "in": "path",
            "name": "pool_name",
            "required": true,
            "schema": {
              "$ref": "#/components/schemas/Name"
            },
            "style": "simple"
          },
          {
            "in": "query",
            "name": "limit",
            "description": "Maximum number of items returned by a single call",
            "schema": {
              "nullable": true,
              "type": "integer",
              "format": "uint32",
              "minimum": 1
            },
            "style": "form"
          },
          {
            "in": "query",
            "name": "page_token",
            "description": "Token returned by previous call to retrieve the subsequent page",
            "schema": {
              "nullable": true,
              "type": "string"
            },
            "style": "form"
          }
        ],
        "responses": {
          "200": {
            "description": "successful operation",
            "content": {
              "application/json": {
                "schema": {
                  "$ref": "#/components/schemas/IpPoolRangeResultsPage"
                }
              }
            }
          },
          "4XX": {
            "$ref": "#/components/responses/Error"
          },
          "5XX": {
            "$ref": "#/components/responses/Error"
          }
        },
        "x-dropshot-pagination": true
      }
    },
    "/ip-pools/{pool_name}/ranges/add": {
      "post": {
        "tags": [
          "ip-pools"
        ],
        "summary": "Add a new range to an existing IP Pool.",
        "operationId": "ip_pool_ranges_add",
        "parameters": [
          {
            "in": "path",
            "name": "pool_name",
            "required": true,
            "schema": {
              "$ref": "#/components/schemas/Name"
            },
            "style": "simple"
          }
        ],
        "requestBody": {
          "content": {
            "application/json": {
              "schema": {
                "$ref": "#/components/schemas/IpRange"
              }
            }
          },
          "required": true
        },
        "responses": {
          "201": {
            "description": "successful creation",
            "content": {
              "application/json": {
                "schema": {
                  "$ref": "#/components/schemas/IpPoolRange"
                }
              }
            }
          },
          "4XX": {
            "$ref": "#/components/responses/Error"
          },
          "5XX": {
            "$ref": "#/components/responses/Error"
          }
        }
      }
    },
    "/ip-pools/{pool_name}/ranges/delete": {
      "post": {
        "tags": [
          "ip-pools"
        ],
        "summary": "Remove a range from an existing IP Pool.",
        "operationId": "ip_pool_ranges_delete",
        "parameters": [
          {
            "in": "path",
            "name": "pool_name",
            "required": true,
            "schema": {
              "$ref": "#/components/schemas/Name"
            },
            "style": "simple"
          }
        ],
        "requestBody": {
          "content": {
            "application/json": {
              "schema": {
                "$ref": "#/components/schemas/IpRange"
              }
            }
          },
          "required": true
        },
        "responses": {
          "204": {
            "description": "resource updated"
          },
          "4XX": {
            "$ref": "#/components/responses/Error"
          },
          "5XX": {
            "$ref": "#/components/responses/Error"
          }
        }
      }
    },
    "/login": {
      "post": {
        "tags": [
          "hidden"
        ],
        "operationId": "spoof_login",
        "requestBody": {
          "content": {
            "application/json": {
              "schema": {
                "$ref": "#/components/schemas/SpoofLoginBody"
              }
            }
          },
          "required": true
        },
        "responses": {
          "default": {
            "description": "",
            "content": {
              "*/*": {
                "schema": {}
              }
            }
          }
        }
      }
    },
    "/login/{silo_name}/{provider_name}": {
      "get": {
        "tags": [
          "login"
        ],
        "summary": "Ask the user to login to their identity provider",
        "description": "Either display a page asking a user for their credentials, or redirect them to their identity provider.",
        "operationId": "login",
        "parameters": [
          {
            "in": "path",
            "name": "provider_name",
            "required": true,
            "schema": {
              "$ref": "#/components/schemas/Name"
            },
            "style": "simple"
          },
          {
            "in": "path",
            "name": "silo_name",
            "required": true,
            "schema": {
              "$ref": "#/components/schemas/Name"
            },
            "style": "simple"
          }
        ],
        "responses": {
          "default": {
            "description": "",
            "content": {
              "*/*": {
                "schema": {}
              }
            }
          }
        }
      },
      "post": {
        "tags": [
          "login"
        ],
        "summary": "Consume some sort of credentials, and authenticate a user.",
        "description": "Either receive a username and password, or some sort of identity provider data (like a SAMLResponse). Use these to set the user's session cookie.",
        "operationId": "consume_credentials",
        "parameters": [
          {
            "in": "path",
            "name": "provider_name",
            "required": true,
            "schema": {
              "$ref": "#/components/schemas/Name"
            },
            "style": "simple"
          },
          {
            "in": "path",
            "name": "silo_name",
            "required": true,
            "schema": {
              "$ref": "#/components/schemas/Name"
            },
            "style": "simple"
          }
        ],
        "requestBody": {
          "content": {
            "application/octet-stream": {
              "schema": {
                "type": "string",
                "format": "binary"
              }
            }
          },
          "required": true
        },
        "responses": {
          "default": {
            "description": "",
            "content": {
              "*/*": {
                "schema": {}
              }
            }
          }
        }
      }
    },
    "/logout": {
      "post": {
        "tags": [
          "hidden"
        ],
        "operationId": "logout",
        "responses": {
          "default": {
            "description": "",
            "content": {
              "*/*": {
                "schema": {}
              }
            }
          }
        }
      }
    },
    "/organizations": {
      "get": {
        "tags": [
          "organizations"
        ],
        "summary": "List all organizations.",
        "operationId": "organizations_get",
        "parameters": [
          {
            "in": "query",
            "name": "limit",
            "description": "Maximum number of items returned by a single call",
            "schema": {
              "nullable": true,
              "type": "integer",
              "format": "uint32",
              "minimum": 1
            },
            "style": "form"
          },
          {
            "in": "query",
            "name": "page_token",
            "description": "Token returned by previous call to retrieve the subsequent page",
            "schema": {
              "nullable": true,
              "type": "string"
            },
            "style": "form"
          },
          {
            "in": "query",
            "name": "sort_by",
            "schema": {
              "$ref": "#/components/schemas/NameOrIdSortMode"
            },
            "style": "form"
          }
        ],
        "responses": {
          "200": {
            "description": "successful operation",
            "content": {
              "application/json": {
                "schema": {
                  "$ref": "#/components/schemas/OrganizationResultsPage"
                }
              }
            }
          },
          "4XX": {
            "$ref": "#/components/responses/Error"
          },
          "5XX": {
            "$ref": "#/components/responses/Error"
          }
        },
        "x-dropshot-pagination": true
      },
      "post": {
        "tags": [
          "organizations"
        ],
        "summary": "Create a new organization.",
        "operationId": "organizations_post",
        "requestBody": {
          "content": {
            "application/json": {
              "schema": {
                "$ref": "#/components/schemas/OrganizationCreate"
              }
            }
          },
          "required": true
        },
        "responses": {
          "201": {
            "description": "successful creation",
            "content": {
              "application/json": {
                "schema": {
                  "$ref": "#/components/schemas/Organization"
                }
              }
            }
          },
          "4XX": {
            "$ref": "#/components/responses/Error"
          },
          "5XX": {
            "$ref": "#/components/responses/Error"
          }
        }
      }
    },
    "/organizations/{organization_name}": {
      "get": {
        "tags": [
          "organizations"
        ],
        "summary": "Fetch a specific organization",
        "operationId": "organizations_get_organization",
        "parameters": [
          {
            "in": "path",
            "name": "organization_name",
            "description": "The organization's unique name.",
            "required": true,
            "schema": {
              "$ref": "#/components/schemas/Name"
            },
            "style": "simple"
          }
        ],
        "responses": {
          "200": {
            "description": "successful operation",
            "content": {
              "application/json": {
                "schema": {
                  "$ref": "#/components/schemas/Organization"
                }
              }
            }
          },
          "4XX": {
            "$ref": "#/components/responses/Error"
          },
          "5XX": {
            "$ref": "#/components/responses/Error"
          }
        }
      },
      "put": {
        "tags": [
          "organizations"
        ],
        "summary": "Update a specific organization.",
        "operationId": "organizations_put_organization",
        "parameters": [
          {
            "in": "path",
            "name": "organization_name",
            "description": "The organization's unique name.",
            "required": true,
            "schema": {
              "$ref": "#/components/schemas/Name"
            },
            "style": "simple"
          }
        ],
        "requestBody": {
          "content": {
            "application/json": {
              "schema": {
                "$ref": "#/components/schemas/OrganizationUpdate"
              }
            }
          },
          "required": true
        },
        "responses": {
          "200": {
            "description": "successful operation",
            "content": {
              "application/json": {
                "schema": {
                  "$ref": "#/components/schemas/Organization"
                }
              }
            }
          },
          "4XX": {
            "$ref": "#/components/responses/Error"
          },
          "5XX": {
            "$ref": "#/components/responses/Error"
          }
        }
      },
      "delete": {
        "tags": [
          "organizations"
        ],
        "summary": "Delete a specific organization.",
        "operationId": "organizations_delete_organization",
        "parameters": [
          {
            "in": "path",
            "name": "organization_name",
            "description": "The organization's unique name.",
            "required": true,
            "schema": {
              "$ref": "#/components/schemas/Name"
            },
            "style": "simple"
          }
        ],
        "responses": {
          "204": {
            "description": "successful deletion"
          },
          "4XX": {
            "$ref": "#/components/responses/Error"
          },
          "5XX": {
            "$ref": "#/components/responses/Error"
          }
        }
      }
    },
    "/organizations/{organization_name}/policy": {
      "get": {
        "tags": [
          "organizations"
        ],
        "summary": "Fetch the IAM policy for this Organization",
        "operationId": "organization_get_policy",
        "parameters": [
          {
            "in": "path",
            "name": "organization_name",
            "description": "The organization's unique name.",
            "required": true,
            "schema": {
              "$ref": "#/components/schemas/Name"
            },
            "style": "simple"
          }
        ],
        "responses": {
          "200": {
            "description": "successful operation",
            "content": {
              "application/json": {
                "schema": {
                  "$ref": "#/components/schemas/OrganizationRolePolicy"
                }
              }
            }
          },
          "4XX": {
            "$ref": "#/components/responses/Error"
          },
          "5XX": {
            "$ref": "#/components/responses/Error"
          }
        }
      },
      "put": {
        "tags": [
          "organizations"
        ],
        "summary": "Update the IAM policy for this Organization",
        "operationId": "organization_put_policy",
        "parameters": [
          {
            "in": "path",
            "name": "organization_name",
            "description": "The organization's unique name.",
            "required": true,
            "schema": {
              "$ref": "#/components/schemas/Name"
            },
            "style": "simple"
          }
        ],
        "requestBody": {
          "content": {
            "application/json": {
              "schema": {
                "$ref": "#/components/schemas/OrganizationRolePolicy"
              }
            }
          },
          "required": true
        },
        "responses": {
          "200": {
            "description": "successful operation",
            "content": {
              "application/json": {
                "schema": {
                  "$ref": "#/components/schemas/OrganizationRolePolicy"
                }
              }
            }
          },
          "4XX": {
            "$ref": "#/components/responses/Error"
          },
          "5XX": {
            "$ref": "#/components/responses/Error"
          }
        }
      }
    },
    "/organizations/{organization_name}/projects": {
      "get": {
        "tags": [
          "projects"
        ],
        "summary": "List all projects.",
        "operationId": "organization_projects_get",
        "parameters": [
          {
            "in": "query",
            "name": "limit",
            "description": "Maximum number of items returned by a single call",
            "schema": {
              "nullable": true,
              "type": "integer",
              "format": "uint32",
              "minimum": 1
            },
            "style": "form"
          },
          {
            "in": "query",
            "name": "page_token",
            "description": "Token returned by previous call to retrieve the subsequent page",
            "schema": {
              "nullable": true,
              "type": "string"
            },
            "style": "form"
          },
          {
            "in": "query",
            "name": "sort_by",
            "schema": {
              "$ref": "#/components/schemas/NameOrIdSortMode"
            },
            "style": "form"
          },
          {
            "in": "path",
            "name": "organization_name",
            "description": "The organization's unique name.",
            "required": true,
            "schema": {
              "$ref": "#/components/schemas/Name"
            },
            "style": "simple"
          }
        ],
        "responses": {
          "200": {
            "description": "successful operation",
            "content": {
              "application/json": {
                "schema": {
                  "$ref": "#/components/schemas/ProjectResultsPage"
                }
              }
            }
          },
          "4XX": {
            "$ref": "#/components/responses/Error"
          },
          "5XX": {
            "$ref": "#/components/responses/Error"
          }
        },
        "x-dropshot-pagination": true
      },
      "post": {
        "tags": [
          "projects"
        ],
        "summary": "Create a new project.",
        "operationId": "organization_projects_post",
        "parameters": [
          {
            "in": "path",
            "name": "organization_name",
            "description": "The organization's unique name.",
            "required": true,
            "schema": {
              "$ref": "#/components/schemas/Name"
            },
            "style": "simple"
          }
        ],
        "requestBody": {
          "content": {
            "application/json": {
              "schema": {
                "$ref": "#/components/schemas/ProjectCreate"
              }
            }
          },
          "required": true
        },
        "responses": {
          "201": {
            "description": "successful creation",
            "content": {
              "application/json": {
                "schema": {
                  "$ref": "#/components/schemas/Project"
                }
              }
            }
          },
          "4XX": {
            "$ref": "#/components/responses/Error"
          },
          "5XX": {
            "$ref": "#/components/responses/Error"
          }
        }
      }
    },
    "/organizations/{organization_name}/projects/{project_name}": {
      "get": {
        "tags": [
          "projects"
        ],
        "summary": "Fetch a specific project",
        "operationId": "organization_projects_get_project",
        "parameters": [
          {
            "in": "path",
            "name": "organization_name",
            "description": "The organization's unique name.",
            "required": true,
            "schema": {
              "$ref": "#/components/schemas/Name"
            },
            "style": "simple"
          },
          {
            "in": "path",
            "name": "project_name",
            "description": "The project's unique name within the organization.",
            "required": true,
            "schema": {
              "$ref": "#/components/schemas/Name"
            },
            "style": "simple"
          }
        ],
        "responses": {
          "200": {
            "description": "successful operation",
            "content": {
              "application/json": {
                "schema": {
                  "$ref": "#/components/schemas/Project"
                }
              }
            }
          },
          "4XX": {
            "$ref": "#/components/responses/Error"
          },
          "5XX": {
            "$ref": "#/components/responses/Error"
          }
        }
      },
      "put": {
        "tags": [
          "projects"
        ],
        "summary": "Update a specific project.",
        "operationId": "organization_projects_put_project",
        "parameters": [
          {
            "in": "path",
            "name": "organization_name",
            "description": "The organization's unique name.",
            "required": true,
            "schema": {
              "$ref": "#/components/schemas/Name"
            },
            "style": "simple"
          },
          {
            "in": "path",
            "name": "project_name",
            "description": "The project's unique name within the organization.",
            "required": true,
            "schema": {
              "$ref": "#/components/schemas/Name"
            },
            "style": "simple"
          }
        ],
        "requestBody": {
          "content": {
            "application/json": {
              "schema": {
                "$ref": "#/components/schemas/ProjectUpdate"
              }
            }
          },
          "required": true
        },
        "responses": {
          "200": {
            "description": "successful operation",
            "content": {
              "application/json": {
                "schema": {
                  "$ref": "#/components/schemas/Project"
                }
              }
            }
          },
          "4XX": {
            "$ref": "#/components/responses/Error"
          },
          "5XX": {
            "$ref": "#/components/responses/Error"
          }
        }
      },
      "delete": {
        "tags": [
          "projects"
        ],
        "summary": "Delete a specific project.",
        "operationId": "organization_projects_delete_project",
        "parameters": [
          {
            "in": "path",
            "name": "organization_name",
            "description": "The organization's unique name.",
            "required": true,
            "schema": {
              "$ref": "#/components/schemas/Name"
            },
            "style": "simple"
          },
          {
            "in": "path",
            "name": "project_name",
            "description": "The project's unique name within the organization.",
            "required": true,
            "schema": {
              "$ref": "#/components/schemas/Name"
            },
            "style": "simple"
          }
        ],
        "responses": {
          "204": {
            "description": "successful deletion"
          },
          "4XX": {
            "$ref": "#/components/responses/Error"
          },
          "5XX": {
            "$ref": "#/components/responses/Error"
          }
        }
      }
    },
    "/organizations/{organization_name}/projects/{project_name}/disks": {
      "get": {
        "tags": [
          "disks"
        ],
        "summary": "List disks in a project.",
        "operationId": "project_disks_get",
        "parameters": [
          {
            "in": "query",
            "name": "limit",
            "description": "Maximum number of items returned by a single call",
            "schema": {
              "nullable": true,
              "type": "integer",
              "format": "uint32",
              "minimum": 1
            },
            "style": "form"
          },
          {
            "in": "query",
            "name": "page_token",
            "description": "Token returned by previous call to retrieve the subsequent page",
            "schema": {
              "nullable": true,
              "type": "string"
            },
            "style": "form"
          },
          {
            "in": "query",
            "name": "sort_by",
            "schema": {
              "$ref": "#/components/schemas/NameSortMode"
            },
            "style": "form"
          },
          {
            "in": "path",
            "name": "organization_name",
            "description": "The organization's unique name.",
            "required": true,
            "schema": {
              "$ref": "#/components/schemas/Name"
            },
            "style": "simple"
          },
          {
            "in": "path",
            "name": "project_name",
            "description": "The project's unique name within the organization.",
            "required": true,
            "schema": {
              "$ref": "#/components/schemas/Name"
            },
            "style": "simple"
          }
        ],
        "responses": {
          "200": {
            "description": "successful operation",
            "content": {
              "application/json": {
                "schema": {
                  "$ref": "#/components/schemas/DiskResultsPage"
                }
              }
            }
          },
          "4XX": {
            "$ref": "#/components/responses/Error"
          },
          "5XX": {
            "$ref": "#/components/responses/Error"
          }
        },
        "x-dropshot-pagination": true
      },
      "post": {
        "tags": [
          "disks"
        ],
        "summary": "Create a disk in a project.",
        "operationId": "project_disks_post",
        "parameters": [
          {
            "in": "path",
            "name": "organization_name",
            "description": "The organization's unique name.",
            "required": true,
            "schema": {
              "$ref": "#/components/schemas/Name"
            },
            "style": "simple"
          },
          {
            "in": "path",
            "name": "project_name",
            "description": "The project's unique name within the organization.",
            "required": true,
            "schema": {
              "$ref": "#/components/schemas/Name"
            },
            "style": "simple"
          }
        ],
        "requestBody": {
          "content": {
            "application/json": {
              "schema": {
                "$ref": "#/components/schemas/DiskCreate"
              }
            }
          },
          "required": true
        },
        "responses": {
          "201": {
            "description": "successful creation",
            "content": {
              "application/json": {
                "schema": {
                  "$ref": "#/components/schemas/Disk"
                }
              }
            }
          },
          "4XX": {
            "$ref": "#/components/responses/Error"
          },
          "5XX": {
            "$ref": "#/components/responses/Error"
          }
        }
      }
    },
    "/organizations/{organization_name}/projects/{project_name}/disks/{disk_name}": {
      "get": {
        "tags": [
          "disks"
        ],
        "summary": "Fetch a single disk in a project.",
        "operationId": "project_disks_get_disk",
        "parameters": [
          {
            "in": "path",
            "name": "disk_name",
            "required": true,
            "schema": {
              "$ref": "#/components/schemas/Name"
            },
            "style": "simple"
          },
          {
            "in": "path",
            "name": "organization_name",
            "required": true,
            "schema": {
              "$ref": "#/components/schemas/Name"
            },
            "style": "simple"
          },
          {
            "in": "path",
            "name": "project_name",
            "required": true,
            "schema": {
              "$ref": "#/components/schemas/Name"
            },
            "style": "simple"
          }
        ],
        "responses": {
          "200": {
            "description": "successful operation",
            "content": {
              "application/json": {
                "schema": {
                  "$ref": "#/components/schemas/Disk"
                }
              }
            }
          },
          "4XX": {
            "$ref": "#/components/responses/Error"
          },
          "5XX": {
            "$ref": "#/components/responses/Error"
          }
        }
      },
      "delete": {
        "tags": [
          "disks"
        ],
        "summary": "Delete a disk from a project.",
        "operationId": "project_disks_delete_disk",
        "parameters": [
          {
            "in": "path",
            "name": "disk_name",
            "required": true,
            "schema": {
              "$ref": "#/components/schemas/Name"
            },
            "style": "simple"
          },
          {
            "in": "path",
            "name": "organization_name",
            "required": true,
            "schema": {
              "$ref": "#/components/schemas/Name"
            },
            "style": "simple"
          },
          {
            "in": "path",
            "name": "project_name",
            "required": true,
            "schema": {
              "$ref": "#/components/schemas/Name"
            },
            "style": "simple"
          }
        ],
        "responses": {
          "204": {
            "description": "successful deletion"
          },
          "4XX": {
            "$ref": "#/components/responses/Error"
          },
          "5XX": {
            "$ref": "#/components/responses/Error"
          }
        }
      }
    },
    "/organizations/{organization_name}/projects/{project_name}/images": {
      "get": {
        "tags": [
          "images"
        ],
        "summary": "List images",
        "description": "List images in a project. The images are returned sorted by creation date, with the most recent images appearing first.",
        "operationId": "project_images_get",
        "parameters": [
          {
            "in": "query",
            "name": "limit",
            "description": "Maximum number of items returned by a single call",
            "schema": {
              "nullable": true,
              "type": "integer",
              "format": "uint32",
              "minimum": 1
            },
            "style": "form"
          },
          {
            "in": "query",
            "name": "page_token",
            "description": "Token returned by previous call to retrieve the subsequent page",
            "schema": {
              "nullable": true,
              "type": "string"
            },
            "style": "form"
          },
          {
            "in": "query",
            "name": "sort_by",
            "schema": {
              "$ref": "#/components/schemas/NameSortMode"
            },
            "style": "form"
          },
          {
            "in": "path",
            "name": "organization_name",
            "description": "The organization's unique name.",
            "required": true,
            "schema": {
              "$ref": "#/components/schemas/Name"
            },
            "style": "simple"
          },
          {
            "in": "path",
            "name": "project_name",
            "description": "The project's unique name within the organization.",
            "required": true,
            "schema": {
              "$ref": "#/components/schemas/Name"
            },
            "style": "simple"
          }
        ],
        "responses": {
          "200": {
            "description": "successful operation",
            "content": {
              "application/json": {
                "schema": {
                  "$ref": "#/components/schemas/ImageResultsPage"
                }
              }
            }
          },
          "4XX": {
            "$ref": "#/components/responses/Error"
          },
          "5XX": {
            "$ref": "#/components/responses/Error"
          }
        },
        "x-dropshot-pagination": true
      },
      "post": {
        "tags": [
          "images"
        ],
        "summary": "Create an image",
        "description": "Create a new image in a project.",
        "operationId": "project_images_post",
        "parameters": [
          {
            "in": "path",
            "name": "organization_name",
            "description": "The organization's unique name.",
            "required": true,
            "schema": {
              "$ref": "#/components/schemas/Name"
            },
            "style": "simple"
          },
          {
            "in": "path",
            "name": "project_name",
            "description": "The project's unique name within the organization.",
            "required": true,
            "schema": {
              "$ref": "#/components/schemas/Name"
            },
            "style": "simple"
          }
        ],
        "requestBody": {
          "content": {
            "application/json": {
              "schema": {
                "$ref": "#/components/schemas/ImageCreate"
              }
            }
          },
          "required": true
        },
        "responses": {
          "201": {
            "description": "successful creation",
            "content": {
              "application/json": {
                "schema": {
                  "$ref": "#/components/schemas/Image"
                }
              }
            }
          },
          "4XX": {
            "$ref": "#/components/responses/Error"
          },
          "5XX": {
            "$ref": "#/components/responses/Error"
          }
        }
      }
    },
    "/organizations/{organization_name}/projects/{project_name}/images/{image_name}": {
      "get": {
        "tags": [
          "images"
        ],
        "summary": "Get an image",
        "description": "Get the details of a specific image in a project.",
        "operationId": "project_images_get_image",
        "parameters": [
          {
            "in": "path",
            "name": "image_name",
            "required": true,
            "schema": {
              "$ref": "#/components/schemas/Name"
            },
            "style": "simple"
          },
          {
            "in": "path",
            "name": "organization_name",
            "required": true,
            "schema": {
              "$ref": "#/components/schemas/Name"
            },
            "style": "simple"
          },
          {
            "in": "path",
            "name": "project_name",
            "required": true,
            "schema": {
              "$ref": "#/components/schemas/Name"
            },
            "style": "simple"
          }
        ],
        "responses": {
          "200": {
            "description": "successful operation",
            "content": {
              "application/json": {
                "schema": {
                  "$ref": "#/components/schemas/Image"
                }
              }
            }
          },
          "4XX": {
            "$ref": "#/components/responses/Error"
          },
          "5XX": {
            "$ref": "#/components/responses/Error"
          }
        }
      },
      "delete": {
        "tags": [
          "images"
        ],
        "summary": "Delete an image",
        "description": "Permanently delete an image from a project. This operation cannot be undone. Any instances in the project using the image will continue to run, however new instances can not be created with this image.",
        "operationId": "project_images_delete_image",
        "parameters": [
          {
            "in": "path",
            "name": "image_name",
            "required": true,
            "schema": {
              "$ref": "#/components/schemas/Name"
            },
            "style": "simple"
          },
          {
            "in": "path",
            "name": "organization_name",
            "required": true,
            "schema": {
              "$ref": "#/components/schemas/Name"
            },
            "style": "simple"
          },
          {
            "in": "path",
            "name": "project_name",
            "required": true,
            "schema": {
              "$ref": "#/components/schemas/Name"
            },
            "style": "simple"
          }
        ],
        "responses": {
          "204": {
            "description": "successful deletion"
          },
          "4XX": {
            "$ref": "#/components/responses/Error"
          },
          "5XX": {
            "$ref": "#/components/responses/Error"
          }
        }
      }
    },
    "/organizations/{organization_name}/projects/{project_name}/instances": {
      "get": {
        "tags": [
          "instances"
        ],
        "summary": "List instances in a project.",
        "operationId": "project_instances_get",
        "parameters": [
          {
            "in": "query",
            "name": "limit",
            "description": "Maximum number of items returned by a single call",
            "schema": {
              "nullable": true,
              "type": "integer",
              "format": "uint32",
              "minimum": 1
            },
            "style": "form"
          },
          {
            "in": "query",
            "name": "page_token",
            "description": "Token returned by previous call to retrieve the subsequent page",
            "schema": {
              "nullable": true,
              "type": "string"
            },
            "style": "form"
          },
          {
            "in": "query",
            "name": "sort_by",
            "schema": {
              "$ref": "#/components/schemas/NameSortMode"
            },
            "style": "form"
          },
          {
            "in": "path",
            "name": "organization_name",
            "description": "The organization's unique name.",
            "required": true,
            "schema": {
              "$ref": "#/components/schemas/Name"
            },
            "style": "simple"
          },
          {
            "in": "path",
            "name": "project_name",
            "description": "The project's unique name within the organization.",
            "required": true,
            "schema": {
              "$ref": "#/components/schemas/Name"
            },
            "style": "simple"
          }
        ],
        "responses": {
          "200": {
            "description": "successful operation",
            "content": {
              "application/json": {
                "schema": {
                  "$ref": "#/components/schemas/InstanceResultsPage"
                }
              }
            }
          },
          "4XX": {
            "$ref": "#/components/responses/Error"
          },
          "5XX": {
            "$ref": "#/components/responses/Error"
          }
        },
        "x-dropshot-pagination": true
      },
      "post": {
        "tags": [
          "instances"
        ],
        "summary": "Create an instance in a project.",
        "operationId": "project_instances_post",
        "parameters": [
          {
            "in": "path",
            "name": "organization_name",
            "description": "The organization's unique name.",
            "required": true,
            "schema": {
              "$ref": "#/components/schemas/Name"
            },
            "style": "simple"
          },
          {
            "in": "path",
            "name": "project_name",
            "description": "The project's unique name within the organization.",
            "required": true,
            "schema": {
              "$ref": "#/components/schemas/Name"
            },
            "style": "simple"
          }
        ],
        "requestBody": {
          "content": {
            "application/json": {
              "schema": {
                "$ref": "#/components/schemas/InstanceCreate"
              }
            }
          },
          "required": true
        },
        "responses": {
          "201": {
            "description": "successful creation",
            "content": {
              "application/json": {
                "schema": {
                  "$ref": "#/components/schemas/Instance"
                }
              }
            }
          },
          "4XX": {
            "$ref": "#/components/responses/Error"
          },
          "5XX": {
            "$ref": "#/components/responses/Error"
          }
        }
      }
    },
    "/organizations/{organization_name}/projects/{project_name}/instances/{instance_name}": {
      "get": {
        "tags": [
          "instances"
        ],
        "summary": "Get an instance in a project.",
        "operationId": "project_instances_get_instance",
        "parameters": [
          {
            "in": "path",
            "name": "instance_name",
            "required": true,
            "schema": {
              "$ref": "#/components/schemas/Name"
            },
            "style": "simple"
          },
          {
            "in": "path",
            "name": "organization_name",
            "required": true,
            "schema": {
              "$ref": "#/components/schemas/Name"
            },
            "style": "simple"
          },
          {
            "in": "path",
            "name": "project_name",
            "required": true,
            "schema": {
              "$ref": "#/components/schemas/Name"
            },
            "style": "simple"
          }
        ],
        "responses": {
          "200": {
            "description": "successful operation",
            "content": {
              "application/json": {
                "schema": {
                  "$ref": "#/components/schemas/Instance"
                }
              }
            }
          },
          "4XX": {
            "$ref": "#/components/responses/Error"
          },
          "5XX": {
            "$ref": "#/components/responses/Error"
          }
        }
      },
      "delete": {
        "tags": [
          "instances"
        ],
        "summary": "Delete an instance from a project.",
        "operationId": "project_instances_delete_instance",
        "parameters": [
          {
            "in": "path",
            "name": "instance_name",
            "required": true,
            "schema": {
              "$ref": "#/components/schemas/Name"
            },
            "style": "simple"
          },
          {
            "in": "path",
            "name": "organization_name",
            "required": true,
            "schema": {
              "$ref": "#/components/schemas/Name"
            },
            "style": "simple"
          },
          {
            "in": "path",
            "name": "project_name",
            "required": true,
            "schema": {
              "$ref": "#/components/schemas/Name"
            },
            "style": "simple"
          }
        ],
        "responses": {
          "204": {
            "description": "successful deletion"
          },
          "4XX": {
            "$ref": "#/components/responses/Error"
          },
          "5XX": {
            "$ref": "#/components/responses/Error"
          }
        }
      }
    },
    "/organizations/{organization_name}/projects/{project_name}/instances/{instance_name}/disks": {
      "get": {
        "tags": [
          "instances"
        ],
        "summary": "List disks attached to this instance.",
        "operationId": "instance_disks_get",
        "parameters": [
          {
            "in": "query",
            "name": "limit",
            "description": "Maximum number of items returned by a single call",
            "schema": {
              "nullable": true,
              "type": "integer",
              "format": "uint32",
              "minimum": 1
            },
            "style": "form"
          },
          {
            "in": "query",
            "name": "page_token",
            "description": "Token returned by previous call to retrieve the subsequent page",
            "schema": {
              "nullable": true,
              "type": "string"
            },
            "style": "form"
          },
          {
            "in": "query",
            "name": "sort_by",
            "schema": {
              "$ref": "#/components/schemas/NameSortMode"
            },
            "style": "form"
          },
          {
            "in": "path",
            "name": "instance_name",
            "required": true,
            "schema": {
              "$ref": "#/components/schemas/Name"
            },
            "style": "simple"
          },
          {
            "in": "path",
            "name": "organization_name",
            "required": true,
            "schema": {
              "$ref": "#/components/schemas/Name"
            },
            "style": "simple"
          },
          {
            "in": "path",
            "name": "project_name",
            "required": true,
            "schema": {
              "$ref": "#/components/schemas/Name"
            },
            "style": "simple"
          }
        ],
        "responses": {
          "200": {
            "description": "successful operation",
            "content": {
              "application/json": {
                "schema": {
                  "$ref": "#/components/schemas/DiskResultsPage"
                }
              }
            }
          },
          "4XX": {
            "$ref": "#/components/responses/Error"
          },
          "5XX": {
            "$ref": "#/components/responses/Error"
          }
        },
        "x-dropshot-pagination": true
      }
    },
    "/organizations/{organization_name}/projects/{project_name}/instances/{instance_name}/disks/attach": {
      "post": {
        "tags": [
          "instances"
        ],
        "operationId": "instance_disks_attach",
        "parameters": [
          {
            "in": "path",
            "name": "instance_name",
            "required": true,
            "schema": {
              "$ref": "#/components/schemas/Name"
            },
            "style": "simple"
          },
          {
            "in": "path",
            "name": "organization_name",
            "required": true,
            "schema": {
              "$ref": "#/components/schemas/Name"
            },
            "style": "simple"
          },
          {
            "in": "path",
            "name": "project_name",
            "required": true,
            "schema": {
              "$ref": "#/components/schemas/Name"
            },
            "style": "simple"
          }
        ],
        "requestBody": {
          "content": {
            "application/json": {
              "schema": {
                "$ref": "#/components/schemas/DiskIdentifier"
              }
            }
          },
          "required": true
        },
        "responses": {
          "202": {
            "description": "successfully enqueued operation",
            "content": {
              "application/json": {
                "schema": {
                  "$ref": "#/components/schemas/Disk"
                }
              }
            }
          },
          "4XX": {
            "$ref": "#/components/responses/Error"
          },
          "5XX": {
            "$ref": "#/components/responses/Error"
          }
        }
      }
    },
    "/organizations/{organization_name}/projects/{project_name}/instances/{instance_name}/disks/detach": {
      "post": {
        "tags": [
          "instances"
        ],
        "operationId": "instance_disks_detach",
        "parameters": [
          {
            "in": "path",
            "name": "instance_name",
            "required": true,
            "schema": {
              "$ref": "#/components/schemas/Name"
            },
            "style": "simple"
          },
          {
            "in": "path",
            "name": "organization_name",
            "required": true,
            "schema": {
              "$ref": "#/components/schemas/Name"
            },
            "style": "simple"
          },
          {
            "in": "path",
            "name": "project_name",
            "required": true,
            "schema": {
              "$ref": "#/components/schemas/Name"
            },
            "style": "simple"
          }
        ],
        "requestBody": {
          "content": {
            "application/json": {
              "schema": {
                "$ref": "#/components/schemas/DiskIdentifier"
              }
            }
          },
          "required": true
        },
        "responses": {
          "202": {
            "description": "successfully enqueued operation",
            "content": {
              "application/json": {
                "schema": {
                  "$ref": "#/components/schemas/Disk"
                }
              }
            }
          },
          "4XX": {
            "$ref": "#/components/responses/Error"
          },
          "5XX": {
            "$ref": "#/components/responses/Error"
          }
        }
      }
    },
    "/organizations/{organization_name}/projects/{project_name}/instances/{instance_name}/migrate": {
      "post": {
        "tags": [
          "instances"
        ],
        "summary": "Migrate an instance to a different propolis-server, possibly on a different sled.",
        "operationId": "project_instances_migrate_instance",
        "parameters": [
          {
            "in": "path",
            "name": "instance_name",
            "required": true,
            "schema": {
              "$ref": "#/components/schemas/Name"
            },
            "style": "simple"
          },
          {
            "in": "path",
            "name": "organization_name",
            "required": true,
            "schema": {
              "$ref": "#/components/schemas/Name"
            },
            "style": "simple"
          },
          {
            "in": "path",
            "name": "project_name",
            "required": true,
            "schema": {
              "$ref": "#/components/schemas/Name"
            },
            "style": "simple"
          }
        ],
        "requestBody": {
          "content": {
            "application/json": {
              "schema": {
                "$ref": "#/components/schemas/InstanceMigrate"
              }
            }
          },
          "required": true
        },
        "responses": {
          "200": {
            "description": "successful operation",
            "content": {
              "application/json": {
                "schema": {
                  "$ref": "#/components/schemas/Instance"
                }
              }
            }
          },
          "4XX": {
            "$ref": "#/components/responses/Error"
          },
          "5XX": {
            "$ref": "#/components/responses/Error"
          }
        }
      }
    },
    "/organizations/{organization_name}/projects/{project_name}/instances/{instance_name}/network-interfaces": {
      "get": {
        "tags": [
          "instances"
        ],
        "summary": "List network interfaces attached to this instance.",
        "operationId": "instance_network_interfaces_get",
        "parameters": [
          {
            "in": "query",
            "name": "limit",
            "description": "Maximum number of items returned by a single call",
            "schema": {
              "nullable": true,
              "type": "integer",
              "format": "uint32",
              "minimum": 1
            },
            "style": "form"
          },
          {
            "in": "query",
            "name": "page_token",
            "description": "Token returned by previous call to retrieve the subsequent page",
            "schema": {
              "nullable": true,
              "type": "string"
            },
            "style": "form"
          },
          {
            "in": "query",
            "name": "sort_by",
            "schema": {
              "$ref": "#/components/schemas/NameSortMode"
            },
            "style": "form"
          },
          {
            "in": "path",
            "name": "instance_name",
            "required": true,
            "schema": {
              "$ref": "#/components/schemas/Name"
            },
            "style": "simple"
          },
          {
            "in": "path",
            "name": "organization_name",
            "required": true,
            "schema": {
              "$ref": "#/components/schemas/Name"
            },
            "style": "simple"
          },
          {
            "in": "path",
            "name": "project_name",
            "required": true,
            "schema": {
              "$ref": "#/components/schemas/Name"
            },
            "style": "simple"
          }
        ],
        "responses": {
          "200": {
            "description": "successful operation",
            "content": {
              "application/json": {
                "schema": {
                  "$ref": "#/components/schemas/NetworkInterfaceResultsPage"
                }
              }
            }
          },
          "4XX": {
            "$ref": "#/components/responses/Error"
          },
          "5XX": {
            "$ref": "#/components/responses/Error"
          }
        },
        "x-dropshot-pagination": true
      },
      "post": {
        "tags": [
          "instances"
        ],
        "summary": "Create a network interface for an instance.",
        "operationId": "instance_network_interfaces_post",
        "parameters": [
          {
            "in": "path",
            "name": "instance_name",
            "required": true,
            "schema": {
              "$ref": "#/components/schemas/Name"
            },
            "style": "simple"
          },
          {
            "in": "path",
            "name": "organization_name",
            "required": true,
            "schema": {
              "$ref": "#/components/schemas/Name"
            },
            "style": "simple"
          },
          {
            "in": "path",
            "name": "project_name",
            "required": true,
            "schema": {
              "$ref": "#/components/schemas/Name"
            },
            "style": "simple"
          }
        ],
        "requestBody": {
          "content": {
            "application/json": {
              "schema": {
                "$ref": "#/components/schemas/NetworkInterfaceCreate"
              }
            }
          },
          "required": true
        },
        "responses": {
          "201": {
            "description": "successful creation",
            "content": {
              "application/json": {
                "schema": {
                  "$ref": "#/components/schemas/NetworkInterface"
                }
              }
            }
          },
          "4XX": {
            "$ref": "#/components/responses/Error"
          },
          "5XX": {
            "$ref": "#/components/responses/Error"
          }
        }
      }
    },
    "/organizations/{organization_name}/projects/{project_name}/instances/{instance_name}/network-interfaces/{interface_name}": {
      "get": {
        "tags": [
          "instances"
        ],
        "summary": "Get an interface attached to an instance.",
        "operationId": "instance_network_interfaces_get_interface",
        "parameters": [
          {
            "in": "path",
            "name": "instance_name",
            "required": true,
            "schema": {
              "$ref": "#/components/schemas/Name"
            },
            "style": "simple"
          },
          {
            "in": "path",
            "name": "interface_name",
            "required": true,
            "schema": {
              "$ref": "#/components/schemas/Name"
            },
            "style": "simple"
          },
          {
            "in": "path",
            "name": "organization_name",
            "required": true,
            "schema": {
              "$ref": "#/components/schemas/Name"
            },
            "style": "simple"
          },
          {
            "in": "path",
            "name": "project_name",
            "required": true,
            "schema": {
              "$ref": "#/components/schemas/Name"
            },
            "style": "simple"
          }
        ],
        "responses": {
          "200": {
            "description": "successful operation",
            "content": {
              "application/json": {
                "schema": {
                  "$ref": "#/components/schemas/NetworkInterface"
                }
              }
            }
          },
          "4XX": {
            "$ref": "#/components/responses/Error"
          },
          "5XX": {
            "$ref": "#/components/responses/Error"
          }
        }
      },
      "put": {
        "tags": [
          "instances"
        ],
        "summary": "Update information about an instance's network interface",
        "operationId": "instance_network_interfaces_put_interface",
        "parameters": [
          {
            "in": "path",
            "name": "instance_name",
            "required": true,
            "schema": {
              "$ref": "#/components/schemas/Name"
            },
            "style": "simple"
          },
          {
            "in": "path",
            "name": "interface_name",
            "required": true,
            "schema": {
              "$ref": "#/components/schemas/Name"
            },
            "style": "simple"
          },
          {
            "in": "path",
            "name": "organization_name",
            "required": true,
            "schema": {
              "$ref": "#/components/schemas/Name"
            },
            "style": "simple"
          },
          {
            "in": "path",
            "name": "project_name",
            "required": true,
            "schema": {
              "$ref": "#/components/schemas/Name"
            },
            "style": "simple"
          }
        ],
        "requestBody": {
          "content": {
            "application/json": {
              "schema": {
                "$ref": "#/components/schemas/NetworkInterfaceUpdate"
              }
            }
          },
          "required": true
        },
        "responses": {
          "200": {
            "description": "successful operation",
            "content": {
              "application/json": {
                "schema": {
                  "$ref": "#/components/schemas/NetworkInterface"
                }
              }
            }
          },
          "4XX": {
            "$ref": "#/components/responses/Error"
          },
          "5XX": {
            "$ref": "#/components/responses/Error"
          }
        }
      },
      "delete": {
        "tags": [
          "instances"
        ],
        "summary": "Detach a network interface from an instance.",
        "description": "Note that the primary interface for an instance cannot be deleted if there are any secondary interfaces. A new primary interface must be designated first. The primary interface can be deleted if there are no secondary interfaces.",
        "operationId": "instance_network_interfaces_delete_interface",
        "parameters": [
          {
            "in": "path",
            "name": "instance_name",
            "required": true,
            "schema": {
              "$ref": "#/components/schemas/Name"
            },
            "style": "simple"
          },
          {
            "in": "path",
            "name": "interface_name",
            "required": true,
            "schema": {
              "$ref": "#/components/schemas/Name"
            },
            "style": "simple"
          },
          {
            "in": "path",
            "name": "organization_name",
            "required": true,
            "schema": {
              "$ref": "#/components/schemas/Name"
            },
            "style": "simple"
          },
          {
            "in": "path",
            "name": "project_name",
            "required": true,
            "schema": {
              "$ref": "#/components/schemas/Name"
            },
            "style": "simple"
          }
        ],
        "responses": {
          "204": {
            "description": "successful deletion"
          },
          "4XX": {
            "$ref": "#/components/responses/Error"
          },
          "5XX": {
            "$ref": "#/components/responses/Error"
          }
        }
      }
    },
    "/organizations/{organization_name}/projects/{project_name}/instances/{instance_name}/reboot": {
      "post": {
        "tags": [
          "instances"
        ],
        "summary": "Reboot an instance.",
        "operationId": "project_instances_instance_reboot",
        "parameters": [
          {
            "in": "path",
            "name": "instance_name",
            "required": true,
            "schema": {
              "$ref": "#/components/schemas/Name"
            },
            "style": "simple"
          },
          {
            "in": "path",
            "name": "organization_name",
            "required": true,
            "schema": {
              "$ref": "#/components/schemas/Name"
            },
            "style": "simple"
          },
          {
            "in": "path",
            "name": "project_name",
            "required": true,
            "schema": {
              "$ref": "#/components/schemas/Name"
            },
            "style": "simple"
          }
        ],
        "responses": {
          "202": {
            "description": "successfully enqueued operation",
            "content": {
              "application/json": {
                "schema": {
                  "$ref": "#/components/schemas/Instance"
                }
              }
            }
          },
          "4XX": {
            "$ref": "#/components/responses/Error"
          },
          "5XX": {
            "$ref": "#/components/responses/Error"
          }
        }
      }
    },
    "/organizations/{organization_name}/projects/{project_name}/instances/{instance_name}/serial": {
      "get": {
        "tags": [
          "instances"
        ],
        "summary": "Get contents of an instance's serial console.",
        "operationId": "project_instances_instance_serial_get",
        "parameters": [
          {
            "in": "path",
            "name": "instance_name",
            "required": true,
            "schema": {
              "$ref": "#/components/schemas/Name"
            },
            "style": "simple"
          },
          {
            "in": "path",
            "name": "organization_name",
            "required": true,
            "schema": {
              "$ref": "#/components/schemas/Name"
            },
            "style": "simple"
          },
          {
            "in": "path",
            "name": "project_name",
            "required": true,
            "schema": {
              "$ref": "#/components/schemas/Name"
            },
            "style": "simple"
          },
          {
            "in": "query",
            "name": "from_start",
            "description": "Character index in the serial buffer from which to read, counting the bytes output since instance start. If this is not provided, `most_recent` must be provided, and if this *is* provided, `most_recent` must *not* be provided.",
            "schema": {
              "nullable": true,
              "type": "integer",
              "format": "uint64",
              "minimum": 0
            },
            "style": "form"
          },
          {
            "in": "query",
            "name": "max_bytes",
            "description": "Maximum number of bytes of buffered serial console contents to return. If the requested range runs to the end of the available buffer, the data returned will be shorter than `max_bytes`.",
            "schema": {
              "nullable": true,
              "type": "integer",
              "format": "uint64",
              "minimum": 0
            },
            "style": "form"
          },
          {
            "in": "query",
            "name": "most_recent",
            "description": "Character index in the serial buffer from which to read, counting *backward* from the most recently buffered data retrieved from the instance. (See note on `from_start` about mutual exclusivity)",
            "schema": {
              "nullable": true,
              "type": "integer",
              "format": "uint64",
              "minimum": 0
            },
            "style": "form"
          }
        ],
        "responses": {
          "200": {
            "description": "successful operation",
            "content": {
              "application/json": {
                "schema": {
                  "$ref": "#/components/schemas/InstanceSerialConsoleData"
                }
              }
            }
          },
          "4XX": {
            "$ref": "#/components/responses/Error"
          },
          "5XX": {
            "$ref": "#/components/responses/Error"
          }
        }
      }
    },
    "/organizations/{organization_name}/projects/{project_name}/instances/{instance_name}/start": {
      "post": {
        "tags": [
          "instances"
        ],
        "summary": "Boot an instance.",
        "operationId": "project_instances_instance_start",
        "parameters": [
          {
            "in": "path",
            "name": "instance_name",
            "required": true,
            "schema": {
              "$ref": "#/components/schemas/Name"
            },
            "style": "simple"
          },
          {
            "in": "path",
            "name": "organization_name",
            "required": true,
            "schema": {
              "$ref": "#/components/schemas/Name"
            },
            "style": "simple"
          },
          {
            "in": "path",
            "name": "project_name",
            "required": true,
            "schema": {
              "$ref": "#/components/schemas/Name"
            },
            "style": "simple"
          }
        ],
        "responses": {
          "202": {
            "description": "successfully enqueued operation",
            "content": {
              "application/json": {
                "schema": {
                  "$ref": "#/components/schemas/Instance"
                }
              }
            }
          },
          "4XX": {
            "$ref": "#/components/responses/Error"
          },
          "5XX": {
            "$ref": "#/components/responses/Error"
          }
        }
      }
    },
    "/organizations/{organization_name}/projects/{project_name}/instances/{instance_name}/stop": {
      "post": {
        "tags": [
          "instances"
        ],
        "summary": "Halt an instance.",
        "operationId": "project_instances_instance_stop",
        "parameters": [
          {
            "in": "path",
            "name": "instance_name",
            "required": true,
            "schema": {
              "$ref": "#/components/schemas/Name"
            },
            "style": "simple"
          },
          {
            "in": "path",
            "name": "organization_name",
            "required": true,
            "schema": {
              "$ref": "#/components/schemas/Name"
            },
            "style": "simple"
          },
          {
            "in": "path",
            "name": "project_name",
            "required": true,
            "schema": {
              "$ref": "#/components/schemas/Name"
            },
            "style": "simple"
          }
        ],
        "responses": {
          "202": {
            "description": "successfully enqueued operation",
            "content": {
              "application/json": {
                "schema": {
                  "$ref": "#/components/schemas/Instance"
                }
              }
            }
          },
          "4XX": {
            "$ref": "#/components/responses/Error"
          },
          "5XX": {
            "$ref": "#/components/responses/Error"
          }
        }
      }
    },
    "/organizations/{organization_name}/projects/{project_name}/policy": {
      "get": {
        "tags": [
          "projects"
        ],
        "summary": "Fetch the IAM policy for this Project",
        "operationId": "organization_projects_get_project_policy",
        "parameters": [
          {
            "in": "path",
            "name": "organization_name",
            "description": "The organization's unique name.",
            "required": true,
            "schema": {
              "$ref": "#/components/schemas/Name"
            },
            "style": "simple"
          },
          {
            "in": "path",
            "name": "project_name",
            "description": "The project's unique name within the organization.",
            "required": true,
            "schema": {
              "$ref": "#/components/schemas/Name"
            },
            "style": "simple"
          }
        ],
        "responses": {
          "200": {
            "description": "successful operation",
            "content": {
              "application/json": {
                "schema": {
                  "$ref": "#/components/schemas/ProjectRolePolicy"
                }
              }
            }
          },
          "4XX": {
            "$ref": "#/components/responses/Error"
          },
          "5XX": {
            "$ref": "#/components/responses/Error"
          }
        }
      },
      "put": {
        "tags": [
          "projects"
        ],
        "summary": "Update the IAM policy for this Project",
        "operationId": "organization_projects_put_project_policy",
        "parameters": [
          {
            "in": "path",
            "name": "organization_name",
            "description": "The organization's unique name.",
            "required": true,
            "schema": {
              "$ref": "#/components/schemas/Name"
            },
            "style": "simple"
          },
          {
            "in": "path",
            "name": "project_name",
            "description": "The project's unique name within the organization.",
            "required": true,
            "schema": {
              "$ref": "#/components/schemas/Name"
            },
            "style": "simple"
          }
        ],
        "requestBody": {
          "content": {
            "application/json": {
              "schema": {
                "$ref": "#/components/schemas/ProjectRolePolicy"
              }
            }
          },
          "required": true
        },
        "responses": {
          "200": {
            "description": "successful operation",
            "content": {
              "application/json": {
                "schema": {
                  "$ref": "#/components/schemas/ProjectRolePolicy"
                }
              }
            }
          },
          "4XX": {
            "$ref": "#/components/responses/Error"
          },
          "5XX": {
            "$ref": "#/components/responses/Error"
          }
        }
      }
    },
    "/organizations/{organization_name}/projects/{project_name}/snapshots": {
      "get": {
        "tags": [
          "snapshots"
        ],
        "summary": "List snapshots in a project.",
        "operationId": "project_snapshots_get",
        "parameters": [
          {
            "in": "query",
            "name": "limit",
            "description": "Maximum number of items returned by a single call",
            "schema": {
              "nullable": true,
              "type": "integer",
              "format": "uint32",
              "minimum": 1
            },
            "style": "form"
          },
          {
            "in": "query",
            "name": "page_token",
            "description": "Token returned by previous call to retrieve the subsequent page",
            "schema": {
              "nullable": true,
              "type": "string"
            },
            "style": "form"
          },
          {
            "in": "query",
            "name": "sort_by",
            "schema": {
              "$ref": "#/components/schemas/NameSortMode"
            },
            "style": "form"
          },
          {
            "in": "path",
            "name": "organization_name",
            "description": "The organization's unique name.",
            "required": true,
            "schema": {
              "$ref": "#/components/schemas/Name"
            },
            "style": "simple"
          },
          {
            "in": "path",
            "name": "project_name",
            "description": "The project's unique name within the organization.",
            "required": true,
            "schema": {
              "$ref": "#/components/schemas/Name"
            },
            "style": "simple"
          }
        ],
        "responses": {
          "200": {
            "description": "successful operation",
            "content": {
              "application/json": {
                "schema": {
                  "$ref": "#/components/schemas/SnapshotResultsPage"
                }
              }
            }
          },
          "4XX": {
            "$ref": "#/components/responses/Error"
          },
          "5XX": {
            "$ref": "#/components/responses/Error"
          }
        },
        "x-dropshot-pagination": true
      },
      "post": {
        "tags": [
          "snapshots"
        ],
        "summary": "Create a snapshot of a disk.",
        "operationId": "project_snapshots_post",
        "parameters": [
          {
            "in": "path",
            "name": "organization_name",
            "description": "The organization's unique name.",
            "required": true,
            "schema": {
              "$ref": "#/components/schemas/Name"
            },
            "style": "simple"
          },
          {
            "in": "path",
            "name": "project_name",
            "description": "The project's unique name within the organization.",
            "required": true,
            "schema": {
              "$ref": "#/components/schemas/Name"
            },
            "style": "simple"
          }
        ],
        "requestBody": {
          "content": {
            "application/json": {
              "schema": {
                "$ref": "#/components/schemas/SnapshotCreate"
              }
            }
          },
          "required": true
        },
        "responses": {
          "201": {
            "description": "successful creation",
            "content": {
              "application/json": {
                "schema": {
                  "$ref": "#/components/schemas/Snapshot"
                }
              }
            }
          },
          "4XX": {
            "$ref": "#/components/responses/Error"
          },
          "5XX": {
            "$ref": "#/components/responses/Error"
          }
        }
      }
    },
    "/organizations/{organization_name}/projects/{project_name}/snapshots/{snapshot_name}": {
      "get": {
        "tags": [
          "snapshots"
        ],
        "summary": "Get a snapshot in a project.",
        "operationId": "project_snapshots_get_snapshot",
        "parameters": [
          {
            "in": "path",
            "name": "organization_name",
            "required": true,
            "schema": {
              "$ref": "#/components/schemas/Name"
            },
            "style": "simple"
          },
          {
            "in": "path",
            "name": "project_name",
            "required": true,
            "schema": {
              "$ref": "#/components/schemas/Name"
            },
            "style": "simple"
          },
          {
            "in": "path",
            "name": "snapshot_name",
            "required": true,
            "schema": {
              "$ref": "#/components/schemas/Name"
            },
            "style": "simple"
          }
        ],
        "responses": {
          "200": {
            "description": "successful operation",
            "content": {
              "application/json": {
                "schema": {
                  "$ref": "#/components/schemas/Snapshot"
                }
              }
            }
          },
          "4XX": {
            "$ref": "#/components/responses/Error"
          },
          "5XX": {
            "$ref": "#/components/responses/Error"
          }
        }
      },
      "delete": {
        "tags": [
          "snapshots"
        ],
        "summary": "Delete a snapshot from a project.",
        "operationId": "project_snapshots_delete_snapshot",
        "parameters": [
          {
            "in": "path",
            "name": "organization_name",
            "required": true,
            "schema": {
              "$ref": "#/components/schemas/Name"
            },
            "style": "simple"
          },
          {
            "in": "path",
            "name": "project_name",
            "required": true,
            "schema": {
              "$ref": "#/components/schemas/Name"
            },
            "style": "simple"
          },
          {
            "in": "path",
            "name": "snapshot_name",
            "required": true,
            "schema": {
              "$ref": "#/components/schemas/Name"
            },
            "style": "simple"
          }
        ],
        "responses": {
          "204": {
            "description": "successful deletion"
          },
          "4XX": {
            "$ref": "#/components/responses/Error"
          },
          "5XX": {
            "$ref": "#/components/responses/Error"
          }
        }
      }
    },
    "/organizations/{organization_name}/projects/{project_name}/vpcs": {
      "get": {
        "tags": [
          "vpcs"
        ],
        "summary": "List VPCs in a project.",
        "operationId": "project_vpcs_get",
        "parameters": [
          {
            "in": "query",
            "name": "limit",
            "description": "Maximum number of items returned by a single call",
            "schema": {
              "nullable": true,
              "type": "integer",
              "format": "uint32",
              "minimum": 1
            },
            "style": "form"
          },
          {
            "in": "query",
            "name": "page_token",
            "description": "Token returned by previous call to retrieve the subsequent page",
            "schema": {
              "nullable": true,
              "type": "string"
            },
            "style": "form"
          },
          {
            "in": "query",
            "name": "sort_by",
            "schema": {
              "$ref": "#/components/schemas/NameSortMode"
            },
            "style": "form"
          },
          {
            "in": "path",
            "name": "organization_name",
            "description": "The organization's unique name.",
            "required": true,
            "schema": {
              "$ref": "#/components/schemas/Name"
            },
            "style": "simple"
          },
          {
            "in": "path",
            "name": "project_name",
            "description": "The project's unique name within the organization.",
            "required": true,
            "schema": {
              "$ref": "#/components/schemas/Name"
            },
            "style": "simple"
          }
        ],
        "responses": {
          "200": {
            "description": "successful operation",
            "content": {
              "application/json": {
                "schema": {
                  "$ref": "#/components/schemas/VpcResultsPage"
                }
              }
            }
          },
          "4XX": {
            "$ref": "#/components/responses/Error"
          },
          "5XX": {
            "$ref": "#/components/responses/Error"
          }
        },
        "x-dropshot-pagination": true
      },
      "post": {
        "tags": [
          "vpcs"
        ],
        "summary": "Create a VPC in a project.",
        "operationId": "project_vpcs_post",
        "parameters": [
          {
            "in": "path",
            "name": "organization_name",
            "description": "The organization's unique name.",
            "required": true,
            "schema": {
              "$ref": "#/components/schemas/Name"
            },
            "style": "simple"
          },
          {
            "in": "path",
            "name": "project_name",
            "description": "The project's unique name within the organization.",
            "required": true,
            "schema": {
              "$ref": "#/components/schemas/Name"
            },
            "style": "simple"
          }
        ],
        "requestBody": {
          "content": {
            "application/json": {
              "schema": {
                "$ref": "#/components/schemas/VpcCreate"
              }
            }
          },
          "required": true
        },
        "responses": {
          "201": {
            "description": "successful creation",
            "content": {
              "application/json": {
                "schema": {
                  "$ref": "#/components/schemas/Vpc"
                }
              }
            }
          },
          "4XX": {
            "$ref": "#/components/responses/Error"
          },
          "5XX": {
            "$ref": "#/components/responses/Error"
          }
        }
      }
    },
    "/organizations/{organization_name}/projects/{project_name}/vpcs/{vpc_name}": {
      "get": {
        "tags": [
          "vpcs"
        ],
        "summary": "Get a VPC in a project.",
        "operationId": "project_vpcs_get_vpc",
        "parameters": [
          {
            "in": "path",
            "name": "organization_name",
            "required": true,
            "schema": {
              "$ref": "#/components/schemas/Name"
            },
            "style": "simple"
          },
          {
            "in": "path",
            "name": "project_name",
            "required": true,
            "schema": {
              "$ref": "#/components/schemas/Name"
            },
            "style": "simple"
          },
          {
            "in": "path",
            "name": "vpc_name",
            "required": true,
            "schema": {
              "$ref": "#/components/schemas/Name"
            },
            "style": "simple"
          }
        ],
        "responses": {
          "200": {
            "description": "successful operation",
            "content": {
              "application/json": {
                "schema": {
                  "$ref": "#/components/schemas/Vpc"
                }
              }
            }
          },
          "4XX": {
            "$ref": "#/components/responses/Error"
          },
          "5XX": {
            "$ref": "#/components/responses/Error"
          }
        }
      },
      "put": {
        "tags": [
          "vpcs"
        ],
        "summary": "Update a VPC.",
        "operationId": "project_vpcs_put_vpc",
        "parameters": [
          {
            "in": "path",
            "name": "organization_name",
            "required": true,
            "schema": {
              "$ref": "#/components/schemas/Name"
            },
            "style": "simple"
          },
          {
            "in": "path",
            "name": "project_name",
            "required": true,
            "schema": {
              "$ref": "#/components/schemas/Name"
            },
            "style": "simple"
          },
          {
            "in": "path",
            "name": "vpc_name",
            "required": true,
            "schema": {
              "$ref": "#/components/schemas/Name"
            },
            "style": "simple"
          }
        ],
        "requestBody": {
          "content": {
            "application/json": {
              "schema": {
                "$ref": "#/components/schemas/VpcUpdate"
              }
            }
          },
          "required": true
        },
        "responses": {
          "200": {
            "description": "successful operation",
            "content": {
              "application/json": {
                "schema": {
                  "$ref": "#/components/schemas/Vpc"
                }
              }
            }
          },
          "4XX": {
            "$ref": "#/components/responses/Error"
          },
          "5XX": {
            "$ref": "#/components/responses/Error"
          }
        }
      },
      "delete": {
        "tags": [
          "vpcs"
        ],
        "summary": "Delete a vpc from a project.",
        "operationId": "project_vpcs_delete_vpc",
        "parameters": [
          {
            "in": "path",
            "name": "organization_name",
            "required": true,
            "schema": {
              "$ref": "#/components/schemas/Name"
            },
            "style": "simple"
          },
          {
            "in": "path",
            "name": "project_name",
            "required": true,
            "schema": {
              "$ref": "#/components/schemas/Name"
            },
            "style": "simple"
          },
          {
            "in": "path",
            "name": "vpc_name",
            "required": true,
            "schema": {
              "$ref": "#/components/schemas/Name"
            },
            "style": "simple"
          }
        ],
        "responses": {
          "204": {
            "description": "successful deletion"
          },
          "4XX": {
            "$ref": "#/components/responses/Error"
          },
          "5XX": {
            "$ref": "#/components/responses/Error"
          }
        }
      }
    },
    "/organizations/{organization_name}/projects/{project_name}/vpcs/{vpc_name}/firewall/rules": {
      "get": {
        "tags": [
          "firewall"
        ],
        "summary": "List firewall rules for a VPC.",
        "operationId": "vpc_firewall_rules_get",
        "parameters": [
          {
            "in": "path",
            "name": "organization_name",
            "required": true,
            "schema": {
              "$ref": "#/components/schemas/Name"
            },
            "style": "simple"
          },
          {
            "in": "path",
            "name": "project_name",
            "required": true,
            "schema": {
              "$ref": "#/components/schemas/Name"
            },
            "style": "simple"
          },
          {
            "in": "path",
            "name": "vpc_name",
            "required": true,
            "schema": {
              "$ref": "#/components/schemas/Name"
            },
            "style": "simple"
          }
        ],
        "responses": {
          "200": {
            "description": "successful operation",
            "content": {
              "application/json": {
                "schema": {
                  "$ref": "#/components/schemas/VpcFirewallRules"
                }
              }
            }
          },
          "4XX": {
            "$ref": "#/components/responses/Error"
          },
          "5XX": {
            "$ref": "#/components/responses/Error"
          }
        }
      },
      "put": {
        "tags": [
          "firewall"
        ],
        "summary": "Replace the firewall rules for a VPC",
        "operationId": "vpc_firewall_rules_put",
        "parameters": [
          {
            "in": "path",
            "name": "organization_name",
            "required": true,
            "schema": {
              "$ref": "#/components/schemas/Name"
            },
            "style": "simple"
          },
          {
            "in": "path",
            "name": "project_name",
            "required": true,
            "schema": {
              "$ref": "#/components/schemas/Name"
            },
            "style": "simple"
          },
          {
            "in": "path",
            "name": "vpc_name",
            "required": true,
            "schema": {
              "$ref": "#/components/schemas/Name"
            },
            "style": "simple"
          }
        ],
        "requestBody": {
          "content": {
            "application/json": {
              "schema": {
                "$ref": "#/components/schemas/VpcFirewallRuleUpdateParams"
              }
            }
          },
          "required": true
        },
        "responses": {
          "200": {
            "description": "successful operation",
            "content": {
              "application/json": {
                "schema": {
                  "$ref": "#/components/schemas/VpcFirewallRules"
                }
              }
            }
          },
          "4XX": {
            "$ref": "#/components/responses/Error"
          },
          "5XX": {
            "$ref": "#/components/responses/Error"
          }
        }
      }
    },
    "/organizations/{organization_name}/projects/{project_name}/vpcs/{vpc_name}/routers": {
      "get": {
        "tags": [
          "routers"
        ],
        "summary": "List VPC Custom and System Routers",
        "operationId": "vpc_routers_get",
        "parameters": [
          {
            "in": "query",
            "name": "limit",
            "description": "Maximum number of items returned by a single call",
            "schema": {
              "nullable": true,
              "type": "integer",
              "format": "uint32",
              "minimum": 1
            },
            "style": "form"
          },
          {
            "in": "query",
            "name": "page_token",
            "description": "Token returned by previous call to retrieve the subsequent page",
            "schema": {
              "nullable": true,
              "type": "string"
            },
            "style": "form"
          },
          {
            "in": "query",
            "name": "sort_by",
            "schema": {
              "$ref": "#/components/schemas/NameSortMode"
            },
            "style": "form"
          },
          {
            "in": "path",
            "name": "organization_name",
            "required": true,
            "schema": {
              "$ref": "#/components/schemas/Name"
            },
            "style": "simple"
          },
          {
            "in": "path",
            "name": "project_name",
            "required": true,
            "schema": {
              "$ref": "#/components/schemas/Name"
            },
            "style": "simple"
          },
          {
            "in": "path",
            "name": "vpc_name",
            "required": true,
            "schema": {
              "$ref": "#/components/schemas/Name"
            },
            "style": "simple"
          }
        ],
        "responses": {
          "200": {
            "description": "successful operation",
            "content": {
              "application/json": {
                "schema": {
                  "$ref": "#/components/schemas/VpcRouterResultsPage"
                }
              }
            }
          },
          "4XX": {
            "$ref": "#/components/responses/Error"
          },
          "5XX": {
            "$ref": "#/components/responses/Error"
          }
        },
        "x-dropshot-pagination": true
      },
      "post": {
        "tags": [
          "routers"
        ],
        "summary": "Create a VPC Router",
        "operationId": "vpc_routers_post",
        "parameters": [
          {
            "in": "path",
            "name": "organization_name",
            "required": true,
            "schema": {
              "$ref": "#/components/schemas/Name"
            },
            "style": "simple"
          },
          {
            "in": "path",
            "name": "project_name",
            "required": true,
            "schema": {
              "$ref": "#/components/schemas/Name"
            },
            "style": "simple"
          },
          {
            "in": "path",
            "name": "vpc_name",
            "required": true,
            "schema": {
              "$ref": "#/components/schemas/Name"
            },
            "style": "simple"
          }
        ],
        "requestBody": {
          "content": {
            "application/json": {
              "schema": {
                "$ref": "#/components/schemas/VpcRouterCreate"
              }
            }
          },
          "required": true
        },
        "responses": {
          "201": {
            "description": "successful creation",
            "content": {
              "application/json": {
                "schema": {
                  "$ref": "#/components/schemas/VpcRouter"
                }
              }
            }
          },
          "4XX": {
            "$ref": "#/components/responses/Error"
          },
          "5XX": {
            "$ref": "#/components/responses/Error"
          }
        }
      }
    },
    "/organizations/{organization_name}/projects/{project_name}/vpcs/{vpc_name}/routers/{router_name}": {
      "get": {
        "tags": [
          "routers"
        ],
        "summary": "Get a VPC Router",
        "operationId": "vpc_routers_get_router",
        "parameters": [
          {
            "in": "path",
            "name": "organization_name",
            "required": true,
            "schema": {
              "$ref": "#/components/schemas/Name"
            },
            "style": "simple"
          },
          {
            "in": "path",
            "name": "project_name",
            "required": true,
            "schema": {
              "$ref": "#/components/schemas/Name"
            },
            "style": "simple"
          },
          {
            "in": "path",
            "name": "router_name",
            "required": true,
            "schema": {
              "$ref": "#/components/schemas/Name"
            },
            "style": "simple"
          },
          {
            "in": "path",
            "name": "vpc_name",
            "required": true,
            "schema": {
              "$ref": "#/components/schemas/Name"
            },
            "style": "simple"
          }
        ],
        "responses": {
          "200": {
            "description": "successful operation",
            "content": {
              "application/json": {
                "schema": {
                  "$ref": "#/components/schemas/VpcRouter"
                }
              }
            }
          },
          "4XX": {
            "$ref": "#/components/responses/Error"
          },
          "5XX": {
            "$ref": "#/components/responses/Error"
          }
        }
      },
      "put": {
        "tags": [
          "routers"
        ],
        "summary": "Update a VPC Router",
        "operationId": "vpc_routers_put_router",
        "parameters": [
          {
            "in": "path",
            "name": "organization_name",
            "required": true,
            "schema": {
              "$ref": "#/components/schemas/Name"
            },
            "style": "simple"
          },
          {
            "in": "path",
            "name": "project_name",
            "required": true,
            "schema": {
              "$ref": "#/components/schemas/Name"
            },
            "style": "simple"
          },
          {
            "in": "path",
            "name": "router_name",
            "required": true,
            "schema": {
              "$ref": "#/components/schemas/Name"
            },
            "style": "simple"
          },
          {
            "in": "path",
            "name": "vpc_name",
            "required": true,
            "schema": {
              "$ref": "#/components/schemas/Name"
            },
            "style": "simple"
          }
        ],
        "requestBody": {
          "content": {
            "application/json": {
              "schema": {
                "$ref": "#/components/schemas/VpcRouterUpdate"
              }
            }
          },
          "required": true
        },
        "responses": {
          "200": {
            "description": "successful operation",
            "content": {
              "application/json": {
                "schema": {
                  "$ref": "#/components/schemas/VpcRouter"
                }
              }
            }
          },
          "4XX": {
            "$ref": "#/components/responses/Error"
          },
          "5XX": {
            "$ref": "#/components/responses/Error"
          }
        }
      },
      "delete": {
        "tags": [
          "routers"
        ],
        "summary": "Delete a router from its VPC",
        "operationId": "vpc_routers_delete_router",
        "parameters": [
          {
            "in": "path",
            "name": "organization_name",
            "required": true,
            "schema": {
              "$ref": "#/components/schemas/Name"
            },
            "style": "simple"
          },
          {
            "in": "path",
            "name": "project_name",
            "required": true,
            "schema": {
              "$ref": "#/components/schemas/Name"
            },
            "style": "simple"
          },
          {
            "in": "path",
            "name": "router_name",
            "required": true,
            "schema": {
              "$ref": "#/components/schemas/Name"
            },
            "style": "simple"
          },
          {
            "in": "path",
            "name": "vpc_name",
            "required": true,
            "schema": {
              "$ref": "#/components/schemas/Name"
            },
            "style": "simple"
          }
        ],
        "responses": {
          "204": {
            "description": "successful deletion"
          },
          "4XX": {
            "$ref": "#/components/responses/Error"
          },
          "5XX": {
            "$ref": "#/components/responses/Error"
          }
        }
      }
    },
    "/organizations/{organization_name}/projects/{project_name}/vpcs/{vpc_name}/routers/{router_name}/routes": {
      "get": {
        "tags": [
          "routes"
        ],
        "summary": "List a Router's routes",
        "operationId": "routers_routes_get",
        "parameters": [
          {
            "in": "query",
            "name": "limit",
            "description": "Maximum number of items returned by a single call",
            "schema": {
              "nullable": true,
              "type": "integer",
              "format": "uint32",
              "minimum": 1
            },
            "style": "form"
          },
          {
            "in": "query",
            "name": "page_token",
            "description": "Token returned by previous call to retrieve the subsequent page",
            "schema": {
              "nullable": true,
              "type": "string"
            },
            "style": "form"
          },
          {
            "in": "query",
            "name": "sort_by",
            "schema": {
              "$ref": "#/components/schemas/NameSortMode"
            },
            "style": "form"
          },
          {
            "in": "path",
            "name": "organization_name",
            "required": true,
            "schema": {
              "$ref": "#/components/schemas/Name"
            },
            "style": "simple"
          },
          {
            "in": "path",
            "name": "project_name",
            "required": true,
            "schema": {
              "$ref": "#/components/schemas/Name"
            },
            "style": "simple"
          },
          {
            "in": "path",
            "name": "router_name",
            "required": true,
            "schema": {
              "$ref": "#/components/schemas/Name"
            },
            "style": "simple"
          },
          {
            "in": "path",
            "name": "vpc_name",
            "required": true,
            "schema": {
              "$ref": "#/components/schemas/Name"
            },
            "style": "simple"
          }
        ],
        "responses": {
          "200": {
            "description": "successful operation",
            "content": {
              "application/json": {
                "schema": {
                  "$ref": "#/components/schemas/RouterRouteResultsPage"
                }
              }
            }
          },
          "4XX": {
            "$ref": "#/components/responses/Error"
          },
          "5XX": {
            "$ref": "#/components/responses/Error"
          }
        },
        "x-dropshot-pagination": true
      },
      "post": {
        "tags": [
          "routes"
        ],
        "summary": "Create a VPC Router",
        "operationId": "routers_routes_post",
        "parameters": [
          {
            "in": "path",
            "name": "organization_name",
            "required": true,
            "schema": {
              "$ref": "#/components/schemas/Name"
            },
            "style": "simple"
          },
          {
            "in": "path",
            "name": "project_name",
            "required": true,
            "schema": {
              "$ref": "#/components/schemas/Name"
            },
            "style": "simple"
          },
          {
            "in": "path",
            "name": "router_name",
            "required": true,
            "schema": {
              "$ref": "#/components/schemas/Name"
            },
            "style": "simple"
          },
          {
            "in": "path",
            "name": "vpc_name",
            "required": true,
            "schema": {
              "$ref": "#/components/schemas/Name"
            },
            "style": "simple"
          }
        ],
        "requestBody": {
          "content": {
            "application/json": {
              "schema": {
                "$ref": "#/components/schemas/RouterRouteCreateParams"
              }
            }
          },
          "required": true
        },
        "responses": {
          "201": {
            "description": "successful creation",
            "content": {
              "application/json": {
                "schema": {
                  "$ref": "#/components/schemas/RouterRoute"
                }
              }
            }
          },
          "4XX": {
            "$ref": "#/components/responses/Error"
          },
          "5XX": {
            "$ref": "#/components/responses/Error"
          }
        }
      }
    },
    "/organizations/{organization_name}/projects/{project_name}/vpcs/{vpc_name}/routers/{router_name}/routes/{route_name}": {
      "get": {
        "tags": [
          "routes"
        ],
        "summary": "Get a VPC Router route",
        "operationId": "routers_routes_get_route",
        "parameters": [
          {
            "in": "path",
            "name": "organization_name",
            "required": true,
            "schema": {
              "$ref": "#/components/schemas/Name"
            },
            "style": "simple"
          },
          {
            "in": "path",
            "name": "project_name",
            "required": true,
            "schema": {
              "$ref": "#/components/schemas/Name"
            },
            "style": "simple"
          },
          {
            "in": "path",
            "name": "route_name",
            "required": true,
            "schema": {
              "$ref": "#/components/schemas/Name"
            },
            "style": "simple"
          },
          {
            "in": "path",
            "name": "router_name",
            "required": true,
            "schema": {
              "$ref": "#/components/schemas/Name"
            },
            "style": "simple"
          },
          {
            "in": "path",
            "name": "vpc_name",
            "required": true,
            "schema": {
              "$ref": "#/components/schemas/Name"
            },
            "style": "simple"
          }
        ],
        "responses": {
          "200": {
            "description": "successful operation",
            "content": {
              "application/json": {
                "schema": {
                  "$ref": "#/components/schemas/RouterRoute"
                }
              }
            }
          },
          "4XX": {
            "$ref": "#/components/responses/Error"
          },
          "5XX": {
            "$ref": "#/components/responses/Error"
          }
        }
      },
      "put": {
        "tags": [
          "routes"
        ],
        "summary": "Update a Router route",
        "operationId": "routers_routes_put_route",
        "parameters": [
          {
            "in": "path",
            "name": "organization_name",
            "required": true,
            "schema": {
              "$ref": "#/components/schemas/Name"
            },
            "style": "simple"
          },
          {
            "in": "path",
            "name": "project_name",
            "required": true,
            "schema": {
              "$ref": "#/components/schemas/Name"
            },
            "style": "simple"
          },
          {
            "in": "path",
            "name": "route_name",
            "required": true,
            "schema": {
              "$ref": "#/components/schemas/Name"
            },
            "style": "simple"
          },
          {
            "in": "path",
            "name": "router_name",
            "required": true,
            "schema": {
              "$ref": "#/components/schemas/Name"
            },
            "style": "simple"
          },
          {
            "in": "path",
            "name": "vpc_name",
            "required": true,
            "schema": {
              "$ref": "#/components/schemas/Name"
            },
            "style": "simple"
          }
        ],
        "requestBody": {
          "content": {
            "application/json": {
              "schema": {
                "$ref": "#/components/schemas/RouterRouteUpdateParams"
              }
            }
          },
          "required": true
        },
        "responses": {
          "200": {
            "description": "successful operation",
            "content": {
              "application/json": {
                "schema": {
                  "$ref": "#/components/schemas/RouterRoute"
                }
              }
            }
          },
          "4XX": {
            "$ref": "#/components/responses/Error"
          },
          "5XX": {
            "$ref": "#/components/responses/Error"
          }
        }
      },
      "delete": {
        "tags": [
          "routes"
        ],
        "summary": "Delete a route from its router",
        "operationId": "routers_routes_delete_route",
        "parameters": [
          {
            "in": "path",
            "name": "organization_name",
            "required": true,
            "schema": {
              "$ref": "#/components/schemas/Name"
            },
            "style": "simple"
          },
          {
            "in": "path",
            "name": "project_name",
            "required": true,
            "schema": {
              "$ref": "#/components/schemas/Name"
            },
            "style": "simple"
          },
          {
            "in": "path",
            "name": "route_name",
            "required": true,
            "schema": {
              "$ref": "#/components/schemas/Name"
            },
            "style": "simple"
          },
          {
            "in": "path",
            "name": "router_name",
            "required": true,
            "schema": {
              "$ref": "#/components/schemas/Name"
            },
            "style": "simple"
          },
          {
            "in": "path",
            "name": "vpc_name",
            "required": true,
            "schema": {
              "$ref": "#/components/schemas/Name"
            },
            "style": "simple"
          }
        ],
        "responses": {
          "204": {
            "description": "successful deletion"
          },
          "4XX": {
            "$ref": "#/components/responses/Error"
          },
          "5XX": {
            "$ref": "#/components/responses/Error"
          }
        }
      }
    },
    "/organizations/{organization_name}/projects/{project_name}/vpcs/{vpc_name}/subnets": {
      "get": {
        "tags": [
          "subnets"
        ],
        "summary": "List subnets in a VPC.",
        "operationId": "vpc_subnets_get",
        "parameters": [
          {
            "in": "query",
            "name": "limit",
            "description": "Maximum number of items returned by a single call",
            "schema": {
              "nullable": true,
              "type": "integer",
              "format": "uint32",
              "minimum": 1
            },
            "style": "form"
          },
          {
            "in": "query",
            "name": "page_token",
            "description": "Token returned by previous call to retrieve the subsequent page",
            "schema": {
              "nullable": true,
              "type": "string"
            },
            "style": "form"
          },
          {
            "in": "query",
            "name": "sort_by",
            "schema": {
              "$ref": "#/components/schemas/NameSortMode"
            },
            "style": "form"
          },
          {
            "in": "path",
            "name": "organization_name",
            "required": true,
            "schema": {
              "$ref": "#/components/schemas/Name"
            },
            "style": "simple"
          },
          {
            "in": "path",
            "name": "project_name",
            "required": true,
            "schema": {
              "$ref": "#/components/schemas/Name"
            },
            "style": "simple"
          },
          {
            "in": "path",
            "name": "vpc_name",
            "required": true,
            "schema": {
              "$ref": "#/components/schemas/Name"
            },
            "style": "simple"
          }
        ],
        "responses": {
          "200": {
            "description": "successful operation",
            "content": {
              "application/json": {
                "schema": {
                  "$ref": "#/components/schemas/VpcSubnetResultsPage"
                }
              }
            }
          },
          "4XX": {
            "$ref": "#/components/responses/Error"
          },
          "5XX": {
            "$ref": "#/components/responses/Error"
          }
        },
        "x-dropshot-pagination": true
      },
      "post": {
        "tags": [
          "subnets"
        ],
        "summary": "Create a subnet in a VPC.",
        "operationId": "vpc_subnets_post",
        "parameters": [
          {
            "in": "path",
            "name": "organization_name",
            "required": true,
            "schema": {
              "$ref": "#/components/schemas/Name"
            },
            "style": "simple"
          },
          {
            "in": "path",
            "name": "project_name",
            "required": true,
            "schema": {
              "$ref": "#/components/schemas/Name"
            },
            "style": "simple"
          },
          {
            "in": "path",
            "name": "vpc_name",
            "required": true,
            "schema": {
              "$ref": "#/components/schemas/Name"
            },
            "style": "simple"
          }
        ],
        "requestBody": {
          "content": {
            "application/json": {
              "schema": {
                "$ref": "#/components/schemas/VpcSubnetCreate"
              }
            }
          },
          "required": true
        },
        "responses": {
          "201": {
            "description": "successful creation",
            "content": {
              "application/json": {
                "schema": {
                  "$ref": "#/components/schemas/VpcSubnet"
                }
              }
            }
          },
          "4XX": {
            "$ref": "#/components/responses/Error"
          },
          "5XX": {
            "$ref": "#/components/responses/Error"
          }
        }
      }
    },
    "/organizations/{organization_name}/projects/{project_name}/vpcs/{vpc_name}/subnets/{subnet_name}": {
      "get": {
        "tags": [
          "subnets"
        ],
        "summary": "Get subnet in a VPC.",
        "operationId": "vpc_subnets_get_subnet",
        "parameters": [
          {
            "in": "path",
            "name": "organization_name",
            "required": true,
            "schema": {
              "$ref": "#/components/schemas/Name"
            },
            "style": "simple"
          },
          {
            "in": "path",
            "name": "project_name",
            "required": true,
            "schema": {
              "$ref": "#/components/schemas/Name"
            },
            "style": "simple"
          },
          {
            "in": "path",
            "name": "subnet_name",
            "required": true,
            "schema": {
              "$ref": "#/components/schemas/Name"
            },
            "style": "simple"
          },
          {
            "in": "path",
            "name": "vpc_name",
            "required": true,
            "schema": {
              "$ref": "#/components/schemas/Name"
            },
            "style": "simple"
          }
        ],
        "responses": {
          "200": {
            "description": "successful operation",
            "content": {
              "application/json": {
                "schema": {
                  "$ref": "#/components/schemas/VpcSubnet"
                }
              }
            }
          },
          "4XX": {
            "$ref": "#/components/responses/Error"
          },
          "5XX": {
            "$ref": "#/components/responses/Error"
          }
        }
      },
      "put": {
        "tags": [
          "subnets"
        ],
        "summary": "Update a VPC Subnet.",
        "operationId": "vpc_subnets_put_subnet",
        "parameters": [
          {
            "in": "path",
            "name": "organization_name",
            "required": true,
            "schema": {
              "$ref": "#/components/schemas/Name"
            },
            "style": "simple"
          },
          {
            "in": "path",
            "name": "project_name",
            "required": true,
            "schema": {
              "$ref": "#/components/schemas/Name"
            },
            "style": "simple"
          },
          {
            "in": "path",
            "name": "subnet_name",
            "required": true,
            "schema": {
              "$ref": "#/components/schemas/Name"
            },
            "style": "simple"
          },
          {
            "in": "path",
            "name": "vpc_name",
            "required": true,
            "schema": {
              "$ref": "#/components/schemas/Name"
            },
            "style": "simple"
          }
        ],
        "requestBody": {
          "content": {
            "application/json": {
              "schema": {
                "$ref": "#/components/schemas/VpcSubnetUpdate"
              }
            }
          },
          "required": true
        },
        "responses": {
          "200": {
            "description": "successful operation",
            "content": {
              "application/json": {
                "schema": {
                  "$ref": "#/components/schemas/VpcSubnet"
                }
              }
            }
          },
          "4XX": {
            "$ref": "#/components/responses/Error"
          },
          "5XX": {
            "$ref": "#/components/responses/Error"
          }
        }
      },
      "delete": {
        "tags": [
          "subnets"
        ],
        "summary": "Delete a subnet from a VPC.",
        "operationId": "vpc_subnets_delete_subnet",
        "parameters": [
          {
            "in": "path",
            "name": "organization_name",
            "required": true,
            "schema": {
              "$ref": "#/components/schemas/Name"
            },
            "style": "simple"
          },
          {
            "in": "path",
            "name": "project_name",
            "required": true,
            "schema": {
              "$ref": "#/components/schemas/Name"
            },
            "style": "simple"
          },
          {
            "in": "path",
            "name": "subnet_name",
            "required": true,
            "schema": {
              "$ref": "#/components/schemas/Name"
            },
            "style": "simple"
          },
          {
            "in": "path",
            "name": "vpc_name",
            "required": true,
            "schema": {
              "$ref": "#/components/schemas/Name"
            },
            "style": "simple"
          }
        ],
        "responses": {
          "204": {
            "description": "successful deletion"
          },
          "4XX": {
            "$ref": "#/components/responses/Error"
          },
          "5XX": {
            "$ref": "#/components/responses/Error"
          }
        }
      }
    },
    "/organizations/{organization_name}/projects/{project_name}/vpcs/{vpc_name}/subnets/{subnet_name}/network-interfaces": {
      "get": {
        "tags": [
          "subnets"
        ],
        "summary": "List network interfaces in a VPC subnet.",
        "operationId": "subnet_network_interfaces_get",
        "parameters": [
          {
            "in": "query",
            "name": "limit",
            "description": "Maximum number of items returned by a single call",
            "schema": {
              "nullable": true,
              "type": "integer",
              "format": "uint32",
              "minimum": 1
            },
            "style": "form"
          },
          {
            "in": "query",
            "name": "page_token",
            "description": "Token returned by previous call to retrieve the subsequent page",
            "schema": {
              "nullable": true,
              "type": "string"
            },
            "style": "form"
          },
          {
            "in": "query",
            "name": "sort_by",
            "schema": {
              "$ref": "#/components/schemas/NameSortMode"
            },
            "style": "form"
          },
          {
            "in": "path",
            "name": "organization_name",
            "required": true,
            "schema": {
              "$ref": "#/components/schemas/Name"
            },
            "style": "simple"
          },
          {
            "in": "path",
            "name": "project_name",
            "required": true,
            "schema": {
              "$ref": "#/components/schemas/Name"
            },
            "style": "simple"
          },
          {
            "in": "path",
            "name": "subnet_name",
            "required": true,
            "schema": {
              "$ref": "#/components/schemas/Name"
            },
            "style": "simple"
          },
          {
            "in": "path",
            "name": "vpc_name",
            "required": true,
            "schema": {
              "$ref": "#/components/schemas/Name"
            },
            "style": "simple"
          }
        ],
        "responses": {
          "200": {
            "description": "successful operation",
            "content": {
              "application/json": {
                "schema": {
                  "$ref": "#/components/schemas/NetworkInterfaceResultsPage"
                }
              }
            }
          },
          "4XX": {
            "$ref": "#/components/responses/Error"
          },
          "5XX": {
            "$ref": "#/components/responses/Error"
          }
        },
        "x-dropshot-pagination": true
      }
    },
    "/policy": {
      "get": {
        "tags": [
          "policy"
        ],
        "summary": "Fetch the top-level IAM policy",
        "operationId": "policy_get",
        "responses": {
          "200": {
            "description": "successful operation",
            "content": {
              "application/json": {
                "schema": {
                  "$ref": "#/components/schemas/FleetRolePolicy"
                }
              }
            }
          },
          "4XX": {
            "$ref": "#/components/responses/Error"
          },
          "5XX": {
            "$ref": "#/components/responses/Error"
          }
        }
      },
      "put": {
        "tags": [
          "policy"
        ],
        "summary": "Update the top-level IAM policy",
        "operationId": "policy_put",
        "requestBody": {
          "content": {
            "application/json": {
              "schema": {
                "$ref": "#/components/schemas/FleetRolePolicy"
              }
            }
          },
          "required": true
        },
        "responses": {
          "200": {
            "description": "successful operation",
            "content": {
              "application/json": {
                "schema": {
                  "$ref": "#/components/schemas/FleetRolePolicy"
                }
              }
            }
          },
          "4XX": {
            "$ref": "#/components/responses/Error"
          },
          "5XX": {
            "$ref": "#/components/responses/Error"
          }
        }
      }
    },
    "/roles": {
      "get": {
        "tags": [
          "roles"
        ],
        "summary": "List the built-in roles",
        "operationId": "roles_get",
        "parameters": [
          {
            "in": "query",
            "name": "limit",
            "description": "Maximum number of items returned by a single call",
            "schema": {
              "nullable": true,
              "type": "integer",
              "format": "uint32",
              "minimum": 1
            },
            "style": "form"
          },
          {
            "in": "query",
            "name": "page_token",
            "description": "Token returned by previous call to retrieve the subsequent page",
            "schema": {
              "nullable": true,
              "type": "string"
            },
            "style": "form"
          }
        ],
        "responses": {
          "200": {
            "description": "successful operation",
            "content": {
              "application/json": {
                "schema": {
                  "$ref": "#/components/schemas/RoleResultsPage"
                }
              }
            }
          },
          "4XX": {
            "$ref": "#/components/responses/Error"
          },
          "5XX": {
            "$ref": "#/components/responses/Error"
          }
        },
        "x-dropshot-pagination": true
      }
    },
    "/roles/{role_name}": {
      "get": {
        "tags": [
          "roles"
        ],
        "summary": "Fetch a specific built-in role",
        "operationId": "roles_get_role",
        "parameters": [
          {
            "in": "path",
            "name": "role_name",
            "description": "The built-in role's unique name.",
            "required": true,
            "schema": {
              "type": "string"
            },
            "style": "simple"
          }
        ],
        "responses": {
          "200": {
            "description": "successful operation",
            "content": {
              "application/json": {
                "schema": {
                  "$ref": "#/components/schemas/Role"
                }
              }
            }
          },
          "4XX": {
            "$ref": "#/components/responses/Error"
          },
          "5XX": {
            "$ref": "#/components/responses/Error"
          }
        }
      }
    },
    "/sagas": {
      "get": {
        "tags": [
          "sagas"
        ],
        "summary": "List all sagas (for debugging)",
        "operationId": "sagas_get",
        "parameters": [
          {
            "in": "query",
            "name": "limit",
            "description": "Maximum number of items returned by a single call",
            "schema": {
              "nullable": true,
              "type": "integer",
              "format": "uint32",
              "minimum": 1
            },
            "style": "form"
          },
          {
            "in": "query",
            "name": "page_token",
            "description": "Token returned by previous call to retrieve the subsequent page",
            "schema": {
              "nullable": true,
              "type": "string"
            },
            "style": "form"
          },
          {
            "in": "query",
            "name": "sort_by",
            "schema": {
              "$ref": "#/components/schemas/IdSortMode"
            },
            "style": "form"
          }
        ],
        "responses": {
          "200": {
            "description": "successful operation",
            "content": {
              "application/json": {
                "schema": {
                  "$ref": "#/components/schemas/SagaResultsPage"
                }
              }
            }
          },
          "4XX": {
            "$ref": "#/components/responses/Error"
          },
          "5XX": {
            "$ref": "#/components/responses/Error"
          }
        },
        "x-dropshot-pagination": true
      }
    },
    "/sagas/{saga_id}": {
      "get": {
        "tags": [
          "sagas"
        ],
        "summary": "Fetch information about a single saga (for debugging)",
        "operationId": "sagas_get_saga",
        "parameters": [
          {
            "in": "path",
            "name": "saga_id",
            "required": true,
            "schema": {
              "type": "string",
              "format": "uuid"
            },
            "style": "simple"
          }
        ],
        "responses": {
          "200": {
            "description": "successful operation",
            "content": {
              "application/json": {
                "schema": {
                  "$ref": "#/components/schemas/Saga"
                }
              }
            }
          },
          "4XX": {
            "$ref": "#/components/responses/Error"
          },
          "5XX": {
            "$ref": "#/components/responses/Error"
          }
        }
      }
    },
    "/session/me": {
      "get": {
        "tags": [
          "hidden"
        ],
        "summary": "Fetch the user associated with the current session",
        "operationId": "session_me",
        "responses": {
          "200": {
            "description": "successful operation",
            "content": {
              "application/json": {
                "schema": {
                  "$ref": "#/components/schemas/SessionUser"
                }
              }
            }
          },
          "4XX": {
            "$ref": "#/components/responses/Error"
          },
          "5XX": {
            "$ref": "#/components/responses/Error"
          }
        }
      }
    },
    "/session/me/sshkeys": {
      "get": {
        "tags": [
          "sshkeys"
        ],
        "summary": "List the current user's SSH public keys",
        "operationId": "sshkeys_get",
        "parameters": [
          {
            "in": "query",
            "name": "limit",
            "description": "Maximum number of items returned by a single call",
            "schema": {
              "nullable": true,
              "type": "integer",
              "format": "uint32",
              "minimum": 1
            },
            "style": "form"
          },
          {
            "in": "query",
            "name": "page_token",
            "description": "Token returned by previous call to retrieve the subsequent page",
            "schema": {
              "nullable": true,
              "type": "string"
            },
            "style": "form"
          },
          {
            "in": "query",
            "name": "sort_by",
            "schema": {
              "$ref": "#/components/schemas/NameSortMode"
            },
            "style": "form"
          }
        ],
        "responses": {
          "200": {
            "description": "successful operation",
            "content": {
              "application/json": {
                "schema": {
                  "$ref": "#/components/schemas/SshKeyResultsPage"
                }
              }
            }
          },
          "4XX": {
            "$ref": "#/components/responses/Error"
          },
          "5XX": {
            "$ref": "#/components/responses/Error"
          }
        },
        "x-dropshot-pagination": true
      },
      "post": {
        "tags": [
          "sshkeys"
        ],
        "summary": "Create a new SSH public key for the current user",
        "operationId": "sshkeys_post",
        "requestBody": {
          "content": {
            "application/json": {
              "schema": {
                "$ref": "#/components/schemas/SshKeyCreate"
              }
            }
          },
          "required": true
        },
        "responses": {
          "201": {
            "description": "successful creation",
            "content": {
              "application/json": {
                "schema": {
                  "$ref": "#/components/schemas/SshKey"
                }
              }
            }
          },
          "4XX": {
            "$ref": "#/components/responses/Error"
          },
          "5XX": {
            "$ref": "#/components/responses/Error"
          }
        }
      }
    },
    "/session/me/sshkeys/{ssh_key_name}": {
      "get": {
        "tags": [
          "sshkeys"
        ],
        "summary": "Get (by name) an SSH public key belonging to the current user",
        "operationId": "sshkeys_get_key",
        "parameters": [
          {
            "in": "path",
            "name": "ssh_key_name",
            "required": true,
            "schema": {
              "$ref": "#/components/schemas/Name"
            },
            "style": "simple"
          }
        ],
        "responses": {
          "200": {
            "description": "successful operation",
            "content": {
              "application/json": {
                "schema": {
                  "$ref": "#/components/schemas/SshKey"
                }
              }
            }
          },
          "4XX": {
            "$ref": "#/components/responses/Error"
          },
          "5XX": {
            "$ref": "#/components/responses/Error"
          }
        }
      },
      "delete": {
        "tags": [
          "sshkeys"
        ],
        "summary": "Delete (by name) an SSH public key belonging to the current user",
        "operationId": "sshkeys_delete_key",
        "parameters": [
          {
            "in": "path",
            "name": "ssh_key_name",
            "required": true,
            "schema": {
              "$ref": "#/components/schemas/Name"
            },
            "style": "simple"
          }
        ],
        "responses": {
          "204": {
            "description": "successful deletion"
          },
          "4XX": {
            "$ref": "#/components/responses/Error"
          },
          "5XX": {
            "$ref": "#/components/responses/Error"
          }
        }
      }
    },
    "/silos": {
      "get": {
        "tags": [
          "silos"
        ],
        "operationId": "silos_get",
        "parameters": [
          {
            "in": "query",
            "name": "limit",
            "description": "Maximum number of items returned by a single call",
            "schema": {
              "nullable": true,
              "type": "integer",
              "format": "uint32",
              "minimum": 1
            },
            "style": "form"
          },
          {
            "in": "query",
            "name": "page_token",
            "description": "Token returned by previous call to retrieve the subsequent page",
            "schema": {
              "nullable": true,
              "type": "string"
            },
            "style": "form"
          },
          {
            "in": "query",
            "name": "sort_by",
            "schema": {
              "$ref": "#/components/schemas/NameOrIdSortMode"
            },
            "style": "form"
          }
        ],
        "responses": {
          "200": {
            "description": "successful operation",
            "content": {
              "application/json": {
                "schema": {
                  "$ref": "#/components/schemas/SiloResultsPage"
                }
              }
            }
          },
          "4XX": {
            "$ref": "#/components/responses/Error"
          },
          "5XX": {
            "$ref": "#/components/responses/Error"
          }
        },
        "x-dropshot-pagination": true
      },
      "post": {
        "tags": [
          "silos"
        ],
        "summary": "Create a new silo.",
        "operationId": "silos_post",
        "requestBody": {
          "content": {
            "application/json": {
              "schema": {
                "$ref": "#/components/schemas/SiloCreate"
              }
            }
          },
          "required": true
        },
        "responses": {
          "201": {
            "description": "successful creation",
            "content": {
              "application/json": {
                "schema": {
                  "$ref": "#/components/schemas/Silo"
                }
              }
            }
          },
          "4XX": {
            "$ref": "#/components/responses/Error"
          },
          "5XX": {
            "$ref": "#/components/responses/Error"
          }
        }
      }
    },
    "/silos/{silo_name}": {
      "get": {
        "tags": [
          "silos"
        ],
        "summary": "Fetch a specific silo",
        "operationId": "silos_get_silo",
        "parameters": [
          {
            "in": "path",
            "name": "silo_name",
            "description": "The silo's unique name.",
            "required": true,
            "schema": {
              "$ref": "#/components/schemas/Name"
            },
            "style": "simple"
          }
        ],
        "responses": {
          "200": {
            "description": "successful operation",
            "content": {
              "application/json": {
                "schema": {
                  "$ref": "#/components/schemas/Silo"
                }
              }
            }
          },
          "4XX": {
            "$ref": "#/components/responses/Error"
          },
          "5XX": {
            "$ref": "#/components/responses/Error"
          }
        }
      },
      "delete": {
        "tags": [
          "silos"
        ],
        "summary": "Delete a specific silo.",
        "operationId": "silos_delete_silo",
        "parameters": [
          {
            "in": "path",
            "name": "silo_name",
            "description": "The silo's unique name.",
            "required": true,
            "schema": {
              "$ref": "#/components/schemas/Name"
            },
            "style": "simple"
          }
        ],
        "responses": {
          "204": {
            "description": "successful deletion"
          },
          "4XX": {
            "$ref": "#/components/responses/Error"
          },
          "5XX": {
            "$ref": "#/components/responses/Error"
          }
        }
      }
    },
    "/silos/{silo_name}/identity_providers": {
      "get": {
        "tags": [
          "silos"
        ],
        "summary": "List Silo identity providers",
        "operationId": "silos_get_identity_providers",
        "parameters": [
          {
            "in": "path",
            "name": "silo_name",
            "description": "The silo's unique name.",
            "required": true,
            "schema": {
              "$ref": "#/components/schemas/Name"
            },
            "style": "simple"
          },
          {
            "in": "query",
            "name": "limit",
            "description": "Maximum number of items returned by a single call",
            "schema": {
              "nullable": true,
              "type": "integer",
              "format": "uint32",
              "minimum": 1
            },
            "style": "form"
          },
          {
            "in": "query",
            "name": "page_token",
            "description": "Token returned by previous call to retrieve the subsequent page",
            "schema": {
              "nullable": true,
              "type": "string"
            },
            "style": "form"
          },
          {
            "in": "query",
            "name": "sort_by",
            "schema": {
              "$ref": "#/components/schemas/NameSortMode"
            },
            "style": "form"
          }
        ],
        "responses": {
          "200": {
            "description": "successful operation",
            "content": {
              "application/json": {
                "schema": {
                  "$ref": "#/components/schemas/IdentityProviderResultsPage"
                }
              }
            }
          },
          "4XX": {
            "$ref": "#/components/responses/Error"
          },
          "5XX": {
            "$ref": "#/components/responses/Error"
          }
        },
        "x-dropshot-pagination": true
      }
    },
    "/silos/{silo_name}/policy": {
      "get": {
        "tags": [
          "silos"
        ],
        "summary": "Fetch the IAM policy for this Silo",
        "operationId": "silos_get_silo_policy",
        "parameters": [
          {
            "in": "path",
            "name": "silo_name",
            "description": "The silo's unique name.",
            "required": true,
            "schema": {
              "$ref": "#/components/schemas/Name"
            },
            "style": "simple"
          }
        ],
        "responses": {
          "200": {
            "description": "successful operation",
            "content": {
              "application/json": {
                "schema": {
                  "$ref": "#/components/schemas/SiloRolePolicy"
                }
              }
            }
          },
          "4XX": {
            "$ref": "#/components/responses/Error"
          },
          "5XX": {
            "$ref": "#/components/responses/Error"
          }
        }
      },
      "put": {
        "tags": [
          "silos"
        ],
        "summary": "Update the IAM policy for this Silo",
        "operationId": "silos_put_silo_policy",
        "parameters": [
          {
            "in": "path",
            "name": "silo_name",
            "description": "The silo's unique name.",
            "required": true,
            "schema": {
              "$ref": "#/components/schemas/Name"
            },
            "style": "simple"
          }
        ],
        "requestBody": {
          "content": {
            "application/json": {
              "schema": {
                "$ref": "#/components/schemas/SiloRolePolicy"
              }
            }
          },
          "required": true
        },
        "responses": {
          "200": {
            "description": "successful operation",
            "content": {
              "application/json": {
                "schema": {
                  "$ref": "#/components/schemas/SiloRolePolicy"
                }
              }
            }
          },
          "4XX": {
            "$ref": "#/components/responses/Error"
          },
          "5XX": {
            "$ref": "#/components/responses/Error"
          }
        }
      }
    },
    "/silos/{silo_name}/saml_identity_providers": {
      "post": {
        "tags": [
          "silos"
        ],
        "summary": "Create a new SAML identity provider for a silo.",
        "operationId": "silo_saml_idp_create",
        "parameters": [
          {
            "in": "path",
            "name": "silo_name",
            "description": "The silo's unique name.",
            "required": true,
            "schema": {
              "$ref": "#/components/schemas/Name"
            },
            "style": "simple"
          }
        ],
        "requestBody": {
          "content": {
            "application/json": {
              "schema": {
                "$ref": "#/components/schemas/SamlIdentityProviderCreate"
              }
            }
          },
          "required": true
        },
        "responses": {
          "201": {
            "description": "successful creation",
            "content": {
              "application/json": {
                "schema": {
                  "$ref": "#/components/schemas/SamlIdentityProvider"
                }
              }
            }
          },
          "4XX": {
            "$ref": "#/components/responses/Error"
          },
          "5XX": {
            "$ref": "#/components/responses/Error"
          }
        }
      }
    },
    "/silos/{silo_name}/saml_identity_providers/{provider_name}": {
      "get": {
        "tags": [
          "silos"
        ],
        "summary": "GET a silo's SAML identity provider",
        "operationId": "silo_saml_idp_fetch",
        "parameters": [
          {
            "in": "path",
            "name": "provider_name",
            "description": "The SAML identity provider's name",
            "required": true,
            "schema": {
              "$ref": "#/components/schemas/Name"
            },
            "style": "simple"
          },
          {
            "in": "path",
            "name": "silo_name",
            "description": "The silo's unique name.",
            "required": true,
            "schema": {
              "$ref": "#/components/schemas/Name"
            },
            "style": "simple"
          }
        ],
        "responses": {
          "200": {
            "description": "successful operation",
            "content": {
              "application/json": {
                "schema": {
                  "$ref": "#/components/schemas/SamlIdentityProvider"
                }
              }
            }
          },
          "4XX": {
            "$ref": "#/components/responses/Error"
          },
          "5XX": {
            "$ref": "#/components/responses/Error"
          }
        }
      }
    },
    "/timeseries/schema": {
      "get": {
        "tags": [
          "metrics"
        ],
        "summary": "List all timeseries schema",
        "operationId": "timeseries_schema_get",
        "parameters": [
          {
            "in": "query",
            "name": "limit",
            "description": "Maximum number of items returned by a single call",
            "schema": {
              "nullable": true,
              "type": "integer",
              "format": "uint32",
              "minimum": 1
            },
            "style": "form"
          },
          {
            "in": "query",
            "name": "page_token",
            "description": "Token returned by previous call to retrieve the subsequent page",
            "schema": {
              "nullable": true,
              "type": "string"
            },
            "style": "form"
          }
        ],
        "responses": {
          "200": {
            "description": "successful operation",
            "content": {
              "application/json": {
                "schema": {
                  "$ref": "#/components/schemas/TimeseriesSchemaResultsPage"
                }
              }
            }
          },
          "4XX": {
            "$ref": "#/components/responses/Error"
          },
          "5XX": {
            "$ref": "#/components/responses/Error"
          }
        },
        "x-dropshot-pagination": true
      }
    },
    "/updates/refresh": {
      "post": {
        "tags": [
          "updates"
        ],
        "summary": "Refresh update metadata",
        "operationId": "updates_refresh",
        "responses": {
          "204": {
            "description": "resource updated"
          },
          "4XX": {
            "$ref": "#/components/responses/Error"
          },
          "5XX": {
            "$ref": "#/components/responses/Error"
          }
        }
      }
    },
    "/users": {
      "get": {
        "tags": [
          "silos"
        ],
        "summary": "List users",
        "operationId": "silo_users_get",
        "parameters": [
          {
            "in": "query",
            "name": "limit",
            "description": "Maximum number of items returned by a single call",
            "schema": {
              "nullable": true,
              "type": "integer",
              "format": "uint32",
              "minimum": 1
            },
            "style": "form"
          },
          {
            "in": "query",
            "name": "page_token",
            "description": "Token returned by previous call to retrieve the subsequent page",
            "schema": {
              "nullable": true,
              "type": "string"
            },
            "style": "form"
          },
          {
            "in": "query",
            "name": "sort_by",
            "schema": {
              "$ref": "#/components/schemas/IdSortMode"
            },
            "style": "form"
          }
        ],
        "responses": {
          "200": {
            "description": "successful operation",
            "content": {
              "application/json": {
                "schema": {
                  "$ref": "#/components/schemas/UserResultsPage"
                }
              }
            }
          },
          "4XX": {
            "$ref": "#/components/responses/Error"
          },
          "5XX": {
            "$ref": "#/components/responses/Error"
          }
        },
        "x-dropshot-pagination": true
      }
    },
    "/users_builtin": {
      "get": {
        "tags": [
          "system"
        ],
        "summary": "List the built-in system users",
        "operationId": "builtin_users_get",
        "parameters": [
          {
            "in": "query",
            "name": "limit",
            "description": "Maximum number of items returned by a single call",
            "schema": {
              "nullable": true,
              "type": "integer",
              "format": "uint32",
              "minimum": 1
            },
            "style": "form"
          },
          {
            "in": "query",
            "name": "page_token",
            "description": "Token returned by previous call to retrieve the subsequent page",
            "schema": {
              "nullable": true,
              "type": "string"
            },
            "style": "form"
          },
          {
            "in": "query",
            "name": "sort_by",
            "schema": {
              "$ref": "#/components/schemas/NameSortMode"
            },
            "style": "form"
          }
        ],
        "responses": {
          "200": {
            "description": "successful operation",
            "content": {
              "application/json": {
                "schema": {
                  "$ref": "#/components/schemas/UserBuiltinResultsPage"
                }
              }
            }
          },
          "4XX": {
            "$ref": "#/components/responses/Error"
          },
          "5XX": {
            "$ref": "#/components/responses/Error"
          }
        },
        "x-dropshot-pagination": true
      }
    },
    "/users_builtin/{user_name}": {
      "get": {
        "tags": [
          "system"
        ],
        "summary": "Fetch a specific built-in system user",
        "operationId": "builtin_users_get_user",
        "parameters": [
          {
            "in": "path",
            "name": "user_name",
            "description": "The built-in user's unique name.",
            "required": true,
            "schema": {
              "$ref": "#/components/schemas/Name"
            },
            "style": "simple"
          }
        ],
        "responses": {
          "200": {
            "description": "successful operation",
            "content": {
              "application/json": {
                "schema": {
                  "$ref": "#/components/schemas/UserBuiltin"
                }
              }
            }
          },
          "4XX": {
            "$ref": "#/components/responses/Error"
          },
          "5XX": {
            "$ref": "#/components/responses/Error"
          }
        }
      }
    }
  },
  "components": {
    "responses": {
      "Error": {
        "description": "Error",
        "content": {
          "application/json": {
            "schema": {
              "$ref": "#/components/schemas/Error"
            }
          }
        }
      }
    },
    "schemas": {
      "BlockSize": {
        "title": "disk block size in bytes",
        "type": "integer",
        "enum": [
          512,
          2048,
          4096
        ]
      },
      "ByteCount": {
        "description": "A count of bytes, typically used either for memory or storage capacity\n\nThe maximum supported byte count is [`i64::MAX`].  This makes it somewhat inconvenient to define constructors: a u32 constructor can be infallible, but an i64 constructor can fail (if the value is negative) and a u64 constructor can fail (if the value is larger than i64::MAX).  We provide all of these for consumers' convenience.",
        "type": "integer",
        "format": "uint64",
        "minimum": 0
      },
      "DatumType": {
        "description": "The type of an individual datum of a metric.",
        "type": "string",
        "enum": [
          "bool",
          "i64",
          "f64",
          "string",
          "bytes",
          "cumulative_i64",
          "cumulative_f64",
          "histogram_i64",
          "histogram_f64"
        ]
      },
      "DerEncodedKeyPair": {
        "type": "object",
        "properties": {
          "private_key": {
            "description": "request signing private key (base64 encoded der file)",
            "type": "string"
          },
          "public_cert": {
            "description": "request signing public certificate (base64 encoded der file)",
            "type": "string"
          }
        },
        "required": [
          "private_key",
          "public_cert"
        ]
      },
      "Digest": {
        "oneOf": [
          {
            "type": "object",
            "properties": {
              "type": {
                "type": "string",
                "enum": [
                  "sha256"
                ]
              },
              "value": {
                "type": "string"
              }
            },
            "required": [
              "type",
              "value"
            ]
          }
        ]
      },
      "Disk": {
        "description": "Client view of a [`Disk`]",
        "type": "object",
        "properties": {
          "block_size": {
            "$ref": "#/components/schemas/ByteCount"
          },
          "description": {
            "description": "human-readable free-form text about a resource",
            "type": "string"
          },
          "device_path": {
            "type": "string"
          },
          "id": {
            "description": "unique, immutable, system-controlled identifier for each resource",
            "type": "string",
            "format": "uuid"
          },
          "image_id": {
            "nullable": true,
            "type": "string",
            "format": "uuid"
          },
          "name": {
            "description": "unique, mutable, user-controlled identifier for each resource",
            "allOf": [
              {
                "$ref": "#/components/schemas/Name"
              }
            ]
          },
          "project_id": {
            "type": "string",
            "format": "uuid"
          },
          "size": {
            "$ref": "#/components/schemas/ByteCount"
          },
          "snapshot_id": {
            "nullable": true,
            "type": "string",
            "format": "uuid"
          },
          "state": {
            "$ref": "#/components/schemas/DiskState"
          },
          "time_created": {
            "description": "timestamp when this resource was created",
            "type": "string",
            "format": "date-time"
          },
          "time_modified": {
            "description": "timestamp when this resource was last modified",
            "type": "string",
            "format": "date-time"
          }
        },
        "required": [
          "block_size",
          "description",
          "device_path",
          "id",
          "name",
          "project_id",
          "size",
          "state",
          "time_created",
          "time_modified"
        ]
      },
      "DiskCreate": {
        "description": "Create-time parameters for a [`Disk`](omicron_common::api::external::Disk)",
        "type": "object",
        "properties": {
          "description": {
            "type": "string"
          },
          "disk_source": {
            "description": "initial source for this disk",
            "allOf": [
              {
                "$ref": "#/components/schemas/DiskSource"
              }
            ]
          },
          "name": {
            "$ref": "#/components/schemas/Name"
          },
          "size": {
            "description": "total size of the Disk in bytes",
            "allOf": [
              {
                "$ref": "#/components/schemas/ByteCount"
              }
            ]
          }
        },
        "required": [
          "description",
          "disk_source",
          "name",
          "size"
        ]
      },
      "DiskIdentifier": {
        "description": "Parameters for the [`Disk`](omicron_common::api::external::Disk) to be attached or detached to an instance",
        "type": "object",
        "properties": {
          "name": {
            "$ref": "#/components/schemas/Name"
          }
        },
        "required": [
          "name"
        ]
      },
      "DiskResultsPage": {
        "description": "A single page of results",
        "type": "object",
        "properties": {
          "items": {
            "description": "list of items on this page of results",
            "type": "array",
            "items": {
              "$ref": "#/components/schemas/Disk"
            }
          },
          "next_page": {
            "nullable": true,
            "description": "token used to fetch the next page of results (if any)",
            "type": "string"
          }
        },
        "required": [
          "items"
        ]
      },
      "DiskSource": {
        "description": "Different sources for a disk",
        "oneOf": [
          {
            "description": "Create a blank disk",
            "type": "object",
            "properties": {
              "block_size": {
                "description": "size of blocks for this Disk. valid values are: 512, 2048, or 4096",
                "allOf": [
                  {
                    "$ref": "#/components/schemas/BlockSize"
                  }
                ]
              },
              "type": {
                "type": "string",
                "enum": [
                  "blank"
                ]
              }
            },
            "required": [
              "block_size",
              "type"
            ]
          },
          {
            "description": "Create a disk from a disk snapshot",
            "type": "object",
            "properties": {
              "snapshot_id": {
                "type": "string",
                "format": "uuid"
              },
              "type": {
                "type": "string",
                "enum": [
                  "snapshot"
                ]
              }
            },
            "required": [
              "snapshot_id",
              "type"
            ]
          },
          {
            "description": "Create a disk from a project image",
            "type": "object",
            "properties": {
              "image_id": {
                "type": "string",
                "format": "uuid"
              },
              "type": {
                "type": "string",
                "enum": [
                  "image"
                ]
              }
            },
            "required": [
              "image_id",
              "type"
            ]
          },
          {
            "description": "Create a disk from a global image",
            "type": "object",
            "properties": {
              "image_id": {
                "type": "string",
                "format": "uuid"
              },
              "type": {
                "type": "string",
                "enum": [
                  "global_image"
                ]
              }
            },
            "required": [
              "image_id",
              "type"
            ]
          }
        ]
      },
      "DiskState": {
        "description": "State of a Disk (primarily: attached or not)",
        "oneOf": [
          {
            "description": "Disk is being initialized",
            "type": "object",
            "properties": {
              "state": {
                "type": "string",
                "enum": [
                  "creating"
                ]
              }
            },
            "required": [
              "state"
            ]
          },
          {
            "description": "Disk is ready but detached from any Instance",
            "type": "object",
            "properties": {
              "state": {
                "type": "string",
                "enum": [
                  "detached"
                ]
              }
            },
            "required": [
              "state"
            ]
          },
          {
            "description": "Disk is being attached to the given Instance",
            "type": "object",
            "properties": {
              "instance": {
                "type": "string",
                "format": "uuid"
              },
              "state": {
                "type": "string",
                "enum": [
                  "attaching"
                ]
              }
            },
            "required": [
              "instance",
              "state"
            ]
          },
          {
            "description": "Disk is attached to the given Instance",
            "type": "object",
            "properties": {
              "instance": {
                "type": "string",
                "format": "uuid"
              },
              "state": {
                "type": "string",
                "enum": [
                  "attached"
                ]
              }
            },
            "required": [
              "instance",
              "state"
            ]
          },
          {
            "description": "Disk is being detached from the given Instance",
            "type": "object",
            "properties": {
              "instance": {
                "type": "string",
                "format": "uuid"
              },
              "state": {
                "type": "string",
                "enum": [
                  "detaching"
                ]
              }
            },
            "required": [
              "instance",
              "state"
            ]
          },
          {
            "description": "Disk has been destroyed",
            "type": "object",
            "properties": {
              "state": {
                "type": "string",
                "enum": [
                  "destroyed"
                ]
              }
            },
            "required": [
              "state"
            ]
          },
          {
            "description": "Disk is unavailable",
            "type": "object",
            "properties": {
              "state": {
                "type": "string",
                "enum": [
                  "faulted"
                ]
              }
            },
            "required": [
              "state"
            ]
          }
        ]
      },
      "Distribution": {
        "description": "OS image distribution",
        "type": "object",
        "properties": {
          "name": {
            "description": "The name of the distribution (e.g. \"alpine\" or \"ubuntu\")",
            "allOf": [
              {
                "$ref": "#/components/schemas/Name"
              }
            ]
          },
          "version": {
            "description": "The version of the distribution (e.g. \"3.10\" or \"18.04\")",
            "type": "string"
          }
        },
        "required": [
          "name",
          "version"
        ]
      },
      "Error": {
        "description": "Error information from a response.",
        "type": "object",
        "properties": {
          "error_code": {
            "type": "string"
          },
          "message": {
            "type": "string"
          },
          "request_id": {
            "type": "string"
          }
        },
        "required": [
          "message",
          "request_id"
        ]
      },
      "FieldSchema": {
        "description": "The name and type information for a field of a timeseries schema.",
        "type": "object",
        "properties": {
          "name": {
            "type": "string"
          },
          "source": {
            "$ref": "#/components/schemas/FieldSource"
          },
          "ty": {
            "$ref": "#/components/schemas/FieldType"
          }
        },
        "required": [
          "name",
          "source",
          "ty"
        ]
      },
      "FieldSource": {
        "description": "The source from which a field is derived, the target or metric.",
        "type": "string",
        "enum": [
          "target",
          "metric"
        ]
      },
      "FieldType": {
        "description": "The `FieldType` identifies the data type of a target or metric field.",
        "type": "string",
        "enum": [
          "string",
          "i64",
          "ip_addr",
          "uuid",
          "bool"
        ]
      },
      "FleetRole": {
        "type": "string",
        "enum": [
          "admin",
          "collaborator",
          "viewer"
        ]
      },
      "FleetRolePolicy": {
        "description": "Client view of a [`Policy`], which describes how this resource may be accessed\n\nNote that the Policy only describes access granted explicitly for this resource.  The policies of parent resources can also cause a user to have access to this resource.",
        "type": "object",
        "properties": {
          "role_assignments": {
            "description": "Roles directly assigned on this resource",
            "type": "array",
            "items": {
              "$ref": "#/components/schemas/FleetRoleRoleAssignment"
            }
          }
        },
        "required": [
          "role_assignments"
        ]
      },
      "FleetRoleRoleAssignment": {
        "description": "Describes the assignment of a particular role on a particular resource to a particular identity (user, group, etc.)\n\nThe resource is not part of this structure.  Rather, [`RoleAssignment`]s are put into a [`Policy`] and that Policy is applied to a particular resource.",
        "type": "object",
        "properties": {
          "identity_id": {
            "type": "string",
            "format": "uuid"
          },
          "identity_type": {
            "$ref": "#/components/schemas/IdentityType"
          },
          "role_name": {
            "$ref": "#/components/schemas/FleetRole"
          }
        },
        "required": [
          "identity_id",
          "identity_type",
          "role_name"
        ]
      },
      "GlobalImage": {
        "description": "Client view of global Images",
        "type": "object",
        "properties": {
          "block_size": {
            "description": "size of blocks in bytes",
            "allOf": [
              {
                "$ref": "#/components/schemas/ByteCount"
              }
            ]
          },
          "description": {
            "description": "human-readable free-form text about a resource",
            "type": "string"
          },
          "digest": {
            "nullable": true,
            "description": "Hash of the image contents, if applicable",
            "allOf": [
              {
                "$ref": "#/components/schemas/Digest"
              }
            ]
          },
          "distribution": {
            "description": "Image distribution",
            "type": "string"
          },
          "id": {
            "description": "unique, immutable, system-controlled identifier for each resource",
            "type": "string",
            "format": "uuid"
          },
          "name": {
            "description": "unique, mutable, user-controlled identifier for each resource",
            "allOf": [
              {
                "$ref": "#/components/schemas/Name"
              }
            ]
          },
          "size": {
            "description": "total size in bytes",
            "allOf": [
              {
                "$ref": "#/components/schemas/ByteCount"
              }
            ]
          },
          "time_created": {
            "description": "timestamp when this resource was created",
            "type": "string",
            "format": "date-time"
          },
          "time_modified": {
            "description": "timestamp when this resource was last modified",
            "type": "string",
            "format": "date-time"
          },
          "url": {
            "nullable": true,
            "description": "URL source of this image, if any",
            "type": "string"
          },
          "version": {
            "description": "Image version",
            "type": "string"
          }
        },
        "required": [
          "block_size",
          "description",
          "distribution",
          "id",
          "name",
          "size",
          "time_created",
          "time_modified",
          "version"
        ]
      },
      "GlobalImageCreate": {
        "description": "Create-time parameters for an [`GlobalImage`](omicron_common::api::external::GlobalImage)",
        "type": "object",
        "properties": {
          "block_size": {
            "description": "block size in bytes",
            "allOf": [
              {
                "$ref": "#/components/schemas/BlockSize"
              }
            ]
          },
          "description": {
            "type": "string"
          },
          "distribution": {
            "description": "OS image distribution",
            "allOf": [
              {
                "$ref": "#/components/schemas/Distribution"
              }
            ]
          },
          "name": {
            "$ref": "#/components/schemas/Name"
          },
          "source": {
            "description": "The source of the image's contents.",
            "allOf": [
              {
                "$ref": "#/components/schemas/ImageSource"
              }
            ]
          }
        },
        "required": [
          "block_size",
          "description",
          "distribution",
          "name",
          "source"
        ]
      },
      "GlobalImageResultsPage": {
        "description": "A single page of results",
        "type": "object",
        "properties": {
          "items": {
            "description": "list of items on this page of results",
            "type": "array",
            "items": {
              "$ref": "#/components/schemas/GlobalImage"
            }
          },
          "next_page": {
            "nullable": true,
            "description": "token used to fetch the next page of results (if any)",
            "type": "string"
          }
        },
        "required": [
          "items"
        ]
      },
      "IdentityProvider": {
        "description": "Client view of an [`IdentityProvider`]",
        "type": "object",
        "properties": {
          "description": {
            "description": "human-readable free-form text about a resource",
            "type": "string"
          },
          "id": {
            "description": "unique, immutable, system-controlled identifier for each resource",
            "type": "string",
            "format": "uuid"
          },
          "name": {
            "description": "unique, mutable, user-controlled identifier for each resource",
            "allOf": [
              {
                "$ref": "#/components/schemas/Name"
              }
            ]
          },
          "provider_type": {
            "description": "Identity provider type",
            "allOf": [
              {
                "$ref": "#/components/schemas/IdentityProviderType"
              }
            ]
          },
          "time_created": {
            "description": "timestamp when this resource was created",
            "type": "string",
            "format": "date-time"
          },
          "time_modified": {
            "description": "timestamp when this resource was last modified",
            "type": "string",
            "format": "date-time"
          }
        },
        "required": [
          "description",
          "id",
          "name",
          "provider_type",
          "time_created",
          "time_modified"
        ]
      },
      "IdentityProviderResultsPage": {
        "description": "A single page of results",
        "type": "object",
        "properties": {
          "items": {
            "description": "list of items on this page of results",
            "type": "array",
            "items": {
              "$ref": "#/components/schemas/IdentityProvider"
            }
          },
          "next_page": {
            "nullable": true,
            "description": "token used to fetch the next page of results (if any)",
            "type": "string"
          }
        },
        "required": [
          "items"
        ]
      },
      "IdentityProviderType": {
        "type": "string",
        "enum": [
          "saml"
        ]
      },
      "IdentityType": {
        "description": "Describes what kind of identity is described by an id",
        "type": "string",
        "enum": [
          "silo_user"
        ]
      },
      "IdpMetadataSource": {
        "oneOf": [
          {
            "type": "object",
            "properties": {
              "type": {
                "type": "string",
                "enum": [
                  "url"
                ]
              },
              "url": {
                "type": "string"
              }
            },
            "required": [
              "type",
              "url"
            ]
          },
          {
            "type": "object",
            "properties": {
              "data": {
                "type": "string"
              },
              "type": {
                "type": "string",
                "enum": [
                  "base64_encoded_xml"
                ]
              }
            },
            "required": [
              "data",
              "type"
            ]
          }
        ]
      },
      "Image": {
        "description": "Client view of project Images",
        "type": "object",
        "properties": {
          "block_size": {
            "description": "size of blocks in bytes",
            "allOf": [
              {
                "$ref": "#/components/schemas/ByteCount"
              }
            ]
          },
          "description": {
            "description": "human-readable free-form text about a resource",
            "type": "string"
          },
          "digest": {
            "nullable": true,
            "description": "Hash of the image contents, if applicable",
            "allOf": [
              {
                "$ref": "#/components/schemas/Digest"
              }
            ]
          },
          "id": {
            "description": "unique, immutable, system-controlled identifier for each resource",
            "type": "string",
            "format": "uuid"
          },
          "name": {
            "description": "unique, mutable, user-controlled identifier for each resource",
            "allOf": [
              {
                "$ref": "#/components/schemas/Name"
              }
            ]
          },
          "project_id": {
            "description": "The project the disk belongs to",
            "type": "string",
            "format": "uuid"
          },
          "size": {
            "description": "total size in bytes",
            "allOf": [
              {
                "$ref": "#/components/schemas/ByteCount"
              }
            ]
          },
          "time_created": {
            "description": "timestamp when this resource was created",
            "type": "string",
            "format": "date-time"
          },
          "time_modified": {
            "description": "timestamp when this resource was last modified",
            "type": "string",
            "format": "date-time"
          },
          "url": {
            "nullable": true,
            "description": "URL source of this image, if any",
            "type": "string"
          },
          "version": {
            "nullable": true,
            "description": "Version of this, if any",
            "type": "string"
          }
        },
        "required": [
          "block_size",
          "description",
          "id",
          "name",
          "project_id",
          "size",
          "time_created",
          "time_modified"
        ]
      },
      "ImageCreate": {
        "description": "Create-time parameters for an [`Image`](omicron_common::api::external::Image)",
        "type": "object",
        "properties": {
          "block_size": {
            "description": "block size in bytes",
            "allOf": [
              {
                "$ref": "#/components/schemas/BlockSize"
              }
            ]
          },
          "description": {
            "type": "string"
          },
          "name": {
            "$ref": "#/components/schemas/Name"
          },
          "source": {
            "description": "The source of the image's contents.",
            "allOf": [
              {
                "$ref": "#/components/schemas/ImageSource"
              }
            ]
          }
        },
        "required": [
          "block_size",
          "description",
          "name",
          "source"
        ]
      },
      "ImageResultsPage": {
        "description": "A single page of results",
        "type": "object",
        "properties": {
          "items": {
            "description": "list of items on this page of results",
            "type": "array",
            "items": {
              "$ref": "#/components/schemas/Image"
            }
          },
          "next_page": {
            "nullable": true,
            "description": "token used to fetch the next page of results (if any)",
            "type": "string"
          }
        },
        "required": [
          "items"
        ]
      },
      "ImageSource": {
        "description": "The source of the underlying image.",
        "oneOf": [
          {
            "type": "object",
            "properties": {
              "type": {
                "type": "string",
                "enum": [
                  "url"
                ]
              },
              "url": {
                "type": "string"
              }
            },
            "required": [
              "type",
              "url"
            ]
          },
          {
            "type": "object",
            "properties": {
              "id": {
                "type": "string",
                "format": "uuid"
              },
              "type": {
                "type": "string",
                "enum": [
                  "snapshot"
                ]
              }
            },
            "required": [
              "id",
              "type"
            ]
          },
          {
            "description": "Boot the Alpine ISO that ships with the Propolis zone. Intended for development purposes only.",
            "type": "object",
            "properties": {
              "type": {
                "type": "string",
                "enum": [
                  "you_can_boot_anything_as_long_as_its_alpine"
                ]
              }
            },
            "required": [
              "type"
            ]
          }
        ]
      },
      "Instance": {
        "description": "Client view of an [`Instance`]",
        "type": "object",
        "properties": {
          "description": {
            "description": "human-readable free-form text about a resource",
            "type": "string"
          },
          "hostname": {
            "description": "RFC1035-compliant hostname for the Instance.",
            "type": "string"
          },
          "id": {
            "description": "unique, immutable, system-controlled identifier for each resource",
            "type": "string",
            "format": "uuid"
          },
          "memory": {
            "description": "memory allocated for this Instance",
            "allOf": [
              {
                "$ref": "#/components/schemas/ByteCount"
              }
            ]
          },
          "name": {
            "description": "unique, mutable, user-controlled identifier for each resource",
            "allOf": [
              {
                "$ref": "#/components/schemas/Name"
              }
            ]
          },
          "ncpus": {
            "description": "number of CPUs allocated for this Instance",
            "allOf": [
              {
                "$ref": "#/components/schemas/InstanceCpuCount"
              }
            ]
          },
          "project_id": {
            "description": "id for the project containing this Instance",
            "type": "string",
            "format": "uuid"
          },
          "run_state": {
            "$ref": "#/components/schemas/InstanceState"
          },
          "time_created": {
            "description": "timestamp when this resource was created",
            "type": "string",
            "format": "date-time"
          },
          "time_modified": {
            "description": "timestamp when this resource was last modified",
            "type": "string",
            "format": "date-time"
          },
          "time_run_state_updated": {
            "type": "string",
            "format": "date-time"
          }
        },
        "required": [
          "description",
          "hostname",
          "id",
          "memory",
          "name",
          "ncpus",
          "project_id",
          "run_state",
          "time_created",
          "time_modified",
          "time_run_state_updated"
        ]
      },
      "InstanceCpuCount": {
        "description": "The number of CPUs in an Instance",
        "type": "integer",
        "format": "uint16",
        "minimum": 0
      },
      "InstanceCreate": {
        "description": "Create-time parameters for an [`Instance`](omicron_common::api::external::Instance)",
        "type": "object",
        "properties": {
          "description": {
            "type": "string"
          },
          "disks": {
            "description": "The disks to be created or attached for this instance.",
            "default": [],
            "type": "array",
            "items": {
              "$ref": "#/components/schemas/InstanceDiskAttachment"
            }
          },
          "hostname": {
            "type": "string"
          },
          "memory": {
            "$ref": "#/components/schemas/ByteCount"
          },
          "name": {
            "$ref": "#/components/schemas/Name"
          },
          "ncpus": {
            "$ref": "#/components/schemas/InstanceCpuCount"
          },
          "network_interfaces": {
            "description": "The network interfaces to be created for this instance.",
            "default": {
              "type": "default"
            },
            "allOf": [
              {
                "$ref": "#/components/schemas/InstanceNetworkInterfaceAttachment"
              }
            ]
          },
          "user_data": {
            "description": "User data for instance initialization systems (such as cloud-init). Must be a Base64-encoded string, as specified in RFC 4648 § 4 (+ and / characters with padding). Maximum 32 KiB unencoded data.",
            "default": "",
            "type": "string"
          }
        },
        "required": [
          "description",
          "hostname",
          "memory",
          "name",
          "ncpus"
        ]
      },
      "InstanceDiskAttachment": {
        "description": "Describe the instance's disks at creation time",
        "oneOf": [
          {
            "description": "During instance creation, create and attach disks",
            "type": "object",
            "properties": {
              "description": {
                "type": "string"
              },
              "disk_source": {
                "description": "initial source for this disk",
                "allOf": [
                  {
                    "$ref": "#/components/schemas/DiskSource"
                  }
                ]
              },
              "name": {
                "$ref": "#/components/schemas/Name"
              },
              "size": {
                "description": "total size of the Disk in bytes",
                "allOf": [
                  {
                    "$ref": "#/components/schemas/ByteCount"
                  }
                ]
              },
              "type": {
                "type": "string",
                "enum": [
                  "create"
                ]
              }
            },
            "required": [
              "description",
              "disk_source",
              "name",
              "size",
              "type"
            ]
          },
          {
            "description": "During instance creation, attach this disk",
            "type": "object",
            "properties": {
              "name": {
                "description": "A disk name to attach",
                "allOf": [
                  {
                    "$ref": "#/components/schemas/Name"
                  }
                ]
              },
              "type": {
                "type": "string",
                "enum": [
                  "attach"
                ]
              }
            },
            "required": [
              "name",
              "type"
            ]
          }
        ]
      },
      "InstanceMigrate": {
        "description": "Migration parameters for an [`Instance`](omicron_common::api::external::Instance)",
        "type": "object",
        "properties": {
          "dst_sled_id": {
            "type": "string",
            "format": "uuid"
          }
        },
        "required": [
          "dst_sled_id"
        ]
      },
      "InstanceNetworkInterfaceAttachment": {
        "description": "Describes an attachment of a `NetworkInterface` to an `Instance`, at the time the instance is created.",
        "oneOf": [
          {
            "description": "Create one or more `NetworkInterface`s for the `Instance`.\n\nIf more than one interface is provided, then the first will be designated the primary interface for the instance.",
            "type": "object",
            "properties": {
              "params": {
                "type": "array",
                "items": {
                  "$ref": "#/components/schemas/NetworkInterfaceCreate"
                }
              },
              "type": {
                "type": "string",
                "enum": [
                  "create"
                ]
              }
            },
            "required": [
              "params",
              "type"
            ]
          },
          {
            "description": "The default networking configuration for an instance is to create a single primary interface with an automatically-assigned IP address. The IP will be pulled from the Project's default VPC / VPC Subnet.",
            "type": "object",
            "properties": {
              "type": {
                "type": "string",
                "enum": [
                  "default"
                ]
              }
            },
            "required": [
              "type"
            ]
          },
          {
            "description": "No network interfaces at all will be created for the instance.",
            "type": "object",
            "properties": {
              "type": {
                "type": "string",
                "enum": [
                  "none"
                ]
              }
            },
            "required": [
              "type"
            ]
          }
        ]
      },
      "InstanceResultsPage": {
        "description": "A single page of results",
        "type": "object",
        "properties": {
          "items": {
            "description": "list of items on this page of results",
            "type": "array",
            "items": {
              "$ref": "#/components/schemas/Instance"
            }
          },
          "next_page": {
            "nullable": true,
            "description": "token used to fetch the next page of results (if any)",
            "type": "string"
          }
        },
        "required": [
          "items"
        ]
      },
      "InstanceSerialConsoleData": {
        "description": "Contents of an Instance's serial console buffer.",
        "type": "object",
        "properties": {
          "data": {
            "description": "The bytes starting from the requested offset up to either the end of the buffer or the request's `max_bytes`. Provided as a u8 array rather than a string, as it may not be UTF-8.",
            "type": "array",
            "items": {
              "type": "integer",
              "format": "uint8",
              "minimum": 0
            }
          },
          "last_byte_offset": {
            "description": "The absolute offset since boot (suitable for use as `byte_offset` in a subsequent request) of the last byte returned in `data`.",
            "type": "integer",
            "format": "uint64",
            "minimum": 0
          }
        },
        "required": [
          "data",
          "last_byte_offset"
        ]
      },
      "InstanceState": {
        "description": "Running state of an Instance (primarily: booted or stopped)\n\nThis typically reflects whether it's starting, running, stopping, or stopped, but also includes states related to the Instance's lifecycle",
        "type": "string",
        "enum": [
          "creating",
          "starting",
          "running",
          "stopping",
          "stopped",
          "rebooting",
          "migrating",
          "repairing",
          "failed",
          "destroyed"
        ]
      },
      "IpNet": {
        "oneOf": [
          {
            "title": "v4",
            "allOf": [
              {
                "$ref": "#/components/schemas/Ipv4Net"
              }
            ]
          },
          {
            "title": "v6",
            "allOf": [
              {
                "$ref": "#/components/schemas/Ipv6Net"
              }
            ]
          }
        ]
      },
      "IpPool": {
        "description": "Identity-related metadata that's included in nearly all public API objects",
        "type": "object",
        "properties": {
          "description": {
            "description": "human-readable free-form text about a resource",
            "type": "string"
          },
          "id": {
            "description": "unique, immutable, system-controlled identifier for each resource",
            "type": "string",
            "format": "uuid"
          },
          "name": {
            "description": "unique, mutable, user-controlled identifier for each resource",
            "allOf": [
              {
                "$ref": "#/components/schemas/Name"
              }
            ]
          },
          "time_created": {
            "description": "timestamp when this resource was created",
            "type": "string",
            "format": "date-time"
          },
          "time_modified": {
            "description": "timestamp when this resource was last modified",
            "type": "string",
            "format": "date-time"
          }
        },
        "required": [
          "description",
          "id",
          "name",
          "time_created",
          "time_modified"
        ]
      },
      "IpPoolCreate": {
        "description": "Create-time parameters for an IP Pool.\n\nSee [`IpPool`](omicron_nexus::external_api::views::IpPool)",
        "type": "object",
        "properties": {
          "description": {
            "type": "string"
          },
          "name": {
            "$ref": "#/components/schemas/Name"
          }
        },
        "required": [
          "description",
          "name"
        ]
      },
      "IpPoolRange": {
        "type": "object",
        "properties": {
          "id": {
            "type": "string",
            "format": "uuid"
          },
          "range": {
            "$ref": "#/components/schemas/IpRange"
          },
          "time_created": {
            "type": "string",
            "format": "date-time"
          }
        },
        "required": [
          "id",
          "range",
          "time_created"
        ]
      },
      "IpPoolRangeResultsPage": {
        "description": "A single page of results",
        "type": "object",
        "properties": {
          "items": {
            "description": "list of items on this page of results",
            "type": "array",
            "items": {
              "$ref": "#/components/schemas/IpPoolRange"
            }
          },
          "next_page": {
            "nullable": true,
            "description": "token used to fetch the next page of results (if any)",
            "type": "string"
          }
        },
        "required": [
          "items"
        ]
      },
      "IpPoolResultsPage": {
        "description": "A single page of results",
        "type": "object",
        "properties": {
          "items": {
            "description": "list of items on this page of results",
            "type": "array",
            "items": {
              "$ref": "#/components/schemas/IpPool"
            }
          },
          "next_page": {
            "nullable": true,
            "description": "token used to fetch the next page of results (if any)",
            "type": "string"
          }
        },
        "required": [
          "items"
        ]
      },
      "IpPoolUpdate": {
        "description": "Parameters for updating an IP Pool",
        "type": "object",
        "properties": {
          "description": {
            "nullable": true,
            "type": "string"
          },
          "name": {
            "nullable": true,
            "allOf": [
              {
                "$ref": "#/components/schemas/Name"
              }
            ]
          }
        }
      },
      "IpRange": {
        "oneOf": [
          {
            "title": "v4",
            "allOf": [
              {
                "$ref": "#/components/schemas/Ipv4Range"
              }
            ]
          },
          {
            "title": "v6",
            "allOf": [
              {
                "$ref": "#/components/schemas/Ipv6Range"
              }
            ]
          }
        ]
      },
      "Ipv4Net": {
        "example": "192.168.1.0/24",
        "title": "An IPv4 subnet",
        "description": "An IPv4 subnet, including prefix and subnet mask",
        "type": "string",
        "pattern": "(^(10\\.(25[0-5]|[1-2][0-4][0-9]|[1-9][0-9]|[0-9]\\.){2}(25[0-5]|[1-2][0-4][0-9]|[1-9][0-9]|[0-9])/(1[0-9]|2[0-8]|[8-9]))$)|(^(172\\.16\\.(25[0-5]|[1-2][0-4][0-9]|[1-9][0-9]|[0-9])\\.(25[0-5]|[1-2][0-4][0-9]|[1-9][0-9]|[0-9])/(1[2-9]|2[0-8]))$)|(^(192\\.168\\.(25[0-5]|[1-2][0-4][0-9]|[1-9][0-9]|[0-9])\\.(25[0-5]|[1-2][0-4][0-9]|[1-9][0-9]|[0-9])/(1[6-9]|2[0-8]))$)",
        "maxLength": 18
      },
      "Ipv4Range": {
        "description": "A non-decreasing IPv4 address range, inclusive of both ends.\n\nThe first address must be less than or equal to the last address.",
        "type": "object",
        "properties": {
          "first": {
            "type": "string",
            "format": "ipv4"
          },
          "last": {
            "type": "string",
            "format": "ipv4"
          }
        },
        "required": [
          "first",
          "last"
        ]
      },
      "Ipv6Net": {
        "example": "fd12:3456::/64",
        "title": "An IPv6 subnet",
        "description": "An IPv6 subnet, including prefix and subnet mask",
        "type": "string",
        "pattern": "^(fd|FD)[0-9a-fA-F]{2}:((([0-9a-fA-F]{1,4}\\:){6}[0-9a-fA-F]{1,4})|(([0-9a-fA-F]{1,4}:){1,6}:))/(6[4-9]|[7-9][0-9]|1[0-1][0-9]|12[0-6])$",
        "maxLength": 43
      },
      "Ipv6Range": {
        "description": "A non-decreasing IPv6 address range, inclusive of both ends.\n\nThe first address must be less than or equal to the last address.",
        "type": "object",
        "properties": {
          "first": {
            "type": "string",
            "format": "ipv6"
          },
          "last": {
            "type": "string",
            "format": "ipv6"
          }
        },
        "required": [
          "first",
          "last"
        ]
      },
      "L4PortRange": {
        "example": "22",
        "title": "A range of IP ports",
        "description": "An inclusive-inclusive range of IP ports. The second port may be omitted to represent a single port",
        "type": "string",
        "pattern": "^[0-9]{1,5}(-[0-9]{1,5})?$",
        "minLength": 1,
        "maxLength": 11
      },
      "MacAddr": {
        "example": "ff:ff:ff:ff:ff:ff",
        "title": "A MAC address",
        "description": "A Media Access Control address, in EUI-48 format",
        "type": "string",
        "pattern": "^([0-9a-fA-F]{2}:){5}[0-9a-fA-F]{2}$",
        "minLength": 17,
        "maxLength": 17
      },
      "Name": {
        "title": "A name used in the API",
        "description": "Names must begin with a lower case ASCII letter, be composed exclusively of lowercase ASCII, uppercase ASCII, numbers, and '-', and may not end with a '-'.",
        "type": "string",
        "pattern": "[a-z](|[a-zA-Z0-9-]*[a-zA-Z0-9])",
        "maxLength": 63
      },
      "NetworkInterface": {
        "description": "A `NetworkInterface` represents a virtual network interface device.",
        "type": "object",
        "properties": {
          "description": {
            "description": "human-readable free-form text about a resource",
            "type": "string"
          },
          "id": {
            "description": "unique, immutable, system-controlled identifier for each resource",
            "type": "string",
            "format": "uuid"
          },
          "instance_id": {
            "description": "The Instance to which the interface belongs.",
            "type": "string",
            "format": "uuid"
          },
          "ip": {
            "description": "The IP address assigned to this interface.",
            "type": "string",
            "format": "ip"
          },
          "mac": {
            "description": "The MAC address assigned to this interface.",
            "allOf": [
              {
                "$ref": "#/components/schemas/MacAddr"
              }
            ]
          },
          "name": {
            "description": "unique, mutable, user-controlled identifier for each resource",
            "allOf": [
              {
                "$ref": "#/components/schemas/Name"
              }
            ]
          },
          "primary": {
            "description": "True if this interface is the primary for the instance to which it's attached.",
            "type": "boolean"
          },
          "subnet_id": {
            "description": "The subnet to which the interface belongs.",
            "type": "string",
            "format": "uuid"
          },
          "time_created": {
            "description": "timestamp when this resource was created",
            "type": "string",
            "format": "date-time"
          },
          "time_modified": {
            "description": "timestamp when this resource was last modified",
            "type": "string",
            "format": "date-time"
          },
          "vpc_id": {
            "description": "The VPC to which the interface belongs.",
            "type": "string",
            "format": "uuid"
          }
        },
        "required": [
          "description",
          "id",
          "instance_id",
          "ip",
          "mac",
          "name",
          "primary",
          "subnet_id",
          "time_created",
          "time_modified",
          "vpc_id"
        ]
      },
      "NetworkInterfaceCreate": {
        "description": "Create-time parameters for a [`NetworkInterface`](omicron_common::api::external::NetworkInterface)",
        "type": "object",
        "properties": {
          "description": {
            "type": "string"
          },
          "ip": {
            "nullable": true,
            "description": "The IP address for the interface. One will be auto-assigned if not provided.",
            "type": "string",
            "format": "ip"
          },
          "name": {
            "$ref": "#/components/schemas/Name"
          },
          "subnet_name": {
            "description": "The VPC Subnet in which to create the interface.",
            "allOf": [
              {
                "$ref": "#/components/schemas/Name"
              }
            ]
          },
          "vpc_name": {
            "description": "The VPC in which to create the interface.",
            "allOf": [
              {
                "$ref": "#/components/schemas/Name"
              }
            ]
          }
        },
        "required": [
          "description",
          "name",
          "subnet_name",
          "vpc_name"
        ]
      },
      "NetworkInterfaceResultsPage": {
        "description": "A single page of results",
        "type": "object",
        "properties": {
          "items": {
            "description": "list of items on this page of results",
            "type": "array",
            "items": {
              "$ref": "#/components/schemas/NetworkInterface"
            }
          },
          "next_page": {
            "nullable": true,
            "description": "token used to fetch the next page of results (if any)",
            "type": "string"
          }
        },
        "required": [
          "items"
        ]
      },
      "NetworkInterfaceUpdate": {
        "description": "Parameters for updating a [`NetworkInterface`](omicron_common::api::external::NetworkInterface).\n\nNote that modifying IP addresses for an interface is not yet supported, a new interface must be created instead.",
        "type": "object",
        "properties": {
          "description": {
            "nullable": true,
            "type": "string"
          },
          "make_primary": {
            "description": "Make a secondary interface the instance's primary interface.\n\nIf applied to a secondary interface, that interface will become the primary on the next reboot of the instance. Note that this may have implications for routing between instances, as the new primary interface will be on a distinct subnet from the previous primary interface.\n\nNote that this can only be used to select a new primary interface for an instance. Requests to change the primary interface into a secondary will return an error.",
            "default": false,
            "type": "boolean"
          },
          "name": {
            "nullable": true,
            "allOf": [
              {
                "$ref": "#/components/schemas/Name"
              }
            ]
          }
        }
      },
      "Organization": {
        "description": "Client view of an [`Organization`]",
        "type": "object",
        "properties": {
          "description": {
            "description": "human-readable free-form text about a resource",
            "type": "string"
          },
          "id": {
            "description": "unique, immutable, system-controlled identifier for each resource",
            "type": "string",
            "format": "uuid"
          },
          "name": {
            "description": "unique, mutable, user-controlled identifier for each resource",
            "allOf": [
              {
                "$ref": "#/components/schemas/Name"
              }
            ]
          },
          "time_created": {
            "description": "timestamp when this resource was created",
            "type": "string",
            "format": "date-time"
          },
          "time_modified": {
            "description": "timestamp when this resource was last modified",
            "type": "string",
            "format": "date-time"
          }
        },
        "required": [
          "description",
          "id",
          "name",
          "time_created",
          "time_modified"
        ]
      },
      "OrganizationCreate": {
        "description": "Create-time parameters for an [`Organization`](crate::external_api::views::Organization)",
        "type": "object",
        "properties": {
          "description": {
            "type": "string"
          },
          "name": {
            "$ref": "#/components/schemas/Name"
          }
        },
        "required": [
          "description",
          "name"
        ]
      },
      "OrganizationResultsPage": {
        "description": "A single page of results",
        "type": "object",
        "properties": {
          "items": {
            "description": "list of items on this page of results",
            "type": "array",
            "items": {
              "$ref": "#/components/schemas/Organization"
            }
          },
          "next_page": {
            "nullable": true,
            "description": "token used to fetch the next page of results (if any)",
            "type": "string"
          }
        },
        "required": [
          "items"
        ]
      },
      "OrganizationRole": {
        "type": "string",
        "enum": [
          "admin",
          "collaborator",
          "viewer"
        ]
      },
      "OrganizationRolePolicy": {
        "description": "Client view of a [`Policy`], which describes how this resource may be accessed\n\nNote that the Policy only describes access granted explicitly for this resource.  The policies of parent resources can also cause a user to have access to this resource.",
        "type": "object",
        "properties": {
          "role_assignments": {
            "description": "Roles directly assigned on this resource",
            "type": "array",
            "items": {
              "$ref": "#/components/schemas/OrganizationRoleRoleAssignment"
            }
          }
        },
        "required": [
          "role_assignments"
        ]
      },
      "OrganizationRoleRoleAssignment": {
        "description": "Describes the assignment of a particular role on a particular resource to a particular identity (user, group, etc.)\n\nThe resource is not part of this structure.  Rather, [`RoleAssignment`]s are put into a [`Policy`] and that Policy is applied to a particular resource.",
        "type": "object",
        "properties": {
          "identity_id": {
            "type": "string",
            "format": "uuid"
          },
          "identity_type": {
            "$ref": "#/components/schemas/IdentityType"
          },
          "role_name": {
            "$ref": "#/components/schemas/OrganizationRole"
          }
        },
        "required": [
          "identity_id",
          "identity_type",
          "role_name"
        ]
      },
      "OrganizationUpdate": {
        "description": "Updateable properties of an [`Organization`](crate::external_api::views::Organization)",
        "type": "object",
        "properties": {
          "description": {
            "nullable": true,
            "type": "string"
          },
          "name": {
            "nullable": true,
            "allOf": [
              {
                "$ref": "#/components/schemas/Name"
              }
            ]
          }
        }
      },
      "Project": {
        "description": "Client view of a [`Project`]",
        "type": "object",
        "properties": {
          "description": {
            "description": "human-readable free-form text about a resource",
            "type": "string"
          },
          "id": {
            "description": "unique, immutable, system-controlled identifier for each resource",
            "type": "string",
            "format": "uuid"
          },
          "name": {
            "description": "unique, mutable, user-controlled identifier for each resource",
            "allOf": [
              {
                "$ref": "#/components/schemas/Name"
              }
            ]
          },
          "organization_id": {
            "type": "string",
            "format": "uuid"
          },
          "time_created": {
            "description": "timestamp when this resource was created",
            "type": "string",
            "format": "date-time"
          },
          "time_modified": {
            "description": "timestamp when this resource was last modified",
            "type": "string",
            "format": "date-time"
          }
        },
        "required": [
          "description",
          "id",
          "name",
          "organization_id",
          "time_created",
          "time_modified"
        ]
      },
      "ProjectCreate": {
        "description": "Create-time parameters for a [`Project`](crate::external_api::views::Project)",
        "type": "object",
        "properties": {
          "description": {
            "type": "string"
          },
          "name": {
            "$ref": "#/components/schemas/Name"
          }
        },
        "required": [
          "description",
          "name"
        ]
      },
      "ProjectResultsPage": {
        "description": "A single page of results",
        "type": "object",
        "properties": {
          "items": {
            "description": "list of items on this page of results",
            "type": "array",
            "items": {
              "$ref": "#/components/schemas/Project"
            }
          },
          "next_page": {
            "nullable": true,
            "description": "token used to fetch the next page of results (if any)",
            "type": "string"
          }
        },
        "required": [
          "items"
        ]
      },
      "ProjectRole": {
        "type": "string",
        "enum": [
          "admin",
          "collaborator",
          "viewer"
        ]
      },
      "ProjectRolePolicy": {
        "description": "Client view of a [`Policy`], which describes how this resource may be accessed\n\nNote that the Policy only describes access granted explicitly for this resource.  The policies of parent resources can also cause a user to have access to this resource.",
        "type": "object",
        "properties": {
          "role_assignments": {
            "description": "Roles directly assigned on this resource",
            "type": "array",
            "items": {
              "$ref": "#/components/schemas/ProjectRoleRoleAssignment"
            }
          }
        },
        "required": [
          "role_assignments"
        ]
      },
      "ProjectRoleRoleAssignment": {
        "description": "Describes the assignment of a particular role on a particular resource to a particular identity (user, group, etc.)\n\nThe resource is not part of this structure.  Rather, [`RoleAssignment`]s are put into a [`Policy`] and that Policy is applied to a particular resource.",
        "type": "object",
        "properties": {
          "identity_id": {
            "type": "string",
            "format": "uuid"
          },
          "identity_type": {
            "$ref": "#/components/schemas/IdentityType"
          },
          "role_name": {
            "$ref": "#/components/schemas/ProjectRole"
          }
        },
        "required": [
          "identity_id",
          "identity_type",
          "role_name"
        ]
      },
      "ProjectUpdate": {
        "description": "Updateable properties of a [`Project`](crate::external_api::views::Project)",
        "type": "object",
        "properties": {
          "description": {
            "nullable": true,
            "type": "string"
          },
          "name": {
            "nullable": true,
            "allOf": [
              {
                "$ref": "#/components/schemas/Name"
              }
            ]
          }
        }
      },
      "Rack": {
        "description": "Client view of an [`Rack`]",
        "type": "object",
        "properties": {
          "id": {
            "description": "unique, immutable, system-controlled identifier for each resource",
            "type": "string",
            "format": "uuid"
          },
          "time_created": {
            "description": "timestamp when this resource was created",
            "type": "string",
            "format": "date-time"
          },
          "time_modified": {
            "description": "timestamp when this resource was last modified",
            "type": "string",
            "format": "date-time"
          }
        },
        "required": [
          "id",
          "time_created",
          "time_modified"
        ]
      },
      "RackResultsPage": {
        "description": "A single page of results",
        "type": "object",
        "properties": {
          "items": {
            "description": "list of items on this page of results",
            "type": "array",
            "items": {
              "$ref": "#/components/schemas/Rack"
            }
          },
          "next_page": {
            "nullable": true,
            "description": "token used to fetch the next page of results (if any)",
            "type": "string"
          }
        },
        "required": [
          "items"
        ]
      },
      "Role": {
        "description": "Client view of a [`Role`]",
        "type": "object",
        "properties": {
          "description": {
            "type": "string"
          },
          "name": {
            "$ref": "#/components/schemas/RoleName"
          }
        },
        "required": [
          "description",
          "name"
        ]
      },
      "RoleName": {
        "title": "A name for a built-in role",
        "description": "Role names consist of two string components separated by dot (\".\").",
        "type": "string",
        "pattern": "[a-z-]+\\.[a-z-]+",
        "maxLength": 63
      },
      "RoleResultsPage": {
        "description": "A single page of results",
        "type": "object",
        "properties": {
          "items": {
            "description": "list of items on this page of results",
            "type": "array",
            "items": {
              "$ref": "#/components/schemas/Role"
            }
          },
          "next_page": {
            "nullable": true,
            "description": "token used to fetch the next page of results (if any)",
            "type": "string"
          }
        },
        "required": [
          "items"
        ]
      },
      "RouteDestination": {
        "description": "A `RouteDestination` is used to match traffic with a routing rule, on the destination of that traffic.\n\nWhen traffic is to be sent to a destination that is within a given `RouteDestination`, the corresponding [`RouterRoute`] applies, and traffic will be forward to the [`RouteTarget`] for that rule.",
        "oneOf": [
          {
            "description": "Route applies to traffic destined for a specific IP address",
            "type": "object",
            "properties": {
              "type": {
                "type": "string",
                "enum": [
                  "ip"
                ]
              },
              "value": {
                "type": "string",
                "format": "ip"
              }
            },
            "required": [
              "type",
              "value"
            ]
          },
          {
            "description": "Route applies to traffic destined for a specific IP subnet",
            "type": "object",
            "properties": {
              "type": {
                "type": "string",
                "enum": [
                  "ip_net"
                ]
              },
              "value": {
                "$ref": "#/components/schemas/IpNet"
              }
            },
            "required": [
              "type",
              "value"
            ]
          },
          {
            "description": "Route applies to traffic destined for the given VPC.",
            "type": "object",
            "properties": {
              "type": {
                "type": "string",
                "enum": [
                  "vpc"
                ]
              },
              "value": {
                "$ref": "#/components/schemas/Name"
              }
            },
            "required": [
              "type",
              "value"
            ]
          },
          {
            "description": "Route applies to traffic",
            "type": "object",
            "properties": {
              "type": {
                "type": "string",
                "enum": [
                  "subnet"
                ]
              },
              "value": {
                "$ref": "#/components/schemas/Name"
              }
            },
            "required": [
              "type",
              "value"
            ]
          }
        ]
      },
      "RouteTarget": {
        "description": "A `RouteTarget` describes the possible locations that traffic matching a route destination can be sent.",
        "oneOf": [
          {
            "description": "Forward traffic to a particular IP address.",
            "type": "object",
            "properties": {
              "type": {
                "type": "string",
                "enum": [
                  "ip"
                ]
              },
              "value": {
                "type": "string",
                "format": "ip"
              }
            },
            "required": [
              "type",
              "value"
            ]
          },
          {
            "description": "Forward traffic to a VPC",
            "type": "object",
            "properties": {
              "type": {
                "type": "string",
                "enum": [
                  "vpc"
                ]
              },
              "value": {
                "$ref": "#/components/schemas/Name"
              }
            },
            "required": [
              "type",
              "value"
            ]
          },
          {
            "description": "Forward traffic to a VPC Subnet",
            "type": "object",
            "properties": {
              "type": {
                "type": "string",
                "enum": [
                  "subnet"
                ]
              },
              "value": {
                "$ref": "#/components/schemas/Name"
              }
            },
            "required": [
              "type",
              "value"
            ]
          },
          {
            "description": "Forward traffic to a specific instance",
            "type": "object",
            "properties": {
              "type": {
                "type": "string",
                "enum": [
                  "instance"
                ]
              },
              "value": {
                "$ref": "#/components/schemas/Name"
              }
            },
            "required": [
              "type",
              "value"
            ]
          },
          {
            "description": "Forward traffic to an internet gateway",
            "type": "object",
            "properties": {
              "type": {
                "type": "string",
                "enum": [
                  "internet_gateway"
                ]
              },
              "value": {
                "$ref": "#/components/schemas/Name"
              }
            },
            "required": [
              "type",
              "value"
            ]
          }
        ]
      },
      "RouterRoute": {
        "description": "A route defines a rule that governs where traffic should be sent based on its destination.",
        "type": "object",
        "properties": {
          "description": {
            "description": "human-readable free-form text about a resource",
            "type": "string"
          },
          "destination": {
            "$ref": "#/components/schemas/RouteDestination"
          },
          "id": {
            "description": "unique, immutable, system-controlled identifier for each resource",
            "type": "string",
            "format": "uuid"
          },
          "kind": {
            "description": "Describes the kind of router. Set at creation. `read-only`",
            "allOf": [
              {
                "$ref": "#/components/schemas/RouterRouteKind"
              }
            ]
          },
          "name": {
            "description": "unique, mutable, user-controlled identifier for each resource",
            "allOf": [
              {
                "$ref": "#/components/schemas/Name"
              }
            ]
          },
          "target": {
            "$ref": "#/components/schemas/RouteTarget"
          },
          "time_created": {
            "description": "timestamp when this resource was created",
            "type": "string",
            "format": "date-time"
          },
          "time_modified": {
            "description": "timestamp when this resource was last modified",
            "type": "string",
            "format": "date-time"
          },
          "vpc_router_id": {
            "description": "The VPC Router to which the route belongs.",
            "type": "string",
            "format": "uuid"
          }
        },
        "required": [
          "description",
          "destination",
          "id",
          "kind",
          "name",
          "target",
          "time_created",
          "time_modified",
          "vpc_router_id"
        ]
      },
      "RouterRouteCreateParams": {
        "description": "Create-time parameters for a [`RouterRoute`]",
        "type": "object",
        "properties": {
          "description": {
            "type": "string"
          },
          "destination": {
            "$ref": "#/components/schemas/RouteDestination"
          },
          "name": {
            "$ref": "#/components/schemas/Name"
          },
          "target": {
            "$ref": "#/components/schemas/RouteTarget"
          }
        },
        "required": [
          "description",
          "destination",
          "name",
          "target"
        ]
      },
      "RouterRouteKind": {
        "description": "The classification of a [`RouterRoute`] as defined by the system. The kind determines certain attributes such as if the route is modifiable and describes how or where the route was created.\n\nSee [RFD-21](https://rfd.shared.oxide.computer/rfd/0021#concept-router) for more context",
        "type": "string",
        "enum": [
          "default",
          "vpc_subnet",
          "vpc_peering",
          "custom"
        ]
      },
      "RouterRouteResultsPage": {
        "description": "A single page of results",
        "type": "object",
        "properties": {
          "items": {
            "description": "list of items on this page of results",
            "type": "array",
            "items": {
              "$ref": "#/components/schemas/RouterRoute"
            }
          },
          "next_page": {
            "nullable": true,
            "description": "token used to fetch the next page of results (if any)",
            "type": "string"
          }
        },
        "required": [
          "items"
        ]
      },
      "RouterRouteUpdateParams": {
        "description": "Updateable properties of a [`RouterRoute`]",
        "type": "object",
        "properties": {
          "description": {
            "nullable": true,
            "type": "string"
          },
          "destination": {
            "$ref": "#/components/schemas/RouteDestination"
          },
          "name": {
            "nullable": true,
            "allOf": [
              {
                "$ref": "#/components/schemas/Name"
              }
            ]
          },
          "target": {
            "$ref": "#/components/schemas/RouteTarget"
          }
        },
        "required": [
          "destination",
          "target"
        ]
      },
      "Saga": {
        "type": "object",
        "properties": {
          "id": {
            "type": "string",
            "format": "uuid"
          },
          "state": {
            "$ref": "#/components/schemas/SagaState"
          }
        },
        "required": [
          "id",
          "state"
        ]
      },
      "SagaErrorInfo": {
        "oneOf": [
          {
            "type": "object",
            "properties": {
              "error": {
                "type": "string",
                "enum": [
                  "action_failed"
                ]
              },
              "source_error": {}
            },
            "required": [
              "error",
              "source_error"
            ]
          },
          {
            "type": "object",
            "properties": {
              "error": {
                "type": "string",
                "enum": [
                  "deserialize_failed"
                ]
              },
              "message": {
                "type": "string"
              }
            },
            "required": [
              "error",
              "message"
            ]
          },
          {
            "type": "object",
            "properties": {
              "error": {
                "type": "string",
                "enum": [
                  "injected_error"
                ]
              }
            },
            "required": [
              "error"
            ]
          },
          {
            "type": "object",
            "properties": {
              "error": {
                "type": "string",
                "enum": [
                  "serialize_failed"
                ]
              },
              "message": {
                "type": "string"
              }
            },
            "required": [
              "error",
              "message"
            ]
          },
          {
            "type": "object",
            "properties": {
              "error": {
                "type": "string",
                "enum": [
                  "subsaga_create_failed"
                ]
              },
              "message": {
                "type": "string"
              }
            },
            "required": [
              "error",
              "message"
            ]
          }
        ]
      },
      "SagaResultsPage": {
        "description": "A single page of results",
        "type": "object",
        "properties": {
          "items": {
            "description": "list of items on this page of results",
            "type": "array",
            "items": {
              "$ref": "#/components/schemas/Saga"
            }
          },
          "next_page": {
            "nullable": true,
            "description": "token used to fetch the next page of results (if any)",
            "type": "string"
          }
        },
        "required": [
          "items"
        ]
      },
      "SagaState": {
        "oneOf": [
          {
            "type": "object",
            "properties": {
              "state": {
                "type": "string",
                "enum": [
                  "running"
                ]
              }
            },
            "required": [
              "state"
            ]
          },
          {
            "type": "object",
            "properties": {
              "state": {
                "type": "string",
                "enum": [
                  "succeeded"
                ]
              }
            },
            "required": [
              "state"
            ]
          },
          {
            "type": "object",
            "properties": {
              "error_info": {
                "$ref": "#/components/schemas/SagaErrorInfo"
              },
              "error_node_name": {
                "type": "string"
              },
              "state": {
                "type": "string",
                "enum": [
                  "failed"
                ]
              }
            },
            "required": [
              "error_info",
              "error_node_name",
              "state"
            ]
          }
        ]
      },
      "SamlIdentityProvider": {
        "description": "Identity-related metadata that's included in nearly all public API objects",
        "type": "object",
        "properties": {
          "acs_url": {
            "description": "service provider endpoint where the response will be sent",
            "type": "string"
          },
          "description": {
            "description": "human-readable free-form text about a resource",
            "type": "string"
          },
          "id": {
            "description": "unique, immutable, system-controlled identifier for each resource",
            "type": "string",
            "format": "uuid"
          },
          "idp_entity_id": {
            "description": "idp's entity id",
            "type": "string"
          },
          "name": {
            "description": "unique, mutable, user-controlled identifier for each resource",
            "allOf": [
              {
                "$ref": "#/components/schemas/Name"
              }
            ]
          },
          "public_cert": {
            "nullable": true,
            "description": "optional request signing public certificate (base64 encoded der file)",
            "type": "string"
          },
          "slo_url": {
            "description": "service provider endpoint where the idp should send log out requests",
            "type": "string"
          },
          "sp_client_id": {
            "description": "sp's client id",
            "type": "string"
          },
          "technical_contact_email": {
            "description": "customer's technical contact for saml configuration",
            "type": "string"
          },
          "time_created": {
            "description": "timestamp when this resource was created",
            "type": "string",
            "format": "date-time"
          },
          "time_modified": {
            "description": "timestamp when this resource was last modified",
            "type": "string",
            "format": "date-time"
          }
        },
        "required": [
          "acs_url",
          "description",
          "id",
          "idp_entity_id",
          "name",
          "slo_url",
          "sp_client_id",
          "technical_contact_email",
          "time_created",
          "time_modified"
        ]
      },
      "SamlIdentityProviderCreate": {
        "description": "Create-time identity-related parameters",
        "type": "object",
        "properties": {
          "acs_url": {
            "description": "service provider endpoint where the response will be sent",
            "type": "string"
          },
          "description": {
            "type": "string"
          },
          "idp_entity_id": {
            "description": "idp's entity id",
            "type": "string"
          },
          "idp_metadata_source": {
            "description": "the source of an identity provider metadata descriptor",
            "allOf": [
              {
                "$ref": "#/components/schemas/IdpMetadataSource"
              }
            ]
          },
          "name": {
            "$ref": "#/components/schemas/Name"
          },
          "signing_keypair": {
            "nullable": true,
            "description": "optional request signing key pair",
            "allOf": [
              {
                "$ref": "#/components/schemas/DerEncodedKeyPair"
              }
            ]
          },
          "slo_url": {
            "description": "service provider endpoint where the idp should send log out requests",
            "type": "string"
          },
          "sp_client_id": {
            "description": "sp's client id",
            "type": "string"
          },
          "technical_contact_email": {
            "description": "customer's technical contact for saml configuration",
            "type": "string"
          }
        },
        "required": [
          "acs_url",
          "description",
          "idp_entity_id",
          "idp_metadata_source",
          "name",
          "slo_url",
          "sp_client_id",
          "technical_contact_email"
        ]
      },
      "SessionUser": {
        "description": "Client view of currently authed user.",
        "type": "object",
        "properties": {
          "id": {
            "type": "string",
            "format": "uuid"
          }
        },
        "required": [
          "id"
        ]
      },
      "Silo": {
        "description": "Client view of a ['Silo']",
        "type": "object",
        "properties": {
          "description": {
            "description": "human-readable free-form text about a resource",
            "type": "string"
          },
          "discoverable": {
            "description": "A silo where discoverable is false can be retrieved only by its id - it will not be part of the \"list all silos\" output.",
            "type": "boolean"
          },
          "id": {
            "description": "unique, immutable, system-controlled identifier for each resource",
            "type": "string",
            "format": "uuid"
          },
          "name": {
            "description": "unique, mutable, user-controlled identifier for each resource",
            "allOf": [
              {
                "$ref": "#/components/schemas/Name"
              }
            ]
          },
          "time_created": {
            "description": "timestamp when this resource was created",
            "type": "string",
            "format": "date-time"
          },
          "time_modified": {
            "description": "timestamp when this resource was last modified",
            "type": "string",
            "format": "date-time"
          },
          "user_provision_type": {
            "description": "User provision type",
            "allOf": [
              {
                "$ref": "#/components/schemas/UserProvisionType"
              }
            ]
          }
        },
        "required": [
          "description",
          "discoverable",
          "id",
          "name",
          "time_created",
          "time_modified",
          "user_provision_type"
        ]
      },
      "SiloCreate": {
        "description": "Create-time parameters for a [`Silo`](crate::external_api::views::Silo)",
        "type": "object",
        "properties": {
          "description": {
            "type": "string"
          },
          "discoverable": {
            "type": "boolean"
          },
          "name": {
            "$ref": "#/components/schemas/Name"
          },
          "user_provision_type": {
            "$ref": "#/components/schemas/UserProvisionType"
          }
        },
        "required": [
          "description",
          "discoverable",
          "name",
          "user_provision_type"
        ]
      },
      "SiloResultsPage": {
        "description": "A single page of results",
        "type": "object",
        "properties": {
          "items": {
            "description": "list of items on this page of results",
            "type": "array",
            "items": {
              "$ref": "#/components/schemas/Silo"
            }
          },
          "next_page": {
            "nullable": true,
            "description": "token used to fetch the next page of results (if any)",
            "type": "string"
          }
        },
        "required": [
          "items"
        ]
      },
      "SiloRole": {
        "type": "string",
        "enum": [
          "admin",
          "collaborator",
          "viewer"
        ]
      },
      "SiloRolePolicy": {
        "description": "Client view of a [`Policy`], which describes how this resource may be accessed\n\nNote that the Policy only describes access granted explicitly for this resource.  The policies of parent resources can also cause a user to have access to this resource.",
        "type": "object",
        "properties": {
          "role_assignments": {
            "description": "Roles directly assigned on this resource",
            "type": "array",
            "items": {
              "$ref": "#/components/schemas/SiloRoleRoleAssignment"
            }
          }
        },
        "required": [
          "role_assignments"
        ]
      },
      "SiloRoleRoleAssignment": {
        "description": "Describes the assignment of a particular role on a particular resource to a particular identity (user, group, etc.)\n\nThe resource is not part of this structure.  Rather, [`RoleAssignment`]s are put into a [`Policy`] and that Policy is applied to a particular resource.",
        "type": "object",
        "properties": {
          "identity_id": {
            "type": "string",
            "format": "uuid"
          },
          "identity_type": {
            "$ref": "#/components/schemas/IdentityType"
          },
          "role_name": {
            "$ref": "#/components/schemas/SiloRole"
          }
        },
        "required": [
          "identity_id",
          "identity_type",
          "role_name"
        ]
      },
      "Sled": {
        "description": "Client view of an [`Sled`]",
        "type": "object",
        "properties": {
          "id": {
            "description": "unique, immutable, system-controlled identifier for each resource",
            "type": "string",
            "format": "uuid"
          },
          "service_address": {
            "type": "string"
          },
          "time_created": {
            "description": "timestamp when this resource was created",
            "type": "string",
            "format": "date-time"
          },
          "time_modified": {
            "description": "timestamp when this resource was last modified",
            "type": "string",
            "format": "date-time"
          }
        },
        "required": [
          "id",
          "service_address",
          "time_created",
          "time_modified"
        ]
      },
      "SledResultsPage": {
        "description": "A single page of results",
        "type": "object",
        "properties": {
          "items": {
            "description": "list of items on this page of results",
            "type": "array",
            "items": {
              "$ref": "#/components/schemas/Sled"
            }
          },
          "next_page": {
            "nullable": true,
            "description": "token used to fetch the next page of results (if any)",
            "type": "string"
          }
        },
        "required": [
          "items"
        ]
      },
      "Snapshot": {
        "description": "Client view of a Snapshot",
        "type": "object",
        "properties": {
          "description": {
            "description": "human-readable free-form text about a resource",
            "type": "string"
          },
          "disk_id": {
            "type": "string",
            "format": "uuid"
          },
          "id": {
            "description": "unique, immutable, system-controlled identifier for each resource",
            "type": "string",
            "format": "uuid"
          },
          "name": {
            "description": "unique, mutable, user-controlled identifier for each resource",
            "allOf": [
              {
                "$ref": "#/components/schemas/Name"
              }
            ]
          },
          "project_id": {
            "type": "string",
            "format": "uuid"
          },
          "size": {
            "$ref": "#/components/schemas/ByteCount"
          },
          "time_created": {
            "description": "timestamp when this resource was created",
            "type": "string",
            "format": "date-time"
          },
          "time_modified": {
            "description": "timestamp when this resource was last modified",
            "type": "string",
            "format": "date-time"
          }
        },
        "required": [
          "description",
          "disk_id",
          "id",
          "name",
          "project_id",
          "size",
          "time_created",
          "time_modified"
        ]
      },
      "SnapshotCreate": {
        "description": "Create-time parameters for a [`Snapshot`](omicron_common::api::external::Snapshot)",
        "type": "object",
        "properties": {
          "description": {
            "type": "string"
          },
          "disk": {
            "description": "The name of the disk to be snapshotted",
            "allOf": [
              {
                "$ref": "#/components/schemas/Name"
              }
            ]
          },
          "name": {
            "$ref": "#/components/schemas/Name"
          }
        },
        "required": [
          "description",
          "disk",
          "name"
        ]
      },
      "SnapshotResultsPage": {
        "description": "A single page of results",
        "type": "object",
        "properties": {
          "items": {
            "description": "list of items on this page of results",
            "type": "array",
            "items": {
              "$ref": "#/components/schemas/Snapshot"
            }
          },
          "next_page": {
            "nullable": true,
            "description": "token used to fetch the next page of results (if any)",
            "type": "string"
          }
        },
        "required": [
          "items"
        ]
      },
      "SpoofLoginBody": {
        "type": "object",
        "properties": {
          "username": {
            "type": "string"
          }
        },
        "required": [
          "username"
        ]
      },
      "SshKey": {
        "description": "Client view of a [`SshKey`]",
        "type": "object",
        "properties": {
          "description": {
            "description": "human-readable free-form text about a resource",
            "type": "string"
          },
          "id": {
            "description": "unique, immutable, system-controlled identifier for each resource",
            "type": "string",
            "format": "uuid"
          },
          "name": {
            "description": "unique, mutable, user-controlled identifier for each resource",
            "allOf": [
              {
                "$ref": "#/components/schemas/Name"
              }
            ]
          },
          "public_key": {
            "description": "SSH public key, e.g., `\"ssh-ed25519 AAAAC3NzaC...\"`",
            "type": "string"
          },
          "silo_user_id": {
            "description": "The user to whom this key belongs",
            "type": "string",
            "format": "uuid"
          },
          "time_created": {
            "description": "timestamp when this resource was created",
            "type": "string",
            "format": "date-time"
          },
          "time_modified": {
            "description": "timestamp when this resource was last modified",
            "type": "string",
            "format": "date-time"
          }
        },
        "required": [
          "description",
          "id",
          "name",
          "public_key",
          "silo_user_id",
          "time_created",
          "time_modified"
        ]
      },
      "SshKeyCreate": {
        "description": "Create-time parameters for an [`SshKey`](crate::external_api::views::SshKey)",
        "type": "object",
        "properties": {
          "description": {
            "type": "string"
          },
          "name": {
            "$ref": "#/components/schemas/Name"
          },
          "public_key": {
            "description": "SSH public key, e.g., `\"ssh-ed25519 AAAAC3NzaC...\"`",
            "type": "string"
          }
        },
        "required": [
          "description",
          "name",
          "public_key"
        ]
      },
      "SshKeyResultsPage": {
        "description": "A single page of results",
        "type": "object",
        "properties": {
          "items": {
            "description": "list of items on this page of results",
            "type": "array",
            "items": {
              "$ref": "#/components/schemas/SshKey"
            }
          },
          "next_page": {
            "nullable": true,
            "description": "token used to fetch the next page of results (if any)",
            "type": "string"
          }
        },
        "required": [
          "items"
        ]
      },
      "TimeseriesName": {
        "title": "The name of a timeseries",
        "description": "Names are constructed by concatenating the target and metric names with ':'. Target and metric names must be lowercase alphanumeric characters with '_' separating words.",
        "type": "string",
        "pattern": "(([a-z]+[a-z0-9]*)(_([a-z0-9]+))*):(([a-z]+[a-z0-9]*)(_([a-z0-9]+))*)"
      },
      "TimeseriesSchema": {
        "description": "The schema for a timeseries.\n\nThis includes the name of the timeseries, as well as the datum type of its metric and the schema for each field.",
        "type": "object",
        "properties": {
          "created": {
            "type": "string",
            "format": "date-time"
          },
          "datum_type": {
            "$ref": "#/components/schemas/DatumType"
          },
          "field_schema": {
            "type": "array",
            "items": {
              "$ref": "#/components/schemas/FieldSchema"
            }
          },
          "timeseries_name": {
            "$ref": "#/components/schemas/TimeseriesName"
          }
        },
        "required": [
          "created",
          "datum_type",
          "field_schema",
          "timeseries_name"
        ]
      },
      "TimeseriesSchemaResultsPage": {
        "description": "A single page of results",
        "type": "object",
        "properties": {
          "items": {
            "description": "list of items on this page of results",
            "type": "array",
            "items": {
              "$ref": "#/components/schemas/TimeseriesSchema"
            }
          },
          "next_page": {
            "nullable": true,
            "description": "token used to fetch the next page of results (if any)",
            "type": "string"
          }
        },
        "required": [
          "items"
        ]
      },
      "User": {
        "description": "Client view of a [`User`]",
        "type": "object",
        "properties": {
          "id": {
            "type": "string",
            "format": "uuid"
          }
        },
        "required": [
          "id"
        ]
      },
      "UserBuiltin": {
        "description": "Client view of a [`UserBuiltin`]",
        "type": "object",
        "properties": {
          "description": {
            "description": "human-readable free-form text about a resource",
            "type": "string"
          },
          "id": {
            "description": "unique, immutable, system-controlled identifier for each resource",
            "type": "string",
            "format": "uuid"
          },
          "name": {
            "description": "unique, mutable, user-controlled identifier for each resource",
            "allOf": [
              {
                "$ref": "#/components/schemas/Name"
              }
            ]
          },
          "time_created": {
            "description": "timestamp when this resource was created",
            "type": "string",
            "format": "date-time"
          },
          "time_modified": {
            "description": "timestamp when this resource was last modified",
            "type": "string",
            "format": "date-time"
          }
        },
        "required": [
          "description",
          "id",
          "name",
          "time_created",
          "time_modified"
        ]
      },
<<<<<<< HEAD
      "UserProvisionType": {
        "description": "How users will be provisioned in a silo during authentication.",
        "type": "string",
        "enum": [
          "fixed",
          "jit"
=======
      "UserBuiltinResultsPage": {
        "description": "A single page of results",
        "type": "object",
        "properties": {
          "items": {
            "description": "list of items on this page of results",
            "type": "array",
            "items": {
              "$ref": "#/components/schemas/UserBuiltin"
            }
          },
          "next_page": {
            "nullable": true,
            "description": "token used to fetch the next page of results (if any)",
            "type": "string"
          }
        },
        "required": [
          "items"
>>>>>>> 0d241007
        ]
      },
      "UserResultsPage": {
        "description": "A single page of results",
        "type": "object",
        "properties": {
          "items": {
            "description": "list of items on this page of results",
            "type": "array",
            "items": {
              "$ref": "#/components/schemas/User"
            }
          },
          "next_page": {
            "nullable": true,
            "description": "token used to fetch the next page of results (if any)",
            "type": "string"
          }
        },
        "required": [
          "items"
        ]
      },
      "Vpc": {
        "description": "Client view of a [`Vpc`]",
        "type": "object",
        "properties": {
          "description": {
            "description": "human-readable free-form text about a resource",
            "type": "string"
          },
          "dns_name": {
            "description": "The name used for the VPC in DNS.",
            "allOf": [
              {
                "$ref": "#/components/schemas/Name"
              }
            ]
          },
          "id": {
            "description": "unique, immutable, system-controlled identifier for each resource",
            "type": "string",
            "format": "uuid"
          },
          "ipv6_prefix": {
            "description": "The unique local IPv6 address range for subnets in this VPC",
            "allOf": [
              {
                "$ref": "#/components/schemas/Ipv6Net"
              }
            ]
          },
          "name": {
            "description": "unique, mutable, user-controlled identifier for each resource",
            "allOf": [
              {
                "$ref": "#/components/schemas/Name"
              }
            ]
          },
          "project_id": {
            "description": "id for the project containing this VPC",
            "type": "string",
            "format": "uuid"
          },
          "system_router_id": {
            "description": "id for the system router where subnet default routes are registered",
            "type": "string",
            "format": "uuid"
          },
          "time_created": {
            "description": "timestamp when this resource was created",
            "type": "string",
            "format": "date-time"
          },
          "time_modified": {
            "description": "timestamp when this resource was last modified",
            "type": "string",
            "format": "date-time"
          }
        },
        "required": [
          "description",
          "dns_name",
          "id",
          "ipv6_prefix",
          "name",
          "project_id",
          "system_router_id",
          "time_created",
          "time_modified"
        ]
      },
      "VpcCreate": {
        "description": "Create-time parameters for a [`Vpc`](crate::external_api::views::Vpc)",
        "type": "object",
        "properties": {
          "description": {
            "type": "string"
          },
          "dns_name": {
            "$ref": "#/components/schemas/Name"
          },
          "ipv6_prefix": {
            "nullable": true,
            "description": "The IPv6 prefix for this VPC.\n\nAll IPv6 subnets created from this VPC must be taken from this range, which sould be a Unique Local Address in the range `fd00::/48`. The default VPC Subnet will have the first `/64` range from this prefix.",
            "allOf": [
              {
                "$ref": "#/components/schemas/Ipv6Net"
              }
            ]
          },
          "name": {
            "$ref": "#/components/schemas/Name"
          }
        },
        "required": [
          "description",
          "dns_name",
          "name"
        ]
      },
      "VpcFirewallRule": {
        "description": "A single rule in a VPC firewall",
        "type": "object",
        "properties": {
          "action": {
            "description": "whether traffic matching the rule should be allowed or dropped",
            "allOf": [
              {
                "$ref": "#/components/schemas/VpcFirewallRuleAction"
              }
            ]
          },
          "description": {
            "description": "human-readable free-form text about a resource",
            "type": "string"
          },
          "direction": {
            "description": "whether this rule is for incoming or outgoing traffic",
            "allOf": [
              {
                "$ref": "#/components/schemas/VpcFirewallRuleDirection"
              }
            ]
          },
          "filters": {
            "description": "reductions on the scope of the rule",
            "allOf": [
              {
                "$ref": "#/components/schemas/VpcFirewallRuleFilter"
              }
            ]
          },
          "id": {
            "description": "unique, immutable, system-controlled identifier for each resource",
            "type": "string",
            "format": "uuid"
          },
          "name": {
            "description": "unique, mutable, user-controlled identifier for each resource",
            "allOf": [
              {
                "$ref": "#/components/schemas/Name"
              }
            ]
          },
          "priority": {
            "description": "the relative priority of this rule",
            "type": "integer",
            "format": "uint16",
            "minimum": 0
          },
          "status": {
            "description": "whether this rule is in effect",
            "allOf": [
              {
                "$ref": "#/components/schemas/VpcFirewallRuleStatus"
              }
            ]
          },
          "targets": {
            "description": "list of sets of instances that the rule applies to",
            "type": "array",
            "items": {
              "$ref": "#/components/schemas/VpcFirewallRuleTarget"
            }
          },
          "time_created": {
            "description": "timestamp when this resource was created",
            "type": "string",
            "format": "date-time"
          },
          "time_modified": {
            "description": "timestamp when this resource was last modified",
            "type": "string",
            "format": "date-time"
          },
          "vpc_id": {
            "description": "the VPC to which this rule belongs",
            "type": "string",
            "format": "uuid"
          }
        },
        "required": [
          "action",
          "description",
          "direction",
          "filters",
          "id",
          "name",
          "priority",
          "status",
          "targets",
          "time_created",
          "time_modified",
          "vpc_id"
        ]
      },
      "VpcFirewallRuleAction": {
        "type": "string",
        "enum": [
          "allow",
          "deny"
        ]
      },
      "VpcFirewallRuleDirection": {
        "type": "string",
        "enum": [
          "inbound",
          "outbound"
        ]
      },
      "VpcFirewallRuleFilter": {
        "description": "Filter for a firewall rule. A given packet must match every field that is present for the rule to apply to it. A packet matches a field if any entry in that field matches the packet.",
        "type": "object",
        "properties": {
          "hosts": {
            "nullable": true,
            "description": "If present, the sources (if incoming) or destinations (if outgoing) this rule applies to.",
            "type": "array",
            "items": {
              "$ref": "#/components/schemas/VpcFirewallRuleHostFilter"
            }
          },
          "ports": {
            "nullable": true,
            "description": "If present, the destination ports this rule applies to.",
            "type": "array",
            "items": {
              "$ref": "#/components/schemas/L4PortRange"
            }
          },
          "protocols": {
            "nullable": true,
            "description": "If present, the networking protocols this rule applies to.",
            "type": "array",
            "items": {
              "$ref": "#/components/schemas/VpcFirewallRuleProtocol"
            }
          }
        }
      },
      "VpcFirewallRuleHostFilter": {
        "description": "The `VpcFirewallRuleHostFilter` is used to filter traffic on the basis of its source or destination host.",
        "oneOf": [
          {
            "description": "The rule applies to traffic from/to all instances in the VPC",
            "type": "object",
            "properties": {
              "type": {
                "type": "string",
                "enum": [
                  "vpc"
                ]
              },
              "value": {
                "$ref": "#/components/schemas/Name"
              }
            },
            "required": [
              "type",
              "value"
            ]
          },
          {
            "description": "The rule applies to traffic from/to all instances in the VPC Subnet",
            "type": "object",
            "properties": {
              "type": {
                "type": "string",
                "enum": [
                  "subnet"
                ]
              },
              "value": {
                "$ref": "#/components/schemas/Name"
              }
            },
            "required": [
              "type",
              "value"
            ]
          },
          {
            "description": "The rule applies to traffic from/to this specific instance",
            "type": "object",
            "properties": {
              "type": {
                "type": "string",
                "enum": [
                  "instance"
                ]
              },
              "value": {
                "$ref": "#/components/schemas/Name"
              }
            },
            "required": [
              "type",
              "value"
            ]
          },
          {
            "description": "The rule applies to traffic from/to a specific IP address",
            "type": "object",
            "properties": {
              "type": {
                "type": "string",
                "enum": [
                  "ip"
                ]
              },
              "value": {
                "type": "string",
                "format": "ip"
              }
            },
            "required": [
              "type",
              "value"
            ]
          },
          {
            "description": "The rule applies to traffic from/to a specific IP subnet",
            "type": "object",
            "properties": {
              "type": {
                "type": "string",
                "enum": [
                  "ip_net"
                ]
              },
              "value": {
                "$ref": "#/components/schemas/IpNet"
              }
            },
            "required": [
              "type",
              "value"
            ]
          }
        ]
      },
      "VpcFirewallRuleProtocol": {
        "description": "The protocols that may be specified in a firewall rule's filter",
        "type": "string",
        "enum": [
          "TCP",
          "UDP",
          "ICMP"
        ]
      },
      "VpcFirewallRuleStatus": {
        "type": "string",
        "enum": [
          "disabled",
          "enabled"
        ]
      },
      "VpcFirewallRuleTarget": {
        "description": "A `VpcFirewallRuleTarget` is used to specify the set of [`Instance`]s to which a firewall rule applies.",
        "oneOf": [
          {
            "description": "The rule applies to all instances in the VPC",
            "type": "object",
            "properties": {
              "type": {
                "type": "string",
                "enum": [
                  "vpc"
                ]
              },
              "value": {
                "$ref": "#/components/schemas/Name"
              }
            },
            "required": [
              "type",
              "value"
            ]
          },
          {
            "description": "The rule applies to all instances in the VPC Subnet",
            "type": "object",
            "properties": {
              "type": {
                "type": "string",
                "enum": [
                  "subnet"
                ]
              },
              "value": {
                "$ref": "#/components/schemas/Name"
              }
            },
            "required": [
              "type",
              "value"
            ]
          },
          {
            "description": "The rule applies to this specific instance",
            "type": "object",
            "properties": {
              "type": {
                "type": "string",
                "enum": [
                  "instance"
                ]
              },
              "value": {
                "$ref": "#/components/schemas/Name"
              }
            },
            "required": [
              "type",
              "value"
            ]
          },
          {
            "description": "The rule applies to a specific IP address",
            "type": "object",
            "properties": {
              "type": {
                "type": "string",
                "enum": [
                  "ip"
                ]
              },
              "value": {
                "type": "string",
                "format": "ip"
              }
            },
            "required": [
              "type",
              "value"
            ]
          },
          {
            "description": "The rule applies to a specific IP subnet",
            "type": "object",
            "properties": {
              "type": {
                "type": "string",
                "enum": [
                  "ip_net"
                ]
              },
              "value": {
                "$ref": "#/components/schemas/IpNet"
              }
            },
            "required": [
              "type",
              "value"
            ]
          }
        ]
      },
      "VpcFirewallRuleUpdate": {
        "description": "A single rule in a VPC firewall",
        "type": "object",
        "properties": {
          "action": {
            "description": "whether traffic matching the rule should be allowed or dropped",
            "allOf": [
              {
                "$ref": "#/components/schemas/VpcFirewallRuleAction"
              }
            ]
          },
          "description": {
            "description": "human-readable free-form text about a resource",
            "type": "string"
          },
          "direction": {
            "description": "whether this rule is for incoming or outgoing traffic",
            "allOf": [
              {
                "$ref": "#/components/schemas/VpcFirewallRuleDirection"
              }
            ]
          },
          "filters": {
            "description": "reductions on the scope of the rule",
            "allOf": [
              {
                "$ref": "#/components/schemas/VpcFirewallRuleFilter"
              }
            ]
          },
          "name": {
            "description": "name of the rule, unique to this VPC",
            "allOf": [
              {
                "$ref": "#/components/schemas/Name"
              }
            ]
          },
          "priority": {
            "description": "the relative priority of this rule",
            "type": "integer",
            "format": "uint16",
            "minimum": 0
          },
          "status": {
            "description": "whether this rule is in effect",
            "allOf": [
              {
                "$ref": "#/components/schemas/VpcFirewallRuleStatus"
              }
            ]
          },
          "targets": {
            "description": "list of sets of instances that the rule applies to",
            "type": "array",
            "items": {
              "$ref": "#/components/schemas/VpcFirewallRuleTarget"
            }
          }
        },
        "required": [
          "action",
          "description",
          "direction",
          "filters",
          "name",
          "priority",
          "status",
          "targets"
        ]
      },
      "VpcFirewallRuleUpdateParams": {
        "description": "Updateable properties of a `Vpc`'s firewall Note that VpcFirewallRules are implicitly created along with a Vpc, so there is no explicit creation.",
        "type": "object",
        "properties": {
          "rules": {
            "type": "array",
            "items": {
              "$ref": "#/components/schemas/VpcFirewallRuleUpdate"
            }
          }
        },
        "required": [
          "rules"
        ]
      },
      "VpcFirewallRules": {
        "description": "Collection of a [`Vpc`]'s firewall rules",
        "type": "object",
        "properties": {
          "rules": {
            "type": "array",
            "items": {
              "$ref": "#/components/schemas/VpcFirewallRule"
            }
          }
        },
        "required": [
          "rules"
        ]
      },
      "VpcResultsPage": {
        "description": "A single page of results",
        "type": "object",
        "properties": {
          "items": {
            "description": "list of items on this page of results",
            "type": "array",
            "items": {
              "$ref": "#/components/schemas/Vpc"
            }
          },
          "next_page": {
            "nullable": true,
            "description": "token used to fetch the next page of results (if any)",
            "type": "string"
          }
        },
        "required": [
          "items"
        ]
      },
      "VpcRouter": {
        "description": "A VPC router defines a series of rules that indicate where traffic should be sent depending on its destination.",
        "type": "object",
        "properties": {
          "description": {
            "description": "human-readable free-form text about a resource",
            "type": "string"
          },
          "id": {
            "description": "unique, immutable, system-controlled identifier for each resource",
            "type": "string",
            "format": "uuid"
          },
          "kind": {
            "$ref": "#/components/schemas/VpcRouterKind"
          },
          "name": {
            "description": "unique, mutable, user-controlled identifier for each resource",
            "allOf": [
              {
                "$ref": "#/components/schemas/Name"
              }
            ]
          },
          "time_created": {
            "description": "timestamp when this resource was created",
            "type": "string",
            "format": "date-time"
          },
          "time_modified": {
            "description": "timestamp when this resource was last modified",
            "type": "string",
            "format": "date-time"
          },
          "vpc_id": {
            "description": "The VPC to which the router belongs.",
            "type": "string",
            "format": "uuid"
          }
        },
        "required": [
          "description",
          "id",
          "kind",
          "name",
          "time_created",
          "time_modified",
          "vpc_id"
        ]
      },
      "VpcRouterCreate": {
        "description": "Create-time parameters for a [`VpcRouter`](crate::external_api::views::VpcRouter)",
        "type": "object",
        "properties": {
          "description": {
            "type": "string"
          },
          "name": {
            "$ref": "#/components/schemas/Name"
          }
        },
        "required": [
          "description",
          "name"
        ]
      },
      "VpcRouterKind": {
        "type": "string",
        "enum": [
          "system",
          "custom"
        ]
      },
      "VpcRouterResultsPage": {
        "description": "A single page of results",
        "type": "object",
        "properties": {
          "items": {
            "description": "list of items on this page of results",
            "type": "array",
            "items": {
              "$ref": "#/components/schemas/VpcRouter"
            }
          },
          "next_page": {
            "nullable": true,
            "description": "token used to fetch the next page of results (if any)",
            "type": "string"
          }
        },
        "required": [
          "items"
        ]
      },
      "VpcRouterUpdate": {
        "description": "Updateable properties of a [`VpcRouter`](crate::external_api::views::VpcRouter)",
        "type": "object",
        "properties": {
          "description": {
            "nullable": true,
            "type": "string"
          },
          "name": {
            "nullable": true,
            "allOf": [
              {
                "$ref": "#/components/schemas/Name"
              }
            ]
          }
        }
      },
      "VpcSubnet": {
        "description": "A VPC subnet represents a logical grouping for instances that allows network traffic between them, within a IPv4 subnetwork or optionall an IPv6 subnetwork.",
        "type": "object",
        "properties": {
          "description": {
            "description": "human-readable free-form text about a resource",
            "type": "string"
          },
          "id": {
            "description": "unique, immutable, system-controlled identifier for each resource",
            "type": "string",
            "format": "uuid"
          },
          "ipv4_block": {
            "description": "The IPv4 subnet CIDR block.",
            "allOf": [
              {
                "$ref": "#/components/schemas/Ipv4Net"
              }
            ]
          },
          "ipv6_block": {
            "description": "The IPv6 subnet CIDR block.",
            "allOf": [
              {
                "$ref": "#/components/schemas/Ipv6Net"
              }
            ]
          },
          "name": {
            "description": "unique, mutable, user-controlled identifier for each resource",
            "allOf": [
              {
                "$ref": "#/components/schemas/Name"
              }
            ]
          },
          "time_created": {
            "description": "timestamp when this resource was created",
            "type": "string",
            "format": "date-time"
          },
          "time_modified": {
            "description": "timestamp when this resource was last modified",
            "type": "string",
            "format": "date-time"
          },
          "vpc_id": {
            "description": "The VPC to which the subnet belongs.",
            "type": "string",
            "format": "uuid"
          }
        },
        "required": [
          "description",
          "id",
          "ipv4_block",
          "ipv6_block",
          "name",
          "time_created",
          "time_modified",
          "vpc_id"
        ]
      },
      "VpcSubnetCreate": {
        "description": "Create-time parameters for a [`VpcSubnet`](crate::external_api::views::VpcSubnet)",
        "type": "object",
        "properties": {
          "description": {
            "type": "string"
          },
          "ipv4_block": {
            "description": "The IPv4 address range for this subnet.\n\nIt must be allocated from an RFC 1918 private address range, and must not overlap with any other existing subnet in the VPC.",
            "allOf": [
              {
                "$ref": "#/components/schemas/Ipv4Net"
              }
            ]
          },
          "ipv6_block": {
            "nullable": true,
            "description": "The IPv6 address range for this subnet.\n\nIt must be allocated from the RFC 4193 Unique Local Address range, with the prefix equal to the parent VPC's prefix. A random `/64` block will be assigned if one is not provided. It must not overlap with any existing subnet in the VPC.",
            "allOf": [
              {
                "$ref": "#/components/schemas/Ipv6Net"
              }
            ]
          },
          "name": {
            "$ref": "#/components/schemas/Name"
          }
        },
        "required": [
          "description",
          "ipv4_block",
          "name"
        ]
      },
      "VpcSubnetResultsPage": {
        "description": "A single page of results",
        "type": "object",
        "properties": {
          "items": {
            "description": "list of items on this page of results",
            "type": "array",
            "items": {
              "$ref": "#/components/schemas/VpcSubnet"
            }
          },
          "next_page": {
            "nullable": true,
            "description": "token used to fetch the next page of results (if any)",
            "type": "string"
          }
        },
        "required": [
          "items"
        ]
      },
      "VpcSubnetUpdate": {
        "description": "Updateable properties of a [`VpcSubnet`](crate::external_api::views::VpcSubnet)",
        "type": "object",
        "properties": {
          "description": {
            "nullable": true,
            "type": "string"
          },
          "name": {
            "nullable": true,
            "allOf": [
              {
                "$ref": "#/components/schemas/Name"
              }
            ]
          }
        }
      },
      "VpcUpdate": {
        "description": "Updateable properties of a [`Vpc`](crate::external_api::views::Vpc)",
        "type": "object",
        "properties": {
          "description": {
            "nullable": true,
            "type": "string"
          },
          "dns_name": {
            "nullable": true,
            "allOf": [
              {
                "$ref": "#/components/schemas/Name"
              }
            ]
          },
          "name": {
            "nullable": true,
            "allOf": [
              {
                "$ref": "#/components/schemas/Name"
              }
            ]
          }
        }
      },
      "IdSortMode": {
        "description": "Supported set of sort modes for scanning by id only.\n\nCurrently, we only support scanning in ascending order.",
        "type": "string",
        "enum": [
          "id_ascending"
        ]
      },
      "NameSortMode": {
        "description": "Supported set of sort modes for scanning by name only\n\nCurrently, we only support scanning in ascending order.",
        "type": "string",
        "enum": [
          "name_ascending"
        ]
      },
      "NameOrIdSortMode": {
        "description": "Supported set of sort modes for scanning by name or id",
        "type": "string",
        "enum": [
          "name_ascending",
          "name_descending",
          "id_ascending"
        ]
      }
    }
  },
  "tags": [
    {
      "name": "disks",
      "description": "Virtual disks are used to store instance-local data which includes the operating system.",
      "externalDocs": {
        "url": "http://oxide.computer/docs/#xxx"
      }
    },
    {
      "name": "firewall",
      "description": "Firewall operation controls the flow of network data into a VPC",
      "externalDocs": {
        "url": "http://oxide.computer/docs/#xxx"
      }
    },
    {
      "name": "hidden",
      "description": "TODO operations that will not ship to customers",
      "externalDocs": {
        "url": "http://oxide.computer/docs/#xxx"
      }
    },
    {
      "name": "images",
      "description": "Images are read-only Virtual Disks that may be used to boot Virtual Machines",
      "externalDocs": {
        "url": "http://oxide.computer/docs/#xxx"
      }
    },
    {
      "name": "images:global",
      "description": "Images are read-only Virtual Disks that may be used to boot Virtual Machines. These images are scoped globally.",
      "externalDocs": {
        "url": "http://oxide.computer/docs/#xxx"
      }
    },
    {
      "name": "instances",
      "description": "Virtual machine instances are the basic unit of computation. These operations are used for provisioning, controlling, and destroying instances.",
      "externalDocs": {
        "url": "http://oxide.computer/docs/#xxx"
      }
    },
    {
      "name": "ip-pools",
      "description": "IP Pools contain external IP addresses that can be assigned to virtual machine Instances.",
      "externalDocs": {
        "url": "http://oxide.computer/docs/#xxx"
      }
    },
    {
      "name": "login",
      "description": "Authentication endpoints",
      "externalDocs": {
        "url": "http://oxide.computer/docs/#xxx"
      }
    },
    {
      "name": "metrics",
      "description": "Metrics provide insight into the operation of the Oxide deployment. These include telemetry on hardware and software components that can be used to understand the current state as well as to diagnose issues.",
      "externalDocs": {
        "url": "http://oxide.computer/docs/#xxx"
      }
    },
    {
      "name": "organizations",
      "description": "Organizations represent a subset of users and projects in an Oxide deployment.",
      "externalDocs": {
        "url": "http://oxide.computer/docs/#xxx"
      }
    },
    {
      "name": "policy",
      "description": "System-wide IAM policy",
      "externalDocs": {
        "url": "http://oxide.computer/docs/#xxx"
      }
    },
    {
      "name": "projects",
      "description": "Projects are a grouping of associated resources such as instances and disks within an organization for purposes of billing and access control.",
      "externalDocs": {
        "url": "http://oxide.computer/docs/#xxx"
      }
    },
    {
      "name": "racks",
      "description": "These operations pertain to hardware inventory and management. Racks are the unit of expansion of an Oxide deployment. Racks are in turn composed of sleds, switches, power supplies, and a cabled backplane.",
      "externalDocs": {
        "url": "http://oxide.computer/docs/#xxx"
      }
    },
    {
      "name": "roles",
      "description": "Roles are a component of Identity and Access Management (IAM) that allow a user or agent account access to additional permissions.",
      "externalDocs": {
        "url": "http://oxide.computer/docs/#xxx"
      }
    },
    {
      "name": "routers",
      "description": "Routers direct the flow of network traffic into, out of, and within a VPC via routes.",
      "externalDocs": {
        "url": "http://oxide.computer/docs/#xxx"
      }
    },
    {
      "name": "routes",
      "description": "Routes define router policy.",
      "externalDocs": {
        "url": "http://oxide.computer/docs/#xxx"
      }
    },
    {
      "name": "sagas",
      "description": "Sagas are the abstraction used to represent multi-step operations within the Oxide deployment. These operations can be used to query saga status and report errors.",
      "externalDocs": {
        "url": "http://oxide.computer/docs/#xxx"
      }
    },
    {
      "name": "silos",
      "description": "Silos represent a logical partition of users and resources.",
      "externalDocs": {
        "url": "http://oxide.computer/docs/#xxx"
      }
    },
    {
      "name": "sleds",
      "description": "This tag should be moved into hardware",
      "externalDocs": {
        "url": "http://oxide.computer/docs/#xxx"
      }
    },
    {
      "name": "snapshots",
      "description": "Snapshots of Virtual Disks at a particular point in time.",
      "externalDocs": {
        "url": "http://oxide.computer/docs/#xxx"
      }
    },
    {
      "name": "sshkeys",
      "description": "Public SSH keys for an individual user",
      "externalDocs": {
        "url": "http://oxide.computer/docs/#xxx"
      }
    },
    {
      "name": "subnets",
      "description": "This tag should be moved into a generic network tag",
      "externalDocs": {
        "url": "http://oxide.computer/docs/#xxx"
      }
    },
    {
      "name": "system",
      "description": "Internal system information",
      "externalDocs": {
        "url": "http://oxide.computer/docs/#xxx"
      }
    },
    {
      "name": "updates",
      "description": "This tag should be moved into a operations tag",
      "externalDocs": {
        "url": "http://oxide.computer/docs/#xxx"
      }
    },
    {
      "name": "vpcs",
      "description": "A Virtual Private Cloud (VPC) is an isolated network environment that should probaby be moved into a more generic networking tag",
      "externalDocs": {
        "url": "http://oxide.computer/docs/#xxx"
      }
    }
  ]
}<|MERGE_RESOLUTION|>--- conflicted
+++ resolved
@@ -9390,14 +9390,6 @@
           "time_modified"
         ]
       },
-<<<<<<< HEAD
-      "UserProvisionType": {
-        "description": "How users will be provisioned in a silo during authentication.",
-        "type": "string",
-        "enum": [
-          "fixed",
-          "jit"
-=======
       "UserBuiltinResultsPage": {
         "description": "A single page of results",
         "type": "object",
@@ -9417,7 +9409,14 @@
         },
         "required": [
           "items"
->>>>>>> 0d241007
+        ]
+      },
+      "UserProvisionType": {
+        "description": "How users will be provisioned in a silo during authentication.",
+        "type": "string",
+        "enum": [
+          "fixed",
+          "jit"
         ]
       },
       "UserResultsPage": {
