--- conflicted
+++ resolved
@@ -9525,22 +9525,13 @@
         }
       }
     },
-<<<<<<< HEAD
-    "/v1/system/sagas": {
-=======
     "/v1/system/hardware/disks": {
->>>>>>> 32d01d25
       "get": {
         "tags": [
           "system"
         ],
-<<<<<<< HEAD
-        "summary": "List sagas",
-        "operationId": "saga_list_v1",
-=======
         "summary": "List physical disks",
         "operationId": "physical_disk_list_v1",
->>>>>>> 32d01d25
         "parameters": [
           {
             "in": "query",
@@ -9576,11 +9567,7 @@
             "content": {
               "application/json": {
                 "schema": {
-<<<<<<< HEAD
-                  "$ref": "#/components/schemas/SagaResultsPage"
-=======
                   "$ref": "#/components/schemas/PhysicalDiskResultsPage"
->>>>>>> 32d01d25
                 }
               }
             }
@@ -9595,23 +9582,11 @@
         "x-dropshot-pagination": true
       }
     },
-<<<<<<< HEAD
-    "/v1/system/sagas/{saga_id}": {
-=======
     "/v1/system/hardware/racks": {
->>>>>>> 32d01d25
       "get": {
         "tags": [
           "system"
         ],
-<<<<<<< HEAD
-        "summary": "Fetch a saga",
-        "operationId": "saga_view_v1",
-        "parameters": [
-          {
-            "in": "path",
-            "name": "saga_id",
-=======
         "summary": "List racks",
         "operationId": "rack_list_v1",
         "parameters": [
@@ -9772,7 +9747,6 @@
             "in": "path",
             "name": "sled_id",
             "description": "The sled's unique ID.",
->>>>>>> 32d01d25
             "required": true,
             "schema": {
               "type": "string",
@@ -9786,11 +9760,7 @@
             "content": {
               "application/json": {
                 "schema": {
-<<<<<<< HEAD
-                  "$ref": "#/components/schemas/Saga"
-=======
                   "$ref": "#/components/schemas/Sled"
->>>>>>> 32d01d25
                 }
               }
             }
@@ -9804,8 +9774,6 @@
         }
       }
     },
-<<<<<<< HEAD
-=======
     "/v1/system/hardware/sleds/{sled_id}/disks": {
       "get": {
         "tags": [
@@ -9873,7 +9841,101 @@
         "x-dropshot-pagination": true
       }
     },
->>>>>>> 32d01d25
+    "/v1/system/sagas": {
+      "get": {
+        "tags": [
+          "system"
+        ],
+        "summary": "List sagas",
+        "operationId": "saga_list_v1",
+        "parameters": [
+          {
+            "in": "query",
+            "name": "limit",
+            "description": "Maximum number of items returned by a single call",
+            "schema": {
+              "nullable": true,
+              "type": "integer",
+              "format": "uint32",
+              "minimum": 1
+            }
+          },
+          {
+            "in": "query",
+            "name": "page_token",
+            "description": "Token returned by previous call to retrieve the subsequent page",
+            "schema": {
+              "nullable": true,
+              "type": "string"
+            }
+          },
+          {
+            "in": "query",
+            "name": "sort_by",
+            "schema": {
+              "$ref": "#/components/schemas/IdSortMode"
+            }
+          }
+        ],
+        "responses": {
+          "200": {
+            "description": "successful operation",
+            "content": {
+              "application/json": {
+                "schema": {
+                  "$ref": "#/components/schemas/SagaResultsPage"
+                }
+              }
+            }
+          },
+          "4XX": {
+            "$ref": "#/components/responses/Error"
+          },
+          "5XX": {
+            "$ref": "#/components/responses/Error"
+          }
+        },
+        "x-dropshot-pagination": true
+      }
+    },
+    "/v1/system/sagas/{saga_id}": {
+      "get": {
+        "tags": [
+          "system"
+        ],
+        "summary": "Fetch a saga",
+        "operationId": "saga_view_v1",
+        "parameters": [
+          {
+            "in": "path",
+            "name": "saga_id",
+            "required": true,
+            "schema": {
+              "type": "string",
+              "format": "uuid"
+            }
+          }
+        ],
+        "responses": {
+          "200": {
+            "description": "successful operation",
+            "content": {
+              "application/json": {
+                "schema": {
+                  "$ref": "#/components/schemas/Saga"
+                }
+              }
+            }
+          },
+          "4XX": {
+            "$ref": "#/components/responses/Error"
+          },
+          "5XX": {
+            "$ref": "#/components/responses/Error"
+          }
+        }
+      }
+    },
     "/v1/system/update/components": {
       "get": {
         "tags": [
